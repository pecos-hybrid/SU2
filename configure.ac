################################################################################
#
# \file configure.ac
# \brief Main file for configuring the autoconf/automake build process
# \author M. Colonno, T. Economon, F. Palacios, B. Kirk
# \version 6.2.0 "Falcon"
#
# The current SU2 release has been coordinated by the
# SU2 International Developers Society <www.su2devsociety.org>
# with selected contributions from the open-source community.
#
# The main research teams contributing to the current release are:
#  - Prof. Juan J. Alonso's group at Stanford University.
#  - Prof. Piero Colonna's group at Delft University of Technology.
#  - Prof. Nicolas R. Gauger's group at Kaiserslautern University of Technology.
#  - Prof. Alberto Guardone's group at Polytechnic University of Milan.
#  - Prof. Rafael Palacios' group at Imperial College London.
#  - Prof. Vincent Terrapon's group at the University of Liege.
#  - Prof. Edwin van der Weide's group at the University of Twente.
#  - Lab. of New Concepts in Aeronautics at Tech. Institute of Aeronautics.
#
# Copyright 2012-2019, Francisco D. Palacios, Thomas D. Economon,
#                      Tim Albring, and the SU2 contributors.
#
# SU2 is free software; you can redistribute it and/or
# modify it under the terms of the GNU Lesser General Public
# License as published by the Free Software Foundation; either
# version 2.1 of the License, or (at your option) any later version.
#
# SU2 is distributed in the hope that it will be useful,
# but WITHOUT ANY WARRANTY; without even the implied warranty of
# MERCHANTABILITY or FITNESS FOR A PARTICULAR PURPOSE. See the GNU
# Lesser General Public License for more details.
#
# You should have received a copy of the GNU Lesser General Public
# License along with SU2. If not, see <http://www.gnu.org/licenses/>.
#
################################################################################
#
# Major Changes/Contributions:
# METIS & TECIO integration added by Ben Kirk, 3/24/2014
# LAPACK connection added by Teus van der Stelt, 11/13/2014
# ParMETIS integration added by Ben Kirk & Thomas D. Economon, 2/3/2015
# CGNS integration added by Thomas D. Economon, 8/17/2016
#
##########################

AC_INIT([SU2], [6.2.0], [su2code-dev@lists.stanford.edu],
        [SU2], [https://su2code.github.io])
AC_PREREQ([2.59])
AC_CONFIG_MACRO_DIR([m4])
AC_CANONICAL_TARGET
AM_INIT_AUTOMAKE([foreign])
m4_ifdef([AM_SILENT_RULES], [AM_SILENT_RULES(yes)])

# AC_CONFIG_HEADERS([config.h])
SU2_SET_COMPILERS
AM_PROG_CC_C_O
AC_PROG_RANLIB
AC_PROG_MKDIR_P
AC_PROG_CXX

# Python configuration
AM_PATH_PYTHON
AC_ARG_VAR([PYTHON_INCLUDE], [Include flags for python, bypassing python-config])
AC_ARG_VAR([PYTHON_CONFIG], [Path to python-config])
AC_ARG_VAR([PYTHON_LIB], [Python lib flags])
AC_ARG_VAR([PYTHON_EXEC_PREFIX], [Python exec-prefix])
AS_IF([test -z "$PYTHON_INCLUDE"], [
  AS_IF([test -z "$PYTHON_CONFIG"], [
    AC_PATH_PROGS([PYTHON_CONFIG],
                  [python$PYTHON_VERSION-config python-config],
                  [no],
                  [`dirname $PYTHON`])
    AS_IF([test "$PYTHON_CONFIG" = no], [AC_MSG_ERROR([cannot find python-config for $PYTHON.])])
  ])
  AC_MSG_CHECKING([python include flags])
  PYTHON_INCLUDE=`$PYTHON_CONFIG --includes`
  PYTHON_LIB=`$PYTHON_CONFIG --libs`
  PYTHON_EXEC_PREFIX=`$PYTHON_CONFIG --exec-prefix`
  AC_MSG_RESULT([$PYTHON_INCLUDE])
])

#PKG_PROG_PKG_CONFIG

# --------------------------------------------------------------
# Check for important type sizes
# --------------------------------------------------------------

AC_CHECK_SIZEOF(short int)
AC_CHECK_SIZEOF(int)
AC_CHECK_SIZEOF(unsigned int)
AC_CHECK_SIZEOF(long int)
AC_CHECK_SIZEOF(float)
AC_CHECK_SIZEOF(double)
AC_CHECK_SIZEOF(void *)

# optional bindings for external packages

AC_ARG_WITH(Mutationpp-lib,
   	AS_HELP_STRING([--with-Mutationpp-lib[=ARG]], [Mutation++ library directory, ARG = path to libmutation++.a]),
	[with_Mutationpp_lib=$withval], [with_Mutationpp_lib="no"])
AC_ARG_WITH(Mutationpp-include,
   	AS_HELP_STRING([--with-Mutationpp-include[=ARG]], [Mutation++ include directory, ARG = path to mutation++.h]),
	[with_Mutationpp_include=$withval], [with_Mutationpp_include="no"])
AC_ARG_WITH(LAPACK-lib,
    AS_HELP_STRING([--with-LAPACK-lib[=ARG]], [LAPACK library directory, ARG = path to liblapacke.a]),
    [with_LAPACK_lib=$withval], [with_LAPACK_lib="no"])
AC_ARG_WITH(LAPACK-include,
    AS_HELP_STRING([--with-LAPACK-include[=ARG]], [LAPACK include directory, ARG = path to lapacke.h]),
    [with_LAPACK_include=$withval], [with_LAPACK_include="no"])

# Check for disabling of SU2 modules

AC_ARG_ENABLE(CFD,
   	AS_HELP_STRING([--disable-CFD], [build the SU2_CFD executable (default = yes)]),
	[build_CFD=$enableval], [build_CFD="yes"])
AC_ARG_ENABLE(DOT,
   	AS_HELP_STRING([--disable-DOT], [build the SU2_DOT executable (default = yes)]),
	[build_DOT=$enableval], [build_DOT="yes"])
AC_ARG_ENABLE(MSH,
   	AS_HELP_STRING([--disable-MSH], [build the SU2_MSH executable (default = yes)]),
	[build_MSH=$enableval], [build_MSH="yes"])
AC_ARG_ENABLE(DEF,
   	AS_HELP_STRING([--disable-DEF], [build the SU2_DEF executable (default = yes)]),
	[build_DEF=$enableval], [build_DEF="yes"])
AC_ARG_ENABLE(SOL,
   	AS_HELP_STRING([--disable-SOL], [build the SU2_SOL executable (default = yes)]),
	[build_SOL=$enableval], [build_SOL="yes"])
AC_ARG_ENABLE(GEO,
   	AS_HELP_STRING([--disable-GEO], [build the SU2_GEO executable (default = yes)]),
	[build_GEO=$enableval], [build_GEO="yes"])
AC_ARG_ENABLE(PY_WRAPPER,
   	AS_HELP_STRING([--enable-PY_WRAPPER], [wrap the SU2 code with Python (default = no)]),
	[build_PY_WRAPPER="yes"], [build_PY_WRAPPER="no"])

# Check for data types

AC_ARG_ENABLE(normal,
    AS_HELP_STRING([--disable-normal], [build executables with normal datatype (default = yes)]),
    [build_NORMAL=$enableval], [build_NORMAL="yes"])


# Check for the old MPI option so that we can throw an error

AC_ARG_WITH(MPI,
AS_HELP_STRING(),
        [with_MPI=$withval], [with_MPI="no"])
if test "$with_MPI" != "no"
then
    AC_MSG_ERROR([unsupported option --with-MPI. For MPI support, use --enable-mpi and specify your MPI implementations with --with-cc=/path/to/mpicc and --with-cxx=/path/to/mpicxx in your configure call.])
fi

# --------------------------------------------------------------
# Build up contributed packages that we will build from source
# --------------------------------------------------------------

su2_externals_INCLUDES=""
su2_externals_LIBS=""
su2_externals_LIBPTHREAD=""

# Tecplot
CONFIGURE_TECIO
if (test $enabletecio = yes); then
  su2_externals_INCLUDES="-DHAVE_TECIO $TECIO_INCLUDE $su2_externals_INCLUDES"
  su2_externals_LIBS="$TECIO_LIB $su2_externals_LIBS"
  # Check if boost directory exists, otherwise extract the sources
  if ( ! test -d "$srcdir/externals/tecio/boost" ); then
    AC_MSG_RESULT([Extracting boost source ...])
    if ( ! tar -xzf $srcdir/externals/tecio/boost.tar.gz -C $srcdir/externals/tecio/ ); then
	AC_MSG_ERROR([Extraction of boost sources to $srcdir/externals/tecio/boost using 'tar' failed ...])	    
    fi
  fi
   # Attempt to get pthread to work
   AC_CHECK_LIB(pthread,pthread_create,LIBPTHREAD="-lpthread")
  su2_externals_LIBPTHREAD="$LIBPTHREAD"
else
  su2_externals_INCLUDES="$su2_externals_INCLUDES"
fi

AM_CONDITIONAL(BUILD_TECIO, test x$enabletecio = xyes)
AC_CONFIG_FILES([externals/tecio/Makefile])

# Metis
CONFIGURE_METIS
if (test $enablemetis = yes); then
  su2_externals_INCLUDES="-DHAVE_METIS $METIS_INCLUDE $su2_externals_INCLUDES"
  su2_externals_LIBS="$METIS_LIB $su2_externals_LIBS"
else
  su2_externals_INCLUDES="$su2_externals_INCLUDES"
fi
AM_CONDITIONAL(BUILD_METIS, test x$enablemetis = xyes)
AC_CONFIG_FILES([externals/metis/Makefile])

# Parmetis
CONFIGURE_PARMETIS
if (test $enableparmetis = yes); then
  su2_externals_INCLUDES="-DHAVE_PARMETIS $PARMETIS_INCLUDE $su2_externals_INCLUDES"
  su2_externals_LIBS="$PARMETIS_LIB $su2_externals_LIBS"
else
  su2_externals_INCLUDES="$su2_externals_INCLUDES"
fi
AM_CONDITIONAL(BUILD_PARMETIS, test x$enableparmetis = xyes)
AC_CONFIG_FILES([externals/parmetis/Makefile])

# CGNS
CONFIGURE_CGNS
if (test $enablecgns = yes); then
  su2_externals_INCLUDES="-DHAVE_CGNS $CGNS_INCLUDE $su2_externals_INCLUDES"
  su2_externals_LIBS="$CGNS_LIB $su2_externals_LIBS"
else
  su2_externals_INCLUDES="$su2_externals_INCLUDES"
fi
AM_CONDITIONAL(BUILD_CGNS, test x$enablecgns = xyes)
AC_CONFIG_FILES([externals/cgns/Makefile])

AC_SUBST([su2_externals_INCLUDES])
AC_SUBST([su2_externals_LIBS])
AC_SUBST([su2_externals_LIBPTHREAD])


##########################

# check for lib
Mutationpplib=libmutation++.a
Mutationppheader=mutation++.h
have_Mutationpp="no"

if test "$with_Mutationpp_lib" != "no"
then
  	AC_CHECK_FILE([$with_Mutationpp_lib/$Mutationpplib],[have_Mutationpp="yes"],[have_Mutationpp="no"])
	if test "$have_Mutationpp" == "no"
	then
		AC_MSG_ERROR([Mutation++ requested but library file not found.])
	fi
fi

# check for header
if test "$have_Mutationpp" != "no"
then
	if test "$with_Mutationpp_include" != "no"
	then
		AC_CHECK_FILE([$with_Mutationpp_include/$Mutationppheader],[have_Mutationpp='yes'],[have_Mutationpp='no'])
		if test "$have_Mutationpp" == "no"
		then
			AC_MSG_ERROR([Mutation++ requested but header file not found.])
		fi
	else
		have_Mutationpp="no"
	fi
fi

if test "$have_Mutationpp" != "no"
then
  	AM_CONDITIONAL(BUILD_MUTATIONPP,true)
	MUTATIONPP_CXX="-DHAVE_MUTATIONPP -I"$with_Mutationpp_include""
	MUTATIONPP_LD="$with_Mutationpp_lib"/$Mutationpplib
else
	AM_CONDITIONAL(BUILD_MUTATIONPP,false)
	MUTATIONPP_CXX=
	MUTATION_LD=
fi
AC_SUBST([MUTATIONPP_CXX])
AC_SUBST([MUTATIONPP_LD])

##########################

# Check if MKL is available, enable if 2019.0 or newer.

have_MKL="no"
if test "${MKLROOT+set}" = set; then
  FOUND_MKL_VERSION=$(grep -F "INTEL_MKL_VERSION" ${MKLROOT}/include/mkl_version.h | tr -dc '0-9')
  REQUIRED_MKL_VERSION=20190000
  if [[ "$FOUND_MKL_VERSION" -ge "$REQUIRED_MKL_VERSION" ]]; then
    CPPFLAGS="-DHAVE_MKL -DMKL_DIRECT_CALL_SEQ $CPPFLAGS"
    CXXFLAGS="-I${MKLROOT}/include $CXXFLAGS"
    LIBS="-Wl,--start-group ${MKLROOT}/lib/intel64/libmkl_intel_lp64.a ${MKLROOT}/lib/intel64/libmkl_sequential.a ${MKLROOT}/lib/intel64/libmkl_core.a -Wl,--end-group -lpthread -lm -ldl $LIBS" 
    have_MKL="yes"
  fi
fi

##########################

AX_BOOST_BASE
AX_BOOST_UNIT_TEST_FRAMEWORK
if test x"$BOOST_UNIT_TEST_FRAMEWORK_LIB" != x; then
  have_boost=yes
  AM_CONDITIONAL(HAVE_BOOST_UTF, true)
else
  have_boost=no
  AM_CONDITIONAL(HAVE_BOOST_UTF, false)
fi

##########################

# check for lib
#LAPACKlib=liblapacke.a
LAPACKlib=libmkl_lapack95_lp64.a
#LAPACKheader=lapacke.h
LAPACKheader=mkl_lapack.h
have_LAPACK="no"

if test "$with_LAPACK_lib" != "no"
then
AC_CHECK_FILE([$with_LAPACK_lib/$LAPACKlib],[have_LAPACK="yes"],[have_LAPACK="no"])
if test "$have_LAPACK" == "no"
then
AC_MSG_ERROR([LAPACK requested but library file not found.])
fi
fi

# check for header
if test "$have_LAPACK" != "no"
then
if test "$with_LAPACK_include" != "no"
then
AC_CHECK_FILE([$with_LAPACK_include/$LAPACKheader],[have_LAPACK='yes'],[have_LAPACK='no'])
if test "$have_LAPACK" == "no"
then
AC_MSG_ERROR([LAPACK requested but header file not found.])
fi
else
have_LAPACK="no"
fi
fi

if test "$have_LAPACK" != "no"
then
AM_CONDITIONAL(BUILD_LAPACK,true)
# intel
LAPACK_CXX="-DHAVE_LAPACK -I"$with_LAPACK_include" -mkl"
LAPACK_LD="$with_LAPACK_lib"/$LAPACKlib
LAPACK_LDALL="$with_LAPACK_lib"/$LAPACKlib" -mkl"
#
# gnu
#LAPACK_CXX="-DHAVE_LAPACK -m64 -I${MKLROOT}/include -lpthread -lm -ldl"
#LAPACK_LD=""$with_LAPACK_lib"/libmkl_intel_lp64.a "$with_LAPACK_lib"/libmkl_sequential.a "$with_LAPACK_lib"/libmkl_core.a"
#LAPACK_LDALL="-L"$with_LAPACK_lib" -lmkl_intel_lp64 -lmkl_sequential -lmkl_core -lpthread -lm -ldl"
else
AM_CONDITIONAL(BUILD_LAPACK,false)
LAPACK_CXX=
LAPACK_LD=
fi
AC_SUBST([LAPACK_CXX])
AC_SUBST([LAPACK_LD])
AC_SUBST([LAPACK_LDALL])

###########################
# Determine what versions of the code to build

build_PY=yes

# direct differentation type
build_DIRECTDIFF=no
DIRECTDIFF_CXX=
DIRECTDIFF_LIBS=
# reverse mode type
build_REVERSE=no
REVERSE_CXX=
FORWARD_CXX=
CONFIGURE_CODI

AC_SUBST([DIRECTDIFF_CXX])
AC_SUBST([DIRECTDIFF_LIBS])
AC_SUBST([REVERSE_CXX])
AC_SUBST([REVERSE_LIBS])
# Set the variables
AM_CONDITIONAL([BUILD_NORMAL], [test $build_NORMAL != "no"])
AM_CONDITIONAL([BUILD_DIRECTDIFF], [test $build_DIRECTDIFF != "no"])
AM_CONDITIONAL([BUILD_REVERSE], [test $build_REVERSE != "no"])
if test $build_NORMAL == "no"
then
  build_DOT=no
  build_MSH=no
  build_DEF=no
  build_SOL=no
  build_GEO=no
  build_PY=no
  build_PY_WRAPPER=no
fi

if test $build_REVERSE == "yes"
then
  build_DOT=yes
fi
###########################

AM_CONDITIONAL([BUILD_CFD],[test $build_CFD != "no"])
AM_CONDITIONAL([BUILD_DOT],[test $build_DOT != "no"])
AM_CONDITIONAL([BUILD_MSH],[test $build_MSH != "no"])
AM_CONDITIONAL([BUILD_DEF],[test $build_DEF != "no"])
AM_CONDITIONAL([BUILD_SOL],[test $build_SOL != "no"])
AM_CONDITIONAL([BUILD_GEO],[test $build_GEO != "no"])
AM_CONDITIONAL([BUILD_PY],[test $build_PY != "no"])
AM_CONDITIONAL([BUILD_PY_WRAPPER], [test $build_PY_WRAPPER != "no"])

###########################

AC_OUTPUT(Makefile \
        externals/Makefile \
	Common/lib/Makefile \
	Common/test/Makefile \
	SU2_CFD/obj/Makefile \
	SU2_CFD/test/Makefile \
	SU2_DOT/obj/Makefile \
	SU2_MSH/obj/Makefile \
	SU2_DEF/obj/Makefile \
	SU2_SOL/obj/Makefile \
	SU2_GEO/obj/Makefile \
	SU2_PY/Makefile \
	SU2_PY/pySU2/Makefile)

abs_srcdir=`(cd $srcdir && pwd)`
abs_prefix=$prefix #`(cd $prefix && pwd)`


AC_MSG_RESULT([

-------------------------------------------------------------------------
|    ___ _   _ ___                                                      |
|   / __| | | |_  )   Release 6.2.0 'Falcon'                            |
|   \\__ \\ |_| |/ /                                                      |
|   |___/\\___//___|   Suite                                             |
|                                                                       |
-------------------------------------------------------------------------
| The current SU2 release has been coordinated by the                   |
| SU2 International Developers Society <www.su2devsociety.org>          |
| with selected contributions from the open-source community.           |
-------------------------------------------------------------------------
| The main research teams contributing to the current release are:      |
| - Prof. Juan J. Alonso's group at Stanford University.                |
| - Prof. Piero Colonna's group at Delft University of Technology.      |
| - Prof. Nicolas R. Gauger's group at Kaiserslautern U. of Technology. |
| - Prof. Alberto Guardone's group at Polytechnic University of Milan.  |
| - Prof. Rafael Palacios' group at Imperial College London.            |
| - Prof. Vincent Terrapon's group at the University of Liege.          |
| - Prof. Edwin van der Weide's group at the University of Twente.      |
| - Lab. of New Concepts in Aeronautics at Tech. Inst. of Aeronautics.  |
-------------------------------------------------------------------------
| Copyright 2012-2019, Francisco D. Palacios, Thomas D. Economon,       |
|                      Tim Albring, and the SU2 contributors.           |
|                                                                       |
| SU2 is free software; you can redistribute it and/or                  |
| modify it under the terms of the GNU Lesser General Public            |
| License as published by the Free Software Foundation; either          |
| version 2.1 of the License, or (at your option) any later version.    |
|                                                                       |
| SU2 is distributed in the hope that it will be useful,                |
| but WITHOUT ANY WARRANTY; without even the implied warranty of        |
| MERCHANTABILITY or FITNESS FOR A PARTICULAR PURPOSE. See the GNU      |
| Lesser General Public License for more details.                       |
|                                                                       |
| You should have received a copy of the GNU Lesser General Public      |
| License along with SU2. If not, see <http://www.gnu.org/licenses/>.   |
-------------------------------------------------------------------------

Build Configuration Summary:

    Source code location: ${abs_srcdir}
    Install location: 	  ${abs_prefix}
    Version:              ${VERSION}
    C++ Compiler:         ${CXX}
    C Compiler:           ${CC}
    Preprocessor flags:   ${CPPFLAGS}
    Compiler flags:       ${CXXFLAGS}
    Linker flags:         ${LDFLAGS}
    MPI support:          $have_MPI
    Metis support:        $enablemetis
    Parmetis support:     $enableparmetis
    TecIO support:        $enabletecio
    CGNS support:         $enablecgns
    Mutation++ support:   $have_Mutationpp
    LAPACK support:       $have_LAPACK
<<<<<<< HEAD
    Boost UTF testing:    $have_Boost
    MKL support:          $have_MKL
=======
    Boost UTF testing:    $have_boost
>>>>>>> acb86935
    Datatype support:
        double            $build_NORMAL
        codi_reverse      $build_CODI_REVERSE
        codi_forward      $build_CODI_FORWARD

    External includes:    $su2_externals_INCLUDES
    External libs:        $su2_externals_LIBS
    External libpthreads: $su2_externals_LIBPTHREAD

    Build SU2_CFD:        $build_CFD
    Build SU2_DOT:        $build_DOT
    Build SU2_MSH:        $build_MSH
    Build SU2_DEF:        $build_DEF
    Build SU2_SOL:        $build_SOL
    Build SU2_GEO:        $build_GEO
    Build Py Wrapper:     $build_PY_WRAPPER

Please be sure to add the [\$]SU2_HOME and [\$]SU2_RUN environment variables,
and update your [\$]PATH (and [\$]PYTHONPATH if applicable) with [\$]SU2_RUN.

Based on the input to this configuration, add these lines to your .bashrc file:

export SU2_RUN="${abs_prefix}/bin"
export SU2_HOME="${abs_srcdir}"
export PATH=[\$]PATH:[\$]SU2_RUN
export PYTHONPATH=[\$]PYTHONPATH:[\$]SU2_RUN

])<|MERGE_RESOLUTION|>--- conflicted
+++ resolved
@@ -471,12 +471,8 @@
     CGNS support:         $enablecgns
     Mutation++ support:   $have_Mutationpp
     LAPACK support:       $have_LAPACK
-<<<<<<< HEAD
     Boost UTF testing:    $have_Boost
     MKL support:          $have_MKL
-=======
-    Boost UTF testing:    $have_boost
->>>>>>> acb86935
     Datatype support:
         double            $build_NORMAL
         codi_reverse      $build_CODI_REVERSE
