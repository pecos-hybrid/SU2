--- conflicted
+++ resolved
@@ -62,7 +62,6 @@
 % Specify the variant of the resolution adequacy indicator for dynamic hybrid
 % (RK, RDELTA_FULLP, RDELTA_STRAIN_ONLY, RDELTA_FULLP_VELCON)
 HYBRID_RESOLUTION_INDICATOR= RK
-<<<<<<< HEAD
 %
 % Use turbulent forcing with hybrid RANS/LES (NO, YES) default: NO
 % HYBRID_FORCING= NO
@@ -83,8 +82,6 @@
 %
 % Use the resolved turbulent stress for model-split hybrid RANS/LES (NO, YES)
 USE_RESOLVED_TURB_STRESS= YES
-=======
->>>>>>> 2f2dc2c8
 
 % -------------------- COMPRESSIBLE FREE-STREAM DEFINITION --------------------%
 %
