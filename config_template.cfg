%%%%%%%%%%%%%%%%%%%%%%%%%%%%%%%%%%%%%%%%%%%%%%%%%%%%%%%%%%%%%%%%%%%%%%%%%%%%%%%%
%                                                                              %
% SU2 configuration file                                                       %
% Case description: _________________________________________________________  %
% Author: ___________________________________________________________________  %
% Institution: ______________________________________________________________  %
% Date: __________                                                             %
% File Version 6.0.1 "Falcon"                                                  %
%                                                                              %
%%%%%%%%%%%%%%%%%%%%%%%%%%%%%%%%%%%%%%%%%%%%%%%%%%%%%%%%%%%%%%%%%%%%%%%%%%%%%%%%

% ------------- DIRECT, ADJOINT, AND LINEARIZED PROBLEM DEFINITION ------------%
%
% Physical governing equations (EULER, NAVIER_STOKES,
%                               WAVE_EQUATION, HEAT_EQUATION, FEM_ELASTICITY,
%                               POISSON_EQUATION)
PHYSICAL_PROBLEM= EULER
%
% Specify turbulence model (NONE, SA, SA_NEG, SST, SA_E, SA_COMP, SA_E_COMP)
KIND_TURB_MODEL= NONE
%
% Mathematical problem (DIRECT, CONTINUOUS_ADJOINT, DISCRETE_ADJOINT)
MATH_PROBLEM= DIRECT
%
% Regime type (COMPRESSIBLE, INCOMPRESSIBLE)
REGIME_TYPE= COMPRESSIBLE
%
% Axisymmetric simulation, only compressible flows (NO, YES)
AXISYMMETRIC= NO
%
% Restart solution (NO, YES)
RESTART_SOL= NO
%
% Discard the data storaged in the solution and geometry files
% e.g. AOA, dCL/dAoA, dCD/dCL, iter, etc.
% Note that AoA in the solution and geometry files is critical
% to aero design using AoA as a variable. (NO, YES)
DISCARD_INFILES= NO
%
% System of measurements (SI, US)
% International system of units (SI): ( meters, kilograms, Kelvins,
%                                       Newtons = kg m/s^2, Pascals = N/m^2, 
%                                       Density = kg/m^3, Speed = m/s,
%                                       Equiv. Area = m^2 )
% United States customary units (US): ( inches, slug, Rankines, lbf = slug ft/s^2, 
%                                       psf = lbf/ft^2, Density = slug/ft^3, 
%                                       Speed = ft/s, Equiv. Area = ft^2 )
SYSTEM_MEASUREMENTS= SI

% ----------------------- HYBRID RANS/LES PARAMETERS --------------------------%
%
% Specify Hybrid RANS/LES model (NONE, SA_DES, SA_DDES, SA_ZDES,
%                                SA_EDDES, MODEL_SPLIT)
HYBRID_RANSLES= NONE
%
% DES Constant (0.65)
DES_CONST= 0.65
%
% Turn off parts of the hybrid model for testing (RANS_ONLY, FULL_HYBRID)
HYBRID_RANS_LES_TESTING= FULL_HYBRID
%
% Specify the variant of the resolution adequacy indicator for dynamic hybrid
% (RK, RDELTA_FULLP, RDELTA_STRAIN_ONLY, RDELTA_FULLP_VELCON)
HYBRID_RESOLUTION_INDICATOR= RK
%
<<<<<<< HEAD
% Use turbulent forcing with hybrid RANS/LES (NO, YES) default: NO
% HYBRID_FORCING= NO
=======
% The subgrid-energy transfer model used for model-split hybrid RANS/LES
% (NONE, M43)
SUBGRID_ENERGY_TRANSFER_MODEL= M43
%
% Use the resolved turbulent stress for model-split hybrid RANS/LES (NO, YES)
USE_RESOLVED_TURB_STRESS= YES
>>>>>>> 8289329e

% -------------------- COMPRESSIBLE FREE-STREAM DEFINITION --------------------%
%
% Mach number (non-dimensional, based on the free-stream values)
MACH_NUMBER= 0.8
%
% Angle of attack (degrees, only for compressible flows)
AOA= 1.25
%
% Side-slip angle (degrees, only for compressible flows)
SIDESLIP_ANGLE= 0.0
%
% Init option to choose between Reynolds (default) or thermodynamics quantities
% for initializing the solution (REYNOLDS, TD_CONDITIONS)
INIT_OPTION= REYNOLDS
%
% Free-stream option to choose between density and temperature (default) for
% initializing the solution (TEMPERATURE_FS, DENSITY_FS)
FREESTREAM_OPTION= TEMPERATURE_FS
%
% Free-stream pressure (101325.0 N/m^2, 2116.216 psf by default)
FREESTREAM_PRESSURE= 101325.0
%
% Free-stream temperature (288.15 K, 518.67 R by default)
FREESTREAM_TEMPERATURE= 288.15
%
% Reynolds number (non-dimensional, based on the free-stream values)
REYNOLDS_NUMBER= 6.5E6
%
% Reynolds length (1 m, 1 inch by default)
REYNOLDS_LENGTH= 1.0

% -------------------- INCOMPRESSIBLE FREE-STREAM DEFINITION ------------------%
%
% Free-stream density (1.2886 Kg/m^3, 0.0025 slug/ft^3 by default)
FREESTREAM_DENSITY= 1.2886
%
% Free-stream velocity (1.0 m/s, 1.0 ft/s by default)
FREESTREAM_VELOCITY= ( 1.0, 0.00, 0.00 )
%
% Free-stream viscosity (1.853E-5 N s/m^2, 3.87E-7 lbf s/ft^2 by default)
FREESTREAM_VISCOSITY= 1.853E-5

% ----------------------------- CL DRIVER DEFINITION ---------------------------%
%
% Activate fixed lift mode (specify a CL instead of AoA, NO/YES)
FIXED_CL_MODE= NO
%
% Target coefficient of lift for fixed lift mode (0.80 by default)
TARGET_CL= 0.80
%
% Estimation of dCL/dAlpha (0.2 per degree by default)
DCL_DALPHA= 0.2
%
% Number of times the AoA is updated in a fix CL problem (5 by default)
UPDATE_ALPHA= 5
%
% Number of iterations to evaluate dCL_dAlpha by using finite differences (500 by default)
ITER_DCL_DALPHA= 500

% ---------------------- REFERENCE VALUE DEFINITION ---------------------------%
%
% Reference origin for moment computation (m or in)
REF_ORIGIN_MOMENT_X = 0.25
REF_ORIGIN_MOMENT_Y = 0.00
REF_ORIGIN_MOMENT_Z = 0.00
%
% Reference length for moment non-dimensional coefficients (m or in)
REF_LENGTH= 1.0
%
% Reference area for non-dimensional force coefficients (0 implies automatic
% calculation) (m^2 or in^2)
REF_AREA= 1.0
%
% Aircraft semi-span (0 implies automatic calculation) (m or in)
SEMI_SPAN= 0.0
%
% Flow non-dimensionalization (DIMENSIONAL, FREESTREAM_PRESS_EQ_ONE,
%                              FREESTREAM_VEL_EQ_MACH, FREESTREAM_VEL_EQ_ONE)
REF_DIMENSIONALIZATION= DIMENSIONAL

% ---- IDEAL GAS, POLYTROPIC, VAN DER WAALS AND PENG ROBINSON CONSTANTS -------%
%
% Different gas model (STANDARD_AIR, IDEAL_GAS, VW_GAS, PR_GAS)
FLUID_MODEL= STANDARD_AIR
%
% Ratio of specific heats (1.4 default and the value is hardcoded
%                          for the model STANDARD_AIR)
GAMMA_VALUE= 1.4
%
% Specific gas constant (287.058 J/kg*K default and this value is hardcoded
%                        for the model STANDARD_AIR)
GAS_CONSTANT= 287.058
%
% Critical Temperature (131.00 K by default)
CRITICAL_TEMPERATURE= 131.00
%
% Critical Pressure (3588550.0 N/m^2 by default)
CRITICAL_PRESSURE= 3588550.0
%
% Acentri factor (0.035 (air))
ACENTRIC_FACTOR= 0.035

% --------------------------- VISCOSITY MODEL ---------------------------------%
%
% Viscosity model (SUTHERLAND, CONSTANT_VISCOSITY).
VISCOSITY_MODEL= SUTHERLAND
%
% Molecular Viscosity that would be constant (1.716E-5 by default)
MU_CONSTANT= 1.716E-5
%
% Sutherland Viscosity Ref (1.716E-5 default value for AIR SI)
MU_REF= 1.716E-5
%
% Sutherland Temperature Ref (273.15 K default value for AIR SI)
MU_T_REF= 273.15
%
% Sutherland constant (110.4 default value for AIR SI)
SUTHERLAND_CONSTANT= 110.4

% --------------------------- THERMAL CONDUCTIVITY MODEL ----------------------%
%
% Conductivity model (CONSTANT_CONDUCTIVITY, CONSTANT_PRANDTL).
CONDUCTIVITY_MODEL= CONSTANT_PRANDTL
%
% Molecular Thermal Conductivity that would be constant (0.0257 by default)
KT_CONSTANT= 0.0257

% ------------------------- UNSTEADY SIMULATION -------------------------------%
%
% Unsteady simulation (NO, TIME_STEPPING, DUAL_TIME_STEPPING-1ST_ORDER,
%                      DUAL_TIME_STEPPING-2ND_ORDER, HARMONIC_BALANCE)
UNSTEADY_SIMULATION= NO
%
% Time Step for dual time stepping simulations (s) -- Only used when UNST_CFL_NUMBER = 0.0
UNST_TIMESTEP= 0.0
%
% Total Physical Time for dual time stepping simulations (s)
UNST_TIME= 50.0
%
% Unsteady Courant-Friedrichs-Lewy number of the finest grid
UNST_CFL_NUMBER= 0.0
%
% Number of internal iterations (dual time method)
UNST_INT_ITER= 200
%
% Iteration number to begin unsteady restarts
UNST_RESTART_ITER= 0

% ----------------------- DYNAMIC MESH DEFINITION -----------------------------%
%
% Dynamic mesh simulation (NO, YES)
GRID_MOVEMENT= NO
%
% Type of dynamic mesh (NONE, RIGID_MOTION, DEFORMING, ROTATING_FRAME,
%                       MOVING_WALL, STEADY_TRANSLATION, FLUID_STRUCTURE,
%                       AEROELASTIC, ELASTICITY, EXTERNAL,
%                       AEROELASTIC_RIGID_MOTION, GUST)
GRID_MOVEMENT_KIND= DEFORMING
%
% Motion mach number (non-dimensional). Used for initializing a viscous flow
% with the Reynolds number and for computing force coeffs. with dynamic meshes.
MACH_MOTION= 0.8
%
% Moving wall boundary marker(s) (NONE = no marker, ignored for RIGID_MOTION)
MARKER_MOVING= ( NONE )
%
% Coordinates of the motion origin
MOTION_ORIGIN_X= 0.25
MOTION_ORIGIN_Y= 0.0
MOTION_ORIGIN_Z= 0.0
%
% Angular velocity vector (rad/s) about the motion origin
ROTATION_RATE_X = 0.0
ROTATION_RATE_Y = 0.0
ROTATION_RATE_Z = 0.0
%
% Pitching angular freq. (rad/s) about the motion origin
PITCHING_OMEGA_X= 0.0
PITCHING_OMEGA_Y= 0.0
PITCHING_OMEGA_Z= 106.69842
%
% Pitching amplitude (degrees) about the motion origin
PITCHING_AMPL_X= 0.0
PITCHING_AMPL_Y= 0.0
PITCHING_AMPL_Z= 1.01
%
% Pitching phase offset (degrees) about the motion origin
PITCHING_PHASE_X= 0.0
PITCHING_PHASE_Y= 0.0
PITCHING_PHASE_Z= 0.0
%
% Translational velocity (m/s or ft/s) in the x, y, & z directions
TRANSLATION_RATE_X = 0.0
TRANSLATION_RATE_Y = 0.0
TRANSLATION_RATE_Z = 0.0
%
% Plunging angular freq. (rad/s) in x, y, & z directions
PLUNGING_OMEGA_X= 0.0
PLUNGING_OMEGA_Y= 0.0
PLUNGING_OMEGA_Z= 0.0
%
% Plunging amplitude (m or ft) in x, y, & z directions
PLUNGING_AMPL_X= 0.0
PLUNGING_AMPL_Y= 0.0
PLUNGING_AMPL_Z= 0.0
%
% Move Motion Origin for marker moving (1 or 0)
MOVE_MOTION_ORIGIN = 0

% -------------- AEROELASTIC SIMULATION (Typical Section Model) ---------------%
%
% Activated by GRID_MOVEMENT_KIND option
%
% The flutter speed index (modifies the freestream condition in the solver)
FLUTTER_SPEED_INDEX = 0.6
%
% Natural frequency of the spring in the plunging direction (rad/s)
PLUNGE_NATURAL_FREQUENCY = 100
%
% Natural frequency of the spring in the pitching direction (rad/s)
PITCH_NATURAL_FREQUENCY = 100
%
% The airfoil mass ratio
AIRFOIL_MASS_RATIO = 60
%
% Distance in semichords by which the center of gravity lies behind
% the elastic axis
CG_LOCATION = 1.8
%
% The radius of gyration squared (expressed in semichords)
% of the typical section about the elastic axis
RADIUS_GYRATION_SQUARED = 3.48
%
% Solve the aeroelastic equations every given number of internal iterations
AEROELASTIC_ITER = 3

% --------------------------- GUST SIMULATION ---------------------------------%
%
% Apply a wind gust (NO, YES)
WIND_GUST = NO
%
% Type of gust (NONE, TOP_HAT, SINE, ONE_M_COSINE, VORTEX, EOG)
GUST_TYPE = NONE
%
% Direction of the gust (X_DIR or Y_DIR)
GUST_DIR = Y_DIR
%
% Gust wavelenght (meters)
GUST_WAVELENGTH= 10.0
%
% Number of gust periods
GUST_PERIODS= 1.0
%
% Gust amplitude (m/s)
GUST_AMPL= 10.0
%
% Time at which to begin the gust (sec)
GUST_BEGIN_TIME= 0.0
%
% Location at which the gust begins (meters) */
GUST_BEGIN_LOC= 0.0

% ------------------------ SUPERSONIC SIMULATION ------------------------------%
%
% Evaluate equivalent area on the Near-Field (NO, YES)
EQUIV_AREA= NO
%
% Integration limits of the equivalent area ( xmin, xmax, Dist_NearField )
EA_INT_LIMIT= ( 1.6, 2.9, 1.0 )
%
% Equivalent area scale factor ( EA should be ~ force based objective functions )
EA_SCALE_FACTOR= 1.0
%
% Fix an azimuthal line due to misalignments of the near-field
FIX_AZIMUTHAL_LINE= 90.0
%
% Drag weight in sonic boom Objective Function (from 0.0 to 1.0)
DRAG_IN_SONICBOOM= 0.0

% -------------------------- ENGINE SIMULATION --------------------------------%
%
% Highlite area to compute MFR (1 in2 by default)
HIGHLITE_AREA= 1.0
%
% Fan polytropic efficiency (1.0 by default)
FAN_POLY_EFF= 1.0
%
% Only half engine is in the computational grid (NO, YES)
ENGINE_HALF_MODEL= NO
%
% Damping factor for the engine inflow.
DAMP_ENGINE_INFLOW= 0.95
%
% Damping factor for the engine exhaust.
DAMP_ENGINE_EXHAUST= 0.95
%
% Engine nu factor (SA model).
ENGINE_NU_FACTOR= 3.0
%
% Actuator disk jump definition using ratio or difference (DIFFERENCE, RATIO)
ACTDISK_JUMP= DIFFERENCE
%
% Number of times BC Thrust is updated in a fix Net Thrust problem (5 by default)
UPDATE_BCTHRUST= 10
%
% Initial BC Thrust guess for POWER or D-T driver (4000.0 lbf by default)
INITIAL_BCTHRUST= 4000.0
%
% Initialization with a subsonic flow around the engine.
SUBSONIC_ENGINE= NO
%
% Axis of the cylinder that defines the subsonic region (A_X, A_Y, A_Z, B_X, B_Y, B_Z, Radius)
SUBSONIC_ENGINE_CYL= ( 0.0, 0.0, 0.0, 1.0, 0.0 , 0.0, 1.0 )
%
% Flow variables that define the subsonic region (Mach, Alpha, Beta, Pressure, Temperature)
SUBSONIC_ENGINE_VALUES= ( 0.4, 0.0, 0.0, 2116.216, 518.67 )

% ------------------------- TURBOMACHINERY SIMULATION -------------------------%
%
% Specify kind of architecture for each zone (AXIAL, CENTRIPETAL, CENTRIFUGAL,
%                                             CENTRIPETAL_AXIAL, AXIAL_CENTRIFUGAL)
TURBOMACHINERY_KIND= CENTRIPETAL CENTRIPETAL_AXIAL
%
% Specify kind of interpolation for the mixing-plane (LINEAR_INTERPOLATION,
%                                                     NEAREST_SPAN, MATCHING)
MIXINGPLANE_INTERFACE_KIND= LINEAR_INTERPOLATION
%
% Specify option for turbulent mixing-plane (YES, NO) default NO
TURBULENT_MIXINGPLANE= YES
%
% Specify ramp option for Outlet pressure (YES, NO) default NO
RAMP_OUTLET_PRESSURE= NO
%
% Parameters of the outlet pressure ramp (starting outlet pressure,
% updating-iteration-frequency, total number of iteration for the ramp)
RAMP_OUTLET_PRESSURE_COEFF= (400000.0, 10.0, 500)
%
% Specify ramp option for rotating frame (YES, NO) default NO
RAMP_ROTATING_FRAME= YES
%
% Parameters of the rotating frame ramp (starting rotational speed,
% updating-iteration-frequency, total number of iteration for the ramp)
RAMP_ROTATING_FRAME_COEFF= (0.0, 39.0, 500)
%
% Specify Kind of average process for linearizing the Navier-Stokes
% equation at inflow and outflow BCs included at the mixing-plane interface
% (ALGEBRAIC, AREA, MASSSFLUX, MIXEDOUT) default AREA
AVERAGE_PROCESS_KIND= MIXEDOUT
%
% Specify Kind of average process for computing turbomachienry performance parameters
% (ALGEBRAIC, AREA, MASSSFLUX, MIXEDOUT) default AREA
PERFORMANCE_AVERAGE_PROCESS_KIND= MIXEDOUT
%
% Parameters of the Newton method for the MIXEDOUT average algorithm
% (under relaxation factor, tollerance, max number of iterations)
MIXEDOUT_COEFF= (1.0, 1.0E-05, 15)
%
% Limit of Mach number below which the mixedout algorithm is substituted
% with a AREA average algorithm to avoid numerical issues
AVERAGE_MACH_LIMIT= 0.05

% --------------------- INVERSE DESIGN SIMULATION -----------------------------%
%
% Evaluate an inverse design problem using Cp (NO, YES)
INV_DESIGN_CP= NO
%
% Evaluate an inverse design problem using heat flux (NO, YES)
INV_DESIGN_HEATFLUX= NO

% ----------------------- BODY FORCE DEFINITION -------------------------------%
%
% Apply a body force as a source term (NO, YES)
BODY_FORCE= NO
%
% Vector of body force values (BodyForce_X, BodyForce_Y, BodyForce_Z)
BODY_FORCE_VECTOR= ( 0.0, 0.0, 0.0 )

% -------------------- BOUNDARY CONDITION DEFINITION --------------------------%
%
% Euler wall boundary marker(s) (NONE = no marker)
MARKER_EULER= ( airfoil )
%
% Navier-Stokes (no-slip), constant heat flux wall  marker(s) (NONE = no marker)
% Format: ( marker name, constant heat flux (J/m^2), ... )
MARKER_HEATFLUX= ( NONE )
%
% Navier-Stokes (no-slip), isothermal wall marker(s) (NONE = no marker)
% Format: ( marker name, constant wall temperature (K), ... )
MARKER_ISOTHERMAL= ( NONE )
%
% Far-field boundary marker(s) (NONE = no marker)
MARKER_FAR= ( farfield )
%
% Symmetry boundary marker(s) (NONE = no marker)
MARKER_SYM= ( NONE )
%
% Internal boundary marker(s) e.g. no boundary condition (NONE = no marker)
MARKER_INTERNAL= ( NONE )
%
% Near-Field boundary marker(s) (NONE = no marker)
MARKER_NEARFIELD= ( NONE )
%
% Zone interface boundary marker(s) (NONE = no marker)
MARKER_INTERFACE= ( NONE )
%
% Inlet boundary type (TOTAL_CONDITIONS, MASS_FLOW)
INLET_TYPE= TOTAL_CONDITIONS
%
% Inlet boundary marker(s) with the following formats (NONE = no marker)
% Total Conditions: (inlet marker, total temp, total pressure, flow_direction_x,
%           flow_direction_y, flow_direction_z, ... ) where flow_direction is
%           a unit vector.
% Mass Flow: (inlet marker, density, velocity magnitude, flow_direction_x,
%           flow_direction_y, flow_direction_z, ... ) where flow_direction is
%           a unit vector.
% Incompressible: (inlet marker, NULL, velocity magnitude, flow_direction_x,
%           flow_direction_y, flow_direction_z, ... ) where flow_direction is
%           a unit vector.
MARKER_INLET= ( NONE )
%
% Outlet boundary marker(s) (NONE = no marker)
% Format: ( outlet marker, back pressure (static), ... )
MARKER_OUTLET= ( NONE )
%
% Actuator disk boundary type (VARIABLES_JUMP, BC_THRUST,
%                              DRAG_MINUS_THRUST)
ACTDISK_TYPE= VARIABLES_JUMP
%
% Actuator disk boundary marker(s) with the following formats (NONE = no marker)
% Variables Jump: ( inlet face marker, outlet face marker,
%                   Takeoff pressure jump (psf), Takeoff temperature jump (R), Takeoff rev/min,
%                   Cruise  pressure jump (psf), Cruise temperature jump (R), Cruise rev/min )
% BC Thrust: ( inlet face marker, outlet face marker,
%              Takeoff BC thrust (lbs), 0.0, Takeoff rev/min,
%              Cruise BC thrust (lbs), 0.0, Cruise rev/min )
% Drag-Thrust: ( inlet face marker, outlet face marker,
%                Takeoff Drag-Thrust (lbs), 0.0, Takeoff rev/min,
%                Cruise Drag-Thrust (lbs), 0.0, Cruise rev/min )
MARKER_ACTDISK= ( NONE )
%
% Supersonic inlet boundary marker(s) (NONE = no marker)
% Format: (inlet marker, temperature, static pressure, velocity_x,
%           velocity_y, velocity_z, ... ), i.e. primitive variables specified.
MARKER_SUPERSONIC_INLET= ( NONE )
%
% Supersonic outlet boundary marker(s) (NONE = no marker)
MARKER_SUPERSONIC_OUTLET= ( NONE )
%
% Periodic boundary marker(s) (NONE = no marker)
% Format: ( periodic marker, donor marker, rotation_center_x, rotation_center_y,
% rotation_center_z, rotation_angle_x-axis, rotation_angle_y-axis,
% rotation_angle_z-axis, translation_x, translation_y, translation_z, ... )
MARKER_PERIODIC= ( NONE )
%
% Engine Inflow boundary type (FAN_FACE_MACH, FAN_FACE_PRESSURE, FAN_FACE_MDOT)
ENGINE_INFLOW_TYPE= FAN_FACE_MACH
%
% Engine inflow boundary marker(s) (NONE = no marker)
% Format: (engine inflow marker, fan face Mach, ... )
MARKER_ENGINE_INFLOW= ( NONE )
%
% Engine exhaust boundary marker(s) with the following formats (NONE = no marker) 
% Format: (engine exhaust marker, total nozzle temp, total nozzle pressure, ... )
MARKER_ENGINE_EXHAUST= ( NONE )
%
% Displacement boundary marker(s) (NONE = no marker)
% Format: ( displacement marker, displacement value normal to the surface, ... )
MARKER_NORMAL_DISPL= ( NONE )
%
% Load boundary marker(s) (NONE = no marker)
% Format: ( load marker, force value normal to the surface, ... )
MARKER_NORMAL_LOAD= ( NONE )
%
% Pressure boundary marker(s) (NONE = no marker)
% Format: ( pressure marker )
MARKER_PRESSURE= ( NONE )
%
% Neumann bounday marker(s) (NONE = no marker)
MARKER_NEUMANN= ( NONE )
%
% Dirichlet boundary marker(s) (NONE = no marker)
MARKER_DIRICHLET= ( NONE )
%
% Riemann boundary marker(s) (NONE = no marker)
% Format: (marker, data kind flag, list of data)
MARKER_RIEMANN= ( NONE )
%
% Shroud boundary marker(s) (NONE = no marker)
% Format: (marker)
% If the ROTATING_FRAME option is activated, this option force
% the velocity on the boundaries specified to 0.0
MARKER_SHROUD= (NONE)
%
% Interface (s) definition, identifies the surface shared by
% two different zones. The interface is defined by listing pairs of
% markers (one from each zone connected by the interface)
% Example:
%   Given an arbitrary number of zones (A, B, C, ...)
%   A and B share a surface, interface 1
%   A and C share a surface, interface 2
% Format: ( marker_A_on_interface_1, marker_B_on_interface_1,
%           marker_A_on_interface_2, marker_C_on_interface_2, ... )
%
MARKER_ZONE_INTERFACE= ( NONE )
%
% Specifies the interface (s)
% The kind of interface is defined by listing pairs of markers (one from each
% zone connected by the interface)
% Example:
%   Given an arbitrary number of zones (A, B, C, ...)
%   A and B share a surface, interface 1
%   A and C share a surface, interface 2
% Format: ( marker_A_on_interface_1, marker_B_on_interface_1,
%           marker_A_on_interface_2, marker_C_on_interface_2, ... )
%
MARKER_FLUID_INTERFACE= ( NONE )
%
% Kind of interface interpolation among different zones (NEAREST_NEIGHBOR,
%                                                        ISOPARAMETRIC, SLIDING_MESH)
KIND_INTERPOLATION= NEAREST_NEIGHBOR
%
% Inflow and Outflow markers must be specified, for each blade (zone), following
% the natural groth of the machine (i.e, from the first blade to the last)
MARKER_TURBOMACHINERY= ( NONE )
%
% Mixing-plane interface markers must be specified to activate the transfer of
% information between zones
MARKER_MIXINGPLANE_INTERFACE= ( NONE )
%
% Giles boundary condition for inflow, outfolw and mixing-plane
% Format inlet:  ( marker, TOTAL_CONDITIONS_PT, Total Pressure , Total Temperature,
% Flow dir-norm, Flow dir-tang, Flow dir-span, under-relax-avg, under-relax-fourier)
% Format outlet: ( marker, STATIC_PRESSURE, Static Pressure value, -, -, -, -, under-relax-avg, under-relax-fourier)
% Format mixing-plane in and out: ( marker, MIXING_IN or MIXING_OUT, -, -, -, -, -, -, under-relax-avg, under-relax-fourier)
MARKER_GILES= ( NONE )
%
% This option insert an extra under relaxation factor for the Giles BC at the hub
% and shroud (under relax factor applied, span percentage to under relax)
GILES_EXTRA_RELAXFACTOR= ( 0.05, 0.05)
%
% YES Non reflectivity activated, NO the Giles BC behaves as a normal 1D characteristic-based BC
SPATIAL_FOURIER= NO

% ------------------------ SURFACES IDENTIFICATION ----------------------------%
%
% Marker(s) of the surface in the surface flow solution file
MARKER_PLOTTING = ( airfoil )
%
% Marker(s) of the surface where the non-dimensional coefficients are evaluated.
MARKER_MONITORING = ( airfoil )
%
% Viscous wall markers for which wall functions must be applied. (NONE = no marker)
% Format: ( marker name, wall function type, ... )
MARKER_WALL_FUNCTIONS= ( airfoil, NO_WALL_FUNCTION )
%
% Marker(s) of the surface where custom thermal BC's are defined.
MARKER_PYTHON_CUSTOM = ( NONE )
%
% Marker(s) of the surface where obj. func. (design problem) will be evaluated
MARKER_DESIGNING = ( airfoil )
%
% Marker(s) of the surface that is going to be analyzed in detail (massflow, average pressure, distortion, etc)
MARKER_ANALYZE = ( airfoil )
%
% Method to compute the average value in MARKER_ANALYZE (AREA, MASSFLUX).
MARKER_ANALYZE_AVERAGE = MASSFLUX

% ------------- COMMON PARAMETERS DEFINING THE NUMERICAL METHOD ---------------%
%
% Numerical method for spatial gradients (GREEN_GAUSS, WEIGHTED_LEAST_SQUARES)
NUM_METHOD_GRAD= GREEN_GAUSS
%
% CFL number (initial value for the adaptive CFL number)
CFL_NUMBER= 15.0
%
% Adaptive CFL number (NO, YES)
CFL_ADAPT= NO
%
% Parameters of the adaptive CFL number (factor down, factor up, CFL min value,
%                                        CFL max value )
CFL_ADAPT_PARAM= ( 1.5, 0.5, 1.25, 50.0 )
%
% Maximum Delta Time in local time stepping simulations
MAX_DELTA_TIME= 1E6
%
%
% Runge-Kutta definitions...
%
% Number of stages
N_RK_STEP = 3
%
% Explicit RK coefficients (example here for classical RK4)...
% Explicit part: 
%
% Butcher tableau:
%     0 |     0         0     0
% alpha | alpha         0     0
%     1 | delta (1-delta)     0
%------------------------------
%       |     0 (1-alpha) alpha
%
% Values below from alpha = 1 - sqrt(2)/2
% and delta = -2*sqrt(2)/2
%
RK_AMAT_LOWER = (2.92893218813452e-01, -9.42809041582063e-01, 1.94280904158206e+00)
RK_BVEC = (0.0, 7.07106781186548e-01, 2.92893218813452e-01)
RK_CVEC = (0.0, 0.0, 0.0)
%
% Implicit part: 
%
% Butcher tableau:
% alpha | alpha         0
%     1 | 1 - alpha alpha
%--------------------------
%       | 1 - alpha alpha
%
% Values below from alpha = 1 - sqrt(2)/2
%
RK_AMAT_LOWER_IMP = (2.92893218813452e-01, 7.07106781186548e-01, 2.92893218813452e-01)
RK_BVEC_IMP = (7.07106781186548e-01, 2.92893218813452e-01)
RK_CVEC_IMP = (0.0, 0.0)


%
% Objective function in gradient evaluation   (DRAG, LIFT, SIDEFORCE, MOMENT_X,
%                                             MOMENT_Y, MOMENT_Z, EFFICIENCY,
%                                             EQUIVALENT_AREA, NEARFIELD_PRESSURE,
%                                             FORCE_X, FORCE_Y, FORCE_Z, THRUST,
%                                             TORQUE, TOTAL_HEATFLUX,
%                                             MAXIMUM_HEATFLUX, INVERSE_DESIGN_PRESSURE,
%                                             INVERSE_DESIGN_HEATFLUX, SURFACE_TOTAL_PRESSURE, 
%                                             SURFACE_MASSFLOW, SURFACE_STATIC_PRESSURE, SURFACE_MACH)
% For a weighted sum of objectives: separate by commas, add OBJECTIVE_WEIGHT and MARKER_MONITORING in matching order.
OBJECTIVE_FUNCTION= DRAG
%
% List of weighting values when using more than one OBJECTIVE_FUNCTION. Separate by commas and match with MARKER_MONITORING.
OBJECTIVE_WEIGHT = 1.0

% ----------- SLOPE LIMITER AND DISSIPATION SENSOR DEFINITION -----------------%
%
% Monotonic Upwind Scheme for Conservation Laws (TVD) in the flow equations.
%           Required for 2nd order upwind schemes (NO, YES)
MUSCL_FLOW= YES
%
% Slope limiter (NONE, VENKATAKRISHNAN, VENKATAKRISHNAN_WANG,
%                BARTH_JESPERSEN, VAN_ALBADA_EDGE)
SLOPE_LIMITER_FLOW= VENKATAKRISHNAN
%
% Monotonic Upwind Scheme for Conservation Laws (TVD) in the turbulence equations.
%           Required for 2nd order upwind schemes (NO, YES)
MUSCL_TURB= NO
%
% Slope limiter (NONE, VENKATAKRISHNAN, VENKATAKRISHNAN_WANG,
%                BARTH_JESPERSEN, VAN_ALBADA_EDGE)
SLOPE_LIMITER_TURB= VENKATAKRISHNAN
%
% Monotonic Upwind Scheme for Conservation Laws (TVD) in the adjoint flow equations.
%           Required for 2nd order upwind schemes (NO, YES)
MUSCL_ADJFLOW= YES
%
% Slope limiter (NONE, VENKATAKRISHNAN, BARTH_JESPERSEN, VAN_ALBADA_EDGE,
%                SHARP_EDGES, WALL_DISTANCE)
SLOPE_LIMITER_ADJFLOW= VENKATAKRISHNAN
%
% Monotonic Upwind Scheme for Conservation Laws (TVD) in the turbulence adjoint equations.
%           Required for 2nd order upwind schemes (NO, YES)
MUSCL_ADJTURB= NO
%
% Slope limiter (NONE, VENKATAKRISHNAN, BARTH_JESPERSEN, VAN_ALBADA_EDGE)
SLOPE_LIMITER_ADJTURB= VENKATAKRISHNAN
%
% Coefficient for the Venkat's limiter (upwind scheme). A larger values decrease
%             the extent of limiting, values approaching zero cause
%             lower-order approximation to the solution (0.05 by default)
VENKAT_LIMITER_COEFF= 0.05
%
% Coefficient for the adjoint sharp edges limiter (3.0 by default).
ADJ_SHARP_LIMITER_COEFF= 3.0
%
% Freeze the value of the limiter after a number of iterations
LIMITER_ITER= 999999
%
% 1st order artificial dissipation coefficients for
%     the Lax–Friedrichs method ( 0.15 by default )
LAX_SENSOR_COEFF= 0.15
%
% 2nd and 4th order artificial dissipation coefficients for
%     the JST method ( 0.5, 0.02 by default )
JST_SENSOR_COEFF= ( 0.5, 0.02 )
%
% 1st order artificial dissipation coefficients for
%     the adjoint Lax–Friedrichs method ( 0.15 by default )
ADJ_LAX_SENSOR_COEFF= 0.15
%
% 2nd, and 4th order artificial dissipation coefficients for
%     the adjoint JST method ( 0.5, 0.02 by default )
ADJ_JST_SENSOR_COEFF= ( 0.5, 0.02 )

% ------------------------ LINEAR SOLVER DEFINITION ---------------------------%
%
% Linear solver or smoother for implicit formulations (BCGSTAB, FGMRES, SMOOTHER_JACOBI, 
%                                                      SMOOTHER_ILU, SMOOTHER_LUSGS, 
%                                                      SMOOTHER_LINELET)
LINEAR_SOLVER= FGMRES
%
% Preconditioner of the Krylov linear solver (ILU, LU_SGS, LINELET, JACOBI)
LINEAR_SOLVER_PREC= ILU
%
% Linael solver ILU preconditioner fill-in level (0 by default)
LINEAR_SOLVER_ILU_FILL_IN= 0
%
% Minimum error of the linear solver for implicit formulations
LINEAR_SOLVER_ERROR= 1E-6
%
% Max number of iterations of the linear solver for the implicit formulation
LINEAR_SOLVER_ITER= 5

% -------------------------- MULTIGRID PARAMETERS -----------------------------%
%
% Multi-grid levels (0 = no multi-grid)
MGLEVEL= 0
%
% Multi-grid cycle (V_CYCLE, W_CYCLE, FULLMG_CYCLE)
MGCYCLE= V_CYCLE
%
% Multi-grid pre-smoothing level
MG_PRE_SMOOTH= ( 1, 2, 3, 3 )
%
% Multi-grid post-smoothing level
MG_POST_SMOOTH= ( 0, 0, 0, 0 )
%
% Jacobi implicit smoothing of the correction
MG_CORRECTION_SMOOTH= ( 0, 0, 0, 0 )
%
% Damping factor for the residual restriction
MG_DAMP_RESTRICTION= 0.75
%
% Damping factor for the correction prolongation
MG_DAMP_PROLONGATION= 0.75

% -------------------- FLOW NUMERICAL METHOD DEFINITION -----------------------%
%
% Convective numerical method (JST, LAX-FRIEDRICH, CUSP, ROE, AUSM, HLLC,
%                              TURKEL_PREC, MSW)
CONV_NUM_METHOD_FLOW= ROE
%
% Roe Low Dissipation function for Hybrid RANS/LES simulations (FD, NTS, NTS_DUCROS)
ROE_LOW_DISSIPATION= FD
%
% Post-reconstruction correction for low Mach number flows (NO, YES)
LOW_MACH_CORR= NO
%
% Roe-Turkel preconditioning for low Mach number flows (NO, YES)
LOW_MACH_PREC= NO
%
% Entropy fix coefficient (0.0 implies no entropy fixing, 1.0 implies scalar
%                          artificial dissipation)
ENTROPY_FIX_COEFF= 0.0
%
% Time discretization (RUNGE-KUTTA_EXPLICIT, EULER_IMPLICIT, EULER_EXPLICIT)
TIME_DISCRE_FLOW= EULER_IMPLICIT
%
% Relaxation coefficient
RELAXATION_FACTOR_FLOW= 0.95

% -------------------- TURBULENT NUMERICAL METHOD DEFINITION ------------------%
%
% Convective numerical method (SCALAR_UPWIND)
CONV_NUM_METHOD_TURB= SCALAR_UPWIND
%
% Time discretization (EULER_IMPLICIT)
TIME_DISCRE_TURB= EULER_IMPLICIT
%
% Reduction factor of the CFL coefficient in the turbulence problem
CFL_REDUCTION_TURB= 1.0
%
% Relaxation coefficient
RELAXATION_FACTOR_TURB= 0.95

% --------------------- HEAT NUMERICAL METHOD DEFINITION ----------------------%
%
% Value of the thermal diffusivity
THERMAL_DIFFUSIVITY= 1.0

% ---------------- ADJOINT-FLOW NUMERICAL METHOD DEFINITION -------------------%
%
% Frozen the slope limiter in the discrete adjoint formulation (NO, YES)
FROZEN_LIMITER_DISC= NO
%
% Frozen the turbulent viscosity in the discrete adjoint formulation (NO, YES)
FROZEN_VISC_DISC= NO
%
% Use an inconsistent spatial integration (primal-dual) in the discrete
% adjoint formulation. The AD will use the numerical methods in
% the ADJOINT-FLOW NUMERICAL METHOD DEFINITION section (NO, YES)
INCONSISTENT_DISC= NO
%
% Convective numerical method (JST, LAX-FRIEDRICH, ROE)
CONV_NUM_METHOD_ADJFLOW= JST
%
% Time discretization (RUNGE-KUTTA_EXPLICIT, EULER_IMPLICIT)
TIME_DISCRE_ADJFLOW= EULER_IMPLICIT
%
% Relaxation coefficient
RELAXATION_FACTOR_ADJFLOW= 1.0
%
% Reduction factor of the CFL coefficient in the adjoint problem
CFL_REDUCTION_ADJFLOW= 0.8
%
% Limit value for the adjoint variable
LIMIT_ADJFLOW= 1E6
%
% Use multigrid in the adjoint problem (NO, YES)
MG_ADJFLOW= YES

% ---------------- ADJOINT-TURBULENT NUMERICAL METHOD DEFINITION --------------%
%
% Convective numerical method (SCALAR_UPWIND)
CONV_NUM_METHOD_ADJTURB= SCALAR_UPWIND
%
% Time discretization (EULER_IMPLICIT)
TIME_DISCRE_ADJTURB= EULER_IMPLICIT
%
% Reduction factor of the CFL coefficient in the adjoint turbulent problem
CFL_REDUCTION_ADJTURB= 0.01

% ----------------------- GEOMETRY EVALUATION PARAMETERS ----------------------%
%
% Marker(s) of the surface where geometrical based function will be evaluated
GEO_MARKER= ( airfoil )
%
% Description of the geometry to be analyzed (AIRFOIL, WING)
GEO_DESCRIPTION= AIRFOIL
%
% Coordinate of the stations to be analyzed
GEO_LOCATION_STATIONS= (0.0, 0.5, 1.0)
%
% Geometrical bounds (Y coordinate) for the wing geometry analysis or
% fuselage evaluation (X coordinate)
GEO_BOUNDS= (1.5, 3.5)
%
% Plot loads and Cp distributions on each airfoil section
GEO_PLOT_STATIONS= NO
%
% Number of section cuts to make when calculating wing geometry
GEO_NUMBER_STATIONS= 25
%
% Geometrical evaluation mode (FUNCTION, GRADIENT)
GEO_MODE= FUNCTION

% ------------------------- GRID ADAPTATION STRATEGY --------------------------%
%
% Kind of grid adaptation (NONE, PERIODIC, FULL, FULL_FLOW, GRAD_FLOW,
%                          FULL_ADJOINT, GRAD_ADJOINT, GRAD_FLOW_ADJ, ROBUST,
%                          FULL_LINEAR, COMPUTABLE, COMPUTABLE_ROBUST,
%                          REMAINING, WAKE, SMOOTHING, SUPERSONIC_SHOCK)
KIND_ADAPT= FULL_FLOW
%
% Percentage of new elements (% of the original number of elements)
NEW_ELEMS= 5
%
% Scale factor for the dual volume
DUALVOL_POWER= 0.5
%
% Adapt the boundary elements (NO, YES)
ADAPT_BOUNDARY= YES

% ----------------------- DESIGN VARIABLE PARAMETERS --------------------------%
%
% Kind of deformation (NO_DEFORMATION, TRANSLATION, ROTATION, SCALE,
%                      FFD_SETTING, FFD_NACELLE
%                      FFD_CONTROL_POINT, FFD_CAMBER, FFD_THICKNESS, FFD_TWIST
%                      FFD_CONTROL_POINT_2D, FFD_CAMBER_2D, FFD_THICKNESS_2D, FFD_TWIST_2D,
%                      HICKS_HENNE, SURFACE_BUMP)
DV_KIND= FFD_SETTING
%
% Marker of the surface in which we are going apply the shape deformation
DV_MARKER= ( airfoil )
%
% Parameters of the shape deformation
% - NO_DEFORMATION ( 1.0 )
% - TRANSLATION ( x_Disp, y_Disp, z_Disp ), as a unit vector
% - ROTATION ( x_Orig, y_Orig, z_Orig, x_End, y_End, z_End )
% - SCALE ( 1.0 )
% - ANGLE_OF_ATTACK ( 1.0 )
% - FFD_SETTING ( 1.0 )
% - FFD_CONTROL_POINT ( FFD_BoxTag, i_Ind, j_Ind, k_Ind, x_Disp, y_Disp, z_Disp )
% - FFD_NACELLE ( FFD_BoxTag, rho_Ind, theta_Ind, phi_Ind, rho_Disp, phi_Disp )
% - FFD_GULL ( FFD_BoxTag, j_Ind )
% - FFD_ANGLE_OF_ATTACK ( FFD_BoxTag, 1.0 )
% - FFD_CAMBER ( FFD_BoxTag, i_Ind, j_Ind )
% - FFD_THICKNESS ( FFD_BoxTag, i_Ind, j_Ind )
% - FFD_TWIST ( FFD_BoxTag, j_Ind, x_Orig, y_Orig, z_Orig, x_End, y_End, z_End )
% - FFD_CONTROL_POINT_2D ( FFD_BoxTag, i_Ind, j_Ind, x_Disp, y_Disp )
% - FFD_CAMBER_2D ( FFD_BoxTag, i_Ind )
% - FFD_THICKNESS_2D ( FFD_BoxTag, i_Ind )
% - FFD_TWIST_2D ( FFD_BoxTag, x_Orig, y_Orig )
% - HICKS_HENNE ( Lower Surface (0)/Upper Surface (1)/Only one Surface (2), x_Loc )
% - SURFACE_BUMP ( x_Start, x_End, x_Loc )
DV_PARAM= ( 1, 0.5 )
%
% Value of the shape deformation
DV_VALUE= 0.01

% ------------------------ GRID DEFORMATION PARAMETERS ------------------------%
%
% Linear solver or smoother for implicit formulations (FGMRES, RESTARTED_FGMRES, BCGSTAB)
DEFORM_LINEAR_SOLVER= FGMRES
%
% Preconditioner of the Krylov linear solver (ILU, LU_SGS, JACOBI)
DEFORM_LINEAR_SOLVER_PREC= ILU
%
% Number of smoothing iterations for mesh deformation
DEFORM_LINEAR_ITER= 1000
%
% Number of nonlinear deformation iterations (surface deformation increments)
DEFORM_NONLINEAR_ITER= 1
%
% Print the residuals during mesh deformation to the console (YES, NO)
DEFORM_CONSOLE_OUTPUT= YES
%
% Factor to multiply smallest cell volume for deform tolerance (0.001 default)
DEFORM_TOL_FACTOR = 1E-6
%
% Deformation coefficient (linear elasticity limits from -1.0 to 0.5, a larger
% value is also possible)
DEFORM_COEFF = 1E6
%
% Type of element stiffness imposed for FEA mesh deformation (INVERSE_VOLUME,
%                                           WALL_DISTANCE, CONSTANT_STIFFNESS)
DEFORM_STIFFNESS_TYPE= WALL_DISTANCE
%
% Deform the grid only close to the surface. It is possible to specify how much
% of the volumetric grid is going to be deformed in meters or inches (1E6 by default)
DEFORM_LIMIT = 1E6
%
% Visualize the deformation (NO, YES)
VISUALIZE_DEFORMATION= NO

% -------------------- FREE-FORM DEFORMATION PARAMETERS -----------------------%
%
% Tolerance of the Free-Form Deformation point inversion
FFD_TOLERANCE= 1E-10
%
% Maximum number of iterations in the Free-Form Deformation point inversion
FFD_ITERATIONS= 500
%
% FFD box definition: 3D case (FFD_BoxTag, X1, Y1, Z1, X2, Y2, Z2, X3, Y3, Z3, X4, Y4, Z4,
%                              X5, Y5, Z5, X6, Y6, Z6, X7, Y7, Z7, X8, Y8, Z8)
%                     2D case (FFD_BoxTag, X1, Y1, 0.0, X2, Y2, 0.0, X3, Y3, 0.0, X4, Y4, 0.0,
%                              0.0, 0.0, 0.0, 0.0, 0.0, 0.0, 0.0, 0.0, 0.0, 0.0, 0.0, 0.0)
FFD_DEFINITION= (MAIN_BOX, 0.5, 0.25, -0.25, 1.5, 0.25, -0.25, 1.5, 0.75, -0.25, 0.5, 0.75, -0.25, 0.5, 0.25, 0.25, 1.5, 0.25, 0.25, 1.5, 0.75, 0.25, 0.5, 0.75, 0.25)
%
% FFD box degree: 3D case (x_degree, y_degree, z_degree)
%                 2D case (x_degree, y_degree, 0)
FFD_DEGREE= (10, 10, 1)
%
% Surface grid continuity at the intersection with the faces of the FFD boxes.
% To keep a particular level of surface continuity, SU2 automatically freezes the right
% number of control point planes (NO_DERIVATIVE, 1ST_DERIVATIVE, 2ND_DERIVATIVE, USER_INPUT)
FFD_CONTINUITY= 2ND_DERIVATIVE
%
% Definition of the FFD planes to be frozen in the FFD (x,y,z).
% Value from 0 FFD degree in that direction. Pick a value larger than degree if you don't want to fix any plane.
FFD_FIX_I= (0,2,3)
FFD_FIX_J= (0,2,3)
FFD_FIX_K= (0,2,3)
%
% There is a symmetry plane (j=0) for all the FFD boxes (YES, NO)
FFD_SYMMETRY_PLANE= NO
%
% FFD coordinate system (CARTESIAN)
FFD_COORD_SYSTEM= CARTESIAN
%
% Vector from the cartesian axis the cylindrical or spherical axis (using cartesian coordinates)
% Note that the location of the axis will affect the wall curvature of the FFD box as well as the
% design variable effect.
FFD_AXIS= (0.0, 0.0, 0.0)
%
% FFD Blending function: Bezier curves with global support (BEZIER), uniform BSplines with local support (BSPLINE_UNIFORM)
FFD_BLENDING= BEZIER
%
% Order of the BSplines
FFD_BSPLINE_ORDER= 2, 2, 2

% --------------------------- CONVERGENCE PARAMETERS --------------------------%
%
% Number of total iterations
EXT_ITER= 1000
%
% Convergence criteria (CAUCHY, RESIDUAL)
%
CONV_CRITERIA= RESIDUAL
%
% Residual reduction (order of magnitude with respect to the initial value)
RESIDUAL_REDUCTION= 5
%
% Min value of the residual (log10 of the residual)
RESIDUAL_MINVAL= -8
%
% Start convergence criteria at iteration number
STARTCONV_ITER= 10
%
% Number of elements to apply the criteria
CAUCHY_ELEMS= 100
%
% Epsilon to control the series convergence
CAUCHY_EPS= 1E-10
%
% Direct function to apply the convergence criteria (LIFT, DRAG, NEARFIELD_PRESS)
CAUCHY_FUNC_FLOW= DRAG
%
% Adjoint function to apply the convergence criteria (SENS_GEOMETRY, SENS_MACH)
CAUCHY_FUNC_ADJFLOW= SENS_GEOMETRY

% ------------------------- INPUT/OUTPUT INFORMATION --------------------------%
%
% Mesh input file
MESH_FILENAME= mesh_NACA0012_inv.su2
%
% Mesh input file format (SU2, CGNS)
MESH_FORMAT= SU2
%
% Mesh output file
MESH_OUT_FILENAME= mesh_out.su2
%
% Restart flow input file
SOLUTION_FLOW_FILENAME= solution_flow.dat
%
% Restart adjoint input file
SOLUTION_ADJ_FILENAME= solution_adj.dat
%
% Output file format (TECPLOT, TECPLOT_BINARY, PARAVIEW,
%                     FIELDVIEW, FIELDVIEW_BINARY)
OUTPUT_FORMAT= TECPLOT
%
% Output file convergence history (w/o extension)
CONV_FILENAME= history
%
% Output file with the forces breakdown
BREAKDOWN_FILENAME= forces_breakdown.dat
%
% Output file restart flow
RESTART_FLOW_FILENAME= restart_flow.dat
%
% Output file restart adjoint
RESTART_ADJ_FILENAME= restart_adj.dat
%
% Output file flow (w/o extension) variables
VOLUME_FLOW_FILENAME= flow
%
% Output file adjoint (w/o extension) variables
VOLUME_ADJ_FILENAME= adjoint
%
% Output Objective function
VALUE_OBJFUNC_FILENAME= of_eval.dat
%
% Output objective function gradient (using continuous adjoint)
GRAD_OBJFUNC_FILENAME= of_grad.dat
%
% Output file surface flow coefficient (w/o extension)
SURFACE_FLOW_FILENAME= surface_flow
%
% Output file surface adjoint coefficient (w/o extension)
SURFACE_ADJ_FILENAME= surface_adjoint
%
% Writing solution file frequency
WRT_SOL_FREQ= 1000
%
% Writing solution file frequency for physical time steps (dual time)
WRT_SOL_FREQ_DUALTIME= 1
%
% Writing convergence history frequency
WRT_CON_FREQ= 1
%
% Writing convergence history frequency (dual time, only written to screen)
WRT_CON_FREQ_DUALTIME= 10
%
% Output residual values in the solution files
WRT_RESIDUALS= NO
%
% Output limiters values in the solution files
WRT_LIMITERS= NO
%
% Output the sharp edges detector
WRT_SHARPEDGES= NO
%
% Output the solution at each surface in the history file
WRT_SURFACE= NO
%
% Output the resolution tensor in the solution files
WRT_RESOLUTION_TENSORS= YES
%
% Minimize the required output memory
LOW_MEMORY_OUTPUT= NO
%
% Verbosity of console output: NONE removes minor MPI overhead (NONE, HIGH)
CONSOLE_OUTPUT_VERBOSITY= HIGH
%
% Write binary restart files (YES, NO)
WRT_BINARY_RESTART= YES
%
% Read binary restart files (YES, NO)
READ_BINARY_RESTART= YES
%
% Reorient elements based on potential negative volumes (YES/NO)
REORIENT_ELEMENTS= YES

% --------------------- OPTIMAL SHAPE DESIGN DEFINITION -----------------------%
%
% Available flow based objective functions or constraint functions
%    DRAG, LIFT, SIDEFORCE, EFFICIENCY,
%    FORCE_X, FORCE_Y, FORCE_Z,
%    MOMENT_X, MOMENT_Y, MOMENT_Z,
%    THRUST, TORQUE, FIGURE_OF_MERIT,
%    EQUIVALENT_AREA, NEARFIELD_PRESSURE,
%    TOTAL_HEATFLUX, MAXIMUM_HEATFLUX,
%    INVERSE_DESIGN_PRESSURE, INVERSE_DESIGN_HEATFLUX,
%    SURFACE_TOTAL_PRESSURE, SURFACE_MASSFLOW
%    SURFACE_STATIC_PRESSURE, SURFACE_MACH
%
% Available geometrical based objective functions or constraint functions
%    AIRFOIL_AREA, AIRFOIL_THICKNESS, AIRFOIL_CHORD, AIRFOIL_TOC, AIRFOIL_AOA,
%    WING_VOLUME, WING_MIN_THICKNESS, WING_MAX_THICKNESS, WING_MAX_CHORD, WING_MIN_TOC, WING_MAX_TWIST, WING_MAX_CURVATURE, WING_MAX_DIHEDRAL
%    STATION#_WIDTH, STATION#_AREA, STATION#_THICKNESS, STATION#_CHORD, STATION#_TOC,
%    STATION#_TWIST (where # is the index of the station defined in GEO_LOCATION_STATIONS)
%
% Available design variables
% 2D Design variables
%    HICKS_HENNE 	      (   1, Scale | Mark. List | Lower(0)/Upper(1) side, x_Loc )
%    FFD_CONTROL_POINT_2D (  15, Scale | Mark. List | FFD_BoxTag, i_Ind, j_Ind, x_Mov, y_Mov )
%    FFD_CAMBER_2D 	      (  16, Scale | Mark. List | FFD_BoxTag, i_Ind )
%    FFD_THICKNESS_2D 	  (  17, Scale | Mark. List | FFD_BoxTag, i_Ind )
%    FFD_TWIST_2D    	  (  20, Scale | Mark. List | FFD_BoxTag, x_Orig, y_Orig )
%    ANGLE_OF_ATTACK	  ( 101, Scale | Mark. List | 1.0 )
%
% 3D Design variables
%    FFD_CONTROL_POINT   (   7, Scale | Mark. List | FFD_BoxTag, i_Ind, j_Ind, k_Ind, x_Mov, y_Mov, z_Mov )
%    FFD_NACELLE         (  22, Scale | Mark. List | FFD_BoxTag, rho_Ind, theta_Ind, phi_Ind, rho_Mov, phi_Mov )
%    FFD_GULL            (  23, Scale | Mark. List | FFD_BoxTag, j_Ind )
%    FFD_CAMBER      	 (  11, Scale | Mark. List | FFD_BoxTag, i_Ind, j_Ind )
%    FFD_THICKNESS 	     (  12, Scale | Mark. List | FFD_BoxTag, i_Ind, j_Ind )
%    FFD_TWIST    	     (  19, Scale | Mark. List | FFD_BoxTag, j_Ind, x_Orig, y_Orig, z_Orig, x_End, y_End, z_End )
%    FFD_ROTATION	     (  25, Scale | Mark. List | FFD_BoxTag, x_Axis, y_Axis, z_Axis, x_Turn, y_Turn, z_Turn )
%    FFD_ANGLE_OF_ATTACK ( 102, Scale | Mark. List | FFD_BoxTag, 1.0 )
%
% Global design variables
%    TRANSLATION  ( 5, Scale | Mark. List | x_Disp, y_Disp, z_Disp )
%    ROTATION	  ( 6, Scale | Mark. List | x_Axis, y_Axis, z_Axis, x_Turn, y_Turn, z_Turn )
%
% Definition of multipoint design problems, this option should be combined with the
% the prefix MULTIPOINT in the objective function or constraint (e.g. MULTIPOINT_DRAG, MULTIPOINT_LIFT, etc.)
MULTIPOINT_MACH_NUMBER= (0.79, 0.8, 0.81)
MULTIPOINT_AOA= (1.25, 1.25, 1.25)
MULTIPOINT_SIDESLIP_ANGLE= (0.0, 0.0, 0.0)
MULTIPOINT_TARGET_CL= (0.8, 0.8, 0.8)
MULTIPOINT_REYNOLDS_NUMBER= (1E6, 1E6, 1E6)
MULTIPOINT_FREESTREAM_PRESSURE= (101325.0, 101325.0, 101325.0)
MULTIPOINT_FREESTREAM_TEMPERATURE= (288.15, 288.15, 288.15)
MULTIPOINT_WEIGHT= (0.33333, 0.33333, 0.33333)
%
% Optimization objective function with scaling factor, separated by semicolons.
% To include quadratic penalty function: use OPT_CONSTRAINT option syntax within the OPT_OBJECTIVE list.
% ex= Objective * Scale
OPT_OBJECTIVE= DRAG
%
% Optimization constraint functions with pushing factors (affects its value, not the gradient  in the python scripts), separated by semicolons
% ex= (Objective = Value ) * Scale, use '>','<','='
OPT_CONSTRAINT= ( LIFT > 0.328188 ) * 0.001; ( MOMENT_Z > 0.034068 ) * 0.001; ( AIRFOIL_THICKNESS > 0.11 ) * 0.001
%
% Factor to reduce the norm of the gradient (affects the objective function and gradient in the python scripts)
% In general, a norm of the gradient ~1E-6 is desired.
OPT_GRADIENT_FACTOR= 1E-6
%
% Factor to relax or accelerate the optimizer convergence (affects the line search in SU2_DEF)
% In general, surface deformations of 0.01'' or 0.0001m are desirable
OPT_RELAX_FACTOR= 1E3
%
% Maximum number of iterations
OPT_ITERATIONS= 100
%
% Requested accuracy
OPT_ACCURACY= 1E-10
%
% Optimization bound (bounds the line search in SU2_DEF)
OPT_LINE_SEARCH_BOUND= 1E6
%
% Upper bound for each design variable (bound in the python optimizer)
OPT_BOUND_UPPER= 1E10
%
% Lower bound for each design variable (bound in the python optimizer)
OPT_BOUND_LOWER= -1E10
%
% Finite difference step size for python scripts (0.001 default, recommended
%												  0.001 x REF_LENGTH)
FIN_DIFF_STEP = 0.001
%
% Optimization design variables, separated by semicolons
DEFINITION_DV= ( 1, 1.0 | airfoil | 0, 0.05 ); ( 1, 1.0 | airfoil | 0, 0.10 ); ( 1, 1.0 | airfoil | 0, 0.15 ); ( 1, 1.0 | airfoil | 0, 0.20 ); ( 1, 1.0 | airfoil | 0, 0.25 ); ( 1, 1.0 | airfoil | 0, 0.30 ); ( 1, 1.0 | airfoil | 0, 0.35 ); ( 1, 1.0 | airfoil | 0, 0.40 ); ( 1, 1.0 | airfoil | 0, 0.45 ); ( 1, 1.0 | airfoil | 0, 0.50 ); ( 1, 1.0 | airfoil | 0, 0.55 ); ( 1, 1.0 | airfoil | 0, 0.60 ); ( 1, 1.0 | airfoil | 0, 0.65 ); ( 1, 1.0 | airfoil | 0, 0.70 ); ( 1, 1.0 | airfoil | 0, 0.75 ); ( 1, 1.0 | airfoil | 0, 0.80 ); ( 1, 1.0 | airfoil | 0, 0.85 ); ( 1, 1.0 | airfoil | 0, 0.90 ); ( 1, 1.0 | airfoil | 0, 0.95 ); ( 1, 1.0 | airfoil | 1, 0.05 ); ( 1, 1.0 | airfoil | 1, 0.10 ); ( 1, 1.0 | airfoil | 1, 0.15 ); ( 1, 1.0 | airfoil | 1, 0.20 ); ( 1, 1.0 | airfoil | 1, 0.25 ); ( 1, 1.0 | airfoil | 1, 0.30 ); ( 1, 1.0 | airfoil | 1, 0.35 ); ( 1, 1.0 | airfoil | 1, 0.40 ); ( 1, 1.0 | airfoil | 1, 0.45 ); ( 1, 1.0 | airfoil | 1, 0.50 ); ( 1, 1.0 | airfoil | 1, 0.55 ); ( 1, 1.0 | airfoil | 1, 0.60 ); ( 1, 1.0 | airfoil | 1, 0.65 ); ( 1, 1.0 | airfoil | 1, 0.70 ); ( 1, 1.0 | airfoil | 1, 0.75 ); ( 1, 1.0 | airfoil | 1, 0.80 ); ( 1, 1.0 | airfoil | 1, 0.85 ); ( 1, 1.0 | airfoil | 1, 0.90 ); ( 1, 1.0 | airfoil | 1, 0.95 )
%
% Use combined objective within gradient evaluation: may reduce cost to compute gradients when using the adjoint formulation.
OPT_COMBINE_OBJECTIVE = NO

% -------------------- RUNTIME AVERAGING OPTIONS ---------------------------- %
%
% Type of averaging to be performed. (NONE, POINTWISE)
RUNTIME_AVERAGING= NONE
%
% Type of time period over which the averaging will be applied.
% (FLOW_TIMESCALE, TURB_TIMESCALE, MAX_TURB_TIMESCALE)
AVERAGING_PERIOD= FLOW_TIMESCALE
%
% Number of time periods over which to average (can be a non-integer)
NUM_AVERAGING_PERIODS= 4.0
%
% Time at which to begin runtime averaging
AVERAGING_START_TIME= 0.0<|MERGE_RESOLUTION|>--- conflicted
+++ resolved
@@ -63,17 +63,15 @@
 % (RK, RDELTA_FULLP, RDELTA_STRAIN_ONLY, RDELTA_FULLP_VELCON)
 HYBRID_RESOLUTION_INDICATOR= RK
 %
-<<<<<<< HEAD
 % Use turbulent forcing with hybrid RANS/LES (NO, YES) default: NO
 % HYBRID_FORCING= NO
-=======
+%
 % The subgrid-energy transfer model used for model-split hybrid RANS/LES
 % (NONE, M43)
 SUBGRID_ENERGY_TRANSFER_MODEL= M43
 %
 % Use the resolved turbulent stress for model-split hybrid RANS/LES (NO, YES)
 USE_RESOLVED_TURB_STRESS= YES
->>>>>>> 8289329e
 
 % -------------------- COMPRESSIBLE FREE-STREAM DEFINITION --------------------%
 %
