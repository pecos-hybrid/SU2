%%%%%%%%%%%%%%%%%%%%%%%%%%%%%%%%%%%%%%%%%%%%%%%%%%%%%%%%%%%%%%%%%%%%%%%%%%%%%%%%
%                                                                              %
% SU2 configuration file                                                       %
% Case description: _________________________________________________________  %
% Author: ___________________________________________________________________  %
% Institution: ______________________________________________________________  %
% Date: __________                                                             %
% File Version 6.0.1 "Falcon"                                                  %
%                                                                              %
%%%%%%%%%%%%%%%%%%%%%%%%%%%%%%%%%%%%%%%%%%%%%%%%%%%%%%%%%%%%%%%%%%%%%%%%%%%%%%%%

% ------------- DIRECT, ADJOINT, AND LINEARIZED PROBLEM DEFINITION ------------%
%
% Physical governing equations (EULER, NAVIER_STOKES,
%                               WAVE_EQUATION, HEAT_EQUATION, FEM_ELASTICITY,
%                               POISSON_EQUATION)
PHYSICAL_PROBLEM= EULER
%
% Specify turbulence model (NONE, SA, SA_NEG, SST, SA_E, SA_COMP, SA_E_COMP)
KIND_TURB_MODEL= NONE
%
<<<<<<< HEAD
% Use a hybrid RANS/LES model? (NO, YES)
% HYBRID_TURB_MODEL= NO
%
% Specify blending scheme for hybrid RANS/LES (RANS_ONLY, CONVECTIVE)
% HYBRID_BLENDING_SCHEME= RANS_ONLY
%
% Specify the variant of the resolution adequacy indicator
% (RK, RDELTA_FULLP, RDELTA_STRAIN_ONLY, RDELTA_FULLP_VELCON)
% HYBRID_RESOLUTION_INDICATOR= RK
%
% Specify subgrid anisotropy model for hybrid RANS/LES (ISOTROPIC, Q_BASED)
% HYBRID_ANISOTROPY_MODEL= ISOTROPIC
%
% Hybrid RANS/LES model constant
% HYBRID_MODEL_CONSTANT= 0.367
%
% Mathematical problem (DIRECT, CONTINUOUS_ADJOINT)
=======
% Mathematical problem (DIRECT, CONTINUOUS_ADJOINT, DISCRETE_ADJOINT)
>>>>>>> 5e170f46
MATH_PROBLEM= DIRECT
%
% Regime type (COMPRESSIBLE, INCOMPRESSIBLE)
REGIME_TYPE= COMPRESSIBLE
%
% Axisymmetric simulation, only compressible flows (NO, YES)
AXISYMMETRIC= NO
%
% Restart solution (NO, YES)
RESTART_SOL= NO
%
% Discard the data storaged in the solution and geometry files
% e.g. AOA, dCL/dAoA, dCD/dCL, iter, etc.
% Note that AoA in the solution and geometry files is critical
% to aero design using AoA as a variable. (NO, YES)
DISCARD_INFILES= NO
%
% System of measurements (SI, US)
% International system of units (SI): ( meters, kilograms, Kelvins,
%                                       Newtons = kg m/s^2, Pascals = N/m^2, 
%                                       Density = kg/m^3, Speed = m/s,
%                                       Equiv. Area = m^2 )
% United States customary units (US): ( inches, slug, Rankines, lbf = slug ft/s^2, 
%                                       psf = lbf/ft^2, Density = slug/ft^3, 
%                                       Speed = ft/s, Equiv. Area = ft^2 )
SYSTEM_MEASUREMENTS= SI

% ------------------------------- DES Parameters ------------------------------%
%
% Specify Hybrid RANS/LES model (SA_DES, SA_DDES, SA_ZDES, SA_EDDES)
HYBRID_RANSLES= SA_DDES
%
% DES Constant (0.65)
DES_CONST= 0.65

% -------------------- COMPRESSIBLE FREE-STREAM DEFINITION --------------------%
%
% Mach number (non-dimensional, based on the free-stream values)
MACH_NUMBER= 0.8
%
% Angle of attack (degrees, only for compressible flows)
AOA= 1.25
%
% Side-slip angle (degrees, only for compressible flows)
SIDESLIP_ANGLE= 0.0
%
% Init option to choose between Reynolds (default) or thermodynamics quantities
% for initializing the solution (REYNOLDS, TD_CONDITIONS)
INIT_OPTION= REYNOLDS
%
% Free-stream option to choose between density and temperature (default) for
% initializing the solution (TEMPERATURE_FS, DENSITY_FS)
FREESTREAM_OPTION= TEMPERATURE_FS
%
% Free-stream pressure (101325.0 N/m^2, 2116.216 psf by default)
FREESTREAM_PRESSURE= 101325.0
%
% Free-stream temperature (288.15 K, 518.67 R by default)
FREESTREAM_TEMPERATURE= 288.15
%
% Reynolds number (non-dimensional, based on the free-stream values)
REYNOLDS_NUMBER= 6.5E6
%
% Reynolds length (1 m, 1 inch by default)
REYNOLDS_LENGTH= 1.0

% -------------------- INCOMPRESSIBLE FREE-STREAM DEFINITION ------------------%
%
% Free-stream density (1.2886 Kg/m^3, 0.0025 slug/ft^3 by default)
FREESTREAM_DENSITY= 1.2886
%
% Free-stream velocity (1.0 m/s, 1.0 ft/s by default)
FREESTREAM_VELOCITY= ( 1.0, 0.00, 0.00 )
%
% Free-stream viscosity (1.853E-5 N s/m^2, 3.87E-7 lbf s/ft^2 by default)
FREESTREAM_VISCOSITY= 1.853E-5

% ----------------------------- CL DRIVER DEFINITION ---------------------------%
%
% Activate fixed lift mode (specify a CL instead of AoA, NO/YES)
FIXED_CL_MODE= NO
%
% Target coefficient of lift for fixed lift mode (0.80 by default)
TARGET_CL= 0.80
%
% Estimation of dCL/dAlpha (0.2 per degree by default)
DCL_DALPHA= 0.2
%
% Number of times the AoA is updated in a fix CL problem (5 by default)
UPDATE_ALPHA= 5
%
% Number of iterations to evaluate dCL_dAlpha by using finite differences (500 by default)
ITER_DCL_DALPHA= 500

% ---------------------- REFERENCE VALUE DEFINITION ---------------------------%
%
% Reference origin for moment computation (m or in)
REF_ORIGIN_MOMENT_X = 0.25
REF_ORIGIN_MOMENT_Y = 0.00
REF_ORIGIN_MOMENT_Z = 0.00
%
% Reference length for moment non-dimensional coefficients (m or in)
REF_LENGTH= 1.0
%
% Reference area for non-dimensional force coefficients (0 implies automatic
% calculation) (m^2 or in^2)
REF_AREA= 1.0
%
% Aircraft semi-span (0 implies automatic calculation) (m or in)
SEMI_SPAN= 0.0
%
% Flow non-dimensionalization (DIMENSIONAL, FREESTREAM_PRESS_EQ_ONE,
%                              FREESTREAM_VEL_EQ_MACH, FREESTREAM_VEL_EQ_ONE)
REF_DIMENSIONALIZATION= DIMENSIONAL

% ---- IDEAL GAS, POLYTROPIC, VAN DER WAALS AND PENG ROBINSON CONSTANTS -------%
%
% Different gas model (STANDARD_AIR, IDEAL_GAS, VW_GAS, PR_GAS)
FLUID_MODEL= STANDARD_AIR
%
% Ratio of specific heats (1.4 default and the value is hardcoded
%                          for the model STANDARD_AIR)
GAMMA_VALUE= 1.4
%
% Specific gas constant (287.058 J/kg*K default and this value is hardcoded
%                        for the model STANDARD_AIR)
GAS_CONSTANT= 287.058
%
% Critical Temperature (131.00 K by default)
CRITICAL_TEMPERATURE= 131.00
%
% Critical Pressure (3588550.0 N/m^2 by default)
CRITICAL_PRESSURE= 3588550.0
%
% Acentri factor (0.035 (air))
ACENTRIC_FACTOR= 0.035

% --------------------------- VISCOSITY MODEL ---------------------------------%
%
% Viscosity model (SUTHERLAND, CONSTANT_VISCOSITY).
VISCOSITY_MODEL= SUTHERLAND
%
% Molecular Viscosity that would be constant (1.716E-5 by default)
MU_CONSTANT= 1.716E-5
%
% Sutherland Viscosity Ref (1.716E-5 default value for AIR SI)
MU_REF= 1.716E-5
%
% Sutherland Temperature Ref (273.15 K default value for AIR SI)
MU_T_REF= 273.15
%
% Sutherland constant (110.4 default value for AIR SI)
SUTHERLAND_CONSTANT= 110.4

% --------------------------- THERMAL CONDUCTIVITY MODEL ----------------------%
%
% Conductivity model (CONSTANT_CONDUCTIVITY, CONSTANT_PRANDTL).
CONDUCTIVITY_MODEL= CONSTANT_PRANDTL
%
% Molecular Thermal Conductivity that would be constant (0.0257 by default)
KT_CONSTANT= 0.0257

% ------------------------- UNSTEADY SIMULATION -------------------------------%
%
% Unsteady simulation (NO, TIME_STEPPING, DUAL_TIME_STEPPING-1ST_ORDER,
%                      DUAL_TIME_STEPPING-2ND_ORDER, HARMONIC_BALANCE)
UNSTEADY_SIMULATION= NO
%
% Time Step for dual time stepping simulations (s) -- Only used when UNST_CFL_NUMBER = 0.0
UNST_TIMESTEP= 0.0
%
% Total Physical Time for dual time stepping simulations (s)
UNST_TIME= 50.0
%
% Unsteady Courant-Friedrichs-Lewy number of the finest grid
UNST_CFL_NUMBER= 0.0
%
% Number of internal iterations (dual time method)
UNST_INT_ITER= 200
%
% Iteration number to begin unsteady restarts
UNST_RESTART_ITER= 0

% ----------------------- DYNAMIC MESH DEFINITION -----------------------------%
%
% Dynamic mesh simulation (NO, YES)
GRID_MOVEMENT= NO
%
% Type of dynamic mesh (NONE, RIGID_MOTION, DEFORMING, ROTATING_FRAME,
%                       MOVING_WALL, STEADY_TRANSLATION, FLUID_STRUCTURE,
%                       AEROELASTIC, ELASTICITY, EXTERNAL,
%                       AEROELASTIC_RIGID_MOTION, GUST)
GRID_MOVEMENT_KIND= DEFORMING
%
% Motion mach number (non-dimensional). Used for initializing a viscous flow
% with the Reynolds number and for computing force coeffs. with dynamic meshes.
MACH_MOTION= 0.8
%
% Moving wall boundary marker(s) (NONE = no marker, ignored for RIGID_MOTION)
MARKER_MOVING= ( NONE )
%
% Coordinates of the motion origin
MOTION_ORIGIN_X= 0.25
MOTION_ORIGIN_Y= 0.0
MOTION_ORIGIN_Z= 0.0
%
% Angular velocity vector (rad/s) about the motion origin
ROTATION_RATE_X = 0.0
ROTATION_RATE_Y = 0.0
ROTATION_RATE_Z = 0.0
%
% Pitching angular freq. (rad/s) about the motion origin
PITCHING_OMEGA_X= 0.0
PITCHING_OMEGA_Y= 0.0
PITCHING_OMEGA_Z= 106.69842
%
% Pitching amplitude (degrees) about the motion origin
PITCHING_AMPL_X= 0.0
PITCHING_AMPL_Y= 0.0
PITCHING_AMPL_Z= 1.01
%
% Pitching phase offset (degrees) about the motion origin
PITCHING_PHASE_X= 0.0
PITCHING_PHASE_Y= 0.0
PITCHING_PHASE_Z= 0.0
%
% Translational velocity (m/s or ft/s) in the x, y, & z directions
TRANSLATION_RATE_X = 0.0
TRANSLATION_RATE_Y = 0.0
TRANSLATION_RATE_Z = 0.0
%
% Plunging angular freq. (rad/s) in x, y, & z directions
PLUNGING_OMEGA_X= 0.0
PLUNGING_OMEGA_Y= 0.0
PLUNGING_OMEGA_Z= 0.0
%
% Plunging amplitude (m or ft) in x, y, & z directions
PLUNGING_AMPL_X= 0.0
PLUNGING_AMPL_Y= 0.0
PLUNGING_AMPL_Z= 0.0
%
% Move Motion Origin for marker moving (1 or 0)
MOVE_MOTION_ORIGIN = 0

% -------------- AEROELASTIC SIMULATION (Typical Section Model) ---------------%
%
% Activated by GRID_MOVEMENT_KIND option
%
% The flutter speed index (modifies the freestream condition in the solver)
FLUTTER_SPEED_INDEX = 0.6
%
% Natural frequency of the spring in the plunging direction (rad/s)
PLUNGE_NATURAL_FREQUENCY = 100
%
% Natural frequency of the spring in the pitching direction (rad/s)
PITCH_NATURAL_FREQUENCY = 100
%
% The airfoil mass ratio
AIRFOIL_MASS_RATIO = 60
%
% Distance in semichords by which the center of gravity lies behind
% the elastic axis
CG_LOCATION = 1.8
%
% The radius of gyration squared (expressed in semichords)
% of the typical section about the elastic axis
RADIUS_GYRATION_SQUARED = 3.48
%
% Solve the aeroelastic equations every given number of internal iterations
AEROELASTIC_ITER = 3

% --------------------------- GUST SIMULATION ---------------------------------%
%
% Apply a wind gust (NO, YES)
WIND_GUST = NO
%
% Type of gust (NONE, TOP_HAT, SINE, ONE_M_COSINE, VORTEX, EOG)
GUST_TYPE = NONE
%
% Direction of the gust (X_DIR or Y_DIR)
GUST_DIR = Y_DIR
%
% Gust wavelenght (meters)
GUST_WAVELENGTH= 10.0
%
% Number of gust periods
GUST_PERIODS= 1.0
%
% Gust amplitude (m/s)
GUST_AMPL= 10.0
%
% Time at which to begin the gust (sec)
GUST_BEGIN_TIME= 0.0
%
% Location at which the gust begins (meters) */
GUST_BEGIN_LOC= 0.0

% ------------------------ SUPERSONIC SIMULATION ------------------------------%
%
% Evaluate equivalent area on the Near-Field (NO, YES)
EQUIV_AREA= NO
%
% Integration limits of the equivalent area ( xmin, xmax, Dist_NearField )
EA_INT_LIMIT= ( 1.6, 2.9, 1.0 )
%
% Equivalent area scale factor ( EA should be ~ force based objective functions )
EA_SCALE_FACTOR= 1.0
%
% Fix an azimuthal line due to misalignments of the near-field
FIX_AZIMUTHAL_LINE= 90.0
%
% Drag weight in sonic boom Objective Function (from 0.0 to 1.0)
DRAG_IN_SONICBOOM= 0.0

% -------------------------- ENGINE SIMULATION --------------------------------%
%
% Highlite area to compute MFR (1 in2 by default)
HIGHLITE_AREA= 1.0
%
% Fan polytropic efficiency (1.0 by default)
FAN_POLY_EFF= 1.0
%
% Only half engine is in the computational grid (NO, YES)
ENGINE_HALF_MODEL= NO
%
% Damping factor for the engine inflow.
DAMP_ENGINE_INFLOW= 0.95
%
% Damping factor for the engine exhaust.
DAMP_ENGINE_EXHAUST= 0.95
%
% Engine nu factor (SA model).
ENGINE_NU_FACTOR= 3.0
%
% Actuator disk jump definition using ratio or difference (DIFFERENCE, RATIO)
ACTDISK_JUMP= DIFFERENCE
%
% Number of times BC Thrust is updated in a fix Net Thrust problem (5 by default)
UPDATE_BCTHRUST= 10
%
% Initial BC Thrust guess for POWER or D-T driver (4000.0 lbf by default)
INITIAL_BCTHRUST= 4000.0
%
% Initialization with a subsonic flow around the engine.
SUBSONIC_ENGINE= NO
%
% Axis of the cylinder that defines the subsonic region (A_X, A_Y, A_Z, B_X, B_Y, B_Z, Radius)
SUBSONIC_ENGINE_CYL= ( 0.0, 0.0, 0.0, 1.0, 0.0 , 0.0, 1.0 )
%
% Flow variables that define the subsonic region (Mach, Alpha, Beta, Pressure, Temperature)
SUBSONIC_ENGINE_VALUES= ( 0.4, 0.0, 0.0, 2116.216, 518.67 )

% ------------------------- TURBOMACHINERY SIMULATION -------------------------%
%
% Specify kind of architecture for each zone (AXIAL, CENTRIPETAL, CENTRIFUGAL,
%                                             CENTRIPETAL_AXIAL, AXIAL_CENTRIFUGAL)
TURBOMACHINERY_KIND= CENTRIPETAL CENTRIPETAL_AXIAL
%
% Specify kind of interpolation for the mixing-plane (LINEAR_INTERPOLATION,
%                                                     NEAREST_SPAN, MATCHING)
MIXINGPLANE_INTERFACE_KIND= LINEAR_INTERPOLATION
%
% Specify option for turbulent mixing-plane (YES, NO) default NO
TURBULENT_MIXINGPLANE= YES
%
% Specify ramp option for Outlet pressure (YES, NO) default NO
RAMP_OUTLET_PRESSURE= NO
%
% Parameters of the outlet pressure ramp (starting outlet pressure,
% updating-iteration-frequency, total number of iteration for the ramp)
RAMP_OUTLET_PRESSURE_COEFF= (400000.0, 10.0, 500)
%
% Specify ramp option for rotating frame (YES, NO) default NO
RAMP_ROTATING_FRAME= YES
%
% Parameters of the rotating frame ramp (starting rotational speed,
% updating-iteration-frequency, total number of iteration for the ramp)
RAMP_ROTATING_FRAME_COEFF= (0.0, 39.0, 500)
%
% Specify Kind of average process for linearizing the Navier-Stokes
% equation at inflow and outflow BCs included at the mixing-plane interface
% (ALGEBRAIC, AREA, MASSSFLUX, MIXEDOUT) default AREA
AVERAGE_PROCESS_KIND= MIXEDOUT
%
% Specify Kind of average process for computing turbomachienry performance parameters
% (ALGEBRAIC, AREA, MASSSFLUX, MIXEDOUT) default AREA
PERFORMANCE_AVERAGE_PROCESS_KIND= MIXEDOUT
%
% Parameters of the Newton method for the MIXEDOUT average algorithm
% (under relaxation factor, tollerance, max number of iterations)
MIXEDOUT_COEFF= (1.0, 1.0E-05, 15)
%
% Limit of Mach number below which the mixedout algorithm is substituted
% with a AREA average algorithm to avoid numerical issues
AVERAGE_MACH_LIMIT= 0.05

% --------------------- INVERSE DESIGN SIMULATION -----------------------------%
%
% Evaluate an inverse design problem using Cp (NO, YES)
INV_DESIGN_CP= NO
%
% Evaluate an inverse design problem using heat flux (NO, YES)
INV_DESIGN_HEATFLUX= NO

% ----------------------- BODY FORCE DEFINITION -------------------------------%
%
% Apply a body force as a source term (NO, YES)
BODY_FORCE= NO
%
% Vector of body force values (BodyForce_X, BodyForce_Y, BodyForce_Z)
BODY_FORCE_VECTOR= ( 0.0, 0.0, 0.0 )

% -------------------- BOUNDARY CONDITION DEFINITION --------------------------%
%
% Euler wall boundary marker(s) (NONE = no marker)
MARKER_EULER= ( airfoil )
%
% Navier-Stokes (no-slip), constant heat flux wall  marker(s) (NONE = no marker)
% Format: ( marker name, constant heat flux (J/m^2), ... )
MARKER_HEATFLUX= ( NONE )
%
% Navier-Stokes (no-slip), isothermal wall marker(s) (NONE = no marker)
% Format: ( marker name, constant wall temperature (K), ... )
MARKER_ISOTHERMAL= ( NONE )
%
% Far-field boundary marker(s) (NONE = no marker)
MARKER_FAR= ( farfield )
%
% Symmetry boundary marker(s) (NONE = no marker)
MARKER_SYM= ( NONE )
%
% Internal boundary marker(s) e.g. no boundary condition (NONE = no marker)
MARKER_INTERNAL= ( NONE )
%
% Near-Field boundary marker(s) (NONE = no marker)
MARKER_NEARFIELD= ( NONE )
%
% Zone interface boundary marker(s) (NONE = no marker)
MARKER_INTERFACE= ( NONE )
%
% Inlet boundary type (TOTAL_CONDITIONS, MASS_FLOW)
INLET_TYPE= TOTAL_CONDITIONS
%
% Inlet boundary marker(s) with the following formats (NONE = no marker)
% Total Conditions: (inlet marker, total temp, total pressure, flow_direction_x,
%           flow_direction_y, flow_direction_z, ... ) where flow_direction is
%           a unit vector.
% Mass Flow: (inlet marker, density, velocity magnitude, flow_direction_x,
%           flow_direction_y, flow_direction_z, ... ) where flow_direction is
%           a unit vector.
% Incompressible: (inlet marker, NULL, velocity magnitude, flow_direction_x,
%           flow_direction_y, flow_direction_z, ... ) where flow_direction is
%           a unit vector.
MARKER_INLET= ( NONE )
%
% Outlet boundary marker(s) (NONE = no marker)
% Format: ( outlet marker, back pressure (static), ... )
MARKER_OUTLET= ( NONE )
%
% Actuator disk boundary type (VARIABLES_JUMP, BC_THRUST,
%                              DRAG_MINUS_THRUST)
ACTDISK_TYPE= VARIABLES_JUMP
%
% Actuator disk boundary marker(s) with the following formats (NONE = no marker)
% Variables Jump: ( inlet face marker, outlet face marker,
%                   Takeoff pressure jump (psf), Takeoff temperature jump (R), Takeoff rev/min,
%                   Cruise  pressure jump (psf), Cruise temperature jump (R), Cruise rev/min )
% BC Thrust: ( inlet face marker, outlet face marker,
%              Takeoff BC thrust (lbs), 0.0, Takeoff rev/min,
%              Cruise BC thrust (lbs), 0.0, Cruise rev/min )
% Drag-Thrust: ( inlet face marker, outlet face marker,
%                Takeoff Drag-Thrust (lbs), 0.0, Takeoff rev/min,
%                Cruise Drag-Thrust (lbs), 0.0, Cruise rev/min )
MARKER_ACTDISK= ( NONE )
%
% Supersonic inlet boundary marker(s) (NONE = no marker)
% Format: (inlet marker, temperature, static pressure, velocity_x,
%           velocity_y, velocity_z, ... ), i.e. primitive variables specified.
MARKER_SUPERSONIC_INLET= ( NONE )
%
% Supersonic outlet boundary marker(s) (NONE = no marker)
MARKER_SUPERSONIC_OUTLET= ( NONE )
%
% Periodic boundary marker(s) (NONE = no marker)
% Format: ( periodic marker, donor marker, rotation_center_x, rotation_center_y,
% rotation_center_z, rotation_angle_x-axis, rotation_angle_y-axis,
% rotation_angle_z-axis, translation_x, translation_y, translation_z, ... )
MARKER_PERIODIC= ( NONE )
%
% Engine Inflow boundary type (FAN_FACE_MACH, FAN_FACE_PRESSURE, FAN_FACE_MDOT)
ENGINE_INFLOW_TYPE= FAN_FACE_MACH
%
% Engine inflow boundary marker(s) (NONE = no marker)
% Format: (engine inflow marker, fan face Mach, ... )
MARKER_ENGINE_INFLOW= ( NONE )
%
% Engine exhaust boundary marker(s) with the following formats (NONE = no marker) 
% Format: (engine exhaust marker, total nozzle temp, total nozzle pressure, ... )
MARKER_ENGINE_EXHAUST= ( NONE )
%
% Displacement boundary marker(s) (NONE = no marker)
% Format: ( displacement marker, displacement value normal to the surface, ... )
MARKER_NORMAL_DISPL= ( NONE )
%
% Load boundary marker(s) (NONE = no marker)
% Format: ( load marker, force value normal to the surface, ... )
MARKER_NORMAL_LOAD= ( NONE )
%
% Pressure boundary marker(s) (NONE = no marker)
% Format: ( pressure marker )
MARKER_PRESSURE= ( NONE )
%
% Neumann bounday marker(s) (NONE = no marker)
MARKER_NEUMANN= ( NONE )
%
% Dirichlet boundary marker(s) (NONE = no marker)
MARKER_DIRICHLET= ( NONE )
%
% Riemann boundary marker(s) (NONE = no marker)
% Format: (marker, data kind flag, list of data)
MARKER_RIEMANN= ( NONE )
%
% Shroud boundary marker(s) (NONE = no marker)
% Format: (marker)
% If the ROTATING_FRAME option is activated, this option force
% the velocity on the boundaries specified to 0.0
MARKER_SHROUD= (NONE)
%
% Interface (s) definition, identifies the surface shared by
% two different zones. The interface is defined by listing pairs of
% markers (one from each zone connected by the interface)
% Example:
%   Given an arbitrary number of zones (A, B, C, ...)
%   A and B share a surface, interface 1
%   A and C share a surface, interface 2
% Format: ( marker_A_on_interface_1, marker_B_on_interface_1,
%           marker_A_on_interface_2, marker_C_on_interface_2, ... )
%
MARKER_ZONE_INTERFACE= ( NONE )
%
% Specifies the interface (s)
% The kind of interface is defined by listing pairs of markers (one from each
% zone connected by the interface)
% Example:
%   Given an arbitrary number of zones (A, B, C, ...)
%   A and B share a surface, interface 1
%   A and C share a surface, interface 2
% Format: ( marker_A_on_interface_1, marker_B_on_interface_1,
%           marker_A_on_interface_2, marker_C_on_interface_2, ... )
%
MARKER_FLUID_INTERFACE= ( NONE )
%
% Kind of interface interpolation among different zones (NEAREST_NEIGHBOR,
%                                                        ISOPARAMETRIC, SLIDING_MESH)
KIND_INTERPOLATION= NEAREST_NEIGHBOR
%
% Inflow and Outflow markers must be specified, for each blade (zone), following
% the natural groth of the machine (i.e, from the first blade to the last)
MARKER_TURBOMACHINERY= ( NONE )
%
% Mixing-plane interface markers must be specified to activate the transfer of
% information between zones
MARKER_MIXINGPLANE_INTERFACE= ( NONE )
%
% Giles boundary condition for inflow, outfolw and mixing-plane
% Format inlet:  ( marker, TOTAL_CONDITIONS_PT, Total Pressure , Total Temperature,
% Flow dir-norm, Flow dir-tang, Flow dir-span, under-relax-avg, under-relax-fourier)
% Format outlet: ( marker, STATIC_PRESSURE, Static Pressure value, -, -, -, -, under-relax-avg, under-relax-fourier)
% Format mixing-plane in and out: ( marker, MIXING_IN or MIXING_OUT, -, -, -, -, -, -, under-relax-avg, under-relax-fourier)
MARKER_GILES= ( NONE )
%
% This option insert an extra under relaxation factor for the Giles BC at the hub
% and shroud (under relax factor applied, span percentage to under relax)
GILES_EXTRA_RELAXFACTOR= ( 0.05, 0.05)
%
% YES Non reflectivity activated, NO the Giles BC behaves as a normal 1D characteristic-based BC
SPATIAL_FOURIER= NO

% ------------------------ SURFACES IDENTIFICATION ----------------------------%
%
% Marker(s) of the surface in the surface flow solution file
MARKER_PLOTTING = ( airfoil )
%
% Marker(s) of the surface where the non-dimensional coefficients are evaluated.
MARKER_MONITORING = ( airfoil )
%
% Viscous wall markers for which wall functions must be applied. (NONE = no marker)
% Format: ( marker name, wall function type, ... )
MARKER_WALL_FUNCTIONS= ( airfoil, NO_WALL_FUNCTION )
%
% Marker(s) of the surface where custom thermal BC's are defined.
MARKER_PYTHON_CUSTOM = ( NONE )
%
% Marker(s) of the surface where obj. func. (design problem) will be evaluated
MARKER_DESIGNING = ( airfoil )
%
% Marker(s) of the surface that is going to be analyzed in detail (massflow, average pressure, distortion, etc)
MARKER_ANALYZE = ( airfoil )
%
% Method to compute the average value in MARKER_ANALYZE (AREA, MASSFLUX).
MARKER_ANALYZE_AVERAGE = MASSFLUX

% ------------- COMMON PARAMETERS DEFINING THE NUMERICAL METHOD ---------------%
%
% Numerical method for spatial gradients (GREEN_GAUSS, WEIGHTED_LEAST_SQUARES)
NUM_METHOD_GRAD= GREEN_GAUSS
%
% CFL number (initial value for the adaptive CFL number)
CFL_NUMBER= 15.0
%
% Adaptive CFL number (NO, YES)
CFL_ADAPT= NO
%
% Parameters of the adaptive CFL number (factor down, factor up, CFL min value,
%                                        CFL max value )
CFL_ADAPT_PARAM= ( 1.5, 0.5, 1.25, 50.0 )
%
% Maximum Delta Time in local time stepping simulations
MAX_DELTA_TIME= 1E6
%
%
% Runge-Kutta definitions...
%
% Number of stages
N_RK_STEP = 3
%
% Explicit RK coefficients (example here for classical RK4)...
% Explicit part: 
%
% Butcher tableau:
%     0 |     0         0     0
% alpha | alpha         0     0
%     1 | delta (1-delta)     0
%------------------------------
%       |     0 (1-alpha) alpha
%
% Values below from alpha = 1 - sqrt(2)/2
% and delta = -2*sqrt(2)/2
%
RK_AMAT_LOWER = (2.92893218813452e-01, -9.42809041582063e-01, 1.94280904158206e+00)
RK_BVEC = (0.0, 7.07106781186548e-01, 2.92893218813452e-01)
RK_CVEC = (0.0, 0.0, 0.0)
%
% Implicit part: 
%
% Butcher tableau:
% alpha | alpha         0
%     1 | 1 - alpha alpha
%--------------------------
%       | 1 - alpha alpha
%
% Values below from alpha = 1 - sqrt(2)/2
%
RK_AMAT_LOWER_IMP = (2.92893218813452e-01, 7.07106781186548e-01, 2.92893218813452e-01)
RK_BVEC_IMP = (7.07106781186548e-01, 2.92893218813452e-01)
RK_CVEC_IMP = (0.0, 0.0)


%
% Objective function in gradient evaluation   (DRAG, LIFT, SIDEFORCE, MOMENT_X,
%                                             MOMENT_Y, MOMENT_Z, EFFICIENCY,
%                                             EQUIVALENT_AREA, NEARFIELD_PRESSURE,
%                                             FORCE_X, FORCE_Y, FORCE_Z, THRUST,
%                                             TORQUE, TOTAL_HEATFLUX,
%                                             MAXIMUM_HEATFLUX, INVERSE_DESIGN_PRESSURE,
%                                             INVERSE_DESIGN_HEATFLUX, SURFACE_TOTAL_PRESSURE, 
%                                             SURFACE_MASSFLOW, SURFACE_STATIC_PRESSURE, SURFACE_MACH)
% For a weighted sum of objectives: separate by commas, add OBJECTIVE_WEIGHT and MARKER_MONITORING in matching order.
OBJECTIVE_FUNCTION= DRAG
%
% List of weighting values when using more than one OBJECTIVE_FUNCTION. Separate by commas and match with MARKER_MONITORING.
OBJECTIVE_WEIGHT = 1.0

% ----------- SLOPE LIMITER AND DISSIPATION SENSOR DEFINITION -----------------%
%
% Monotonic Upwind Scheme for Conservation Laws (TVD) in the flow equations.
%           Required for 2nd order upwind schemes (NO, YES)
MUSCL_FLOW= YES
%
% Slope limiter (NONE, VENKATAKRISHNAN, VENKATAKRISHNAN_WANG,
%                BARTH_JESPERSEN, VAN_ALBADA_EDGE)
SLOPE_LIMITER_FLOW= VENKATAKRISHNAN
%
% Monotonic Upwind Scheme for Conservation Laws (TVD) in the turbulence equations.
%           Required for 2nd order upwind schemes (NO, YES)
MUSCL_TURB= NO
%
% Slope limiter (NONE, VENKATAKRISHNAN, VENKATAKRISHNAN_WANG,
%                BARTH_JESPERSEN, VAN_ALBADA_EDGE)
SLOPE_LIMITER_TURB= VENKATAKRISHNAN
%
% Monotonic Upwind Scheme for Conservation Laws (TVD) in the adjoint flow equations.
%           Required for 2nd order upwind schemes (NO, YES)
MUSCL_ADJFLOW= YES
%
% Slope limiter (NONE, VENKATAKRISHNAN, BARTH_JESPERSEN, VAN_ALBADA_EDGE,
%                SHARP_EDGES, WALL_DISTANCE)
SLOPE_LIMITER_ADJFLOW= VENKATAKRISHNAN
%
% Monotonic Upwind Scheme for Conservation Laws (TVD) in the turbulence adjoint equations.
%           Required for 2nd order upwind schemes (NO, YES)
MUSCL_ADJTURB= NO
%
% Slope limiter (NONE, VENKATAKRISHNAN, BARTH_JESPERSEN, VAN_ALBADA_EDGE)
SLOPE_LIMITER_ADJTURB= VENKATAKRISHNAN
%
% Coefficient for the Venkat's limiter (upwind scheme). A larger values decrease
%             the extent of limiting, values approaching zero cause
%             lower-order approximation to the solution (0.05 by default)
VENKAT_LIMITER_COEFF= 0.05
%
% Coefficient for the adjoint sharp edges limiter (3.0 by default).
ADJ_SHARP_LIMITER_COEFF= 3.0
%
% Freeze the value of the limiter after a number of iterations
LIMITER_ITER= 999999
%
% 1st order artificial dissipation coefficients for
%     the Lax–Friedrichs method ( 0.15 by default )
LAX_SENSOR_COEFF= 0.15
%
% 2nd and 4th order artificial dissipation coefficients for
%     the JST method ( 0.5, 0.02 by default )
JST_SENSOR_COEFF= ( 0.5, 0.02 )
%
% 1st order artificial dissipation coefficients for
%     the adjoint Lax–Friedrichs method ( 0.15 by default )
ADJ_LAX_SENSOR_COEFF= 0.15
%
% 2nd, and 4th order artificial dissipation coefficients for
%     the adjoint JST method ( 0.5, 0.02 by default )
ADJ_JST_SENSOR_COEFF= ( 0.5, 0.02 )

% ------------------------ LINEAR SOLVER DEFINITION ---------------------------%
%
% Linear solver or smoother for implicit formulations (BCGSTAB, FGMRES, SMOOTHER_JACOBI, 
%                                                      SMOOTHER_ILU, SMOOTHER_LUSGS, 
%                                                      SMOOTHER_LINELET)
LINEAR_SOLVER= FGMRES
%
% Preconditioner of the Krylov linear solver (ILU, LU_SGS, LINELET, JACOBI)
LINEAR_SOLVER_PREC= ILU
%
% Linael solver ILU preconditioner fill-in level (0 by default)
LINEAR_SOLVER_ILU_FILL_IN= 0
%
% Minimum error of the linear solver for implicit formulations
LINEAR_SOLVER_ERROR= 1E-6
%
% Max number of iterations of the linear solver for the implicit formulation
LINEAR_SOLVER_ITER= 5

% -------------------------- MULTIGRID PARAMETERS -----------------------------%
%
% Multi-grid levels (0 = no multi-grid)
MGLEVEL= 0
%
% Multi-grid cycle (V_CYCLE, W_CYCLE, FULLMG_CYCLE)
MGCYCLE= V_CYCLE
%
% Multi-grid pre-smoothing level
MG_PRE_SMOOTH= ( 1, 2, 3, 3 )
%
% Multi-grid post-smoothing level
MG_POST_SMOOTH= ( 0, 0, 0, 0 )
%
% Jacobi implicit smoothing of the correction
MG_CORRECTION_SMOOTH= ( 0, 0, 0, 0 )
%
% Damping factor for the residual restriction
MG_DAMP_RESTRICTION= 0.75
%
% Damping factor for the correction prolongation
MG_DAMP_PROLONGATION= 0.75

% -------------------- FLOW NUMERICAL METHOD DEFINITION -----------------------%
%
% Convective numerical method (JST, LAX-FRIEDRICH, CUSP, ROE, AUSM, HLLC,
%                              TURKEL_PREC, MSW)
CONV_NUM_METHOD_FLOW= ROE
%
% Roe Low Dissipation function for Hybrid RANS/LES simulations (FD, NTS, NTS_DUCROS)
ROE_LOW_DISSIPATION= FD
%
% Post-reconstruction correction for low Mach number flows (NO, YES)
LOW_MACH_CORR= NO
%
% Roe-Turkel preconditioning for low Mach number flows (NO, YES)
LOW_MACH_PREC= NO
%
% Entropy fix coefficient (0.0 implies no entropy fixing, 1.0 implies scalar
%                          artificial dissipation)
ENTROPY_FIX_COEFF= 0.0
%
% Time discretization (RUNGE-KUTTA_EXPLICIT, EULER_IMPLICIT, EULER_EXPLICIT)
TIME_DISCRE_FLOW= EULER_IMPLICIT
%
% Relaxation coefficient
RELAXATION_FACTOR_FLOW= 0.95

% -------------------- TURBULENT NUMERICAL METHOD DEFINITION ------------------%
%
% Convective numerical method (SCALAR_UPWIND)
CONV_NUM_METHOD_TURB= SCALAR_UPWIND
%
% Time discretization (EULER_IMPLICIT)
TIME_DISCRE_TURB= EULER_IMPLICIT
%
% Reduction factor of the CFL coefficient in the turbulence problem
CFL_REDUCTION_TURB= 1.0
%
% Relaxation coefficient
RELAXATION_FACTOR_TURB= 0.95

% --------------------- HEAT NUMERICAL METHOD DEFINITION ----------------------%
%
% Value of the thermal diffusivity
THERMAL_DIFFUSIVITY= 1.0

% ---------------- ADJOINT-FLOW NUMERICAL METHOD DEFINITION -------------------%
%
% Frozen the slope limiter in the discrete adjoint formulation (NO, YES)
FROZEN_LIMITER_DISC= NO
%
% Frozen the turbulent viscosity in the discrete adjoint formulation (NO, YES)
FROZEN_VISC_DISC= NO
%
% Use an inconsistent spatial integration (primal-dual) in the discrete
% adjoint formulation. The AD will use the numerical methods in
% the ADJOINT-FLOW NUMERICAL METHOD DEFINITION section (NO, YES)
INCONSISTENT_DISC= NO
%
% Convective numerical method (JST, LAX-FRIEDRICH, ROE)
CONV_NUM_METHOD_ADJFLOW= JST
%
% Time discretization (RUNGE-KUTTA_EXPLICIT, EULER_IMPLICIT)
TIME_DISCRE_ADJFLOW= EULER_IMPLICIT
%
% Relaxation coefficient
RELAXATION_FACTOR_ADJFLOW= 1.0
%
% Reduction factor of the CFL coefficient in the adjoint problem
CFL_REDUCTION_ADJFLOW= 0.8
%
% Limit value for the adjoint variable
LIMIT_ADJFLOW= 1E6
%
% Use multigrid in the adjoint problem (NO, YES)
MG_ADJFLOW= YES

% ---------------- ADJOINT-TURBULENT NUMERICAL METHOD DEFINITION --------------%
%
% Convective numerical method (SCALAR_UPWIND)
CONV_NUM_METHOD_ADJTURB= SCALAR_UPWIND
%
% Time discretization (EULER_IMPLICIT)
TIME_DISCRE_ADJTURB= EULER_IMPLICIT
%
% Reduction factor of the CFL coefficient in the adjoint turbulent problem
CFL_REDUCTION_ADJTURB= 0.01

% ----------------------- GEOMETRY EVALUATION PARAMETERS ----------------------%
%
% Marker(s) of the surface where geometrical based function will be evaluated
GEO_MARKER= ( airfoil )
%
% Description of the geometry to be analyzed (AIRFOIL, WING)
GEO_DESCRIPTION= AIRFOIL
%
% Coordinate of the stations to be analyzed
GEO_LOCATION_STATIONS= (0.0, 0.5, 1.0)
%
% Geometrical bounds (Y coordinate) for the wing geometry analysis or
% fuselage evaluation (X coordinate)
GEO_BOUNDS= (1.5, 3.5)
%
% Plot loads and Cp distributions on each airfoil section
GEO_PLOT_STATIONS= NO
%
% Number of section cuts to make when calculating wing geometry
GEO_NUMBER_STATIONS= 25
%
% Geometrical evaluation mode (FUNCTION, GRADIENT)
GEO_MODE= FUNCTION

% ------------------------- GRID ADAPTATION STRATEGY --------------------------%
%
% Kind of grid adaptation (NONE, PERIODIC, FULL, FULL_FLOW, GRAD_FLOW,
%                          FULL_ADJOINT, GRAD_ADJOINT, GRAD_FLOW_ADJ, ROBUST,
%                          FULL_LINEAR, COMPUTABLE, COMPUTABLE_ROBUST,
%                          REMAINING, WAKE, SMOOTHING, SUPERSONIC_SHOCK)
KIND_ADAPT= FULL_FLOW
%
% Percentage of new elements (% of the original number of elements)
NEW_ELEMS= 5
%
% Scale factor for the dual volume
DUALVOL_POWER= 0.5
%
% Adapt the boundary elements (NO, YES)
ADAPT_BOUNDARY= YES

% ----------------------- DESIGN VARIABLE PARAMETERS --------------------------%
%
% Kind of deformation (NO_DEFORMATION, TRANSLATION, ROTATION, SCALE,
%                      FFD_SETTING, FFD_NACELLE
%                      FFD_CONTROL_POINT, FFD_CAMBER, FFD_THICKNESS, FFD_TWIST
%                      FFD_CONTROL_POINT_2D, FFD_CAMBER_2D, FFD_THICKNESS_2D, FFD_TWIST_2D,
%                      HICKS_HENNE, SURFACE_BUMP)
DV_KIND= FFD_SETTING
%
% Marker of the surface in which we are going apply the shape deformation
DV_MARKER= ( airfoil )
%
% Parameters of the shape deformation
% - NO_DEFORMATION ( 1.0 )
% - TRANSLATION ( x_Disp, y_Disp, z_Disp ), as a unit vector
% - ROTATION ( x_Orig, y_Orig, z_Orig, x_End, y_End, z_End )
% - SCALE ( 1.0 )
% - ANGLE_OF_ATTACK ( 1.0 )
% - FFD_SETTING ( 1.0 )
% - FFD_CONTROL_POINT ( FFD_BoxTag, i_Ind, j_Ind, k_Ind, x_Disp, y_Disp, z_Disp )
% - FFD_NACELLE ( FFD_BoxTag, rho_Ind, theta_Ind, phi_Ind, rho_Disp, phi_Disp )
% - FFD_GULL ( FFD_BoxTag, j_Ind )
% - FFD_ANGLE_OF_ATTACK ( FFD_BoxTag, 1.0 )
% - FFD_CAMBER ( FFD_BoxTag, i_Ind, j_Ind )
% - FFD_THICKNESS ( FFD_BoxTag, i_Ind, j_Ind )
% - FFD_TWIST ( FFD_BoxTag, j_Ind, x_Orig, y_Orig, z_Orig, x_End, y_End, z_End )
% - FFD_CONTROL_POINT_2D ( FFD_BoxTag, i_Ind, j_Ind, x_Disp, y_Disp )
% - FFD_CAMBER_2D ( FFD_BoxTag, i_Ind )
% - FFD_THICKNESS_2D ( FFD_BoxTag, i_Ind )
% - FFD_TWIST_2D ( FFD_BoxTag, x_Orig, y_Orig )
% - HICKS_HENNE ( Lower Surface (0)/Upper Surface (1)/Only one Surface (2), x_Loc )
% - SURFACE_BUMP ( x_Start, x_End, x_Loc )
DV_PARAM= ( 1, 0.5 )
%
% Value of the shape deformation
DV_VALUE= 0.01

% ------------------------ GRID DEFORMATION PARAMETERS ------------------------%
%
% Linear solver or smoother for implicit formulations (FGMRES, RESTARTED_FGMRES, BCGSTAB)
DEFORM_LINEAR_SOLVER= FGMRES
%
% Preconditioner of the Krylov linear solver (ILU, LU_SGS, JACOBI)
DEFORM_LINEAR_SOLVER_PREC= ILU
%
% Number of smoothing iterations for mesh deformation
DEFORM_LINEAR_ITER= 1000
%
% Number of nonlinear deformation iterations (surface deformation increments)
DEFORM_NONLINEAR_ITER= 1
%
% Print the residuals during mesh deformation to the console (YES, NO)
DEFORM_CONSOLE_OUTPUT= YES
%
% Factor to multiply smallest cell volume for deform tolerance (0.001 default)
DEFORM_TOL_FACTOR = 1E-6
%
% Deformation coefficient (linear elasticity limits from -1.0 to 0.5, a larger
% value is also possible)
DEFORM_COEFF = 1E6
%
% Type of element stiffness imposed for FEA mesh deformation (INVERSE_VOLUME,
%                                           WALL_DISTANCE, CONSTANT_STIFFNESS)
DEFORM_STIFFNESS_TYPE= WALL_DISTANCE
%
% Deform the grid only close to the surface. It is possible to specify how much
% of the volumetric grid is going to be deformed in meters or inches (1E6 by default)
DEFORM_LIMIT = 1E6
%
% Visualize the deformation (NO, YES)
VISUALIZE_DEFORMATION= NO

% -------------------- FREE-FORM DEFORMATION PARAMETERS -----------------------%
%
% Tolerance of the Free-Form Deformation point inversion
FFD_TOLERANCE= 1E-10
%
% Maximum number of iterations in the Free-Form Deformation point inversion
FFD_ITERATIONS= 500
%
% FFD box definition: 3D case (FFD_BoxTag, X1, Y1, Z1, X2, Y2, Z2, X3, Y3, Z3, X4, Y4, Z4,
%                              X5, Y5, Z5, X6, Y6, Z6, X7, Y7, Z7, X8, Y8, Z8)
%                     2D case (FFD_BoxTag, X1, Y1, 0.0, X2, Y2, 0.0, X3, Y3, 0.0, X4, Y4, 0.0,
%                              0.0, 0.0, 0.0, 0.0, 0.0, 0.0, 0.0, 0.0, 0.0, 0.0, 0.0, 0.0)
FFD_DEFINITION= (MAIN_BOX, 0.5, 0.25, -0.25, 1.5, 0.25, -0.25, 1.5, 0.75, -0.25, 0.5, 0.75, -0.25, 0.5, 0.25, 0.25, 1.5, 0.25, 0.25, 1.5, 0.75, 0.25, 0.5, 0.75, 0.25)
%
% FFD box degree: 3D case (x_degree, y_degree, z_degree)
%                 2D case (x_degree, y_degree, 0)
FFD_DEGREE= (10, 10, 1)
%
% Surface grid continuity at the intersection with the faces of the FFD boxes.
% To keep a particular level of surface continuity, SU2 automatically freezes the right
% number of control point planes (NO_DERIVATIVE, 1ST_DERIVATIVE, 2ND_DERIVATIVE, USER_INPUT)
FFD_CONTINUITY= 2ND_DERIVATIVE
%
% Definition of the FFD planes to be frozen in the FFD (x,y,z).
% Value from 0 FFD degree in that direction. Pick a value larger than degree if you don't want to fix any plane.
FFD_FIX_I= (0,2,3)
FFD_FIX_J= (0,2,3)
FFD_FIX_K= (0,2,3)
%
% There is a symmetry plane (j=0) for all the FFD boxes (YES, NO)
FFD_SYMMETRY_PLANE= NO
%
% FFD coordinate system (CARTESIAN)
FFD_COORD_SYSTEM= CARTESIAN
%
% Vector from the cartesian axis the cylindrical or spherical axis (using cartesian coordinates)
% Note that the location of the axis will affect the wall curvature of the FFD box as well as the
% design variable effect.
FFD_AXIS= (0.0, 0.0, 0.0)
%
% FFD Blending function: Bezier curves with global support (BEZIER), uniform BSplines with local support (BSPLINE_UNIFORM)
FFD_BLENDING= BEZIER
%
% Order of the BSplines
FFD_BSPLINE_ORDER= 2, 2, 2

% --------------------------- CONVERGENCE PARAMETERS --------------------------%
%
% Number of total iterations
EXT_ITER= 1000
%
% Convergence criteria (CAUCHY, RESIDUAL)
%
CONV_CRITERIA= RESIDUAL
%
% Residual reduction (order of magnitude with respect to the initial value)
RESIDUAL_REDUCTION= 5
%
% Min value of the residual (log10 of the residual)
RESIDUAL_MINVAL= -8
%
% Start convergence criteria at iteration number
STARTCONV_ITER= 10
%
% Number of elements to apply the criteria
CAUCHY_ELEMS= 100
%
% Epsilon to control the series convergence
CAUCHY_EPS= 1E-10
%
% Direct function to apply the convergence criteria (LIFT, DRAG, NEARFIELD_PRESS)
CAUCHY_FUNC_FLOW= DRAG
%
% Adjoint function to apply the convergence criteria (SENS_GEOMETRY, SENS_MACH)
CAUCHY_FUNC_ADJFLOW= SENS_GEOMETRY

% ------------------------- INPUT/OUTPUT INFORMATION --------------------------%
%
% Mesh input file
MESH_FILENAME= mesh_NACA0012_inv.su2
%
% Mesh input file format (SU2, CGNS)
MESH_FORMAT= SU2
%
% Mesh output file
MESH_OUT_FILENAME= mesh_out.su2
%
% Restart flow input file
SOLUTION_FLOW_FILENAME= solution_flow.dat
%
% Restart adjoint input file
SOLUTION_ADJ_FILENAME= solution_adj.dat
%
% Output file format (TECPLOT, TECPLOT_BINARY, PARAVIEW,
%                     FIELDVIEW, FIELDVIEW_BINARY)
OUTPUT_FORMAT= TECPLOT
%
% Output file convergence history (w/o extension)
CONV_FILENAME= history
%
% Output file with the forces breakdown
BREAKDOWN_FILENAME= forces_breakdown.dat
%
% Output file restart flow
RESTART_FLOW_FILENAME= restart_flow.dat
%
% Output file restart adjoint
RESTART_ADJ_FILENAME= restart_adj.dat
%
% Output file flow (w/o extension) variables
VOLUME_FLOW_FILENAME= flow
%
% Output file adjoint (w/o extension) variables
VOLUME_ADJ_FILENAME= adjoint
%
% Output Objective function
VALUE_OBJFUNC_FILENAME= of_eval.dat
%
% Output objective function gradient (using continuous adjoint)
GRAD_OBJFUNC_FILENAME= of_grad.dat
%
% Output file surface flow coefficient (w/o extension)
SURFACE_FLOW_FILENAME= surface_flow
%
% Output file surface adjoint coefficient (w/o extension)
SURFACE_ADJ_FILENAME= surface_adjoint
%
% Writing solution file frequency
WRT_SOL_FREQ= 1000
%
% Writing solution file frequency for physical time steps (dual time)
WRT_SOL_FREQ_DUALTIME= 1
%
% Writing convergence history frequency
WRT_CON_FREQ= 1
%
% Writing convergence history frequency (dual time, only written to screen)
WRT_CON_FREQ_DUALTIME= 10
%
% Output residual values in the solution files
WRT_RESIDUALS= NO
%
% Output limiters values in the solution files
WRT_LIMITERS= NO
%
% Output the sharp edges detector
WRT_SHARPEDGES= NO
%
% Output the solution at each surface in the history file
WRT_SURFACE= NO
%
% Minimize the required output memory
LOW_MEMORY_OUTPUT= NO
%
% Verbosity of console output: NONE removes minor MPI overhead (NONE, HIGH)
CONSOLE_OUTPUT_VERBOSITY= HIGH
%
% Write binary restart files (YES, NO)
WRT_BINARY_RESTART= YES
%
% Read binary restart files (YES, NO)
READ_BINARY_RESTART= YES
%
% Reorient elements based on potential negative volumes (YES/NO)
REORIENT_ELEMENTS= YES

% --------------------- OPTIMAL SHAPE DESIGN DEFINITION -----------------------%
%
% Available flow based objective functions or constraint functions
%    DRAG, LIFT, SIDEFORCE, EFFICIENCY,
%    FORCE_X, FORCE_Y, FORCE_Z,
%    MOMENT_X, MOMENT_Y, MOMENT_Z,
%    THRUST, TORQUE, FIGURE_OF_MERIT,
%    EQUIVALENT_AREA, NEARFIELD_PRESSURE,
%    TOTAL_HEATFLUX, MAXIMUM_HEATFLUX,
%    INVERSE_DESIGN_PRESSURE, INVERSE_DESIGN_HEATFLUX,
%    SURFACE_TOTAL_PRESSURE, SURFACE_MASSFLOW
%    SURFACE_STATIC_PRESSURE, SURFACE_MACH
%
% Available geometrical based objective functions or constraint functions
%    AIRFOIL_AREA, AIRFOIL_THICKNESS, AIRFOIL_CHORD, AIRFOIL_TOC, AIRFOIL_AOA,
%    WING_VOLUME, WING_MIN_THICKNESS, WING_MAX_THICKNESS, WING_MAX_CHORD, WING_MIN_TOC, WING_MAX_TWIST, WING_MAX_CURVATURE, WING_MAX_DIHEDRAL
%    STATION#_WIDTH, STATION#_AREA, STATION#_THICKNESS, STATION#_CHORD, STATION#_TOC,
%    STATION#_TWIST (where # is the index of the station defined in GEO_LOCATION_STATIONS)
%
% Available design variables
% 2D Design variables
%    HICKS_HENNE 	      (   1, Scale | Mark. List | Lower(0)/Upper(1) side, x_Loc )
%    FFD_CONTROL_POINT_2D (  15, Scale | Mark. List | FFD_BoxTag, i_Ind, j_Ind, x_Mov, y_Mov )
%    FFD_CAMBER_2D 	      (  16, Scale | Mark. List | FFD_BoxTag, i_Ind )
%    FFD_THICKNESS_2D 	  (  17, Scale | Mark. List | FFD_BoxTag, i_Ind )
%    FFD_TWIST_2D    	  (  20, Scale | Mark. List | FFD_BoxTag, x_Orig, y_Orig )
%    ANGLE_OF_ATTACK	  ( 101, Scale | Mark. List | 1.0 )
%
% 3D Design variables
%    FFD_CONTROL_POINT   (   7, Scale | Mark. List | FFD_BoxTag, i_Ind, j_Ind, k_Ind, x_Mov, y_Mov, z_Mov )
%    FFD_NACELLE         (  22, Scale | Mark. List | FFD_BoxTag, rho_Ind, theta_Ind, phi_Ind, rho_Mov, phi_Mov )
%    FFD_GULL            (  23, Scale | Mark. List | FFD_BoxTag, j_Ind )
%    FFD_CAMBER      	 (  11, Scale | Mark. List | FFD_BoxTag, i_Ind, j_Ind )
%    FFD_THICKNESS 	     (  12, Scale | Mark. List | FFD_BoxTag, i_Ind, j_Ind )
%    FFD_TWIST    	     (  19, Scale | Mark. List | FFD_BoxTag, j_Ind, x_Orig, y_Orig, z_Orig, x_End, y_End, z_End )
%    FFD_ROTATION	     (  25, Scale | Mark. List | FFD_BoxTag, x_Axis, y_Axis, z_Axis, x_Turn, y_Turn, z_Turn )
%    FFD_ANGLE_OF_ATTACK ( 102, Scale | Mark. List | FFD_BoxTag, 1.0 )
%
% Global design variables
%    TRANSLATION  ( 5, Scale | Mark. List | x_Disp, y_Disp, z_Disp )
%    ROTATION	  ( 6, Scale | Mark. List | x_Axis, y_Axis, z_Axis, x_Turn, y_Turn, z_Turn )
%
% Definition of multipoint design problems, this option should be combined with the
% the prefix MULTIPOINT in the objective function or constraint (e.g. MULTIPOINT_DRAG, MULTIPOINT_LIFT, etc.)
MULTIPOINT_MACH_NUMBER= (0.79, 0.8, 0.81)
MULTIPOINT_AOA= (1.25, 1.25, 1.25)
MULTIPOINT_SIDESLIP_ANGLE= (0.0, 0.0, 0.0)
MULTIPOINT_TARGET_CL= (0.8, 0.8, 0.8)
MULTIPOINT_REYNOLDS_NUMBER= (1E6, 1E6, 1E6)
MULTIPOINT_FREESTREAM_PRESSURE= (101325.0, 101325.0, 101325.0)
MULTIPOINT_FREESTREAM_TEMPERATURE= (288.15, 288.15, 288.15)
MULTIPOINT_WEIGHT= (0.33333, 0.33333, 0.33333)
%
% Optimization objective function with scaling factor, separated by semicolons.
% To include quadratic penalty function: use OPT_CONSTRAINT option syntax within the OPT_OBJECTIVE list.
% ex= Objective * Scale
OPT_OBJECTIVE= DRAG
%
% Optimization constraint functions with pushing factors (affects its value, not the gradient  in the python scripts), separated by semicolons
% ex= (Objective = Value ) * Scale, use '>','<','='
OPT_CONSTRAINT= ( LIFT > 0.328188 ) * 0.001; ( MOMENT_Z > 0.034068 ) * 0.001; ( AIRFOIL_THICKNESS > 0.11 ) * 0.001
%
% Factor to reduce the norm of the gradient (affects the objective function and gradient in the python scripts)
% In general, a norm of the gradient ~1E-6 is desired.
OPT_GRADIENT_FACTOR= 1E-6
%
% Factor to relax or accelerate the optimizer convergence (affects the line search in SU2_DEF)
% In general, surface deformations of 0.01'' or 0.0001m are desirable
OPT_RELAX_FACTOR= 1E3
%
% Maximum number of iterations
OPT_ITERATIONS= 100
%
% Requested accuracy
OPT_ACCURACY= 1E-10
%
% Optimization bound (bounds the line search in SU2_DEF)
OPT_LINE_SEARCH_BOUND= 1E6
%
% Upper bound for each design variable (bound in the python optimizer)
OPT_BOUND_UPPER= 1E10
%
% Lower bound for each design variable (bound in the python optimizer)
OPT_BOUND_LOWER= -1E10
%
% Finite difference step size for python scripts (0.001 default, recommended
%												  0.001 x REF_LENGTH)
FIN_DIFF_STEP = 0.001
%
% Optimization design variables, separated by semicolons
DEFINITION_DV= ( 1, 1.0 | airfoil | 0, 0.05 ); ( 1, 1.0 | airfoil | 0, 0.10 ); ( 1, 1.0 | airfoil | 0, 0.15 ); ( 1, 1.0 | airfoil | 0, 0.20 ); ( 1, 1.0 | airfoil | 0, 0.25 ); ( 1, 1.0 | airfoil | 0, 0.30 ); ( 1, 1.0 | airfoil | 0, 0.35 ); ( 1, 1.0 | airfoil | 0, 0.40 ); ( 1, 1.0 | airfoil | 0, 0.45 ); ( 1, 1.0 | airfoil | 0, 0.50 ); ( 1, 1.0 | airfoil | 0, 0.55 ); ( 1, 1.0 | airfoil | 0, 0.60 ); ( 1, 1.0 | airfoil | 0, 0.65 ); ( 1, 1.0 | airfoil | 0, 0.70 ); ( 1, 1.0 | airfoil | 0, 0.75 ); ( 1, 1.0 | airfoil | 0, 0.80 ); ( 1, 1.0 | airfoil | 0, 0.85 ); ( 1, 1.0 | airfoil | 0, 0.90 ); ( 1, 1.0 | airfoil | 0, 0.95 ); ( 1, 1.0 | airfoil | 1, 0.05 ); ( 1, 1.0 | airfoil | 1, 0.10 ); ( 1, 1.0 | airfoil | 1, 0.15 ); ( 1, 1.0 | airfoil | 1, 0.20 ); ( 1, 1.0 | airfoil | 1, 0.25 ); ( 1, 1.0 | airfoil | 1, 0.30 ); ( 1, 1.0 | airfoil | 1, 0.35 ); ( 1, 1.0 | airfoil | 1, 0.40 ); ( 1, 1.0 | airfoil | 1, 0.45 ); ( 1, 1.0 | airfoil | 1, 0.50 ); ( 1, 1.0 | airfoil | 1, 0.55 ); ( 1, 1.0 | airfoil | 1, 0.60 ); ( 1, 1.0 | airfoil | 1, 0.65 ); ( 1, 1.0 | airfoil | 1, 0.70 ); ( 1, 1.0 | airfoil | 1, 0.75 ); ( 1, 1.0 | airfoil | 1, 0.80 ); ( 1, 1.0 | airfoil | 1, 0.85 ); ( 1, 1.0 | airfoil | 1, 0.90 ); ( 1, 1.0 | airfoil | 1, 0.95 )
%
% Use combined objective within gradient evaluation: may reduce cost to compute gradients when using the adjoint formulation.
OPT_COMBINE_OBJECTIVE = NO<|MERGE_RESOLUTION|>--- conflicted
+++ resolved
@@ -19,7 +19,6 @@
 % Specify turbulence model (NONE, SA, SA_NEG, SST, SA_E, SA_COMP, SA_E_COMP)
 KIND_TURB_MODEL= NONE
 %
-<<<<<<< HEAD
 % Use a hybrid RANS/LES model? (NO, YES)
 % HYBRID_TURB_MODEL= NO
 %
@@ -36,10 +35,7 @@
 % Hybrid RANS/LES model constant
 % HYBRID_MODEL_CONSTANT= 0.367
 %
-% Mathematical problem (DIRECT, CONTINUOUS_ADJOINT)
-=======
 % Mathematical problem (DIRECT, CONTINUOUS_ADJOINT, DISCRETE_ADJOINT)
->>>>>>> 5e170f46
 MATH_PROBLEM= DIRECT
 %
 % Regime type (COMPRESSIBLE, INCOMPRESSIBLE)
