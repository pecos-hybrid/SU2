%%%%%%%%%%%%%%%%%%%%%%%%%%%%%%%%%%%%%%%%%%%%%%%%%%%%%%%%%%%%%%%%%%%%%%%%%%%%%%%%
%                                                                              %
% SU2 configuration file                                                       %
% Case description: _________________________________________________________  %
% Author: ___________________________________________________________________  %
% Institution: ______________________________________________________________  %
% Date: __________                                                             %
% File Version 6.2.0 "Falcon"                                                  %
%                                                                              %
%%%%%%%%%%%%%%%%%%%%%%%%%%%%%%%%%%%%%%%%%%%%%%%%%%%%%%%%%%%%%%%%%%%%%%%%%%%%%%%%

% ------------- DIRECT, ADJOINT, AND LINEARIZED PROBLEM DEFINITION ------------%
%
% Physical governing equations (EULER, NAVIER_STOKES,
                                FEM_EULER, FEM_NAVIER_STOKES, FEM_RANS, FEM_LES,
%                               WAVE_EQUATION, HEAT_EQUATION, FEM_ELASTICITY,
%                               POISSON_EQUATION)
PHYSICAL_PROBLEM= EULER
%
% Specify turbulence model (NONE, SA, SA_NEG, SST, SA_E, SA_COMP, SA_E_COMP)
KIND_TURB_MODEL= NONE
%
% Specify subgrid scale model(NONE, IMPLICIT_LES, SMAGORINSKY, WALE, VREMAN)
KIND_SGS_MODEL= NONE
% Specify Hybrid RANS/LES model (SA_DES, SA_DDES, SA_ZDES, SA_EDDES)
HYBRID_RANSLES= SA_DDES
%
% DES Constant (0.65)
DES_CONST= 0.65
%
% Mathematical problem (DIRECT, CONTINUOUS_ADJOINT, DISCRETE_ADJOINT)
MATH_PROBLEM= DIRECT
%
% Regime type (COMPRESSIBLE, INCOMPRESSIBLE)
REGIME_TYPE= COMPRESSIBLE
%
% Axisymmetric simulation, only compressible flows (NO, YES)
AXISYMMETRIC= NO
%
% Restart solution (NO, YES)
RESTART_SOL= NO
%
% Discard the data storaged in the solution and geometry files
% e.g. AOA, dCL/dAoA, dCD/dCL, iter, etc.
% Note that AoA in the solution and geometry files is critical
% to aero design using AoA as a variable. (NO, YES)
DISCARD_INFILES= NO
%
% System of measurements (SI, US)
% International system of units (SI): ( meters, kilograms, Kelvins,
%                                       Newtons = kg m/s^2, Pascals = N/m^2, 
%                                       Density = kg/m^3, Speed = m/s,
%                                       Equiv. Area = m^2 )
% United States customary units (US): ( inches, slug, Rankines, lbf = slug ft/s^2, 
%                                       psf = lbf/ft^2, Density = slug/ft^3, 
%                                       Speed = ft/s, Equiv. Area = ft^2 )
SYSTEM_MEASUREMENTS= SI

% ----------------------- HYBRID RANS/LES PARAMETERS --------------------------%
%
% Specify Hybrid RANS/LES model (NONE, SA_DES, SA_DDES, SA_ZDES,
%                                SA_EDDES, MODEL_SPLIT)
HYBRID_RANSLES= NONE
%
% DES Constant (0.65)
DES_CONST= 0.65
%
% Turn off parts of the hybrid model for testing (RANS_ONLY, FULL_HYBRID)
HYBRID_RANS_LES_TESTING= FULL_HYBRID
%
% Specify the variant of the resolution adequacy indicator for dynamic hybrid
% (RK, RDELTA_FULLP, RDELTA_STRAIN_ONLY, RDELTA_FULLP_VELCON)
HYBRID_RESOLUTION_INDICATOR= RK
%
% Use turbulent forcing with hybrid RANS/LES (NO, YES) default: NO
% HYBRID_FORCING= NO
%
% Vector of domain lengths for periodic directions, used in hybrid forcing
% Negative value indicates direction is not periodic. ((-1,-1,-1) by default)
HYBRID_FORCING_PERIODIC_LENGTH= (-1, -1, -1)
%
% The overall scaling for the hybrid forcing magnitude (8 by default)
HYBRID_FORCING_STRENGTH= 8
%
% The number of turbulent lengthscales in a vortex period (4 by default)
HYBRID_FORCING_VORTEX_LENGTH= 4
%
% The subgrid-energy transfer model used for model-split hybrid RANS/LES
% (NONE, M43)
SUBGRID_ENERGY_TRANSFER_MODEL= M43
%
% Use the resolved turbulent stress for model-split hybrid RANS/LES (NO, YES)
USE_RESOLVED_TURB_STRESS= YES
<<<<<<< HEAD
=======
%
% For the v2-f RANS model, limit the timescale in the f-equation to 3/S,
% where S is the Frobenius norm of the mean rate-of-strain tensor. (NO, YES)
V2F_TIMESCALE_LIMIT= NO
%
% The kind of realizability constraint imposed for the v2-f RANS model.
% (EDDY_VISC_LIMIT, T_L_LIMIT)
KIND_V2F_LIMIT= EDDY_VISC_LIMIT
%
% Limit the production of v2 to non-negative values for the v2-f RANS model.
KEEP_PV2_NONNEGATIVE= YES
%
% The damping that will be applied to the fluctuating stress for high
% aspect-ratio cells (NONE, BLEND_STRESS_TO_ZERO, BLEND_STRESS_TO_RANS)
FLUCT_STRESS_DAMPING= BLEND_STRESS_TO_ZERO
%
% The threshold and the slope of the high-aspect ratio blending applied
% to the fluctuating stress.  Only used in the model-split hybrid RANS/LES,
% when high-AR fluctuating stress blending is not NONE.
%
% The first parameter is the threshold, where blending = 0.5
% The second parameter is the slope of the blending function with respect to
% the aspect ratio, taken at the threshold.
% Default: (128, 0.03125)
FLUCT_STRESS_AR_PARAM= (128, 0.03125)
>>>>>>> 4ccec150

% -------------------- COMPRESSIBLE FREE-STREAM DEFINITION --------------------%
%
% Mach number (non-dimensional, based on the free-stream values)
MACH_NUMBER= 0.8
%
% Angle of attack (degrees, only for compressible flows)
AOA= 1.25
%
% Side-slip angle (degrees, only for compressible flows)
SIDESLIP_ANGLE= 0.0
%
% Init option to choose between Reynolds (default) or thermodynamics quantities
% for initializing the solution (REYNOLDS, TD_CONDITIONS)
INIT_OPTION= REYNOLDS
%
% Free-stream option to choose between density and temperature (default) for
% initializing the solution (TEMPERATURE_FS, DENSITY_FS)
FREESTREAM_OPTION= TEMPERATURE_FS
%
% Free-stream pressure (101325.0 N/m^2, 2116.216 psf by default)
FREESTREAM_PRESSURE= 101325.0
%
% Free-stream temperature (288.15 K, 518.67 R by default)
FREESTREAM_TEMPERATURE= 288.15
%
% Reynolds number (non-dimensional, based on the free-stream values)
REYNOLDS_NUMBER= 6.5E6
%
% Reynolds length (1 m, 1 inch by default)
REYNOLDS_LENGTH= 1.0
%
% Free-stream density (1.2886 Kg/m^3, 0.0025 slug/ft^3 by default)
FREESTREAM_DENSITY= 1.2886
%
% Free-stream velocity (1.0 m/s, 1.0 ft/s by default)
FREESTREAM_VELOCITY= ( 1.0, 0.00, 0.00 )
%
% Free-stream viscosity (1.853E-5 N s/m^2, 3.87E-7 lbf s/ft^2 by default)
FREESTREAM_VISCOSITY= 1.853E-5
%
% Compressible flow non-dimensionalization (DIMENSIONAL, FREESTREAM_PRESS_EQ_ONE,
%                              FREESTREAM_VEL_EQ_MACH, FREESTREAM_VEL_EQ_ONE)
REF_DIMENSIONALIZATION= DIMENSIONAL

% ---------------- INCOMPRESSIBLE FLOW CONDITION DEFINITION -------------------%
%
% Density model within the incompressible flow solver.
% Options are CONSTANT (default), BOUSSINESQ, or VARIABLE. If VARIABLE,
% an appropriate fluid model must be selected.
INC_DENSITY_MODEL= CONSTANT
%
% Solve the energy equation in the incompressible flow solver
INC_ENERGY_EQUATION = NO
%
% Initial density for incompressible flows
% (1.2886 kg/m^3 by default (air), 998.2 Kg/m^3 (water))
INC_DENSITY_INIT= 1.2886
%
% Initial velocity for incompressible flows (1.0,0,0 m/s by default)
INC_VELOCITY_INIT= ( 1.0, 0.0, 0.0 )
%
% Initial temperature for incompressible flows that include the 
% energy equation (288.15 K by default). Value is ignored if 
% INC_ENERGY_EQUATION is false.
INC_TEMPERATURE_INIT= 288.15
%
% Non-dimensionalization scheme for incompressible flows. Options are
% INITIAL_VALUES (default), REFERENCE_VALUES, or DIMENSIONAL.
% INC_*_REF values are ignored unless REFERENCE_VALUES is chosen.
INC_NONDIM= INITIAL_VALUES
%
% Reference density for incompressible flows (1.0 kg/m^3 by default)
INC_DENSITY_REF= 1.0
%
% Reference velocity for incompressible flows (1.0 m/s by default)
INC_VELOCITY_REF= 1.0
%
% Reference temperature for incompressible flows that include the 
% energy equation (1.0 K by default)
INC_TEMPERATURE_REF = 1.0
%
% List of inlet types for incompressible flows. List length must
% match number of inlet markers. Options: VELOCITY_INLET, PRESSURE_INLET.
INC_INLET_TYPE= VELOCITY_INLET
%
% Damping coefficient for iterative updates at pressure inlets. (0.1 by default)
INC_INLET_DAMPING= 0.1
%
% List of outlet types for incompressible flows. List length must
% match number of outlet markers. Options: PRESSURE_OUTLET, MASS_FLOW_OUTLET
INC_OUTLET_TYPE= PRESSURE_OUTLET
%
% Damping coefficient for iterative updates at mass flow outlets. (0.1 by default)
INC_OUTLET_DAMPING= 0.1

% ----------------------------- CL DRIVER DEFINITION ---------------------------%
%
% Activate fixed lift mode (specify a CL instead of AoA, NO/YES)
FIXED_CL_MODE= NO
%
% Target coefficient of lift for fixed lift mode (0.80 by default)
TARGET_CL= 0.80
%
% Estimation of dCL/dAlpha (0.2 per degree by default)
DCL_DALPHA= 0.2
%
% Number of times the AoA is updated in a fix CL problem (5 by default)
UPDATE_ALPHA= 5
%
% Number of iterations to evaluate dCL_dAlpha by using finite differences (500 by default)
ITER_DCL_DALPHA= 500

% ---------------------- REFERENCE VALUE DEFINITION ---------------------------%
%
% Reference origin for moment computation (m or in)
REF_ORIGIN_MOMENT_X = 0.25
REF_ORIGIN_MOMENT_Y = 0.00
REF_ORIGIN_MOMENT_Z = 0.00
%
% Reference length for moment non-dimensional coefficients (m or in)
REF_LENGTH= 1.0
%
% Reference area for non-dimensional force coefficients (0 implies automatic
% calculation) (m^2 or in^2)
REF_AREA= 1.0
%
% Aircraft semi-span (0 implies automatic calculation) (m or in)
SEMI_SPAN= 0.0

% ---- IDEAL GAS, POLYTROPIC, VAN DER WAALS AND PENG ROBINSON CONSTANTS -------%
%
% Fluid model (STANDARD_AIR, IDEAL_GAS, VW_GAS, PR_GAS,
%              CONSTANT_DENSITY, INC_IDEAL_GAS, INC_IDEAL_GAS_POLY)
FLUID_MODEL= STANDARD_AIR
%
% Ratio of specific heats (1.4 default and the value is hardcoded
%                          for the model STANDARD_AIR, compressible only)
GAMMA_VALUE= 1.4
%
% Specific gas constant (287.058 J/kg*K default and this value is hardcoded
%                        for the model STANDARD_AIR, compressible only)
GAS_CONSTANT= 287.058
%
% Critical Temperature (131.00 K by default)
CRITICAL_TEMPERATURE= 131.00
%
% Critical Pressure (3588550.0 N/m^2 by default)
CRITICAL_PRESSURE= 3588550.0
%
% Acentri factor (0.035 (air))
ACENTRIC_FACTOR= 0.035
%
% Specific heat at constant pressure, Cp (1004.703 J/kg*K (air)). 
% Incompressible fluids with energy eqn. only (CONSTANT_DENSITY, INC_IDEAL_GAS).
SPECIFIC_HEAT_CP= 1004.703
%
% Thermal expansion coefficient (0.00347 K^-1 (air)) 
% Used with Boussinesq approx. (incompressible, BOUSSINESQ density model only)
THERMAL_EXPANSION_COEFF= 0.00347
%
% Molecular weight for an incompressible ideal gas (28.96 g/mol (air) default)
MOLECULAR_WEIGHT= 28.96
%
% Temperature polynomial coefficients (up to quartic) for specific heat Cp.
% Format -> Cp(T) : b0 + b1*T + b2*T^2 + b3*T^3 + b4*T^4
CP_POLYCOEFFS= (0.0, 0.0, 0.0, 0.0, 0.0)

% --------------------------- VISCOSITY MODEL ---------------------------------%
%
% Viscosity model (SUTHERLAND, CONSTANT_VISCOSITY, POLYNOMIAL_VISCOSITY).
VISCOSITY_MODEL= SUTHERLAND
%
% Molecular Viscosity that would be constant (1.716E-5 by default)
MU_CONSTANT= 1.716E-5
%
% Sutherland Viscosity Ref (1.716E-5 default value for AIR SI)
MU_REF= 1.716E-5
%
% Sutherland Temperature Ref (273.15 K default value for AIR SI)
MU_T_REF= 273.15
%
% Sutherland constant (110.4 default value for AIR SI)
SUTHERLAND_CONSTANT= 110.4
%
% Temperature polynomial coefficients (up to quartic) for viscosity.
% Format -> Mu(T) : b0 + b1*T + b2*T^2 + b3*T^3 + b4*T^4
MU_POLYCOEFFS= (0.0, 0.0, 0.0, 0.0, 0.0)

% --------------------------- THERMAL CONDUCTIVITY MODEL ----------------------%
%
% Laminar Conductivity model (CONSTANT_CONDUCTIVITY, CONSTANT_PRANDTL, 
% POLYNOMIAL_CONDUCTIVITY).
CONDUCTIVITY_MODEL= CONSTANT_PRANDTL
%
% Molecular Thermal Conductivity that would be constant (0.0257 by default)
KT_CONSTANT= 0.0257
%
% Laminar Prandtl number (0.72 (air), only for CONSTANT_PRANDTL)
PRANDTL_LAM= 0.72
%
% Temperature polynomial coefficients (up to quartic) for conductivity.
% Format -> Kt(T) : b0 + b1*T + b2*T^2 + b3*T^3 + b4*T^4
KT_POLYCOEFFS= (0.0, 0.0, 0.0, 0.0, 0.0)
%
% Definition of the turbulent thermal conductivity model for RANS
% (CONSTANT_PRANDTL_TURB by default, NONE).
TURBULENT_CONDUCTIVITY_MODEL= CONSTANT_PRANDTL_TURB
%
% Turbulent Prandtl number (0.9 (air) by default)
PRANDTL_TURB= 0.90

% ------------------------- UNSTEADY SIMULATION -------------------------------%
%
% Unsteady simulation (NO, TIME_STEPPING, DUAL_TIME_STEPPING-1ST_ORDER,
%                      DUAL_TIME_STEPPING-2ND_ORDER, HARMONIC_BALANCE)
UNSTEADY_SIMULATION= NO
%
% Time Step for dual time stepping simulations (s) -- Only used when UNST_CFL_NUMBER = 0.0
% For the DG-FEM solver it is used as a synchronization time when UNST_CFL_NUMBER != 0.0
UNST_TIMESTEP= 0.0
%
% Total Physical Time for dual time stepping simulations (s)
UNST_TIME= 50.0
%
% Unsteady Courant-Friedrichs-Lewy number of the finest grid
UNST_CFL_NUMBER= 0.0
%
% Number of internal iterations (dual time method)
UNST_INT_ITER= 200
%
% Iteration number to begin unsteady restarts
UNST_RESTART_ITER= 0

% ----------------------- DYNAMIC MESH DEFINITION -----------------------------%
%
% Dynamic mesh simulation (NO, YES)
GRID_MOVEMENT= NO
%
% Type of dynamic mesh (NONE, RIGID_MOTION, DEFORMING, ROTATING_FRAME,
%                       MOVING_WALL, STEADY_TRANSLATION, FLUID_STRUCTURE,
%                       AEROELASTIC, ELASTICITY, EXTERNAL,
%                       AEROELASTIC_RIGID_MOTION, GUST)
GRID_MOVEMENT_KIND= DEFORMING
%
% Motion mach number (non-dimensional). Used for initializing a viscous flow
% with the Reynolds number and for computing force coeffs. with dynamic meshes.
MACH_MOTION= 0.8
%
% Moving wall boundary marker(s) (NONE = no marker, ignored for RIGID_MOTION)
MARKER_MOVING= ( NONE )
%
% Coordinates of the motion origin
MOTION_ORIGIN_X= 0.25
MOTION_ORIGIN_Y= 0.0
MOTION_ORIGIN_Z= 0.0
%
% Angular velocity vector (rad/s) about the motion origin
ROTATION_RATE_X = 0.0
ROTATION_RATE_Y = 0.0
ROTATION_RATE_Z = 0.0
%
% Pitching angular freq. (rad/s) about the motion origin
PITCHING_OMEGA_X= 0.0
PITCHING_OMEGA_Y= 0.0
PITCHING_OMEGA_Z= 106.69842
%
% Pitching amplitude (degrees) about the motion origin
PITCHING_AMPL_X= 0.0
PITCHING_AMPL_Y= 0.0
PITCHING_AMPL_Z= 1.01
%
% Pitching phase offset (degrees) about the motion origin
PITCHING_PHASE_X= 0.0
PITCHING_PHASE_Y= 0.0
PITCHING_PHASE_Z= 0.0
%
% Translational velocity (m/s or ft/s) in the x, y, & z directions
TRANSLATION_RATE_X = 0.0
TRANSLATION_RATE_Y = 0.0
TRANSLATION_RATE_Z = 0.0
%
% Plunging angular freq. (rad/s) in x, y, & z directions
PLUNGING_OMEGA_X= 0.0
PLUNGING_OMEGA_Y= 0.0
PLUNGING_OMEGA_Z= 0.0
%
% Plunging amplitude (m or ft) in x, y, & z directions
PLUNGING_AMPL_X= 0.0
PLUNGING_AMPL_Y= 0.0
PLUNGING_AMPL_Z= 0.0
%
% Move Motion Origin for marker moving (1 or 0)
MOVE_MOTION_ORIGIN = 0


% ------------------------- BUFFET SENSOR DEFINITION --------------------------%
%
% Compute the Kenway-Martins separation sensor for buffet-onset detection
% If BUFFET objective/constraint is specified, the objective is given by
% the integrated sensor normalized by reference area
%
% See doi: 10.2514/1.J055172 
%
% Evaluate buffet sensor on Navier-Stokes markers  (NO, YES)
BUFFET_MONITORING= NO
%
% Sharpness coefficient for the buffet sensor Heaviside function
BUFFET_K= 10.0
%
% Offset parameter for the buffet sensor Heaviside function
BUFFET_LAMBDA= 0.0

% -------------- AEROELASTIC SIMULATION (Typical Section Model) ---------------%
%
% Activated by GRID_MOVEMENT_KIND option
%
% The flutter speed index (modifies the freestream condition in the solver)
FLUTTER_SPEED_INDEX = 0.6
%
% Natural frequency of the spring in the plunging direction (rad/s)
PLUNGE_NATURAL_FREQUENCY = 100
%
% Natural frequency of the spring in the pitching direction (rad/s)
PITCH_NATURAL_FREQUENCY = 100
%
% The airfoil mass ratio
AIRFOIL_MASS_RATIO = 60
%
% Distance in semichords by which the center of gravity lies behind
% the elastic axis
CG_LOCATION = 1.8
%
% The radius of gyration squared (expressed in semichords)
% of the typical section about the elastic axis
RADIUS_GYRATION_SQUARED = 3.48
%
% Solve the aeroelastic equations every given number of internal iterations
AEROELASTIC_ITER = 3

% --------------------------- GUST SIMULATION ---------------------------------%
%
% Apply a wind gust (NO, YES)
WIND_GUST = NO
%
% Type of gust (NONE, TOP_HAT, SINE, ONE_M_COSINE, VORTEX, EOG)
GUST_TYPE = NONE
%
% Direction of the gust (X_DIR or Y_DIR)
GUST_DIR = Y_DIR
%
% Gust wavelenght (meters)
GUST_WAVELENGTH= 10.0
%
% Number of gust periods
GUST_PERIODS= 1.0
%
% Gust amplitude (m/s)
GUST_AMPL= 10.0
%
% Time at which to begin the gust (sec)
GUST_BEGIN_TIME= 0.0
%
% Location at which the gust begins (meters) */
GUST_BEGIN_LOC= 0.0

% ------------------------ SUPERSONIC SIMULATION ------------------------------%
%
% Evaluate equivalent area on the Near-Field (NO, YES)
EQUIV_AREA= NO
%
% Integration limits of the equivalent area ( xmin, xmax, Dist_NearField )
EA_INT_LIMIT= ( 1.6, 2.9, 1.0 )
%
% Equivalent area scale factor ( EA should be ~ force based objective functions )
EA_SCALE_FACTOR= 1.0
%
% Fix an azimuthal line due to misalignments of the near-field
FIX_AZIMUTHAL_LINE= 90.0
%
% Drag weight in sonic boom Objective Function (from 0.0 to 1.0)
DRAG_IN_SONICBOOM= 0.0

% -------------------------- ENGINE SIMULATION --------------------------------%
%
% Highlite area to compute MFR (1 in2 by default)
HIGHLITE_AREA= 1.0
%
% Fan polytropic efficiency (1.0 by default)
FAN_POLY_EFF= 1.0
%
% Only half engine is in the computational grid (NO, YES)
ENGINE_HALF_MODEL= NO
%
% Damping factor for the engine inflow.
DAMP_ENGINE_INFLOW= 0.95
%
% Damping factor for the engine exhaust.
DAMP_ENGINE_EXHAUST= 0.95
%
% Engine nu factor (SA model).
ENGINE_NU_FACTOR= 3.0
%
% Actuator disk jump definition using ratio or difference (DIFFERENCE, RATIO)
ACTDISK_JUMP= DIFFERENCE
%
% Number of times BC Thrust is updated in a fix Net Thrust problem (5 by default)
UPDATE_BCTHRUST= 100
%
% Initial BC Thrust guess for POWER or D-T driver (4000.0 lbf by default)
INITIAL_BCTHRUST= 4000.0
%
% Initialization with a subsonic flow around the engine.
SUBSONIC_ENGINE= NO
%
% Axis of the cylinder that defines the subsonic region (A_X, A_Y, A_Z, B_X, B_Y, B_Z, Radius)
SUBSONIC_ENGINE_CYL= ( 0.0, 0.0, 0.0, 1.0, 0.0 , 0.0, 1.0 )
%
% Flow variables that define the subsonic region (Mach, Alpha, Beta, Pressure, Temperature)
SUBSONIC_ENGINE_VALUES= ( 0.4, 0.0, 0.0, 2116.216, 518.67 )

% ------------------------- TURBOMACHINERY SIMULATION -------------------------%
%
% Specify kind of architecture for each zone (AXIAL, CENTRIPETAL, CENTRIFUGAL,
%                                             CENTRIPETAL_AXIAL, AXIAL_CENTRIFUGAL)
TURBOMACHINERY_KIND= CENTRIPETAL CENTRIPETAL_AXIAL
%
% Specify kind of interpolation for the mixing-plane (LINEAR_INTERPOLATION,
%                                                     NEAREST_SPAN, MATCHING)
MIXINGPLANE_INTERFACE_KIND= LINEAR_INTERPOLATION
%
% Specify option for turbulent mixing-plane (YES, NO) default NO
TURBULENT_MIXINGPLANE= YES
%
% Specify ramp option for Outlet pressure (YES, NO) default NO
RAMP_OUTLET_PRESSURE= NO
%
% Parameters of the outlet pressure ramp (starting outlet pressure,
% updating-iteration-frequency, total number of iteration for the ramp)
RAMP_OUTLET_PRESSURE_COEFF= (400000.0, 10.0, 500)
%
% Specify ramp option for rotating frame (YES, NO) default NO
RAMP_ROTATING_FRAME= YES
%
% Parameters of the rotating frame ramp (starting rotational speed,
% updating-iteration-frequency, total number of iteration for the ramp)
RAMP_ROTATING_FRAME_COEFF= (0.0, 39.0, 500)
%
% Specify Kind of average process for linearizing the Navier-Stokes
% equation at inflow and outflow BCs included at the mixing-plane interface
% (ALGEBRAIC, AREA, MASSSFLUX, MIXEDOUT) default AREA
AVERAGE_PROCESS_KIND= MIXEDOUT
%
% Specify Kind of average process for computing turbomachienry performance parameters
% (ALGEBRAIC, AREA, MASSSFLUX, MIXEDOUT) default AREA
PERFORMANCE_AVERAGE_PROCESS_KIND= MIXEDOUT
%
% Parameters of the Newton method for the MIXEDOUT average algorithm
% (under relaxation factor, tollerance, max number of iterations)
MIXEDOUT_COEFF= (1.0, 1.0E-05, 15)
%
% Limit of Mach number below which the mixedout algorithm is substituted
% with a AREA average algorithm to avoid numerical issues
AVERAGE_MACH_LIMIT= 0.05

% --------------------- INVERSE DESIGN SIMULATION -----------------------------%
%
% Evaluate an inverse design problem using Cp (NO, YES)
INV_DESIGN_CP= NO
%
% Evaluate an inverse design problem using heat flux (NO, YES)
INV_DESIGN_HEATFLUX= NO

% ----------------------- BODY FORCE DEFINITION -------------------------------%
%
% Apply a body force as a source term (NO, YES)
BODY_FORCE= NO
%
% Vector of body force values (BodyForce_X, BodyForce_Y, BodyForce_Z)
BODY_FORCE_VECTOR= ( 0.0, 0.0, 0.0 )

% -------------------- BOUNDARY CONDITION DEFINITION --------------------------%
%
% Euler wall boundary marker(s) (NONE = no marker)
MARKER_EULER= ( airfoil )
%
% Navier-Stokes (no-slip), constant heat flux wall  marker(s) (NONE = no marker)
% Format: ( marker name, constant heat flux (J/m^2), ... )
MARKER_HEATFLUX= ( NONE )
%
% Navier-Stokes (no-slip), isothermal wall marker(s) (NONE = no marker)
% Format: ( marker name, constant wall temperature (K), ... )
MARKER_ISOTHERMAL= ( NONE )
%
% Far-field boundary marker(s) (NONE = no marker)
MARKER_FAR= ( farfield )
%
% Symmetry boundary marker(s) (NONE = no marker)
MARKER_SYM= ( NONE )
%
% Internal boundary marker(s) e.g. no boundary condition (NONE = no marker)
MARKER_INTERNAL= ( NONE )
%
% Near-Field boundary marker(s) (NONE = no marker)
MARKER_NEARFIELD= ( NONE )
%
% Zone interface boundary marker(s) (NONE = no marker)
MARKER_INTERFACE= ( NONE )
%
% Inlet boundary type (TOTAL_CONDITIONS, MASS_FLOW)
INLET_TYPE= TOTAL_CONDITIONS
%
% Read inlet profile from a file (YES, NO) default: NO
SPECIFIED_INLET_PROFILE= NO
%
% File specifying inlet profile
INLET_FILENAME= inlet.dat
%
% Inlet boundary marker(s) with the following formats (NONE = no marker)
% Total Conditions: (inlet marker, total temp, total pressure, flow_direction_x,
%           flow_direction_y, flow_direction_z, ... ) where flow_direction is
%           a unit vector.
% Mass Flow: (inlet marker, density, velocity magnitude, flow_direction_x,
%           flow_direction_y, flow_direction_z, ... ) where flow_direction is
%           a unit vector.
% Inc. Velocity: (inlet marker, temperature, velocity magnitude, flow_direction_x,
%           flow_direction_y, flow_direction_z, ... ) where flow_direction is
%           a unit vector.
% Inc. Pressure: (inlet marker, temperature, total pressure, flow_direction_x,
%           flow_direction_y, flow_direction_z, ... ) where flow_direction is
%           a unit vector.
MARKER_INLET= ( NONE )
%
% Outlet boundary marker(s) (NONE = no marker)
% Compressible: ( outlet marker, back pressure (static thermodynamic), ... )
% Inc. Pressure: ( outlet marker, back pressure (static gauge in Pa), ... )
% Inc. Mass Flow: ( outlet marker, mass flow target (kg/s), ... )
MARKER_OUTLET= ( NONE )
%
% Actuator disk boundary type (VARIABLES_JUMP, BC_THRUST,
%                              DRAG_MINUS_THRUST)
ACTDISK_TYPE= VARIABLES_JUMP
%
% Actuator disk boundary marker(s) with the following formats (NONE = no marker)
% Variables Jump: ( inlet face marker, outlet face marker,
%                   Takeoff pressure jump (psf), Takeoff temperature jump (R), Takeoff rev/min,
%                   Cruise  pressure jump (psf), Cruise temperature jump (R), Cruise rev/min )
% BC Thrust: ( inlet face marker, outlet face marker,
%              Takeoff BC thrust (lbs), 0.0, Takeoff rev/min,
%              Cruise BC thrust (lbs), 0.0, Cruise rev/min )
% Drag-Thrust: ( inlet face marker, outlet face marker,
%                Takeoff Drag-Thrust (lbs), 0.0, Takeoff rev/min,
%                Cruise Drag-Thrust (lbs), 0.0, Cruise rev/min )
MARKER_ACTDISK= ( NONE )
%
% Supersonic inlet boundary marker(s) (NONE = no marker)
% Format: (inlet marker, temperature, static pressure, velocity_x,
%           velocity_y, velocity_z, ... ), i.e. primitive variables specified.
MARKER_SUPERSONIC_INLET= ( NONE )
%
% Supersonic outlet boundary marker(s) (NONE = no marker)
MARKER_SUPERSONIC_OUTLET= ( NONE )
%
% Periodic boundary marker(s) (NONE = no marker)
% Format: ( periodic marker, donor marker, rotation_center_x, rotation_center_y,
% rotation_center_z, rotation_angle_x-axis, rotation_angle_y-axis,
% rotation_angle_z-axis, translation_x, translation_y, translation_z, ... )
MARKER_PERIODIC= ( NONE )
%
% Engine Inflow boundary type (FAN_FACE_MACH, FAN_FACE_PRESSURE, FAN_FACE_MDOT)
ENGINE_INFLOW_TYPE= FAN_FACE_MACH
%
% Engine inflow boundary marker(s) (NONE = no marker)
% Format: (engine inflow marker, fan face Mach, ... )
MARKER_ENGINE_INFLOW= ( NONE )
%
% Engine exhaust boundary marker(s) with the following formats (NONE = no marker) 
% Format: (engine exhaust marker, total nozzle temp, total nozzle pressure, ... )
MARKER_ENGINE_EXHAUST= ( NONE )
%
% Displacement boundary marker(s) (NONE = no marker)
% Format: ( displacement marker, displacement value normal to the surface, ... )
MARKER_NORMAL_DISPL= ( NONE )
%
% Pressure boundary marker(s) (NONE = no marker)
% Format: ( pressure marker )
MARKER_PRESSURE= ( NONE )
%
% Neumann bounday marker(s) (NONE = no marker)
MARKER_NEUMANN= ( NONE )
%
% Dirichlet boundary marker(s) (NONE = no marker)
MARKER_DIRICHLET= ( NONE )
%
% Riemann boundary marker(s) (NONE = no marker)
% Format: (marker, data kind flag, list of data)
MARKER_RIEMANN= ( NONE )
%
% Shroud boundary marker(s) (NONE = no marker)
% Format: (marker)
% If the ROTATING_FRAME option is activated, this option force
% the velocity on the boundaries specified to 0.0
MARKER_SHROUD= (NONE)
%
% Interface (s) definition, identifies the surface shared by
% two different zones. The interface is defined by listing pairs of
% markers (one from each zone connected by the interface)
% Example:
%   Given an arbitrary number of zones (A, B, C, ...)
%   A and B share a surface, interface 1
%   A and C share a surface, interface 2
% Format: ( marker_A_on_interface_1, marker_B_on_interface_1,
%           marker_A_on_interface_2, marker_C_on_interface_2, ... )
%
MARKER_ZONE_INTERFACE= ( NONE )
%
% Specifies the interface (s)
% The kind of interface is defined by listing pairs of markers (one from each
% zone connected by the interface)
% Example:
%   Given an arbitrary number of zones (A, B, C, ...)
%   A and B share a surface, interface 1
%   A and C share a surface, interface 2
% Format: ( marker_A_on_interface_1, marker_B_on_interface_1,
%           marker_A_on_interface_2, marker_C_on_interface_2, ... )
%
MARKER_FLUID_INTERFACE= ( NONE )
%
% Kind of interface interpolation among different zones (NEAREST_NEIGHBOR,
%                                                        ISOPARAMETRIC, SLIDING_MESH)
KIND_INTERPOLATION= NEAREST_NEIGHBOR
%
% Inflow and Outflow markers must be specified, for each blade (zone), following
% the natural groth of the machine (i.e, from the first blade to the last)
MARKER_TURBOMACHINERY= ( NONE )
%
% Mixing-plane interface markers must be specified to activate the transfer of
% information between zones
MARKER_MIXINGPLANE_INTERFACE= ( NONE )
%
% Giles boundary condition for inflow, outfolw and mixing-plane
% Format inlet:  ( marker, TOTAL_CONDITIONS_PT, Total Pressure , Total Temperature,
% Flow dir-norm, Flow dir-tang, Flow dir-span, under-relax-avg, under-relax-fourier)
% Format outlet: ( marker, STATIC_PRESSURE, Static Pressure value, -, -, -, -, under-relax-avg, under-relax-fourier)
% Format mixing-plane in and out: ( marker, MIXING_IN or MIXING_OUT, -, -, -, -, -, -, under-relax-avg, under-relax-fourier)
MARKER_GILES= ( NONE )
%
% This option insert an extra under relaxation factor for the Giles BC at the hub
% and shroud (under relax factor applied, span percentage to under relax)
GILES_EXTRA_RELAXFACTOR= ( 0.05, 0.05)
%
% YES Non reflectivity activated, NO the Giles BC behaves as a normal 1D characteristic-based BC
SPATIAL_FOURIER= NO

% ------------------------ SURFACES IDENTIFICATION ----------------------------%
%
% Marker(s) of the surface in the surface flow solution file
MARKER_PLOTTING = ( airfoil )
%
% Marker(s) of the surface where the non-dimensional coefficients are evaluated.
MARKER_MONITORING = ( airfoil )
%
% Viscous wall markers for which wall functions must be applied. (NONE = no marker)
% Format: ( marker name, wall function type -NO_WALL_FUNCTION, STANDARD_WALL_FUNCTION,
%           ADAPTIVE_WALL_FUNCTION, SCALABLE_WALL_FUNCTION, EQUILIBRIUM_WALL_MODEL,
%           NONEQUILIBRIUM_WALL_MODEL-, ... )
MARKER_WALL_FUNCTIONS= ( airfoil, NO_WALL_FUNCTION )
%
% Marker(s) of the surface where custom thermal BC's are defined.
MARKER_PYTHON_CUSTOM = ( NONE )
%
% Marker(s) of the surface where obj. func. (design problem) will be evaluated
MARKER_DESIGNING = ( airfoil )
%
% Marker(s) of the surface that is going to be analyzed in detail (massflow, average pressure, distortion, etc)
MARKER_ANALYZE = ( airfoil )
%
% Method to compute the average value in MARKER_ANALYZE (AREA, MASSFLUX).
MARKER_ANALYZE_AVERAGE = MASSFLUX

% ------------- COMMON PARAMETERS DEFINING THE NUMERICAL METHOD ---------------%
%
% Numerical method for spatial gradients (GREEN_GAUSS, WEIGHTED_LEAST_SQUARES)
NUM_METHOD_GRAD= GREEN_GAUSS
%
% CFL number (initial value for the adaptive CFL number)
CFL_NUMBER= 15.0
%
% Adaptive CFL number (NO, YES)
CFL_ADAPT= NO
%
% Parameters of the adaptive CFL number (factor down, factor up, CFL min value,
%                                        CFL max value )
CFL_ADAPT_PARAM= ( 1.5, 0.5, 1.25, 50.0 )
%
% Maximum Delta Time in local time stepping simulations
MAX_DELTA_TIME= 1E6
%
%
% Runge-Kutta definitions...
%
% Number of stages
N_RK_STEP = 3
%
% Explicit RK coefficients (example here for classical RK4)...
% Explicit part: 
%
% Butcher tableau:
%     0 |     0         0     0
% alpha | alpha         0     0
%     1 | delta (1-delta)     0
%------------------------------
%       |     0 (1-alpha) alpha
%
% Values below from alpha = 1 - sqrt(2)/2
% and delta = -2*sqrt(2)/2
%
RK_AMAT_LOWER = (2.92893218813452e-01, -9.42809041582063e-01, 1.94280904158206e+00)
RK_BVEC = (0.0, 7.07106781186548e-01, 2.92893218813452e-01)
RK_CVEC = (0.0, 0.0, 0.0)
%
% Implicit part: 
%
% Butcher tableau:
% alpha | alpha         0
%     1 | 1 - alpha alpha
%--------------------------
%       | 1 - alpha alpha
%
% Values below from alpha = 1 - sqrt(2)/2
%
RK_AMAT_LOWER_IMP = (2.92893218813452e-01, 7.07106781186548e-01, 2.92893218813452e-01)
RK_BVEC_IMP = (7.07106781186548e-01, 2.92893218813452e-01)
RK_CVEC_IMP = (0.0, 0.0)


%
% Objective function in gradient evaluation   (DRAG, LIFT, SIDEFORCE, MOMENT_X,
%                                             MOMENT_Y, MOMENT_Z, EFFICIENCY, BUFFET,
%                                             EQUIVALENT_AREA, NEARFIELD_PRESSURE,
%                                             FORCE_X, FORCE_Y, FORCE_Z, THRUST,
%                                             TORQUE, TOTAL_HEATFLUX,
%                                             MAXIMUM_HEATFLUX, INVERSE_DESIGN_PRESSURE,
%                                             INVERSE_DESIGN_HEATFLUX, SURFACE_TOTAL_PRESSURE, 
%                                             SURFACE_MASSFLOW, SURFACE_STATIC_PRESSURE, SURFACE_MACH)
% For a weighted sum of objectives: separate by commas, add OBJECTIVE_WEIGHT and MARKER_MONITORING in matching order.
OBJECTIVE_FUNCTION= DRAG
%
% List of weighting values when using more than one OBJECTIVE_FUNCTION. Separate by commas and match with MARKER_MONITORING.
OBJECTIVE_WEIGHT = 1.0

% ----------- SLOPE LIMITER AND DISSIPATION SENSOR DEFINITION -----------------%
%
% Monotonic Upwind Scheme for Conservation Laws (TVD) in the flow equations.
%           Required for 2nd order upwind schemes (NO, YES)
MUSCL_FLOW= YES
%
% Slope limiter (NONE, VENKATAKRISHNAN, VENKATAKRISHNAN_WANG,
%                BARTH_JESPERSEN, VAN_ALBADA_EDGE)
SLOPE_LIMITER_FLOW= VENKATAKRISHNAN
%
% Monotonic Upwind Scheme for Conservation Laws (TVD) in the turbulence equations.
%           Required for 2nd order upwind schemes (NO, YES)
MUSCL_TURB= NO
%
% Slope limiter (NONE, VENKATAKRISHNAN, VENKATAKRISHNAN_WANG,
%                BARTH_JESPERSEN, VAN_ALBADA_EDGE)
SLOPE_LIMITER_TURB= VENKATAKRISHNAN
%
% Use -(2/3)*rho*tke*div(u) in TKE production? (YES, NO) Defaults to YES
DIVU_IN_TKE_PRODUCTION= YES
%
% Use Rf mod in time scale in f-equation (for v2-f only) (YES, NO) Defaults to NO
USE_V2F_RF_MOD= NO
%
% Use 'explicit' version of v2-f wall BC (i.e., directly set solution at wall) vs.
% incorporating BC as equation (YES, NO) Defaults to YES
USE_V2F_EXPLICIT_WALLBC= YES
%
% The kind of realizability constraint imposed for the v2-f RANS model.
% (NONE, EDDY_VISC_LIMIT, T_L_LIMIT) Default: EDDY_VISC_LIMIT
KIND_V2F_LIMIT= EDDY_VISC_LIMIT
%
% The model constant used for the realizability limit in the v2-f RANS model
% See the constant "C_lim" in Sveninngson and Davidson.  Default: 0.6
V2F_REALIZABILITY_CONSTANT= 0.6
%
% Monotonic Upwind Scheme for Conservation Laws (TVD) in the adjoint flow equations.
%           Required for 2nd order upwind schemes (NO, YES)
MUSCL_ADJFLOW= YES
%
% Slope limiter (NONE, VENKATAKRISHNAN, BARTH_JESPERSEN, VAN_ALBADA_EDGE,
%                SHARP_EDGES, WALL_DISTANCE)
SLOPE_LIMITER_ADJFLOW= VENKATAKRISHNAN
%
% Monotonic Upwind Scheme for Conservation Laws (TVD) in the turbulence adjoint equations.
%           Required for 2nd order upwind schemes (NO, YES)
MUSCL_ADJTURB= NO
%
% Slope limiter (NONE, VENKATAKRISHNAN, BARTH_JESPERSEN, VAN_ALBADA_EDGE)
SLOPE_LIMITER_ADJTURB= VENKATAKRISHNAN
%
% Coefficient for the Venkat's limiter (upwind scheme). A larger values decrease
%             the extent of limiting, values approaching zero cause
%             lower-order approximation to the solution (0.05 by default)
VENKAT_LIMITER_COEFF= 0.05
%
% Coefficient for the adjoint sharp edges limiter (3.0 by default).
ADJ_SHARP_LIMITER_COEFF= 3.0
%
% Freeze the value of the limiter after a number of iterations
LIMITER_ITER= 999999
%
% 1st order artificial dissipation coefficients for
%     the Lax–Friedrichs method ( 0.15 by default )
LAX_SENSOR_COEFF= 0.15
%
% 2nd and 4th order artificial dissipation coefficients for
%     the JST method ( 0.5, 0.02 by default )
JST_SENSOR_COEFF= ( 0.5, 0.02 )
%
% 1st order artificial dissipation coefficients for
%     the adjoint Lax–Friedrichs method ( 0.15 by default )
ADJ_LAX_SENSOR_COEFF= 0.15
%
% 2nd, and 4th order artificial dissipation coefficients for
%     the adjoint JST method ( 0.5, 0.02 by default )
ADJ_JST_SENSOR_COEFF= ( 0.5, 0.02 )

% ------------------------ LINEAR SOLVER DEFINITION ---------------------------%
%
% Linear solver or smoother for implicit formulations (BCGSTAB, FGMRES, SMOOTHER_JACOBI, 
%                                                      SMOOTHER_ILU, SMOOTHER_LUSGS, 
%                                                      SMOOTHER_LINELET)
LINEAR_SOLVER= FGMRES
%
% Preconditioner of the Krylov linear solver (ILU, LU_SGS, LINELET, JACOBI)
LINEAR_SOLVER_PREC= ILU
%
% Linael solver ILU preconditioner fill-in level (0 by default)
LINEAR_SOLVER_ILU_FILL_IN= 0
%
% Minimum error of the linear solver for implicit formulations
LINEAR_SOLVER_ERROR= 1E-6
%
% Max number of iterations of the linear solver for the implicit formulation
LINEAR_SOLVER_ITER= 5
%
% During runtime, write out the residual history of the linear solver (NO, YES)
LINEAR_SOLVER_VERBOSE= NO

% -------------------------- MULTIGRID PARAMETERS -----------------------------%
%
% Multi-grid levels (0 = no multi-grid)
MGLEVEL= 0
%
% Multi-grid cycle (V_CYCLE, W_CYCLE, FULLMG_CYCLE)
MGCYCLE= V_CYCLE
%
% Multi-grid pre-smoothing level
MG_PRE_SMOOTH= ( 1, 2, 3, 3 )
%
% Multi-grid post-smoothing level
MG_POST_SMOOTH= ( 0, 0, 0, 0 )
%
% Jacobi implicit smoothing of the correction
MG_CORRECTION_SMOOTH= ( 0, 0, 0, 0 )
%
% Damping factor for the residual restriction
MG_DAMP_RESTRICTION= 0.75
%
% Damping factor for the correction prolongation
MG_DAMP_PROLONGATION= 0.75

% -------------------- FLOW NUMERICAL METHOD DEFINITION -----------------------%
%
% Convective numerical method (JST, LAX-FRIEDRICH, CUSP, ROE, AUSM, AUSMPLUSUP, AUSMPLUSUP2, HLLC,
%                              TURKEL_PREC, MSW, FDS)
CONV_NUM_METHOD_FLOW= ROE
%
% Roe Low Dissipation function for Hybrid RANS/LES simulations (FD, NTS, NTS_DUCROS)
ROE_LOW_DISSIPATION= FD
%
% Minimum weight given to upwinding in a Roe-like scheme with upwind/central
% blending. Values below 0.005 are unstable for some simulations.
%   0.01 was used for low-Mach channel
%   0.04 was used for axisymmetric bump results in report (0.01 default)
ROW_LOW_DISSIPATION_MIN= 0.01
%
% Post-reconstruction correction for low Mach number flows (NO, YES)
LOW_MACH_CORR= NO
%
% Roe-Turkel preconditioning for low Mach number flows (NO, YES)
LOW_MACH_PREC= NO
%
% Entropy fix coefficient (0.0 implies no entropy fixing, 1.0 implies scalar
%                          artificial dissipation)
ENTROPY_FIX_COEFF= 0.0
%
% Time discretization (RUNGE-KUTTA_EXPLICIT, EULER_IMPLICIT, EULER_EXPLICIT)
TIME_DISCRE_FLOW= EULER_IMPLICIT
%
% Relaxation coefficient
RELAXATION_FACTOR_FLOW= 0.95

% ------------------- FEM FLOW NUMERICAL METHOD DEFINITION --------------------%
%
% FEM numerical method (DG)
NUM_METHOD_FEM_FLOW= DG
%
% Riemann solver used for DG (ROE, LAX-FRIEDRICH, AUSM, AUSMPW+, HLLC, VAN_LEER)
RIEMANN_SOLVER_FEM= ROE
%
% Constant factor applied for quadrature with straight elements (2.0 by default)
QUADRATURE_FACTOR_STRAIGHT_FEM = 2.0
%
% Constant factor applied for quadrature with curved elements (3.0 by default)
QUADRATURE_FACTOR_CURVED_FEM = 3.0
%
% Factor for the symmetrizing terms in the DG FEM discretization (1.0 by default)
THETA_INTERIOR_PENALTY_DG_FEM = 1.0
%
% Compute the entropy in the fluid model (YES, NO)
COMPUTE_ENTROPY_FLUID_MODEL= YES
%
% Use the lumped mass matrix for steady DGFEM computations (NO, YES)
USE_LUMPED_MASSMATRIX_DGFEM= NO
%
% Only compute the exact Jacobian of the spatial discretization (NO, YES)
JACOBIAN_SPATIAL_DISCRETIZATION_ONLY= NO
%
% Number of aligned bytes for the matrix multiplications. Multiple of 64. (128 by default)
ALIGNED_BYTES_MATMUL= 128
%
% Time discretization (RUNGE-KUTTA_EXPLICIT, CLASSICAL_RK4_EXPLICIT, ADER_DG)
TIME_DISCRE_FEM_FLOW= RUNGE-KUTTA_EXPLICIT
%
% Number of time DOFs for the predictor step of ADER-DG (2 by default)
%TIME_DOFS_ADER_DG= 2
% Factor applied during quadrature in time for ADER-DG. (2.0 by default)
%QUADRATURE_FACTOR_TIME_ADER_DG = 2.0
%
% Type of discretization used in the predictor step of ADER-DG (ADER_ALIASED_PREDICTOR, ADER_NON_ALIASED_PREDICTOR)
ADER_PREDICTOR= ADER_ALIASED_PREDICTOR
% Number of time levels for time accurate local time stepping. (1 by default, max. allowed 15)
LEVELS_TIME_ACCURATE_LTS= 1
%
% Specify the method for matrix coloring for Jacobian computations (GREEDY_COLORING, NATURAL_COLORING)
KIND_MATRIX_COLORING= GREEDY_COLORING

% -------------------- TURBULENT NUMERICAL METHOD DEFINITION ------------------%
%
% Convective numerical method (SCALAR_UPWIND)
CONV_NUM_METHOD_TURB= SCALAR_UPWIND
%
% Time discretization (EULER_IMPLICIT)
TIME_DISCRE_TURB= EULER_IMPLICIT
%
% Reduction factor of the CFL coefficient in the turbulence problem
CFL_REDUCTION_TURB= 1.0
%
% Relaxation coefficient
RELAXATION_FACTOR_TURB= 0.95

% --------------------- HEAT NUMERICAL METHOD DEFINITION ----------------------%
%
% Value of the thermal diffusivity
THERMAL_DIFFUSIVITY= 1.0

% ---------------- ADJOINT-FLOW NUMERICAL METHOD DEFINITION -------------------%
%
% Frozen the slope limiter in the discrete adjoint formulation (NO, YES)
FROZEN_LIMITER_DISC= NO
%
% Frozen the turbulent viscosity in the discrete adjoint formulation (NO, YES)
FROZEN_VISC_DISC= NO
%
% Use an inconsistent spatial integration (primal-dual) in the discrete
% adjoint formulation. The AD will use the numerical methods in
% the ADJOINT-FLOW NUMERICAL METHOD DEFINITION section (NO, YES)
INCONSISTENT_DISC= NO
%
% Convective numerical method (JST, LAX-FRIEDRICH, ROE)
CONV_NUM_METHOD_ADJFLOW= JST
%
% Time discretization (RUNGE-KUTTA_EXPLICIT, EULER_IMPLICIT)
TIME_DISCRE_ADJFLOW= EULER_IMPLICIT
%
% Relaxation coefficient
RELAXATION_FACTOR_ADJFLOW= 1.0
%
% Reduction factor of the CFL coefficient in the adjoint problem
CFL_REDUCTION_ADJFLOW= 0.8
%
% Limit value for the adjoint variable
LIMIT_ADJFLOW= 1E6
%
% Use multigrid in the adjoint problem (NO, YES)
MG_ADJFLOW= YES

% ---------------- ADJOINT-TURBULENT NUMERICAL METHOD DEFINITION --------------%
%
% Convective numerical method (SCALAR_UPWIND)
CONV_NUM_METHOD_ADJTURB= SCALAR_UPWIND
%
% Time discretization (EULER_IMPLICIT)
TIME_DISCRE_ADJTURB= EULER_IMPLICIT
%
% Reduction factor of the CFL coefficient in the adjoint turbulent problem
CFL_REDUCTION_ADJTURB= 0.01

% ----------------------- GEOMETRY EVALUATION PARAMETERS ----------------------%
%
% Marker(s) of the surface where geometrical based function will be evaluated
GEO_MARKER= ( airfoil )
%
% Description of the geometry to be analyzed (AIRFOIL, WING)
GEO_DESCRIPTION= AIRFOIL
%
% Coordinate of the stations to be analyzed
GEO_LOCATION_STATIONS= (0.0, 0.5, 1.0)
%
% Geometrical bounds (Y coordinate) for the wing geometry analysis or
% fuselage evaluation (X coordinate)
GEO_BOUNDS= (1.5, 3.5)
%
% Plot loads and Cp distributions on each airfoil section
GEO_PLOT_STATIONS= NO
%
% Number of section cuts to make when calculating wing geometry
GEO_NUMBER_STATIONS= 25
%
% Geometrical evaluation mode (FUNCTION, GRADIENT)
GEO_MODE= FUNCTION

% ------------------------- GRID ADAPTATION STRATEGY --------------------------%
%
% Kind of grid adaptation (NONE, PERIODIC, FULL, FULL_FLOW, GRAD_FLOW,
%                          FULL_ADJOINT, GRAD_ADJOINT, GRAD_FLOW_ADJ, ROBUST,
%                          FULL_LINEAR, COMPUTABLE, COMPUTABLE_ROBUST,
%                          REMAINING, WAKE, SMOOTHING, SUPERSONIC_SHOCK)
KIND_ADAPT= FULL_FLOW
%
% Percentage of new elements (% of the original number of elements)
NEW_ELEMS= 5
%
% Scale factor for the dual volume
DUALVOL_POWER= 0.5
%
% Adapt the boundary elements (NO, YES)
ADAPT_BOUNDARY= YES

% ----------------------- DESIGN VARIABLE PARAMETERS --------------------------%
%
% Kind of deformation (NO_DEFORMATION, SCALE_GRID, TRANSLATE_GRID, ROTATE_GRID,
%                      FFD_SETTING, FFD_NACELLE,
%                      FFD_CONTROL_POINT, FFD_CAMBER, FFD_THICKNESS, FFD_TWIST
%                      FFD_CONTROL_POINT_2D, FFD_CAMBER_2D, FFD_THICKNESS_2D, 
%                      FFD_TWIST_2D, HICKS_HENNE, SURFACE_BUMP, SURFACE_FILE)
DV_KIND= FFD_SETTING
%
% Marker of the surface in which we are going apply the shape deformation
DV_MARKER= ( airfoil )
%
% Parameters of the shape deformation
% - NO_DEFORMATION ( 1.0 )
% - TRANSLATE_GRID ( x_Disp, y_Disp, z_Disp ), as a unit vector
% - ROTATE_GRID ( x_Orig, y_Orig, z_Orig, x_End, y_End, z_End ) axis, DV_VALUE in deg.
% - SCALE_GRID ( 1.0 )
% - ANGLE_OF_ATTACK ( 1.0 )
% - FFD_SETTING ( 1.0 )
% - FFD_CONTROL_POINT ( FFD_BoxTag, i_Ind, j_Ind, k_Ind, x_Disp, y_Disp, z_Disp )
% - FFD_NACELLE ( FFD_BoxTag, rho_Ind, theta_Ind, phi_Ind, rho_Disp, phi_Disp )
% - FFD_GULL ( FFD_BoxTag, j_Ind )
% - FFD_ANGLE_OF_ATTACK ( FFD_BoxTag, 1.0 )
% - FFD_CAMBER ( FFD_BoxTag, i_Ind, j_Ind )
% - FFD_THICKNESS ( FFD_BoxTag, i_Ind, j_Ind )
% - FFD_TWIST ( FFD_BoxTag, j_Ind, x_Orig, y_Orig, z_Orig, x_End, y_End, z_End )
% - FFD_CONTROL_POINT_2D ( FFD_BoxTag, i_Ind, j_Ind, x_Disp, y_Disp )
% - FFD_CAMBER_2D ( FFD_BoxTag, i_Ind )
% - FFD_THICKNESS_2D ( FFD_BoxTag, i_Ind )
% - FFD_TWIST_2D ( FFD_BoxTag, x_Orig, y_Orig )
% - HICKS_HENNE ( Lower Surface (0)/Upper Surface (1)/Only one Surface (2), x_Loc )
% - SURFACE_BUMP ( x_Start, x_End, x_Loc )
DV_PARAM= ( 1, 0.5 )
%
% Value of the shape deformation
DV_VALUE= 0.01
%
% For DV_KIND = SURFACE_FILE: With SU2_DEF, give filename for surface
% deformation prescribed by an external parameterization. List moving markers
in DV_MARKER and provide an ASCII file with name specified with DV_FILENAME
% and with format:
% GlobalID_0, x_0, y_0, z_0
% GlobalID_1, x_1, y_1, z_1
%   ...
% GlobalID_N, x_N, y_N, z_N
% where N is the total number of vertices on all moving markers, and x/y/z are
% the new position of each vertex. Points can be in any order. When SU2_DOT
% is called in SURFACE_FILE mode, sensitivities on surfaces will be written
% to an ASCII file with name given by DV_SENS_FILENAME and with format as
% rows of x, y, z, dJ/dx, dJ/dy, dJ/dz for each surface vertex.
DV_FILENAME= surface_positions.dat
DV_SENS_FILENAME= surface_sensitivity.dat
%
% Format for volume sensitivity file read by SU2_DOT (SU2_NATIVE,
% UNORDERED_ASCII). SU2_NATIVE is the native SU2 restart file (default),
% while UNORDERED_ASCII provide a file of field sensitivities
% as an ASCII file with name given by DV_SENS_FILENAMEand with format as
% rows of x, y, z, dJ/dx, dJ/dy, dJ/dz for each grid point.
DV_SENSITIVITY_FORMAT= SU2_NATIVE
DV_UNORDERED_SENS_FILENAME= unordered_sensitivity.dat

% ------------------------ GRID DEFORMATION PARAMETERS ------------------------%
%
% Linear solver or smoother for implicit formulations (FGMRES, RESTARTED_FGMRES, BCGSTAB)
DEFORM_LINEAR_SOLVER= FGMRES
%
% Preconditioner of the Krylov linear solver (ILU, LU_SGS, JACOBI)
DEFORM_LINEAR_SOLVER_PREC= ILU
%
% Number of smoothing iterations for mesh deformation
DEFORM_LINEAR_ITER= 1000
%
% Number of nonlinear deformation iterations (surface deformation increments)
DEFORM_NONLINEAR_ITER= 1
%
% Minimum residual criteria for the linear solver convergence of grid deformation
DEFORM_LINEAR_SOLVER_ERROR= 1E-14
%
% Print the residuals during mesh deformation to the console (YES, NO)
DEFORM_CONSOLE_OUTPUT= YES
%
% Deformation coefficient (linear elasticity limits from -1.0 to 0.5, a larger
% value is also possible)
DEFORM_COEFF = 1E6
%
% Type of element stiffness imposed for FEA mesh deformation (INVERSE_VOLUME,
%                                           WALL_DISTANCE, CONSTANT_STIFFNESS)
DEFORM_STIFFNESS_TYPE= WALL_DISTANCE
%
% Deform the grid only close to the surface. It is possible to specify how much
% of the volumetric grid is going to be deformed in meters or inches (1E6 by default)
DEFORM_LIMIT = 1E6
%
% Visualize the surface deformation (NO, YES)
VISUALIZE_SURFACE_DEF= YES
%
% Visualize the volume deformation (NO, YES)
VISUALIZE_VOLUME_DEF= NO

% -------------------- FREE-FORM DEFORMATION PARAMETERS -----------------------%
%
% Tolerance of the Free-Form Deformation point inversion
FFD_TOLERANCE= 1E-10
%
% Maximum number of iterations in the Free-Form Deformation point inversion
FFD_ITERATIONS= 500
%
% FFD box definition: 3D case (FFD_BoxTag, X1, Y1, Z1, X2, Y2, Z2, X3, Y3, Z3, X4, Y4, Z4,
%                              X5, Y5, Z5, X6, Y6, Z6, X7, Y7, Z7, X8, Y8, Z8)
%                     2D case (FFD_BoxTag, X1, Y1, 0.0, X2, Y2, 0.0, X3, Y3, 0.0, X4, Y4, 0.0,
%                              0.0, 0.0, 0.0, 0.0, 0.0, 0.0, 0.0, 0.0, 0.0, 0.0, 0.0, 0.0)
FFD_DEFINITION= (MAIN_BOX, 0.5, 0.25, -0.25, 1.5, 0.25, -0.25, 1.5, 0.75, -0.25, 0.5, 0.75, -0.25, 0.5, 0.25, 0.25, 1.5, 0.25, 0.25, 1.5, 0.75, 0.25, 0.5, 0.75, 0.25)
%
% FFD box degree: 3D case (x_degree, y_degree, z_degree)
%                 2D case (x_degree, y_degree, 0)
FFD_DEGREE= (10, 10, 1)
%
% Surface grid continuity at the intersection with the faces of the FFD boxes.
% To keep a particular level of surface continuity, SU2 automatically freezes the right
% number of control point planes (NO_DERIVATIVE, 1ST_DERIVATIVE, 2ND_DERIVATIVE, USER_INPUT)
FFD_CONTINUITY= 2ND_DERIVATIVE
%
% Definition of the FFD planes to be frozen in the FFD (x,y,z).
% Value from 0 FFD degree in that direction. Pick a value larger than degree if you don't want to fix any plane.
FFD_FIX_I= (0,2,3)
FFD_FIX_J= (0,2,3)
FFD_FIX_K= (0,2,3)
%
% There is a symmetry plane (j=0) for all the FFD boxes (YES, NO)
FFD_SYMMETRY_PLANE= NO
%
% FFD coordinate system (CARTESIAN)
FFD_COORD_SYSTEM= CARTESIAN
%
% Vector from the cartesian axis the cylindrical or spherical axis (using cartesian coordinates)
% Note that the location of the axis will affect the wall curvature of the FFD box as well as the
% design variable effect.
FFD_AXIS= (0.0, 0.0, 0.0)
%
% FFD Blending function: Bezier curves with global support (BEZIER), uniform BSplines with local support (BSPLINE_UNIFORM)
FFD_BLENDING= BEZIER
%
% Order of the BSplines
FFD_BSPLINE_ORDER= 2, 2, 2

% --------------------------- CONVERGENCE PARAMETERS --------------------------%
%
% Number of total iterations
EXT_ITER= 1000
%
% Convergence criteria (CAUCHY, RESIDUAL)
%
CONV_CRITERIA= RESIDUAL
%
% Residual reduction (order of magnitude with respect to the initial value)
RESIDUAL_REDUCTION= 5
%
% Min value of the residual (log10 of the residual)
RESIDUAL_MINVAL= -8
%
% Start convergence criteria at iteration number
STARTCONV_ITER= 10
%
% Number of elements to apply the criteria
CAUCHY_ELEMS= 100
%
% Epsilon to control the series convergence
CAUCHY_EPS= 1E-10
%
% Direct function to apply the convergence criteria (LIFT, DRAG, NEARFIELD_PRESS)
CAUCHY_FUNC_FLOW= DRAG
%
% Adjoint function to apply the convergence criteria (SENS_GEOMETRY, SENS_MACH)
CAUCHY_FUNC_ADJFLOW= SENS_GEOMETRY

% ------------------- UNCERTAINTY QUANTIFICATION DEFINITION -------------------%
%
% Using uncertainty quantification module (YES, NO). Only available with SST
USING_UQ= NO
%
% Eigenvalue perturbation definition (1, 2, or 3)
UQ_COMPONENT= 1
%
% Permuting eigenvectors (YES, NO)
UQ_PERMUTE= NO
%
% Under-relaxation factor (float [0,1], default = 0.1)
UQ_URLX= 0.1
%
% Perturbation magnitude (float [0,1], default= 1.0)
UQ_DELTA_B= 1.0

% ------------------------- INPUT/OUTPUT INFORMATION --------------------------%
%
% Mesh input file
MESH_FILENAME= mesh_NACA0012_inv.su2
%
% Mesh input file format (SU2, CGNS)
MESH_FORMAT= SU2
%
% Mesh output file
MESH_OUT_FILENAME= mesh_out.su2
%
% Restart flow input file
SOLUTION_FLOW_FILENAME= solution_flow.dat
%
% Restart adjoint input file
SOLUTION_ADJ_FILENAME= solution_adj.dat
%
% Output file format (TECPLOT, TECPLOT_BINARY, PARAVIEW, PARAVIEW_BINARY,
%                     FIELDVIEW, FIELDVIEW_BINARY)
OUTPUT_FORMAT= TECPLOT
%
% Output file convergence history (w/o extension)
CONV_FILENAME= history
%
% Output file with the forces breakdown
BREAKDOWN_FILENAME= forces_breakdown.dat
%
% Output file restart flow
RESTART_FLOW_FILENAME= restart_flow.dat
%
% Output file restart adjoint
RESTART_ADJ_FILENAME= restart_adj.dat
%
% Output file flow (w/o extension) variables
VOLUME_FLOW_FILENAME= flow
%
% Output file adjoint (w/o extension) variables
VOLUME_ADJ_FILENAME= adjoint
%
% Output Objective function
VALUE_OBJFUNC_FILENAME= of_eval.dat
%
% Output objective function gradient (using continuous adjoint)
GRAD_OBJFUNC_FILENAME= of_grad.dat
%
% Output file surface flow coefficient (w/o extension)
SURFACE_FLOW_FILENAME= surface_flow
%
% Output file surface adjoint coefficient (w/o extension)
SURFACE_ADJ_FILENAME= surface_adjoint
%
% Writing solution file frequency
WRT_SOL_FREQ= 1000
%
% Writing solution file frequency for physical time steps (dual time)
WRT_SOL_FREQ_DUALTIME= 1
%
% Writing convergence history frequency
WRT_CON_FREQ= 1
%
% Writing convergence history frequency (dual time, only written to screen)
WRT_CON_FREQ_DUALTIME= 10
%
% Output less information for lower memory use.
LOW_MEMORY_OUTPUT= NO
%
% Write output files (disable all output by setting to NO)
% This option is only available for the FEM flow solver at the moment.
WRT_OUTPUT= YES
%
% Write a volume solution file
WRT_VOL_SOL= YES
%
% Write a surface solution file
WRT_SRF_SOL= YES
%
% Write a surface CSV solution file
WRT_CSV_SOL= YES
%
% Output residual values in the solution files
WRT_RESIDUALS= NO
%
% Output limiters values in the solution files
WRT_LIMITERS= NO
%
% Output the sharp edges detector
WRT_SHARPEDGES= NO
%
% Output the solution at each surface in the history file
WRT_SURFACE= NO
%
% Output the resolution tensor in the solution files
WRT_RESOLUTION_TENSORS= YES
%
% Minimize the required output memory
LOW_MEMORY_OUTPUT= NO
%
% Verbosity of console output: NONE removes minor MPI overhead (NONE, HIGH)
CONSOLE_OUTPUT_VERBOSITY= HIGH
%
% Write binary restart files (YES, NO)
WRT_BINARY_RESTART= YES
%
% Read binary restart files (YES, NO)
READ_BINARY_RESTART= YES
%
% Reorient elements based on potential negative volumes (YES/NO)
REORIENT_ELEMENTS= YES

% --------------------- OPTIMAL SHAPE DESIGN DEFINITION -----------------------%
%
% Available flow based objective functions or constraint functions
%    DRAG, LIFT, SIDEFORCE, EFFICIENCY, BUFFET, 
%    FORCE_X, FORCE_Y, FORCE_Z,
%    MOMENT_X, MOMENT_Y, MOMENT_Z,
%    THRUST, TORQUE, FIGURE_OF_MERIT,
%    EQUIVALENT_AREA, NEARFIELD_PRESSURE,
%    TOTAL_HEATFLUX, MAXIMUM_HEATFLUX,
%    INVERSE_DESIGN_PRESSURE, INVERSE_DESIGN_HEATFLUX,
%    SURFACE_TOTAL_PRESSURE, SURFACE_MASSFLOW
%    SURFACE_STATIC_PRESSURE, SURFACE_MACH
%
% Available geometrical based objective functions or constraint functions
%    AIRFOIL_AREA, AIRFOIL_THICKNESS, AIRFOIL_CHORD, AIRFOIL_TOC, AIRFOIL_AOA,
%    WING_VOLUME, WING_MIN_THICKNESS, WING_MAX_THICKNESS, WING_MAX_CHORD, WING_MIN_TOC, WING_MAX_TWIST, WING_MAX_CURVATURE, WING_MAX_DIHEDRAL
%    STATION#_WIDTH, STATION#_AREA, STATION#_THICKNESS, STATION#_CHORD, STATION#_TOC,
%    STATION#_TWIST (where # is the index of the station defined in GEO_LOCATION_STATIONS)
%
% Available design variables
% 2D Design variables
%    HICKS_HENNE 	      (   1, Scale | Mark. List | Lower(0)/Upper(1) side, x_Loc )
%    FFD_CONTROL_POINT_2D (  15, Scale | Mark. List | FFD_BoxTag, i_Ind, j_Ind, x_Mov, y_Mov )
%    FFD_CAMBER_2D 	      (  16, Scale | Mark. List | FFD_BoxTag, i_Ind )
%    FFD_THICKNESS_2D 	  (  17, Scale | Mark. List | FFD_BoxTag, i_Ind )
%    FFD_TWIST_2D    	  (  20, Scale | Mark. List | FFD_BoxTag, x_Orig, y_Orig )
%    ANGLE_OF_ATTACK	  ( 101, Scale | Mark. List | 1.0 )
%
% 3D Design variables
%    FFD_CONTROL_POINT   (   7, Scale | Mark. List | FFD_BoxTag, i_Ind, j_Ind, k_Ind, x_Mov, y_Mov, z_Mov )
%    FFD_NACELLE         (  22, Scale | Mark. List | FFD_BoxTag, rho_Ind, theta_Ind, phi_Ind, rho_Mov, phi_Mov )
%    FFD_GULL            (  23, Scale | Mark. List | FFD_BoxTag, j_Ind )
%    FFD_CAMBER      	 (  11, Scale | Mark. List | FFD_BoxTag, i_Ind, j_Ind )
%    FFD_THICKNESS 	     (  12, Scale | Mark. List | FFD_BoxTag, i_Ind, j_Ind )
%    FFD_TWIST    	     (  19, Scale | Mark. List | FFD_BoxTag, j_Ind, x_Orig, y_Orig, z_Orig, x_End, y_End, z_End )
%    FFD_ROTATION	     (  25, Scale | Mark. List | FFD_BoxTag, x_Axis, y_Axis, z_Axis, x_Turn, y_Turn, z_Turn )
%    FFD_ANGLE_OF_ATTACK ( 102, Scale | Mark. List | FFD_BoxTag, 1.0 )
%
% Global design variables
%    TRANSLATION  ( 5, Scale | Mark. List | x_Disp, y_Disp, z_Disp )
%    ROTATION	  ( 6, Scale | Mark. List | x_Axis, y_Axis, z_Axis, x_Turn, y_Turn, z_Turn )
%
% Definition of multipoint design problems, this option should be combined with the
% the prefix MULTIPOINT in the objective function or constraint (e.g. MULTIPOINT_DRAG, MULTIPOINT_LIFT, etc.)
MULTIPOINT_MACH_NUMBER= (0.79, 0.8, 0.81)
MULTIPOINT_AOA= (1.25, 1.25, 1.25)
MULTIPOINT_SIDESLIP_ANGLE= (0.0, 0.0, 0.0)
MULTIPOINT_TARGET_CL= (0.8, 0.8, 0.8)
MULTIPOINT_REYNOLDS_NUMBER= (1E6, 1E6, 1E6)
MULTIPOINT_FREESTREAM_PRESSURE= (101325.0, 101325.0, 101325.0)
MULTIPOINT_FREESTREAM_TEMPERATURE= (288.15, 288.15, 288.15)
MULTIPOINT_OUTLET_VALUE= (0.0, 0.0, 0.0)
MULTIPOINT_WEIGHT= (0.33333, 0.33333, 0.33333)
%
% Optimization objective function with scaling factor, separated by semicolons.
% To include quadratic penalty function: use OPT_CONSTRAINT option syntax within the OPT_OBJECTIVE list.
% ex= Objective * Scale
OPT_OBJECTIVE= DRAG
%
% Optimization constraint functions with pushing factors (affects its value, not the gradient  in the python scripts), separated by semicolons
% ex= (Objective = Value ) * Scale, use '>','<','='
OPT_CONSTRAINT= ( LIFT > 0.328188 ) * 0.001; ( MOMENT_Z > 0.034068 ) * 0.001; ( AIRFOIL_THICKNESS > 0.11 ) * 0.001
%
% Factor to reduce the norm of the gradient (affects the objective function and gradient in the python scripts)
% In general, a norm of the gradient ~1E-6 is desired.
OPT_GRADIENT_FACTOR= 1E-6
%
% Factor to relax or accelerate the optimizer convergence (affects the line search in SU2_DEF)
% In general, surface deformations of 0.01'' or 0.0001m are desirable
OPT_RELAX_FACTOR= 1E3
%
% Maximum number of iterations
OPT_ITERATIONS= 100
%
% Requested accuracy
OPT_ACCURACY= 1E-10
%
% Optimization bound (bounds the line search in SU2_DEF)
OPT_LINE_SEARCH_BOUND= 1E6
%
% Upper bound for each design variable (bound in the python optimizer)
OPT_BOUND_UPPER= 1E10
%
% Lower bound for each design variable (bound in the python optimizer)
OPT_BOUND_LOWER= -1E10
%
% Finite difference step size for python scripts (0.001 default, recommended
%												  0.001 x REF_LENGTH)
FIN_DIFF_STEP = 0.001
%
% Optimization design variables, separated by semicolons
DEFINITION_DV= ( 1, 1.0 | airfoil | 0, 0.05 ); ( 1, 1.0 | airfoil | 0, 0.10 ); ( 1, 1.0 | airfoil | 0, 0.15 ); ( 1, 1.0 | airfoil | 0, 0.20 ); ( 1, 1.0 | airfoil | 0, 0.25 ); ( 1, 1.0 | airfoil | 0, 0.30 ); ( 1, 1.0 | airfoil | 0, 0.35 ); ( 1, 1.0 | airfoil | 0, 0.40 ); ( 1, 1.0 | airfoil | 0, 0.45 ); ( 1, 1.0 | airfoil | 0, 0.50 ); ( 1, 1.0 | airfoil | 0, 0.55 ); ( 1, 1.0 | airfoil | 0, 0.60 ); ( 1, 1.0 | airfoil | 0, 0.65 ); ( 1, 1.0 | airfoil | 0, 0.70 ); ( 1, 1.0 | airfoil | 0, 0.75 ); ( 1, 1.0 | airfoil | 0, 0.80 ); ( 1, 1.0 | airfoil | 0, 0.85 ); ( 1, 1.0 | airfoil | 0, 0.90 ); ( 1, 1.0 | airfoil | 0, 0.95 ); ( 1, 1.0 | airfoil | 1, 0.05 ); ( 1, 1.0 | airfoil | 1, 0.10 ); ( 1, 1.0 | airfoil | 1, 0.15 ); ( 1, 1.0 | airfoil | 1, 0.20 ); ( 1, 1.0 | airfoil | 1, 0.25 ); ( 1, 1.0 | airfoil | 1, 0.30 ); ( 1, 1.0 | airfoil | 1, 0.35 ); ( 1, 1.0 | airfoil | 1, 0.40 ); ( 1, 1.0 | airfoil | 1, 0.45 ); ( 1, 1.0 | airfoil | 1, 0.50 ); ( 1, 1.0 | airfoil | 1, 0.55 ); ( 1, 1.0 | airfoil | 1, 0.60 ); ( 1, 1.0 | airfoil | 1, 0.65 ); ( 1, 1.0 | airfoil | 1, 0.70 ); ( 1, 1.0 | airfoil | 1, 0.75 ); ( 1, 1.0 | airfoil | 1, 0.80 ); ( 1, 1.0 | airfoil | 1, 0.85 ); ( 1, 1.0 | airfoil | 1, 0.90 ); ( 1, 1.0 | airfoil | 1, 0.95 )
%
% Use combined objective within gradient evaluation: may reduce cost to compute gradients when using the adjoint formulation.
OPT_COMBINE_OBJECTIVE = NO

% -------------------- RUNTIME AVERAGING OPTIONS ---------------------------- %
%
% Type of averaging to be performed. (NONE, POINTWISE)
RUNTIME_AVERAGING= NONE
%
% Type of time period over which the averaging will be applied.
% (FLOW_TIMESCALE, TURB_TIMESCALE, MAX_TURB_TIMESCALE)
AVERAGING_PERIOD= FLOW_TIMESCALE
%
% Number of time periods over which to average (can be a non-integer)
NUM_AVERAGING_PERIODS= 4.0
%
% Time at which to begin runtime averaging
<<<<<<< HEAD
AVERAGING_START_TIME= 0.0
=======
AVERAGING_START_TIME= 0.0
%
% Relaxation factor applied to updates of "average" production
PRODUCTION_RELAXATION= 0.5
>>>>>>> 4ccec150
<|MERGE_RESOLUTION|>--- conflicted
+++ resolved
@@ -91,8 +91,6 @@
 %
 % Use the resolved turbulent stress for model-split hybrid RANS/LES (NO, YES)
 USE_RESOLVED_TURB_STRESS= YES
-<<<<<<< HEAD
-=======
 %
 % For the v2-f RANS model, limit the timescale in the f-equation to 3/S,
 % where S is the Frobenius norm of the mean rate-of-strain tensor. (NO, YES)
@@ -118,7 +116,6 @@
 % the aspect ratio, taken at the threshold.
 % Default: (128, 0.03125)
 FLUCT_STRESS_AR_PARAM= (128, 0.03125)
->>>>>>> 4ccec150
 
 % -------------------- COMPRESSIBLE FREE-STREAM DEFINITION --------------------%
 %
@@ -1581,11 +1578,7 @@
 NUM_AVERAGING_PERIODS= 4.0
 %
 % Time at which to begin runtime averaging
-<<<<<<< HEAD
 AVERAGING_START_TIME= 0.0
-=======
-AVERAGING_START_TIME= 0.0
 %
 % Relaxation factor applied to updates of "average" production
-PRODUCTION_RELAXATION= 0.5
->>>>>>> 4ccec150
+PRODUCTION_RELAXATION= 0.5