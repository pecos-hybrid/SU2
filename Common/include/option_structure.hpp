/*!
 * \file option_structure.hpp
 * \brief Defines classes for referencing options for easy input in CConfig
 * \author J. Hicken, B. Tracey
 * \version 6.2.0 "Falcon"
 *
 * The current SU2 release has been coordinated by the
 * SU2 International Developers Society <www.su2devsociety.org>
 * with selected contributions from the open-source community.
 *
 * The main research teams contributing to the current release are:
 *  - Prof. Juan J. Alonso's group at Stanford University.
 *  - Prof. Piero Colonna's group at Delft University of Technology.
 *  - Prof. Nicolas R. Gauger's group at Kaiserslautern University of Technology.
 *  - Prof. Alberto Guardone's group at Polytechnic University of Milan.
 *  - Prof. Rafael Palacios' group at Imperial College London.
 *  - Prof. Vincent Terrapon's group at the University of Liege.
 *  - Prof. Edwin van der Weide's group at the University of Twente.
 *  - Lab. of New Concepts in Aeronautics at Tech. Institute of Aeronautics.
 *
 * Copyright 2012-2019, Francisco D. Palacios, Thomas D. Economon,
 *                      Tim Albring, and the SU2 contributors.
 *
 * SU2 is free software; you can redistribute it and/or
 * modify it under the terms of the GNU Lesser General Public
 * License as published by the Free Software Foundation; either
 * version 2.1 of the License, or (at your option) any later version.
 *
 * SU2 is distributed in the hope that it will be useful,
 * but WITHOUT ANY WARRANTY; without even the implied warranty of
 * MERCHANTABILITY or FITNESS FOR A PARTICULAR PURPOSE. See the GNU
 * Lesser General Public License for more details.
 *
 * You should have received a copy of the GNU Lesser General Public
 * License along with SU2. If not, see <http://www.gnu.org/licenses/>.
 */

#pragma once

#include "./mpi_structure.hpp"

#include <iostream>
#include <sstream>
#include <string>
#include <vector>
#include <map>
#include <cstdlib>
#include <algorithm>

using namespace std;

/*!
 * \class CCreateMap
 * \brief creates a map from a list by overloading operator()
 * \tparam T - the key type in the map
 * \tparam U - the mapped value type in the map
 * \author Boost.Assign and anonymous person on stackoverflow
 *
 * We need this to create static const maps that map strings to enum
 * types.  The implementation is based on the Boost.Assign library.  This
 * particular version is taken from
 * http://stackoverflow.com/questions/138600/initializing-a-static-stdmapint-int-in-c
 */
template <typename T, typename U>
class CCreateMap {
private:
  std::map<T, U> m_map;
public:
  CCreateMap(const T& key, const U& val) {
    m_map[key] = val;
  }
  CCreateMap<T, U>& operator()(const T& key, const U& val) {
    m_map[key] = val;
    return *this;
  }
  operator std::map<T, U>() {
    return m_map;
  }
};

/*!
 * \brief utility function for converting strings to uppercase
 * \param[in, out] str - string we want to convert
 */
inline void StringToUpperCase(string & str) {
  std::transform(str.begin(), str.end(), str.begin(), ::toupper);
}

/*!
 * \brief utility function for converting strings to uppercase
 * \param[in] str - string we want a copy of converted to uppercase
 * \returns a copy of str in uppercase
 */
inline string StringToUpperCase(const string & str) {
  string upp_str(str);
  std::transform(upp_str.begin(), upp_str.end(), upp_str.begin(), ::toupper);
  return upp_str;
}

/*!
 * \brief different software components of SU2
 */
enum SU2_COMPONENT {
  SU2_CFD = 1,	/*!< \brief Running the SU2_CFD software. */
  SU2_DEF = 2,	/*!< \brief Running the SU2_DEF software. */
  SU2_DOT = 3,	/*!< \brief Running the SU2_DOT software. */
  SU2_MSH = 4,	/*!< \brief Running the SU2_MSH software. */
  SU2_GEO = 5,	/*!< \brief Running the SU2_GEO software. */
  SU2_SOL = 6 	/*!< \brief Running the SU2_SOL software. */
};

const unsigned int EXIT_DIVERGENCE = 2; /*!< \brief Exit code (divergence). */

const unsigned int BUFSIZE = 3000000;		     /*!< \brief MPI buffer. */
const unsigned int MAX_PARAMETERS = 10;		   /*!< \brief Maximum number of parameters for a design variable definition. */
const unsigned int MAX_NUMBER_PERIODIC = 10; /*!< \brief Maximum number of periodic boundary conditions. */
const unsigned int MAX_STRING_SIZE = 200;    /*!< \brief Maximum number of domains. */
const unsigned int MAX_NUMBER_FFD = 15;	     /*!< \brief Maximum number of FFDBoxes for the FFD. */
const unsigned int MAX_SOLS = 7;		         /*!< \brief Maximum number of solutions at the same time (dimension of solution container array). */
const unsigned int MAX_TERMS = 6;		         /*!< \brief Maximum number of terms in the numerical equations (dimension of solver container array). */
const unsigned int MAX_TERMS_FEA = 10;       /*!< \brief Maximum number of terms in the numerical equations (dimension of solver container array). */
const unsigned int MAX_ZONES = 3;            /*!< \brief Maximum number of zones. */
const unsigned int MAX_FE_KINDS = 4;            	/*!< \brief Maximum number of Finite Elements. */
const unsigned int NO_RK_ITER = 0;		       /*!< \brief No Runge-Kutta iteration. */

const unsigned int OVERHEAD = 4; /*!< \brief Overhead space above nMarker when allocating space for boundary elems (MPI + periodic). */

const unsigned int MESH_0 = 0; /*!< \brief Definition of the finest grid level. */
const unsigned int MESH_1 = 1; /*!< \brief Definition of the finest grid level. */
const unsigned int ZONE_0 = 0; /*!< \brief Definition of the first grid domain. */
const unsigned int ZONE_1 = 1; /*!< \brief Definition of the second grid domain. */
const unsigned int INST_0 = 0; /*!< \brief Definition of the first instance per grid level. */

const su2double STANDARD_GRAVITY = 9.80665;           /*!< \brief Acceleration due to gravity at surface of earth. */

const su2double UNIVERSAL_GAS_CONSTANT = 8.3144598;  /*!< \brief Universal gas constant in J/(mol*K) */

const su2double EPS = 1.0E-16;		   /*!< \brief Error scale. */
const su2double TURB_EPS = 1.0E-16; /*!< \brief Turbulent Error scale. */

const su2double ONE2 = 0.5;			   /*!< \brief One divided by two. */
const su2double TWO3 = 2.0 / 3.0;	 /*!< \brief Two divided by three. */
const su2double FOUR3 = 4.0 / 3.0;  /*!< \brief Four divided by three. */

const su2double PI_NUMBER = 4.0 * atan(1.0);	/*!< \brief Pi number. */

const int MASTER_NODE = 0;			/*!< \brief Master node for MPI parallelization. */
const int SINGLE_NODE = 1;			/*!< \brief There is only a node in the MPI parallelization. */
const int SINGLE_ZONE = 1;			/*!< \brief There is only a zone. */

const unsigned short COMM_TYPE_UNSIGNED_LONG  = 1; /*!< \brief Communication type for unsigned long. */
const unsigned short COMM_TYPE_LONG           = 2; /*!< \brief Communication type for long. */
const unsigned short COMM_TYPE_UNSIGNED_SHORT = 3; /*!< \brief Communication type for unsigned short. */
const unsigned short COMM_TYPE_DOUBLE         = 4; /*!< \brief Communication type for double. */
const unsigned short COMM_TYPE_CHAR           = 5; /*!< \brief Communication type for char. */
const unsigned short COMM_TYPE_SHORT          = 6; /*!< \brief Communication type for short. */
const unsigned short COMM_TYPE_INT            = 7; /*!< \brief Communication type for int. */

const unsigned short N_ELEM_TYPES = 7;           /*!< \brief General output & CGNS defines. */
const unsigned short N_POINTS_LINE = 2;          /*!< \brief General output & CGNS defines. */
const unsigned short N_POINTS_TRIANGLE = 3;      /*!< \brief General output & CGNS defines. */
const unsigned short N_POINTS_QUADRILATERAL = 4; /*!< \brief General output & CGNS defines. */
const unsigned short N_POINTS_TETRAHEDRON = 4;   /*!< \brief General output & CGNS defines. */
const unsigned short N_POINTS_HEXAHEDRON = 8;    /*!< \brief General output & CGNS defines. */
const unsigned short N_POINTS_PYRAMID = 5;       /*!< \brief General output & CGNS defines. */
const unsigned short N_POINTS_PRISM = 6;         /*!< \brief General output & CGNS defines. */

/*!
 * \brief Boolean answers
 */
enum ANSWER {
  NONE = 0,
  NO = 0,    /*!< \brief Boolean definition of no. */
  YES = 1	/*!< \brief Boolean definition of yes. */
};

/*!
 * \brief Verbosity level
 */
enum VERB_LEVEL {
  VERB_NONE = 0,   /*!< \brief No verbosity. */
  VERB_MEDIUM = 1,   /*!< \brief Medium level of verbosity. */
  VERB_HIGH = 2			/*!< \brief High level of verbosity. */
};
static const map<string, VERB_LEVEL> Verb_Map = CCreateMap<string, VERB_LEVEL>
("NONE", VERB_NONE)
("MEDIUM", VERB_MEDIUM)
("HIGH", VERB_HIGH);

/*!
 * \brief Average method for marker analyze
 */
enum AVERAGE_TYPE {
  AVERAGE_AREA = 1, /*!< \brief Area-weighted average. */
  AVERAGE_MASSFLUX = 2 /*!< \brief Mass-flux weighted average. */
};
static const map<string, AVERAGE_TYPE> Average_Map = CCreateMap<string, AVERAGE_TYPE>
("AREA", AVERAGE_AREA)
("MASSFLUX", AVERAGE_MASSFLUX);

/*!
 * \brief different solver types for the CFD component
 */
enum ENUM_SOLVER {
  NO_SOLVER = 0,						/*!< \brief Definition of no solver. */
  EULER = 1,							/*!< \brief Definition of the Euler's solver. */
  NAVIER_STOKES = 2,					/*!< \brief Definition of the Navier-Stokes' solver. */
  RANS = 3,								/*!< \brief Definition of the Reynolds-averaged Navier-Stokes' (RANS) solver. */
  HEAT_EQUATION_FVM = 28,     /*!< \brief Definition of the finite volume heat solver. */
  FLUID_STRUCTURE_INTERACTION = 12,		/*!< \brief Definition of a FSI solver. */
  FEM_ELASTICITY = 13,					/*!< \brief Definition of a FEM solver. */
  ADJ_EULER = 18,						/*!< \brief Definition of the continuous adjoint Euler's solver. */
  ADJ_NAVIER_STOKES = 19,				/*!< \brief Definition of the continuous adjoint Navier-Stokes' solver. */
  ADJ_RANS = 20,						/*!< \brief Definition of the continuous adjoint Reynolds-averaged Navier-Stokes' (RANS) solver. */
  TEMPLATE_SOLVER = 30,                 /*!< \brief Definition of template solver. */
  ZONE_SPECIFIC = 31,          /*!< \brief Definition of a solver option that will induce a zone-wise definition once the driver is created. Not a reference to an own solver. */
  DISC_ADJ_EULER = 35,
  DISC_ADJ_RANS = 36,
  DISC_ADJ_NAVIER_STOKES = 37,
  DISC_ADJ_HEAT = 38,
  DISC_ADJ_FEM_EULER = 65,
  DISC_ADJ_FEM_RANS = 66,
  DISC_ADJ_FEM_NS = 67,
  DISC_ADJ_FEM = 40,
  FEM_EULER = 50,                       /*!< \brief Definition of the finite element Euler's solver. */
  FEM_NAVIER_STOKES = 51,               /*!< \brief Definition of the finite element Navier-Stokes' solver. */
  FEM_RANS = 52,                        /*!< \brief Definition of the finite element Reynolds-averaged Navier-Stokes' (RANS) solver. */
  FEM_LES = 53,                         /*!< \brief Definition of the finite element Large Eddy Simulation Navier-Stokes' (LES) solver. */
  MULTIZONE = 99
};
/* BEGIN_CONFIG_ENUMS */
static const map<string, ENUM_SOLVER> Solver_Map = CCreateMap<string, ENUM_SOLVER>
("NONE", NO_SOLVER)
("EULER", EULER)
("NAVIER_STOKES", NAVIER_STOKES)
("RANS", RANS)
("FEM_EULER", FEM_EULER)
("FEM_NAVIER_STOKES", FEM_NAVIER_STOKES)
("FEM_RANS", FEM_RANS)
("FEM_LES", FEM_LES)
("ADJ_EULER", ADJ_EULER)
("ADJ_NAVIER_STOKES", ADJ_NAVIER_STOKES)
("ADJ_RANS", ADJ_RANS )
("HEAT_EQUATION_FVM", HEAT_EQUATION_FVM)
("ELASTICITY", FEM_ELASTICITY)
("DISC_ADJ_EULER", DISC_ADJ_EULER)
("DISC_ADJ_RANS", DISC_ADJ_RANS)
("DISC_ADJ_NAVIERSTOKES", DISC_ADJ_EULER)
("DISC_ADJ_HEAT_EQUATION_FVM", DISC_ADJ_HEAT)
("DISC_ADJ_FEM_EULER", DISC_ADJ_FEM_EULER)
("DISC_ADJ_FEM_RANS", DISC_ADJ_FEM_RANS)
("DISC_ADJ_FEM_NS", DISC_ADJ_FEM_NS)
("DISC_ADJ_FEM", DISC_ADJ_FEM)
("FLUID_STRUCTURE_INTERACTION", FLUID_STRUCTURE_INTERACTION)
("TEMPLATE_SOLVER", TEMPLATE_SOLVER)
("ZONE_SPECIFIC", ZONE_SPECIFIC)
("MULTIZONE", MULTIZONE);

/*!
 * \brief different solver types for the multizone environment component
 */
enum ENUM_MULTIZONE {
  MZ_BLOCK_GAUSS_SEIDEL = 0,   /*!< \brief Definition of a Block-Gauss-Seidel multizone solver. */
  MZ_BLOCK_JACOBI = 1          /*!< \brief Definition of a Block-Jacobi solver. */
};
/* BEGIN_CONFIG_ENUMS */
static const map<string, ENUM_MULTIZONE> Multizone_Map = CCreateMap<string, ENUM_MULTIZONE>
("BLOCK_GAUSS_SEIDEL", MZ_BLOCK_GAUSS_SEIDEL)
("BLOCK_JACOBI", MZ_BLOCK_JACOBI);

/*!
 * \brief types of fluid solvers
 */
enum ENUM_FSI_FLUID_PROBLEM {
	  NO_SOLVER_FFSI = 0,			/*!< \brief Definition of no solver. */
	  EULER_FFSI = 1,				/*!< \brief Euler equations for the FSI problem */
	  NAVIER_STOKES_FFSI = 2,		/*!< \brief NS equations for the FSI problem */
	  RANS_FFSI = 3 				/*!< \brief RANS equations for the FSI problem */
};
static const map<string, ENUM_FSI_FLUID_PROBLEM> FSI_Fluid_Solver_Map = CCreateMap<string, ENUM_FSI_FLUID_PROBLEM>
("NONE", NO_SOLVER_FFSI)
("EULER", EULER_FFSI)
("NAVIER_STOKES", NAVIER_STOKES_FFSI)
("RANS", RANS_FFSI);

/*!
 * \brief types of structural solvers
 */
enum ENUM_FSI_STRUC_PROBLEM {
  NO_SOLVER_SFSI = 0,				/*!< \brief Definition of no solver. */
  FEM_ELASTICITY_SFSI = 13,		/*!< \brief Nonlinear elasticity equations for the FSI problem */
};
static const map<string, ENUM_FSI_STRUC_PROBLEM> FSI_Struc_Solver_Map = CCreateMap<string, ENUM_FSI_STRUC_PROBLEM>
("NONE", NO_SOLVER_SFSI)
("ELASTICITY", FEM_ELASTICITY_SFSI);

/*!
 * \brief Material geometric conditions
 */
enum ENUM_STRUCT_SOLVER {
	SMALL_DEFORMATIONS = 0,			/*!< \brief Definition of linear elastic material. */
	LARGE_DEFORMATIONS = 1,			/*!< \brief Definition of Neo-Hookean material. */
};
static const map<string, ENUM_STRUCT_SOLVER> Struct_Map = CCreateMap<string, ENUM_STRUCT_SOLVER>
("SMALL_DEFORMATIONS", SMALL_DEFORMATIONS)
("LARGE_DEFORMATIONS", LARGE_DEFORMATIONS);


/*!
 * \brief Material model
 */
enum ENUM_MATERIAL_MODEL {
	LINEAR_ELASTIC = 0,			/*!< \brief Definition of linear elastic material. */
	NEO_HOOKEAN = 1,			/*!< \brief Definition of Neo-Hookean material. */
	KNOWLES = 2,				/*!< \brief Definition of Knowles stored-energy potential */
	IDEAL_DE = 3				/*!< \brief Definition of ideal Dielectric Elastomer */
};
static const map<string, ENUM_MATERIAL_MODEL> Material_Map = CCreateMap<string, ENUM_MATERIAL_MODEL>
("LINEAR_ELASTIC", LINEAR_ELASTIC)
("NEO_HOOKEAN", NEO_HOOKEAN)
("KNOWLES", KNOWLES)
("IDEAL_DE", IDEAL_DE);

/*!
 * \brief Material compressibility
 */
enum ENUM_MAT_COMPRESS {
  COMPRESSIBLE_MAT = 0,		/*!< \brief Definition of compressible material. */
  NEARLY_INCOMPRESSIBLE_MAT = 1,	/*!< \brief Definition of nearly incompressible material. */
  INCOMPRESSIBLE_MAT = 2			/*!< \brief Definition of incompressible material. */
};
static const map<string, ENUM_MAT_COMPRESS> MatComp_Map = CCreateMap<string, ENUM_MAT_COMPRESS>
("COMPRESSIBLE", COMPRESSIBLE_MAT)
("NEARLY_INCOMPRESSIBLE", NEARLY_INCOMPRESSIBLE_MAT)
("INCOMPRESSIBLE", INCOMPRESSIBLE_MAT);



/*!
 * \brief types of interpolators
 */
enum ENUM_INTERPOLATOR {
  NEAREST_NEIGHBOR 	= 0,   	/*!< \brief Nearest Neigbhor interpolation */
  ISOPARAMETRIC 	= 1,	/*!< \brief Isoparametric interpolation, use CONSERVATIVE_INTERPOLATION=YES for conservative interpolation (S.A. Brown 1997).*/
  WEIGHTED_AVERAGE  = 3, 	/*!< \brief Sliding Mesh Approach E. Rinaldi 2015 */
  RADIAL_BASIS_FUNCTION= 4, /*!< \brief Radial basis function interpolation. */
};

static const map<string, ENUM_INTERPOLATOR> Interpolator_Map = CCreateMap<string, ENUM_INTERPOLATOR>
("NEAREST_NEIGHBOR", NEAREST_NEIGHBOR)
("ISOPARAMETRIC",    ISOPARAMETRIC)
("WEIGHTED_AVERAGE", WEIGHTED_AVERAGE)
("RADIAL_BASIS_FUNCTION", RADIAL_BASIS_FUNCTION);

/*!
 * \brief types of radial basis functions
 */
enum ENUM_RADIALBASIS {
  WENDLAND_C2 = 0,   /*!< \brief Wendland C2 radial basis function. */
  INV_MULTI_QUADRIC = 1, /*!< \brief Inversed multi quartic biharmonic spline. */
  GAUSSIAN = 2, /*!< \brief Gaussian basis function. */
  THIN_PLATE_SPLINE = 3, /*!< \brief Thin plate spline. */
  MULTI_QUADRIC = 4, /*!< \brief Multi quartic biharmonic spline. */
};

static const map<string, ENUM_RADIALBASIS> RadialBasisFunction_Map = CCreateMap<string, ENUM_RADIALBASIS>
("WENDLAND_C2", WENDLAND_C2)
("INV_MULTI_QUADRIC", INV_MULTI_QUADRIC)
("GAUSSIAN", GAUSSIAN)
("THIN_PLATE_SPLINE", THIN_PLATE_SPLINE)
("MULTI_QUADRIC", MULTI_QUADRIC);

/*!
 * \brief types of (coupling) transfers between distinct physical zones
 */

enum ENUM_TRANSFER {
  ZONES_ARE_EQUAL                   = 0,    /*!< \brief Zones are equal - no transfer. */
  NO_COMMON_INTERFACE               = 1,    /*!< \brief No common interface between the zones (geometrical). */
  NO_TRANSFER                       = 2,    /*!< \brief Zones may share a boundary, but still no coupling desired. */
  FLOW_TRACTION                     = 10,   /*!< \brief Flow traction coupling (between fluids and solids). */
  STRUCTURAL_DISPLACEMENTS          = 11,   /*!< \brief Structural displacements (between fluids and solids). */
  STRUCTURAL_DISPLACEMENTS_DISC_ADJ = 12,   /*!< \brief Adjoints of structural displacements (between fluids and solids). */
  SLIDING_INTERFACE                 = 13,   /*!< \brief Sliding interface (between fluids). */
  CONSERVATIVE_VARIABLES            = 14,   /*!< \brief General coupling that simply transfers the conservative variables (between same solvers). */
  MIXING_PLANE                      = 15,   /*!< \brief Mixing plane between fluids. */
  CONJUGATE_HEAT_FS                 = 16,   /*!< \brief Conjugate heat transfer (between compressible fluids and solids). */
  CONJUGATE_HEAT_WEAKLY_FS          = 17,   /*!< \brief Conjugate heat transfer (between incompressible fluids and solids). */
  CONJUGATE_HEAT_SF                 = 18,   /*!< \brief Conjugate heat transfer (between solids and compressible fluids). */
  CONJUGATE_HEAT_WEAKLY_SF          = 19,   /*!< \brief Conjugate heat transfer (between solids and incompressible fluids). */
};
static const map<string, ENUM_TRANSFER> Transfer_Map = CCreateMap<string, ENUM_TRANSFER>
("ZONES_ARE_EQUAL", ZONES_ARE_EQUAL)
("NO_COMMON_INTERFACE", NO_COMMON_INTERFACE)
("NO_TRANSFER", NO_TRANSFER)
("FLOW_TRACTION", FLOW_TRACTION)
("STRUCTURAL_DISPLACEMENTS", STRUCTURAL_DISPLACEMENTS)
("STRUCTURAL_DISPLACEMENTS_DISC_ADJ", STRUCTURAL_DISPLACEMENTS_DISC_ADJ)
("SLIDING_INTERFACE", SLIDING_INTERFACE)
("CONSERVATIVE_VARIABLES", CONSERVATIVE_VARIABLES)
("MIXING_PLANE", MIXING_PLANE)
("CONJUGATE_HEAT_FS", CONJUGATE_HEAT_FS)
("CONJUGATE_HEAT_WEAKLY_FS", CONJUGATE_HEAT_WEAKLY_FS)
("CONJUGATE_HEAT_SF", CONJUGATE_HEAT_SF)
("CONJUGATE_HEAT_WEAKLY_SF", CONJUGATE_HEAT_WEAKLY_SF);
/*!
 * \brief different regime modes
 */
enum ENUM_REGIME {
  COMPRESSIBLE = 0,			/*!< \brief Definition of compressible solver. */
  INCOMPRESSIBLE = 1,				/*!< \brief Definition of incompressible solver. */
};
static const map<string, ENUM_REGIME> Regime_Map = CCreateMap<string, ENUM_REGIME>
("COMPRESSIBLE", COMPRESSIBLE)
("INCOMPRESSIBLE", INCOMPRESSIBLE);

/*!
 * \brief different non-dimensional modes
 */
enum ENUM_KIND_NONDIM {
  DIMENSIONAL = 0,			    /*!< \brief Dimensional simulation (compressible or incompressible). */
  FREESTREAM_PRESS_EQ_ONE = 1, /*!< \brief Non-dimensional compressible simulation with freestream pressure equal to 1.0. */
  FREESTREAM_VEL_EQ_MACH = 2, /*!< \brief Non-dimensional compressible simulation with freestream velocity equal to Mach number. */
  FREESTREAM_VEL_EQ_ONE = 3, /*!< \brief Non-dimensional compressible simulation with freestream pressure equal to 1.0. */
  INITIAL_VALUES   = 4, /*!< \brief Non-dimensional incompressible simulation based on intial values for external flow. */
  REFERENCE_VALUES = 5 /*!< \brief Non-dimensional incompressible simulation based on custom reference values. */
};
static const map<string, ENUM_KIND_NONDIM> NonDim_Map = CCreateMap<string, ENUM_KIND_NONDIM>
("DIMENSIONAL", DIMENSIONAL)
("FREESTREAM_PRESS_EQ_ONE", FREESTREAM_PRESS_EQ_ONE)
("FREESTREAM_VEL_EQ_MACH",  FREESTREAM_VEL_EQ_MACH)
("FREESTREAM_VEL_EQ_ONE",   FREESTREAM_VEL_EQ_ONE)
("INITIAL_VALUES",   INITIAL_VALUES)
("REFERENCE_VALUES", REFERENCE_VALUES);

/*!
 * \brief different system of measurements
 */
enum ENUM_MEASUREMENTS {
  SI = 0,			/*!< \brief Definition of compressible solver. */
  US = 1				/*!< \brief Definition of incompressible solver. */
};
static const map<string, ENUM_MEASUREMENTS> Measurements_Map = CCreateMap<string, ENUM_MEASUREMENTS>
("SI", SI)
("US", US);

/*!
 * \brief different types of systems
 */
enum RUNTIME_TYPE {
  RUNTIME_FLOW_SYS = 2,			/*!< \brief One-physics case, the code is solving the flow equations(Euler and Navier-Stokes). */
  RUNTIME_TURB_SYS = 3,			/*!< \brief One-physics case, the code is solving the turbulence model. */
  RUNTIME_ADJPOT_SYS = 5,		/*!< \brief One-physics case, the code is solving the adjoint potential flow equation. */
  RUNTIME_ADJFLOW_SYS = 6,		/*!< \brief One-physics case, the code is solving the adjoint equations is being solved (Euler and Navier-Stokes). */
  RUNTIME_ADJTURB_SYS = 7,		/*!< \brief One-physics case, the code is solving the adjoint turbulence model. */
  RUNTIME_MULTIGRID_SYS = 14,   	/*!< \brief Full Approximation Storage Multigrid system of equations. */
  RUNTIME_FEA_SYS = 20,		/*!< \brief One-physics case, the code is solving the FEA equation. */
  RUNTIME_ADJFEA_SYS = 30,		/*!< \brief One-physics case, the code is solving the adjoint FEA equation. */
  RUNTIME_HEAT_SYS = 21,		/*!< \brief One-physics case, the code is solving the heat equation. */
  RUNTIME_ADJHEAT_SYS = 31, /*!< \brief One-physics case, the code is solving the adjoint heat equation. */
  RUNTIME_TRANS_SYS = 22,			/*!< \brief One-physics case, the code is solving the turbulence model. */
  RUNTIME_HYBRID_SYS = 23,  /*!< \brief One-physics case, the code is solving the a hybrid of RANS and LES */
};

const int FLOW_SOL = 0;		/*!< \brief Position of the mean flow solution in the solver container array. */
const int ADJFLOW_SOL = 1;	/*!< \brief Position of the continuous adjoint flow solution in the solver container array. */

const int TURB_SOL = 2;		/*!< \brief Position of the turbulence model solution in the solver container array. */
const int ADJTURB_SOL = 3;	/*!< \brief Position of the continuous adjoint turbulence solution in the solver container array. */

const int TRANS_SOL = 4;	/*!< \brief Position of the transition model solution in the solver container array. */
const int HEAT_SOL = 5;		/*!< \brief Position of the heat equation in the solution solver array. */
const int ADJHEAT_SOL = 6;  /*!< \brief Position of the adjoint heat equation in the solution solver array. */

const int FEA_SOL = 0;			/*!< \brief Position of the FEA equation in the solution solver array. */
const int ADJFEA_SOL = 1;		/*!< \brief Position of the FEA adjoint equation in the solution solver array. */

const int TEMPLATE_SOL = 0;     /*!< \brief Position of the template solution. */

const int CONV_TERM = 0;	/*!< \brief Position of the convective terms in the numerics container array. */
const int VISC_TERM = 1;        /*!< \brief Position of the viscous terms in the numerics container array. */
const int SOURCE_FIRST_TERM = 2;        /*!< \brief Position of the first source term in the numerics container array. */
const int SOURCE_SECOND_TERM = 3;   /*!< \brief Position of the second source term in the numerics container array. */
const int CONV_BOUND_TERM = 4;       /*!< \brief Position of the convective boundary terms in the numerics container array. */
const int VISC_BOUND_TERM = 5;       /*!< \brief Position of the viscous boundary terms in the numerics container array. */

const int FEA_TERM = 0;			/*!< \brief Position of the finite element analysis terms in the numerics container array. */
const int DE_TERM = 1;			/*!< \brief Position of the dielectric terms in the numerics container array. */

const int MAT_NHCOMP  = 2;   /*!< \brief Position of the Neo-Hookean compressible material model. */
const int MAT_NHINC   = 3;   /*!< \brief Position of the Neo-Hookean incompressible material model. */
const int MAT_IDEALDE = 4;   /*!< \brief Position of the Ideal-DE material model. */
const int MAT_KNOWLES = 5;   /*!< \brief Position of the Knowles material model. */

const int INC_TERM = 2;      /*!< \brief Position of the incompressible term in the element container array. */

const int FEA_ADJ = 6;     /*!< \brief Position of the finite element analysis terms in the numerics container array. */
const int DE_ADJ = 7;			/*!< \brief Position of the dielectric adjoint terms in the numerics container array. */



/*!
 * \brief types of finite elements (in 2D or 3D)
 */

const int EL_TRIA = 0;		/*!< \brief Elements of three nodes (2D). */
const int EL_QUAD = 1;		/*!< \brief Elements of four nodes (2D). */

const int EL_TETRA = 0;		/*!< \brief Elements of four nodes (3D). */
const int EL_HEXA  = 1;		/*!< \brief Elements of eight nodes (3D). */
const int EL_PYRAM = 2;    /*!< \brief Elements of five nodes (3D). */
const int EL_PRISM = 3;    /*!< \brief Elements of six nodes (3D). */


/*!
 * \brief types of mathematical problem to solve
 */
enum ENUM_MATH_PROBLEM {
  DIRECT = 0,		/*!< \brief Direct problem */
  CONTINUOUS_ADJOINT = 1,		/*!< \brief Continuous adjoint problem */
  DISCRETE_ADJOINT = 2 /*< \brief AD-based discrete adjoint problem. */
};
static const map<string, ENUM_MATH_PROBLEM> Math_Problem_Map = CCreateMap<string, ENUM_MATH_PROBLEM>
("DIRECT", DIRECT)
("CONTINUOUS_ADJOINT", CONTINUOUS_ADJOINT)
("DISCRETE_ADJOINT", DISCRETE_ADJOINT);

/*!
 * \brief types of spatial discretizations
 */
enum ENUM_SPACE {
  NO_CONVECTIVE = 0, /*!< \brief No convective scheme is used. */
  SPACE_CENTERED = 1,		/*!< \brief Space centered convective numerical method. */
  SPACE_UPWIND = 2,		/*!< \brief Upwind convective numerical method. */
  FINITE_ELEMENT = 3		/*!< \brief Finite element convective numerical method. */
};
static const map<string, ENUM_SPACE> Space_Map = CCreateMap<string, ENUM_SPACE>
("NONE", NO_CONVECTIVE)
("SPACE_CENTERED", SPACE_CENTERED)
("SPACE_UPWIND", SPACE_UPWIND)
("FINITE_ELEMENT", FINITE_ELEMENT);

/*!
 * \brief types of fluid model
 */
enum ENUM_FLUIDMODEL {
	STANDARD_AIR = 0,
	IDEAL_GAS = 1, /*!< \brief _____. */
	VW_GAS = 2,
	PR_GAS = 3,
  CONSTANT_DENSITY = 4,
  INC_IDEAL_GAS = 5,
  INC_IDEAL_GAS_POLY = 6
};

static const map<string, ENUM_FLUIDMODEL> FluidModel_Map = CCreateMap<string, ENUM_FLUIDMODEL>
("STANDARD_AIR", STANDARD_AIR)
("IDEAL_GAS", IDEAL_GAS)
("VW_GAS", VW_GAS)
("PR_GAS", PR_GAS)
("CONSTANT_DENSITY", CONSTANT_DENSITY)
("INC_IDEAL_GAS", INC_IDEAL_GAS)
("INC_IDEAL_GAS_POLY", INC_IDEAL_GAS_POLY);

/*!
 * \brief types of density models
 */
enum ENUM_DENSITYMODEL {
	CONSTANT = 0,
  BOUSSINESQ = 1,
	VARIABLE = 2
};

static const map<string, ENUM_DENSITYMODEL> DensityModel_Map = CCreateMap<string, ENUM_DENSITYMODEL>
("CONSTANT", CONSTANT)
("BOUSSINESQ", BOUSSINESQ)
("VARIABLE", VARIABLE);

/*!
 * \brief types of initialization option
 */

enum ENUM_INIT_OPTION {
	REYNOLDS = 0, /*!< \brief _____. */
	TD_CONDITIONS = 1

};

static const map<string, ENUM_INIT_OPTION> InitOption_Map = CCreateMap<string, ENUM_INIT_OPTION>
("REYNOLDS", REYNOLDS)
("TD_CONDITIONS", TD_CONDITIONS);

/*!
 * \brief types of initialization option
 */

enum ENUM_FREESTREAM_OPTION {
	TEMPERATURE_FS = 0, /*!< \brief _____. */
	DENSITY_FS = 1

};

static const map<string, ENUM_FREESTREAM_OPTION> FreeStreamOption_Map = CCreateMap<string, ENUM_FREESTREAM_OPTION>
("TEMPERATURE_FS", TEMPERATURE_FS)
("DENSITY_FS", DENSITY_FS);

/*!
 * \brief types of viscosity model
 */
enum ENUM_VISCOSITYMODEL {
	CONSTANT_VISCOSITY = 0, /*!< \brief _____. */
	SUTHERLAND = 1,
  POLYNOMIAL_VISCOSITY = 2
};

static const map<string, ENUM_VISCOSITYMODEL> ViscosityModel_Map = CCreateMap<string, ENUM_VISCOSITYMODEL>
("CONSTANT_VISCOSITY", CONSTANT_VISCOSITY)
("SUTHERLAND", SUTHERLAND)
("POLYNOMIAL_VISCOSITY", POLYNOMIAL_VISCOSITY);

/*!
 * \brief types of thermal conductivity model
 */
enum ENUM_CONDUCTIVITYMODEL {
	CONSTANT_CONDUCTIVITY = 0, /*!< \brief _____. */
	CONSTANT_PRANDTL = 1,
  POLYNOMIAL_CONDUCTIVITY = 2
};

static const map<string, ENUM_CONDUCTIVITYMODEL> ConductivityModel_Map = CCreateMap<string, ENUM_CONDUCTIVITYMODEL>
("CONSTANT_CONDUCTIVITY", CONSTANT_CONDUCTIVITY)
("CONSTANT_PRANDTL", CONSTANT_PRANDTL)
("POLYNOMIAL_CONDUCTIVITY", POLYNOMIAL_CONDUCTIVITY);

/*!
 * \brief types of turbulent thermal conductivity model
 */
enum ENUM_CONDUCTIVITYMODEL_TURB {
  NO_CONDUCTIVITY_TURB  = 0,  /*!< \brief No turbulent contribution to the effective thermal conductivity for RANS. */
  CONSTANT_PRANDTL_TURB = 1   /*!< \brief Include contribution to effective conductivity using constant turbulent Prandtl number for RANS. */
};

static const map<string, ENUM_CONDUCTIVITYMODEL_TURB> TurbConductivityModel_Map = CCreateMap<string, ENUM_CONDUCTIVITYMODEL_TURB>
("NONE", NO_CONDUCTIVITY_TURB)
("CONSTANT_PRANDTL_TURB", CONSTANT_PRANDTL_TURB);

/*!
 * \brief types of unsteady mesh motion
 */
enum ENUM_GRIDMOVEMENT {
  NO_MOVEMENT = 0, /*!< \brief Simulation on a static mesh. */
  DEFORMING = 1,		/*!< \brief Simulation with dynamically deforming meshes (plunging/pitching/rotation). */
  RIGID_MOTION = 2,		/*!< \brief Simulation with rigid mesh motion (plunging/pitching/rotation). */
  FLUID_STRUCTURE = 3,		/*!< \brief Fluid structure deformation. */
  EXTERNAL = 4,  /*!< \brief Arbitrary grid motion specified by external files at each time step. */
  EXTERNAL_ROTATION = 5,  /*!< \brief Arbitrary grid motion specified by external files at each time step with rigid rotation. */
  AEROELASTIC = 6,    /*!< \brief Simulation with aeroelastic motion. */
  MOVING_WALL = 7,    /*!< \brief Simulation with moving walls (translation/rotation). */
  ROTATING_FRAME = 8,    /*!< \brief Simulation in a rotating frame. */
  ELASTICITY = 9,    /*!< \brief Linear Elasticity. */
  AEROELASTIC_RIGID_MOTION = 10, /*!< \brief Simulation with rotation and aeroelastic motion. */
  STEADY_TRANSLATION = 11,    /*!< \brief Simulation in a steadily translating frame. */
  GUST = 12, /*!< \brief Simulation on a static mesh with a gust. */
  MOVING_HTP = 13,    /*!< \brief Simulation with moving HTP (rotation). */
  FLUID_STRUCTURE_STATIC = 14 /*!< \brief Fluid structure deformation with no grid velocity. */
};

static const map<string, ENUM_GRIDMOVEMENT> GridMovement_Map = CCreateMap<string, ENUM_GRIDMOVEMENT>
("NONE", NO_MOVEMENT)
("DEFORMING", DEFORMING)
("RIGID_MOTION", RIGID_MOTION)
("FLUID_STRUCTURE", FLUID_STRUCTURE)
("EXTERNAL", EXTERNAL)
("EXTERNAL_ROTATION", EXTERNAL_ROTATION)
("AEROELASTIC", AEROELASTIC)
("ROTATING_FRAME", ROTATING_FRAME)
("ELASTICITY", ELASTICITY)
("MOVING_WALL", MOVING_WALL)
("MOVING_HTP", MOVING_HTP)
("AEROELASTIC_RIGID_MOTION", AEROELASTIC_RIGID_MOTION)
("STEADY_TRANSLATION", STEADY_TRANSLATION)
("GUST", GUST)
("FLUID_STRUCTURE_STATIC", FLUID_STRUCTURE_STATIC);

/*!
 * \brief type of wind gusts
 */
enum ENUM_GUST_TYPE {
  NO_GUST = 0,      /*!< \brief _______. */
  TOP_HAT = 1,      /*!< \brief Top-hat function shaped gust  */
  SINE = 2,         /*!< \brief  Sine shaped gust */
  ONE_M_COSINE = 3, /*!< \brief  1-cosine shaped gust */
  VORTEX = 4,       /*!< \brief  A gust made from vortices */
  EOG = 5           /*!< \brief  An extreme operating gust */
};
static const map<string, ENUM_GUST_TYPE> Gust_Type_Map = CCreateMap<string, ENUM_GUST_TYPE>
("NONE", NO_GUST)
("TOP_HAT", TOP_HAT)
("SINE", SINE)
("ONE_M_COSINE", ONE_M_COSINE)
("VORTEX", VORTEX)
("EOG", EOG);

/*!
 * \brief type of wind direction
 */
enum ENUM_GUST_DIR {
  X_DIR = 0,        /*!< \brief _______. */
  Y_DIR = 1 		 /*!< \brief _______. */
};
static const map<string, ENUM_GUST_DIR> Gust_Dir_Map = CCreateMap<string, ENUM_GUST_DIR>
("X_DIR", X_DIR)
("Y_DIR", Y_DIR);

// If you add to ENUM_CENTERED, you must also add the option to ENUM_CONVECTIVE
/*!
 * \brief types of centered spatial discretizations
 */
enum ENUM_CENTERED {
  NO_CENTERED = 0,    /*!< \brief No centered scheme is used. */
  JST = 1,            /*!< \brief Jameson-Smith-Turkel centered numerical method. */
  LAX = 2,            /*!< \brief Lax-Friedrich centered numerical method. */
  JST_KE = 4          /*!< \brief Kinetic Energy preserving Jameson-Smith-Turkel centered numerical method. */
};
static const map<string, ENUM_CENTERED> Centered_Map = CCreateMap<string, ENUM_CENTERED>
("NONE", NO_CENTERED)
("JST", JST)
("JST_KE", JST_KE)
("LAX-FRIEDRICH", LAX);


// If you add to ENUM_UPWIND, you must also add the option to ENUM_CONVECTIVE
/*!
 * \brief types of upwind spatial discretizations
 */
enum ENUM_UPWIND {
  NO_UPWIND = 0,              /*!< \brief No upwind scheme is used. */
  ROE = 1,                    /*!< \brief Roe's upwind numerical method. */
  SCALAR_UPWIND = 2,          /*!< \brief Scalar upwind numerical method. */
  AUSM = 3,                   /*!< \brief AUSM numerical method. */
  HLLC = 4,                   /*!< \brief HLLC numerical method. */
  SW = 5,                     /*!< \brief Steger-Warming method. */
  MSW = 6,                    /*!< \brief Modified Steger-Warming method. */
  TURKEL = 7,                 /*!< \brief Roe-Turkel's upwind numerical method. */
  SLAU = 8,                   /*!< \brief Simple Low-Dissipation AUSM numerical method. */
  CUSP = 9,                   /*!< \brief Convective upwind and split pressure numerical method. */
  CONVECTIVE_TEMPLATE = 10,   /*!< \brief Template for new numerical method . */
  L2ROE = 11,                 /*!< \brief L2ROE numerical method . */
  LMROE = 12,                 /*!< \brief Rieper's Low Mach ROE numerical method . */
  SLAU2 = 13,                 /*!< \brief Simple Low-Dissipation AUSM 2 numerical method. */
  FDS = 14,                   /*!< \brief Flux difference splitting upwind method (incompressible flows). */
  LAX_FRIEDRICH = 15,         /*!< \brief Lax-Friedrich numerical method. */
  AUSMPLUSUP = 16,            /*!< \brief AUSM+ -up numerical method (All Speed) */
  AUSMPLUSUP2 = 17            /*!< \brief AUSM+ -up2 numerical method (All Speed) */
};
static const map<string, ENUM_UPWIND> Upwind_Map = CCreateMap<string, ENUM_UPWIND>
("NONE", NO_UPWIND)
("ROE", ROE)
("TURKEL_PREC", TURKEL)
("AUSM", AUSM)
("AUSMPLUSUP", AUSMPLUSUP)
("AUSMPLUSUP2", AUSMPLUSUP2)
("SLAU", SLAU)
("HLLC", HLLC)
("SW", SW)
("MSW", MSW)
("CUSP", CUSP)
("SCALAR_UPWIND", SCALAR_UPWIND)
("CONVECTIVE_TEMPLATE", CONVECTIVE_TEMPLATE)
("L2ROE", L2ROE)
("LMROE", LMROE)
("SLAU2", SLAU2)
("FDS", FDS)
("LAX-FRIEDRICH", LAX_FRIEDRICH);

/*!
 * \brief types of FEM spatial discretizations
 */
enum ENUM_FEM {
  NO_FEM = 0,    /*!< \brief No finite element scheme is used. */
  DG = 1             /*!< \brief Discontinuous Galerkin numerical method. */
};
static const map<string, ENUM_FEM> FEM_Map = CCreateMap<string, ENUM_FEM>
("NONE", NO_FEM)
("DG", DG);

/*!
 * \brief types of shock capturing method in Discontinuous Galerkin numerical method.
 */
enum ENUM_SHOCK_CAPTURING_DG {
  NO_SHOCK_CAPTURING = 0,            /*!< \brief Shock capturing is not used. */
  PERSSON = 1                        /*!< \brief Per-Olof Persson's sub-cell shock capturing method. */
};
static const map<string, ENUM_SHOCK_CAPTURING_DG> ShockCapturingDG_Map = CCreateMap<string, ENUM_SHOCK_CAPTURING_DG>
("NONE", NO_SHOCK_CAPTURING)
("PERSSON", PERSSON);

/*!
 * \brief types of matrix coloring to compute a sparse Jacobian matrix.
 */
enum ENUM_MATRIX_COLORING {
  GREEDY_COLORING = 0,            /*!< \brief Greedy type of algorithm for the coloring. */
  NATURAL_COLORING = 1            /*!< \brief One color for every DOF, very slow. Only to be used for debugging. */
};
static const map<string, ENUM_MATRIX_COLORING> MatrixColoring_Map = CCreateMap<string, ENUM_MATRIX_COLORING>
("GREEDY_COLORING", GREEDY_COLORING)
("NATURAL_COLORING", NATURAL_COLORING);

/*!
 * \brief types of slope limiters
 */
enum ENUM_LIMITER {
  NO_LIMITER           = 0, /*!< \brief No limiter. */
  VENKATAKRISHNAN      = 1,	/*!< \brief Slope limiter using Venkatakrisnan method (stencil formulation). */
  VENKATAKRISHNAN_WANG = 2,	/*!< \brief Slope limiter using Venkatakrisnan method, eps based on solution (stencil formulation). */
  BARTH_JESPERSEN      = 3, /*!< \brief Slope limiter using Barth-Jespersen method (stencil formulation). */
  VAN_ALBADA_EDGE      = 4, /*!< \brief Slope limiter using Van Albada method (edge formulation). */
  SHARP_EDGES          = 5, /*!< \brief Slope limiter using sharp edges. */
  WALL_DISTANCE        = 6  /*!< \brief Slope limiter using wall distance. */
};
static const map<string, ENUM_LIMITER> Limiter_Map = CCreateMap<string, ENUM_LIMITER>
("NONE", NO_LIMITER)
("VENKATAKRISHNAN", VENKATAKRISHNAN)
("VENKATAKRISHNAN_WANG", VENKATAKRISHNAN_WANG)
("BARTH_JESPERSEN", BARTH_JESPERSEN)
("VAN_ALBADA_EDGE", VAN_ALBADA_EDGE)
("SHARP_EDGES", SHARP_EDGES)
("WALL_DISTANCE", WALL_DISTANCE);

/*!
 * \brief types of turbulent models
 */
enum ENUM_TURB_MODEL {
  NO_TURB_MODEL = 0, /*!< \brief No turbulence model. */
  SA      = 1, /*!< \brief Kind of Turbulent model (Spalart-Allmaras). */
  SA_NEG  = 2, /*!< \brief Kind of Turbulent model (Spalart-Allmaras). */
  SST     = 3, /*!< \brief Kind of Turbulence model (Menter SST). */
  SA_E    = 4, /*!< \brief Kind of Turbulent model (Spalart-Allmaras Edwards). */
  SA_COMP = 5, /*!< \brief Kind of Turbulent model (Spalart-Allmaras Compressibility Correction). */
  SA_E_COMP = 6, /*!< \brief Kind of Turbulent model (Spalart-Allmaras Edwards with Compressibility Correction). */
  KE      = 7  /*!< \brief Kind of Turbulence model (Zeta KE). */
};
static const map<string, ENUM_TURB_MODEL> Turb_Model_Map = CCreateMap<string, ENUM_TURB_MODEL>
("NONE", NO_TURB_MODEL)
("SA", SA)
("SA_NEG", SA_NEG)
("SST", SST)
("SA_E", SA_E)
("SA_COMP", SA_COMP)
("SA_E_COMP", SA_E_COMP)
("KE", KE);

/*!
 * \brief Type of hybrid RANS/LES testing scheme
 *
 * If the hybrid method is set to "RANS only", then the hybrid numerics
 * will be exercised as fully as possible while still defaulting to RANS
 * behavior.  This is intended for testing only.
 */
enum ENUM_HYBRID_RANS_LES_TESTING {
    RANS_ONLY = 0, /*!< \brief Kind of hybrid RANS/LES blending (RANS only). */
    FULL_HYBRID_RANS_LES = 1 /*!< \brief Kind of hybrid RANS/LES blending (Full hybrid model). */
};
static const map<string, ENUM_HYBRID_RANS_LES_TESTING> Hybrid_Testing_Map = CCreateMap<string, ENUM_HYBRID_RANS_LES_TESTING>
("RANS_ONLY", RANS_ONLY)
("FULL_HYBRID", FULL_HYBRID_RANS_LES);

/*!
 * \brief Types of hybrid RANS/LES resolution adeqeuacy indicators.
 *
 * These define the way mesh's ability to resolve turbulence is measured.
 */
enum ENUM_HYBRID_RES_IND {
    RK_INDICATOR                  = 0, /*!< \brief Structure fcn theory indicator */
    RDELTA_INDICATOR_FULLP        = 1, /*!< \brief Subgrid-production-based indicator */
    RDELTA_INDICATOR_STRAIN_ONLY  = 2, /*!< \brief Like RDELTA_INDICATOR_FULLP but only strain part */
    RDELTA_INDICATOR_FULLP_VELCON = 3 /*!< \brief Like RDELTA_INDICATOR_FULLP but contracted over velocity instead of dimension */
};
static const map<string, ENUM_HYBRID_RES_IND> Hybrid_Res_Ind_Map = CCreateMap<string, ENUM_HYBRID_RES_IND>
("RK"                 , RK_INDICATOR)
("RDELTA_FULLP"       , RDELTA_INDICATOR_FULLP)
("RDELTA_STRAIN_ONLY" , RDELTA_INDICATOR_STRAIN_ONLY)
("RDELTA_FULLP_VELCON", RDELTA_INDICATOR_FULLP_VELCON);

/*!
 * \brief Type of subgrid energy transfer (SGET) model
 *
 * This option is used for model-split hybrid RANS/LES only.
 */
enum ENUM_SGET_MODEL {
  NO_SGET_MODEL, /*!< \brief A zero stress model */
  M43_MODEL      /*!< \brief Haering's M43 LES model */
};
static const map<string, ENUM_SGET_MODEL> SGET_Model_Map = CCreateMap<string, ENUM_SGET_MODEL>
("NONE", NO_SGET_MODEL)
("M43", M43_MODEL);

/*!
 * \brief types of transition models
 */
enum ENUM_TRANS_MODEL {
  NO_TRANS_MODEL = 0,            /*!< \brief No transition model. */
  LM = 1,	/*!< \brief Kind of transition model (LM for Spalart-Allmaras). */
  BC = 2	/*!< \brief Kind of transition model (BAS-CAKMAKCIOGLU (BC) for Spalart-Allmaras). */
};
static const map<string, ENUM_TRANS_MODEL> Trans_Model_Map = CCreateMap<string, ENUM_TRANS_MODEL>
("NONE", NO_TRANS_MODEL)
("LM", LM)
("BC", BC); //BAS-CAKMAKCIOGLU

/*!
 * \brief types of subgrid scale models
 */
enum ENUM_SGS_MODEL {
  NO_SGS_MODEL = 0, /*!< \brief No subgrid scale model. */
  IMPLICIT_LES = 1, /*!< \brief Implicit LES, i.e. no explicit SGS model. */
  SMAGORINSKY  = 2, /*!< \brief Smagorinsky SGS model. */
  WALE         = 3, /*!< \brief Wall-Adapting Local Eddy-viscosity SGS model. */
  VREMAN       = 4  /*!< \brief Vreman SGS model. */
};
static const map<string, ENUM_SGS_MODEL> SGS_Model_Map = CCreateMap<string, ENUM_SGS_MODEL>
("NONE",         NO_SGS_MODEL)
("IMPLICIT_LES", IMPLICIT_LES)
("SMAGORINSKY",  SMAGORINSKY)
("WALE",         WALE)
("VREMAN",       VREMAN);

/*!
 * \brief types of hybrid RANS/LES models
 */
enum ENUM_HYBRIDRANSLES {
  NO_HYBRIDRANSLES = 0, /*!< \brief No turbulence model. */
  SA_DES   = 1, /*!< \brief Kind of Hybrid RANS/LES (SA - Detached Eddy Simulation (DES)). */
  SA_DDES  = 2,  /*!< \brief Kind of Hybrid RANS/LES (SA - Delayed DES (DDES) with Delta_max SGS ). */
  SA_ZDES  = 3,  /*!< \brief Kind of Hybrid RANS/LES (SA - Delayed DES (DDES) with Vorticity based SGS like Zonal DES). */
  SA_EDDES  = 4,  /*!< \brief Kind of Hybrid RANS/LES (SA - Delayed DES (DDES) with Shear Layer Adapted SGS: Enhanced DDES). */
  MODEL_SPLIT = 5 /*!< \brief Model split RANS/LES hybridization. */
};
static const map<string, ENUM_HYBRIDRANSLES> HybridRANSLES_Map = CCreateMap<string, ENUM_HYBRIDRANSLES>
("NONE", NO_HYBRIDRANSLES)
("SA_DES", SA_DES)
("SA_DDES", SA_DDES)
("SA_ZDES", SA_ZDES)
("SA_EDDES", SA_EDDES)
("MODEL_SPLIT", MODEL_SPLIT);

/*!
 * \brief types of Roe Low Dissipation Schemes
 */
enum ENUM_ROELOWDISS {
    NO_ROELOWDISS = 0, /*!< \brief No Roe Low Dissipation model. */
    FD            = 1, /*!< \brief Numerical Blending based on DDES's F_d function */
    NTS           = 2, /*!< \brief Numerical Blending of Travin and Shur. */
    NTS_DUCROS    = 3,  /*!< \brief Numerical Blending of Travin and Shur + Ducros' Shock Sensor. */
    FD_DUCROS     = 4 /*!< \brief Numerical Blending based on DDES's F_d function + Ducros' Shock Sensor */
};
static const map<string, ENUM_ROELOWDISS> RoeLowDiss_Map = CCreateMap<string, ENUM_ROELOWDISS>
("NONE", NO_ROELOWDISS)
("FD", FD)
("NTS", NTS)
("NTS_DUCROS", NTS_DUCROS)
("FD_DUCROS", FD_DUCROS);

/*!
 * \brief types of wall functions.
 */
enum ENUM_WALL_FUNCTIONS {
  NO_WALL_FUNCTION          = 0,   /*!< \brief No wall function treatment, integration to the wall. Default behavior. */
  STANDARD_WALL_FUNCTION    = 1,   /*!< \brief Standard wall function. */
  ADAPTIVE_WALL_FUNCTION    = 2,   /*!< \brief Adaptive wall function. Formulation depends on y+. */
  SCALABLE_WALL_FUNCTION    = 3,   /*!< \brief Scalable wall function. */
  EQUILIBRIUM_WALL_MODEL    = 4,   /*!< \brief Equilibrium wall model for LES. */
  NONEQUILIBRIUM_WALL_MODEL = 5,   /*!< \brief Non-equilibrium wall model for LES. */
  LOGARITHMIC_WALL_MODEL    = 6    /*!< \brief Logarithmic law-of-the-wall model for LES. */
};
static const map<string, ENUM_WALL_FUNCTIONS> Wall_Functions_Map = CCreateMap<string, ENUM_WALL_FUNCTIONS>
("NO_WALL_FUNCTION",          NO_WALL_FUNCTION)
("STANDARD_WALL_FUNCTION",    STANDARD_WALL_FUNCTION)
("ADAPTIVE_WALL_FUNCTION",    ADAPTIVE_WALL_FUNCTION)
("SCALABLE_WALL_FUNCTION",    SCALABLE_WALL_FUNCTION)
("EQUILIBRIUM_WALL_MODEL",    EQUILIBRIUM_WALL_MODEL)
("NONEQUILIBRIUM_WALL_MODEL", NONEQUILIBRIUM_WALL_MODEL)
("LOGARITHMIC_WALL_MODEL", LOGARITHMIC_WALL_MODEL);

/*!
 * \brief type of time integration schemes
 */
enum ENUM_TIME_INT {
  RUNGE_KUTTA_EXPLICIT = 1,	/*!< \brief Explicit Runge-Kutta time integration definition. */
  EULER_EXPLICIT = 2,   	/*!< \brief Explicit Euler time integration definition. */
  EULER_IMPLICIT = 3,   	/*!< \brief Implicit Euler time integration definition. */
  CLASSICAL_RK4_EXPLICIT = 4,   	/*!< \brief Calssical RK4 time integration definition. */
  RUNGE_KUTTA_LIMEX_SMR91 = 5,	/*!< \brief Linearly implicit Runge-Kutta w/ SMR 91 scheme. */
  RUNGE_KUTTA_LIMEX_EDIRK = 6,	/*!< \brief Linearly implicit Runge-Kutta w/ EDIRK scheme. */
  ADER_DG = 7                   /*!< \brief ADER-DG time integration definition. */
};
static const map<string, ENUM_TIME_INT> Time_Int_Map = CCreateMap<string, ENUM_TIME_INT>
("RUNGE-KUTTA_EXPLICIT", RUNGE_KUTTA_EXPLICIT)
("EULER_EXPLICIT", EULER_EXPLICIT)
("EULER_IMPLICIT", EULER_IMPLICIT)
("CLASSICAL_RK4_EXPLICIT", CLASSICAL_RK4_EXPLICIT)
("RUNGE-KUTTA_LIMEX_SMR91", RUNGE_KUTTA_LIMEX_SMR91)
("RUNGE-KUTTA_LIMEX_EDIRK", RUNGE_KUTTA_LIMEX_EDIRK)
("ADER_DG", ADER_DG);

/*!
 * \brief type of predictor for the ADER-DG time integration scheme.
 */
enum ENUM_ADER_PREDICTOR {
  ADER_ALIASED_PREDICTOR     = 1, /*!< \brief Aliased predictor, easiest to do. */
  ADER_NON_ALIASED_PREDICTOR = 2  /*!< \brief Non-aliased predictor. Consistent, but more difficult. */
};
static const map<string, ENUM_ADER_PREDICTOR> Ader_Predictor_Map = CCreateMap<string, ENUM_ADER_PREDICTOR>
("ADER_ALIASED_PREDICTOR", ADER_ALIASED_PREDICTOR)
("ADER_NON_ALIASED_PREDICTOR", ADER_NON_ALIASED_PREDICTOR);

/*!
 * \brief type of heat timestep calculation
 */
enum ENUM_HEAT_TIMESTEP {
  MINIMUM = 1, /*!< \brief Local time stepping based on minimum lambda.*/
  CONVECTIVE = 2, /*!< \brief Local time stepping based on convective spectral radius.*/
  VISCOUS = 3, /*!< \brief Local time stepping based on viscous spectral radius.*/
  BYFLOW = 4, /*!< \brief Unsing the mean solvers time step. */
};
static const map<string, ENUM_HEAT_TIMESTEP> Heat_TimeStep_Map = CCreateMap<string, ENUM_HEAT_TIMESTEP>
("LOCAL", MINIMUM)
("CONVECTIVE", CONVECTIVE)
("VISCOUS", VISCOUS)
("BYFLOW", BYFLOW);

/*!
 * \brief type of time integration schemes
 */
enum ENUM_TIME_INT_FEA {
  CD_EXPLICIT = 1,			/*!< \brief Support for implementing an explicit method. */
  NEWMARK_IMPLICIT = 2,   	/*!< \brief Implicit Newmark integration definition. */
  GENERALIZED_ALPHA = 3   		/*!< \brief Support for implementing another implicit method. */
};
static const map<string, ENUM_TIME_INT_FEA> Time_Int_Map_FEA = CCreateMap<string, ENUM_TIME_INT_FEA>
("CD_EXPLICIT", CD_EXPLICIT)
("NEWMARK_IMPLICIT", NEWMARK_IMPLICIT)
("GENERALIZED_ALPHA", GENERALIZED_ALPHA);

/*!
 * \brief type of time integration schemes
 */
enum ENUM_SPACE_ITE_FEA {
  NEWTON_RAPHSON = 1,			/*!< \brief Full Newton-Rapshon method. */
  MODIFIED_NEWTON_RAPHSON = 2   /*!< \brief Modified Newton-Raphson method. */
};
static const map<string, ENUM_SPACE_ITE_FEA> Space_Ite_Map_FEA = CCreateMap<string, ENUM_SPACE_ITE_FEA>
("NEWTON_RAPHSON", NEWTON_RAPHSON)
("MODIFIED_NEWTON_RAPHSON", MODIFIED_NEWTON_RAPHSON);

/*!
 * \brief types of schemes to compute the flow gradient
 */
enum ENUM_FLOW_GRADIENT {
  GREEN_GAUSS = 1,		/*!< \brief Gradients computation using Green Gauss theorem. */
  WEIGHTED_LEAST_SQUARES = 2	/*!< \brief Gradients computation using Weighted Least Squares. */
};
static const map<string, ENUM_FLOW_GRADIENT> Gradient_Map = CCreateMap<string, ENUM_FLOW_GRADIENT>
("GREEN_GAUSS", GREEN_GAUSS)
("WEIGHTED_LEAST_SQUARES", WEIGHTED_LEAST_SQUARES);

/*!
 * \brief types of action to take on a geometry structure
 */
enum GEOMETRY_ACTION {
  ALLOCATE = 0,     /*!<  \brief Allocate geometry structure. */
  UPDATE = 1       /*!<  \brief Update geometry structure (grid moving, adaptation, etc.). */
};

/*!
 * \brief types of action to perform when doing the geometry evaluation
 */
enum GEOMETRY_MODE {
  FUNCTION = 0,     /*!<  \brief Geometrical analysis. */
  GRADIENT = 1      /*!<  \brief Geometrical analysis and gradient using finite differences. */
};
static const map<string, GEOMETRY_MODE> GeometryMode_Map = CCreateMap<string, GEOMETRY_MODE>
("FUNCTION", FUNCTION)
("GRADIENT", GRADIENT);

/*!
 * \brief types of boundary conditions
 */
enum BC_TYPE {
  EULER_WALL = 1,		/*!< \brief Boundary Euler wall definition. */
  FAR_FIELD = 2,		/*!< \brief Boundary far-field definition. */
  SYMMETRY_PLANE = 3,   	/*!< \brief Boundary symmetry plane definition. */
  INLET_FLOW = 4,		/*!< \brief Boundary inlet flow definition. */
  OUTLET_FLOW = 5,		/*!< \brief Boundary outlet flow definition. */
  PERIODIC_BOUNDARY = 6,	/*!< \brief Periodic boundary definition. */
  NEARFIELD_BOUNDARY = 7,	/*!< \brief Near-Field boundary definition. */
  ELECTRODE_BOUNDARY = 8,	/*!< \brief Electrode boundary definition. */
  DIELEC_BOUNDARY = 9,	/*!< \brief Dipoisson boundary definition. */
  CUSTOM_BOUNDARY = 10,         /*!< \brief custom boundary definition. */
  INTERFACE_BOUNDARY = 11,	/*!< \brief Domain interface boundary definition. */
  DIRICHLET = 12,		/*!< \brief Boundary Euler wall definition. */
  NEUMANN = 13,		/*!< \brief Boundary Neumann definition. */
  DISPLACEMENT_BOUNDARY = 14,		/*!< \brief Boundary displacement definition. */
  LOAD_BOUNDARY = 15,		/*!< \brief Boundary Load definition. */
  FLOWLOAD_BOUNDARY = 16,		/*!< \brief Boundary Load definition. */
  SUPERSONIC_INLET = 19,		/*!< \brief Boundary supersonic inlet definition. */
  SUPERSONIC_OUTLET = 20,		/*!< \brief Boundary supersonic inlet definition. */
  ENGINE_INFLOW = 21,		/*!< \brief Boundary nacelle inflow. */
  ENGINE_EXHAUST = 22,		/*!< \brief Boundary nacelle exhaust. */
  RIEMANN_BOUNDARY= 24,   /*!< \brief Riemann Boundary definition. */
  ISOTHERMAL = 25,      /*!< \brief No slip isothermal wall boundary condition. */
  HEAT_FLUX  = 26,      /*!< \brief No slip constant heat flux wall boundary condition. */
  ACTDISK_INLET = 32,	/*!< \brief Actuator disk inlet boundary definition. */
  ACTDISK_OUTLET = 33,	/*!< \brief Actuator disk outlet boundary definition. */
  CLAMPED_BOUNDARY = 34,		/*!< \brief Clamped Boundary definition. */
  LOAD_DIR_BOUNDARY = 35,		/*!< \brief Boundary Load definition. */
  LOAD_SINE_BOUNDARY = 36,		/*!< \brief Sine-waveBoundary Load definition. */
  GILES_BOUNDARY= 37,   /*!< \brief Giles Boundary definition. */
  INTERNAL_BOUNDARY= 38,   /*!< \brief Internal Boundary definition. */
  FLUID_INTERFACE = 39,	/*!< \brief Domain interface definition. */
  DISP_DIR_BOUNDARY = 40,    /*!< \brief Boundary displacement definition. */
  DAMPER_BOUNDARY = 41,    /*!< \brief Damper. */
  CHT_WALL_INTERFACE = 50, /*!< \brief Domain interface definition. */
  SEND_RECEIVE = 99,		/*!< \brief Boundary send-receive definition. */
};


/*!
 * \brief different regime modes
 */
enum ENUM_2DFORM {
  PLANE_STRESS = 0,			/*!< \brief Definition of plane stress solver. */
  PLANE_STRAIN = 1			/*!< \brief Definition of plane strain solver. */
};
static const map<string, ENUM_2DFORM> ElasForm_2D = CCreateMap<string, ENUM_2DFORM>
("PLANE_STRESS", PLANE_STRESS)
("PLANE_STRAIN", PLANE_STRAIN);


/*!
 * \brief Kinds of relaxation for FSI problem
 */
enum ENUM_AITKEN {
  NO_RELAXATION = 0,			/*!< \brief No relaxation in the strongly coupled approach. */
  FIXED_PARAMETER = 1,			/*!< \brief Relaxation with a fixed parameter. */
  AITKEN_DYNAMIC = 2			/*!< \brief Relaxation using Aitken's dynamic parameter. */
};
static const map<string, ENUM_AITKEN> AitkenForm_Map = CCreateMap<string, ENUM_AITKEN>
("NONE", NO_RELAXATION)
("FIXED_PARAMETER", FIXED_PARAMETER)
("AITKEN_DYNAMIC", AITKEN_DYNAMIC);

/*!
 * \brief types of dynamic transfer methods
 */
enum ENUM_DYN_TRANSFER_METHOD {
  INSTANTANEOUS = 1,   /*!< \brief No ramp, load is transfer instantaneously. */
  POL_ORDER_1 = 2,     /*!< \brief The load is transferred using a ramp. */
  POL_ORDER_3 = 3,     /*!< \brief The load is transferred using an order 3 polynomial function */
  POL_ORDER_5 = 4,     /*!< \brief The load is transferred using an order 5 polynomial function */
  SIGMOID_10 = 5,      /*!< \brief The load is transferred using a sigmoid with parameter 10 */
  SIGMOID_20 = 6       /*!< \brief The load is transferred using a sigmoid with parameter 20 */
};
static const map<string, ENUM_DYN_TRANSFER_METHOD> Dyn_Transfer_Method_Map = CCreateMap<string, ENUM_DYN_TRANSFER_METHOD>
("INSTANTANEOUS", INSTANTANEOUS)
("RAMP", POL_ORDER_1)
("CUBIC", POL_ORDER_3)
("QUINTIC", POL_ORDER_5)
("SIGMOID_10", SIGMOID_10)
("SIGMOID_20", SIGMOID_20);


/*!
 * \brief Kinds of Design Variables for FEA problems 
 */
enum ENUM_DVFEA {
  NODV_FEA = 0,         /*!< \brief No design variable for FEA problems. */
  YOUNG_MODULUS = 1,		/*!< \brief Young modulus (E) as design variable. */
  POISSON_RATIO = 2,  	/*!< \brief Poisson ratio (Nu) as design variable. */
  DENSITY_VAL = 3,      /*!< \brief Density (Rho) as design variable. */
  DEAD_WEIGHT = 4,      /*!< \brief Dead Weight (Rho_DL) as design variable. */
  ELECTRIC_FIELD = 5    /*!< \brief Electric field (E) as design variable. */
};
static const map<string, ENUM_DVFEA> DVFEA_Map = CCreateMap<string, ENUM_DVFEA>
("NONE", NODV_FEA)
("YOUNG_MODULUS", YOUNG_MODULUS)
("POISSON_RATIO", POISSON_RATIO)
("DENSITY", DENSITY_VAL)
("DEAD_WEIGHT", DEAD_WEIGHT)
("ELECTRIC_FIELD", ELECTRIC_FIELD);


/*!
 * \brief types Riemann boundary treatments
 */
enum RIEMANN_TYPE {
  TOTAL_CONDITIONS_PT = 1,		/*!< \brief User specifies total pressure, total temperature, and flow direction. */
  DENSITY_VELOCITY = 2,         /*!< \brief User specifies density and velocity, and flow direction. */
  STATIC_PRESSURE = 3,           /*!< \brief User specifies static pressure. */
  TOTAL_SUPERSONIC_INFLOW = 4,	/*!< \brief User specifies total pressure, total temperature and Velocity components. */
  STATIC_SUPERSONIC_INFLOW_PT = 5, /*!< \brief User specifies static pressure, static temperature, and Mach components. */
  STATIC_SUPERSONIC_INFLOW_PD = 6, /*!< \brief User specifies static pressure, static temperature, and Mach components. */
  MIXING_IN = 7, /*!< \brief User does not specify anything information are retrieved from the other domain */
  MIXING_OUT = 8, /*!< \brief User does not specify anything information are retrieved from the other domain */
  SUPERSONIC_OUTFLOW = 9,
  RADIAL_EQUILIBRIUM = 10,
  TOTAL_CONDITIONS_PT_1D = 11,
  STATIC_PRESSURE_1D = 12,
  MIXING_IN_1D = 13,
  MIXING_OUT_1D =14
};

static const map<string, RIEMANN_TYPE> Riemann_Map = CCreateMap<string, RIEMANN_TYPE>
("TOTAL_CONDITIONS_PT", TOTAL_CONDITIONS_PT)
("DENSITY_VELOCITY", DENSITY_VELOCITY)
("STATIC_PRESSURE", STATIC_PRESSURE)
("TOTAL_SUPERSONIC_INFLOW", TOTAL_SUPERSONIC_INFLOW)
("STATIC_SUPERSONIC_INFLOW_PT", STATIC_SUPERSONIC_INFLOW_PT)
("STATIC_SUPERSONIC_INFLOW_PD", STATIC_SUPERSONIC_INFLOW_PD)
("MIXING_IN", MIXING_IN)
("MIXING_OUT", MIXING_OUT)
("MIXING_IN_1D", MIXING_IN_1D)
("MIXING_OUT_1D", MIXING_OUT_1D)
("SUPERSONIC_OUTFLOW", SUPERSONIC_OUTFLOW)
("RADIAL_EQUILIBRIUM", RADIAL_EQUILIBRIUM)
("TOTAL_CONDITIONS_PT_1D", TOTAL_CONDITIONS_PT_1D)
("STATIC_PRESSURE_1D", STATIC_PRESSURE_1D);


static const map<string, RIEMANN_TYPE> Giles_Map = CCreateMap<string, RIEMANN_TYPE>
("TOTAL_CONDITIONS_PT", TOTAL_CONDITIONS_PT)
("DENSITY_VELOCITY", DENSITY_VELOCITY)
("STATIC_PRESSURE", STATIC_PRESSURE)
("TOTAL_SUPERSONIC_INFLOW", TOTAL_SUPERSONIC_INFLOW)
("STATIC_SUPERSONIC_INFLOW_PT", STATIC_SUPERSONIC_INFLOW_PT)
("STATIC_SUPERSONIC_INFLOW_PD", STATIC_SUPERSONIC_INFLOW_PD)
("MIXING_IN", MIXING_IN)
("MIXING_OUT", MIXING_OUT)
("MIXING_IN_1D", MIXING_IN_1D)
("MIXING_OUT_1D", MIXING_OUT_1D)
("SUPERSONIC_OUTFLOW", SUPERSONIC_OUTFLOW)
("RADIAL_EQUILIBRIUM", RADIAL_EQUILIBRIUM)
("TOTAL_CONDITIONS_PT_1D", TOTAL_CONDITIONS_PT_1D)
("STATIC_PRESSURE_1D", STATIC_PRESSURE_1D);

/*!
 * \brief types of mixing process for averaging quantities at the boundaries.
 */
enum AVERAGEPROCESS_TYPE {
  ALGEBRAIC = 1,		/*!< \brief an algebraic average is computed at the boundary of interest. */
  AREA = 2,           /*!< \brief an area average is computed at the boundary of interest. */
  MIXEDOUT = 3,		 /*!< \brief an mixed-out average is computed at the boundary of interest. */
  MASSFLUX = 4           /*!< \brief a mass flow average is computed at the boundary of interest. */

};

static const map<string, AVERAGEPROCESS_TYPE> AverageProcess_Map = CCreateMap<string, AVERAGEPROCESS_TYPE>
("ALGEBRAIC", ALGEBRAIC)
("AREA", AREA)
("MIXEDOUT",  MIXEDOUT)
("MASSFLUX", MASSFLUX);

/*!
 * \brief types of mixing process for averaging quantities at the boundaries.
 */
enum MIXINGPLANE_INTERFACE_TYPE {
  MATCHING = 1,		/*!< \brief an algebraic average is computed at the boundary of interest. */
  NEAREST_SPAN = 2,           /*!< \brief an area average is computed at the boundary of interest. */
  LINEAR_INTERPOLATION = 3		 /*!< \brief an mixed-out average is computed at the boundary of interest. */
};

static const map<string, MIXINGPLANE_INTERFACE_TYPE> MixingPlaneInterface_Map = CCreateMap<string, MIXINGPLANE_INTERFACE_TYPE>
("MATCHING", MATCHING)
("NEAREST_SPAN",  NEAREST_SPAN)
("LINEAR_INTERPOLATION", LINEAR_INTERPOLATION);

/*!
 * \brief this option allow to compute the span-wise section in different ways.
 */
enum SPANWISE_TYPE {
  AUTOMATIC = 1,		/*!< \brief number of span-wise section are computed automatically */
  EQUISPACED = 2           /*!< \brief number of span-wise section are specified from the user */
};

static const map<string, SPANWISE_TYPE> SpanWise_Map = CCreateMap<string, SPANWISE_TYPE>
("AUTOMATIC", AUTOMATIC)
("EQUISPACED", EQUISPACED);

/*!
 * \brief types of mixing process for averaging quantities at the boundaries.
 */
enum TURBOMACHINERY_TYPE {
  AXIAL       = 1,		/*!< \brief axial turbomachinery. */
  CENTRIFUGAL = 2,    /*!< \brief centrifugal turbomachinery. */
  CENTRIPETAL = 3,		 /*!< \brief centripetal turbomachinery. */
  CENTRIPETAL_AXIAL = 4,		 /*!< \brief mixed flow turbine. */
  AXIAL_CENTRIFUGAL = 5		 /*!< \brief mixed flow turbine. */
};

static const map<string, TURBOMACHINERY_TYPE> TurboMachinery_Map = CCreateMap<string, TURBOMACHINERY_TYPE>
("AXIAL", AXIAL)
("CENTRIFUGAL", CENTRIFUGAL)
("CENTRIPETAL",  CENTRIPETAL)
("CENTRIPETAL_AXIAL",  CENTRIPETAL_AXIAL)
("AXIAL_CENTRIFUGAL",  AXIAL_CENTRIFUGAL);

///*!
// * \brief types of Turbomachinery performance indicators.
// */
//enum TURBO_PERFORMANCE_TYPE {
//  BLADE   = 1,		/*!< \brief Turbomachinery blade performances. */
//  STAGE = 2,      /*!< \brief Turbomachinery blade stage performances. */
//  TURBINE              = 3		/*!< \brief Turbomachinery turbine performances. */
//};
//
//static const map<string, TURBO_PERFORMANCE_TYPE> TurboPerformance_Map = CCreateMap<string, TURBO_PERFORMANCE_TYPE>
//("BLADE", BLADE)
//("STAGE", STAGE)
//("TURBINE", TURBINE);

/*!
 * \brief types of Turbomachinery performance flag.
 */
enum TURBO_MARKER_TYPE{
  INFLOW   = 1,		/*!< \brief flag for inflow marker for compute turboperformance. */
  OUTFLOW = 2     /*!< \brief flag for outflow marker for compute turboperformance. */
};

/*!
 * \brief types inlet boundary treatments
 */
enum INLET_TYPE {
  TOTAL_CONDITIONS = 1,		/*!< \brief User specifies total pressure, total temperature, and flow direction. */
  MASS_FLOW = 2,           /*!< \brief User specifies density and velocity (mass flow). */
  INPUT_FILE = 3,           /*!< \brief User specifies an input file. */
  VELOCITY_INLET = 4,       /*!< \brief Velocity inlet for an incompressible flow. */
  PRESSURE_INLET = 5        /*!< \brief Total pressure inlet for an incompressible flow. */
};
static const map<string, INLET_TYPE> Inlet_Map = CCreateMap<string, INLET_TYPE>
("TOTAL_CONDITIONS", TOTAL_CONDITIONS)
("MASS_FLOW", MASS_FLOW)
("INPUT_FILE", INPUT_FILE)
("VELOCITY_INLET", VELOCITY_INLET)
("PRESSURE_INLET", PRESSURE_INLET);

/*!
 * \brief types outlet boundary treatments
 */
enum OUTLET_TYPE {
  PRESSURE_OUTLET = 1,    /*!< \brief Gauge pressure outlet for incompressible flow */
  MASS_FLOW_OUTLET = 2,   /*!< \brief Mass flow outlet for incompressible flow. */
};
static const map<string, OUTLET_TYPE> Outlet_Map = CCreateMap<string, OUTLET_TYPE>
("PRESSURE_OUTLET", PRESSURE_OUTLET)
("MASS_FLOW_OUTLET", MASS_FLOW_OUTLET);

/*!
 * \brief types freestream boundary condition specification
 */
enum FREESTREAM_TURB_OPTION {
  EDDY_VISC_RATIO = 1,   /*!< \brief User specifies eddy viscosity ratio and turbulence intensity */
  TURB_LENGTHSCALE = 2   /*!< \brief User specifies turbulent lengthscale and turbulence intensity */
};
static const map<string, FREESTREAM_TURB_OPTION> FreeStreamTurbOption_Map = CCreateMap<string, FREESTREAM_TURB_OPTION>
("EDDY_VISC_RATIO", EDDY_VISC_RATIO)
("TURB_LENGTHSCALE", TURB_LENGTHSCALE);

/*!
 * \brief types engine inflow boundary treatments
 */
enum ENGINE_INFLOW_TYPE {
  FAN_FACE_MACH = 1,	         /*!< \brief User specifies fan face mach number. */
  FAN_FACE_MDOT = 2,           /*!< \brief User specifies Static pressure. */
  FAN_FACE_PRESSURE = 3        /*!< \brief User specifies Static pressure. */
};
static const map<string, ENGINE_INFLOW_TYPE> Engine_Inflow_Map = CCreateMap<string, ENGINE_INFLOW_TYPE>
("FAN_FACE_MACH", FAN_FACE_MACH)
("FAN_FACE_MDOT", FAN_FACE_MDOT)
("FAN_FACE_PRESSURE", FAN_FACE_PRESSURE);

/*!
 * \brief types actuator disk boundary treatments
 */
enum ACTDISK_TYPE {
  VARIABLES_JUMP = 1,		/*!< \brief User specifies the variables jump. */
  BC_THRUST = 2,     /*!< \brief User specifies the BC thrust. */
  NET_THRUST = 3,     /*!< \brief User specifies the Net thrust. */
  DRAG_MINUS_THRUST = 4,     /*!< \brief User specifies the D-T. */
  MASSFLOW = 5,     /*!< \brief User specifies the massflow. */
  POWER = 6     /*!< \brief User specifies the power. */
};
static const map<string, ACTDISK_TYPE> ActDisk_Map = CCreateMap<string, ACTDISK_TYPE>
("VARIABLES_JUMP", VARIABLES_JUMP)
("BC_THRUST", BC_THRUST)
("NET_THRUST", NET_THRUST)
("DRAG_MINUS_THRUST", DRAG_MINUS_THRUST)
("MASSFLOW", MASSFLOW)
("POWER", POWER);

/*!
 * \brief types of geometric entities based on VTK nomenclature
 */
enum GEO_TYPE {
  VERTEX = 1,   		/*!< \brief VTK nomenclature for defining a vertex element. */
  LINE = 3,			/*!< \brief VTK nomenclature for defining a line element. */
  TRIANGLE = 5, 		/*!< \brief VTK nomenclature for defining a triangle element. */
  QUADRILATERAL = 9,		/*!< \brief VTK nomenclature for defining a quadrilateral element. */
  TETRAHEDRON = 10,     	/*!< \brief VTK nomenclature for defining a tetrahedron element. */
  HEXAHEDRON = 12,      	/*!< \brief VTK nomenclature for defining a hexahedron element. */
  PRISM = 13,     		/*!< \brief VTK nomenclature for defining a prism element. */
  PYRAMID = 14  		/*!< \brief VTK nomenclature for defining a pyramid element. */
};

/*!
 * \brief types of objective functions
 */
enum ENUM_OBJECTIVE {
  DRAG_COEFFICIENT = 1, 	      /*!< \brief Drag objective function definition. */
  LIFT_COEFFICIENT = 2, 	      /*!< \brief Lift objective function definition. */
  SIDEFORCE_COEFFICIENT = 3,	  /*!< \brief Side force objective function definition. */
  EFFICIENCY = 4,		            /*!< \brief Efficiency objective function definition. */
  INVERSE_DESIGN_PRESSURE = 5,	/*!< \brief Pressure objective function definition (inverse design). */
  INVERSE_DESIGN_HEATFLUX = 6,  /*!< \brief Heat flux objective function definition (inverse design). */
  TOTAL_HEATFLUX = 7,           /*!< \brief Total heat flux. */
  MAXIMUM_HEATFLUX = 8,         /*!< \brief Maximum heat flux. */
  TOTAL_AVG_TEMPERATURE = 70,   /*!< \brief Total averaged temperature. */
  MOMENT_X_COEFFICIENT = 9,	    /*!< \brief Pitching moment objective function definition. */
  MOMENT_Y_COEFFICIENT = 10,    /*!< \brief Rolling moment objective function definition. */
  MOMENT_Z_COEFFICIENT = 11,    /*!< \brief Yawing objective function definition. */
  EQUIVALENT_AREA = 12,		      /*!< \brief Equivalent area objective function definition. */
  NEARFIELD_PRESSURE = 13,	    /*!< \brief NearField Pressure objective function definition. */
  FORCE_X_COEFFICIENT = 14,	    /*!< \brief X-direction force objective function definition. */
  FORCE_Y_COEFFICIENT = 15,	    /*!< \brief Y-direction force objective function definition. */
  FORCE_Z_COEFFICIENT = 16,	    /*!< \brief Z-direction force objective function definition. */
  THRUST_COEFFICIENT = 17,		  /*!< \brief Thrust objective function definition. */
  TORQUE_COEFFICIENT = 18,		  /*!< \brief Torque objective function definition. */
  FIGURE_OF_MERIT = 19,		      /*!< \brief Rotor Figure of Merit objective function definition. */
  BUFFET_SENSOR = 20,             /*!< \brief Sensor for detecting separation. */
  SURFACE_TOTAL_PRESSURE = 28, 	    /*!< \brief Total Pressure objective function definition. */
  SURFACE_STATIC_PRESSURE = 29,      /*!< \brief Static Pressure objective function definition. */
  SURFACE_MASSFLOW = 30,           /*!< \brief Mass Flow Rate objective function definition. */
  SURFACE_MACH = 51,           /*!< \brief Mach number objective function definition. */
  SURFACE_UNIFORMITY = 52,           /*!< \brief Flow uniformity objective function definition. */
  SURFACE_SECONDARY = 53,           /*!< \brief Secondary flow strength objective function definition. */
  SURFACE_MOM_DISTORTION = 54,           /*!< \brief Momentum distortion objective function definition. */
  SURFACE_SECOND_OVER_UNIFORM = 55,   /*!< \brief Secondary over uniformity (relative secondary strength) objective function definition. */
  SURFACE_PRESSURE_DROP = 56, 	    /*!< \brief Pressure drop objective function definition. */
  CUSTOM_OBJFUNC = 31, 	           /*!< \brief Custom objective function definition. */
  TOTAL_PRESSURE_LOSS = 39,
  KINETIC_ENERGY_LOSS = 40,
  TOTAL_EFFICIENCY = 41,
  TOTAL_STATIC_EFFICIENCY = 42,
  EULERIAN_WORK = 43,
  TOTAL_ENTHALPY_IN = 44,
  FLOW_ANGLE_IN = 45,
  FLOW_ANGLE_OUT = 46,
  MASS_FLOW_IN = 47,
  MASS_FLOW_OUT = 48,
  PRESSURE_RATIO = 49,
  ENTROPY_GENERATION = 50,
  REFERENCE_GEOMETRY=60,          /*!<\brief Norm of displacements with respect to target geometry. */
  REFERENCE_NODE=61,              /*!<\brief Objective function defined as the difference of a particular node respect to a reference position. */
  VOLUME_FRACTION=62              /*!<\brief Volume average physical density, for material-based topology optimization applications. */
};

static const map<string, ENUM_OBJECTIVE> Objective_Map = CCreateMap<string, ENUM_OBJECTIVE>
("DRAG", DRAG_COEFFICIENT)
("LIFT", LIFT_COEFFICIENT)
("SIDEFORCE", SIDEFORCE_COEFFICIENT)
("EFFICIENCY", EFFICIENCY)
("INVERSE_DESIGN_PRESSURE", INVERSE_DESIGN_PRESSURE)
("INVERSE_DESIGN_HEATFLUX", INVERSE_DESIGN_HEATFLUX)
("MOMENT_X", MOMENT_X_COEFFICIENT)
("MOMENT_Y", MOMENT_Y_COEFFICIENT)
("MOMENT_Z", MOMENT_Z_COEFFICIENT)
("EQUIVALENT_AREA", EQUIVALENT_AREA)
("NEARFIELD_PRESSURE", NEARFIELD_PRESSURE)
("FORCE_X", FORCE_X_COEFFICIENT)
("FORCE_Y", FORCE_Y_COEFFICIENT)
("FORCE_Z", FORCE_Z_COEFFICIENT)
("THRUST", THRUST_COEFFICIENT)
("TORQUE", TORQUE_COEFFICIENT)
("TOTAL_HEATFLUX", TOTAL_HEATFLUX)
("MAXIMUM_HEATFLUX", MAXIMUM_HEATFLUX)
("TOTAL_AVG_TEMPERATURE", TOTAL_AVG_TEMPERATURE)
("FIGURE_OF_MERIT", FIGURE_OF_MERIT)
("BUFFET", BUFFET_SENSOR)
("SURFACE_TOTAL_PRESSURE", SURFACE_TOTAL_PRESSURE)
("SURFACE_STATIC_PRESSURE", SURFACE_STATIC_PRESSURE)
("SURFACE_MASSFLOW", SURFACE_MASSFLOW)
("SURFACE_MACH", SURFACE_MACH)
("SURFACE_UNIFORMITY", SURFACE_UNIFORMITY)
("SURFACE_SECONDARY", SURFACE_SECONDARY)
("SURFACE_MOM_DISTORTION", SURFACE_MOM_DISTORTION)
("SURFACE_SECOND_OVER_UNIFORM", SURFACE_SECOND_OVER_UNIFORM)
("SURFACE_PRESSURE_DROP", SURFACE_PRESSURE_DROP)
("CUSTOM_OBJFUNC", CUSTOM_OBJFUNC)
("TOTAL_EFFICIENCY", TOTAL_EFFICIENCY)
("TOTAL_STATIC_EFFICIENCY", TOTAL_STATIC_EFFICIENCY)
("TOTAL_PRESSURE_LOSS", TOTAL_PRESSURE_LOSS)
("EULERIAN_WORK", EULERIAN_WORK)
("TOTAL_ENTHALPY_IN", TOTAL_ENTHALPY_IN)
("FLOW_ANGLE_IN", FLOW_ANGLE_IN)
("FLOW_ANGLE_OUT", FLOW_ANGLE_OUT)
("MASS_FLOW_IN", MASS_FLOW_IN)
("MASS_FLOW_OUT", MASS_FLOW_OUT)
("PRESSURE_RATIO",  PRESSURE_RATIO)
("ENTROPY_GENERATION",  ENTROPY_GENERATION)
("KINETIC_ENERGY_LOSS", KINETIC_ENERGY_LOSS)
("REFERENCE_GEOMETRY", REFERENCE_GEOMETRY)
("REFERENCE_NODE", REFERENCE_NODE)
("VOLUME_FRACTION", VOLUME_FRACTION);

/*!
 * \brief types of residual criteria equations
 */

enum ENUM_RESIDUAL {
	RHO_RESIDUAL = 1, 	      /*!< \brief Rho equation residual criteria equation. */
	RHO_ENERGY_RESIDUAL = 2 	      /*!< \brief RhoE equation residual criteria equation. */
};

static const map<string, ENUM_RESIDUAL> Residual_Map = CCreateMap<string, ENUM_RESIDUAL>
("RHO", RHO_RESIDUAL)
("RHO_ENERGY", RHO_ENERGY_RESIDUAL);

/*!
 * \brief types of residual criteria for structural problems
 */

enum ENUM_RESFEM {
  RESFEM_RELATIVE = 1,         /*!< \brief Relative criteria: Res/Res0. */
  RESFEM_ABSOLUTE = 2          /*!< \brief Absolute criteria: abs(Res). */
};

static const map<string, ENUM_RESFEM> ResFem_Map = CCreateMap<string, ENUM_RESFEM>
("RELATIVE", RESFEM_RELATIVE)
("ABSOLUTE", RESFEM_ABSOLUTE);

/*!
 * \brief types of sensitivities to compute
 */
enum ENUM_SENS {
  SENS_GEOMETRY = 1,    	/*!< \brief Geometrical sensitivity. */
  SENS_MACH = 2,		/*!< \brief Mach number sensitivity. */
  SENS_AOA = 3, 		/*!< \brief Angle of attack sensitivity. */
  SENS_AOS = 4  		/*!< \brief Angle of Sideslip sensitivity. */
};
static const map<string, ENUM_SENS> Sens_Map = CCreateMap<string, ENUM_SENS>
("SENS_GEOMETRY", SENS_GEOMETRY)
("SENS_MACH", SENS_MACH)
("SENS_AOA", SENS_AOA)
("SENS_AOS", SENS_AOS);

/*!
 * \brief types of grid adaptation/refinement
 */
enum ENUM_ADAPT {
  NO_ADAPT = 0,                 /*!< \brief No grid adaptation. */
  FULL = 1,			/*!< \brief Do a complete grid refinement of all the computational grids. */
  FULL_FLOW = 2,		/*!< \brief Do a complete grid refinement of the flow grid. */
  FULL_ADJOINT = 3,		/*!< \brief Do a complete grid refinement of the adjoint grid. */
  GRAD_FLOW = 5,		/*!< \brief Do a gradient based grid adaptation of the flow grid. */
  GRAD_ADJOINT = 6,		/*!< \brief Do a gradient based grid adaptation of the adjoint grid. */
  GRAD_FLOW_ADJ = 7,		/*!< \brief Do a gradient based grid adaptation of the flow and adjoint grid. */
  COMPUTABLE = 9,		/*!< \brief Apply a computable error grid adaptation. */
  REMAINING = 10,		/*!< \brief Apply a remaining error grid adaptation. */
  WAKE = 12,			/*!< \brief Do a grid refinement on the wake. */
  SMOOTHING = 14,		/*!< \brief Do a grid smoothing of the geometry. */
  SUPERSONIC_SHOCK = 15,	/*!< \brief Do a grid smoothing. */
  PERIODIC = 17			/*!< \brief Add the periodic halo cells. */
};
static const map<string, ENUM_ADAPT> Adapt_Map = CCreateMap<string, ENUM_ADAPT>
("NONE", NO_ADAPT)
("FULL", FULL)
("FULL_FLOW", FULL_FLOW)
("FULL_ADJOINT", FULL_ADJOINT)
("GRAD_FLOW", GRAD_FLOW)
("GRAD_ADJOINT", GRAD_ADJOINT)
("GRAD_FLOW_ADJ", GRAD_FLOW_ADJ)
("COMPUTABLE", COMPUTABLE)
("REMAINING", REMAINING)
("WAKE", WAKE)
("SMOOTHING", SMOOTHING)
("SUPERSONIC_SHOCK", SUPERSONIC_SHOCK)
("PERIODIC", PERIODIC);

/*!
 * \brief types of input file formats
 */
enum ENUM_INPUT {
  SU2 = 1,                       /*!< \brief SU2 input format. */
  CGNS = 2                     /*!< \brief CGNS input format for the computational grid. */
};
static const map<string, ENUM_INPUT> Input_Map = CCreateMap<string, ENUM_INPUT>
("SU2", SU2)
("CGNS", CGNS);

const int CGNS_STRING_SIZE = 33;/*!< \brief Length of strings used in the CGNS format. */

/*!
 * \brief type of solution output file formats
 */
enum ENUM_OUTPUT {
  TECPLOT = 1,  		     /*!< \brief Tecplot format for the solution output. */
  TECPLOT_BINARY = 2,    /*!< \brief Tecplot binary format for the solution output. */
  FIELDVIEW = 3,  		   /*!< \brief FieldView format for the solution output. */
  FIELDVIEW_BINARY = 4,  /*!< \brief FieldView binary format for the solution output. */
  CSV = 5,			         /*!< \brief Comma-separated values format for the solution output. */
  CGNS_SOL = 6,  	     	 /*!< \brief CGNS format for the solution output. */
  PARAVIEW = 7,  		     /*!< \brief Paraview ASCII format for the solution output. */
  PARAVIEW_BINARY = 8    /*!< \brief Paraview binary format for the solution output. */
};
static const map<string, ENUM_OUTPUT> Output_Map = CCreateMap<string, ENUM_OUTPUT>
("TECPLOT", TECPLOT)
("TECPLOT_BINARY", TECPLOT_BINARY)
("FIELDVIEW", FIELDVIEW)
("FIELDVIEW_BINARY", FIELDVIEW_BINARY)
("CSV", CSV)
("CGNS", CGNS_SOL)
("PARAVIEW", PARAVIEW)
("PARAVIEW_BINARY", PARAVIEW_BINARY);

/*!
 * \brief type of volume sensitivity file formats (inout to SU2_DOT)
 */
enum ENUM_SENSITIVITY {
  SU2_NATIVE = 1,           /*!< \brief SU2 native binary format for the volume sensitivity input. */
  UNORDERED_ASCII = 2           /*!< \brief Unordered ASCII list (x,y,z,dJ/dx,dJ/dy/dJ/dz) format for the volume sensitivity input. */
};

static const map<string, ENUM_SENSITIVITY> Sensitivity_Map = CCreateMap<string, ENUM_SENSITIVITY>
("SU2_NATIVE", SU2_NATIVE)
("UNORDERED_ASCII", UNORDERED_ASCII);

/*!
 * \brief type of jump definition
 */
enum JUMP_DEFINITION {
  DIFFERENCE = 1,     /*!< \brief Jump given by a difference in values. */
  RATIO = 2           /*!< \brief Jump given by a ratio. */
};
static const map<string, JUMP_DEFINITION> Jump_Map = CCreateMap<string, JUMP_DEFINITION>
("DIFFERENCE", DIFFERENCE)
("RATIO", RATIO);

/*!
 * \brief type of multigrid cycle
 */
enum MG_CYCLE {
  V_CYCLE = 0,  		/*!< \brief V cycle. */
  W_CYCLE = 1,			/*!< \brief W cycle. */
  FULLMG_CYCLE = 2  /*!< \brief FullMG cycle. */
};
static const map<string, MG_CYCLE> MG_Cycle_Map = CCreateMap<string, MG_CYCLE>
("V_CYCLE", V_CYCLE)
("W_CYCLE", W_CYCLE)
("FULLMG_CYCLE", FULLMG_CYCLE);

/*!
 * \brief type of solution output variables
 */
enum ENUM_OUTPUT_VARS {
  DENSITY = 1,      /*!< \brief Density. */
  VEL_X = 2,        /*!< \brief X-component of velocity. */
  VEL_Y = 3,        /*!< \brief Y-component of velocity. */
  VEL_Z = 4,        /*!< \brief Z-component of velocity. */
  PRESSURE = 5, 		/*!< \brief Static pressure. */
  MACH = 6,         /*!< \brief Mach number. */
  TEMPERATURE = 7,  /*!< \brief Temperature. */
  LAM_VISC = 8,     /*!< \brief Laminar viscosity. */
  EDDY_VISC = 9     /*!< \brief Eddy viscosity. */
};
static const map<string, ENUM_OUTPUT_VARS> Output_Vars_Map = CCreateMap<string, ENUM_OUTPUT_VARS>
("DENSITY", DENSITY)
("VEL_X", VEL_X)
("VEL_Y", VEL_Y)
("VEL_Z", VEL_Z)
("PRESSURE", PRESSURE)
("MACH", MACH)
("TEMPERATURE", TEMPERATURE)
("LAM_VISC", LAM_VISC)
("EDDY_VISC", EDDY_VISC);

/*!
 * \brief types of design parameterizations
 */
enum ENUM_PARAM {
  NO_DEFORMATION = 0,       /*!< \brief No deformation. */

  TRANSLATION = 1,		       /*!< \brief Surface movement as design variable. */
  ROTATION = 2,			         /*!< \brief Surface rotation as design variable. */
  SCALE = 3,			           /*!< \brief Surface rotation as design variable. */
  
  FFD_SETTING = 10,		       /*!< \brief No surface deformation. */
  FFD_CONTROL_POINT = 11,	   /*!< \brief Free form deformation for 3D design (change a control point). */
  FFD_NACELLE = 12,	         /*!< \brief Free form deformation for 3D design (change a control point). */
  FFD_GULL = 13,	             /*!< \brief Free form deformation for 3D design (change a control point). */
  FFD_CAMBER = 14,		         /*!< \brief Free form deformation for 3D design (camber change). */
  FFD_TWIST = 15,		         /*!< \brief Free form deformation for 3D design (change the twist angle of a section). */
  FFD_THICKNESS = 16,		     /*!< \brief Free form deformation for 3D design (thickness change). */
  FFD_DIHEDRAL_ANGLE = 17,	 /*!< \brief Free form deformation for 3D design (change the dihedral angle). */
  FFD_ROTATION = 18,		     /*!< \brief Free form deformation for 3D design (rotation around a line). */
  FFD_CONTROL_POINT_2D = 19, /*!< \brief Free form deformation for 2D design (change a control point). */
  FFD_CAMBER_2D = 20,		     /*!< \brief Free form deformation for 3D design (camber change). */
  FFD_THICKNESS_2D = 21,		 /*!< \brief Free form deformation for 3D design (thickness change). */
  FFD_TWIST_2D = 22,		     /*!< \brief Free form deformation for 3D design (camber change). */
  FFD_CONTROL_SURFACE = 23,	 /*!< \brief Free form deformation for 3D design (control surface). */
  FFD_ANGLE_OF_ATTACK = 24,   /*!< \brief Angle of attack for FFD problem. */

  HICKS_HENNE = 30,	         /*!< \brief Hicks-Henne bump function for airfoil deformation. */
  PARABOLIC = 31,		         /*!< \brief Parabolic airfoil definition as design variables. */
  NACA_4DIGITS = 32,	       /*!< \brief The four digits NACA airfoil family as design variables. */
  AIRFOIL = 33,		           /*!< \brief Airfoil definition as design variables. */
  CST = 34,                  /*!< \brief CST method with Kulfan parameters for airfoil deformation. */
  SURFACE_BUMP = 35,	       /*!< \brief Surfacebump function for flat surfaces deformation. */
  SURFACE_FILE = 36,		     /*!< \brief Nodal coordinates for surface set using a file (external parameterization). */
  
  DV_EFIELD = 40,            /*!< \brief Electric field in deformable membranes. */
  DV_YOUNG = 41,
  DV_POISSON = 42,
  DV_RHO = 43,
  DV_RHO_DL = 44,
  
  TRANSLATE_GRID = 50,       /*!< \brief Translate the volume grid. */
  ROTATE_GRID = 51,          /*!< \brief Rotate the volume grid */
  SCALE_GRID = 52,           /*!< \brief Scale the volume grid. */
  
  ANGLE_OF_ATTACK = 101	   /*!< \brief Angle of attack for airfoils. */
};
static const map<string, ENUM_PARAM> Param_Map = CCreateMap<string, ENUM_PARAM>
("FFD_SETTING", FFD_SETTING)
("FFD_CONTROL_POINT_2D", FFD_CONTROL_POINT_2D)
("FFD_TWIST_2D", FFD_TWIST_2D)
("FFD_ANGLE_OF_ATTACK", FFD_ANGLE_OF_ATTACK)
("FFD_CAMBER_2D", FFD_CAMBER_2D)
("FFD_THICKNESS_2D", FFD_THICKNESS_2D)
("HICKS_HENNE", HICKS_HENNE)
("SURFACE_BUMP", SURFACE_BUMP)
("ANGLE_OF_ATTACK", ANGLE_OF_ATTACK)
("NACA_4DIGITS", NACA_4DIGITS)
("TRANSLATION", TRANSLATION)
("ROTATION", ROTATION)
("SCALE", SCALE)
("FFD_CONTROL_POINT", FFD_CONTROL_POINT)
("FFD_DIHEDRAL_ANGLE", FFD_DIHEDRAL_ANGLE)
("FFD_ROTATION", FFD_ROTATION)
("FFD_CONTROL_SURFACE", FFD_CONTROL_SURFACE)
("FFD_NACELLE", FFD_NACELLE)
("FFD_GULL", FFD_GULL)
("FFD_TWIST", FFD_TWIST)
("FFD_CAMBER", FFD_CAMBER)
("FFD_THICKNESS", FFD_THICKNESS)
("PARABOLIC", PARABOLIC)
("AIRFOIL", AIRFOIL)
("SURFACE_FILE", SURFACE_FILE)
("NO_DEFORMATION", NO_DEFORMATION)
("CST", CST)
("ELECTRIC_FIELD", DV_EFIELD)
("YOUNG_MODULUS", DV_YOUNG)
("POISSON_RATIO", DV_POISSON)
("STRUCTURAL_DENSITY", DV_RHO)
("DEAD_WEIGHT", DV_RHO_DL)
("TRANSLATE_GRID", TRANSLATE_GRID)
("ROTATE_GRID", ROTATE_GRID)
("SCALE_GRID", SCALE_GRID)
;


/*!
 * \brief types of FFD Blending function
 */
enum ENUM_FFD_BLENDING{
  BSPLINE_UNIFORM = 0,
  BEZIER = 1,
};
static const map<string, ENUM_FFD_BLENDING> Blending_Map = CCreateMap<string, ENUM_FFD_BLENDING>
("BSPLINE_UNIFORM", BSPLINE_UNIFORM)
("BEZIER", BEZIER);

/*!
 * \brief types of solvers for solving linear systems
 */
enum ENUM_LINEAR_SOLVER {
  STEEPEST_DESCENT = 1,		/*!< \brief Steepest descent method for point inversion algoritm (Free-Form). */
  NEWTON = 2,			/*!< \brief Newton method for point inversion algorithm (Free-Form). */
  QUASI_NEWTON = 3,		/*!< \brief Quasi Newton method for point inversion algorithm (Free-Form). */
  CONJUGATE_GRADIENT = 4,	/*!< \brief Preconditionated conjugate gradient method for grid deformation. */
  FGMRES = 5,    	/*!< \brief Flexible Generalized Minimal Residual method. */
  BCGSTAB = 6,	/*!< \brief BCGSTAB - Biconjugate Gradient Stabilized Method (main solver). */
  RESTARTED_FGMRES = 7,  /*!< \brief Flexible Generalized Minimal Residual method with restart. */
  SMOOTHER_LUSGS = 8,  /*!< \brief LU_SGS smoother. */
  SMOOTHER_JACOBI = 9,  /*!< \brief Jacobi smoother. */
  SMOOTHER_ILU = 10,  /*!< \brief ILU smoother. */
  SMOOTHER_LINELET = 11  /*!< \brief Linelet smoother. */
};
static const map<string, ENUM_LINEAR_SOLVER> Linear_Solver_Map = CCreateMap<string, ENUM_LINEAR_SOLVER>
("STEEPEST_DESCENT", STEEPEST_DESCENT)
("NEWTON", NEWTON)
("QUASI_NEWTON", QUASI_NEWTON)
("CONJUGATE_GRADIENT", CONJUGATE_GRADIENT)
("BCGSTAB", BCGSTAB)
("FGMRES", FGMRES)
("RESTARTED_FGMRES", RESTARTED_FGMRES)
("SMOOTHER_LUSGS", SMOOTHER_LUSGS)
("SMOOTHER_JACOBI", SMOOTHER_JACOBI)
("SMOOTHER_LINELET", SMOOTHER_LINELET)
("SMOOTHER_ILU", SMOOTHER_ILU);

/*!
 * \brief types surface continuity at the intersection with the FFD
 */
enum ENUM_FFD_CONTINUITY {
  DERIVATIVE_NONE = 0,		/*!< \brief No derivative continuity. */
  DERIVATIVE_1ST = 1,		/*!< \brief First derivative continuity. */
  DERIVATIVE_2ND = 2,	/*!< \brief Second derivative continuity. */
  USER_INPUT = 3			      /*!< \brief User input. */
};
static const map<string, ENUM_FFD_CONTINUITY> Continuity_Map = CCreateMap<string, ENUM_FFD_CONTINUITY>
("NO_DERIVATIVE", DERIVATIVE_NONE)
("1ST_DERIVATIVE", DERIVATIVE_1ST)
("2ND_DERIVATIVE", DERIVATIVE_2ND)
("USER_INPUT", USER_INPUT);

/*!
 * \brief types of coordinates systems for the FFD
 */
enum ENUM_FFD_COORD_SYSTEM {
  CARTESIAN = 0,
  CYLINDRICAL = 1,
  SPHERICAL = 2,
  POLAR = 3
};
static const map<string, ENUM_FFD_COORD_SYSTEM> CoordSystem_Map = CCreateMap<string, ENUM_FFD_COORD_SYSTEM>
("CARTESIAN", CARTESIAN)
("CYLINDRICAL", CYLINDRICAL)
("SPHERICAL", SPHERICAL)
("POLAR", POLAR);

/*!
 * \brief types of sensitivity smoothing
 */
enum ENUM_SENS_SMOOTHING {
  NO_SMOOTH = 0,		/*!< \brief No smoothing. */
  SOBOLEV = 1,		/*!< \brief Sobolev gradient smoothing. */
  BIGRID = 2	/*!< \brief Bi-grid technique smoothing. */
};
static const map<string, ENUM_SENS_SMOOTHING> Sens_Smoothing_Map = CCreateMap<string, ENUM_SENS_SMOOTHING>
("NONE", NO_SMOOTH)
("SOBOLEV", SOBOLEV)
("BIGRID", BIGRID);

/*!
 * \brief types of preconditioners for the linear solver
 */
enum ENUM_LINEAR_SOLVER_PREC {
  JACOBI = 1,		/*!< \brief Jacobi preconditioner. */
  LU_SGS = 2,		/*!< \brief LU SGS preconditioner. */
  LINELET = 3,  /*!< \brief Line implicit preconditioner. */
  ILU = 4       /*!< \brief ILU(0) preconditioner. */
};
static const map<string, ENUM_LINEAR_SOLVER_PREC> Linear_Solver_Prec_Map = CCreateMap<string, ENUM_LINEAR_SOLVER_PREC>
("JACOBI", JACOBI)
("LU_SGS", LU_SGS)
("LINELET", LINELET)
("ILU", ILU);

/*!
 * \brief types of analytic definitions for various geometries
 */
enum ENUM_GEO_ANALYTIC {
  NO_GEO_ANALYTIC = 0,          /*!< \brief No analytic definition of the geometry. */
  NACA0012_AIRFOIL = 1, 	/*!< \brief Use the analytical definition of the NACA0012 for doing the grid adaptation. */
  NACA4412_AIRFOIL = 2, 	/*!< \brief Use the analytical definition of the NACA4412 for doing the grid adaptation. */
  CYLINDER = 3, 		/*!< \brief Use the analytical definition of a cylinder for doing the grid adaptation. */
  BIPARABOLIC = 4       	/*!< \brief Use the analytical definition of a biparabolic airfoil for doing the grid adaptation. */
};
static const map<string, ENUM_GEO_ANALYTIC> Geo_Analytic_Map = CCreateMap<string, ENUM_GEO_ANALYTIC>
("NONE", NO_GEO_ANALYTIC)
("NACA0012_AIRFOIL", NACA0012_AIRFOIL)
("NACA4412_AIRFOIL", NACA4412_AIRFOIL)
("CYLINDER", CYLINDER)
("BIPARABOLIC", BIPARABOLIC);

/*!
 * \brief types of axis orientation
 */
enum ENUM_GEO_DESCRIPTION {
	TWOD_AIRFOIL = 0, /*!< \brief Airfoil analysis. */
  WING = 1, 	      /*!< \brief Wing analysis. */
  FUSELAGE = 2,    /*!< \brief Fuselage analysis. */
  NACELLE = 3      /*!< \brief Nacelle analysis. */
};
static const map<string, ENUM_GEO_DESCRIPTION> Geo_Description_Map = CCreateMap<string, ENUM_GEO_DESCRIPTION>
("AIRFOIL", TWOD_AIRFOIL)
("WING", WING)
("FUSELAGE", FUSELAGE)
("NACELLE", NACELLE);

/*!
 * \brief types of schemes for unsteady computations
 */
enum ENUM_UNSTEADY {
  STEADY = 0,            /*!< \brief A steady computation. */
  TIME_STEPPING = 1,		 /*!< \brief Use a time stepping strategy for unsteady computations. */
  DT_STEPPING_1ST = 2,	 /*!< \brief Use a dual time stepping strategy for unsteady computations (1st order). */
  DT_STEPPING_2ND = 3,	 /*!< \brief Use a dual time stepping strategy for unsteady computations (2nd order). */
  ROTATIONAL_FRAME = 4,  /*!< \brief Use a rotational source term. */
  HARMONIC_BALANCE = 5    /*!< \brief Use a harmonic balance source term. */

};
static const map<string, ENUM_UNSTEADY> Unsteady_Map = CCreateMap<string, ENUM_UNSTEADY>
("NO", STEADY)
("TIME_STEPPING", TIME_STEPPING)
("DUAL_TIME_STEPPING-1ST_ORDER", DT_STEPPING_1ST)
("DUAL_TIME_STEPPING-2ND_ORDER", DT_STEPPING_2ND)
("HARMONIC_BALANCE", HARMONIC_BALANCE)
("ROTATIONAL_FRAME", ROTATIONAL_FRAME);

/*!
 * \brief types of criteria to determine when the solution is converged
 */
enum ENUM_CONVERGE_CRIT {
  CAUCHY = 1,			/*!< \brief Cauchy criteria to establish the convergence of the code. */
  RESIDUAL = 2			/*!< \brief Residual criteria to establish the convergence of the code. */
};
static const map<string, ENUM_CONVERGE_CRIT> Converge_Crit_Map = CCreateMap<string, ENUM_CONVERGE_CRIT>
("CAUCHY", CAUCHY)
("RESIDUAL", RESIDUAL);

/*!
 * \brief types of element stiffnesses imposed for FEA mesh deformation
 */
enum ENUM_DEFORM_STIFFNESS {
  CONSTANT_STIFFNESS = 0,               /*!< \brief Impose a constant stiffness for each element (steel). */
  INVERSE_VOLUME = 1,			/*!< \brief Impose a stiffness for each element that is inversely proportional to cell volume. */
  SOLID_WALL_DISTANCE = 2			/*!< \brief Impose a stiffness for each element that is proportional to the distance from the solid surface. */
};
static const map<string, ENUM_DEFORM_STIFFNESS> Deform_Stiffness_Map = CCreateMap<string, ENUM_DEFORM_STIFFNESS>
("CONSTANT_STIFFNESS", CONSTANT_STIFFNESS)
("INVERSE_VOLUME", INVERSE_VOLUME)
("WALL_DISTANCE", SOLID_WALL_DISTANCE);

/*!
 * \brief The direct differentation variables.
 */
enum ENUM_DIRECTDIFF_VAR {
  NO_DERIVATIVE = 0,
  D_MACH = 1,   /*!< \brief Derivative with respect to the mach number */
  D_AOA = 2,		 /*!< \brief Derivative with respect to the angle of attack */
  D_PRESSURE = 3, /*!< \brief Derivative with respect to the freestream pressure */
  D_TEMPERATURE = 4,/*!< \brief Derivative with respect to the freestream temperature */
  D_DENSITY = 5,
  D_TURB2LAM = 6,
  D_SIDESLIP = 7,
  D_VISCOSITY = 8,
  D_REYNOLDS = 9,
  D_DESIGN = 10,
  D_YOUNG = 11,
  D_POISSON = 12,
  D_RHO = 13,
  D_RHO_DL = 14,
  D_EFIELD = 15
};
static const map<string, ENUM_DIRECTDIFF_VAR> DirectDiff_Var_Map = CCreateMap<string, ENUM_DIRECTDIFF_VAR>
("NONE", NO_DERIVATIVE)
("MACH", D_MACH)
("AOA", D_AOA)
("PRESSURE", D_PRESSURE)
("TEMPERATURE", D_TEMPERATURE)
("DENSITY", D_DENSITY)
("TURB2LAM", D_TURB2LAM)
("SIDESLIP", D_SIDESLIP)
("VISCOSITY", D_VISCOSITY)
("REYNOLDS", D_REYNOLDS)
("DESIGN_VARIABLES", D_DESIGN)
("YOUNG_MODULUS", D_YOUNG)
("POISSON_RATIO", D_POISSON)
("STRUCTURAL_DENSITY", D_RHO)
("STRUCTURAL_DEAD_LOAD", D_RHO_DL)
("ELECTRIC_FIELD", D_EFIELD);


enum ENUM_RECORDING {
  FLOW_CONS_VARS   = 1,
  MESH_COORDS = 2,
  COMBINED    = 3,
  FEA_DISP_VARS = 4,
  FLOW_CROSS_TERM = 5,
  FEM_CROSS_TERM_GEOMETRY = 6,
  GEOMETRY_CROSS_TERM = 7,
  ALL_VARIABLES = 8
};

/*!
 * \brief types of schemes for dynamic structural computations
 */
enum ENUM_DYNAMIC {
  STATIC = 0,             /*!< \brief A static structural computation. */
  DYNAMIC = 1		      /*!< \brief Use a time stepping strategy for dynamic computations. */
};
static const map<string, ENUM_DYNAMIC> Dynamic_Map = CCreateMap<string, ENUM_DYNAMIC>
("NO", STATIC)
("YES", DYNAMIC);

/*!
 * \brief types of input file formats
 */
enum ENUM_INPUT_REF {
  SU2_REF = 1,                     /*!< \brief SU2 input format (from a restart). */
  CUSTOM_REF = 2                   /*!< \brief CGNS input format for the computational grid. */
};
static const map<string, ENUM_INPUT_REF> Input_Ref_Map = CCreateMap<string, ENUM_INPUT_REF>
("SU2", SU2_REF)
("CUSTOM", CUSTOM_REF);

/*!
<<<<<<< HEAD
 * \brief Type of runtime averaging to be used.
 */
enum ENUM_RUNTIME_AVERAGING {
  NO_AVERAGING,      /*!< \brief No averaging will be performed (default). */
  POINTWISE_AVERAGE  /*!< \brief The average will be computed at each point. */
};
static const map<string, ENUM_RUNTIME_AVERAGING> RuntimeAverage_Map = CCreateMap<string, ENUM_RUNTIME_AVERAGING>
("NONE", NO_AVERAGING)
("POINTWISE", POINTWISE_AVERAGE);

/*!
 * \brief Time period over which to average.
 */
enum ENUM_AVERAGING_PERIOD {
  TURB_TIMESCALE,     /*!< \brief The local turbulent timescale */
  MAX_TURB_TIMESCALE, /*!< \brief The maximum turbulent timescale for a flow. */
  FLOW_TIMESCALE      /*!< \brief The freestream flow timescale (L_ref/U_inf) */
};
static const map<string, ENUM_AVERAGING_PERIOD> AveragingPeriod_Map = CCreateMap<string, ENUM_AVERAGING_PERIOD>
("TURB_TIMESCALE", TURB_TIMESCALE)
("MAX_TURB_TIMESCALE", MAX_TURB_TIMESCALE)
("FLOW_TIMESCALE", FLOW_TIMESCALE);

/*!
=======
 * \brief Vertex-based quantities exchanged during periodic marker communications.
 */
enum PERIODIC_QUANTITIES {
  PERIODIC_VOLUME     =  1,  /*!< \brief Volume communication for summing total CV (periodic only). */
  PERIODIC_NEIGHBORS  =  2,  /*!< \brief Communication of the number of neighbors for centered schemes (periodic only). */
  PERIODIC_RESIDUAL   =  3,  /*!< \brief Residual and Jacobian communication (periodic only). */
  PERIODIC_LAPLACIAN  =  4,  /*!< \brief Undivided Laplacian communication for JST (periodic only). */
  PERIODIC_MAX_EIG    =  5,  /*!< \brief Maximum eigenvalue communication (periodic only). */
  PERIODIC_SENSOR     =  6,  /*!< \brief Dissipation sensor communication (periodic only). */
  PERIODIC_SOL_GG     =  7,  /*!< \brief Solution gradient communication for Green-Gauss (periodic only). */
  PERIODIC_PRIM_GG    =  8,  /*!< \brief Primitive gradient communication for Green-Gauss (periodic only). */
  PERIODIC_SOL_LS     =  9,  /*!< \brief Solution gradient communication for Least Squares (periodic only). */
  PERIODIC_PRIM_LS    = 10,  /*!< \brief Primitive gradient communication for Least Squares (periodic only). */
  PERIODIC_LIM_SOL_1  = 11,  /*!< \brief Solution limiter communication phase 1 of 2 (periodic only). */
  PERIODIC_LIM_SOL_2  = 12,  /*!< \brief Solution limiter communication phase 2 of 2 (periodic only). */
  PERIODIC_LIM_PRIM_1 = 13,  /*!< \brief Primitive limiter communication phase 1 of 2 (periodic only). */
  PERIODIC_LIM_PRIM_2 = 14,  /*!< \brief Primitive limiter communication phase 2 of 2 (periodic only). */
  PERIODIC_IMPLICIT   = 15   /*!< \brief Implicit update communication to ensure consistency across periodic boundaries. */
};

/*!
 * \brief Vertex-based quantities exchanged in MPI point-to-point communications.
 */
enum MPI_QUANTITIES {
  SOLUTION             =  0,  /*!< \brief Conservative solution communication. */
  SOLUTION_OLD         =  1,  /*!< \brief Conservative solution old communication. */
  SOLUTION_GRADIENT    =  2,  /*!< \brief Conservative solution gradient communication. */
  SOLUTION_LIMITER     =  3,  /*!< \brief Conservative solution limiter communication. */
  SOLUTION_DISPONLY    =  4,  /*!< \brief Solution displacement only communication. */
  SOLUTION_PRED        =  5,  /*!< \brief Solution predicted communication. */
  SOLUTION_PRED_OLD    =  6,  /*!< \brief Solution predicted old communication. */
  SOLUTION_GEOMETRY    =  7,  /*!< \brief Geometry solution communication. */
  PRIMITIVE_GRADIENT   =  8,  /*!< \brief Primitive gradient communication. */
  PRIMITIVE_LIMITER    =  9,  /*!< \brief Primitive limiter communication. */
  UNDIVIDED_LAPLACIAN  = 10,  /*!< \brief Undivided Laplacian communication. */
  MAX_EIGENVALUE       = 11,  /*!< \brief Maximum eigenvalue communication. */
  SENSOR               = 12,  /*!< \brief Dissipation sensor communication. */
  AUXVAR_GRADIENT      = 13,  /*!< \brief Auxiliary variable gradient communication. */
  COORDINATES          = 14,  /*!< \brief Vertex coordinates communication. */
  COORDINATES_OLD      = 15,  /*!< \brief Old vertex coordinates communication. */
  MAX_LENGTH           = 16,  /*!< \brief Maximum length communication. */
  GRID_VELOCITY        = 17,  /*!< \brief Grid velocity communication. */
  CROSS_TERM           = 18,  /*!< \brief Cross term communication. */
  CROSS_TERM_GEOMETRY  = 19,  /*!< \brief Geometric cross term communication. */
  REF_GEOMETRY         = 20,  /*!< \brief Reference geometry communication. */
  SOLUTION_EDDY        = 21,  /*!< \brief Turbulent solution plus eddy viscosity communication. */
  SOLUTION_MATRIX      = 22,  /*!< \brief Matrix solution communication. */
  SOLUTION_MATRIXTRANS = 23,  /*!< \brief Matrix transposed solution communication. */
  NEIGHBORS            = 24,  /*!< \brief Neighbor point count communication (for JST). */
  SOLUTION_FEA         = 25,  /*!< \brief FEA solution communication. */
  SOLUTION_FEA_OLD     = 26   /*!< \brief FEA solution old communication. */
};

/*!
 * \brief MPI communication level
 */
enum COMM_LEVEL {
  COMM_NONE    = 0,   /*!< \brief Disable all MPI comms. Purely for testing, as results are incorrect. */
  COMM_MINIMAL = 1,   /*!< \brief Perform only the minimal set of MPI communications for correctness. Disables many console and output comms. */
  COMM_FULL    = 2    /*!< \brief Perform all MPI communications. */
};
static const map<string, COMM_LEVEL> Comm_Map = CCreateMap<string, COMM_LEVEL>
("NONE", COMM_NONE)
("MINIMAL", COMM_MINIMAL)
("FULL", COMM_FULL);

/*
>>>>>>> 2bd43e1c
 * \brief types of filter kernels, initially intended for structural topology optimization applications
 */
enum ENUM_FILTER_KERNEL {
  CONSTANT_WEIGHT_FILTER = 0,      /*!< \brief Uniform weight. */
  CONICAL_WEIGHT_FILTER  = 1,      /*!< \brief Linear decay with distance from center point [Bruns and Tortorelli, 2001]. */
  GAUSSIAN_WEIGHT_FILTER = 2,      /*!< \brief Bell shape around center point [Bruns and Tortorelli, 2003]. */
  DILATE_MORPH_FILTER    = 3,      /*!< \brief Continuous version of the dilate morphology operator [Sigmund 2007]. */
  ERODE_MORPH_FILTER     = 4,      /*!< \brief Continuous version of the erode morphology operator [Sigmund 2007].*/
};
static const map<string, ENUM_FILTER_KERNEL> Filter_Kernel_Map = CCreateMap<string, ENUM_FILTER_KERNEL>
("CONSTANT", CONSTANT_WEIGHT_FILTER)
("CONICAL" , CONICAL_WEIGHT_FILTER)
("GAUSSIAN", GAUSSIAN_WEIGHT_FILTER)
("DILATE"  , DILATE_MORPH_FILTER)
("ERODE"   , ERODE_MORPH_FILTER);

/*!
 * \brief types of projection function, initially intended for structural topology optimization applications
 */
enum ENUM_PROJECTION_FUNCTION {
  NO_PROJECTION  = 0,      /*!< \brief No projection. */
  HEAVISIDE_UP   = 1,      /*!< \brief Project values towards 1. */
  HEAVISIDE_DOWN = 2,      /*!< \brief Project values towards 0. */
};
static const map<string, ENUM_PROJECTION_FUNCTION> Projection_Function_Map = CCreateMap<string, ENUM_PROJECTION_FUNCTION>
("NO_PROJECTION" , NO_PROJECTION)
("HEAVISIDE_UP"  , HEAVISIDE_UP)
("HEAVISIDE_DOWN", HEAVISIDE_DOWN);

/* END_CONFIG_ENUMS */

class COptionBase {
private:
public:
  COptionBase() {};
  virtual  ~COptionBase() = 0;
  //  virtual string SetValue(string) {SU2MPI::PrintAndFinalize("shouldn't be here"); return "";};
  virtual string SetValue(vector<string>) = 0;
  virtual void SetDefault() = 0;

  string optionCheckMultipleValues(vector<string> & option_value, string type_id, string option_name) {
    if (option_value.size() != 1) {
      string newString;
      newString.append(option_name);
      newString.append(": multiple values for type ");
      newString.append(type_id);
      return newString;
    }
    return "";
  }

  string badValue(vector<string> & option_value, string type_id, string option_name) {
    string newString;
    newString.append(option_name);
    newString.append(": improper option value for type ");
    newString.append(type_id);
    return newString;
  }
};

inline COptionBase::~COptionBase() {}


template <class Tenum>
class COptionEnum : public COptionBase {

  map<string, Tenum> m;
  unsigned short & field; // Reference to the feildname
  Tenum def; // Default value
  string name; // identifier for the option

public:
  COptionEnum(string option_field_name, const map<string, Tenum> m, unsigned short & option_field, Tenum default_value) : field(option_field) {
    this->m = m;
    this->def = default_value;
    this->name = option_field_name;
  }

  ~COptionEnum() {};
  string SetValue(vector<string> option_value) {
    // Check if there is more than one string
    string out = optionCheckMultipleValues(option_value, "enum", this->name);
    if (out.compare("") != 0) {
      return out;
    }

    // Check to see if the enum value is in the map
    if (this->m.find(option_value[0]) == m.end()) {
      string str;
      str.append(this->name);
      str.append(": invalid option value ");
      str.append(option_value[0]);
      str.append(". Check current SU2 options in config_template.cfg.");
      return str;
    }
    // If it is there, set the option value
    Tenum val = this->m[option_value[0]];
    this->field = val;
    return "";
  }

  void SetDefault() {
    this->field = this->def;
  }
};

class COptionDouble : public COptionBase {
  su2double & field; // Reference to the fieldname
  su2double def; // Default value
  string name; // identifier for the option

public:
  COptionDouble(string option_field_name, su2double & option_field, su2double default_value) : field(option_field) {
    this->def = default_value;
    this->name = option_field_name;
  }

  ~COptionDouble() {};
  string SetValue(vector<string> option_value) {
    // check if there is more than one value
    string out = optionCheckMultipleValues(option_value, "su2double", this->name);
    if (out.compare("") != 0) {
      return out;
    }
    istringstream is(option_value[0]);
    su2double val;
    if (is >> val) {
      this->field = val;
      return "";
    }
    return badValue(option_value, "su2double", this->name);
  }
  void SetDefault() {
    this->field = this->def;
  }
};

class COptionString : public COptionBase {
  string & field; // Reference to the fieldname
  string def; // Default value
  string name; // identifier for the option

public:
  COptionString(string option_field_name, string & option_field, string default_value) : field(option_field) {
    this->def = default_value;
    this->name = option_field_name;
  }

  ~COptionString() {};
  string SetValue(vector<string> option_value) {
    // check if there is more than one value
    string out = optionCheckMultipleValues(option_value, "su2double", this->name);
    if (out.compare("") != 0) {
      return out;
    }
    this->field.assign(option_value[0]);
    return "";
  }
  void SetDefault() {
    this->field = this->def;
  }
};

class COptionInt : public COptionBase {
  int & field; // Reference to the feildname
  int def; // Default value
  string name; // identifier for the option

public:
  COptionInt(string option_field_name, int & option_field, int default_value) : field(option_field) {
    this->def = default_value;
    this->name = option_field_name;
  }

  ~COptionInt() {};
  string SetValue(vector<string> option_value) {
    string out = optionCheckMultipleValues(option_value, "int", this->name);
    if (out.compare("") != 0) {
      return out;
    }
    istringstream is(option_value[0]);
    int val;
    if (is >> val) {
      this->field = val;
      return "";
    }
    return badValue(option_value, "int", this->name);
  }
  void SetDefault() {
    this->field = this->def;
  }
};

class COptionULong : public COptionBase {
  unsigned long & field; // Reference to the feildname
  unsigned long def; // Default value
  string name; // identifier for the option

public:
  COptionULong(string option_field_name, unsigned long & option_field, unsigned long default_value) : field(option_field) {
    this->def = default_value;
    this->name = option_field_name;
  }

  ~COptionULong() {};
  string SetValue(vector<string> option_value) {
    string out = optionCheckMultipleValues(option_value, "unsigned long", this->name);
    if (out.compare("") != 0) {
      return out;
    }
    istringstream is(option_value[0]);
    unsigned long val;
    if (is >> val) {
      this->field = val;
      return "";
    }
    return badValue(option_value, "unsigned long", this->name);
  }
  void SetDefault() {
    this->field = this->def;
  }
};

class COptionUShort : public COptionBase {
  unsigned short & field; // Reference to the feildname
  unsigned short def; // Default value
  string name; // identifier for the option

public:
  COptionUShort(string option_field_name, unsigned short & option_field, unsigned short default_value) : field(option_field) {
    this->def = default_value;
    this->name = option_field_name;
  }

  ~COptionUShort() {};
  string SetValue(vector<string> option_value) {
    string out = optionCheckMultipleValues(option_value, "unsigned short", this->name);
    if (out.compare("") != 0) {
      return out;
    }
    istringstream is(option_value[0]);
    unsigned short val;
    if (is >> val) {
      this->field = val;
      return "";
    }
    return badValue(option_value, "unsigned short", this->name);
  }
  void SetDefault() {
    this->field = this->def;
  }
};

class COptionLong : public COptionBase {
  long & field; // Reference to the feildname
  long def; // Default value
  string name; // identifier for the option

public:
  COptionLong(string option_field_name, long & option_field, long default_value) : field(option_field) {
    this->def = default_value;
    this->name = option_field_name;
  }

  ~COptionLong() {};
  string SetValue(vector<string> option_value) {
    string out = optionCheckMultipleValues(option_value, "long", this->name);
    if (out.compare("") != 0) {
      return out;
    }
    istringstream is(option_value[0]);
    long val;
    if (is >> val) {
      this->field = val;
      return "";
    }
    return badValue(option_value, "long", this->name);
  }
  void SetDefault() {
    this->field = this->def;
  }
};


class COptionBool : public COptionBase {
  bool & field; // Reference to the feildname
  bool def; // Default value
  string name; // identifier for the option

public:
  COptionBool(string option_field_name, bool & option_field, bool default_value) : field(option_field) {
    this->def = default_value;
    this->name = option_field_name;
  }

  ~COptionBool() {};
  string SetValue(vector<string> option_value) {
    // check if there is more than one value
    string out = optionCheckMultipleValues(option_value, "bool", this->name);
    if (out.compare("") != 0) {
      return out;
    }
    if (option_value[0].compare("YES") == 0) {
      this->field = true;
      return "";
    }
    if (option_value[0].compare("NO") == 0) {
      this->field = false;
      return "";
    }
    return badValue(option_value, "bool", this->name);
  }
  void SetDefault() {
    this->field = this->def;
  }
};

template <class Tenum>
class COptionEnumList : public COptionBase {

  map<string, Tenum> m;
  unsigned short * & field; // Reference to the feildname
  string name; // identifier for the option
  unsigned short & size;

public:
  COptionEnumList(string option_field_name, const map<string, Tenum> m, unsigned short * & option_field, unsigned short & list_size) : field(option_field) , size(list_size) {
    this->m = m;
    this->name = option_field_name;
  }

  ~COptionEnumList() {};
  string SetValue(vector<string> option_value) {
    if (option_value.size() == 1 && option_value[0].compare("NONE") == 0) {
      this->size = 0;
      return "";
    }
    // size is the length of the option list
    this->size = option_value.size();
    unsigned short * enums = new unsigned short[size];
    for (int i  = 0; i < this->size; i++) {
      // Check to see if the enum value is in the map
      if (this->m.find(option_value[i]) == m.end()) {
        string str;
        str.append(this->name);
        str.append(": invalid option value ");
        str.append(option_value[i]);
        str.append(". Check current SU2 options in config_template.cfg.");
        return str;
      }
      // If it is there, set the option value
      enums[i] = this->m[option_value[i]];
    }
    this->field = enums;
    return "";
  }

  void SetDefault() {
    // No default to set
    size = 0;
  }
};

class COptionDoubleArray : public COptionBase {
  su2double * & field; // Reference to the feildname
  string name; // identifier for the option
  const int size;
  su2double * def;
  su2double * vals;
  su2double * default_value;

public:
  COptionDoubleArray(string option_field_name, const int list_size, su2double * & option_field, su2double * default_value) : field(option_field), size(list_size) {
    this->name = option_field_name;
    this->default_value = default_value;
    def  = NULL;
    vals = NULL;
  }

  ~COptionDoubleArray() {
     if(def  != NULL) delete [] def; 
     if(vals != NULL) delete [] vals; 
  };
  string SetValue(vector<string> option_value) {
    // Check that the size is correct
    if (option_value.size() != (unsigned long)this->size) {
      string newstring;
      newstring.append(this->name);
      newstring.append(": wrong number of arguments: ");
      stringstream ss;
      ss << this->size;
      newstring.append(ss.str());
      newstring.append(" expected, ");
      stringstream ss2;
      ss2 << option_value.size();
      newstring.append(ss2.str());
      newstring.append(" found");
      return newstring;
    }
    vals = new su2double[this->size];
    for (int i  = 0; i < this->size; i++) {
      istringstream is(option_value[i]);
      su2double val;
      if (!(is >> val)) {
        delete [] vals;
        return badValue(option_value, "su2double array", this->name);
      }
      vals[i] = val;
    }
    this->field = vals;
    return "";
  }

  void SetDefault() {
    def = new su2double [size];
    for (int i = 0; i < size; i++) {
      def[i] = default_value[i];
    }
    this->field = def;
  }
};

class COptionDoubleList : public COptionBase {
  su2double * & field; // Reference to the feildname
  string name; // identifier for the option
  unsigned short & size;

public:
  COptionDoubleList(string option_field_name, unsigned short & list_size, su2double * & option_field) : field(option_field), size(list_size) {
    this->name = option_field_name;
  }

  ~COptionDoubleList() {};
  string SetValue(vector<string> option_value) {
    // The size is the length of option_value
    unsigned short option_size = option_value.size();
    if (option_size == 1 && option_value[0].compare("NONE") == 0) {
      // No options
      this->size = 0;
      return "";
    }

    this->size = option_size;

    // Parse all of the options
    su2double * vals = new su2double[option_size];
    for (unsigned long i  = 0; i < option_size; i++) {
      istringstream is(option_value[i]);
      su2double val;
      if (!(is >> val)) {
        delete [] vals;
        return badValue(option_value, "su2double list", this->name);
      }
      vals[i] = val;
    }
    this->field = vals;
    return "";
  }

  void SetDefault() {
    this->size = 0; // There is no default value for list
  }
};

class COptionShortList : public COptionBase {
  short * & field; // Reference to the feildname
  string name; // identifier for the option
  unsigned short & size;
  
public:
  COptionShortList(string option_field_name, unsigned short & list_size,  short * & option_field) : field(option_field), size(list_size) {
    this->name = option_field_name;
  }
  
  ~COptionShortList() {};
  string SetValue(vector<string> option_value) {
    // The size is the length of option_value
    unsigned short option_size = option_value.size();
    if (option_size == 1 && option_value[0].compare("NONE") == 0) {
      // No options
      this->size = 0;
      return "";
    }
    this->size = option_size;
    
    // Parse all of the options
    short * vals = new  short[option_size];
    for (unsigned long i  = 0; i < option_size; i++) {
      istringstream is(option_value[i]);
      unsigned short val;
      if (!(is >> val)) {
        delete [] vals;
        return badValue(option_value, "short", this->name);
      }
      vals[i] = val;
    }
    this->field = vals;
    return "";
  }
  
  void SetDefault() {
    this->size = 0; // There is no default value for list
  }
};

class COptionUShortList : public COptionBase {
  unsigned short * & field; // Reference to the feildname
  string name; // identifier for the option
  unsigned short & size;

public:
  COptionUShortList(string option_field_name, unsigned short & list_size, unsigned short * & option_field) : field(option_field), size(list_size) {
    this->name = option_field_name;
  }

  ~COptionUShortList() {};
  string SetValue(vector<string> option_value) {
    // The size is the length of option_value
    unsigned short option_size = option_value.size();
    if (option_size == 1 && option_value[0].compare("NONE") == 0) {
      // No options
      this->size = 0;
      return "";
    }
    this->size = option_size;

    // Parse all of the options
    unsigned short * vals = new unsigned short[option_size];
    for (unsigned long i  = 0; i < option_size; i++) {
      istringstream is(option_value[i]);
      unsigned short val;
      if (!(is >> val)) {
        delete [] vals;
        return badValue(option_value, "unsigned short", this->name);
      }
      vals[i] = val;
    }
    this->field = vals;
    return "";
  }

  void SetDefault() {
    this->size = 0; // There is no default value for list
  }
};

class COptionStringList : public COptionBase {
  string * & field; // Reference to the feildname
  string name; // identifier for the option
  unsigned short & size;

public:
  COptionStringList(string option_field_name, unsigned short & list_size, string * & option_field) : field(option_field), size(list_size) {
    this->name = option_field_name;
  }

  ~COptionStringList() {};
  string SetValue(vector<string> option_value) {
    // The size is the length of option_value
    unsigned short option_size = option_value.size();
    if (option_size == 1 && option_value[0].compare("NONE") == 0) {
      this->size = 0;
      return "";
    }
    this->size = option_size;

    // Parse all of the options
    string * vals = new string[option_size];
    for (unsigned long i  = 0; i < option_size; i++) {
      vals[i].assign(option_value[i]);
    }
    this->field = vals;
    return "";
  }

  void SetDefault() {
    this->size = 0; // There is no default value for list
  }
};

class COptionConvect : public COptionBase {
  string name; // identifier for the option
  unsigned short & space;
  unsigned short & centered;
  unsigned short & upwind;

public:
  COptionConvect(string option_field_name, unsigned short & space_field, unsigned short & centered_field, unsigned short & upwind_field) : space(space_field), centered(centered_field), upwind(upwind_field) {
    this->name = option_field_name;
  }

  ~COptionConvect() {};
  string SetValue(vector<string> option_value) {

    string out = optionCheckMultipleValues(option_value, "unsigned short", this->name);
    if (out.compare("") != 0) {
      return out;
    }

    if (Centered_Map.count(option_value[0])) {
      this->space = Space_Map.find("SPACE_CENTERED")->second;
      this->centered = Centered_Map.find(option_value[0])->second;
      this->upwind = NO_UPWIND;
      return "";
    }
    if (Upwind_Map.count(option_value[0])) {
      this->space = Space_Map.find("SPACE_UPWIND")->second;
      this->upwind = Upwind_Map.find(option_value[0])->second;
      this->centered = NO_CENTERED;
      return "";
    }
    // Make them defined in case something weird happens
    this->centered = NO_CENTERED;
    this->upwind = NO_UPWIND;
    this->space = SPACE_CENTERED;
    return badValue(option_value, "convect", this->name);

  }

  void SetDefault() {
    this->centered = NO_CENTERED;
    this->upwind = NO_UPWIND;
    this->space = SPACE_CENTERED;
  }
};

class COptionFEMConvect : public COptionBase{
  string name; // identifier for the option
  unsigned short & space;
  unsigned short & fem;

public:
  COptionFEMConvect(string option_field_name, unsigned short & space_field, unsigned short & fem_field) : space(space_field), fem(fem_field) {
    this->name = option_field_name;
  }

  ~COptionFEMConvect() {};
  string SetValue(vector<string> option_value) {

    string out = optionCheckMultipleValues(option_value, "unsigned short", this->name);
    if (out.compare("") != 0) {
      return out;
    }

    if (FEM_Map.count(option_value[0])) {
      this->space = Space_Map.find("FINITE_ELEMENT")->second;
      this->fem = FEM_Map.find(option_value[0])->second;
      return "";
    }

    // Make them defined in case something weird happens
    this->fem = NO_FEM;
    return badValue(option_value, "convect", this->name);

  }

  void SetDefault() {
    this->fem = NO_FEM;
  }
};

class COptionMathProblem : public COptionBase {
  string name; // identifier for the option
  bool & cont_adjoint;
  bool cont_adjoint_def;
  bool & disc_adjoint;
  bool disc_adjoint_def;
  bool & restart;
  bool restart_def;

public:
  COptionMathProblem(string option_field_name, bool & cont_adjoint_field, bool cont_adjoint_default, bool & disc_adjoint_field, bool disc_adjoint_default, bool & restart_field, bool restart_default) : cont_adjoint(cont_adjoint_field), disc_adjoint(disc_adjoint_field), restart(restart_field) {
    this->name = option_field_name;
    this->cont_adjoint_def = cont_adjoint_default;
    this->disc_adjoint_def = disc_adjoint_default;
    this->restart_def = restart_default;
  }

  ~COptionMathProblem() {};
  string SetValue(vector<string> option_value) {
    string out = optionCheckMultipleValues(option_value, "unsigned short", this->name);
    if (out.compare("") != 0) {
      return out;
    }
    if (option_value[0] == "ADJOINT") {
      return badValue(option_value, "math problem (try CONTINUOUS_ADJOINT)", this->name);
    }
    if (Math_Problem_Map.find(option_value[0]) == Math_Problem_Map.end()) {
      return badValue(option_value, "math problem", this->name);
    }
    if (option_value[0] == "DIRECT") {
      this->cont_adjoint = false;
      this->disc_adjoint = false;
      this->restart = false;
      return "";
    }
    if (option_value[0] == "CONTINUOUS_ADJOINT") {
      this->cont_adjoint= true;
      this->disc_adjoint = false;
      this->restart= true;
      return "";
    }
    if (option_value[0] == "DISCRETE_ADJOINT") {
      this->disc_adjoint = true;
      this->cont_adjoint= false;
      this->restart = true;
      return "";
    }
    return "option in math problem map not considered in constructor";
  }

  void SetDefault() {
    this->cont_adjoint = this->cont_adjoint_def;
    this->disc_adjoint = this->disc_adjoint_def;
    this->restart = this->restart_def;
  }
  
};

class COptionDVParam : public COptionBase {
  string name; // identifier for the option
  unsigned short & nDV;
  su2double ** & paramDV;
  string * & FFDTag;
  unsigned short* & design_variable;

public:
  COptionDVParam(string option_field_name, unsigned short & nDV_field, su2double** & paramDV_field, string* & FFDTag_field, unsigned short * & design_variable_field) : nDV(nDV_field), paramDV(paramDV_field), FFDTag(FFDTag_field), design_variable(design_variable_field) {
    this->name = option_field_name;
  }

  ~COptionDVParam() {};
  
  string SetValue(vector<string> option_value) {
    if ((option_value.size() == 1) && (option_value[0].compare("NONE") == 0)) {
      this->nDV = 0;
      return "";
    }

    // Cannot have ; at the beginning or the end
    if (option_value[0].compare(";") == 0) {
      string newstring;
      newstring.append(this->name);
      newstring.append(": may not have beginning semicolon");
      return newstring;
    }
    if (option_value[option_value.size()-1].compare(";") == 0) {
      string newstring;
      newstring.append(this->name);
      newstring.append(": may not have ending semicolon");
      return newstring;
    }


    // use the ";" token to determine the number of design variables
    // This works because semicolon is not one of the delimiters in tokenize string
    this->nDV = 0;
    //unsigned int num_semi = 0;
    for (unsigned int i = 0; i < static_cast<unsigned int>(option_value.size()); i++) {
      if (option_value[i].compare(";") == 0) {
        this->nDV++;
        //        num_semi++;
      }
    }

    // One more design variable than semicolon
    this->nDV++;

    if ( (this->nDV > 0) && (this->design_variable == NULL) ) {
      string newstring;
      newstring.append(this->name);
      newstring.append(": Design_Variable array has not been allocated. Check that DV_KIND appears before DV_PARAM in configuration file.");
      return newstring;
    }

    this->paramDV = new su2double*[this->nDV];
    for (unsigned short iDV = 0; iDV < this->nDV; iDV++) {
      this->paramDV[iDV] = new su2double[MAX_PARAMETERS];
    }

    this->FFDTag = new string[this->nDV];

    unsigned short nParamDV = 0;
    stringstream ss;
    unsigned int i = 0;
    for (unsigned short iDV = 0; iDV < this->nDV; iDV++) {
      switch (this->design_variable[iDV]) {
        case NO_DEFORMATION:       nParamDV = 0; break;
        case FFD_SETTING:          nParamDV = 0; break;
        case FFD_CONTROL_POINT_2D: nParamDV = 5; break;
        case FFD_CAMBER_2D:        nParamDV = 2; break;
        case FFD_THICKNESS_2D:     nParamDV = 2; break;
        case FFD_TWIST_2D:         nParamDV = 3; break;
        case HICKS_HENNE:          nParamDV = 2; break;
        case SURFACE_BUMP:         nParamDV = 3; break;
        case CST:                  nParamDV = 3; break;
        case ANGLE_OF_ATTACK:      nParamDV = 1; break;
        case SCALE:                nParamDV = 0; break;
        case TRANSLATION:          nParamDV = 3; break;
        case ROTATION:             nParamDV = 6; break;
        case NACA_4DIGITS:         nParamDV = 3; break;
        case PARABOLIC:            nParamDV = 2; break;
        case AIRFOIL:              nParamDV = 2; break;
        case FFD_CONTROL_POINT:    nParamDV = 7; break;
        case FFD_NACELLE:          nParamDV = 6; break;
        case FFD_GULL:             nParamDV = 2; break;
        case FFD_TWIST:            nParamDV = 8; break;
        case FFD_ROTATION:         nParamDV = 7; break;
        case FFD_CONTROL_SURFACE:  nParamDV = 7; break;
        case FFD_CAMBER:           nParamDV = 3; break;
        case FFD_THICKNESS:        nParamDV = 3; break;
        case FFD_ANGLE_OF_ATTACK:  nParamDV = 2; break;
        case SURFACE_FILE:         nParamDV = 0; break;
        case DV_EFIELD:            nParamDV = 2; break;
        case DV_YOUNG:             nParamDV = 0; break;
        case DV_POISSON:           nParamDV = 0; break;
        case DV_RHO:               nParamDV = 0; break;
        case DV_RHO_DL:            nParamDV = 0; break;
        case SCALE_GRID:           nParamDV = 0; break;
        case TRANSLATE_GRID:       nParamDV = 3; break;
        case ROTATE_GRID:          nParamDV = 6; break;
        default : {
          string newstring;
          newstring.append(this->name);
          newstring.append(": undefined design variable type found in configuration file.");
          return newstring;
        }
      }

      for (unsigned short iParamDV = 0; iParamDV < nParamDV; iParamDV++) {

        ss << option_value[i] << " ";

        if ((iParamDV == 0) &&
            ((this->design_variable[iDV] == NO_DEFORMATION) ||
             (this->design_variable[iDV] == FFD_SETTING) ||
             (this->design_variable[iDV] == FFD_ANGLE_OF_ATTACK)||
             (this->design_variable[iDV] == FFD_CONTROL_POINT_2D) ||
             (this->design_variable[iDV] == FFD_CAMBER_2D) ||
             (this->design_variable[iDV] == FFD_TWIST_2D) ||
             (this->design_variable[iDV] == FFD_THICKNESS_2D) ||
             (this->design_variable[iDV] == FFD_CONTROL_POINT) ||
             (this->design_variable[iDV] == FFD_NACELLE) ||
             (this->design_variable[iDV] == FFD_GULL) ||
             (this->design_variable[iDV] == FFD_TWIST) ||
             (this->design_variable[iDV] == FFD_ROTATION) ||
             (this->design_variable[iDV] == FFD_CONTROL_SURFACE) ||
             (this->design_variable[iDV] == FFD_CAMBER) ||
             (this->design_variable[iDV] == FFD_THICKNESS))) {
              ss >> this->FFDTag[iDV];
              this->paramDV[iDV][iParamDV] = 0;
            }
        else
          ss >> this->paramDV[iDV][iParamDV];

        i++;
      }
      if (iDV < (this->nDV-1)) {
        if (option_value[i].compare(";") != 0) {
          string newstring;
          newstring.append(this->name);
          newstring.append(": a design variable in the configuration file has the wrong number of parameters");
          return newstring;
        }
        i++;
      }
    }

    // Need to return something...
    return "";
  }

  void SetDefault() {
    this->nDV = 0;
    this->paramDV = NULL;
    this->FFDTag = NULL;
    // Don't mess with the Design_Variable because it's an input, not modified
  }
};

class COptionDVValue : public COptionBase {
  string name; // identifier for the option
  unsigned short* & nDV_Value;
  su2double ** & valueDV;
  unsigned short & nDV;
  su2double ** & paramDV;
  unsigned short* & design_variable;

public:
  COptionDVValue(string option_field_name, unsigned short* & nDVValue_field, su2double** & valueDV_field, unsigned short & nDV_field,  su2double** & paramDV_field, unsigned short * & design_variable_field) : nDV_Value(nDVValue_field), valueDV(valueDV_field), nDV(nDV_field), paramDV(paramDV_field), design_variable(design_variable_field) {
    this->name = option_field_name;
  }

  ~COptionDVValue() {};

  string SetValue(vector<string> option_value) {
    if ((option_value.size() == 1) && (option_value[0].compare("NONE") == 0)) {
      this->nDV_Value = NULL;
      return "";
    }

    if ( (this->nDV > 0) && (this->design_variable == NULL) ) {
      string newstring;
      newstring.append(this->name);
      newstring.append(": Design_Variable array has not been allocated. Check that DV_KIND appears before DV_VALUE in configuration file.");
      return newstring;
    }
    if ( (this->nDV > 0) && (this->paramDV == NULL) ) {
      string newstring;
      newstring.append(this->name);
      newstring.append(": Design_Parameter array has not been allocated. Check that DV_PARAM appears before DV_VALUE in configuration file.");
      return newstring;
    }

    this->valueDV = new su2double*[this->nDV];
    this->nDV_Value = new unsigned short[this->nDV];

    for (unsigned short iDV = 0; iDV < this->nDV; iDV++) {
      this->valueDV[iDV] = new su2double[3];
    }

    unsigned short nValueDV = 0;
    unsigned short totalnValueDV = 0;
    stringstream ss;
    unsigned int i = 0;
    for (unsigned short iDV = 0; iDV < this->nDV; iDV++) {
      switch (this->design_variable[iDV]) {
        case FFD_CONTROL_POINT:
          if((this->paramDV[iDV][4] == 0) &&
             (this->paramDV[iDV][5] == 0) &&
             (this->paramDV[iDV][6] == 0)) {
            nValueDV = 3;
          } else {
            nValueDV = 1;
          }
          break;
        case FFD_CONTROL_POINT_2D:
          if((this->paramDV[iDV][3] == 0) &&
             (this->paramDV[iDV][4] == 0)) {
            nValueDV = 2;
          } else {
            nValueDV = 1;
          }
          break;
        default :
          nValueDV = 1;
      }

      this->nDV_Value[iDV] = nValueDV;

      totalnValueDV += nValueDV;

      for (unsigned short iValueDV = 0; iValueDV < nValueDV; iValueDV++) {

        if (i >= option_value.size()) {
          string newstring;
          newstring.append(this->name);
          newstring.append(": DV_VALUE does not contain enough entries to match DV_KIND or DV_PARAM.");
          return newstring;
        }
        
        ss << option_value[i] << " ";

        ss >> this->valueDV[iDV][iValueDV];

        i++;
      }
    }

    if (i != totalnValueDV) {
      string newstring;
      newstring.append(this->name);
      newstring.append(": a design variable in the configuration file has the wrong number of values");
      return newstring;
    }

    // Need to return something...
    return "";
  }

  void SetDefault() {
    this->nDV_Value = 0;
    this->valueDV = NULL;
    // Don't mess with the Design_Variable because it's an input, not modified
  }
};

class COptionFFDDef : public COptionBase {
  string name;
  unsigned short & nFFD;
  su2double ** & CoordFFD;
  string * & FFDTag;
  
public:
  COptionFFDDef(string option_field_name, unsigned short & nFFD_field, su2double** & coordFFD_field, string* & FFDTag_field) : nFFD(nFFD_field), CoordFFD(coordFFD_field), FFDTag(FFDTag_field) {
    this->name = option_field_name;
  }
  
  ~COptionFFDDef() {};
  
  string SetValue(vector<string> option_value) {
    if ((option_value.size() == 1) && (option_value[0].compare("NONE") == 0)) {
      this->nFFD = 0;
      return "";
    }
    
    // Cannot have ; at the beginning or the end
    if (option_value[0].compare(";") == 0) {
      string newstring;
      newstring.append(this->name);
      newstring.append(": may not have beginning semicolon");
      return newstring;
    }
    if (option_value[option_value.size()-1].compare(";") == 0) {
      string newstring;
      newstring.append(this->name);
      newstring.append(": may not have ending semicolon");
      return newstring;
    }
    
    
    // use the ";" token to determine the number of design variables
    // This works because semicolon is not one of the delimiters in tokenize string
    this->nFFD = 0;
    for (unsigned int i = 0; i < static_cast<unsigned int>(option_value.size()); i++) {
      if (option_value[i].compare(";") == 0) {
        this->nFFD++;
      }
    }
    
    // One more design variable than semicolon
    this->nFFD++;
    
    this->CoordFFD = new su2double*[this->nFFD];
    for (unsigned short iFFD = 0; iFFD < this->nFFD; iFFD++) {
      this->CoordFFD[iFFD] = new su2double[25];
    }
    
    this->FFDTag = new string[this->nFFD];
    
    unsigned short nCoordFFD = 0;
    stringstream ss;
    unsigned int i = 0;
    
    for (unsigned short iFFD = 0; iFFD < this->nFFD; iFFD++) {
      
      nCoordFFD = 25;
      
      for (unsigned short iCoordFFD = 0; iCoordFFD < nCoordFFD; iCoordFFD++) {
        
        ss << option_value[i] << " ";
        
        if (iCoordFFD == 0) ss >> this->FFDTag[iFFD];
        else ss >> this->CoordFFD[iFFD][iCoordFFD-1];
        
        i++;
      }
      
      if (iFFD < (this->nFFD-1)) {
        if (option_value[i].compare(";") != 0) {
          string newstring;
          newstring.append(this->name);
          newstring.append(": a FFD box in the configuration file has the wrong number of parameters");
          return newstring;
        }
        i++;
      }
      
    }
    
    // Need to return something...
    return "";
  }
  
  void SetDefault() {
    this->nFFD = 0;
    this->CoordFFD = NULL;
    this->FFDTag = NULL;
  }
  
};

class COptionFFDDegree : public COptionBase {
  string name;
  unsigned short & nFFD;
  unsigned short ** & DegreeFFD;
  
public:
  COptionFFDDegree(string option_field_name, unsigned short & nFFD_field, unsigned short** & degreeFFD_field) : nFFD(nFFD_field), DegreeFFD(degreeFFD_field) {
    this->name = option_field_name;
  }
  
  ~COptionFFDDegree() {};
  
  string SetValue(vector<string> option_value) {
    if ((option_value.size() == 1) && (option_value[0].compare("NONE") == 0)) {
      this->nFFD = 0;
      return "";
    }
    
    // Cannot have ; at the beginning or the end
    if (option_value[0].compare(";") == 0) {
      string newstring;
      newstring.append(this->name);
      newstring.append(": may not have beginning semicolon");
      return newstring;
    }
    if (option_value[option_value.size()-1].compare(";") == 0) {
      string newstring;
      newstring.append(this->name);
      newstring.append(": may not have ending semicolon");
      return newstring;
    }
    
    
    // use the ";" token to determine the number of design variables
    // This works because semicolon is not one of the delimiters in tokenize string
    this->nFFD = 0;
    for (unsigned int i = 0; i < static_cast<unsigned int>(option_value.size()); i++) {
      if (option_value[i].compare(";") == 0) {
        this->nFFD++;
      }
    }
    
    // One more design variable than semicolon
    this->nFFD++;
    
    this->DegreeFFD = new unsigned short*[this->nFFD];
    for (unsigned short iFFD = 0; iFFD < this->nFFD; iFFD++) {
      this->DegreeFFD[iFFD] = new unsigned short[3];
    }
    
    unsigned short nDegreeFFD = 0;
    stringstream ss;
    unsigned int i = 0;
    
    for (unsigned short iFFD = 0; iFFD < this->nFFD; iFFD++) {
      
      nDegreeFFD = 3;
      
      for (unsigned short iDegreeFFD = 0; iDegreeFFD < nDegreeFFD; iDegreeFFD++) {
        ss << option_value[i] << " ";
        ss >> this->DegreeFFD[iFFD][iDegreeFFD];
        i++;
      }
      
      if (iFFD < (this->nFFD-1)) {
        if (option_value[i].compare(";") != 0) {
          string newstring;
          newstring.append(this->name);
          newstring.append(": a FFD degree in the configuration file has the wrong number of parameters");
          return newstring;
        }
        i++;
      }
      
    }
    
    // Need to return something...
    return "";
  }
  
  void SetDefault() {
    this->nFFD = 0;
    this->DegreeFFD = NULL;
  }
  
};

// Class where the option is represented by (String, su2double, string, su2double, ...)
class COptionStringDoubleList : public COptionBase {
  string name; // identifier for the option
  unsigned short & size; // how many strings are there (same as number of su2doubles)

  string * & s_f; // Reference to the string fields
  su2double* & d_f; // reference to the su2double fields

public:
  COptionStringDoubleList(string option_field_name, unsigned short & list_size, string * & string_field, su2double* & double_field) : size(list_size), s_f(string_field), d_f(double_field) {
    this->name = option_field_name;
  }

  ~COptionStringDoubleList() {};
  string SetValue(vector<string> option_value) {
    // There must be an even number of entries (same number of strings and doubles
    unsigned short totalVals = option_value.size();
    if ((totalVals % 2) != 0) {
      if ((totalVals == 1) && (option_value[0].compare("NONE") == 0)) {
        // It's okay to say its NONE
        this->size = 0;
        return "";
      }
      string newstring;
      newstring.append(this->name);
      newstring.append(": must have an even number of entries");
      return newstring;
    }
    unsigned short nVals = totalVals / 2;
    this->size = nVals;
    this->s_f = new string[nVals];
    this->d_f = new su2double[nVals];

    for (unsigned long i = 0; i < nVals; i++) {
      this->s_f[i].assign(option_value[2*i]); // 2 because have su2double and string
      istringstream is(option_value[2*i + 1]);
      su2double val;
      if (!(is >> val)) {
        return badValue(option_value, "string su2double", this->name);
      }
      this->d_f[i] = val;
    }
    // Need to return something...
    return "";
  }

  void SetDefault() {
    this->size = 0; // There is no default value for list
  }
};

class COptionInlet : public COptionBase {
  string name; // identifier for the option
  unsigned short & size;
  string * & marker;
  su2double * & ttotal;
  su2double * & ptotal;
  su2double ** & flowdir;

public:
  COptionInlet(string option_field_name, unsigned short & nMarker_Inlet, string* & Marker_Inlet, su2double* & Ttotal, su2double* & Ptotal, su2double** & FlowDir) : size(nMarker_Inlet), marker(Marker_Inlet), ttotal(Ttotal), ptotal(Ptotal), flowdir(FlowDir) {
    this->name = option_field_name;
  }

  ~COptionInlet() {};
  string SetValue(vector<string> option_value) {

    unsigned short totalVals = option_value.size();
    if ((totalVals == 1) && (option_value[0].compare("NONE") == 0)) {
      this->size = 0;
      this->marker = NULL;
      this->ttotal = NULL;
      this->ptotal = NULL;
      this->flowdir = NULL;
      return "";
    }

    if (totalVals % 6 != 0) {
      string newstring;
      newstring.append(this->name);
      newstring.append(": must have a number of entries divisible by 6");
      this->size = 0;
      this->marker = NULL;
      this->ttotal = NULL;
      this->ptotal = NULL;
      this->flowdir = NULL;
      return newstring;
    }

    unsigned short nVals = totalVals / 6;
    this->size = nVals;
    this->marker = new string[nVals];
    this->ttotal = new su2double[nVals];
    this->ptotal = new su2double[nVals];
    this->flowdir = new su2double*[nVals];
    for (unsigned long i = 0; i < nVals; i++) {
      this->flowdir[i] = new su2double[3];
    }

    for (unsigned long i = 0; i < nVals; i++) {
      this->marker[i].assign(option_value[6*i]);
      istringstream ss_1st(option_value[6*i + 1]);
      if (!(ss_1st >> this->ttotal[i])) {
        return badValue(option_value, "inlet", this->name);
      }
      istringstream ss_2nd(option_value[6*i + 2]);
      if (!(ss_2nd >> this->ptotal[i])) {
        return badValue(option_value, "inlet", this->name);
      }
      istringstream ss_3rd(option_value[6*i + 3]);
      if (!(ss_3rd >> this->flowdir[i][0])) {
        return badValue(option_value, "inlet", this->name);
      }
      istringstream ss_4th(option_value[6*i + 4]);
      if (!(ss_4th >> this->flowdir[i][1])) {
        return badValue(option_value, "inlet", this->name);
      }
      istringstream ss_5th(option_value[6*i + 5]);
      if (!(ss_5th >> this->flowdir[i][2])) {
        return badValue(option_value, "inlet", this->name);
      }
    }

    return "";
  }

  void SetDefault() {
    this->marker = NULL;
    this->ttotal = NULL;
    this->ptotal = NULL;
    this->flowdir = NULL;
    this->size = 0; // There is no default value for list
  }
};

template <class Tenum>
class COptionRiemann : public COptionBase {

protected:
  map<string, Tenum> m;
  string name; // identifier for the option
  unsigned short & size;
  string * & marker;
  unsigned short* & field; // Reference to the field name
  su2double * & var1;
  su2double * & var2;
  su2double ** & flowdir;

public:
  COptionRiemann(string option_field_name, unsigned short & nMarker_Riemann, string* & Marker_Riemann, unsigned short* & option_field, const map<string, Tenum> m, su2double* & var1, su2double* & var2, su2double** & FlowDir) : size(nMarker_Riemann),
  	  	  	  	  marker(Marker_Riemann), field(option_field), var1(var1), var2(var2), flowdir(FlowDir) {
    this->name = option_field_name;
    this->m = m;
  }
  ~COptionRiemann() {};

  string SetValue(vector<string> option_value) {

    unsigned short totalVals = option_value.size();
    if ((totalVals == 1) && (option_value[0].compare("NONE") == 0)) {
      this->size = 0;
      this->marker = NULL;
      this->field = 0;
      this->var1 = NULL;
      this->var2 = NULL;
      this->flowdir = NULL;
      return "";
    }

    if (totalVals % 7 != 0) {
      string newstring;
      newstring.append(this->name);
      newstring.append(": must have a number of entries divisible by 7");
      this->size = 0;
      this->marker = NULL;
      this->var1 = NULL;
      this->var2 = NULL;
      this->flowdir = NULL;
      this->field = NULL;
      return newstring;
    }

    unsigned short nVals = totalVals / 7;
    this->size = nVals;
    this->marker = new string[nVals];
    this->var1 = new su2double[nVals];
    this->var2 = new su2double[nVals];
    this->flowdir = new su2double*[nVals];
    this->field = new unsigned short[nVals];

    for (unsigned long i = 0; i < nVals; i++) {
      this->flowdir[i] = new su2double[3];
    }

    for (unsigned long i = 0; i < nVals; i++) {
      this->marker[i].assign(option_value[7*i]);
        // Check to see if the enum value is in the map
    if (this->m.find(option_value[7*i + 1]) == m.end()) {
      string str;
      str.append(this->name);
      str.append(": invalid option value ");
      str.append(option_value[0]);
      str.append(". Check current SU2 options in config_template.cfg.");
      return str;
    }
      Tenum val = this->m[option_value[7*i + 1]];
      this->field[i] = val;

      istringstream ss_1st(option_value[7*i + 2]);
      if (!(ss_1st >> this->var1[i])) {
        return badValue(option_value, "Riemann", this->name);
      }
      istringstream ss_2nd(option_value[7*i + 3]);
      if (!(ss_2nd >> this->var2[i])) {
        return badValue(option_value, "Riemann", this->name);
      }
      istringstream ss_3rd(option_value[7*i + 4]);
      if (!(ss_3rd >> this->flowdir[i][0])) {
        return badValue(option_value, "Riemann", this->name);
      }
      istringstream ss_4th(option_value[7*i + 5]);
      if (!(ss_4th >> this->flowdir[i][1])) {
        return badValue(option_value, "Riemann", this->name);
      }
      istringstream ss_5th(option_value[7*i + 6]);
      if (!(ss_5th >> this->flowdir[i][2])) {
        return badValue(option_value, "Riemann", this->name);
      }
    }

    return "";
  }

  void SetDefault() {
    this->marker = NULL;
    this->var1 = NULL;
    this->var2 = NULL;
    this->flowdir = NULL;
    this->size = 0; // There is no default value for list
  }
};

template <class Tenum>
class COptionGiles : public COptionBase{

  map<string, Tenum> m;
  unsigned short & size;
  string * & marker;
  unsigned short* & field; // Reference to the fieldname
  string name; // identifier for the option
  su2double * & var1;
  su2double * & var2;
  su2double ** & flowdir;
  su2double * & relfac1;
  su2double * & relfac2;

public:
  COptionGiles(string option_field_name, unsigned short & nMarker_Giles, string* & Marker_Giles, unsigned short* & option_field, const map<string, Tenum> m, su2double* & var1, su2double* & var2, su2double** & FlowDir, su2double* & relfac1, su2double* & relfac2) : size(nMarker_Giles),
  	  	  	  	  marker(Marker_Giles), field(option_field), var1(var1), var2(var2), flowdir(FlowDir), relfac1(relfac1), relfac2(relfac2) {
    this->name = option_field_name;
    this->m = m;
  }
  ~COptionGiles() {};

  string SetValue(vector<string> option_value) {

    unsigned long totalVals = option_value.size();
    if ((totalVals == 1) && (option_value[0].compare("NONE") == 0)) {
      this->size = 0;
      this->marker = NULL;
      this->field = 0;
      this->var1 = NULL;
      this->var2 = NULL;
      this->flowdir = NULL;
      this->relfac1 = NULL;
      this->relfac2 = NULL;
      return "";
    }

    if (totalVals % 9 != 0) {
      string newstring;
      newstring.append(this->name);
      newstring.append(": must have a number of entries divisible by 9");
      this->size = 0;
      this->marker = NULL;
      this->var1 = NULL;
      this->var2 = NULL;
      this->flowdir = NULL;
      this->field = NULL;
      this->relfac1 = NULL;
      this->relfac2 = NULL;
      return newstring;
    }

    unsigned long nVals = totalVals / 9;
    this->size = nVals;
    this->marker = new string[nVals];
    this->var1 = new su2double[nVals];
    this->var2 = new su2double[nVals];
    this->flowdir = new su2double*[nVals];
    this->field = new unsigned short[nVals];
    this->relfac1 = new su2double[nVals];
    this->relfac2 = new su2double[nVals];

    for (unsigned int i = 0; i < nVals; i++) {
      this->flowdir[i] = new su2double[3];
    }

    for (unsigned int i = 0; i < nVals; i++) {
      this->marker[i].assign(option_value[9*i]);
        // Check to see if the enum value is in the map
    if (this->m.find(option_value[9*i + 1]) == m.end()) {
      string str;
      str.append(this->name);
      str.append(": invalid option value ");
      str.append(option_value[0]);
      str.append(". Check current SU2 options in config_template.cfg.");
      return str;
    }
      Tenum val = this->m[option_value[9*i + 1]];
      this->field[i] = val;

      istringstream ss_1st(option_value[9*i + 2]);
      if (!(ss_1st >> this->var1[i])) {
        return badValue(option_value, "Giles BC", this->name);
      }
      istringstream ss_2nd(option_value[9*i + 3]);
      if (!(ss_2nd >> this->var2[i])) {
        return badValue(option_value, "Giles BC", this->name);
      }
      istringstream ss_3rd(option_value[9*i + 4]);
      if (!(ss_3rd >> this->flowdir[i][0])) {
        return badValue(option_value, "Giles BC", this->name);
      }
      istringstream ss_4th(option_value[9*i + 5]);
      if (!(ss_4th >> this->flowdir[i][1])) {
        return badValue(option_value, "Giles BC", this->name);
      }
      istringstream ss_5th(option_value[9*i + 6]);
      if (!(ss_5th >> this->flowdir[i][2])) {
        return badValue(option_value, "Giles BC", this->name);
      }
      istringstream ss_6th(option_value[9*i + 7]);
      if (!(ss_6th >> this->relfac1[i])) {
        return badValue(option_value, "Giles BC", this->name);
      }
      istringstream ss_7th(option_value[9*i + 8]);
      if (!(ss_7th >> this->relfac2[i])) {
        return badValue(option_value, "Giles BC", this->name);
      }
    }

    return "";
  }

  void SetDefault() {
    this->marker = NULL;
    this->var1 = NULL;
    this->var2 = NULL;
    this->relfac1 = NULL;
    this->relfac2 = NULL;
    this->flowdir = NULL;
    this->size = 0; // There is no default value for list
  }
};






//Inlet condition where the input direction is assumed
class COptionExhaust : public COptionBase {
  string name; // identifier for the option
  unsigned short & size;
  string * & marker;
  su2double * & ttotal;
  su2double * & ptotal;

public:
  COptionExhaust(string option_field_name, unsigned short & nMarker_Exhaust, string* & Marker_Exhaust, su2double* & Ttotal, su2double* & Ptotal) : size(nMarker_Exhaust), marker(Marker_Exhaust), ttotal(Ttotal), ptotal(Ptotal) {
    this->name = option_field_name;
  }

  ~COptionExhaust() {};
  
  string SetValue(vector<string> option_value) {

    unsigned short totalVals = option_value.size();
    if ((totalVals == 1) && (option_value[0].compare("NONE") == 0)) {
      this->size = 0;
      this->marker = NULL;
      this->ttotal = NULL;
      this->ptotal = NULL;
      return "";
    }

    if (totalVals % 3 != 0) {
      string newstring;
      newstring.append(this->name);
      newstring.append(": must have a number of entries divisible by 3");
      this->size = 0;
      this->marker = NULL;
      this->ttotal = NULL;
      this->ptotal = NULL;
      return newstring;
    }

    unsigned short nVals = totalVals / 3;
    this->size = nVals;
    this->marker = new string[nVals];
    this->ttotal = new su2double[nVals];
    this->ptotal = new su2double[nVals];

    for (unsigned long i = 0; i < nVals; i++) {
      this->marker[i].assign(option_value[3*i]);
      istringstream ss_1st(option_value[3*i + 1]);
      if (!(ss_1st >> this->ttotal[i]))
        return badValue(option_value, "exhaust fixed", this->name);
      istringstream ss_2nd(option_value[3*i + 2]);
      if (!(ss_2nd >> this->ptotal[i]))
        return badValue(option_value, "exhaust fixed", this->name);
    }
    
    return "";
  }

  void SetDefault() {
    this->marker = NULL;
    this->ttotal = NULL;
    this->ptotal = NULL;
    this->size = 0; // There is no default value for list
  }
  
};

class COptionPeriodic : public COptionBase {
  string name; // identifier for the option
  unsigned short & size;
  string * & marker_bound;
  string * & marker_donor;
  su2double ** & rot_center;
  su2double ** & rot_angles;
  su2double ** & translation;

public:
  COptionPeriodic(const string option_field_name, unsigned short & nMarker_PerBound,
                  string* & Marker_PerBound, string* & Marker_PerDonor,
                  su2double** & RotCenter, su2double** & RotAngles, su2double** & Translation) : size(nMarker_PerBound), marker_bound(Marker_PerBound), marker_donor(Marker_PerDonor), rot_center(RotCenter), rot_angles(RotAngles), translation(Translation) {
    this->name = option_field_name;
  }

  ~COptionPeriodic() {};
  string SetValue(vector<string> option_value) {

    const int mod_num = 11;

    unsigned short totalVals = option_value.size();
    if ((totalVals == 1) && (option_value[0].compare("NONE") == 0)) {
      this->size = 0;
      this->marker_bound = NULL;
      this->marker_donor = NULL;
      this->rot_center = NULL;
      this->rot_angles = NULL;
      this->translation = NULL;
      return "";
    }

    if (totalVals % mod_num != 0) {
      string newstring;
      newstring.append(this->name);
      newstring.append(": must have a number of entries divisible by 11");
      this->size = 0;
      this->marker_bound = NULL;
      this->marker_donor = NULL;
      this->rot_center = NULL;
      this->rot_angles = NULL;
      this->translation = NULL;
      return newstring;
    }

    unsigned short nVals = 2 * (totalVals / mod_num); // To account for periodic and donor
    this->size = nVals;
    this->marker_bound = new string[nVals];
    this->marker_donor = new string[nVals];
    this->rot_center = new su2double*[nVals];
    this->rot_angles = new su2double*[nVals];
    this->translation = new su2double*[nVals];
    for (unsigned long i = 0; i < nVals; i++) {
      this->rot_center[i] = new su2double[3];
      this->rot_angles[i] = new su2double[3];
      this->translation[i] = new su2double[3];
    }

    su2double deg2rad = PI_NUMBER/180.0;

    for (unsigned long i = 0; i < (nVals/2); i++) {
      this->marker_bound[i].assign(option_value[mod_num*i]);
      this->marker_donor[i].assign(option_value[mod_num*i+1]);
      istringstream ss_1st(option_value[mod_num*i + 2]);
      if (!(ss_1st >> this->rot_center[i][0])) {
        return badValue(option_value, "periodic", this->name);
      }
      istringstream ss_2nd(option_value[mod_num*i + 3]);
      if (!(ss_2nd >> this->rot_center[i][1])) {
        return badValue(option_value, "periodic", this->name);
      }
      istringstream ss_3rd(option_value[mod_num*i + 4]);
      if (!(ss_3rd >> this->rot_center[i][2])) {
        return badValue(option_value, "periodic", this->name);
      }
      istringstream ss_4th(option_value[mod_num*i + 5]);
      if (!(ss_4th >> this->rot_angles[i][0])) {
        return badValue(option_value, "periodic", this->name);
      }
      istringstream ss_5th(option_value[mod_num*i + 6]);
      if (!(ss_5th >> this->rot_angles[i][1])) {
        return badValue(option_value, "periodic", this->name);
      }
      istringstream ss_6th(option_value[mod_num*i + 7]);
      if (!(ss_6th >> this->rot_angles[i][2])) {
        return badValue(option_value, "periodic", this->name);
      }
      istringstream ss_7th(option_value[mod_num*i + 8]);
      if (!(ss_7th >> this->translation[i][0])) {
        return badValue(option_value, "periodic", this->name);
      }
      istringstream ss_8th(option_value[mod_num*i + 9]);
      if (!(ss_8th >> this->translation[i][1])) {
        return badValue(option_value, "periodic", this->name);
      }
      istringstream ss_9th(option_value[mod_num*i + 10]);
      if (!(ss_9th >> this->translation[i][2])) {
        return badValue(option_value, "periodic", this->name);
      }
      this->rot_angles[i][0] *= deg2rad;
      this->rot_angles[i][1] *= deg2rad;
      this->rot_angles[i][2] *= deg2rad;
    }

    for (unsigned long i = (nVals/2); i < nVals; i++) {
      this->marker_bound[i].assign(option_value[mod_num*(i-nVals/2)+1]);
      this->marker_donor[i].assign(option_value[mod_num*(i-nVals/2)]);
      istringstream ss_1st(option_value[mod_num*(i-nVals/2) + 2]);
      if (!(ss_1st >> this->rot_center[i][0])) {
        return badValue(option_value, "periodic", this->name);
      }
      istringstream ss_2nd(option_value[mod_num*(i-nVals/2) + 3]);
      if (!(ss_2nd >> this->rot_center[i][1])) {
        return badValue(option_value, "periodic", this->name);
      }
      istringstream ss_3rd(option_value[mod_num*(i-nVals/2) + 4]);
      if (!(ss_3rd >> this->rot_center[i][2])) {
        return badValue(option_value, "periodic", this->name);
      }
      istringstream ss_4th(option_value[mod_num*(i-nVals/2) + 5]);
      if (!(ss_4th >> this->rot_angles[i][0])) {
        return badValue(option_value, "periodic", this->name);
      }
      istringstream ss_5th(option_value[mod_num*(i-nVals/2) + 6]);
      if (!(ss_5th >> this->rot_angles[i][1])) {
        return badValue(option_value, "periodic", this->name);
      }
      istringstream ss_6th(option_value[mod_num*(i-nVals/2) + 7]);
      if (!(ss_6th >> this->rot_angles[i][2])) {
        return badValue(option_value, "periodic", this->name);
      }
      istringstream ss_7th(option_value[mod_num*(i-nVals/2) + 8]);
      if (!(ss_7th >> this->translation[i][0])) {
        return badValue(option_value, "periodic", this->name);
      }
      istringstream ss_8th(option_value[mod_num*(i-nVals/2) + 9]);
      if (!(ss_8th >> this->translation[i][1])) {
        return badValue(option_value, "periodic", this->name);
      }
      istringstream ss_9th(option_value[mod_num*(i-nVals/2) + 10]);
      if (!(ss_9th >> this->translation[i][2])) {
        return badValue(option_value, "periodic", this->name);
      }
      /*--- Mirror the rotational angles and translation vector (rotational
       center does not need to move) ---*/
      this->rot_center[i][0] *= 1.0;
      this->rot_center[i][1] *= 1.0;
      this->rot_center[i][2] *= 1.0;
      this->rot_angles[i][0] *= -deg2rad;
      this->rot_angles[i][1] *= -deg2rad;
      this->rot_angles[i][2] *= -deg2rad;
      this->translation[i][0] *= -1.0;
      this->translation[i][1] *= -1.0;
      this->translation[i][2] *= -1.0;
    }

    return "";
  }

  void SetDefault() {
    this->size = 0;
    this->marker_bound = NULL;
    this->marker_donor = NULL;
    this->rot_center = NULL;
    this->rot_angles = NULL;
    this->translation = NULL;
  }
};

class COptionTurboPerformance : public COptionBase {
  string name; // identifier for the option
  unsigned short & size;
  string * & marker_turboIn;
  string * & marker_turboOut;

public:
  COptionTurboPerformance(const string option_field_name, unsigned short & nMarker_TurboPerf,
                          string* & Marker_TurboBoundIn, string* & Marker_TurboBoundOut) : size(nMarker_TurboPerf), marker_turboIn(Marker_TurboBoundIn), marker_turboOut(Marker_TurboBoundOut){
    this->name = option_field_name;
  }

  ~COptionTurboPerformance() {};
  string SetValue(vector<string> option_value) {

    const int mod_num = 2;

    unsigned long totalVals = option_value.size();
    if ((totalVals == 1) && (option_value[0].compare("NONE") == 0)) {
      this->size = 0;
      this->marker_turboIn= NULL;
      this->marker_turboOut = NULL;
      return "";
    }

    if (totalVals % mod_num != 0) {
      string newstring;
      newstring.append(this->name);
      newstring.append(": must have a number of entries divisible by 2");
      this->size = 0;
      this->marker_turboIn= NULL;
      this->marker_turboOut = NULL;;
      return newstring;
    }

    unsigned long nVals = totalVals / mod_num;
    this->size = nVals;
    this->marker_turboIn = new string[nVals];
    this->marker_turboOut = new string[nVals];
    for (unsigned long i = 0; i < nVals; i++) {
      this->marker_turboIn[i].assign(option_value[mod_num*i]);
      this->marker_turboOut[i].assign(option_value[mod_num*i+1]);
     }


    return "";
  }

  void SetDefault() {
    this->size = 0;
    this->marker_turboIn= NULL;
    this->marker_turboOut = NULL;
  }
};


class COptionPython : public COptionBase {
  string name;
public:
  COptionPython(const string name) {
    this->name = name;
  }
  ~COptionPython() {};
  // No checking happens with python options
  string SetValue(vector<string>) {
    return "";
  }
  // No defaults with python options
  void SetDefault() {
    return;
  };
};



class COptionActDisk : public COptionBase {
  string name; // identifier for the option
  unsigned short & inlet_size;
  unsigned short & outlet_size;
  string * & marker_inlet;
  string * & marker_outlet;
  su2double ** & press_jump;
  su2double ** & temp_jump;
  su2double ** & omega;
  
public:
  COptionActDisk(const string name,
                 unsigned short & nMarker_ActDiskInlet, unsigned short & nMarker_ActDiskOutlet, string * & Marker_ActDiskInlet, string * & Marker_ActDiskOutlet,
                 su2double ** & ActDisk_PressJump, su2double ** & ActDisk_TempJump, su2double ** & ActDisk_Omega) :
  inlet_size(nMarker_ActDiskInlet), outlet_size(nMarker_ActDiskOutlet), marker_inlet(Marker_ActDiskInlet), marker_outlet(Marker_ActDiskOutlet),
  press_jump(ActDisk_PressJump), temp_jump(ActDisk_TempJump), omega(ActDisk_Omega) {
    this->name = name;
  }
  
  ~COptionActDisk() {};
  string SetValue(vector<string> option_value) {
    const int mod_num = 8;
    unsigned short totalVals = option_value.size();
    if ((totalVals == 1) && (option_value[0].compare("NONE") == 0)) {
      this->SetDefault();
      return "";
    }
    
    if (totalVals % mod_num != 0) {
      string newstring;
      newstring.append(this->name);
      newstring.append(": must have a number of entries divisible by 8");
      this->SetDefault();
      return newstring;
    }
    
    unsigned short nVals = totalVals / mod_num;
    this->inlet_size = nVals;
    this->outlet_size = nVals;
    this->marker_inlet = new string[this->inlet_size];
    this->marker_outlet = new string[this->outlet_size];
    
    this->press_jump = new su2double*[this->inlet_size];
    this->temp_jump = new su2double*[this->inlet_size];
    this->omega = new su2double*[this->inlet_size];
    for (int i = 0; i < this->inlet_size; i++) {
      this->press_jump[i] = new su2double[2];
      this->temp_jump[i] = new su2double[2];
      this->omega[i] = new su2double[2];
    }
    
    string tname = "actuator disk";
    
    for (int i = 0; i < this->inlet_size; i++) {
      this->marker_inlet[i].assign(option_value[mod_num*i]);
      this->marker_outlet[i].assign(option_value[mod_num*i+1]);
      istringstream ss_1st(option_value[mod_num*i + 2]);
      if (!(ss_1st >> this->press_jump[i][0])) {
        return badValue(option_value, tname, this->name);
      }
      istringstream ss_2nd(option_value[mod_num*i + 3]);
      if (!(ss_2nd >> this->temp_jump[i][0])) {
        return badValue(option_value, tname, this->name);
      }
      istringstream ss_3rd(option_value[mod_num*i + 4]);
      if (!(ss_3rd >> this->omega[i][0])) {
        return badValue(option_value, tname, this->name);
      }
      istringstream ss_4th(option_value[mod_num*i + 5]);
      if (!(ss_4th >> this->press_jump[i][1])) {
        return badValue(option_value, tname, this->name);
      }
      istringstream ss_5th(option_value[mod_num*i + 6]);
      if (!(ss_5th >> this->temp_jump[i][1])) {
        return badValue(option_value, tname, this->name);
      }
      istringstream ss_6th(option_value[mod_num*i + 7]);
      if (!(ss_6th >> this->omega[i][1])) {
        return badValue(option_value, tname, this->name);
      }
    }
    return "";
  }
  void SetDefault() {
    this->inlet_size = 0;
    this->outlet_size = 0;
    this->marker_inlet = NULL;
    this->marker_outlet = NULL;
    this->press_jump = NULL;
    this->temp_jump = NULL;
    this->omega = NULL;
  }
};


class COptionWallFunction : public COptionBase {
  string name; // identifier for the option
  unsigned short &nMarkers;
  string* &markers;
  unsigned short*  &walltype;
  unsigned short** &intInfo;
  su2double**      &doubleInfo;

public:
  COptionWallFunction(const string name, unsigned short &nMarker_WF, 
                      string* &Marker_WF, unsigned short* &type_WF,
                      unsigned short** &intInfo_WF, su2double** &doubleInfo_WF) :
  nMarkers(nMarker_WF), markers(Marker_WF), walltype(type_WF),
  intInfo(intInfo_WF), doubleInfo(doubleInfo_WF) {
    this->name = name;
  }

  ~COptionWallFunction(){}

  string SetValue(vector<string> option_value) {

    /*--- First check if NONE is specified. ---*/
    unsigned short totalSize = option_value.size();
    if ((totalSize == 1) && (option_value[0].compare("NONE") == 0)) {
      this->SetDefault();
      return "";
    }

    /*--- Determine the number of markers, for which a wall
          function treatment has been specified. ---*/
    unsigned short counter = 0, nVals = 0;
    while (counter < totalSize ) {

      /* Update the counter for the number of markers specified
         and store the current index for possible error messages. */
      ++nVals;
      const unsigned short indMarker = counter;

      /* Check if a wall function type has been specified for this marker.
         If not, create an error message and return. */
      ++counter;
      const unsigned short indWallType = counter;
      unsigned short typeWF = NO_WALL_FUNCTION;
      bool validWF = true;
      if (counter == totalSize) validWF = false;
      else {
        map<string, ENUM_WALL_FUNCTIONS>::const_iterator it;
        it = Wall_Functions_Map.find(option_value[counter]);
        if(it == Wall_Functions_Map.end()) validWF = false;
        else                               typeWF  = it->second;
      }

      if (!validWF ) {
        string newstring;
        newstring.append(this->name);
        newstring.append(": Invalid wall function type, ");
        newstring.append(option_value[counter]);
        newstring.append(", encountered for marker ");
        newstring.append(option_value[indMarker]);
        return newstring;
      }

      /* Update the counter, as the wall function type is valid. */
      ++counter;

      /*--- For some wall function types some additional info
            must be specified. Hence the counter must be updated
            accordingly. ---*/
      switch( typeWF ) {
        case EQUILIBRIUM_WALL_MODEL:    counter += 3; break;
        case NONEQUILIBRIUM_WALL_MODEL: counter += 2; break;
        case LOGARITHMIC_WALL_MODEL: counter += 3; break;
        default: break;
      }

      /* In case the counter is larger than totalSize, the data for
         this wall function type has not been specified correctly. */
      if (counter > totalSize) {
        string newstring;
        newstring.append(this->name);
        newstring.append(", marker ");
        newstring.append(option_value[indMarker]);
        newstring.append(", wall function type ");
        newstring.append(option_value[indWallType]);
        newstring.append(": Additional information is missing.");
        return newstring;
      }
    }

    /* Allocate the memory to store the data for the wall function markers. */
    this->nMarkers   = nVals;
    this->markers    = new string[nVals];
    this->walltype   = new unsigned short[nVals];
    this->intInfo    = new unsigned short*[nVals];
    this->doubleInfo = new su2double*[nVals];

    for (unsigned short i=0; i<nVals; i++) {
      this->intInfo[i]    = NULL;
      this->doubleInfo[i] = NULL;
    }

    /*--- Loop over the wall markers and store the info in the
          appropriate arrays. ---*/
    counter = 0;
    for (unsigned short i=0; i<nVals; i++) {

      /* Set the name of the wall function marker. */
      this->markers[i].assign(option_value[counter++]);

      /* Determine the wall function type. As their validaties have
         already been tested, there is no need to do so again. */
      map<string, ENUM_WALL_FUNCTIONS>::const_iterator it;
      it = Wall_Functions_Map.find(option_value[counter++]);

      this->walltype[i] = it->second;

      /*--- For some wall function types, some additional info
            is needed, which is extracted from option_value. ---*/
      switch( this->walltype[i] ) {

        case EQUILIBRIUM_WALL_MODEL: {

          /* LES equilibrium wall model. The exchange distance, stretching
             factor and number of points in the wall model must be specified. */
          this->intInfo[i]    = new unsigned short[1];
          this->doubleInfo[i] = new su2double[2];

          istringstream ss_1st(option_value[counter++]);
          if (!(ss_1st >> this->doubleInfo[i][0])) {
            return badValue(option_value, "su2double", this->name);
          }

          istringstream ss_2nd(option_value[counter++]);
          if (!(ss_2nd >> this->doubleInfo[i][1])) {
            return badValue(option_value, "su2double", this->name);
          }

          istringstream ss_3rd(option_value[counter++]);
          if (!(ss_3rd >> this->intInfo[i][0])) {
            return badValue(option_value, "unsigned short", this->name);
          }

          break;
        }

        case NONEQUILIBRIUM_WALL_MODEL: {

          /* LES non-equilibrium model. The RANS turbulence model and
             the exchange distance need to be specified. */
          this->intInfo[i]    = new unsigned short[1];
          this->doubleInfo[i] = new su2double[1];

          /* Check for a valid RANS turbulence model. */
          map<string, ENUM_TURB_MODEL>::const_iterator iit;
          iit = Turb_Model_Map.find(option_value[counter++]);
          if(iit == Turb_Model_Map.end()) {
            string newstring;
            newstring.append(this->name);
            newstring.append(", marker ");
            newstring.append(this->markers[i]);
            newstring.append(", wall function type ");
            newstring.append(option_value[counter-2]);
            newstring.append(": Invalid RANS turbulence model, ");
            newstring.append(option_value[counter-1]);
            newstring.append(", specified");
            return newstring;
          }

          this->intInfo[i][0] = iit->second;

          /* Extract the exchange distance. */
          istringstream ss_1st(option_value[counter++]);
          if (!(ss_1st >> this->doubleInfo[i][0])) {
            return badValue(option_value, "su2double", this->name);
          }

          break;
        }
        case LOGARITHMIC_WALL_MODEL: {
          
          /* LES Logarithmic law-of-the-wall model. The exchange distance, stretching
           factor and number of points in the wall model must be specified. */
          this->intInfo[i]    = new unsigned short[1];
          this->doubleInfo[i] = new su2double[2];
          
          istringstream ss_1st(option_value[counter++]);
          if (!(ss_1st >> this->doubleInfo[i][0])) {
            return badValue(option_value, "su2double", this->name);
          }
          
          istringstream ss_2nd(option_value[counter++]);
          if (!(ss_2nd >> this->doubleInfo[i][1])) {
            return badValue(option_value, "su2double", this->name);
          }
          
          istringstream ss_3rd(option_value[counter++]);
          if (!(ss_3rd >> this->intInfo[i][0])) {
            return badValue(option_value, "unsigned short", this->name);
          }
          
          break;
        }

        default: // Just to avoid a compiler warning.
          break;
      }
    }

    // Need to return something...
    return "";
  }

  void SetDefault() {
    this->nMarkers   = 0;
    this->markers    = NULL;
    this->walltype   = NULL;
    this->intInfo    = NULL;
    this->doubleInfo = NULL;
  }
};<|MERGE_RESOLUTION|>--- conflicted
+++ resolved
@@ -2015,7 +2015,6 @@
 ("CUSTOM", CUSTOM_REF);
 
 /*!
-<<<<<<< HEAD
  * \brief Type of runtime averaging to be used.
  */
 enum ENUM_RUNTIME_AVERAGING {
@@ -2040,7 +2039,6 @@
 ("FLOW_TIMESCALE", FLOW_TIMESCALE);
 
 /*!
-=======
  * \brief Vertex-based quantities exchanged during periodic marker communications.
  */
 enum PERIODIC_QUANTITIES {
@@ -2108,7 +2106,6 @@
 ("FULL", COMM_FULL);
 
 /*
->>>>>>> 2bd43e1c
  * \brief types of filter kernels, initially intended for structural topology optimization applications
  */
 enum ENUM_FILTER_KERNEL {
