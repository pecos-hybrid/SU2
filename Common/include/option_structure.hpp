--- conflicted
+++ resolved
@@ -469,11 +469,6 @@
 const int ADJTURB_SOL = 3;	/*!< \brief Position of the continuous adjoint turbulence solution in the solver container array. */
 
 const int TRANS_SOL = 4;	/*!< \brief Position of the transition model solution in the solver container array. */
-<<<<<<< HEAD
-const int POISSON_SOL = 2;		/*!< \brief Position of the electronic potential solution in the solver container array. */
-const int WAVE_SOL = 1;		/*!< \brief Position of the wave equation in the solution solver array. */
-=======
->>>>>>> 5b408387
 const int HEAT_SOL = 5;		/*!< \brief Position of the heat equation in the solution solver array. */
 const int ADJHEAT_SOL = 6;  /*!< \brief Position of the adjoint heat equation in the solution solver array. */
 
@@ -856,8 +851,6 @@
 ("KE", KE);
 
 /*!
-<<<<<<< HEAD
-=======
  * \brief Kind of realizability limit used in the v2-f RANS model.
  *
  * For more information, see:
@@ -876,7 +869,6 @@
 ("T_L_LIMIT", T_L_LIMIT);
 
 /*!
->>>>>>> 5b408387
  * \brief Type of hybrid RANS/LES testing scheme
  *
  * If the hybrid method is set to "RANS only", then the hybrid numerics
