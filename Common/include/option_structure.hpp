--- conflicted
+++ resolved
@@ -469,11 +469,6 @@
 const int ADJTURB_SOL = 3;	/*!< \brief Position of the continuous adjoint turbulence solution in the solver container array. */
 
 const int TRANS_SOL = 4;	/*!< \brief Position of the transition model solution in the solver container array. */
-<<<<<<< HEAD
-=======
-const int POISSON_SOL = 2;		/*!< \brief Position of the electronic potential solution in the solver container array. */
-const int WAVE_SOL = 1;		/*!< \brief Position of the wave equation in the solution solver array. */
->>>>>>> 4ccec150
 const int HEAT_SOL = 5;		/*!< \brief Position of the heat equation in the solution solver array. */
 const int ADJHEAT_SOL = 6;  /*!< \brief Position of the adjoint heat equation in the solution solver array. */
 
@@ -857,7 +852,6 @@
 
 /*!
  * \brief Kind of realizability limit used in the v2-f RANS model.
-<<<<<<< HEAD
  *
  * For more information, see:
  * Sveningsson, A., & Davidson, L. (2004). Assessment of realizability
@@ -881,29 +875,6 @@
  * will be exercised as fully as possible while still defaulting to RANS
  * behavior.  This is intended for testing only.
  */
-=======
- *
- * For more information, see:
- * Sveningsson, A., & Davidson, L. (2004). Assessment of realizability
- * constraints in v2–f turbulence models. International journal of heat and
- * fluid flow, 25(5), 785-794.
- */
-enum ENUM_KIND_V2F_LIMIT {
-  EDDY_VISC_LIMIT, /*!< \brief Limit the eddy-viscosity */
-  T_L_LIMIT /*!< \brief Limit the time and length-scales. */
-};
-static const map<string, ENUM_KIND_V2F_LIMIT> v2f_Limit_Map = CCreateMap<string, ENUM_KIND_V2F_LIMIT>
-("EDDY_VISC_LIMIT", EDDY_VISC_LIMIT)
-("T_L_LIMIT", T_L_LIMIT);
-
-/*!
- * \brief Type of hybrid RANS/LES testing scheme
- *
- * If the hybrid method is set to "RANS only", then the hybrid numerics
- * will be exercised as fully as possible while still defaulting to RANS
- * behavior.  This is intended for testing only.
- */
->>>>>>> 4ccec150
 enum ENUM_HYBRID_RANS_LES_TESTING {
     RANS_ONLY = 0, /*!< \brief Kind of hybrid RANS/LES blending (RANS only). */
     FULL_HYBRID_RANS_LES = 1 /*!< \brief Kind of hybrid RANS/LES blending (Full hybrid model). */
@@ -911,8 +882,6 @@
 static const map<string, ENUM_HYBRID_RANS_LES_TESTING> Hybrid_Testing_Map = CCreateMap<string, ENUM_HYBRID_RANS_LES_TESTING>
 ("RANS_ONLY", RANS_ONLY)
 ("FULL_HYBRID", FULL_HYBRID_RANS_LES);
-<<<<<<< HEAD
-=======
 
 /*!
  * \brief Types of damping for the fluctuating stress
@@ -928,7 +897,6 @@
 ("NONE"                 , NO_STRESS_DAMPING)
 ("BLEND_STRESS_TO_ZERO" , BLEND_STRESS_TO_ZERO)
 ("BLEND_STRESS_TO_RANS" , BLEND_STRESS_TO_RANS);
->>>>>>> 4ccec150
 
 /*!
  * \brief Types of hybrid RANS/LES resolution adeqeuacy indicators.
