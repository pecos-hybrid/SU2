/*!
 * \file option_structure.hpp
 * \brief Defines classes for referencing options for easy input in CConfig
 * \author J. Hicken, B. Tracey
 * \version 6.0.1 "Falcon"
 *
 * The current SU2 release has been coordinated by the
 * SU2 International Developers Society <www.su2devsociety.org>
 * with selected contributions from the open-source community.
 *
 * The main research teams contributing to the current release are:
 *  - Prof. Juan J. Alonso's group at Stanford University.
 *  - Prof. Piero Colonna's group at Delft University of Technology.
 *  - Prof. Nicolas R. Gauger's group at Kaiserslautern University of Technology.
 *  - Prof. Alberto Guardone's group at Polytechnic University of Milan.
 *  - Prof. Rafael Palacios' group at Imperial College London.
 *  - Prof. Vincent Terrapon's group at the University of Liege.
 *  - Prof. Edwin van der Weide's group at the University of Twente.
 *  - Lab. of New Concepts in Aeronautics at Tech. Institute of Aeronautics.
 *
 * Copyright 2012-2018, Francisco D. Palacios, Thomas D. Economon,
 *                      Tim Albring, and the SU2 contributors.
 *
 * SU2 is free software; you can redistribute it and/or
 * modify it under the terms of the GNU Lesser General Public
 * License as published by the Free Software Foundation; either
 * version 2.1 of the License, or (at your option) any later version.
 *
 * SU2 is distributed in the hope that it will be useful,
 * but WITHOUT ANY WARRANTY; without even the implied warranty of
 * MERCHANTABILITY or FITNESS FOR A PARTICULAR PURPOSE. See the GNU
 * Lesser General Public License for more details.
 *
 * You should have received a copy of the GNU Lesser General Public
 * License along with SU2. If not, see <http://www.gnu.org/licenses/>.
 */

#pragma once

#include "./mpi_structure.hpp"

#include <iostream>
#include <sstream>
#include <string>
#include <vector>
#include <map>
#include <cstdlib>
#include <algorithm>

using namespace std;

/*!
 * \class CCreateMap
 * \brief creates a map from a list by overloading operator()
 * \tparam T - the key type in the map
 * \tparam U - the mapped value type in the map
 * \author Boost.Assign and anonymous person on stackoverflow
 *
 * We need this to create static const maps that map strings to enum
 * types.  The implementation is based on the Boost.Assign library.  This
 * particular version is taken from
 * http://stackoverflow.com/questions/138600/initializing-a-static-stdmapint-int-in-c
 */
template <typename T, typename U>
class CCreateMap {
private:
  std::map<T, U> m_map;
public:
  CCreateMap(const T& key, const U& val) {
    m_map[key] = val;
  }
  CCreateMap<T, U>& operator()(const T& key, const U& val) {
    m_map[key] = val;
    return *this;
  }
  operator std::map<T, U>() {
    return m_map;
  }
};

/*!
 * \brief utility function for converting strings to uppercase
 * \param[in, out] str - string we want to convert
 */
inline void StringToUpperCase(string & str) {
  std::transform(str.begin(), str.end(), str.begin(), ::toupper);
}

/*!
 * \brief utility function for converting strings to uppercase
 * \param[in] str - string we want a copy of converted to uppercase
 * \returns a copy of str in uppercase
 */
inline string StringToUpperCase(const string & str) {
  string upp_str(str);
  std::transform(upp_str.begin(), upp_str.end(), upp_str.begin(), ::toupper);
  return upp_str;
}

/*!
 * \brief different software components of SU2
 */
enum SU2_COMPONENT {
  SU2_CFD = 1,	/*!< \brief Running the SU2_CFD software. */
  SU2_DEF = 2,	/*!< \brief Running the SU2_DEF software. */
  SU2_DOT = 3,	/*!< \brief Running the SU2_DOT software. */
  SU2_MSH = 4,	/*!< \brief Running the SU2_MSH software. */
  SU2_GEO = 5,	/*!< \brief Running the SU2_GEO software. */
  SU2_SOL = 6 	/*!< \brief Running the SU2_SOL software. */
};

const unsigned int EXIT_DIVERGENCE = 2; /*!< \brief Exit code (divergence). */

const unsigned int BUFSIZE = 3000000;		     /*!< \brief MPI buffer. */
const unsigned int MAX_PARAMETERS = 10;		   /*!< \brief Maximum number of parameters for a design variable definition. */
const unsigned int MAX_NUMBER_PERIODIC = 10; /*!< \brief Maximum number of periodic boundary conditions. */
const unsigned int MAX_STRING_SIZE = 200;    /*!< \brief Maximum number of domains. */
const unsigned int MAX_NUMBER_FFD = 10;	     /*!< \brief Maximum number of FFDBoxes for the FFD. */
const unsigned int MAX_SOLS = 7;		         /*!< \brief Maximum number of solutions at the same time (dimension of solution container array). */
const unsigned int MAX_TERMS = 6;		         /*!< \brief Maximum number of terms in the numerical equations (dimension of solver container array). */
const unsigned int MAX_TERMS_FEA = 10;       /*!< \brief Maximum number of terms in the numerical equations (dimension of solver container array). */
const unsigned int MAX_ZONES = 3;            /*!< \brief Maximum number of zones. */
const unsigned int MAX_FE_KINDS = 4;            	/*!< \brief Maximum number of Finite Elements. */
const unsigned int NO_RK_ITER = 0;		       /*!< \brief No Runge-Kutta iteration. */

const unsigned int OVERHEAD = 4; /*!< \brief Overhead space above nMarker when allocating space for boundary elems (MPI + periodic). */

const unsigned int MESH_0 = 0; /*!< \brief Definition of the finest grid level. */
const unsigned int MESH_1 = 1; /*!< \brief Definition of the finest grid level. */
const unsigned int ZONE_0 = 0; /*!< \brief Definition of the first grid domain. */
const unsigned int ZONE_1 = 1; /*!< \brief Definition of the first grid domain. */

const su2double STANDART_GRAVITY = 9.80665;           /*!< \brief Acceleration due to gravity at surface of earth. */

const su2double EPS = 1.0E-16;		   /*!< \brief Error scale. */
const su2double TURB_EPS = 1.0E-16; /*!< \brief Turbulent Error scale. */

const su2double ONE2 = 0.5;			   /*!< \brief One divided by two. */
const su2double TWO3 = 2.0 / 3.0;	 /*!< \brief Two divided by three. */
const su2double FOUR3 = 4.0 / 3.0;  /*!< \brief Four divided by three. */

const su2double PI_NUMBER = 4.0 * atan(1.0);	/*!< \brief Pi number. */

const int MASTER_NODE = 0;			/*!< \brief Master node for MPI parallelization. */
const int SINGLE_NODE = 1;			/*!< \brief There is only a node in the MPI parallelization. */
const int SINGLE_ZONE = 1;			/*!< \brief There is only a zone. */

const unsigned short N_ELEM_TYPES = 7;           /*!< \brief General output & CGNS defines. */
const unsigned short N_POINTS_LINE = 2;          /*!< \brief General output & CGNS defines. */
const unsigned short N_POINTS_TRIANGLE = 3;      /*!< \brief General output & CGNS defines. */
const unsigned short N_POINTS_QUADRILATERAL = 4; /*!< \brief General output & CGNS defines. */
const unsigned short N_POINTS_TETRAHEDRON = 4;   /*!< \brief General output & CGNS defines. */
const unsigned short N_POINTS_HEXAHEDRON = 8;    /*!< \brief General output & CGNS defines. */
const unsigned short N_POINTS_PYRAMID = 5;       /*!< \brief General output & CGNS defines. */
const unsigned short N_POINTS_PRISM = 6;         /*!< \brief General output & CGNS defines. */

/*!
 * \brief Boolean answers
 */
enum ANSWER {
  NONE = 0,
  NO = 0,    /*!< \brief Boolean definition of no. */
  YES = 1	/*!< \brief Boolean definition of yes. */
};

/*!
 * \brief Verbosity level
 */
enum VERB_LEVEL {
  VERB_NONE = 0,   /*!< \brief No verbosity. */
  VERB_MEDIUM = 1,   /*!< \brief Medium level of verbosity. */
  VERB_HIGH = 2			/*!< \brief High level of verbosity. */
};
static const map<string, VERB_LEVEL> Verb_Map = CCreateMap<string, VERB_LEVEL>
("NONE", VERB_NONE)
("MEDIUM", VERB_MEDIUM)
("HIGH", VERB_HIGH);

/*!
 * \brief Average method for marker analyze
 */
enum AVERAGE_TYPE {
  AVERAGE_AREA = 1, /*!< \brief Area-weighted average. */
  AVERAGE_MASSFLUX = 2 /*!< \brief Mass-flux weighted average. */
};
static const map<string, AVERAGE_TYPE> Average_Map = CCreateMap<string, AVERAGE_TYPE>
("AREA", AVERAGE_AREA)
("MASSFLUX", AVERAGE_MASSFLUX);

/*!
 * \brief different solver types for the CFD component
 */
enum ENUM_SOLVER {
  NO_SOLVER = 0,						/*!< \brief Definition of no solver. */
  EULER = 1,							/*!< \brief Definition of the Euler's solver. */
  NAVIER_STOKES = 2,					/*!< \brief Definition of the Navier-Stokes' solver. */
  RANS = 3,								/*!< \brief Definition of the Reynolds-averaged Navier-Stokes' (RANS) solver. */
  POISSON_EQUATION = 4,       			/*!< \brief Definition of the poisson potential solver. */
  WAVE_EQUATION = 10,					/*!< \brief Definition of the wave solver. */
  HEAT_EQUATION_FVM = 28,     /*!< \brief Definition of the finite volume heat solver. */
  HEAT_EQUATION = 29,					/*!< \brief Definition of the heat solver. */
  FLUID_STRUCTURE_INTERACTION = 12,		/*!< \brief Definition of a FSI solver. */
  FEM_ELASTICITY = 13,					/*!< \brief Definition of a FEM solver. */
  ADJ_EULER = 18,						/*!< \brief Definition of the continuous adjoint Euler's solver. */
  ADJ_NAVIER_STOKES = 19,				/*!< \brief Definition of the continuous adjoint Navier-Stokes' solver. */
  ADJ_RANS = 20,						/*!< \brief Definition of the continuous adjoint Reynolds-averaged Navier-Stokes' (RANS) solver. */
  TEMPLATE_SOLVER = 30,                 /*!< \brief Definition of template solver. */
  ZONE_SPECIFIC = 31,          /*!< \brief Definition of a solver option that will induce a zone-wise definition once the driver is created. Not a reference to an own solver. */
  DISC_ADJ_EULER = 35,
  DISC_ADJ_RANS = 36,
  DISC_ADJ_NAVIER_STOKES = 37,
  DISC_ADJ_FEM = 40
};
/* BEGIN_CONFIG_ENUMS */
static const map<string, ENUM_SOLVER> Solver_Map = CCreateMap<string, ENUM_SOLVER>
("NONE", NO_SOLVER)
("EULER", EULER)
("NAVIER_STOKES", NAVIER_STOKES)
("RANS", RANS)
("POISSON_EQUATION", POISSON_EQUATION)
("ADJ_EULER", ADJ_EULER)
("ADJ_NAVIER_STOKES", ADJ_NAVIER_STOKES)
("ADJ_RANS", ADJ_RANS )
("WAVE_EQUATION", WAVE_EQUATION)
("HEAT_EQUATION_FVM", HEAT_EQUATION_FVM)
("HEAT_EQUATION", HEAT_EQUATION)
("ELASTICITY", FEM_ELASTICITY)
("DISC_ADJ_EULER", DISC_ADJ_EULER)
("DISC_ADJ_RANS", DISC_ADJ_RANS)
("DISC_ADJ_NAVIERSTOKES", DISC_ADJ_EULER)
("DISC_ADJ_FEM", DISC_ADJ_FEM)
("FLUID_STRUCTURE_INTERACTION", FLUID_STRUCTURE_INTERACTION)
("TEMPLATE_SOLVER", TEMPLATE_SOLVER)
("ZONE_SPECIFIC", ZONE_SPECIFIC);

/*!
 * \brief types of fluid solvers
 */
enum ENUM_FSI_FLUID_PROBLEM {
	  NO_SOLVER_FFSI = 0,			/*!< \brief Definition of no solver. */
	  EULER_FFSI = 1,				/*!< \brief Euler equations for the FSI problem */
	  NAVIER_STOKES_FFSI = 2,		/*!< \brief NS equations for the FSI problem */
	  RANS_FFSI = 3 				/*!< \brief RANS equations for the FSI problem */
};
static const map<string, ENUM_FSI_FLUID_PROBLEM> FSI_Fluid_Solver_Map = CCreateMap<string, ENUM_FSI_FLUID_PROBLEM>
("NONE", NO_SOLVER_FFSI)
("EULER", EULER_FFSI)
("NAVIER_STOKES", NAVIER_STOKES_FFSI)
("RANS", RANS_FFSI);

/*!
 * \brief types of structural solvers
 */
enum ENUM_FSI_STRUC_PROBLEM {
  NO_SOLVER_SFSI = 0,				/*!< \brief Definition of no solver. */
  FEM_ELASTICITY_SFSI = 13,		/*!< \brief Nonlinear elasticity equations for the FSI problem */
};
static const map<string, ENUM_FSI_STRUC_PROBLEM> FSI_Struc_Solver_Map = CCreateMap<string, ENUM_FSI_STRUC_PROBLEM>
("NONE", NO_SOLVER_SFSI)
("ELASTICITY", FEM_ELASTICITY_SFSI);

/*!
 * \brief Material geometric conditions
 */
enum ENUM_STRUCT_SOLVER {
	SMALL_DEFORMATIONS = 0,			/*!< \brief Definition of linear elastic material. */
	LARGE_DEFORMATIONS = 1,			/*!< \brief Definition of Neo-Hookean material. */
};
static const map<string, ENUM_STRUCT_SOLVER> Struct_Map = CCreateMap<string, ENUM_STRUCT_SOLVER>
("SMALL_DEFORMATIONS", SMALL_DEFORMATIONS)
("LARGE_DEFORMATIONS", LARGE_DEFORMATIONS);


/*!
 * \brief Material model
 */
enum ENUM_MATERIAL_MODEL {
	LINEAR_ELASTIC = 0,			/*!< \brief Definition of linear elastic material. */
	NEO_HOOKEAN = 1,			/*!< \brief Definition of Neo-Hookean material. */
	KNOWLES = 2,				/*!< \brief Definition of Knowles stored-energy potential */
	IDEAL_DE = 3				/*!< \brief Definition of ideal Dielectric Elastomer */
};
static const map<string, ENUM_MATERIAL_MODEL> Material_Map = CCreateMap<string, ENUM_MATERIAL_MODEL>
("LINEAR_ELASTIC", LINEAR_ELASTIC)
("NEO_HOOKEAN", NEO_HOOKEAN)
("KNOWLES", KNOWLES)
("IDEAL_DE", IDEAL_DE);

/*!
 * \brief Material compressibility
 */
enum ENUM_MAT_COMPRESS {
  COMPRESSIBLE_MAT = 0,		/*!< \brief Definition of compressible material. */
  NEARLY_INCOMPRESSIBLE_MAT = 1,	/*!< \brief Definition of nearly incompressible material. */
  INCOMPRESSIBLE_MAT = 2			/*!< \brief Definition of incompressible material. */
};
static const map<string, ENUM_MAT_COMPRESS> MatComp_Map = CCreateMap<string, ENUM_MAT_COMPRESS>
("COMPRESSIBLE", COMPRESSIBLE_MAT)
("NEARLY_INCOMPRESSIBLE", NEARLY_INCOMPRESSIBLE_MAT)
("INCOMPRESSIBLE", INCOMPRESSIBLE_MAT);



/*!
 * \brief types of interpolators
 */
enum ENUM_INTERPOLATOR {
  NEAREST_NEIGHBOR 	= 0,   	/*!< \brief Nearest Neigbhor interpolation */
  ISOPARAMETRIC 	= 1,	/*!< \brief Isoparametric interpolation */
  CONSISTCONSERVE 	= 2,	/*!< \brief Consistent & Conservative interpolation (S.A. Brown 1997). Utilizes Isoparametric interpolation. */
  WEIGHTED_AVERAGE  = 3, 	/*!< \brief Sliding Mesh Approach E. Rinaldi 2015 */
};

static const map<string, ENUM_INTERPOLATOR> Interpolator_Map = CCreateMap<string, ENUM_INTERPOLATOR>
("NEAREST_NEIGHBOR", NEAREST_NEIGHBOR)
("ISOPARAMETRIC",    ISOPARAMETRIC)
("CONSISTCONSERVE",  CONSISTCONSERVE)
("WEIGHTED_AVERAGE", WEIGHTED_AVERAGE);

/*!
 * \brief types of (coupling) transfers between distinct physical zones
 */

enum ENUM_TRANSFER {
  ZONES_ARE_EQUAL                   = 0,    /*!< \brief Zones are equal - no transfer. */
  NO_COMMON_INTERFACE               = 1,    /*!< \brief No common interface between the zones (geometrical). */
  NO_TRANSFER                       = 2,    /*!< \brief Zones may share a boundary, but still no coupling desired. */
  FLOW_TRACTION                     = 10,   /*!< \brief Flow traction coupling (between fluids and solids). */
  STRUCTURAL_DISPLACEMENTS          = 11,   /*!< \brief Structural displacements (between fluids and solids). */
  STRUCTURAL_DISPLACEMENTS_DISC_ADJ = 12,   /*!< \brief Adjoints of structural displacements (between fluids and solids). */
  SLIDING_INTERFACE                 = 13,   /*!< \brief Sliding interface (between fluids). */
  CONSERVATIVE_VARIABLES            = 14,   /*!< \brief General coupling that simply transfers the conservative variables (between same solvers). */
  MIXING_PLANE                      = 15,   /*!< \brief Mixing plane between fluids. */
  CONJUGATE_HEAT_COMPRESSIBLE_FS    = 16,   /*!< \brief Conjugate heat transfer (between compressible fluids and solids). */
  CONJUGATE_HEAT_INCOMPRESSIBLE_FS  = 17,   /*!< \brief Conjugate heat transfer (between incompressible fluids and solids). */
  CONJUGATE_HEAT_COMPRESSIBLE_SF    = 18,   /*!< \brief Conjugate heat transfer (between solids and compressible fluids). */
  CONJUGATE_HEAT_INCOMPRESSIBLE_SF  = 19,   /*!< \brief Conjugate heat transfer (between solids and incompressible fluids). */
};
static const map<string, ENUM_TRANSFER> Transfer_Map = CCreateMap<string, ENUM_TRANSFER>
("ZONES_ARE_EQUAL", ZONES_ARE_EQUAL)
("NO_COMMON_INTERFACE", NO_COMMON_INTERFACE)
("NO_TRANSFER", NO_TRANSFER)
("FLOW_TRACTION", FLOW_TRACTION)
("STRUCTURAL_DISPLACEMENTS", STRUCTURAL_DISPLACEMENTS)
("STRUCTURAL_DISPLACEMENTS_DISC_ADJ", STRUCTURAL_DISPLACEMENTS_DISC_ADJ)
("SLIDING_INTERFACE", SLIDING_INTERFACE)
("CONSERVATIVE_VARIABLES", CONSERVATIVE_VARIABLES)
("MIXING_PLANE", MIXING_PLANE)
("CONJUGATE_HEAT_COMPRESSIBLE_FS", CONJUGATE_HEAT_COMPRESSIBLE_FS)
("CONJUGATE_HEAT_INCOMPRESSIBLE_FS", CONJUGATE_HEAT_INCOMPRESSIBLE_FS)
("CONJUGATE_HEAT_COMPRESSIBLE_SF", CONJUGATE_HEAT_COMPRESSIBLE_SF)
("CONJUGATE_HEAT_INCOMPRESSIBLE_SF", CONJUGATE_HEAT_INCOMPRESSIBLE_SF);
/*!
 * \brief different regime modes
 */
enum ENUM_REGIME {
  COMPRESSIBLE = 0,			/*!< \brief Definition of compressible solver. */
  INCOMPRESSIBLE = 1,				/*!< \brief Definition of incompressible solver. */
};
static const map<string, ENUM_REGIME> Regime_Map = CCreateMap<string, ENUM_REGIME>
("COMPRESSIBLE", COMPRESSIBLE)
("INCOMPRESSIBLE", INCOMPRESSIBLE);

/*!
 * \brief different non-dimensional modes
 */
enum ENUM_KIND_NONDIM {
  DIMENSIONAL = 0,			    /*!< \brief Dimensional simulation. */
  FREESTREAM_PRESS_EQ_ONE = 1, /*!< \brief Non-dimensional simulation. */
  FREESTREAM_VEL_EQ_MACH = 2, /*!< \brief Non-dimensional simulation. */
  FREESTREAM_VEL_EQ_ONE = 3 /*!< \brief Non-dimensional simulation. */
};
static const map<string, ENUM_KIND_NONDIM> NonDim_Map = CCreateMap<string, ENUM_KIND_NONDIM>
("DIMENSIONAL", DIMENSIONAL)
("FREESTREAM_PRESS_EQ_ONE", FREESTREAM_PRESS_EQ_ONE)
("FREESTREAM_VEL_EQ_MACH", FREESTREAM_VEL_EQ_MACH)
("FREESTREAM_VEL_EQ_ONE", FREESTREAM_VEL_EQ_ONE);

/*!
 * \brief different system of measurements
 */
enum ENUM_MEASUREMENTS {
  SI = 0,			/*!< \brief Definition of compressible solver. */
  US = 1				/*!< \brief Definition of incompressible solver. */
};
static const map<string, ENUM_MEASUREMENTS> Measurements_Map = CCreateMap<string, ENUM_MEASUREMENTS>
("SI", SI)
("US", US);

/*!
 * \brief different types of systems
 */
enum RUNTIME_TYPE {
  RUNTIME_FLOW_SYS = 2,			/*!< \brief One-physics case, the code is solving the flow equations(Euler and Navier-Stokes). */
  RUNTIME_TURB_SYS = 3,			/*!< \brief One-physics case, the code is solving the turbulence model. */
  RUNTIME_POISSON_SYS = 4,			/*!< \brief One-physics case, the code is solving the poissonal potential equation. */
  RUNTIME_ADJPOT_SYS = 5,		/*!< \brief One-physics case, the code is solving the adjoint potential flow equation. */
  RUNTIME_ADJFLOW_SYS = 6,		/*!< \brief One-physics case, the code is solving the adjoint equations is being solved (Euler and Navier-Stokes). */
  RUNTIME_ADJTURB_SYS = 7,		/*!< \brief One-physics case, the code is solving the adjoint turbulence model. */
  RUNTIME_WAVE_SYS = 8,		/*!< \brief One-physics case, the code is solving the wave equation. */
  RUNTIME_MULTIGRID_SYS = 14,   	/*!< \brief Full Approximation Storage Multigrid system of equations. */
  RUNTIME_FEA_SYS = 20,		/*!< \brief One-physics case, the code is solving the FEA equation. */
  RUNTIME_ADJFEA_SYS = 30,		/*!< \brief One-physics case, the code is solving the adjoint FEA equation. */
  RUNTIME_HEAT_SYS = 21,		/*!< \brief One-physics case, the code is solving the heat equation. */
  RUNTIME_TRANS_SYS = 22,			/*!< \brief One-physics case, the code is solving the turbulence model. */
  RUNTIME_HYBRID_SYS = 23,  /*!< \brief One-physics case, the code is solving the a hybrid of RANS and LES */
};

const int FLOW_SOL = 0;		/*!< \brief Position of the mean flow solution in the solver container array. */
const int ADJFLOW_SOL = 1;	/*!< \brief Position of the continuous adjoint flow solution in the solver container array. */

const int TURB_SOL = 2;		/*!< \brief Position of the turbulence model solution in the solver container array. */
const int ADJTURB_SOL = 3;	/*!< \brief Position of the continuous adjoint turbulence solution in the solver container array. */

const int TRANS_SOL = 4;	/*!< \brief Position of the transition model solution in the solver container array. */
const int HYBRID_SOL = 5; /*!< \brief Position of the hybrid RANS/LES transport eqn. for the hybrid parameter(s) in the solver container array. */
const int POISSON_SOL = 2;		/*!< \brief Position of the electronic potential solution in the solver container array. */
const int WAVE_SOL = 1;		/*!< \brief Position of the wave equation in the solution solver array. */
const int HEAT_SOL = 5;		/*!< \brief Position of the heat equation in the solution solver array. */

const int FEA_SOL = 0;			/*!< \brief Position of the FEA equation in the solution solver array. */
const int ADJFEA_SOL = 1;		/*!< \brief Position of the FEA adjoint equation in the solution solver array. */

const int TEMPLATE_SOL = 0;     /*!< \brief Position of the template solution. */

const int CONV_TERM = 0;	/*!< \brief Position of the convective terms in the numerics container array. */
const int VISC_TERM = 1;        /*!< \brief Position of the viscous terms in the numerics container array. */
const int SOURCE_FIRST_TERM = 2;        /*!< \brief Position of the first source term in the numerics container array. */
const int SOURCE_SECOND_TERM = 3;   /*!< \brief Position of the second source term in the numerics container array. */
const int CONV_BOUND_TERM = 4;       /*!< \brief Position of the convective boundary terms in the numerics container array. */
const int VISC_BOUND_TERM = 5;       /*!< \brief Position of the viscous boundary terms in the numerics container array. */

const int FEA_TERM = 0;			/*!< \brief Position of the finite element analysis terms in the numerics container array. */
const int DE_TERM = 1;			/*!< \brief Position of the dielectric terms in the numerics container array. */

const int MAT_NHCOMP  = 2;   /*!< \brief Position of the Neo-Hookean compressible material model. */
const int MAT_NHINC   = 3;   /*!< \brief Position of the Neo-Hookean incompressible material model. */
const int MAT_IDEALDE = 4;   /*!< \brief Position of the Ideal-DE material model. */
const int MAT_KNOWLES = 5;   /*!< \brief Position of the Knowles material model. */

const int INC_TERM = 2;      /*!< \brief Position of the incompressible term in the element container array. */

const int FEA_ADJ = 6;     /*!< \brief Position of the finite element analysis terms in the numerics container array. */
const int DE_ADJ = 7;			/*!< \brief Position of the dielectric adjoint terms in the numerics container array. */



/*!
 * \brief types of finite elements (in 2D or 3D)
 */

const int EL_TRIA = 0;		/*!< \brief Elements of three nodes (2D). */
const int EL_QUAD = 1;		/*!< \brief Elements of four nodes (2D). */

const int EL_TETRA = 0;		/*!< \brief Elements of four nodes (3D). */
const int EL_HEXA  = 1;		/*!< \brief Elements of eight nodes (3D). */
const int EL_PYRAM = 2;    /*!< \brief Elements of five nodes (3D). */
const int EL_PRISM = 3;    /*!< \brief Elements of six nodes (3D). */


/*!
 * \brief types of mathematical problem to solve
 */
enum ENUM_MATH_PROBLEM {
  DIRECT = 0,		/*!< \brief Direct problem */
  CONTINUOUS_ADJOINT = 1,		/*!< \brief Continuous adjoint problem */
  DISCRETE_ADJOINT = 2 /*< \brief AD-based discrete adjoint problem. */
};
static const map<string, ENUM_MATH_PROBLEM> Math_Problem_Map = CCreateMap<string, ENUM_MATH_PROBLEM>
("DIRECT", DIRECT)
("CONTINUOUS_ADJOINT", CONTINUOUS_ADJOINT)
("DISCRETE_ADJOINT", DISCRETE_ADJOINT);

/*!
 * \brief types of spatial discretizations
 */
enum ENUM_SPACE {
  NO_CONVECTIVE = 0, /*!< \brief No convective scheme is used. */
  SPACE_CENTERED = 1,		/*!< \brief Space centered convective numerical method. */
  SPACE_UPWIND = 2		/*!< \brief Upwind convective numerical method. */
};
static const map<string, ENUM_SPACE> Space_Map = CCreateMap<string, ENUM_SPACE>
("NONE", NO_CONVECTIVE)
("SPACE_CENTERED", SPACE_CENTERED)
("SPACE_UPWIND", SPACE_UPWIND);

/*!
 * \brief types of fluid model
 */
enum ENUM_FLUIDMODEL {
	STANDARD_AIR = 0,
	IDEAL_GAS = 1, /*!< \brief _____. */
	VW_GAS = 2,
	PR_GAS = 3
};

static const map<string, ENUM_FLUIDMODEL> FluidModel_Map = CCreateMap<string, ENUM_FLUIDMODEL>
("STANDARD_AIR", STANDARD_AIR)
("IDEAL_GAS", IDEAL_GAS)
("VW_GAS", VW_GAS)
("PR_GAS", PR_GAS);

/*!
 * \brief types of initialization option
 */

enum ENUM_INIT_OPTION {
	REYNOLDS = 0, /*!< \brief _____. */
	TD_CONDITIONS = 1

};

static const map<string, ENUM_INIT_OPTION> InitOption_Map = CCreateMap<string, ENUM_INIT_OPTION>
("REYNOLDS", REYNOLDS)
("TD_CONDITIONS", TD_CONDITIONS);

/*!
 * \brief types of initialization option
 */

enum ENUM_FREESTREAM_OPTION {
	TEMPERATURE_FS = 0, /*!< \brief _____. */
	DENSITY_FS = 1

};

static const map<string, ENUM_FREESTREAM_OPTION> FreeStreamOption_Map = CCreateMap<string, ENUM_FREESTREAM_OPTION>
("TEMPERATURE_FS", TEMPERATURE_FS)
("DENSITY_FS", DENSITY_FS);

/*!
 * \brief types of viscosity model
 */
enum ENUM_VISCOSITYMODEL {
	CONSTANT_VISCOSITY = 0, /*!< \brief _____. */
	SUTHERLAND = 1
};

static const map<string, ENUM_VISCOSITYMODEL> ViscosityModel_Map = CCreateMap<string, ENUM_VISCOSITYMODEL>
("CONSTANT_VISCOSITY", CONSTANT_VISCOSITY)
("SUTHERLAND", SUTHERLAND);

/*!
 * \brief types of thermal conductivity model
 */
enum ENUM_CONDUCTIVITYMODEL {
	CONSTANT_CONDUCTIVITY = 0, /*!< \brief _____. */
	CONSTANT_PRANDTL = 1
};

static const map<string, ENUM_CONDUCTIVITYMODEL> ConductivityModel_Map = CCreateMap<string, ENUM_CONDUCTIVITYMODEL>
("CONSTANT_CONDUCTIVITY", CONSTANT_CONDUCTIVITY)
("CONSTANT_PRANDTL", CONSTANT_PRANDTL);

/*!
 * \brief types of unsteady mesh motion
 */
enum ENUM_GRIDMOVEMENT {
  NO_MOVEMENT = 0, /*!< \brief Simulation on a static mesh. */
  DEFORMING = 1,		/*!< \brief Simulation with dynamically deforming meshes (plunging/pitching/rotation). */
  RIGID_MOTION = 2,		/*!< \brief Simulation with rigid mesh motion (plunging/pitching/rotation). */
  FLUID_STRUCTURE = 3,		/*!< \brief Fluid structure deformation. */
  EXTERNAL = 4,  /*!< \brief Arbitrary grid motion specified by external files at each time step. */
  EXTERNAL_ROTATION = 5,  /*!< \brief Arbitrary grid motion specified by external files at each time step with rigid rotation. */
  AEROELASTIC = 6,    /*!< \brief Simulation with aeroelastic motion. */
  MOVING_WALL = 7,    /*!< \brief Simulation with moving walls (translation/rotation). */
  ROTATING_FRAME = 8,    /*!< \brief Simulation in a rotating frame. */
  ELASTICITY = 9,    /*!< \brief Linear Elasticity. */
  AEROELASTIC_RIGID_MOTION = 10, /*!< \brief Simulation with rotation and aeroelastic motion. */
  STEADY_TRANSLATION = 11,    /*!< \brief Simulation in a steadily translating frame. */
  GUST = 12, /*!< \brief Simulation on a static mesh with a gust. */
  MOVING_HTP = 13,    /*!< \brief Simulation with moving HTP (rotation). */
  FLUID_STRUCTURE_STATIC = 14 /*!< \brief Fluid structure deformation with no grid velocity. */
};

static const map<string, ENUM_GRIDMOVEMENT> GridMovement_Map = CCreateMap<string, ENUM_GRIDMOVEMENT>
("NONE", NO_MOVEMENT)
("DEFORMING", DEFORMING)
("RIGID_MOTION", RIGID_MOTION)
("FLUID_STRUCTURE", FLUID_STRUCTURE)
("EXTERNAL", EXTERNAL)
("EXTERNAL_ROTATION", EXTERNAL_ROTATION)
("AEROELASTIC", AEROELASTIC)
("ROTATING_FRAME", ROTATING_FRAME)
("ELASTICITY", ELASTICITY)
("MOVING_WALL", MOVING_WALL)
("MOVING_HTP", MOVING_HTP)
("AEROELASTIC_RIGID_MOTION", AEROELASTIC_RIGID_MOTION)
("STEADY_TRANSLATION", STEADY_TRANSLATION)
("GUST", GUST)
("FLUID_STRUCTURE_STATIC", FLUID_STRUCTURE_STATIC);

/*!
 * \brief type of wind gusts
 */
enum ENUM_GUST_TYPE {
  NO_GUST = 0,      /*!< \brief _______. */
  TOP_HAT = 1,      /*!< \brief Top-hat function shaped gust  */
  SINE = 2,         /*!< \brief  Sine shaped gust */
  ONE_M_COSINE = 3, /*!< \brief  1-cosine shaped gust */
  VORTEX = 4,       /*!< \brief  A gust made from vortices */
  EOG = 5           /*!< \brief  An extreme operating gust */
};
static const map<string, ENUM_GUST_TYPE> Gust_Type_Map = CCreateMap<string, ENUM_GUST_TYPE>
("NONE", NO_GUST)
("TOP_HAT", TOP_HAT)
("SINE", SINE)
("ONE_M_COSINE", ONE_M_COSINE)
("VORTEX", VORTEX)
("EOG", EOG);

/*!
 * \brief type of wind direction
 */
enum ENUM_GUST_DIR {
  X_DIR = 0,        /*!< \brief _______. */
  Y_DIR = 1 		 /*!< \brief _______. */
};
static const map<string, ENUM_GUST_DIR> Gust_Dir_Map = CCreateMap<string, ENUM_GUST_DIR>
("X_DIR", X_DIR)
("Y_DIR", Y_DIR);

// If you add to ENUM_CENTERED, you must also add the option to ENUM_CONVECTIVE
/*!
 * \brief types of centered spatial discretizations
 */
enum ENUM_CENTERED {
  NO_CENTERED = 0,    /*!< \brief No centered scheme is used. */
  JST = 1,            /*!< \brief Jameson-Smith-Turkel centered numerical method. */
  LAX = 2,            /*!< \brief Lax-Friedrich centered numerical method. */
  JST_KE = 4          /*!< \brief Kinetic Energy preserving Jameson-Smith-Turkel centered numerical method. */
};
static const map<string, ENUM_CENTERED> Centered_Map = CCreateMap<string, ENUM_CENTERED>
("NONE", NO_CENTERED)
("JST", JST)
("JST_KE", JST_KE)
("LAX-FRIEDRICH", LAX);


// If you add to ENUM_UPWIND, you must also add the option to ENUM_CONVECTIVE
/*!
 * \brief types of upwind spatial discretizations
 */
enum ENUM_UPWIND {
  NO_UPWIND = 0,              /*!< \brief No upwind scheme is used. */
  ROE = 1,                    /*!< \brief Roe's upwind numerical method. */
  SCALAR_UPWIND = 2,          /*!< \brief Scalar upwind numerical method. */
  AUSM = 3,                   /*!< \brief AUSM numerical method. */
  HLLC = 4,                   /*!< \brief HLLC numerical method. */
  SW = 5,                     /*!< \brief Steger-Warming method. */
  MSW = 6,                    /*!< \brief Modified Steger-Warming method. */
  TURKEL = 7,                 /*!< \brief Roe-Turkel's upwind numerical method. */
  SLAU = 8,                   /*!< \brief Simple Low-Dissipation AUSM numerical method. */
  CUSP = 9,                   /*!< \brief Convective upwind and split pressure numerical method. */
  CONVECTIVE_TEMPLATE = 10,   /*!< \brief Template for new numerical method . */
  L2ROE = 11,                 /*!< \brief L2ROE numerical method . */
  LMROE = 12,                  /*!< \brief Rieper's Low Mach ROE numerical method . */
  SLAU2 = 13                   /*!< \brief Simple Low-Dissipation AUSM 2 numerical method. */
};
static const map<string, ENUM_UPWIND> Upwind_Map = CCreateMap<string, ENUM_UPWIND>
("NONE", NO_UPWIND)
("ROE", ROE)
("TURKEL_PREC", TURKEL)
("AUSM", AUSM)
("SLAU", SLAU)
("HLLC", HLLC)
("SW", SW)
("MSW", MSW)
("CUSP", CUSP)
("SCALAR_UPWIND", SCALAR_UPWIND)
("CONVECTIVE_TEMPLATE", CONVECTIVE_TEMPLATE)
("L2ROE", L2ROE)
("LMROE", LMROE)
("SLAU2", SLAU2);


/*!
 * \brief types of slope limiters
 */
enum ENUM_LIMITER {
  NO_LIMITER           = 0, /*!< \brief No limiter. */
  VENKATAKRISHNAN      = 1,	/*!< \brief Slope limiter using Venkatakrisnan method (stencil formulation). */
  VENKATAKRISHNAN_WANG = 2,	/*!< \brief Slope limiter using Venkatakrisnan method, eps based on solution (stencil formulation). */
  BARTH_JESPERSEN      = 3, /*!< \brief Slope limiter using Barth-Jespersen method (stencil formulation). */
  VAN_ALBADA_EDGE      = 4, /*!< \brief Slope limiter using Van Albada method (edge formulation). */
  SHARP_EDGES          = 5, /*!< \brief Slope limiter using sharp edges. */
  WALL_DISTANCE        = 6  /*!< \brief Slope limiter using wall distance. */
};
static const map<string, ENUM_LIMITER> Limiter_Map = CCreateMap<string, ENUM_LIMITER>
("NONE", NO_LIMITER)
("VENKATAKRISHNAN", VENKATAKRISHNAN)
("VENKATAKRISHNAN_WANG", VENKATAKRISHNAN_WANG)
("BARTH_JESPERSEN", BARTH_JESPERSEN)
("VAN_ALBADA_EDGE", VAN_ALBADA_EDGE)
("SHARP_EDGES", SHARP_EDGES)
("WALL_DISTANCE", WALL_DISTANCE);

/*!
 * \brief types of turbulent models
 */
enum ENUM_TURB_MODEL {
  NO_TURB_MODEL = 0, /*!< \brief No turbulence model. */
  SA      = 1, /*!< \brief Kind of Turbulent model (Spalart-Allmaras). */
  SA_NEG  = 2, /*!< \brief Kind of Turbulent model (Spalart-Allmaras). */
  SST     = 3, /*!< \brief Kind of Turbulence model (Menter SST). */
<<<<<<< HEAD
  KE      = 4  /*!< \brief Kind of Turbulence model (Zeta KE). */
=======
  SA_E    = 4, /*!< \brief Kind of Turbulent model (Spalart-Allmaras Edwards). */
  SA_COMP = 5, /*!< \brief Kind of Turbulent model (Spalart-Allmaras Compressibility Correction). */
  SA_E_COMP = 6, /*!< \brief Kind of Turbulent model (Spalart-Allmaras Edwards with Compressibility Correction). */
>>>>>>> 5e170f46
};
static const map<string, ENUM_TURB_MODEL> Turb_Model_Map = CCreateMap<string, ENUM_TURB_MODEL>
("NONE", NO_TURB_MODEL)
("SA", SA)
("SA_NEG", SA_NEG)
("SST", SST)
<<<<<<< HEAD
("KE", KE);

/*!
 * \brief Types of hybrid RANS/LES blending schemes.
 *
 * These define the transport equation for the hybrid parameter.
 */
enum ENUM_HYBRID_BLENDING {
    RANS_ONLY = 0, /*!< \brief Kind of hybrid RANS/LES blending (RANS only). */
    CONVECTIVE = 1 /*!< \brief Kind of hybrid RANS/LES blending (Convective). */
};
static const map<string, ENUM_HYBRID_BLENDING> Hybrid_Blending_Map = CCreateMap<string, ENUM_HYBRID_BLENDING>
("RANS_ONLY", RANS_ONLY)
("CONVECTIVE", CONVECTIVE);

/*!
 * \brief Types of hybrid RANS/LES resolution adeqeuacy indicators.
 *
 * These define the way mesh's ability to resolve turbulence is measured.
 */
enum ENUM_HYBRID_RES_IND {
    RK_INDICATOR                  = 0, /*!< \brief Structure fcn theory indicator */
    RDELTA_INDICATOR_FULLP        = 1, /*!< \brief Subgrid-production-based indicator */
    RDELTA_INDICATOR_STRAIN_ONLY  = 2, /*!< \brief Like RDELTA_INDICATOR_FULLP but only strain part */
    RDELTA_INDICATOR_FULLP_VELCON = 3 /*!< \brief Like RDELTA_INDICATOR_FULLP but contracted over velocity instead of dimension */
};
static const map<string, ENUM_HYBRID_RES_IND> Hybrid_Res_Ind_Map = CCreateMap<string, ENUM_HYBRID_RES_IND>
("RK"                 , RK_INDICATOR)
("RDELTA_FULLP"       , RDELTA_INDICATOR_FULLP)
("RDELTA_STRAIN_ONLY" , RDELTA_INDICATOR_STRAIN_ONLY)
("RDELTA_FULLP_VELCON", RDELTA_INDICATOR_FULLP_VELCON);

/*!
 * \brief Types of hybrid RANS/LES subgrid anisotropy models.
 */
enum ENUM_HYBRID_ANISOTROPY {
  ISOTROPIC = 0, /*!< \brief Kind of hybrid RANS/LES subgrid anisotropy (Isotropic) */
  Q_BASED = 1    /*!< \brief Kind of hybrid RANS/LES subgrid anisotropy (Approximate Structure Function) */
};
static const map<string, ENUM_HYBRID_ANISOTROPY> Hybrid_Aniso_Map = CCreateMap<string, ENUM_HYBRID_ANISOTROPY>
("ISOTROPIC", ISOTROPIC)
("Q_BASED", Q_BASED);
=======
("SA_E", SA_E)
("SA_COMP", SA_COMP)
("SA_E_COMP", SA_E_COMP);
>>>>>>> 5e170f46

/*!
 * \brief types of transition models
 */
enum ENUM_TRANS_MODEL {
  NO_TRANS_MODEL = 0,            /*!< \brief No transition model. */
  LM = 1,	/*!< \brief Kind of transition model (LM for Spalart-Allmaras). */
  BC = 2	/*!< \brief Kind of transition model (BAS-CAKMAKCIOGLU (BC) for Spalart-Allmaras). */
};
static const map<string, ENUM_TRANS_MODEL> Trans_Model_Map = CCreateMap<string, ENUM_TRANS_MODEL>
("NONE", NO_TRANS_MODEL)
("LM", LM)
("BC", BC); //BAS-CAKMAKCIOGLU

/*!
 * \brief types of hybrid RANS/LES models
 */
enum ENUM_HYBRIDRANSLES {
  NO_HYBRIDRANSLES = 0, /*!< \brief No turbulence model. */
  SA_DES   = 1, /*!< \brief Kind of Hybrid RANS/LES (SA - Detached Eddy Simulation (DES)). */
  SA_DDES  = 2,  /*!< \brief Kind of Hybrid RANS/LES (SA - Delayed DES (DDES) with Delta_max SGS ). */
  SA_ZDES  = 3,  /*!< \brief Kind of Hybrid RANS/LES (SA - Delayed DES (DDES) with Vorticity based SGS like Zonal DES). */
  SA_EDDES  = 4  /*!< \brief Kind of Hybrid RANS/LES (SA - Delayed DES (DDES) with Shear Layer Adapted SGS: Enhanced DDES). */
};
static const map<string, ENUM_HYBRIDRANSLES> HybridRANSLES_Map = CCreateMap<string, ENUM_HYBRIDRANSLES>
("NONE", NO_HYBRIDRANSLES)
("SA_DES", SA_DES)
("SA_DDES", SA_DDES)
("SA_ZDES", SA_ZDES)
("SA_EDDES", SA_EDDES);

/*!
 * \brief types of Roe Low Dissipation Schemes
 */
enum ENUM_ROELOWDISS {
    NO_ROELOWDISS = 0, /*!< \brief No Roe Low Dissipation model. */
    FD            = 1, /*!< \brief Numerical Blending based on DDES's F_d function */
    NTS           = 2, /*!< \brief Numerical Blending of Travin and Shur. */
    NTS_DUCROS    = 3,  /*!< \brief Numerical Blending of Travin and Shur + Ducros' Shock Sensor. */
    FD_DUCROS     = 4 /*!< \brief Numerical Blending based on DDES's F_d function + Ducros' Shock Sensor */
};
static const map<string, ENUM_ROELOWDISS> RoeLowDiss_Map = CCreateMap<string, ENUM_ROELOWDISS>
("NONE", NO_ROELOWDISS)
("FD", FD)
("NTS", NTS)
("NTS_DUCROS", NTS_DUCROS)
("FD_DUCROS", FD_DUCROS);

/*!
 * \brief types of wall functions.
 */
enum ENUM_WALL_FUNCTIONS {
  NO_WALL_FUNCTION          = 0,   /*!< \brief No wall function treatment, integration to the wall. Default behavior. */
  STANDARD_WALL_FUNCTION    = 1,   /*!< \brief Standard wall function. */
  ADAPTIVE_WALL_FUNCTION    = 2,   /*!< \brief Adaptive wall function. Formulation depends on y+. */
  SCALABLE_WALL_FUNCTION    = 3,   /*!< \brief Scalable wall function. */
  EQUILIBRIUM_WALL_MODEL    = 4,   /*!< \brief Equilibrium wall model for LES. */
  NONEQUILIBRIUM_WALL_MODEL = 5    /*!< \brief Non-equilibrium wall model for LES. */
};
static const map<string, ENUM_WALL_FUNCTIONS> Wall_Functions_Map = CCreateMap<string, ENUM_WALL_FUNCTIONS>
("NO_WALL_FUNCTION",          NO_WALL_FUNCTION)
("STANDARD_WALL_FUNCTION",    STANDARD_WALL_FUNCTION)
("ADAPTIVE_WALL_FUNCTION",    ADAPTIVE_WALL_FUNCTION)
("SCALABLE_WALL_FUNCTION",    SCALABLE_WALL_FUNCTION)
("EQUILIBRIUM_WALL_MODEL",    EQUILIBRIUM_WALL_MODEL)
("NONEQUILIBRIUM_WALL_MODEL", NONEQUILIBRIUM_WALL_MODEL);

/*!
 * \brief type of time integration schemes
 */
enum ENUM_TIME_INT {
  RUNGE_KUTTA_EXPLICIT = 1,	/*!< \brief Explicit Runge-Kutta time integration definition. */
  EULER_EXPLICIT = 2,   	/*!< \brief Explicit Euler time integration definition. */
  EULER_IMPLICIT = 3,   	/*!< \brief Implicit Euler time integration definition. */
<<<<<<< HEAD
  RUNGE_KUTTA_LIMEX_SMR91 = 4,	/*!< \brief Linearly implicit Runge-Kutta w/ SMR 91 scheme. */
  RUNGE_KUTTA_LIMEX_EDIRK = 5	/*!< \brief Linearly implicit Runge-Kutta w/ EDIRK scheme. */
=======
  CLASSICAL_RK4_EXPLICIT = 4,   	/*!< \brief Calssical RK4 time integration definition. */
>>>>>>> 5e170f46
};
static const map<string, ENUM_TIME_INT> Time_Int_Map = CCreateMap<string, ENUM_TIME_INT>
("RUNGE-KUTTA_EXPLICIT", RUNGE_KUTTA_EXPLICIT)
("EULER_EXPLICIT", EULER_EXPLICIT)
("EULER_IMPLICIT", EULER_IMPLICIT)
<<<<<<< HEAD
("RUNGE-KUTTA_LIMEX_SMR91", RUNGE_KUTTA_LIMEX_SMR91)
("RUNGE-KUTTA_LIMEX_EDIRK", RUNGE_KUTTA_LIMEX_EDIRK);
=======
("CLASSICAL_RK4_EXPLICIT", CLASSICAL_RK4_EXPLICIT);

/*!
 * \brief type of heat timestep calculation
 */
enum ENUM_HEAT_TIMESTEP {
  MINIMUM = 1, /*!< \brief Local time stepping based on minimum lambda.*/
  CONVECTIVE = 2, /*!< \brief Local time stepping based on convective spectral radius.*/
  VISCOUS = 3, /*!< \brief Local time stepping based on viscous spectral radius.*/
  BYFLOW = 4, /*!< \brief Unsing the mean solvers time step. */
};
static const map<string, ENUM_HEAT_TIMESTEP> Heat_TimeStep_Map = CCreateMap<string, ENUM_HEAT_TIMESTEP>
("LOCAL", MINIMUM)
("CONVECTIVE", CONVECTIVE)
("VISCOUS", VISCOUS)
("BYFLOW", BYFLOW);
>>>>>>> 5e170f46

/*!
 * \brief type of time integration schemes
 */
enum ENUM_TIME_INT_FEA {
  CD_EXPLICIT = 1,			/*!< \brief Support for implementing an explicit method. */
  NEWMARK_IMPLICIT = 2,   	/*!< \brief Implicit Newmark integration definition. */
  GENERALIZED_ALPHA = 3   		/*!< \brief Support for implementing another implicit method. */
};
static const map<string, ENUM_TIME_INT_FEA> Time_Int_Map_FEA = CCreateMap<string, ENUM_TIME_INT_FEA>
("CD_EXPLICIT", CD_EXPLICIT)
("NEWMARK_IMPLICIT", NEWMARK_IMPLICIT)
("GENERALIZED_ALPHA", GENERALIZED_ALPHA);

/*!
 * \brief type of time integration schemes
 */
enum ENUM_SPACE_ITE_FEA {
  NEWTON_RAPHSON = 1,			/*!< \brief Full Newton-Rapshon method. */
  MODIFIED_NEWTON_RAPHSON = 2   /*!< \brief Modified Newton-Raphson method. */
};
static const map<string, ENUM_SPACE_ITE_FEA> Space_Ite_Map_FEA = CCreateMap<string, ENUM_SPACE_ITE_FEA>
("NEWTON_RAPHSON", NEWTON_RAPHSON)
("MODIFIED_NEWTON_RAPHSON", MODIFIED_NEWTON_RAPHSON);

/*!
 * \brief types of transfer methods
 */
enum ENUM_TRANSFER_METHOD {
  BROADCAST_DATA = 1,	/*!< \brief Gather data on one processor and broadcast it into all of them, relating to global nodes. */
  SCATTER_DATA = 2,   	/*!< \brief Gather data on one processor and scatter it into the one that needs it. */
  ALLGATHER_DATA = 3,   /*!< \brief All processors gather data (this will be useful for operations over a group of data - averaging) */
};
static const map<string, ENUM_TRANSFER_METHOD> Transfer_Method_Map = CCreateMap<string, ENUM_TRANSFER_METHOD>
("BROADCAST_DATA", BROADCAST_DATA)
("SCATTER_DATA", SCATTER_DATA)
("ALLGATHER_DATA", ALLGATHER_DATA);

/*!
 * \brief types of schemes to compute the flow gradient
 */
enum ENUM_FLOW_GRADIENT {
  GREEN_GAUSS = 1,		/*!< \brief Gradients computation using Green Gauss theorem. */
  WEIGHTED_LEAST_SQUARES = 2	/*!< \brief Gradients computation using Weighted Least Squares. */
};
static const map<string, ENUM_FLOW_GRADIENT> Gradient_Map = CCreateMap<string, ENUM_FLOW_GRADIENT>
("GREEN_GAUSS", GREEN_GAUSS)
("WEIGHTED_LEAST_SQUARES", WEIGHTED_LEAST_SQUARES);

/*!
 * \brief types of action to take on a geometry structure
 */
enum GEOMETRY_ACTION {
  ALLOCATE = 0,     /*!<  \brief Allocate geometry structure. */
  UPDATE = 1       /*!<  \brief Update geometry structure (grid moving, adaptation, etc.). */
};

/*!
 * \brief types of action to perform when doing the geometry evaluation
 */
enum GEOMETRY_MODE {
  FUNCTION = 0,     /*!<  \brief Geometrical analysis. */
  GRADIENT = 1      /*!<  \brief Geometrical analysis and gradient using finite differences. */
};
static const map<string, GEOMETRY_MODE> GeometryMode_Map = CCreateMap<string, GEOMETRY_MODE>
("FUNCTION", FUNCTION)
("GRADIENT", GRADIENT);

/*!
 * \brief types of boundary conditions
 */
enum BC_TYPE {
  EULER_WALL = 1,		/*!< \brief Boundary Euler wall definition. */
  FAR_FIELD = 2,		/*!< \brief Boundary far-field definition. */
  SYMMETRY_PLANE = 3,   	/*!< \brief Boundary symmetry plane definition. */
  INLET_FLOW = 4,		/*!< \brief Boundary inlet flow definition. */
  OUTLET_FLOW = 5,		/*!< \brief Boundary outlet flow definition. */
  PERIODIC_BOUNDARY = 6,	/*!< \brief Periodic boundary definition. */
  NEARFIELD_BOUNDARY = 7,	/*!< \brief Near-Field boundary definition. */
  ELECTRODE_BOUNDARY = 8,	/*!< \brief Electrode boundary definition. */
  DIELEC_BOUNDARY = 9,	/*!< \brief Dipoisson boundary definition. */
  CUSTOM_BOUNDARY = 10,         /*!< \brief custom boundary definition. */
  INTERFACE_BOUNDARY = 11,	/*!< \brief Domain interface boundary definition. */
  DIRICHLET = 12,		/*!< \brief Boundary Euler wall definition. */
  NEUMANN = 13,		/*!< \brief Boundary Neumann definition. */
  DISPLACEMENT_BOUNDARY = 14,		/*!< \brief Boundary displacement definition. */
  LOAD_BOUNDARY = 15,		/*!< \brief Boundary Load definition. */
  FLOWLOAD_BOUNDARY = 16,		/*!< \brief Boundary Load definition. */
  SUPERSONIC_INLET = 19,		/*!< \brief Boundary supersonic inlet definition. */
  SUPERSONIC_OUTLET = 20,		/*!< \brief Boundary supersonic inlet definition. */
  ENGINE_INFLOW = 21,		/*!< \brief Boundary nacelle inflow. */
  ENGINE_EXHAUST = 22,		/*!< \brief Boundary nacelle exhaust. */
  RIEMANN_BOUNDARY= 24,   /*!< \brief Riemann Boundary definition. */
  ISOTHERMAL = 25,      /*!< \brief No slip isothermal wall boundary condition. */
  HEAT_FLUX  = 26,      /*!< \brief No slip constant heat flux wall boundary condition. */
  ACTDISK_INLET = 32,	/*!< \brief Actuator disk inlet boundary definition. */
  ACTDISK_OUTLET = 33,	/*!< \brief Actuator disk outlet boundary definition. */
  CLAMPED_BOUNDARY = 34,		/*!< \brief Clamped Boundary definition. */
  LOAD_DIR_BOUNDARY = 35,		/*!< \brief Boundary Load definition. */
  LOAD_SINE_BOUNDARY = 36,		/*!< \brief Sine-waveBoundary Load definition. */
  GILES_BOUNDARY= 37,   /*!< \brief Giles Boundary definition. */
  INTERNAL_BOUNDARY= 38,   /*!< \brief Internal Boundary definition. */
  FLUID_INTERFACE = 39,	/*!< \brief Domain interface definition. */
  DISP_DIR_BOUNDARY = 40,    /*!< \brief Boundary displacement definition. */
  DAMPER_BOUNDARY = 41,    /*!< \brief Damper. */
  CHT_WALL_INTERFACE = 50, /*!< \brief Domain interface definition. */
  SEND_RECEIVE = 99,		/*!< \brief Boundary send-receive definition. */
};


/*!
 * \brief different regime modes
 */
enum ENUM_2DFORM {
  PLANE_STRESS = 0,			/*!< \brief Definition of plane stress solver. */
  PLANE_STRAIN = 1			/*!< \brief Definition of plane strain solver. */
};
static const map<string, ENUM_2DFORM> ElasForm_2D = CCreateMap<string, ENUM_2DFORM>
("PLANE_STRESS", PLANE_STRESS)
("PLANE_STRAIN", PLANE_STRAIN);


/*!
 * \brief Kinds of relaxation for FSI problem
 */
enum ENUM_AITKEN {
  NO_RELAXATION = 0,			/*!< \brief No relaxation in the strongly coupled approach. */
  FIXED_PARAMETER = 1,			/*!< \brief Relaxation with a fixed parameter. */
  AITKEN_DYNAMIC = 2			/*!< \brief Relaxation using Aitken's dynamic parameter. */
};
static const map<string, ENUM_AITKEN> AitkenForm_Map = CCreateMap<string, ENUM_AITKEN>
("NONE", NO_RELAXATION)
("FIXED_PARAMETER", FIXED_PARAMETER)
("AITKEN_DYNAMIC", AITKEN_DYNAMIC);

/*!
 * \brief types of dynamic transfer methods
 */
enum ENUM_DYN_TRANSFER_METHOD {
  INSTANTANEOUS = 1,   /*!< \brief No ramp, load is transfer instantaneously. */
  POL_ORDER_1 = 2,     /*!< \brief The load is transferred using a ramp. */
  POL_ORDER_3 = 3,     /*!< \brief The load is transferred using an order 3 polynomial function */
  POL_ORDER_5 = 4,     /*!< \brief The load is transferred using an order 5 polynomial function */
  SIGMOID_10 = 5,      /*!< \brief The load is transferred using a sigmoid with parameter 10 */
  SIGMOID_20 = 6       /*!< \brief The load is transferred using a sigmoid with parameter 20 */
};
static const map<string, ENUM_DYN_TRANSFER_METHOD> Dyn_Transfer_Method_Map = CCreateMap<string, ENUM_DYN_TRANSFER_METHOD>
("INSTANTANEOUS", INSTANTANEOUS)
("RAMP", POL_ORDER_1)
("CUBIC", POL_ORDER_3)
("QUINTIC", POL_ORDER_5)
("SIGMOID_10", SIGMOID_10)
("SIGMOID_20", SIGMOID_20);


/*!
 * \brief Kinds of Design Variables for FEA problems 
 */
enum ENUM_DVFEA {
  NODV_FEA = 0,         /*!< \brief No design variable for FEA problems. */
  YOUNG_MODULUS = 1,		/*!< \brief Young modulus (E) as design variable. */
  POISSON_RATIO = 2,  	/*!< \brief Poisson ratio (Nu) as design variable. */
  DENSITY_VAL = 3,      /*!< \brief Density (Rho) as design variable. */
  DEAD_WEIGHT = 4,      /*!< \brief Dead Weight (Rho_DL) as design variable. */
  ELECTRIC_FIELD = 5    /*!< \brief Electric field (E) as design variable. */
};
static const map<string, ENUM_DVFEA> DVFEA_Map = CCreateMap<string, ENUM_DVFEA>
("NONE", NODV_FEA)
("YOUNG_MODULUS", YOUNG_MODULUS)
("POISSON_RATIO", POISSON_RATIO)
("DENSITY", DENSITY_VAL)
("DEAD_WEIGHT", DEAD_WEIGHT)
("ELECTRIC_FIELD", ELECTRIC_FIELD);


/*!
 * \brief types Riemann boundary treatments
 */
enum RIEMANN_TYPE {
  TOTAL_CONDITIONS_PT = 1,		/*!< \brief User specifies total pressure, total temperature, and flow direction. */
  DENSITY_VELOCITY = 2,         /*!< \brief User specifies density and velocity, and flow direction. */
  STATIC_PRESSURE = 3,           /*!< \brief User specifies static pressure. */
  TOTAL_SUPERSONIC_INFLOW = 4,	/*!< \brief User specifies total pressure, total temperature and Velocity components. */
  STATIC_SUPERSONIC_INFLOW_PT = 5, /*!< \brief User specifies static pressure, static temperature, and Mach components. */
  STATIC_SUPERSONIC_INFLOW_PD = 6, /*!< \brief User specifies static pressure, static temperature, and Mach components. */
  MIXING_IN = 7, /*!< \brief User does not specify anything information are retrieved from the other domain */
  MIXING_OUT = 8, /*!< \brief User does not specify anything information are retrieved from the other domain */
  SUPERSONIC_OUTFLOW = 9,
  RADIAL_EQUILIBRIUM = 10,
  TOTAL_CONDITIONS_PT_1D = 11,
  STATIC_PRESSURE_1D = 12,
  MIXING_IN_1D = 13,
  MIXING_OUT_1D =14
};

static const map<string, RIEMANN_TYPE> Riemann_Map = CCreateMap<string, RIEMANN_TYPE>
("TOTAL_CONDITIONS_PT", TOTAL_CONDITIONS_PT)
("DENSITY_VELOCITY", DENSITY_VELOCITY)
("STATIC_PRESSURE", STATIC_PRESSURE)
("TOTAL_SUPERSONIC_INFLOW", TOTAL_SUPERSONIC_INFLOW)
("STATIC_SUPERSONIC_INFLOW_PT", STATIC_SUPERSONIC_INFLOW_PT)
("STATIC_SUPERSONIC_INFLOW_PD", STATIC_SUPERSONIC_INFLOW_PD)
("MIXING_IN", MIXING_IN)
("MIXING_OUT", MIXING_OUT)
("MIXING_IN_1D", MIXING_IN_1D)
("MIXING_OUT_1D", MIXING_OUT_1D)
("SUPERSONIC_OUTFLOW", SUPERSONIC_OUTFLOW)
("RADIAL_EQUILIBRIUM", RADIAL_EQUILIBRIUM)
("TOTAL_CONDITIONS_PT_1D", TOTAL_CONDITIONS_PT_1D)
("STATIC_PRESSURE_1D", STATIC_PRESSURE_1D);


static const map<string, RIEMANN_TYPE> Giles_Map = CCreateMap<string, RIEMANN_TYPE>
("TOTAL_CONDITIONS_PT", TOTAL_CONDITIONS_PT)
("DENSITY_VELOCITY", DENSITY_VELOCITY)
("STATIC_PRESSURE", STATIC_PRESSURE)
("TOTAL_SUPERSONIC_INFLOW", TOTAL_SUPERSONIC_INFLOW)
("STATIC_SUPERSONIC_INFLOW_PT", STATIC_SUPERSONIC_INFLOW_PT)
("STATIC_SUPERSONIC_INFLOW_PD", STATIC_SUPERSONIC_INFLOW_PD)
("MIXING_IN", MIXING_IN)
("MIXING_OUT", MIXING_OUT)
("MIXING_IN_1D", MIXING_IN_1D)
("MIXING_OUT_1D", MIXING_OUT_1D)
("SUPERSONIC_OUTFLOW", SUPERSONIC_OUTFLOW)
("RADIAL_EQUILIBRIUM", RADIAL_EQUILIBRIUM)
("TOTAL_CONDITIONS_PT_1D", TOTAL_CONDITIONS_PT_1D)
("STATIC_PRESSURE_1D", STATIC_PRESSURE_1D);

/*!
 * \brief types of mixing process for averaging quantities at the boundaries.
 */
enum AVERAGEPROCESS_TYPE {
  ALGEBRAIC = 1,		/*!< \brief an algebraic average is computed at the boundary of interest. */
  AREA = 2,           /*!< \brief an area average is computed at the boundary of interest. */
  MIXEDOUT = 3,		 /*!< \brief an mixed-out average is computed at the boundary of interest. */
  MASSFLUX = 4           /*!< \brief a mass flow average is computed at the boundary of interest. */

};

static const map<string, AVERAGEPROCESS_TYPE> AverageProcess_Map = CCreateMap<string, AVERAGEPROCESS_TYPE>
("ALGEBRAIC", ALGEBRAIC)
("AREA", AREA)
("MIXEDOUT",  MIXEDOUT)
("MASSFLUX", MASSFLUX);

/*!
 * \brief types of mixing process for averaging quantities at the boundaries.
 */
enum MIXINGPLANE_INTERFACE_TYPE {
  MATCHING = 1,		/*!< \brief an algebraic average is computed at the boundary of interest. */
  NEAREST_SPAN = 2,           /*!< \brief an area average is computed at the boundary of interest. */
  LINEAR_INTERPOLATION = 3		 /*!< \brief an mixed-out average is computed at the boundary of interest. */
};

static const map<string, MIXINGPLANE_INTERFACE_TYPE> MixingPlaneInterface_Map = CCreateMap<string, MIXINGPLANE_INTERFACE_TYPE>
("MATCHING", MATCHING)
("NEAREST_SPAN",  NEAREST_SPAN)
("LINEAR_INTERPOLATION", LINEAR_INTERPOLATION);

/*!
 * \brief this option allow to compute the span-wise section in different ways.
 */
enum SPANWISE_TYPE {
  AUTOMATIC = 1,		/*!< \brief number of span-wise section are computed automatically */
  EQUISPACED = 2           /*!< \brief number of span-wise section are specified from the user */
};

static const map<string, SPANWISE_TYPE> SpanWise_Map = CCreateMap<string, SPANWISE_TYPE>
("AUTOMATIC", AUTOMATIC)
("EQUISPACED", EQUISPACED);

/*!
 * \brief types of mixing process for averaging quantities at the boundaries.
 */
enum TURBOMACHINERY_TYPE {
  AXIAL       = 1,		/*!< \brief axial turbomachinery. */
  CENTRIFUGAL = 2,    /*!< \brief centrifugal turbomachinery. */
  CENTRIPETAL = 3,		 /*!< \brief centripetal turbomachinery. */
  CENTRIPETAL_AXIAL = 4,		 /*!< \brief mixed flow turbine. */
  AXIAL_CENTRIFUGAL = 5		 /*!< \brief mixed flow turbine. */
};

static const map<string, TURBOMACHINERY_TYPE> TurboMachinery_Map = CCreateMap<string, TURBOMACHINERY_TYPE>
("AXIAL", AXIAL)
("CENTRIFUGAL", CENTRIFUGAL)
("CENTRIPETAL",  CENTRIPETAL)
("CENTRIPETAL_AXIAL",  CENTRIPETAL_AXIAL)
("AXIAL_CENTRIFUGAL",  AXIAL_CENTRIFUGAL);

///*!
// * \brief types of Turbomachinery performance indicators.
// */
//enum TURBO_PERFORMANCE_TYPE {
//  BLADE   = 1,		/*!< \brief Turbomachinery blade performances. */
//  STAGE = 2,      /*!< \brief Turbomachinery blade stage performances. */
//  TURBINE              = 3		/*!< \brief Turbomachinery turbine performances. */
//};
//
//static const map<string, TURBO_PERFORMANCE_TYPE> TurboPerformance_Map = CCreateMap<string, TURBO_PERFORMANCE_TYPE>
//("BLADE", BLADE)
//("STAGE", STAGE)
//("TURBINE", TURBINE);

/*!
 * \brief types of Turbomachinery performance flag.
 */
enum TURBO_MARKER_TYPE{
  INFLOW   = 1,		/*!< \brief flag for inflow marker for compute turboperformance. */
  OUTFLOW = 2     /*!< \brief flag for outflow marker for compute turboperformance. */
};

/*!
 * \brief types inlet boundary treatments
 */
enum INLET_TYPE {
  TOTAL_CONDITIONS = 1,		/*!< \brief User specifies total pressure, total temperature, and flow direction. */
  MASS_FLOW = 2,           /*!< \brief User specifies density and velocity (mass flow). */
  INPUT_FILE = 3           /*!< \brief User specifies an input file. */
};
static const map<string, INLET_TYPE> Inlet_Map = CCreateMap<string, INLET_TYPE>
("TOTAL_CONDITIONS", TOTAL_CONDITIONS)
("MASS_FLOW", MASS_FLOW)
("INPUT_FILE", INPUT_FILE);

/*!
 * \brief types freestream boundary condition specification
 */
enum FREESTREAM_TURB_OPTION {
  EDDY_VISC_RATIO = 1,   /*!< \brief User specifies eddy viscosity ratio and turbulence intensity */
  TURB_LENGTHSCALE = 2   /*!< \brief User specifies turbulent lengthscale and turbulence intensity */
};
static const map<string, FREESTREAM_TURB_OPTION> FreeStreamTurbOption_Map = CCreateMap<string, FREESTREAM_TURB_OPTION>
("EDDY_VISC_RATIO", EDDY_VISC_RATIO)
("TURB_LENGTHSCALE", TURB_LENGTHSCALE);

/*!
 * \brief types engine inflow boundary treatments
 */
enum ENGINE_INFLOW_TYPE {
  FAN_FACE_MACH = 1,	         /*!< \brief User specifies fan face mach number. */
  FAN_FACE_MDOT = 2,           /*!< \brief User specifies Static pressure. */
  FAN_FACE_PRESSURE = 3        /*!< \brief User specifies Static pressure. */
};
static const map<string, ENGINE_INFLOW_TYPE> Engine_Inflow_Map = CCreateMap<string, ENGINE_INFLOW_TYPE>
("FAN_FACE_MACH", FAN_FACE_MACH)
("FAN_FACE_MDOT", FAN_FACE_MDOT)
("FAN_FACE_PRESSURE", FAN_FACE_PRESSURE);

/*!
 * \brief types actuator disk boundary treatments
 */
enum ACTDISK_TYPE {
  VARIABLES_JUMP = 1,		/*!< \brief User specifies the variables jump. */
  BC_THRUST = 2,     /*!< \brief User specifies the BC thrust. */
  NET_THRUST = 3,     /*!< \brief User specifies the Net thrust. */
  DRAG_MINUS_THRUST = 4,     /*!< \brief User specifies the D-T. */
  MASSFLOW = 5,     /*!< \brief User specifies the massflow. */
  POWER = 6     /*!< \brief User specifies the power. */
};
static const map<string, ACTDISK_TYPE> ActDisk_Map = CCreateMap<string, ACTDISK_TYPE>
("VARIABLES_JUMP", VARIABLES_JUMP)
("BC_THRUST", BC_THRUST)
("NET_THRUST", NET_THRUST)
("DRAG_MINUS_THRUST", DRAG_MINUS_THRUST)
("MASSFLOW", MASSFLOW)
("POWER", POWER);

/*!
 * \brief types of geometric entities based on VTK nomenclature
 */
enum GEO_TYPE {
  VERTEX = 1,   		/*!< \brief VTK nomenclature for defining a vertex element. */
  LINE = 3,			/*!< \brief VTK nomenclature for defining a line element. */
  TRIANGLE = 5, 		/*!< \brief VTK nomenclature for defining a triangle element. */
  QUADRILATERAL = 9,		/*!< \brief VTK nomenclature for defining a quadrilateral element. */
  TETRAHEDRON = 10,     	/*!< \brief VTK nomenclature for defining a tetrahedron element. */
  HEXAHEDRON = 12,      	/*!< \brief VTK nomenclature for defining a hexahedron element. */
  PRISM = 13,     		/*!< \brief VTK nomenclature for defining a prism element. */
  PYRAMID = 14  		/*!< \brief VTK nomenclature for defining a pyramid element. */
};

/*!
 * \brief types of objective functions
 */
enum ENUM_OBJECTIVE {
  DRAG_COEFFICIENT = 1, 	      /*!< \brief Drag objective function definition. */
  LIFT_COEFFICIENT = 2, 	      /*!< \brief Lift objective function definition. */
  SIDEFORCE_COEFFICIENT = 3,	  /*!< \brief Side force objective function definition. */
  EFFICIENCY = 4,		            /*!< \brief Efficiency objective function definition. */
  INVERSE_DESIGN_PRESSURE = 5,	/*!< \brief Pressure objective function definition (inverse design). */
  INVERSE_DESIGN_HEATFLUX = 6,  /*!< \brief Heat flux objective function definition (inverse design). */
  TOTAL_HEATFLUX = 7,           /*!< \brief Total heat flux. */
  MAXIMUM_HEATFLUX = 8,         /*!< \brief Maximum heat flux. */
  MOMENT_X_COEFFICIENT = 9,	    /*!< \brief Pitching moment objective function definition. */
  MOMENT_Y_COEFFICIENT = 10,    /*!< \brief Rolling moment objective function definition. */
  MOMENT_Z_COEFFICIENT = 11,    /*!< \brief Yawing objective function definition. */
  EQUIVALENT_AREA = 12,		      /*!< \brief Equivalent area objective function definition. */
  NEARFIELD_PRESSURE = 13,	    /*!< \brief NearField Pressure objective function definition. */
  FORCE_X_COEFFICIENT = 14,	    /*!< \brief X-direction force objective function definition. */
  FORCE_Y_COEFFICIENT = 15,	    /*!< \brief Y-direction force objective function definition. */
  FORCE_Z_COEFFICIENT = 16,	    /*!< \brief Z-direction force objective function definition. */
  THRUST_COEFFICIENT = 17,		  /*!< \brief Thrust objective function definition. */
  TORQUE_COEFFICIENT = 18,		  /*!< \brief Torque objective function definition. */
  FIGURE_OF_MERIT = 19,		      /*!< \brief Rotor Figure of Merit objective function definition. */
  SURFACE_TOTAL_PRESSURE = 28, 	    /*!< \brief Total Pressure objective function definition. */
  SURFACE_STATIC_PRESSURE = 29,      /*!< \brief Static Pressure objective function definition. */
  SURFACE_MASSFLOW = 30,           /*!< \brief Mass Flow Rate objective function definition. */
  SURFACE_MACH = 51,           /*!< \brief Mach number objective function definition. */
  CUSTOM_OBJFUNC = 31, 	           /*!< \brief Custom objective function definition. */
  TOTAL_PRESSURE_LOSS = 39,
  KINETIC_ENERGY_LOSS = 40,
  TOTAL_EFFICIENCY = 41,
  TOTAL_STATIC_EFFICIENCY = 42,
  EULERIAN_WORK = 43,
  TOTAL_ENTHALPY_IN = 44,
  FLOW_ANGLE_IN = 45,
  FLOW_ANGLE_OUT = 46,
  MASS_FLOW_IN = 47,
  MASS_FLOW_OUT = 48,
  PRESSURE_RATIO = 49,
  ENTROPY_GENERATION = 50,
  REFERENCE_GEOMETRY=60,          /*!<\brief Norm of displacements with respect to target geometry. */
  REFERENCE_NODE=61               /*!<\brief Objective function defined as the difference of a particular node respect to a reference position. */
};

static const map<string, ENUM_OBJECTIVE> Objective_Map = CCreateMap<string, ENUM_OBJECTIVE>
("DRAG", DRAG_COEFFICIENT)
("LIFT", LIFT_COEFFICIENT)
("SIDEFORCE", SIDEFORCE_COEFFICIENT)
("EFFICIENCY", EFFICIENCY)
("INVERSE_DESIGN_PRESSURE", INVERSE_DESIGN_PRESSURE)
("INVERSE_DESIGN_HEATFLUX", INVERSE_DESIGN_HEATFLUX)
("MOMENT_X", MOMENT_X_COEFFICIENT)
("MOMENT_Y", MOMENT_Y_COEFFICIENT)
("MOMENT_Z", MOMENT_Z_COEFFICIENT)
("EQUIVALENT_AREA", EQUIVALENT_AREA)
("NEARFIELD_PRESSURE", NEARFIELD_PRESSURE)
("FORCE_X", FORCE_X_COEFFICIENT)
("FORCE_Y", FORCE_Y_COEFFICIENT)
("FORCE_Z", FORCE_Z_COEFFICIENT)
("THRUST", THRUST_COEFFICIENT)
("TORQUE", TORQUE_COEFFICIENT)
("TOTAL_HEATFLUX", TOTAL_HEATFLUX)
("MAXIMUM_HEATFLUX", MAXIMUM_HEATFLUX)
("FIGURE_OF_MERIT", FIGURE_OF_MERIT)
("SURFACE_TOTAL_PRESSURE", SURFACE_TOTAL_PRESSURE)
("SURFACE_STATIC_PRESSURE", SURFACE_STATIC_PRESSURE)
("SURFACE_MASSFLOW", SURFACE_MASSFLOW)
("SURFACE_MACH", SURFACE_MACH)
("CUSTOM_OBJFUNC", CUSTOM_OBJFUNC)
("TOTAL_EFFICIENCY", TOTAL_EFFICIENCY)
("TOTAL_STATIC_EFFICIENCY", TOTAL_STATIC_EFFICIENCY)
("TOTAL_PRESSURE_LOSS", TOTAL_PRESSURE_LOSS)
("EULERIAN_WORK", EULERIAN_WORK)
("TOTAL_ENTHALPY_IN", TOTAL_ENTHALPY_IN)
("FLOW_ANGLE_IN", FLOW_ANGLE_IN)
("FLOW_ANGLE_OUT", FLOW_ANGLE_OUT)
("MASS_FLOW_IN", MASS_FLOW_IN)
("MASS_FLOW_OUT", MASS_FLOW_OUT)
("PRESSURE_RATIO",  PRESSURE_RATIO)
("ENTROPY_GENERATION",  ENTROPY_GENERATION)
("KINETIC_ENERGY_LOSS", KINETIC_ENERGY_LOSS)
("REFERENCE_GEOMETRY", REFERENCE_GEOMETRY)
("REFERENCE_NODE", REFERENCE_NODE);

/*!
 * \brief types of residual criteria equations
 */

enum ENUM_RESIDUAL {
	RHO_RESIDUAL = 1, 	      /*!< \brief Rho equation residual criteria equation. */
	RHO_ENERGY_RESIDUAL = 2 	      /*!< \brief RhoE equation residual criteria equation. */
};

static const map<string, ENUM_RESIDUAL> Residual_Map = CCreateMap<string, ENUM_RESIDUAL>
("RHO", RHO_RESIDUAL)
("RHO_ENERGY", RHO_ENERGY_RESIDUAL);

/*!
 * \brief types of residual criteria for structural problems
 */

enum ENUM_RESFEM {
  RESFEM_RELATIVE = 1,         /*!< \brief Relative criteria: Res/Res0. */
  RESFEM_ABSOLUTE = 2          /*!< \brief Absolute criteria: abs(Res). */
};

static const map<string, ENUM_RESFEM> ResFem_Map = CCreateMap<string, ENUM_RESFEM>
("RELATIVE", RESFEM_RELATIVE)
("ABSOLUTE", RESFEM_ABSOLUTE);

/*!
 * \brief types of sensitivities to compute
 */
enum ENUM_SENS {
  SENS_GEOMETRY = 1,    	/*!< \brief Geometrical sensitivity. */
  SENS_MACH = 2,		/*!< \brief Mach number sensitivity. */
  SENS_AOA = 3, 		/*!< \brief Angle of attack sensitivity. */
  SENS_AOS = 4  		/*!< \brief Angle of Sideslip sensitivity. */
};
static const map<string, ENUM_SENS> Sens_Map = CCreateMap<string, ENUM_SENS>
("SENS_GEOMETRY", SENS_GEOMETRY)
("SENS_MACH", SENS_MACH)
("SENS_AOA", SENS_AOA)
("SENS_AOS", SENS_AOS);

/*!
 * \brief types of grid adaptation/refinement
 */
enum ENUM_ADAPT {
  NO_ADAPT = 0,                 /*!< \brief No grid adaptation. */
  FULL = 1,			/*!< \brief Do a complete grid refinement of all the computational grids. */
  FULL_FLOW = 2,		/*!< \brief Do a complete grid refinement of the flow grid. */
  FULL_ADJOINT = 3,		/*!< \brief Do a complete grid refinement of the adjoint grid. */
  GRAD_FLOW = 5,		/*!< \brief Do a gradient based grid adaptation of the flow grid. */
  GRAD_ADJOINT = 6,		/*!< \brief Do a gradient based grid adaptation of the adjoint grid. */
  GRAD_FLOW_ADJ = 7,		/*!< \brief Do a gradient based grid adaptation of the flow and adjoint grid. */
  COMPUTABLE = 9,		/*!< \brief Apply a computable error grid adaptation. */
  REMAINING = 10,		/*!< \brief Apply a remaining error grid adaptation. */
  WAKE = 12,			/*!< \brief Do a grid refinement on the wake. */
  SMOOTHING = 14,		/*!< \brief Do a grid smoothing of the geometry. */
  SUPERSONIC_SHOCK = 15,	/*!< \brief Do a grid smoothing. */
  PERIODIC = 17			/*!< \brief Add the periodic halo cells. */
};
static const map<string, ENUM_ADAPT> Adapt_Map = CCreateMap<string, ENUM_ADAPT>
("NONE", NO_ADAPT)
("FULL", FULL)
("FULL_FLOW", FULL_FLOW)
("FULL_ADJOINT", FULL_ADJOINT)
("GRAD_FLOW", GRAD_FLOW)
("GRAD_ADJOINT", GRAD_ADJOINT)
("GRAD_FLOW_ADJ", GRAD_FLOW_ADJ)
("COMPUTABLE", COMPUTABLE)
("REMAINING", REMAINING)
("WAKE", WAKE)
("SMOOTHING", SMOOTHING)
("SUPERSONIC_SHOCK", SUPERSONIC_SHOCK)
("PERIODIC", PERIODIC);

/*!
 * \brief types of input file formats
 */
enum ENUM_INPUT {
  SU2 = 1,                       /*!< \brief SU2 input format. */
  CGNS = 2                     /*!< \brief CGNS input format for the computational grid. */
};
static const map<string, ENUM_INPUT> Input_Map = CCreateMap<string, ENUM_INPUT>
("SU2", SU2)
("CGNS", CGNS);

const int CGNS_STRING_SIZE = 33;/*!< \brief Length of strings used in the CGNS format. */

/*!
 * \brief type of solution output file formats
 */
enum ENUM_OUTPUT {
  TECPLOT = 1,  		     /*!< \brief Tecplot format for the solution output. */
  TECPLOT_BINARY = 2,    /*!< \brief Tecplot binary format for the solution output. */
  FIELDVIEW = 3,  		   /*!< \brief FieldView format for the solution output. */
  FIELDVIEW_BINARY = 4,  /*!< \brief FieldView binary format for the solution output. */
  CSV = 5,			         /*!< \brief Comma-separated values format for the solution output. */
  CGNS_SOL = 6,  	     	 /*!< \brief CGNS format for the solution output. */
  PARAVIEW = 7  		     /*!< \brief Paraview format for the solution output. */
};
static const map<string, ENUM_OUTPUT> Output_Map = CCreateMap<string, ENUM_OUTPUT>
("TECPLOT", TECPLOT)
("TECPLOT_BINARY", TECPLOT_BINARY)
("FIELDVIEW", FIELDVIEW)
("FIELDVIEW_BINARY", FIELDVIEW_BINARY)
("CSV", CSV)
("CGNS", CGNS_SOL)
("PARAVIEW", PARAVIEW);

/*!
 * \brief type of jump definition
 */
enum JUMP_DEFINITION {
  DIFFERENCE = 1,     /*!< \brief Jump given by a difference in values. */
  RATIO = 2           /*!< \brief Jump given by a ratio. */
};
static const map<string, JUMP_DEFINITION> Jump_Map = CCreateMap<string, JUMP_DEFINITION>
("DIFFERENCE", DIFFERENCE)
("RATIO", RATIO);

/*!
 * \brief type of multigrid cycle
 */
enum MG_CYCLE {
  V_CYCLE = 0,  		/*!< \brief V cycle. */
  W_CYCLE = 1,			/*!< \brief W cycle. */
  FULLMG_CYCLE = 2  /*!< \brief FullMG cycle. */
};
static const map<string, MG_CYCLE> MG_Cycle_Map = CCreateMap<string, MG_CYCLE>
("V_CYCLE", V_CYCLE)
("W_CYCLE", W_CYCLE)
("FULLMG_CYCLE", FULLMG_CYCLE);

/*!
 * \brief type of solution output variables
 */
enum ENUM_OUTPUT_VARS {
  DENSITY = 1,      /*!< \brief Density. */
  VEL_X = 2,        /*!< \brief X-component of velocity. */
  VEL_Y = 3,        /*!< \brief Y-component of velocity. */
  VEL_Z = 4,        /*!< \brief Z-component of velocity. */
  PRESSURE = 5, 		/*!< \brief Static pressure. */
  MACH = 6,         /*!< \brief Mach number. */
  TEMPERATURE = 7,  /*!< \brief Temperature. */
  LAM_VISC = 8,     /*!< \brief Laminar viscosity. */
  EDDY_VISC = 9     /*!< \brief Eddy viscosity. */
};
static const map<string, ENUM_OUTPUT_VARS> Output_Vars_Map = CCreateMap<string, ENUM_OUTPUT_VARS>
("DENSITY", DENSITY)
("VEL_X", VEL_X)
("VEL_Y", VEL_Y)
("VEL_Z", VEL_Z)
("PRESSURE", PRESSURE)
("MACH", MACH)
("TEMPERATURE", TEMPERATURE)
("LAM_VISC", LAM_VISC)
("EDDY_VISC", EDDY_VISC);

/*!
 * \brief types of design parameterizations
 */
enum ENUM_PARAM {
  TRANSLATION = 0,		       /*!< \brief Surface movement as design variable. */
  ROTATION = 1,			         /*!< \brief Surface rotation as design variable. */
  SCALE = 2,			           /*!< \brief Surface rotation as design variable. */
  FFD_SETTING = 3,		       /*!< \brief No surface deformation. */
  FFD_CONTROL_POINT = 4,	   /*!< \brief Free form deformation for 3D design (change a control point). */
  FFD_NACELLE = 5,	         /*!< \brief Free form deformation for 3D design (change a control point). */
  FFD_GULL = 6,	             /*!< \brief Free form deformation for 3D design (change a control point). */
  FFD_CAMBER = 7,		         /*!< \brief Free form deformation for 3D design (camber change). */
  FFD_TWIST = 8,		         /*!< \brief Free form deformation for 3D design (change the twist angle of a section). */
  FFD_THICKNESS = 9,		     /*!< \brief Free form deformation for 3D design (thickness change). */
  FFD_DIHEDRAL_ANGLE = 10,	 /*!< \brief Free form deformation for 3D design (change the dihedral angle). */
  FFD_ROTATION = 11,		     /*!< \brief Free form deformation for 3D design (rotation around a line). */
  FFD_CONTROL_POINT_2D = 12, /*!< \brief Free form deformation for 2D design (change a control point). */
  FFD_CAMBER_2D = 13,		     /*!< \brief Free form deformation for 3D design (camber change). */
  FFD_THICKNESS_2D = 14,		 /*!< \brief Free form deformation for 3D design (thickness change). */
  FFD_TWIST_2D = 15,		     /*!< \brief Free form deformation for 3D design (camber change). */
  FFD_CONTROL_SURFACE = 16,	 /*!< \brief Free form deformation for 3D design (control surface). */
  HICKS_HENNE = 17,	         /*!< \brief Hicks-Henne bump function for airfoil deformation. */
  PARABOLIC = 18,		         /*!< \brief Parabolic airfoil definition as design variables. */
  NACA_4DIGITS = 19,	       /*!< \brief The four digits NACA airfoil family as design variables. */
  AIRFOIL = 20,		           /*!< \brief Airfoil definition as design variables. */
  CST = 21,                  /*!< \brief CST method with Kulfan parameters for airfoil deformation. */
  SURFACE_BUMP = 22,	       /*!< \brief Surfacebump function for flat surfaces deformation. */
  SURFACE_FILE = 23,		     /*!< Nodal coordinates set using a surface file. */
  NO_DEFORMATION = 24,		   /*!< \brief No Deformation. */
  DV_EFIELD = 30,            /*!< \brief Electric field in deformable membranes. */
  DV_YOUNG = 31,
  DV_POISSON = 32,
  DV_RHO = 33,
  DV_RHO_DL = 34,
  ANGLE_OF_ATTACK = 101,	   /*!< \brief Angle of attack for airfoils. */
  FFD_ANGLE_OF_ATTACK = 102	 /*!< \brief Angle of attack for FFD problem. */
};
static const map<string, ENUM_PARAM> Param_Map = CCreateMap<string, ENUM_PARAM>
("FFD_SETTING", FFD_SETTING)
("FFD_CONTROL_POINT_2D", FFD_CONTROL_POINT_2D)
("FFD_TWIST_2D", FFD_TWIST_2D)
("FFD_ANGLE_OF_ATTACK", FFD_ANGLE_OF_ATTACK)
("FFD_CAMBER_2D", FFD_CAMBER_2D)
("FFD_THICKNESS_2D", FFD_THICKNESS_2D)
("HICKS_HENNE", HICKS_HENNE)
("SURFACE_BUMP", SURFACE_BUMP)
("ANGLE_OF_ATTACK", ANGLE_OF_ATTACK)
("NACA_4DIGITS", NACA_4DIGITS)
("TRANSLATION", TRANSLATION)
("ROTATION", ROTATION)
("SCALE", SCALE)
("FFD_CONTROL_POINT", FFD_CONTROL_POINT)
("FFD_DIHEDRAL_ANGLE", FFD_DIHEDRAL_ANGLE)
("FFD_ROTATION", FFD_ROTATION)
("FFD_CONTROL_SURFACE", FFD_CONTROL_SURFACE)
("FFD_NACELLE", FFD_NACELLE)
("FFD_GULL", FFD_GULL)
("FFD_TWIST", FFD_TWIST)
("FFD_CAMBER", FFD_CAMBER)
("FFD_THICKNESS", FFD_THICKNESS)
("PARABOLIC", PARABOLIC)
("AIRFOIL", AIRFOIL)
("SURFACE_FILE", SURFACE_FILE)
("NO_DEFORMATION", NO_DEFORMATION)
("CST", CST)
("ELECTRIC_FIELD", DV_EFIELD)
("YOUNG_MODULUS", DV_YOUNG)
("POISSON_RATIO", DV_POISSON)
("STRUCTURAL_DENSITY", DV_RHO)
("DEAD_WEIGHT", DV_RHO_DL)
;


/*!
 * \brief types of FFD Blending function
 */
enum ENUM_FFD_BLENDING{
  BSPLINE_UNIFORM = 0,
  BEZIER = 1,
};
static const map<string, ENUM_FFD_BLENDING> Blending_Map = CCreateMap<string, ENUM_FFD_BLENDING>
("BSPLINE_UNIFORM", BSPLINE_UNIFORM)
("BEZIER", BEZIER);

/*!
 * \brief types of solvers for solving linear systems
 */
enum ENUM_LINEAR_SOLVER {
  STEEPEST_DESCENT = 1,		/*!< \brief Steepest descent method for point inversion algoritm (Free-Form). */
  NEWTON = 2,			/*!< \brief Newton method for point inversion algorithm (Free-Form). */
  QUASI_NEWTON = 3,		/*!< \brief Quasi Newton method for point inversion algorithm (Free-Form). */
  CONJUGATE_GRADIENT = 4,	/*!< \brief Preconditionated conjugate gradient method for grid deformation. */
  FGMRES = 5,    	/*!< \brief Flexible Generalized Minimal Residual method. */
  BCGSTAB = 6,	/*!< \brief BCGSTAB - Biconjugate Gradient Stabilized Method (main solver). */
  RESTARTED_FGMRES = 7,  /*!< \brief Flexible Generalized Minimal Residual method with restart. */
  SMOOTHER_LUSGS = 8,  /*!< \brief LU_SGS smoother. */
  SMOOTHER_JACOBI = 9,  /*!< \brief Jacobi smoother. */
  SMOOTHER_ILU = 10,  /*!< \brief ILU smoother. */
  SMOOTHER_LINELET = 11  /*!< \brief Linelet smoother. */
};
static const map<string, ENUM_LINEAR_SOLVER> Linear_Solver_Map = CCreateMap<string, ENUM_LINEAR_SOLVER>
("STEEPEST_DESCENT", STEEPEST_DESCENT)
("NEWTON", NEWTON)
("QUASI_NEWTON", QUASI_NEWTON)
("CONJUGATE_GRADIENT", CONJUGATE_GRADIENT)
("BCGSTAB", BCGSTAB)
("FGMRES", FGMRES)
("RESTARTED_FGMRES", RESTARTED_FGMRES)
("SMOOTHER_LUSGS", SMOOTHER_LUSGS)
("SMOOTHER_JACOBI", SMOOTHER_JACOBI)
("SMOOTHER_LINELET", SMOOTHER_LINELET)
("SMOOTHER_ILU", SMOOTHER_ILU);

/*!
 * \brief types surface continuity at the intersection with the FFD
 */
enum ENUM_FFD_CONTINUITY {
  DERIVATIVE_NONE = 0,		/*!< \brief No derivative continuity. */
  DERIVATIVE_1ST = 1,		/*!< \brief First derivative continuity. */
  DERIVATIVE_2ND = 2,	/*!< \brief Second derivative continuity. */
  USER_INPUT = 3			      /*!< \brief User input. */
};
static const map<string, ENUM_FFD_CONTINUITY> Continuity_Map = CCreateMap<string, ENUM_FFD_CONTINUITY>
("NO_DERIVATIVE", DERIVATIVE_NONE)
("1ST_DERIVATIVE", DERIVATIVE_1ST)
("2ND_DERIVATIVE", DERIVATIVE_2ND)
("USER_INPUT", USER_INPUT);

/*!
 * \brief types of coordinates systems for the FFD
 */
enum ENUM_FFD_COORD_SYSTEM {
  CARTESIAN = 0,
  CYLINDRICAL = 1,
  SPHERICAL = 2,
  POLAR = 3
};
static const map<string, ENUM_FFD_COORD_SYSTEM> CoordSystem_Map = CCreateMap<string, ENUM_FFD_COORD_SYSTEM>
("CARTESIAN", CARTESIAN)
("CYLINDRICAL", CYLINDRICAL)
("SPHERICAL", SPHERICAL)
("POLAR", POLAR);

/*!
 * \brief types of sensitivity smoothing
 */
enum ENUM_SENS_SMOOTHING {
  NO_SMOOTH = 0,		/*!< \brief No smoothing. */
  SOBOLEV = 1,		/*!< \brief Sobolev gradient smoothing. */
  BIGRID = 2	/*!< \brief Bi-grid technique smoothing. */
};
static const map<string, ENUM_SENS_SMOOTHING> Sens_Smoothing_Map = CCreateMap<string, ENUM_SENS_SMOOTHING>
("NONE", NO_SMOOTH)
("SOBOLEV", SOBOLEV)
("BIGRID", BIGRID);

/*!
 * \brief types of preconditioners for the linear solver
 */
enum ENUM_LINEAR_SOLVER_PREC {
  JACOBI = 1,		/*!< \brief Jacobi preconditioner. */
  LU_SGS = 2,		/*!< \brief LU SGS preconditioner. */
  LINELET = 3,  /*!< \brief Line implicit preconditioner. */
  ILU = 4       /*!< \brief ILU(0) preconditioner. */
};
static const map<string, ENUM_LINEAR_SOLVER_PREC> Linear_Solver_Prec_Map = CCreateMap<string, ENUM_LINEAR_SOLVER_PREC>
("JACOBI", JACOBI)
("LU_SGS", LU_SGS)
("LINELET", LINELET)
("ILU", ILU);

/*!
 * \brief types of analytic definitions for various geometries
 */
enum ENUM_GEO_ANALYTIC {
  NO_GEO_ANALYTIC = 0,          /*!< \brief No analytic definition of the geometry. */
  NACA0012_AIRFOIL = 1, 	/*!< \brief Use the analytical definition of the NACA0012 for doing the grid adaptation. */
  NACA4412_AIRFOIL = 2, 	/*!< \brief Use the analytical definition of the NACA4412 for doing the grid adaptation. */
  CYLINDER = 3, 		/*!< \brief Use the analytical definition of a cylinder for doing the grid adaptation. */
  BIPARABOLIC = 4       	/*!< \brief Use the analytical definition of a biparabolic airfoil for doing the grid adaptation. */
};
static const map<string, ENUM_GEO_ANALYTIC> Geo_Analytic_Map = CCreateMap<string, ENUM_GEO_ANALYTIC>
("NONE", NO_GEO_ANALYTIC)
("NACA0012_AIRFOIL", NACA0012_AIRFOIL)
("NACA4412_AIRFOIL", NACA4412_AIRFOIL)
("CYLINDER", CYLINDER)
("BIPARABOLIC", BIPARABOLIC);

/*!
 * \brief types of axis orientation
 */
enum ENUM_GEO_DESCRIPTION {
	TWOD_AIRFOIL = 0, /*!< \brief Airfoil analysis. */
  WING = 1, 	      /*!< \brief Wing analysis. */
  FUSELAGE = 2,    /*!< \brief Fuselage analysis. */
  NACELLE = 3      /*!< \brief Nacelle analysis. */
};
static const map<string, ENUM_GEO_DESCRIPTION> Geo_Description_Map = CCreateMap<string, ENUM_GEO_DESCRIPTION>
("AIRFOIL", TWOD_AIRFOIL)
("WING", WING)
("FUSELAGE", FUSELAGE)
("NACELLE", NACELLE);

/*!
 * \brief types of schemes for unsteady computations
 */
enum ENUM_UNSTEADY {
  STEADY = 0,            /*!< \brief A steady computation. */
  TIME_STEPPING = 1,		 /*!< \brief Use a time stepping strategy for unsteady computations. */
  DT_STEPPING_1ST = 2,	 /*!< \brief Use a dual time stepping strategy for unsteady computations (1st order). */
  DT_STEPPING_2ND = 3,	 /*!< \brief Use a dual time stepping strategy for unsteady computations (2nd order). */
  ROTATIONAL_FRAME = 4,  /*!< \brief Use a rotational source term. */
  HARMONIC_BALANCE = 5    /*!< \brief Use a harmonic balance source term. */

};
static const map<string, ENUM_UNSTEADY> Unsteady_Map = CCreateMap<string, ENUM_UNSTEADY>
("NO", STEADY)
("TIME_STEPPING", TIME_STEPPING)
("DUAL_TIME_STEPPING-1ST_ORDER", DT_STEPPING_1ST)
("DUAL_TIME_STEPPING-2ND_ORDER", DT_STEPPING_2ND)
("HARMONIC_BALANCE", HARMONIC_BALANCE)
("ROTATIONAL_FRAME", ROTATIONAL_FRAME);

/*!
 * \brief types of criteria to determine when the solution is converged
 */
enum ENUM_CONVERGE_CRIT {
  CAUCHY = 1,			/*!< \brief Cauchy criteria to establish the convergence of the code. */
  RESIDUAL = 2			/*!< \brief Residual criteria to establish the convergence of the code. */
};
static const map<string, ENUM_CONVERGE_CRIT> Converge_Crit_Map = CCreateMap<string, ENUM_CONVERGE_CRIT>
("CAUCHY", CAUCHY)
("RESIDUAL", RESIDUAL);

/*!
 * \brief types of element stiffnesses imposed for FEA mesh deformation
 */
enum ENUM_DEFORM_STIFFNESS {
  CONSTANT_STIFFNESS = 0,               /*!< \brief Impose a constant stiffness for each element (steel). */
  INVERSE_VOLUME = 1,			/*!< \brief Impose a stiffness for each element that is inversely proportional to cell volume. */
  SOLID_WALL_DISTANCE = 2			/*!< \brief Impose a stiffness for each element that is proportional to the distance from the solid surface. */
};
static const map<string, ENUM_DEFORM_STIFFNESS> Deform_Stiffness_Map = CCreateMap<string, ENUM_DEFORM_STIFFNESS>
("CONSTANT_STIFFNESS", CONSTANT_STIFFNESS)
("INVERSE_VOLUME", INVERSE_VOLUME)
("WALL_DISTANCE", SOLID_WALL_DISTANCE);

/*!
 * \brief The direct differentation variables.
 */
enum ENUM_DIRECTDIFF_VAR {
  NO_DERIVATIVE = 0,
  D_MACH = 1,   /*!< \brief Derivative with respect to the mach number */
  D_AOA = 2,		 /*!< \brief Derivative with respect to the angle of attack */
  D_PRESSURE = 3, /*!< \brief Derivative with respect to the freestream pressure */
  D_TEMPERATURE = 4,/*!< \brief Derivative with respect to the freestream temperature */
  D_DENSITY = 5,
  D_TURB2LAM = 6,
  D_SIDESLIP = 7,
  D_VISCOSITY = 8,
  D_REYNOLDS = 9,
  D_DESIGN = 10,
  D_YOUNG = 11,
  D_POISSON = 12,
  D_RHO = 13,
  D_RHO_DL = 14,
  D_EFIELD = 15
};
static const map<string, ENUM_DIRECTDIFF_VAR> DirectDiff_Var_Map = CCreateMap<string, ENUM_DIRECTDIFF_VAR>
("NONE", NO_DERIVATIVE)
("MACH", D_MACH)
("AOA", D_AOA)
("PRESSURE", D_PRESSURE)
("TEMPERATURE", D_TEMPERATURE)
("DENSITY", D_DENSITY)
("TURB2LAM", D_TURB2LAM)
("SIDESLIP", D_SIDESLIP)
("VISCOSITY", D_VISCOSITY)
("REYNOLDS", D_REYNOLDS)
("DESIGN_VARIABLES", D_DESIGN)
("YOUNG_MODULUS", D_YOUNG)
("POISSON_RATIO", D_POISSON)
("STRUCTURAL_DENSITY", D_RHO)
("STRUCTURAL_DEAD_LOAD", D_RHO_DL)
("ELECTRIC_FIELD", D_EFIELD);


enum ENUM_RECORDING {
  FLOW_CONS_VARS   = 1,
  MESH_COORDS = 2,
  COMBINED    = 3,
  FEA_DISP_VARS = 4,
  FLOW_CROSS_TERM = 5,
  FEM_CROSS_TERM_GEOMETRY = 6,
  GEOMETRY_CROSS_TERM = 7,
  ALL_VARIABLES = 8
};

/*!
 * \brief types of schemes for dynamic structural computations
 */
enum ENUM_DYNAMIC {
  STATIC = 0,             /*!< \brief A static structural computation. */
  DYNAMIC = 1		      /*!< \brief Use a time stepping strategy for dynamic computations. */
};
static const map<string, ENUM_DYNAMIC> Dynamic_Map = CCreateMap<string, ENUM_DYNAMIC>
("NO", STATIC)
("YES", DYNAMIC);

/*!
 * \brief types of input file formats
 */
enum ENUM_INPUT_REF {
  SU2_REF = 1,                     /*!< \brief SU2 input format (from a restart). */
  CUSTOM_REF = 2                   /*!< \brief CGNS input format for the computational grid. */
};
static const map<string, ENUM_INPUT_REF> Input_Ref_Map = CCreateMap<string, ENUM_INPUT_REF>
("SU2", SU2_REF)
("CUSTOM", CUSTOM_REF);

/* END_CONFIG_ENUMS */

class COptionBase {
private:
public:
  COptionBase() {};
  virtual  ~COptionBase() = 0;
  //  virtual string SetValue(string) {SU2MPI::PrintAndFinalize("shouldn't be here"); return "";};
  virtual string SetValue(vector<string>) = 0;
  virtual void SetDefault() = 0;

  string optionCheckMultipleValues(vector<string> & option_value, string type_id, string option_name) {
    if (option_value.size() != 1) {
      string newString;
      newString.append(option_name);
      newString.append(": multiple values for type ");
      newString.append(type_id);
      return newString;
    }
    return "";
  }

  string badValue(vector<string> & option_value, string type_id, string option_name) {
    string newString;
    newString.append(option_name);
    newString.append(": improper option value for type ");
    newString.append(type_id);
    return newString;
  }
};

inline COptionBase::~COptionBase() {}


template <class Tenum>
class COptionEnum : public COptionBase {

  map<string, Tenum> m;
  unsigned short & field; // Reference to the feildname
  Tenum def; // Default value
  string name; // identifier for the option

public:
  COptionEnum(string option_field_name, const map<string, Tenum> m, unsigned short & option_field, Tenum default_value) : field(option_field) {
    this->m = m;
    this->def = default_value;
    this->name = option_field_name;
  }

  ~COptionEnum() {};
  string SetValue(vector<string> option_value) {
    // Check if there is more than one string
    string out = optionCheckMultipleValues(option_value, "enum", this->name);
    if (out.compare("") != 0) {
      return out;
    }

    // Check to see if the enum value is in the map
    if (this->m.find(option_value[0]) == m.end()) {
      string str;
      str.append(this->name);
      str.append(": invalid option value ");
      str.append(option_value[0]);
      str.append(". Check current SU2 options in config_template.cfg.");
      return str;
    }
    // If it is there, set the option value
    Tenum val = this->m[option_value[0]];
    this->field = val;
    return "";
  }

  void SetDefault() {
    this->field = this->def;
  }
};

class COptionDouble : public COptionBase {
  su2double & field; // Reference to the fieldname
  su2double def; // Default value
  string name; // identifier for the option

public:
  COptionDouble(string option_field_name, su2double & option_field, su2double default_value) : field(option_field) {
    this->def = default_value;
    this->name = option_field_name;
  }

  ~COptionDouble() {};
  string SetValue(vector<string> option_value) {
    // check if there is more than one value
    string out = optionCheckMultipleValues(option_value, "su2double", this->name);
    if (out.compare("") != 0) {
      return out;
    }
    istringstream is(option_value[0]);
    su2double val;
    if (is >> val) {
      this->field = val;
      return "";
    }
    return badValue(option_value, "su2double", this->name);
  }
  void SetDefault() {
    this->field = this->def;
  }
};

class COptionString : public COptionBase {
  string & field; // Reference to the fieldname
  string def; // Default value
  string name; // identifier for the option

public:
  COptionString(string option_field_name, string & option_field, string default_value) : field(option_field) {
    this->def = default_value;
    this->name = option_field_name;
  }

  ~COptionString() {};
  string SetValue(vector<string> option_value) {
    // check if there is more than one value
    string out = optionCheckMultipleValues(option_value, "su2double", this->name);
    if (out.compare("") != 0) {
      return out;
    }
    this->field.assign(option_value[0]);
    return "";
  }
  void SetDefault() {
    this->field = this->def;
  }
};

class COptionInt : public COptionBase {
  int & field; // Reference to the feildname
  int def; // Default value
  string name; // identifier for the option

public:
  COptionInt(string option_field_name, int & option_field, int default_value) : field(option_field) {
    this->def = default_value;
    this->name = option_field_name;
  }

  ~COptionInt() {};
  string SetValue(vector<string> option_value) {
    string out = optionCheckMultipleValues(option_value, "int", this->name);
    if (out.compare("") != 0) {
      return out;
    }
    istringstream is(option_value[0]);
    int val;
    if (is >> val) {
      this->field = val;
      return "";
    }
    return badValue(option_value, "int", this->name);
  }
  void SetDefault() {
    this->field = this->def;
  }
};

class COptionULong : public COptionBase {
  unsigned long & field; // Reference to the feildname
  unsigned long def; // Default value
  string name; // identifier for the option

public:
  COptionULong(string option_field_name, unsigned long & option_field, unsigned long default_value) : field(option_field) {
    this->def = default_value;
    this->name = option_field_name;
  }

  ~COptionULong() {};
  string SetValue(vector<string> option_value) {
    string out = optionCheckMultipleValues(option_value, "unsigned long", this->name);
    if (out.compare("") != 0) {
      return out;
    }
    istringstream is(option_value[0]);
    unsigned long val;
    if (is >> val) {
      this->field = val;
      return "";
    }
    return badValue(option_value, "unsigned long", this->name);
  }
  void SetDefault() {
    this->field = this->def;
  }
};

class COptionUShort : public COptionBase {
  unsigned short & field; // Reference to the feildname
  unsigned short def; // Default value
  string name; // identifier for the option

public:
  COptionUShort(string option_field_name, unsigned short & option_field, unsigned short default_value) : field(option_field) {
    this->def = default_value;
    this->name = option_field_name;
  }

  ~COptionUShort() {};
  string SetValue(vector<string> option_value) {
    string out = optionCheckMultipleValues(option_value, "unsigned short", this->name);
    if (out.compare("") != 0) {
      return out;
    }
    istringstream is(option_value[0]);
    unsigned short val;
    if (is >> val) {
      this->field = val;
      return "";
    }
    return badValue(option_value, "unsigned short", this->name);
  }
  void SetDefault() {
    this->field = this->def;
  }
};

class COptionLong : public COptionBase {
  long & field; // Reference to the feildname
  long def; // Default value
  string name; // identifier for the option

public:
  COptionLong(string option_field_name, long & option_field, long default_value) : field(option_field) {
    this->def = default_value;
    this->name = option_field_name;
  }

  ~COptionLong() {};
  string SetValue(vector<string> option_value) {
    string out = optionCheckMultipleValues(option_value, "long", this->name);
    if (out.compare("") != 0) {
      return out;
    }
    istringstream is(option_value[0]);
    long val;
    if (is >> val) {
      this->field = val;
      return "";
    }
    return badValue(option_value, "long", this->name);
  }
  void SetDefault() {
    this->field = this->def;
  }
};


class COptionBool : public COptionBase {
  bool & field; // Reference to the feildname
  bool def; // Default value
  string name; // identifier for the option

public:
  COptionBool(string option_field_name, bool & option_field, bool default_value) : field(option_field) {
    this->def = default_value;
    this->name = option_field_name;
  }

  ~COptionBool() {};
  string SetValue(vector<string> option_value) {
    // check if there is more than one value
    string out = optionCheckMultipleValues(option_value, "bool", this->name);
    if (out.compare("") != 0) {
      return out;
    }
    if (option_value[0].compare("YES") == 0) {
      this->field = true;
      return "";
    }
    if (option_value[0].compare("NO") == 0) {
      this->field = false;
      return "";
    }
    return badValue(option_value, "bool", this->name);
  }
  void SetDefault() {
    this->field = this->def;
  }
};

template <class Tenum>
class COptionEnumList : public COptionBase {

  map<string, Tenum> m;
  unsigned short * & field; // Reference to the feildname
  string name; // identifier for the option
  unsigned short & size;

public:
  COptionEnumList(string option_field_name, const map<string, Tenum> m, unsigned short * & option_field, unsigned short & list_size) : field(option_field) , size(list_size) {
    this->m = m;
    this->name = option_field_name;
  }

  ~COptionEnumList() {};
  string SetValue(vector<string> option_value) {
    if (option_value.size() == 1 && option_value[0].compare("NONE") == 0) {
      this->size = 0;
      return "";
    }
    // size is the length of the option list
    this->size = option_value.size();
    unsigned short * enums = new unsigned short[size];
    for (int i  = 0; i < this->size; i++) {
      // Check to see if the enum value is in the map
      if (this->m.find(option_value[i]) == m.end()) {
        string str;
        str.append(this->name);
        str.append(": invalid option value ");
        str.append(option_value[i]);
        str.append(". Check current SU2 options in config_template.cfg.");
        return str;
      }
      // If it is there, set the option value
      enums[i] = this->m[option_value[i]];
    }
    this->field = enums;
    return "";
  }

  void SetDefault() {
    // No default to set
    size = 0;
  }
};

class COptionDoubleArray : public COptionBase {
  su2double * & field; // Reference to the feildname
  string name; // identifier for the option
  const int size;
  su2double * def;
  su2double * vals;
  su2double * default_value;

public:
  COptionDoubleArray(string option_field_name, const int list_size, su2double * & option_field, su2double * default_value) : field(option_field), size(list_size) {
    this->name = option_field_name;
    this->default_value = default_value;
    def  = NULL;
    vals = NULL;
  }

  ~COptionDoubleArray() {
     if(def  != NULL) delete [] def; 
     if(vals != NULL) delete [] vals; 
  };
  string SetValue(vector<string> option_value) {
    // Check that the size is correct
    if (option_value.size() != (unsigned long)this->size) {
      string newstring;
      newstring.append(this->name);
      newstring.append(": wrong number of arguments: ");
      stringstream ss;
      ss << this->size;
      newstring.append(ss.str());
      newstring.append(" expected, ");
      stringstream ss2;
      ss2 << option_value.size();
      newstring.append(ss2.str());
      newstring.append(" found");
      return newstring;
    }
    vals = new su2double[this->size];
    for (int i  = 0; i < this->size; i++) {
      istringstream is(option_value[i]);
      su2double val;
      if (!(is >> val)) {
        delete [] vals;
        return badValue(option_value, "su2double array", this->name);
      }
      vals[i] = val;
    }
    this->field = vals;
    return "";
  }

  void SetDefault() {
    def = new su2double [size];
    for (int i = 0; i < size; i++) {
      def[i] = default_value[i];
    }
    this->field = def;
  }
};

class COptionDoubleList : public COptionBase {
  su2double * & field; // Reference to the feildname
  string name; // identifier for the option
  unsigned short & size;

public:
  COptionDoubleList(string option_field_name, unsigned short & list_size, su2double * & option_field) : field(option_field), size(list_size) {
    this->name = option_field_name;
  }

  ~COptionDoubleList() {};
  string SetValue(vector<string> option_value) {
    // The size is the length of option_value
    unsigned short option_size = option_value.size();
    if (option_size == 1 && option_value[0].compare("NONE") == 0) {
      // No options
      this->size = 0;
      return "";
    }

    this->size = option_size;

    // Parse all of the options
    su2double * vals = new su2double[option_size];
    for (unsigned long i  = 0; i < option_size; i++) {
      istringstream is(option_value[i]);
      su2double val;
      if (!(is >> val)) {
        delete [] vals;
        return badValue(option_value, "su2double list", this->name);
      }
      vals[i] = val;
    }
    this->field = vals;
    return "";
  }

  void SetDefault() {
    this->size = 0; // There is no default value for list
  }
};

class COptionShortList : public COptionBase {
  short * & field; // Reference to the feildname
  string name; // identifier for the option
  unsigned short & size;
  
public:
  COptionShortList(string option_field_name, unsigned short & list_size,  short * & option_field) : field(option_field), size(list_size) {
    this->name = option_field_name;
  }
  
  ~COptionShortList() {};
  string SetValue(vector<string> option_value) {
    // The size is the length of option_value
    unsigned short option_size = option_value.size();
    if (option_size == 1 && option_value[0].compare("NONE") == 0) {
      // No options
      this->size = 0;
      return "";
    }
    this->size = option_size;
    
    // Parse all of the options
    short * vals = new  short[option_size];
    for (unsigned long i  = 0; i < option_size; i++) {
      istringstream is(option_value[i]);
      unsigned short val;
      if (!(is >> val)) {
        delete [] vals;
        return badValue(option_value, "short", this->name);
      }
      vals[i] = val;
    }
    this->field = vals;
    return "";
  }
  
  void SetDefault() {
    this->size = 0; // There is no default value for list
  }
};

class COptionUShortList : public COptionBase {
  unsigned short * & field; // Reference to the feildname
  string name; // identifier for the option
  unsigned short & size;

public:
  COptionUShortList(string option_field_name, unsigned short & list_size, unsigned short * & option_field) : field(option_field), size(list_size) {
    this->name = option_field_name;
  }

  ~COptionUShortList() {};
  string SetValue(vector<string> option_value) {
    // The size is the length of option_value
    unsigned short option_size = option_value.size();
    if (option_size == 1 && option_value[0].compare("NONE") == 0) {
      // No options
      this->size = 0;
      return "";
    }
    this->size = option_size;

    // Parse all of the options
    unsigned short * vals = new unsigned short[option_size];
    for (unsigned long i  = 0; i < option_size; i++) {
      istringstream is(option_value[i]);
      unsigned short val;
      if (!(is >> val)) {
        delete [] vals;
        return badValue(option_value, "unsigned short", this->name);
      }
      vals[i] = val;
    }
    this->field = vals;
    return "";
  }

  void SetDefault() {
    this->size = 0; // There is no default value for list
  }
};

class COptionStringList : public COptionBase {
  string * & field; // Reference to the feildname
  string name; // identifier for the option
  unsigned short & size;

public:
  COptionStringList(string option_field_name, unsigned short & list_size, string * & option_field) : field(option_field), size(list_size) {
    this->name = option_field_name;
  }

  ~COptionStringList() {};
  string SetValue(vector<string> option_value) {
    // The size is the length of option_value
    unsigned short option_size = option_value.size();
    if (option_size == 1 && option_value[0].compare("NONE") == 0) {
      this->size = 0;
      return "";
    }
    this->size = option_size;

    // Parse all of the options
    string * vals = new string[option_size];
    for (unsigned long i  = 0; i < option_size; i++) {
      vals[i].assign(option_value[i]);
    }
    this->field = vals;
    return "";
  }

  void SetDefault() {
    this->size = 0; // There is no default value for list
  }
};

class COptionConvect : public COptionBase {
  string name; // identifier for the option
  unsigned short & space;
  unsigned short & centered;
  unsigned short & upwind;

public:
  COptionConvect(string option_field_name, unsigned short & space_field, unsigned short & centered_field, unsigned short & upwind_field) : space(space_field), centered(centered_field), upwind(upwind_field) {
    this->name = option_field_name;
  }

  ~COptionConvect() {};
  string SetValue(vector<string> option_value) {

    string out = optionCheckMultipleValues(option_value, "unsigned short", this->name);
    if (out.compare("") != 0) {
      return out;
    }

    if (Centered_Map.count(option_value[0])) {
      this->space = Space_Map.find("SPACE_CENTERED")->second;
      this->centered = Centered_Map.find(option_value[0])->second;
      this->upwind = NO_UPWIND;
      return "";
    }
    if (Upwind_Map.count(option_value[0])) {
      this->space = Space_Map.find("SPACE_UPWIND")->second;
      this->upwind = Upwind_Map.find(option_value[0])->second;
      this->centered = NO_CENTERED;
      return "";
    }
    // Make them defined in case something weird happens
    this->centered = NO_CENTERED;
    this->upwind = NO_UPWIND;
    this->space = SPACE_CENTERED;
    return badValue(option_value, "convect", this->name);

  }

  void SetDefault() {
    this->centered = NO_CENTERED;
    this->upwind = NO_UPWIND;
    this->space = SPACE_CENTERED;
  }
};

class COptionMathProblem : public COptionBase {
  string name; // identifier for the option
  bool & cont_adjoint;
  bool cont_adjoint_def;
  bool & disc_adjoint;
  bool disc_adjoint_def;
  bool & restart;
  bool restart_def;

public:
  COptionMathProblem(string option_field_name, bool & cont_adjoint_field, bool cont_adjoint_default, bool & disc_adjoint_field, bool disc_adjoint_default, bool & restart_field, bool restart_default) : cont_adjoint(cont_adjoint_field), disc_adjoint(disc_adjoint_field), restart(restart_field) {
    this->name = option_field_name;
    this->cont_adjoint_def = cont_adjoint_default;
    this->disc_adjoint_def = disc_adjoint_default;
    this->restart_def = restart_default;
  }

  ~COptionMathProblem() {};
  string SetValue(vector<string> option_value) {
    string out = optionCheckMultipleValues(option_value, "unsigned short", this->name);
    if (out.compare("") != 0) {
      return out;
    }
    if (option_value[0] == "ADJOINT") {
      return badValue(option_value, "math problem (try CONTINUOUS_ADJOINT)", this->name);
    }
    if (Math_Problem_Map.find(option_value[0]) == Math_Problem_Map.end()) {
      return badValue(option_value, "math problem", this->name);
    }
    if (option_value[0] == "DIRECT") {
      this->cont_adjoint = false;
      this->disc_adjoint = false;
      this->restart = false;
      return "";
    }
    if (option_value[0] == "CONTINUOUS_ADJOINT") {
      this->cont_adjoint= true;
      this->disc_adjoint = false;
      this->restart= true;
      return "";
    }
    if (option_value[0] == "DISCRETE_ADJOINT") {
      this->disc_adjoint = true;
      this->cont_adjoint= false;
      this->restart = true;
      return "";
    }
    return "option in math problem map not considered in constructor";
  }

  void SetDefault() {
    this->cont_adjoint = this->cont_adjoint_def;
    this->disc_adjoint = this->disc_adjoint_def;
    this->restart = this->restart_def;
  }
  
};

class COptionDVParam : public COptionBase {
  string name; // identifier for the option
  unsigned short & nDV;
  su2double ** & paramDV;
  string * & FFDTag;
  unsigned short* & design_variable;

public:
  COptionDVParam(string option_field_name, unsigned short & nDV_field, su2double** & paramDV_field, string* & FFDTag_field, unsigned short * & design_variable_field) : nDV(nDV_field), paramDV(paramDV_field), FFDTag(FFDTag_field), design_variable(design_variable_field) {
    this->name = option_field_name;
  }

  ~COptionDVParam() {};
  
  string SetValue(vector<string> option_value) {
    if ((option_value.size() == 1) && (option_value[0].compare("NONE") == 0)) {
      this->nDV = 0;
      return "";
    }

    // Cannot have ; at the beginning or the end
    if (option_value[0].compare(";") == 0) {
      string newstring;
      newstring.append(this->name);
      newstring.append(": may not have beginning semicolon");
      return newstring;
    }
    if (option_value[option_value.size()-1].compare(";") == 0) {
      string newstring;
      newstring.append(this->name);
      newstring.append(": may not have ending semicolon");
      return newstring;
    }


    // use the ";" token to determine the number of design variables
    // This works because semicolon is not one of the delimiters in tokenize string
    this->nDV = 0;
    //unsigned int num_semi = 0;
    for (unsigned int i = 0; i < static_cast<unsigned int>(option_value.size()); i++) {
      if (option_value[i].compare(";") == 0) {
        this->nDV++;
        //        num_semi++;
      }
    }

    // One more design variable than semicolon
    this->nDV++;

    if ( (this->nDV > 0) && (this->design_variable == NULL) ) {
      string newstring;
      newstring.append(this->name);
      newstring.append(": Design_Variable array has not been allocated. Check that DV_KIND appears before DV_PARAM in configuration file.");
      return newstring;
    }

    this->paramDV = new su2double*[this->nDV];
    for (unsigned short iDV = 0; iDV < this->nDV; iDV++) {
      this->paramDV[iDV] = new su2double[MAX_PARAMETERS];
    }

    this->FFDTag = new string[this->nDV];

    unsigned short nParamDV = 0;
    stringstream ss;
    unsigned int i = 0;
    for (unsigned short iDV = 0; iDV < this->nDV; iDV++) {
      switch (this->design_variable[iDV]) {
        case NO_DEFORMATION:       nParamDV = 0; break;
        case FFD_SETTING:          nParamDV = 0; break;
        case FFD_CONTROL_POINT_2D: nParamDV = 5; break;
        case FFD_CAMBER_2D:        nParamDV = 2; break;
        case FFD_THICKNESS_2D:     nParamDV = 2; break;
        case FFD_TWIST_2D:         nParamDV = 3; break;
        case HICKS_HENNE:          nParamDV = 2; break;
        case SURFACE_BUMP:         nParamDV = 3; break;
        case CST:                  nParamDV = 3; break;
        case ANGLE_OF_ATTACK:      nParamDV = 1; break;
        case SCALE:                nParamDV = 0; break;
        case TRANSLATION:          nParamDV = 3; break;
        case ROTATION:             nParamDV = 6; break;
        case NACA_4DIGITS:         nParamDV = 3; break;
        case PARABOLIC:            nParamDV = 2; break;
        case AIRFOIL:              nParamDV = 2; break;
        case FFD_CONTROL_POINT:    nParamDV = 7; break;
        case FFD_NACELLE:          nParamDV = 6; break;
        case FFD_GULL:             nParamDV = 2; break;
        case FFD_TWIST:            nParamDV = 8; break;
        case FFD_ROTATION:         nParamDV = 7; break;
        case FFD_CONTROL_SURFACE:  nParamDV = 7; break;
        case FFD_CAMBER:           nParamDV = 3; break;
        case FFD_THICKNESS:        nParamDV = 3; break;
        case FFD_ANGLE_OF_ATTACK:  nParamDV = 2; break;
        case SURFACE_FILE:         nParamDV = 0; break;
        case DV_EFIELD:            nParamDV = 2; break;
        case DV_YOUNG:             nParamDV = 0; break;
        case DV_POISSON:           nParamDV = 0; break;
        case DV_RHO:               nParamDV = 0; break;
        case DV_RHO_DL:            nParamDV = 0; break;
        default : {
          string newstring;
          newstring.append(this->name);
          newstring.append(": undefined design variable type found in configuration file.");
          return newstring;
        }
      }

      for (unsigned short iParamDV = 0; iParamDV < nParamDV; iParamDV++) {

        ss << option_value[i] << " ";

        if ((iParamDV == 0) &&
            ((this->design_variable[iDV] == NO_DEFORMATION) ||
             (this->design_variable[iDV] == FFD_SETTING) ||
             (this->design_variable[iDV] == FFD_ANGLE_OF_ATTACK)||
             (this->design_variable[iDV] == FFD_CONTROL_POINT_2D) ||
             (this->design_variable[iDV] == FFD_CAMBER_2D) ||
             (this->design_variable[iDV] == FFD_TWIST_2D) ||
             (this->design_variable[iDV] == FFD_THICKNESS_2D) ||
             (this->design_variable[iDV] == FFD_CONTROL_POINT) ||
             (this->design_variable[iDV] == FFD_NACELLE) ||
             (this->design_variable[iDV] == FFD_GULL) ||
             (this->design_variable[iDV] == FFD_TWIST) ||
             (this->design_variable[iDV] == FFD_ROTATION) ||
             (this->design_variable[iDV] == FFD_CONTROL_SURFACE) ||
             (this->design_variable[iDV] == FFD_CAMBER) ||
             (this->design_variable[iDV] == FFD_THICKNESS))) {
              ss >> this->FFDTag[iDV];
              this->paramDV[iDV][iParamDV] = 0;
            }
        else
          ss >> this->paramDV[iDV][iParamDV];

        i++;
      }
      if (iDV < (this->nDV-1)) {
        if (option_value[i].compare(";") != 0) {
          string newstring;
          newstring.append(this->name);
          newstring.append(": a design variable in the configuration file has the wrong number of parameters");
          return newstring;
        }
        i++;
      }
    }

    // Need to return something...
    return "";
  }

  void SetDefault() {
    this->nDV = 0;
    this->paramDV = NULL;
    this->FFDTag = NULL;
    // Don't mess with the Design_Variable because it's an input, not modified
  }
};

class COptionDVValue : public COptionBase {
  string name; // identifier for the option
  unsigned short* & nDV_Value;
  su2double ** & valueDV;
  unsigned short & nDV;
  su2double ** & paramDV;
  unsigned short* & design_variable;

public:
  COptionDVValue(string option_field_name, unsigned short* & nDVValue_field, su2double** & valueDV_field, unsigned short & nDV_field,  su2double** & paramDV_field, unsigned short * & design_variable_field) : nDV_Value(nDVValue_field), valueDV(valueDV_field), nDV(nDV_field), paramDV(paramDV_field), design_variable(design_variable_field) {
    this->name = option_field_name;
  }

  ~COptionDVValue() {};

  string SetValue(vector<string> option_value) {
    if ((option_value.size() == 1) && (option_value[0].compare("NONE") == 0)) {
      this->nDV_Value = NULL;
      return "";
    }

    if ( (this->nDV > 0) && (this->design_variable == NULL) ) {
      string newstring;
      newstring.append(this->name);
      newstring.append(": Design_Variable array has not been allocated. Check that DV_KIND appears before DV_VALUE in configuration file.");
      return newstring;
    }
    if ( (this->nDV > 0) && (this->paramDV == NULL) ) {
      string newstring;
      newstring.append(this->name);
      newstring.append(": Design_Parameter array has not been allocated. Check that DV_PARAM appears before DV_VALUE in configuration file.");
      return newstring;
    }

    this->valueDV = new su2double*[this->nDV];
    this->nDV_Value = new unsigned short[this->nDV];

    for (unsigned short iDV = 0; iDV < this->nDV; iDV++) {
      this->valueDV[iDV] = new su2double[3];
    }

    unsigned short nValueDV = 0;
    unsigned short totalnValueDV = 0;
    stringstream ss;
    unsigned int i = 0;
    for (unsigned short iDV = 0; iDV < this->nDV; iDV++) {
      switch (this->design_variable[iDV]) {
        case FFD_CONTROL_POINT:
          if((this->paramDV[iDV][4] == 0) &&
             (this->paramDV[iDV][5] == 0) &&
             (this->paramDV[iDV][6] == 0)) {
            nValueDV = 3;
          } else {
            nValueDV = 1;
          }
          break;
        case FFD_CONTROL_POINT_2D:
          if((this->paramDV[iDV][3] == 0) &&
             (this->paramDV[iDV][4] == 0)) {
            nValueDV = 2;
          } else {
            nValueDV = 1;
          }
          break;
        default :
          nValueDV = 1;
      }

      this->nDV_Value[iDV] = nValueDV;

      totalnValueDV += nValueDV;

      for (unsigned short iValueDV = 0; iValueDV < nValueDV; iValueDV++) {

        ss << option_value[i] << " ";

        ss >> this->valueDV[iDV][iValueDV];

        i++;
      }
    }

    if (i != totalnValueDV) {
      string newstring;
      newstring.append(this->name);
      newstring.append(": a design variable in the configuration file has the wrong number of values");
      return newstring;
    }

    // Need to return something...
    return "";
  }

  void SetDefault() {
    this->nDV_Value = 0;
    this->valueDV = NULL;
    // Don't mess with the Design_Variable because it's an input, not modified
  }
};

class COptionFFDDef : public COptionBase {
  string name;
  unsigned short & nFFD;
  su2double ** & CoordFFD;
  string * & FFDTag;
  
public:
  COptionFFDDef(string option_field_name, unsigned short & nFFD_field, su2double** & coordFFD_field, string* & FFDTag_field) : nFFD(nFFD_field), CoordFFD(coordFFD_field), FFDTag(FFDTag_field) {
    this->name = option_field_name;
  }
  
  ~COptionFFDDef() {};
  
  string SetValue(vector<string> option_value) {
    if ((option_value.size() == 1) && (option_value[0].compare("NONE") == 0)) {
      this->nFFD = 0;
      return "";
    }
    
    // Cannot have ; at the beginning or the end
    if (option_value[0].compare(";") == 0) {
      string newstring;
      newstring.append(this->name);
      newstring.append(": may not have beginning semicolon");
      return newstring;
    }
    if (option_value[option_value.size()-1].compare(";") == 0) {
      string newstring;
      newstring.append(this->name);
      newstring.append(": may not have ending semicolon");
      return newstring;
    }
    
    
    // use the ";" token to determine the number of design variables
    // This works because semicolon is not one of the delimiters in tokenize string
    this->nFFD = 0;
    for (unsigned int i = 0; i < static_cast<unsigned int>(option_value.size()); i++) {
      if (option_value[i].compare(";") == 0) {
        this->nFFD++;
      }
    }
    
    // One more design variable than semicolon
    this->nFFD++;
    
    this->CoordFFD = new su2double*[this->nFFD];
    for (unsigned short iFFD = 0; iFFD < this->nFFD; iFFD++) {
      this->CoordFFD[iFFD] = new su2double[25];
    }
    
    this->FFDTag = new string[this->nFFD];
    
    unsigned short nCoordFFD = 0;
    stringstream ss;
    unsigned int i = 0;
    
    for (unsigned short iFFD = 0; iFFD < this->nFFD; iFFD++) {
      
      nCoordFFD = 25;
      
      for (unsigned short iCoordFFD = 0; iCoordFFD < nCoordFFD; iCoordFFD++) {
        
        ss << option_value[i] << " ";
        
        if (iCoordFFD == 0) ss >> this->FFDTag[iFFD];
        else ss >> this->CoordFFD[iFFD][iCoordFFD-1];
        
        i++;
      }
      
      if (iFFD < (this->nFFD-1)) {
        if (option_value[i].compare(";") != 0) {
          string newstring;
          newstring.append(this->name);
          newstring.append(": a FFD box in the configuration file has the wrong number of parameters");
          return newstring;
        }
        i++;
      }
      
    }
    
    // Need to return something...
    return "";
  }
  
  void SetDefault() {
    this->nFFD = 0;
    this->CoordFFD = NULL;
    this->FFDTag = NULL;
  }
  
};

class COptionFFDDegree : public COptionBase {
  string name;
  unsigned short & nFFD;
  unsigned short ** & DegreeFFD;
  
public:
  COptionFFDDegree(string option_field_name, unsigned short & nFFD_field, unsigned short** & degreeFFD_field) : nFFD(nFFD_field), DegreeFFD(degreeFFD_field) {
    this->name = option_field_name;
  }
  
  ~COptionFFDDegree() {};
  
  string SetValue(vector<string> option_value) {
    if ((option_value.size() == 1) && (option_value[0].compare("NONE") == 0)) {
      this->nFFD = 0;
      return "";
    }
    
    // Cannot have ; at the beginning or the end
    if (option_value[0].compare(";") == 0) {
      string newstring;
      newstring.append(this->name);
      newstring.append(": may not have beginning semicolon");
      return newstring;
    }
    if (option_value[option_value.size()-1].compare(";") == 0) {
      string newstring;
      newstring.append(this->name);
      newstring.append(": may not have ending semicolon");
      return newstring;
    }
    
    
    // use the ";" token to determine the number of design variables
    // This works because semicolon is not one of the delimiters in tokenize string
    this->nFFD = 0;
    for (unsigned int i = 0; i < static_cast<unsigned int>(option_value.size()); i++) {
      if (option_value[i].compare(";") == 0) {
        this->nFFD++;
      }
    }
    
    // One more design variable than semicolon
    this->nFFD++;
    
    this->DegreeFFD = new unsigned short*[this->nFFD];
    for (unsigned short iFFD = 0; iFFD < this->nFFD; iFFD++) {
      this->DegreeFFD[iFFD] = new unsigned short[3];
    }
    
    unsigned short nDegreeFFD = 0;
    stringstream ss;
    unsigned int i = 0;
    
    for (unsigned short iFFD = 0; iFFD < this->nFFD; iFFD++) {
      
      nDegreeFFD = 3;
      
      for (unsigned short iDegreeFFD = 0; iDegreeFFD < nDegreeFFD; iDegreeFFD++) {
        ss << option_value[i] << " ";
        ss >> this->DegreeFFD[iFFD][iDegreeFFD];
        i++;
      }
      
      if (iFFD < (this->nFFD-1)) {
        if (option_value[i].compare(";") != 0) {
          string newstring;
          newstring.append(this->name);
          newstring.append(": a FFD degree in the configuration file has the wrong number of parameters");
          return newstring;
        }
        i++;
      }
      
    }
    
    // Need to return something...
    return "";
  }
  
  void SetDefault() {
    this->nFFD = 0;
    this->DegreeFFD = NULL;
  }
  
};

// Class where the option is represented by (String, su2double, string, su2double, ...)
class COptionStringDoubleList : public COptionBase {
  string name; // identifier for the option
  unsigned short & size; // how many strings are there (same as number of su2doubles)

  string * & s_f; // Reference to the string fields
  su2double* & d_f; // reference to the su2double fields

public:
  COptionStringDoubleList(string option_field_name, unsigned short & list_size, string * & string_field, su2double* & double_field) : size(list_size), s_f(string_field), d_f(double_field) {
    this->name = option_field_name;
  }

  ~COptionStringDoubleList() {};
  string SetValue(vector<string> option_value) {
    // There must be an even number of entries (same number of strings and doubles
    unsigned short totalVals = option_value.size();
    if ((totalVals % 2) != 0) {
      if ((totalVals == 1) && (option_value[0].compare("NONE") == 0)) {
        // It's okay to say its NONE
        this->size = 0;
        return "";
      }
      string newstring;
      newstring.append(this->name);
      newstring.append(": must have an even number of entries");
      return newstring;
    }
    unsigned short nVals = totalVals / 2;
    this->size = nVals;
    this->s_f = new string[nVals];
    this->d_f = new su2double[nVals];

    for (unsigned long i = 0; i < nVals; i++) {
      this->s_f[i].assign(option_value[2*i]); // 2 because have su2double and string
      istringstream is(option_value[2*i + 1]);
      su2double val;
      if (!(is >> val)) {
        return badValue(option_value, "string su2double", this->name);
      }
      this->d_f[i] = val;
    }
    // Need to return something...
    return "";
  }

  void SetDefault() {
    this->size = 0; // There is no default value for list
  }
};

class COptionInlet : public COptionBase {
  string name; // identifier for the option
  unsigned short & size;
  string * & marker;
  su2double * & ttotal;
  su2double * & ptotal;
  su2double ** & flowdir;

public:
  COptionInlet(string option_field_name, unsigned short & nMarker_Inlet, string* & Marker_Inlet, su2double* & Ttotal, su2double* & Ptotal, su2double** & FlowDir) : size(nMarker_Inlet), marker(Marker_Inlet), ttotal(Ttotal), ptotal(Ptotal), flowdir(FlowDir) {
    this->name = option_field_name;
  }

  ~COptionInlet() {};
  string SetValue(vector<string> option_value) {

    unsigned short totalVals = option_value.size();
    if ((totalVals == 1) && (option_value[0].compare("NONE") == 0)) {
      this->size = 0;
      this->marker = NULL;
      this->ttotal = NULL;
      this->ptotal = NULL;
      this->flowdir = NULL;
      return "";
    }

    if (totalVals % 6 != 0) {
      string newstring;
      newstring.append(this->name);
      newstring.append(": must have a number of entries divisible by 6");
      this->size = 0;
      this->marker = NULL;
      this->ttotal = NULL;
      this->ptotal = NULL;
      this->flowdir = NULL;
      return newstring;
    }

    unsigned short nVals = totalVals / 6;
    this->size = nVals;
    this->marker = new string[nVals];
    this->ttotal = new su2double[nVals];
    this->ptotal = new su2double[nVals];
    this->flowdir = new su2double*[nVals];
    for (unsigned long i = 0; i < nVals; i++) {
      this->flowdir[i] = new su2double[3];
    }

    for (unsigned long i = 0; i < nVals; i++) {
      this->marker[i].assign(option_value[6*i]);
      istringstream ss_1st(option_value[6*i + 1]);
      if (!(ss_1st >> this->ttotal[i])) {
        return badValue(option_value, "inlet", this->name);
      }
      istringstream ss_2nd(option_value[6*i + 2]);
      if (!(ss_2nd >> this->ptotal[i])) {
        return badValue(option_value, "inlet", this->name);
      }
      istringstream ss_3rd(option_value[6*i + 3]);
      if (!(ss_3rd >> this->flowdir[i][0])) {
        return badValue(option_value, "inlet", this->name);
      }
      istringstream ss_4th(option_value[6*i + 4]);
      if (!(ss_4th >> this->flowdir[i][1])) {
        return badValue(option_value, "inlet", this->name);
      }
      istringstream ss_5th(option_value[6*i + 5]);
      if (!(ss_5th >> this->flowdir[i][2])) {
        return badValue(option_value, "inlet", this->name);
      }
    }

    return "";
  }

  void SetDefault() {
    this->marker = NULL;
    this->ttotal = NULL;
    this->ptotal = NULL;
    this->flowdir = NULL;
    this->size = 0; // There is no default value for list
  }
};

template <class Tenum>
class COptionRiemann : public COptionBase {

protected:
  map<string, Tenum> m;
  string name; // identifier for the option
  unsigned short & size;
  string * & marker;
  unsigned short* & field; // Reference to the field name
  su2double * & var1;
  su2double * & var2;
  su2double ** & flowdir;

public:
  COptionRiemann(string option_field_name, unsigned short & nMarker_Riemann, string* & Marker_Riemann, unsigned short* & option_field, const map<string, Tenum> m, su2double* & var1, su2double* & var2, su2double** & FlowDir) : size(nMarker_Riemann),
  	  	  	  	  marker(Marker_Riemann), field(option_field), var1(var1), var2(var2), flowdir(FlowDir) {
    this->name = option_field_name;
    this->m = m;
  }
  ~COptionRiemann() {};

  string SetValue(vector<string> option_value) {

    unsigned short totalVals = option_value.size();
    if ((totalVals == 1) && (option_value[0].compare("NONE") == 0)) {
      this->size = 0;
      this->marker = NULL;
      this->field = 0;
      this->var1 = NULL;
      this->var2 = NULL;
      this->flowdir = NULL;
      return "";
    }

    if (totalVals % 7 != 0) {
      string newstring;
      newstring.append(this->name);
      newstring.append(": must have a number of entries divisible by 7");
      this->size = 0;
      this->marker = NULL;
      this->var1 = NULL;
      this->var2 = NULL;
      this->flowdir = NULL;
      this->field = NULL;
      return newstring;
    }

    unsigned short nVals = totalVals / 7;
    this->size = nVals;
    this->marker = new string[nVals];
    this->var1 = new su2double[nVals];
    this->var2 = new su2double[nVals];
    this->flowdir = new su2double*[nVals];
    this->field = new unsigned short[nVals];

    for (unsigned long i = 0; i < nVals; i++) {
      this->flowdir[i] = new su2double[3];
    }

    for (unsigned long i = 0; i < nVals; i++) {
      this->marker[i].assign(option_value[7*i]);
        // Check to see if the enum value is in the map
    if (this->m.find(option_value[7*i + 1]) == m.end()) {
      string str;
      str.append(this->name);
      str.append(": invalid option value ");
      str.append(option_value[0]);
      str.append(". Check current SU2 options in config_template.cfg.");
      return str;
    }
      Tenum val = this->m[option_value[7*i + 1]];
      this->field[i] = val;

      istringstream ss_1st(option_value[7*i + 2]);
      if (!(ss_1st >> this->var1[i])) {
        return badValue(option_value, "Riemann", this->name);
      }
      istringstream ss_2nd(option_value[7*i + 3]);
      if (!(ss_2nd >> this->var2[i])) {
        return badValue(option_value, "Riemann", this->name);
      }
      istringstream ss_3rd(option_value[7*i + 4]);
      if (!(ss_3rd >> this->flowdir[i][0])) {
        return badValue(option_value, "Riemann", this->name);
      }
      istringstream ss_4th(option_value[7*i + 5]);
      if (!(ss_4th >> this->flowdir[i][1])) {
        return badValue(option_value, "Riemann", this->name);
      }
      istringstream ss_5th(option_value[7*i + 6]);
      if (!(ss_5th >> this->flowdir[i][2])) {
        return badValue(option_value, "Riemann", this->name);
      }
    }

    return "";
  }

  void SetDefault() {
    this->marker = NULL;
    this->var1 = NULL;
    this->var2 = NULL;
    this->flowdir = NULL;
    this->size = 0; // There is no default value for list
  }
};

template <class Tenum>
class COptionGiles : public COptionBase{

  map<string, Tenum> m;
  unsigned short & size;
  string * & marker;
  unsigned short* & field; // Reference to the fieldname
  string name; // identifier for the option
  su2double * & var1;
  su2double * & var2;
  su2double ** & flowdir;
  su2double * & relfac1;
  su2double * & relfac2;

public:
  COptionGiles(string option_field_name, unsigned short & nMarker_Giles, string* & Marker_Giles, unsigned short* & option_field, const map<string, Tenum> m, su2double* & var1, su2double* & var2, su2double** & FlowDir, su2double* & relfac1, su2double* & relfac2) : size(nMarker_Giles),
  	  	  	  	  marker(Marker_Giles), field(option_field), var1(var1), var2(var2), flowdir(FlowDir), relfac1(relfac1), relfac2(relfac2) {
    this->name = option_field_name;
    this->m = m;
  }
  ~COptionGiles() {};

  string SetValue(vector<string> option_value) {

    unsigned long totalVals = option_value.size();
    if ((totalVals == 1) && (option_value[0].compare("NONE") == 0)) {
      this->size = 0;
      this->marker = NULL;
      this->field = 0;
      this->var1 = NULL;
      this->var2 = NULL;
      this->flowdir = NULL;
      this->relfac1 = NULL;
      this->relfac2 = NULL;
      return "";
    }

    if (totalVals % 9 != 0) {
      string newstring;
      newstring.append(this->name);
      newstring.append(": must have a number of entries divisible by 9");
      this->size = 0;
      this->marker = NULL;
      this->var1 = NULL;
      this->var2 = NULL;
      this->flowdir = NULL;
      this->field = NULL;
      this->relfac1 = NULL;
      this->relfac2 = NULL;
      return newstring;
    }

    unsigned long nVals = totalVals / 9;
    this->size = nVals;
    this->marker = new string[nVals];
    this->var1 = new su2double[nVals];
    this->var2 = new su2double[nVals];
    this->flowdir = new su2double*[nVals];
    this->field = new unsigned short[nVals];
    this->relfac1 = new su2double[nVals];
    this->relfac2 = new su2double[nVals];

    for (unsigned int i = 0; i < nVals; i++) {
      this->flowdir[i] = new su2double[3];
    }

    for (unsigned int i = 0; i < nVals; i++) {
      this->marker[i].assign(option_value[9*i]);
        // Check to see if the enum value is in the map
    if (this->m.find(option_value[9*i + 1]) == m.end()) {
      string str;
      str.append(this->name);
      str.append(": invalid option value ");
      str.append(option_value[0]);
      str.append(". Check current SU2 options in config_template.cfg.");
      return str;
    }
      Tenum val = this->m[option_value[9*i + 1]];
      this->field[i] = val;

      istringstream ss_1st(option_value[9*i + 2]);
      if (!(ss_1st >> this->var1[i])) {
        return badValue(option_value, "Giles BC", this->name);
      }
      istringstream ss_2nd(option_value[9*i + 3]);
      if (!(ss_2nd >> this->var2[i])) {
        return badValue(option_value, "Giles BC", this->name);
      }
      istringstream ss_3rd(option_value[9*i + 4]);
      if (!(ss_3rd >> this->flowdir[i][0])) {
        return badValue(option_value, "Giles BC", this->name);
      }
      istringstream ss_4th(option_value[9*i + 5]);
      if (!(ss_4th >> this->flowdir[i][1])) {
        return badValue(option_value, "Giles BC", this->name);
      }
      istringstream ss_5th(option_value[9*i + 6]);
      if (!(ss_5th >> this->flowdir[i][2])) {
        return badValue(option_value, "Giles BC", this->name);
      }
      istringstream ss_6th(option_value[9*i + 7]);
      if (!(ss_6th >> this->relfac1[i])) {
        return badValue(option_value, "Giles BC", this->name);
      }
      istringstream ss_7th(option_value[9*i + 8]);
      if (!(ss_7th >> this->relfac2[i])) {
        return badValue(option_value, "Giles BC", this->name);
      }
    }

    return "";
  }

  void SetDefault() {
    this->marker = NULL;
    this->var1 = NULL;
    this->var2 = NULL;
    this->relfac1 = NULL;
    this->relfac2 = NULL;
    this->flowdir = NULL;
    this->size = 0; // There is no default value for list
  }
};






//Inlet condition where the input direction is assumed
class COptionExhaust : public COptionBase {
  string name; // identifier for the option
  unsigned short & size;
  string * & marker;
  su2double * & ttotal;
  su2double * & ptotal;

public:
  COptionExhaust(string option_field_name, unsigned short & nMarker_Exhaust, string* & Marker_Exhaust, su2double* & Ttotal, su2double* & Ptotal) : size(nMarker_Exhaust), marker(Marker_Exhaust), ttotal(Ttotal), ptotal(Ptotal) {
    this->name = option_field_name;
  }

  ~COptionExhaust() {};
  
  string SetValue(vector<string> option_value) {

    unsigned short totalVals = option_value.size();
    if ((totalVals == 1) && (option_value[0].compare("NONE") == 0)) {
      this->size = 0;
      this->marker = NULL;
      this->ttotal = NULL;
      this->ptotal = NULL;
      return "";
    }

    if (totalVals % 3 != 0) {
      string newstring;
      newstring.append(this->name);
      newstring.append(": must have a number of entries divisible by 3");
      this->size = 0;
      this->marker = NULL;
      this->ttotal = NULL;
      this->ptotal = NULL;
      return newstring;
    }

    unsigned short nVals = totalVals / 3;
    this->size = nVals;
    this->marker = new string[nVals];
    this->ttotal = new su2double[nVals];
    this->ptotal = new su2double[nVals];

    for (unsigned long i = 0; i < nVals; i++) {
      this->marker[i].assign(option_value[3*i]);
      istringstream ss_1st(option_value[3*i + 1]);
      if (!(ss_1st >> this->ttotal[i]))
        return badValue(option_value, "exhaust fixed", this->name);
      istringstream ss_2nd(option_value[3*i + 2]);
      if (!(ss_2nd >> this->ptotal[i]))
        return badValue(option_value, "exhaust fixed", this->name);
    }
    
    return "";
  }

  void SetDefault() {
    this->marker = NULL;
    this->ttotal = NULL;
    this->ptotal = NULL;
    this->size = 0; // There is no default value for list
  }
  
};

class COptionPeriodic : public COptionBase {
  string name; // identifier for the option
  unsigned short & size;
  string * & marker_bound;
  string * & marker_donor;
  su2double ** & rot_center;
  su2double ** & rot_angles;
  su2double ** & translation;

public:
  COptionPeriodic(const string option_field_name, unsigned short & nMarker_PerBound,
                  string* & Marker_PerBound, string* & Marker_PerDonor,
                  su2double** & RotCenter, su2double** & RotAngles, su2double** & Translation) : size(nMarker_PerBound), marker_bound(Marker_PerBound), marker_donor(Marker_PerDonor), rot_center(RotCenter), rot_angles(RotAngles), translation(Translation) {
    this->name = option_field_name;
  }

  ~COptionPeriodic() {};
  string SetValue(vector<string> option_value) {

    const int mod_num = 11;

    unsigned short totalVals = option_value.size();
    if ((totalVals == 1) && (option_value[0].compare("NONE") == 0)) {
      this->size = 0;
      this->marker_bound = NULL;
      this->marker_donor = NULL;
      this->rot_center = NULL;
      this->rot_angles = NULL;
      this->translation = NULL;
      return "";
    }

    if (totalVals % mod_num != 0) {
      string newstring;
      newstring.append(this->name);
      newstring.append(": must have a number of entries divisible by 11");
      this->size = 0;
      this->marker_bound = NULL;
      this->marker_donor = NULL;
      this->rot_center = NULL;
      this->rot_angles = NULL;
      this->translation = NULL;
      return newstring;
    }

    unsigned short nVals = 2 * (totalVals / mod_num); // To account for periodic and donor
    this->size = nVals;
    this->marker_bound = new string[nVals];
    this->marker_donor = new string[nVals];
    this->rot_center = new su2double*[nVals];
    this->rot_angles = new su2double*[nVals];
    this->translation = new su2double*[nVals];
    for (unsigned long i = 0; i < nVals; i++) {
      this->rot_center[i] = new su2double[3];
      this->rot_angles[i] = new su2double[3];
      this->translation[i] = new su2double[3];
    }

    su2double deg2rad = PI_NUMBER/180.0;

    for (unsigned long i = 0; i < (nVals/2); i++) {
      this->marker_bound[i].assign(option_value[mod_num*i]);
      this->marker_donor[i].assign(option_value[mod_num*i+1]);
      istringstream ss_1st(option_value[mod_num*i + 2]);
      if (!(ss_1st >> this->rot_center[i][0])) {
        return badValue(option_value, "periodic", this->name);
      }
      istringstream ss_2nd(option_value[mod_num*i + 3]);
      if (!(ss_2nd >> this->rot_center[i][1])) {
        return badValue(option_value, "periodic", this->name);
      }
      istringstream ss_3rd(option_value[mod_num*i + 4]);
      if (!(ss_3rd >> this->rot_center[i][2])) {
        return badValue(option_value, "periodic", this->name);
      }
      istringstream ss_4th(option_value[mod_num*i + 5]);
      if (!(ss_4th >> this->rot_angles[i][0])) {
        return badValue(option_value, "periodic", this->name);
      }
      istringstream ss_5th(option_value[mod_num*i + 6]);
      if (!(ss_5th >> this->rot_angles[i][1])) {
        return badValue(option_value, "periodic", this->name);
      }
      istringstream ss_6th(option_value[mod_num*i + 7]);
      if (!(ss_6th >> this->rot_angles[i][2])) {
        return badValue(option_value, "periodic", this->name);
      }
      istringstream ss_7th(option_value[mod_num*i + 8]);
      if (!(ss_7th >> this->translation[i][0])) {
        return badValue(option_value, "periodic", this->name);
      }
      istringstream ss_8th(option_value[mod_num*i + 9]);
      if (!(ss_8th >> this->translation[i][1])) {
        return badValue(option_value, "periodic", this->name);
      }
      istringstream ss_9th(option_value[mod_num*i + 10]);
      if (!(ss_9th >> this->translation[i][2])) {
        return badValue(option_value, "periodic", this->name);
      }
      this->rot_angles[i][0] *= deg2rad;
      this->rot_angles[i][1] *= deg2rad;
      this->rot_angles[i][2] *= deg2rad;
    }

    for (unsigned long i = (nVals/2); i < nVals; i++) {
      this->marker_bound[i].assign(option_value[mod_num*(i-nVals/2)+1]);
      this->marker_donor[i].assign(option_value[mod_num*(i-nVals/2)]);
      istringstream ss_1st(option_value[mod_num*(i-nVals/2) + 2]);
      if (!(ss_1st >> this->rot_center[i][0])) {
        return badValue(option_value, "periodic", this->name);
      }
      istringstream ss_2nd(option_value[mod_num*(i-nVals/2) + 3]);
      if (!(ss_2nd >> this->rot_center[i][1])) {
        return badValue(option_value, "periodic", this->name);
      }
      istringstream ss_3rd(option_value[mod_num*(i-nVals/2) + 4]);
      if (!(ss_3rd >> this->rot_center[i][2])) {
        return badValue(option_value, "periodic", this->name);
      }
      istringstream ss_4th(option_value[mod_num*(i-nVals/2) + 5]);
      if (!(ss_4th >> this->rot_angles[i][0])) {
        return badValue(option_value, "periodic", this->name);
      }
      istringstream ss_5th(option_value[mod_num*(i-nVals/2) + 6]);
      if (!(ss_5th >> this->rot_angles[i][1])) {
        return badValue(option_value, "periodic", this->name);
      }
      istringstream ss_6th(option_value[mod_num*(i-nVals/2) + 7]);
      if (!(ss_6th >> this->rot_angles[i][2])) {
        return badValue(option_value, "periodic", this->name);
      }
      istringstream ss_7th(option_value[mod_num*(i-nVals/2) + 8]);
      if (!(ss_7th >> this->translation[i][0])) {
        return badValue(option_value, "periodic", this->name);
      }
      istringstream ss_8th(option_value[mod_num*(i-nVals/2) + 9]);
      if (!(ss_8th >> this->translation[i][1])) {
        return badValue(option_value, "periodic", this->name);
      }
      istringstream ss_9th(option_value[mod_num*(i-nVals/2) + 10]);
      if (!(ss_9th >> this->translation[i][2])) {
        return badValue(option_value, "periodic", this->name);
      }
      /*--- Mirror the rotational angles and translation vector (rotational
       center does not need to move) ---*/
      this->rot_center[i][0] *= 1.0;
      this->rot_center[i][1] *= 1.0;
      this->rot_center[i][2] *= 1.0;
      this->rot_angles[i][0] *= -deg2rad;
      this->rot_angles[i][1] *= -deg2rad;
      this->rot_angles[i][2] *= -deg2rad;
      this->translation[i][0] *= -1.0;
      this->translation[i][1] *= -1.0;
      this->translation[i][2] *= -1.0;
    }

    return "";
  }

  void SetDefault() {
    this->size = 0;
    this->marker_bound = NULL;
    this->marker_donor = NULL;
    this->rot_center = NULL;
    this->rot_angles = NULL;
    this->translation = NULL;
  }
};

class COptionTurboPerformance : public COptionBase {
  string name; // identifier for the option
  unsigned short & size;
  string * & marker_turboIn;
  string * & marker_turboOut;

public:
  COptionTurboPerformance(const string option_field_name, unsigned short & nMarker_TurboPerf,
                          string* & Marker_TurboBoundIn, string* & Marker_TurboBoundOut) : size(nMarker_TurboPerf), marker_turboIn(Marker_TurboBoundIn), marker_turboOut(Marker_TurboBoundOut){
    this->name = option_field_name;
  }

  ~COptionTurboPerformance() {};
  string SetValue(vector<string> option_value) {

    const int mod_num = 2;

    unsigned long totalVals = option_value.size();
    if ((totalVals == 1) && (option_value[0].compare("NONE") == 0)) {
      this->size = 0;
      this->marker_turboIn= NULL;
      this->marker_turboOut = NULL;
      return "";
    }

    if (totalVals % mod_num != 0) {
      string newstring;
      newstring.append(this->name);
      newstring.append(": must have a number of entries divisible by 2");
      this->size = 0;
      this->marker_turboIn= NULL;
      this->marker_turboOut = NULL;;
      return newstring;
    }

    unsigned long nVals = totalVals / mod_num;
    this->size = nVals;
    this->marker_turboIn = new string[nVals];
    this->marker_turboOut = new string[nVals];
    for (unsigned long i = 0; i < nVals; i++) {
      this->marker_turboIn[i].assign(option_value[mod_num*i]);
      this->marker_turboOut[i].assign(option_value[mod_num*i+1]);
     }


    return "";
  }

  void SetDefault() {
    this->size = 0;
    this->marker_turboIn= NULL;
    this->marker_turboOut = NULL;
  }
};


class COptionPython : public COptionBase {
  string name;
public:
  COptionPython(const string name) {
    this->name = name;
  }
  ~COptionPython() {};
  // No checking happens with python options
  string SetValue(vector<string>) {
    return "";
  }
  // No defaults with python options
  void SetDefault() {
    return;
  };
};



class COptionActDisk : public COptionBase {
  string name; // identifier for the option
  unsigned short & inlet_size;
  unsigned short & outlet_size;
  string * & marker_inlet;
  string * & marker_outlet;
  su2double ** & press_jump;
  su2double ** & temp_jump;
  su2double ** & omega;
  
public:
  COptionActDisk(const string name,
                 unsigned short & nMarker_ActDiskInlet, unsigned short & nMarker_ActDiskOutlet, string * & Marker_ActDiskInlet, string * & Marker_ActDiskOutlet,
                 su2double ** & ActDisk_PressJump, su2double ** & ActDisk_TempJump, su2double ** & ActDisk_Omega) :
  inlet_size(nMarker_ActDiskInlet), outlet_size(nMarker_ActDiskOutlet), marker_inlet(Marker_ActDiskInlet), marker_outlet(Marker_ActDiskOutlet),
  press_jump(ActDisk_PressJump), temp_jump(ActDisk_TempJump), omega(ActDisk_Omega) {
    this->name = name;
  }
  
  ~COptionActDisk() {};
  string SetValue(vector<string> option_value) {
    const int mod_num = 8;
    unsigned short totalVals = option_value.size();
    if ((totalVals == 1) && (option_value[0].compare("NONE") == 0)) {
      this->SetDefault();
      return "";
    }
    
    if (totalVals % mod_num != 0) {
      string newstring;
      newstring.append(this->name);
      newstring.append(": must have a number of entries divisible by 8");
      this->SetDefault();
      return newstring;
    }
    
    unsigned short nVals = totalVals / mod_num;
    this->inlet_size = nVals;
    this->outlet_size = nVals;
    this->marker_inlet = new string[this->inlet_size];
    this->marker_outlet = new string[this->outlet_size];
    
    this->press_jump = new su2double*[this->inlet_size];
    this->temp_jump = new su2double*[this->inlet_size];
    this->omega = new su2double*[this->inlet_size];
    for (int i = 0; i < this->inlet_size; i++) {
      this->press_jump[i] = new su2double[2];
      this->temp_jump[i] = new su2double[2];
      this->omega[i] = new su2double[2];
    }
    
    string tname = "actuator disk";
    
    for (int i = 0; i < this->inlet_size; i++) {
      this->marker_inlet[i].assign(option_value[mod_num*i]);
      this->marker_outlet[i].assign(option_value[mod_num*i+1]);
      istringstream ss_1st(option_value[mod_num*i + 2]);
      if (!(ss_1st >> this->press_jump[i][0])) {
        return badValue(option_value, tname, this->name);
      }
      istringstream ss_2nd(option_value[mod_num*i + 3]);
      if (!(ss_2nd >> this->temp_jump[i][0])) {
        return badValue(option_value, tname, this->name);
      }
      istringstream ss_3rd(option_value[mod_num*i + 4]);
      if (!(ss_3rd >> this->omega[i][0])) {
        return badValue(option_value, tname, this->name);
      }
      istringstream ss_4th(option_value[mod_num*i + 5]);
      if (!(ss_4th >> this->press_jump[i][1])) {
        return badValue(option_value, tname, this->name);
      }
      istringstream ss_5th(option_value[mod_num*i + 6]);
      if (!(ss_5th >> this->temp_jump[i][1])) {
        return badValue(option_value, tname, this->name);
      }
      istringstream ss_6th(option_value[mod_num*i + 7]);
      if (!(ss_6th >> this->omega[i][1])) {
        return badValue(option_value, tname, this->name);
      }
    }
    return "";
  }
  void SetDefault() {
    this->inlet_size = 0;
    this->outlet_size = 0;
    this->marker_inlet = NULL;
    this->marker_outlet = NULL;
    this->press_jump = NULL;
    this->temp_jump = NULL;
    this->omega = NULL;
  }
};


class COptionWallFunction : public COptionBase {
  string name; // identifier for the option
  unsigned short &nMarkers;
  string* &markers;
  unsigned short*  &walltype;
  unsigned short** &intInfo;
  su2double**      &doubleInfo;

public:
  COptionWallFunction(const string name, unsigned short &nMarker_WF, 
                      string* &Marker_WF, unsigned short* &type_WF,
                      unsigned short** &intInfo_WF, su2double** &doubleInfo_WF) :
  nMarkers(nMarker_WF), markers(Marker_WF), walltype(type_WF),
  intInfo(intInfo_WF), doubleInfo(doubleInfo_WF) {
    this->name = name;
  }

  ~COptionWallFunction(){}

  string SetValue(vector<string> option_value) {

    /*--- First check if NONE is specified. ---*/
    unsigned short totalSize = option_value.size();
    if ((totalSize == 1) && (option_value[0].compare("NONE") == 0)) {
      this->SetDefault();
      return "";
    }

    /*--- Determine the number of markers, for which a wall
          function treatment has been specified. ---*/
    unsigned short counter = 0, nVals = 0;
    while (counter < totalSize ) {

      /* Update the counter for the number of markers specified
         and store the current index for possible error messages. */
      ++nVals;
      const unsigned short indMarker = counter;

      /* Check if a wall function type has been specified for this marker.
         If not, create an error message and return. */
      ++counter;
      const unsigned short indWallType = counter;
      unsigned short typeWF = NO_WALL_FUNCTION;
      bool validWF = true;
      if (counter == totalSize) validWF = false;
      else {
        map<string, ENUM_WALL_FUNCTIONS>::const_iterator it;
        it = Wall_Functions_Map.find(option_value[counter]);
        if(it == Wall_Functions_Map.end()) validWF = false;
        else                               typeWF  = it->second;
      }

      if (!validWF ) {
        string newstring;
        newstring.append(this->name);
        newstring.append(": Invalid wall function type, ");
        newstring.append(option_value[counter]);
        newstring.append(", encountered for marker ");
        newstring.append(option_value[indMarker]);
        return newstring;
      }

      /* Update the counter, as the wall function type is valid. */
      ++counter;

      /*--- For some wall function types some additional info
            must be specified. Hence the counter must be updated
            accordingly. ---*/
      switch( typeWF ) {
        case EQUILIBRIUM_WALL_MODEL:    counter += 3; break;
        case NONEQUILIBRIUM_WALL_MODEL: counter += 2; break;
        default: break;
      }

      /* In case the counter is larger than totalSize, the data for
         this wall function type has not been specified correctly. */
      if (counter > totalSize) {
        string newstring;
        newstring.append(this->name);
        newstring.append(", marker ");
        newstring.append(option_value[indMarker]);
        newstring.append(", wall function type ");
        newstring.append(option_value[indWallType]);
        newstring.append(": Additional information is missing.");
        return newstring;
      }
    }

    /* Allocate the memory to store the data for the wall function markers. */
    this->nMarkers   = nVals;
    this->markers    = new string[nVals];
    this->walltype   = new unsigned short[nVals];
    this->intInfo    = new unsigned short*[nVals];
    this->doubleInfo = new su2double*[nVals];

    for (unsigned short i=0; i<nVals; i++) {
      this->intInfo[i]    = NULL;
      this->doubleInfo[i] = NULL;
    }

    /*--- Loop over the wall markers and store the info in the
          appropriate arrays. ---*/
    counter = 0;
    for (unsigned short i=0; i<nVals; i++) {

      /* Set the name of the wall function marker. */
      this->markers[i].assign(option_value[counter++]);

      /* Determine the wall function type. As their validaties have
         already been tested, there is no need to do so again. */
      map<string, ENUM_WALL_FUNCTIONS>::const_iterator it;
      it = Wall_Functions_Map.find(option_value[counter++]);

      this->walltype[i] = it->second;

      /*--- For some wall function types, some additional info
            is needed, which is extracted from option_value. ---*/
      switch( this->walltype[i] ) {

        case EQUILIBRIUM_WALL_MODEL: {

          /* LES equilibrium wall model. The exchange distance, stretching
             factor and number of points in the wall model must be specified. */
          this->intInfo[i]    = new unsigned short[1];
          this->doubleInfo[i] = new su2double[2];

          istringstream ss_1st(option_value[counter++]);
          if (!(ss_1st >> this->doubleInfo[i][0])) {
            return badValue(option_value, "su2double", this->name);
          }

          istringstream ss_2nd(option_value[counter++]);
          if (!(ss_2nd >> this->doubleInfo[i][1])) {
            return badValue(option_value, "su2double", this->name);
          }

          istringstream ss_3rd(option_value[counter++]);
          if (!(ss_3rd >> this->intInfo[i][0])) {
            return badValue(option_value, "unsigned short", this->name);
          }

          break;
        }

        case NONEQUILIBRIUM_WALL_MODEL: {

          /* LES non-equilibrium model. The RANS turbulence model and
             the exchange distance need to be specified. */
          this->intInfo[i]    = new unsigned short[1];
          this->doubleInfo[i] = new su2double[1];

          /* Check for a valid RANS turbulence model. */
          map<string, ENUM_TURB_MODEL>::const_iterator iit;
          iit = Turb_Model_Map.find(option_value[counter++]);
          if(iit == Turb_Model_Map.end()) {
            string newstring;
            newstring.append(this->name);
            newstring.append(", marker ");
            newstring.append(this->markers[i]);
            newstring.append(", wall function type ");
            newstring.append(option_value[counter-2]);
            newstring.append(": Invalid RANS turbulence model, ");
            newstring.append(option_value[counter-1]);
            newstring.append(", specified");
            return newstring;
          }

          this->intInfo[i][0] = iit->second;

          /* Extract the exchange distance. */
          istringstream ss_1st(option_value[counter++]);
          if (!(ss_1st >> this->doubleInfo[i][0])) {
            return badValue(option_value, "su2double", this->name);
          }

          break;
        }

        default: // Just to avoid a compiler warning.
          break;
      }
    }

    // Need to return something...
    return "";
  }

  void SetDefault() {
    this->nMarkers   = 0;
    this->markers    = NULL;
    this->walltype   = NULL;
    this->intInfo    = NULL;
    this->doubleInfo = NULL;
  }
};<|MERGE_RESOLUTION|>--- conflicted
+++ resolved
@@ -703,20 +703,19 @@
   SA      = 1, /*!< \brief Kind of Turbulent model (Spalart-Allmaras). */
   SA_NEG  = 2, /*!< \brief Kind of Turbulent model (Spalart-Allmaras). */
   SST     = 3, /*!< \brief Kind of Turbulence model (Menter SST). */
-<<<<<<< HEAD
-  KE      = 4  /*!< \brief Kind of Turbulence model (Zeta KE). */
-=======
   SA_E    = 4, /*!< \brief Kind of Turbulent model (Spalart-Allmaras Edwards). */
   SA_COMP = 5, /*!< \brief Kind of Turbulent model (Spalart-Allmaras Compressibility Correction). */
   SA_E_COMP = 6, /*!< \brief Kind of Turbulent model (Spalart-Allmaras Edwards with Compressibility Correction). */
->>>>>>> 5e170f46
+  KE      = 7  /*!< \brief Kind of Turbulence model (Zeta KE). */
 };
 static const map<string, ENUM_TURB_MODEL> Turb_Model_Map = CCreateMap<string, ENUM_TURB_MODEL>
 ("NONE", NO_TURB_MODEL)
 ("SA", SA)
 ("SA_NEG", SA_NEG)
 ("SST", SST)
-<<<<<<< HEAD
+("SA_E", SA_E)
+("SA_COMP", SA_COMP)
+("SA_E_COMP", SA_E_COMP)
 ("KE", KE);
 
 /*!
@@ -759,11 +758,7 @@
 static const map<string, ENUM_HYBRID_ANISOTROPY> Hybrid_Aniso_Map = CCreateMap<string, ENUM_HYBRID_ANISOTROPY>
 ("ISOTROPIC", ISOTROPIC)
 ("Q_BASED", Q_BASED);
-=======
-("SA_E", SA_E)
-("SA_COMP", SA_COMP)
-("SA_E_COMP", SA_E_COMP);
->>>>>>> 5e170f46
+
 
 /*!
  * \brief types of transition models
@@ -838,22 +833,17 @@
   RUNGE_KUTTA_EXPLICIT = 1,	/*!< \brief Explicit Runge-Kutta time integration definition. */
   EULER_EXPLICIT = 2,   	/*!< \brief Explicit Euler time integration definition. */
   EULER_IMPLICIT = 3,   	/*!< \brief Implicit Euler time integration definition. */
-<<<<<<< HEAD
-  RUNGE_KUTTA_LIMEX_SMR91 = 4,	/*!< \brief Linearly implicit Runge-Kutta w/ SMR 91 scheme. */
-  RUNGE_KUTTA_LIMEX_EDIRK = 5	/*!< \brief Linearly implicit Runge-Kutta w/ EDIRK scheme. */
-=======
   CLASSICAL_RK4_EXPLICIT = 4,   	/*!< \brief Calssical RK4 time integration definition. */
->>>>>>> 5e170f46
+  RUNGE_KUTTA_LIMEX_SMR91 = 5,	/*!< \brief Linearly implicit Runge-Kutta w/ SMR 91 scheme. */
+  RUNGE_KUTTA_LIMEX_EDIRK = 6	/*!< \brief Linearly implicit Runge-Kutta w/ EDIRK scheme. */
 };
 static const map<string, ENUM_TIME_INT> Time_Int_Map = CCreateMap<string, ENUM_TIME_INT>
 ("RUNGE-KUTTA_EXPLICIT", RUNGE_KUTTA_EXPLICIT)
 ("EULER_EXPLICIT", EULER_EXPLICIT)
 ("EULER_IMPLICIT", EULER_IMPLICIT)
-<<<<<<< HEAD
+("CLASSICAL_RK4_EXPLICIT", CLASSICAL_RK4_EXPLICIT)
 ("RUNGE-KUTTA_LIMEX_SMR91", RUNGE_KUTTA_LIMEX_SMR91)
 ("RUNGE-KUTTA_LIMEX_EDIRK", RUNGE_KUTTA_LIMEX_EDIRK);
-=======
-("CLASSICAL_RK4_EXPLICIT", CLASSICAL_RK4_EXPLICIT);
 
 /*!
  * \brief type of heat timestep calculation
@@ -869,7 +859,6 @@
 ("CONVECTIVE", CONVECTIVE)
 ("VISCOUS", VISCOUS)
 ("BYFLOW", BYFLOW);
->>>>>>> 5e170f46
 
 /*!
  * \brief type of time integration schemes
