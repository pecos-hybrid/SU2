--- conflicted
+++ resolved
@@ -989,24 +989,18 @@
   RUNGE_KUTTA_EXPLICIT = 1,	/*!< \brief Explicit Runge-Kutta time integration definition. */
   EULER_EXPLICIT = 2,   	/*!< \brief Explicit Euler time integration definition. */
   EULER_IMPLICIT = 3,   	/*!< \brief Implicit Euler time integration definition. */
-<<<<<<< HEAD
   CLASSICAL_RK4_EXPLICIT = 4,   	/*!< \brief Calssical RK4 time integration definition. */
   RUNGE_KUTTA_LIMEX_SMR91 = 5,	/*!< \brief Linearly implicit Runge-Kutta w/ SMR 91 scheme. */
-  RUNGE_KUTTA_LIMEX_EDIRK = 6	/*!< \brief Linearly implicit Runge-Kutta w/ EDIRK scheme. */
-=======
-  CLASSICAL_RK4_EXPLICIT = 4,   /*!< \brief Classical RK4 time integration definition. */
-  ADER_DG = 5                   /*!< \brief ADER-DG time integration definition. */
->>>>>>> 284b2a5b
+  RUNGE_KUTTA_LIMEX_EDIRK = 6,	/*!< \brief Linearly implicit Runge-Kutta w/ EDIRK scheme. */
+  ADER_DG = 7                   /*!< \brief ADER-DG time integration definition. */
 };
 static const map<string, ENUM_TIME_INT> Time_Int_Map = CCreateMap<string, ENUM_TIME_INT>
 ("RUNGE-KUTTA_EXPLICIT", RUNGE_KUTTA_EXPLICIT)
 ("EULER_EXPLICIT", EULER_EXPLICIT)
 ("EULER_IMPLICIT", EULER_IMPLICIT)
 ("CLASSICAL_RK4_EXPLICIT", CLASSICAL_RK4_EXPLICIT)
-<<<<<<< HEAD
 ("RUNGE-KUTTA_LIMEX_SMR91", RUNGE_KUTTA_LIMEX_SMR91)
-("RUNGE-KUTTA_LIMEX_EDIRK", RUNGE_KUTTA_LIMEX_EDIRK);
-=======
+("RUNGE-KUTTA_LIMEX_EDIRK", RUNGE_KUTTA_LIMEX_EDIRK)
 ("ADER_DG", ADER_DG);
 
 /*!
@@ -1019,7 +1013,6 @@
 static const map<string, ENUM_ADER_PREDICTOR> Ader_Predictor_Map = CCreateMap<string, ENUM_ADER_PREDICTOR>
 ("ADER_ALIASED_PREDICTOR", ADER_ALIASED_PREDICTOR)
 ("ADER_NON_ALIASED_PREDICTOR", ADER_NON_ALIASED_PREDICTOR);
->>>>>>> 284b2a5b
 
 /*!
  * \brief type of heat timestep calculation
@@ -2022,7 +2015,6 @@
 ("CUSTOM", CUSTOM_REF);
 
 /*!
-<<<<<<< HEAD
  * \brief Type of runtime averaging to be used.
  */
 enum ENUM_RUNTIME_AVERAGING {
@@ -2045,7 +2037,8 @@
 ("TURB_TIMESCALE", TURB_TIMESCALE)
 ("MAX_TURB_TIMESCALE", MAX_TURB_TIMESCALE)
 ("FLOW_TIMESCALE", FLOW_TIMESCALE);
-=======
+
+/*!
  * \brief types of filter kernels, initially intended for structural topology optimization applications
  */
 enum ENUM_FILTER_KERNEL {
@@ -2074,7 +2067,6 @@
 ("NO_PROJECTION" , NO_PROJECTION)
 ("HEAVISIDE_UP"  , HEAVISIDE_UP)
 ("HEAVISIDE_DOWN", HEAVISIDE_DOWN);
->>>>>>> 284b2a5b
 
 /* END_CONFIG_ENUMS */
 
