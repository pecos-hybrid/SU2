/*!
 * \file geometry_structure.hpp
 * \brief Headers of the main subroutines for creating the geometrical structure.
 *        The subroutines and functions are in the <i>geometry_structure.cpp</i> file.
 * \author F. Palacios, T. Economon
 * \version 6.2.0 "Falcon"
 *
 * The current SU2 release has been coordinated by the
 * SU2 International Developers Society <www.su2devsociety.org>
 * with selected contributions from the open-source community.
 *
 * The main research teams contributing to the current release are:
 *  - Prof. Juan J. Alonso's group at Stanford University.
 *  - Prof. Piero Colonna's group at Delft University of Technology.
 *  - Prof. Nicolas R. Gauger's group at Kaiserslautern University of Technology.
 *  - Prof. Alberto Guardone's group at Polytechnic University of Milan.
 *  - Prof. Rafael Palacios' group at Imperial College London.
 *  - Prof. Vincent Terrapon's group at the University of Liege.
 *  - Prof. Edwin van der Weide's group at the University of Twente.
 *  - Lab. of New Concepts in Aeronautics at Tech. Institute of Aeronautics.
 *
 * Copyright 2012-2019, Francisco D. Palacios, Thomas D. Economon,
 *                      Tim Albring, and the SU2 contributors.
 *
 * SU2 is free software; you can redistribute it and/or
 * modify it under the terms of the GNU Lesser General Public
 * License as published by the Free Software Foundation; either
 * version 2.1 of the License, or (at your option) any later version.
 *
 * SU2 is distributed in the hope that it will be useful,
 * but WITHOUT ANY WARRANTY; without even the implied warranty of
 * MERCHANTABILITY or FITNESS FOR A PARTICULAR PURPOSE. See the GNU
 * Lesser General Public License for more details.
 *
 * You should have received a copy of the GNU Lesser General Public
 * License along with SU2. If not, see <http://www.gnu.org/licenses/>.
 */

#pragma once

#include "./mpi_structure.hpp"

#ifdef HAVE_METIS
  #include "metis.h"
#endif
#ifdef HAVE_PARMETIS
extern "C" {
#include "parmetis.h"
}
#endif
#ifdef HAVE_CGNS
  #include "fem_cgns_elements.hpp"
#endif
#include <string>
#include <fstream>
#include <sstream>
#include <cmath>
#include <algorithm>
#include <string.h>
#include <stdio.h>
#include <stdlib.h>
#include <climits>

#include "primal_grid_structure.hpp"
#include "dual_grid_structure.hpp"
#include "config_structure.hpp"
#include "fem_standard_element.hpp"

using namespace std;

/*!
 * \class CUnsignedLong2T
 * \brief Help class used to store two unsigned longs as one entity.
 */
class CUnsignedLong2T {
public:
  unsigned long long0;  /*!< \brief First long to store in this class. */
  unsigned long long1;  /*!< \brief Second long to store in this class. */

  /* Constructors and destructors. */
  CUnsignedLong2T();
  ~CUnsignedLong2T();

  CUnsignedLong2T(const unsigned long a, const unsigned long b);

  CUnsignedLong2T(const CUnsignedLong2T &other);

  /* Operators. */
  CUnsignedLong2T& operator=(const CUnsignedLong2T &other);

  bool operator<(const CUnsignedLong2T &other) const;

  bool operator==(const CUnsignedLong2T &other) const;

private:
  /* Copy function. */
  void Copy(const CUnsignedLong2T &other);
};

/*!
 * \class CUnsignedShort2T
 * \brief Help class used to store two unsigned shorts as one entity.
 */
class CUnsignedShort2T {
public:
  unsigned short short0;  /*!< \brief First short to store in this class. */
  unsigned short short1;  /*!< \brief Second short to store in this class. */

  /* Constructors and destructors. */
  CUnsignedShort2T();
  ~CUnsignedShort2T();

  CUnsignedShort2T(const unsigned short a, const unsigned short b);

  CUnsignedShort2T(const CUnsignedShort2T &other);

  /* Operators. */
  CUnsignedShort2T& operator=(const CUnsignedShort2T &other);

  bool operator<(const CUnsignedShort2T &other) const;

  bool operator==(const CUnsignedShort2T &other) const;

private:
  /* Copy function. */
  void Copy(const CUnsignedShort2T &other);
};

/*!
 * \class CFaceOfElement
 * \brief Class used in the partitioning of the FEM grid as well as the building of
          the faces of DG. It stores a face of an element.
 */
class CFaceOfElement {
public:
  unsigned short nCornerPoints;          /*!< \brief Number of corner points of the face. */
  unsigned long  cornerPoints[4];        /*!< \brief Global ID's of ther corner points. */
  unsigned long  elemID0, elemID1;       /*!< \brief Element ID's to the left and right. */
  unsigned short nPolyGrid0, nPolyGrid1; /*!< \brief Polynomial degrees of the grid of the elements
                                                     to the left and right. */
  unsigned short nPolySol0,  nPolySol1;  /*!< \brief Polynomial degrees of the solution of the elements
                                                     to the left and right. */
  unsigned short nDOFsElem0, nDOFsElem1; /*!< \brief Number of DOFs of the elements to the left and right. */
  unsigned short elemType0,  elemType1;  /*!< \brief Type of the elements to the left and right. */
  unsigned short faceID0, faceID1;       /*!< \brief The local face ID in the corresponding elements
                                                     to the left and right of the face. */
  unsigned short periodicIndex;          /*!< \brief Periodic indicator of the face. A value of 0 means no
                                                     periodic face. A value larger than 0 gives the index of
                                                     the periodic boundary + 1. */
  short faceIndicator;                   /*!< \brief The corresponding boundary marker if this face is on a
                                                     boundary. For an internal face the value is -1,
                                                     while an invalidated face has the value -2. */
  bool JacFaceIsConsideredConstant;      /*!< \brief Whether or not the Jacobian of the transformation
                                                     to the standard element is considered constant. */
  bool elem0IsOwner;                     /*!< \brief Whether or not the neighboring element 0 is the owner
                                                     of the face. If false, element 1 is the owner. */

  /* Standard constructor and destructor. */
  CFaceOfElement();
  ~CFaceOfElement(){}

  /* Alternative constructor to set the corner points. */
  CFaceOfElement(const unsigned short VTK_Type,
                 const unsigned short nPoly,
                 const unsigned long  *Nodes);

  /* Copy constructor and assignment operator. */
  CFaceOfElement(const CFaceOfElement &other);

  CFaceOfElement& operator=(const CFaceOfElement &other);

  /* Less than operator. Needed for the sorting and searching. */
  bool operator<(const CFaceOfElement &other) const;

  /* Equal operator. Needed for removing double entities. */
  bool operator ==(const CFaceOfElement &other) const;

  /*--- Member function, which creates a unique numbering for the corner points.
        A sort in increasing order is OK for this purpose.                       ---*/
  void CreateUniqueNumbering(void);

  /*--- Member function, which creates a unique numbering for the corner points
        while the orientation is taken into account. ---*/
  void CreateUniqueNumberingWithOrientation(void);

private:
  /*--- Copy function, which copies the data of the given object into the current object. ---*/
  void Copy(const CFaceOfElement &other);
};

/*!
 * \class CBoundaryFace
 * \brief Help class used in the partitioning of the FEM grid.
          It stores a boundary element.
 */
class CBoundaryFace {
 public:
  unsigned short VTK_Type, nPolyGrid, nDOFsGrid;
  unsigned long  globalBoundElemID, domainElementID;
  vector<unsigned long>  Nodes;

  /* Standard constructor and destructor. Nothing to be done. */
  CBoundaryFace(){}
  ~CBoundaryFace(){}

  /* Copy constructor and assignment operator. */
  CBoundaryFace(const CBoundaryFace &other);

  CBoundaryFace& operator=(const CBoundaryFace &other);

  /* Less than operator. Needed for the sorting. */
  bool operator<(const CBoundaryFace &other) const;

private:
  /*--- Copy function, which copies the data of the given object into the current object. ---*/
  void Copy(const CBoundaryFace &other);
};

/*!
 * \class CMatchingFace
 * \brief Help class used to determine whether or not (periodic) faces match.
 */
class CMatchingFace {
public:
  unsigned short nCornerPoints;          /*!< \brief Number of corner points of the face. */
  unsigned short nDim;                   /*!< \brief Number of spatial dimensions. */
  unsigned short nPoly;                  /*!< \brief Polynomial degree of the face. */
  unsigned short nDOFsElem;              /*!< \brief Number of DOFs of the relevant adjacent element. */
  unsigned short elemType;               /*!< \brief Type of the adjacent element. */
  unsigned long  elemID;                 /*!< \brief The relevant adjacent element ID. */
  su2double cornerCoor[4][3];            /*!< \brief Coordinates of the corner points of the face. */
  su2double tolForMatching;              /*!< \brief Tolerance for this face for matching points. */

  /* Standard constructor. */
  CMatchingFace();

  /* Destructor, nothing to be done. */
  ~CMatchingFace(){}

  /* Copy constructor and assignment operator. */
  CMatchingFace(const CMatchingFace &other);

  CMatchingFace& operator=(const CMatchingFace &other);

  /* Less than operator. Needed for the sorting and searching. */
  bool operator<(const CMatchingFace &other) const;

  /*--- Member function, which sorts the coordinates of the face. ---*/
  void SortFaceCoordinates(void);

private:
  /*--- Copy function, which copies the data of the given object into the current object. ---*/
  void Copy(const CMatchingFace &other);
};

/*!
 * \class CGeometry
 * \brief Parent class for defining the geometry of the problem (complete geometry, 
 *        multigrid agglomerated geometry, only boundary geometry, etc..)
 * \author F. Palacios
 */
class CGeometry {
protected:
  int rank, 	/*!< \brief MPI Rank. */
  size;       	/*!< \brief MPI Size. */
	unsigned long nPoint,	/*!< \brief Number of points of the mesh. */
	nPointDomain,						/*!< \brief Number of real points of the mesh. */
	nPointGhost,					/*!< \brief Number of ghost points of the mesh. */
	nPointNode,					/*!< \brief Size of the node array allocated to hold CPoint objects. */
  Global_nPoint,	/*!< \brief Total number of nodes in a simulation across all processors (including halos). */
	Global_nPointDomain,	/*!< \brief Total number of nodes in a simulation across all processors (excluding halos). */
	nElem,					/*!< \brief Number of elements of the mesh. */
  Global_nElem,	/*!< \brief Total number of elements in a simulation across all processors (all types). */
  Global_nElemDomain,  /*!< \brief Total number of elements in a simulation across all processors (excluding halos). */
	nEdge,					/*!< \brief Number of edges of the mesh. */
	nFace,					/*!< \brief Number of faces of the mesh. */
  nelem_edge,             /*!< \brief Number of edges in the mesh. */
  Global_nelem_edge,      /*!< \brief Total number of edges in the mesh across all processors. */
  nelem_triangle,       /*!< \brief Number of triangles in the mesh. */
  Global_nelem_triangle,       /*!< \brief Total number of triangles in the mesh across all processors. */
  nelem_quad,           /*!< \brief Number of quadrangles in the mesh. */
  Global_nelem_quad,           /*!< \brief Total number of quadrangles in the mesh across all processors. */
  nelem_tetra,          /*!< \brief Number of tetrahedra in the mesh. */
  Global_nelem_tetra,          /*!< \brief Total number of tetrahedra in the mesh across all processors. */
  nelem_hexa,           /*!< \brief Number of hexahedra in the mesh. */
  Global_nelem_hexa,           /*!< \brief Total number of hexahedra in the mesh across all processors. */
  nelem_prism,          /*!< \brief Number of prisms in the mesh. */
  Global_nelem_prism,          /*!< \brief Total number of prisms in the mesh across all processors. */
  nelem_pyramid,        /*!< \brief Number of pyramids in the mesh. */
  Global_nelem_pyramid,        /*!< \brief Total number of pyramids in the mesh across all processors. */
  nelem_edge_bound,           /*!< \brief Number of edges on the mesh boundaries. */
  Global_nelem_edge_bound,           /*!< \brief Total number of edges on the mesh boundaries across all processors. */
  nelem_triangle_bound,          /*!< \brief Number of triangles on the mesh boundaries. */
  Global_nelem_triangle_bound,          /*!< \brief Total number of triangles on the mesh boundaries across all processors. */
  nelem_quad_bound,        /*!< \brief Number of quads on the mesh boundaries. */
  Global_nelem_quad_bound;        /*!< \brief Total number of quads on the mesh boundaries across all processors. */
	unsigned short nDim,	/*!< \brief Number of dimension of the problem. */
	nZone,								/*!< \brief Number of zones in the problem. */
	nMarker;				/*!< \brief Number of different markers of the mesh. */
  unsigned long Max_GlobalPoint;  /*!< \brief Greater global point in the domain local structure. */

  /* --- Custom boundary variables --- */
  su2double **CustomBoundaryTemperature;
  su2double **CustomBoundaryHeatFlux;

public:
	unsigned long *nElem_Bound;			/*!< \brief Number of elements of the boundary. */
	string *Tag_to_Marker;	/*!< \brief If you know the index of the boundary (depend of the 
							 grid definition), it gives you the maker (where the boundary 
							 is stored from 0 to boundaries). */	
	CPrimalGrid** elem;	/*!< \brief Element vector (primal grid information). */
	CPrimalGrid** face;			/*!< \brief Face vector (primal grid information). */
	CPrimalGrid*** bound;	/*!< \brief Boundary vector (primal grid information). */
	CPoint** node;			/*!< \brief Node vector (dual grid information). */
	CEdge** edge;			/*!< \brief Edge vector (dual grid information). */
	CVertex*** vertex;		/*!< \brief Boundary Vertex vector (dual grid information). */
  CTurboVertex**** turbovertex; /*!< \brief Boundary Vertex vector ordered for turbomachinery calculation(dual grid information). */
  unsigned long *nVertex;	/*!< \brief Number of vertex for each marker. */
  unsigned short *nSpanWiseSections; /*!< \brief Number of Span wise section for each turbo marker, indexed by inflow/outflow */
  unsigned short *nSpanSectionsByMarker; /*! <\brief Number of Span wise section for each turbo marker, indexed by marker.  Needed for deallocation.*/
  unsigned short nTurboPerf; /*!< \brief Number of Span wise section for each turbo marker. */
  su2double **SpanWiseValue; /*!< \brief Span wise values for each turbo marker. */
  long **nVertexSpan; /*! <\brief number of vertexes for span wise section for each marker.  */
  unsigned long **nTotVertexSpan; /*! <\brief number of vertexes at each span wise section for each marker.  */
  unsigned long nVertexSpanMax[3]; /*! <\brief max number of vertexes for each span section for each marker flag.  */
  su2double ***AverageTurboNormal; /*! <\brief Average boundary normal at each span wise section for each marker in the turbomachinery frame of reference.*/
  su2double ***AverageNormal; /*! <\brief Average boundary normal at each span wise section for each marker.*/
  su2double ***AverageGridVel; /*! <\brief Average boundary grid velocity at each span wise section for each marker.*/
  su2double **AverageTangGridVel; /*! <\brief Average tangential rotational speed at each span wise section for each marker.*/
  su2double **SpanArea; /*! <\brief Area at each span wise section for each marker.*/
  su2double **MaxAngularCoord; /*! <\brief Max angular pitch at each span wise section for each marker.*/
  su2double **MinAngularCoord; /*! <\brief Max angular pitch at each span wise section for each marker.*/
  su2double **MinRelAngularCoord; /*! <\brief Min relative angular coord at each span wise section for each marker.*/
  su2double **TurboRadius; /*! <\brief Radius at each span wise section for each marker.*/
  su2double **TangGridVelIn, **TangGridVelOut; /*! <\brief Average tangential rotational speed at each span wise section for each turbomachinery marker.*/
  su2double **SpanAreaIn, **SpanAreaOut; /*! <\brief Area at each span wise section for each turbomachinery marker.*/
  su2double **TurboRadiusIn, **TurboRadiusOut; /*! <\brief Radius at each span wise section for each turbomachinery marker*/

  unsigned short nCommLevel;		/*!< \brief Number of non-blocking communication levels. */
	vector<unsigned long> PeriodicPoint[MAX_NUMBER_PERIODIC][2];			/*!< \brief PeriodicPoint[Periodic bc] and return the point that
																			 must be sent [0], and the image point in the periodic bc[1]. */
	vector<unsigned long> PeriodicElem[MAX_NUMBER_PERIODIC];				/*!< \brief PeriodicElem[Periodic bc] and return the elements that 
																			 must be sent. */
  
  short *Marker_All_SendRecv;
  
	/*--- Create vectors and distribute the values among the different planes queues ---*/
	vector<vector<su2double> > Xcoord_plane; /*!< \brief Vector containing x coordinates of new points appearing on a single plane */
	vector<vector<su2double> > Ycoord_plane; /*!< \brief Vector containing y coordinates of  new points appearing on a single plane */
	vector<vector<su2double> > Zcoord_plane; 	/*!< \brief Vector containing z coordinates of  new points appearing on a single plane */
	vector<vector<su2double> > FaceArea_plane; /*!< \brief Vector containing area/volume associated with  new points appearing on a single plane */
	vector<vector<unsigned long> > Plane_points; /*!< \brief Vector containing points appearing on a single plane */

	vector<su2double> XCoordList;	/*!< \brief Vector containing points appearing on a single plane */
	CPrimalGrid*** newBound;            /*!< \brief Boundary vector for new periodic elements (primal grid information). */
	unsigned long *nNewElem_Bound;			/*!< \brief Number of new periodic elements of the boundary. */

  
  /*--- Partitioning-specific variables ---*/
  map<unsigned long,unsigned long> Global_to_Local_Elem;
  unsigned long xadj_size;
  unsigned long adjacency_size;
  unsigned long *starting_node;
  unsigned long *ending_node;
  unsigned long *npoint_procs;
  unsigned long *nPoint_Linear;
#ifdef HAVE_MPI
#ifdef HAVE_PARMETIS
  idx_t * adjacency;
  idx_t * xadj;
#endif
#endif
  
	/*!
	 * \brief Constructor of the class.
	 */
	CGeometry(void);

	/*! 
	 * \brief Destructor of the class.
	 */
	virtual ~CGeometry(void);

	/*! 
	 * \brief Get number of coordinates.
	 * \return Number of coordinates.
	 */
	unsigned short GetnDim(void);

	/*! 
	 * \brief Get number of zones.
	 * \return Number of zones.
	 */
	unsigned short GetnZone(void);

	/*! 
	 * \brief Get number of points.
	 * \return Number of points.
	 */
	unsigned long GetnPoint(void);

	/*! 
	 * \brief Get number of real points (that belong to the domain).
	 * \return Number of real points.
	 */
	unsigned long GetnPointDomain(void);

  /*!
	 * \brief Get number of elements.
	 * \return Number of elements.
	 */
	unsigned long GetnLine(void);
  
	/*! 
	 * \brief Get number of elements.
	 * \return Number of elements.
	 */
	unsigned long GetnElem(void);
  
	/*! 
	 * \brief Get number of edges.
	 * \return Number of edges.
	 */
	unsigned long GetnEdge(void);

	/*! 
	 * \brief Get number of markers.
	 * \return Number of markers.
	 */
	unsigned short GetnMarker(void);

	/*!
	 * \brief Get number of vertices.
	 * \param[in] val_marker - Marker of the boundary.
	 * \return Number of vertices.
	 */
	su2double* GetSpanWiseValue(unsigned short val_marker);

	/*! 
	 * \brief Get number of vertices.
	 * \param[in] val_marker - Marker of the boundary.
	 * \return Number of vertices.
	 */
	unsigned long GetnVertex(unsigned short val_marker);

	/*!
	 * \brief Get number of span wise section.
	 * \param[in] marker_flag - flag of the turbomachinery boundary.
	 * \return Number of span wise section.
	 */
	unsigned short GetnSpanWiseSections(unsigned short marker_flag);

	/*!
	 * \brief Get number of vertices.
	 * \param[in] val_marker - Marker of the boundary.
	 * \return Number of vertices.
	 */
	unsigned long GetnVertexSpan(unsigned short val_marker, unsigned short val_span);

	/*!
	 * \brief Get number of frequencies per span for NRBC.
	 * \param[in] val_marker - Marker of the boundary.
	 * \return Number of frequencies for NRBC.
	 */
	unsigned long GetnFreqSpan(unsigned short val_marker, unsigned short val_span);

	/*!
	 * \brief Get number of vertices.
	 * \param[in] val_marker - Marker of the boundary.
	 * \return Number of vertices.
	 */
	unsigned long GetnVertexSpanMax(unsigned short marker_flag);

	/*!
	 * \brief Get number of max frequencies for initializing the Fourier Coefficient for NR BC.
	 * \param[in] marker_flag - Marker of the boundary.
	 * \return Number of frequencies.
	 */
	unsigned long GetnFreqSpanMax(unsigned short marker_flag);

	/*!
	 * \brief Get number of vertices.
	 * \param[in] val_marker - Marker of the boundary.
	 * \return Number of vertices.
	 */
	void SetnVertexSpanMax(unsigned short marker_flag, unsigned long nVertMax);

	/*! 
	 * \brief Get the edge index from using the nodes of the edge.
	 * \param[in] first_point - First point of the edge.
	 * \param[in] second_point - Second point of the edge.
	 * \return Index of the edge.
	 */		
	long FindEdge(unsigned long first_point, unsigned long second_point);

    /*!
	 * \brief Get the edge index from using the nodes of the edge.
	 * \param[in] first_point - First point of the edge.
	 * \param[in] second_point - Second point of the edge.
	 * \return Index of the edge.
	 */
	bool CheckEdge(unsigned long first_point, unsigned long second_point);
    
	/*! 
	 * \brief Get the distance between a plane (defined by three point) and a point.
	 * \param[in] Coord - Coordinates of the point.
	 * \param[in] iCoord - Coordinates of the first point that defines the plane.
	 * \param[in] jCoord - Coordinates of the second point that defines the plane.
	 * \param[in] kCoord - Coordinates of the third point that defines the plane.
	 * \return Signed distance.
	 */		
	su2double Point2Plane_Distance(su2double *Coord, su2double *iCoord, su2double *jCoord, su2double *kCoord);

	/*! 
	 * \brief Create a file for testing the geometry.
	 */		
	void TestGeometry(void);

	/*! 
	 * \brief A virtual member.
	 * \param[in] val_nmarker - Number of markers.
	 */
	void SetnMarker(unsigned short val_nmarker);

	/*! 
	 * \brief Set the number of dimensions of the problem.
	 * \param[in] val_nDim - Number of dimensions.
	 */
	void SetnDim(unsigned short val_nDim);

	/*! 
	 * \brief Get the index of a marker.
	 * \param[in] val_marker - Marker of the boundary.
	 * \return Index of the marker in the grid defintion.
	 */	
	string GetMarker_Tag(unsigned short val_marker);

	/*! 
	 * \brief Set index of a marker.
	 * \param[in] val_marker - Marker of the boundary.
	 * \param[in] val_index - Index of the marker.
	 */		
	void SetMarker_Tag(unsigned short val_marker, string val_index);

	/*! 
	 * \brief Set the number of boundary elements.
	 * \param[in] val_marker - Marker of the boundary.
	 * \param[in] val_nelem_bound - Number of boundary elements.
	 */	
	void SetnElem_Bound(unsigned short val_marker, unsigned long val_nelem_bound);

	/*! 
	 * \brief Set the number of grid points.
	 * \param[in] val_npoint - Number of grid points.
	 */	
	void SetnPoint(unsigned long val_npoint);

	/*! 
	 * \brief Set the number of grid points in the domain.
	 * \param[in] val_npoint - Number of grid points in the domain.
	 */	
	void SetnPointDomain(unsigned long val_npoint);

	/*! 
	 * \brief Set the number of grid elements.
	 * \param[in] val_nelem - Number of grid elements.
	 */
	void SetnElem(unsigned long val_nelem);

	/*! 
	 * \brief Get the number of boundary elements.
	 * \param[in] val_marker - Marker of the boundary.
	 */
	unsigned long GetnElem_Bound(unsigned short val_marker);

  /*!
	 * \brief Get the number of elements in vtk fortmat.
	 */
	unsigned long GetMax_GlobalPoint(void);

	/*! 
	 * \brief A virtual function.
	 * \param[in] first_elem - Identification of the first element.
	 * \param[in] second_elem - Identification of the second element.
	 * \param[in] face_first_elem - Index of the common face for the first element.
	 * \param[in] face_second_elem - Index of the common face for the second element.
	 */
	virtual bool FindFace(unsigned long first_elem, unsigned long second_elem, unsigned short &face_first_elem, 
			unsigned short &face_second_elem);

	/*! 
	 * \brief A virtual member.
	 * \param[in] config - Definition of the particular problem.		 
	 */
	virtual void ComputeWall_Distance(CConfig *config);

	/*! 
	 * \brief A virtual member.
	 * \param[in] config - Definition of the particular problem.		 
	 */
	virtual void SetPositive_ZArea(CConfig *config);
  
	/*! 
	 * \brief A virtual member.
	 */	
	virtual void SetPoint_Connectivity(void);
  
  /*!
	 * \brief A virtual member.
   * \param[in] config - Definition of the particular problem.
	 */
	virtual void SetRCM_Ordering(CConfig *config);
  
	/*!
	 * \brief A virtual member.
	 */		
	virtual void SetElement_Connectivity(void);

	/*! 
	 * \brief A virtual member.
	 */
	void SetEdges(void);

	/*! 
	 * \brief A virtual member.
	 */
	virtual void SetFaces(void);

	/*!
	 * \brief A virtual member.
	 */
	virtual void SetBoundVolume(void);

	/*! 
	 * \brief A virtual member.
	 * \param[in] config - Definition of the particular problem.
	 */
	virtual void SetVertex(CConfig *config);

  /*!
   * \brief Sets the resolution tensor for each control volume in the dual mesh.
   */
  void SetResolutionTensor(void);

  /*!
   * \brief Computes the gradients of the resolution tensor for each control
   *        volume in the dual mesh.
   */
  void SetResolutionGradient(void);

  /*!
   * \brief A virtual member.
   * \param[in] config - Definition of the particular problem.
   */
  virtual void ComputeNSpan(CConfig *config, unsigned short val_iZone, unsigned short marker_flag, bool allocate);

  /*!
   * \brief A virtual member.
   * \param[in] config - Definition of the particular problem.
   */
  virtual void SetTurboVertex(CConfig *config, unsigned short val_iZone, unsigned short marker_flag, bool allocate);

  /*!
   * \brief A virtual member.
   * \param[in] config - Definition of the particular problem.
   */
  virtual void UpdateTurboVertex(CConfig *config, unsigned short val_iZone, unsigned short marker_flag);

  /*!
   * \brief A virtual member.
   * \param[in] config - Definition of the particular problem.
   */
  virtual void SetAvgTurboValue(CConfig *config, unsigned short val_iZone, unsigned short marker_flag, bool allocate);

  /*!
   * \brief A virtual member.
   * \param[in] config - Definition of the particular problem.
   */
  virtual void GatherInOutAverageValues(CConfig *config, bool allocate);

  /*!
   * \brief A virtual member.
   */
  virtual void SetVertex(void);

  /*!
   * \brief A virtual member.
   */
  virtual void SetCoord_CG(void);

  /*!
   * \brief A virtual member.
   * \param[in] config - Definition of the particular problem.
   */
  virtual void SetMaxLength(CConfig* config);

  /*!
   * \brief A virtual member.
   * \param[in] config - Definition of the particular problem.
   * \param[in] action - Allocate or not the new elements.
   */
  virtual void SetControlVolume(CConfig *config, unsigned short action);

  /*!
   * \brief A virtual member.
   * \param[in] config - Definition of the particular problem.
   * \param[in] action - Allocate or not the new elements.
   */
  virtual void VisualizeControlVolume(CConfig *config, unsigned short action);
  
	/*! 
	 * \brief A virtual member.
	 * \param[in] config - Definition of the particular problem.
	 */
	virtual void MatchNearField(CConfig *config);
  
  /*!
	 * \brief A virtual member.
	 * \param[in] config - Definition of the particular problem.
	 */
	virtual void MatchActuator_Disk(CConfig *config);

	/*! 
	 * \brief A virtual member.
	 * \param[in] config - Definition of the particular problem.
	 */
	virtual void MatchInterface(CConfig *config);

	/*! 
	 * \brief A virtual member.
	 * \param[in] config - Definition of the particular problem.
	 * \param[in] action - Allocate or not the new elements.		 
	 */
	virtual void SetBoundControlVolume(CConfig *config, unsigned short action);
  
  /*!
	 * \brief A virtual member.
	 * \param[in] config_filename - Name of the file where the tecplot information is going to be stored.
	 */
	virtual void SetTecPlot(char config_filename[MAX_STRING_SIZE], bool new_file);

	/*! 
	 * \brief A virtual member.
   * \param[in] mesh_filename - Name of the file where the tecplot information is going to be stored.
   * \param[in] new_file - Boolean to decide if aopen a new file or add to a old one
	 * \param[in] config - Definition of the particular problem.
	 */
	virtual void SetBoundTecPlot(char mesh_filename[MAX_STRING_SIZE], bool new_file, CConfig *config);
  
	/*! 
	 * \brief A virtual member.
	 * \param[in] config - Definition of the particular problem.		 
	 */
	virtual void Check_IntElem_Orientation(CConfig *config);
  
  /*!
	 * \brief A virtual member.
	 * \param[in] config - Definition of the particular problem.
	 */
	virtual void Check_BoundElem_Orientation(CConfig *config);

	/*! 
	 * \brief A virtual member.
	 * \param[in] config - Definition of the particular problem.		 
	 */
	virtual void SetColorGrid(CConfig *config);
  
  /*!
   * \brief A virtual member.
   * \param[in] config - Definition of the particular problem.
   */
  virtual void SetColorGrid_Parallel(CConfig *config);

  /*!
   * \brief A virtual member.
   * \param[in] config - Definition of the particular problem.
   */
  virtual void SetColorFEMGrid_Parallel(CConfig *config);

  /*!
	 * \brief A virtual member.
	 * \param[in] config - Definition of the particular problem.
	 */
  virtual void DivideConnectivity(CConfig *config, unsigned short Elem_Type);

	/*! 
	 * \brief A virtual member.
	 * \param[in] config - Definition of the particular problem.		 
	 */
	virtual void SetPeriodicBoundary(CConfig *config);

	/*! 
	 * \brief A virtual member.
	 * \param[in] geometry - Geometrical definition of the problem.
	 * \param[in] config - Definition of the particular problem.
	 * \param[in] val_domain - Number of domains for parallelization purposes.		 
	 */
	virtual void SetSendReceive(CConfig *config);
  
  /*!
	 * \brief A virtual member.
	 * \param[in] geometry - Geometrical definition of the problem.
	 * \param[in] config - Definition of the particular problem.
	 * \param[in] val_domain - Number of domains for parallelization purposes.
	 */
	virtual void SetBoundaries(CConfig *config);
  
	/*! 
	 * \brief A virtual member.
	 * \param[in] geometry - Geometrical definition of the problem.
	 */	
	virtual void SetCoord(CGeometry *geometry);

        /*! 
	 * \brief A virtual member.
	 * \param[in] geometry - Geometrical definition of the problem.
         * \param[in] val_marker - Index of the boundary marker.
	 */
        virtual void SetMultiGridWallHeatFlux(CGeometry *geometry, unsigned short val_marker);

        /*! 
	 * \brief A virtual member.
	 * \param[in] geometry - Geometrical definition of the problem.
         * \param[in] val_marker - Index of the boundary marker.
	 */
        virtual void SetMultiGridWallTemperature(CGeometry *geometry, unsigned short val_marker);

	/*! 
	 * \brief A virtual member.
	 * \param[in] val_nSmooth - Number of smoothing iterations.
	 * \param[in] val_smooth_coeff - Relaxation factor.
	 * \param[in] config - Definition of the particular problem.
	 */	
	virtual void SetCoord_Smoothing(unsigned short val_nSmooth, su2double val_smooth_coeff, CConfig *config);

	/*! 
	 * \brief A virtual member.
	 * \param[in] geometry - Geometrical definition of the problem.
	 */	
	virtual void SetPoint_Connectivity(CGeometry *geometry);

	/*! 
	 * \brief A virtual member.
	 * \param[in] geometry - Geometrical definition of the problem.
	 * \param[in] config - Definition of the particular problem.
	 */	
	virtual void SetVertex(CGeometry *geometry, CConfig *config);

	/*! 
	 * \brief A virtual member.
	 * \param[in] config - Definition of the particular problem.
	 * \param[in] geometry - Geometrical definition of the problem.
	 * \param[in] action - Allocate or not the new elements.		 
	 */	
	virtual void SetControlVolume(CConfig *config, CGeometry *geometry, unsigned short action);

	/*! 
	 * \brief A virtual member.
	 * \param[in] config - Definition of the particular problem.
	 * \param[in] geometry - Geometrical definition of the problem.
	 * \param[in] action - Allocate or not the new elements.		 
	 */	
	virtual void SetBoundControlVolume(CConfig *config, CGeometry *geometry, unsigned short action);

	/*! 
	 * \brief A virtual member.
	 * \param[in] config - Definition of the particular problem.
	 * \param[in] val_mesh_out_filename - Name of the output file.
	 */	
	virtual void SetMeshFile(CConfig *config, string val_mesh_out_filename);
  
    /*!
	 * \brief A virtual member.
	 * \param[in] config - Definition of the particular problem.
	 * \param[in] val_mesh_out_filename - Name of the output file.
	 */
	virtual void SetMeshFile(CGeometry *geometry, CConfig *config, string val_mesh_out_filename);

	/*! 
	 * \brief A virtual member.
	 * \param[in] config - Definition of the particular problem.
	 */
	virtual void SetBoundSensitivity(CConfig *config);

	/*! 
	 * \brief A virtual member.
	 * \param[in] geometry - Geometrical definition of the problem.
	 * \param[in] config - Definition of the particular problem.
	 */
	virtual void SetPeriodicBoundary(CGeometry *geometry, CConfig *config);

  /*!
   * \brief Set the data containers for customized boundary conditions.
   * \param[in] config - Definition of the particular problem.
   */
  virtual void SetCustomBoundary(CConfig *config);


  /*!
   * \brief A virtual member.
   * \param[in] config - Definition of the particular problem.
   * \param[in] val_iZone - Index of the current zone.
   */
  virtual void SetRotationalVelocity(CConfig *config, unsigned short val_iZone, bool print);

  /*!
   * \brief A virtual member.
   * \param[in] config - Definition of the particular problem.
   */
  virtual void SetShroudVelocity(CConfig *config);

   /*!
    * \brief A virtual member.
    * \param[in] config - Definition of the particular problem.
    */
   virtual void SetTranslationalVelocity(CConfig *config, unsigned short val_iZone, bool print);

   /*!
    * \brief A virtual member.
    * \param[in] config - Definition of the particular problem.
    * \param[in] iter - Current physical time step.
    */
   virtual void SetGridVelocity(CConfig *config, unsigned long iter);

   /*!
    * \brief A virtual member.
    * \param[in] config - Definition of the particular problem.
    */
   virtual void Set_MPI_Coord(CConfig *config);

   /*!
    * \brief A virtual member.
    * \param[in] config - Definition of the particular problem.
    */
   virtual void Set_MPI_GridVel(CConfig *config);

   /*!
    * \brief A virtual member.
    * \param[in] config - Definition of the particular problem.
    */
  virtual void Set_MPI_OldCoord(CConfig *config);

  /*!
   * \brief A virtual member.
   * \param[in] config - Definition of the particular problem.
   */
  virtual void Set_MPI_MaxLength(CConfig *config);

	/*!
	 * \brief A virtual member.
   * \param[in] geometry - Geometry of the fine mesh.
	 * \param[in] config - Definition of the particular problem.
	 */
	virtual void SetRestricted_GridVelocity(CGeometry *fine_mesh, CConfig *config);

	/*!
	 * \brief Find and store all vertices on a sharp corner in the geometry.
	 * \param[in] config - Definition of the particular problem.
	 */
  void ComputeSurf_Curvature(CConfig *config);
  
  /*!
	 * \brief A virtual member.
	 * \param[in] config - Definition of the particular problem.
	 */
  void ComputeAirfoil_Section(su2double *Plane_P0, su2double *Plane_Normal,
                              su2double MinXCoord, su2double MaxXCoord,
                              su2double MinYCoord, su2double MaxYCoord,
                              su2double MinZCoord, su2double MaxZCoord,
                              su2double *FlowVariable,
                              vector<su2double> &Xcoord_Airfoil, vector<su2double> &Ycoord_Airfoil,
                              vector<su2double> &Zcoord_Airfoil, vector<su2double> &Variable_Airfoil,
                              bool original_surface, CConfig *config);

  /*!
	 * \brief A virtual member.
	 */
  virtual su2double Compute_MaxThickness(su2double *Plane_P0, su2double *Plane_Normal, CConfig *config, vector<su2double> &Xcoord_Airfoil, vector<su2double> &Ycoord_Airfoil, vector<su2double> &Zcoord_Airfoil);
 
  /*!
	 * \brief A virtual member.
	 */
  virtual su2double Compute_Twist(su2double *Plane_P0, su2double *Plane_Normal, vector<su2double> &Xcoord_Airfoil, vector<su2double> &Ycoord_Airfoil, vector<su2double> &Zcoord_Airfoil);

  /*!
	 * \brief A virtual member.
	 */
  virtual su2double Compute_Chord(su2double *Plane_P0, su2double *Plane_Normal, vector<su2double> &Xcoord_Airfoil, vector<su2double> &Ycoord_Airfoil, vector<su2double> &Zcoord_Airfoil);

  /*!
	 * \brief A virtual member.
	 */
  virtual su2double Compute_Width(su2double *Plane_P0, su2double *Plane_Normal, vector<su2double> &Xcoord_Airfoil, vector<su2double> &Ycoord_Airfoil, vector<su2double> &Zcoord_Airfoil);

  /*!
	 * \brief A virtual member.
	 */
  virtual su2double Compute_WaterLineWidth(su2double *Plane_P0, su2double *Plane_Normal, CConfig *config, vector<su2double> &Xcoord_Airfoil, vector<su2double> &Ycoord_Airfoil, vector<su2double> &Zcoord_Airfoil);

  /*!
	 * \brief A virtual member.
	 */
  virtual su2double Compute_Height(su2double *Plane_P0, su2double *Plane_Normal, vector<su2double> &Xcoord_Airfoil, vector<su2double> &Ycoord_Airfoil, vector<su2double> &Zcoord_Airfoil);

  /*!
   * \brief A virtual member.
   */
  virtual su2double Compute_LERadius(su2double *Plane_P0, su2double *Plane_Normal, vector<su2double> &Xcoord_Airfoil, vector<su2double> &Ycoord_Airfoil, vector<su2double> &Zcoord_Airfoil);

  /*!
	 * \brief A virtual member.
	 */
	virtual su2double Compute_Thickness(su2double *Plane_P0, su2double *Plane_Normal, su2double Location, CConfig *config, vector<su2double> &Xcoord_Airfoil, vector<su2double> &Ycoord_Airfoil, vector<su2double> &Zcoord_Airfoil, su2double &ZLoc);
	
	/*!
	 * \brief A virtual member.
	 */
	virtual su2double Compute_Area(su2double *Plane_P0, su2double *Plane_Normal, CConfig *config, vector<su2double> &Xcoord_Airfoil, vector<su2double> &Ycoord_Airfoil, vector<su2double> &Zcoord_Airfoil);
  
	/*!
	 * \brief A virtual member.
	 */
	virtual su2double Compute_Length(su2double *Plane_P0, su2double *Plane_Normal, CConfig *config, vector<su2double> &Xcoord_Airfoil, vector<su2double> &Ycoord_Airfoil, vector<su2double> &Zcoord_Airfoil);

  /*!
   * \brief A virtual member.
   */
  virtual void Compute_Wing_LeadingTrailing(su2double *LeadingEdge, su2double *TrailingEdge, su2double *Plane_P0, su2double *Plane_Normal, vector<su2double>
	                                       &Xcoord_Airfoil, vector<su2double> &Ycoord_Airfoil, vector<su2double> &Zcoord_Airfoil);

  /*!
   * \brief A virtual member.
   */
  virtual void Compute_Fuselage_LeadingTrailing(su2double *LeadingEdge, su2double *TrailingEdge, su2double *Plane_P0, su2double *Plane_Normal, vector<su2double>
	                                       &Xcoord_Airfoil, vector<su2double> &Ycoord_Airfoil, vector<su2double> &Zcoord_Airfoil);

  /*!
   * \brief A virtual member.
   */
  virtual su2double Compute_Dihedral(su2double *LeadingEdge_im1, su2double *TrailingEdge_im1,
                                     su2double *LeadingEdge_i, su2double *TrailingEdge_i);

  /*!
   * \brief A virtual member.
   */
  virtual su2double Compute_Curvature(su2double *LeadingEdge_im1, su2double *TrailingEdge_im1,
                                      su2double *LeadingEdge_i, su2double *TrailingEdge_i,
                                      su2double *LeadingEdge_ip1, su2double *TrailingEdge_ip1);

  /*!
   * \brief A virtual member.
   */
  virtual void Compute_Wing(CConfig *config, bool original_surface,
                            su2double &Wing_Volume, su2double &Wing_MinMaxThickness, su2double &Wing_MaxMaxThickness, su2double &Wing_MinChord, su2double &Wing_MaxChord,
                            su2double &Wing_MinLERadius, su2double &Wing_MaxLERadius,
                            su2double &Wing_MinToC, su2double &Wing_MaxToC, su2double &Wing_ObjFun_MinToC, su2double &Wing_MaxTwist, su2double &Wing_MaxCurvature,
                            su2double &Wing_MaxDihedral);

  /*!
   * \brief A virtual member.
   */
  virtual void Compute_Fuselage(CConfig *config, bool original_surface,
  		su2double &Fuselage_Volume, su2double &Fuselage_WettedArea,
  		su2double &Fuselage_MinWidth, su2double &Fuselage_MaxWidth,
  		su2double &Fuselage_MinWaterLineWidth, su2double &Fuselage_MaxWaterLineWidth,
  		su2double &Fuselage_MinHeight, su2double &Fuselage_MaxHeight,
  		su2double &Fuselage_MaxCurvature);

  /*!
   * \brief A virtual member.
   */
  virtual void Compute_Nacelle(CConfig *config, bool original_surface,
                               su2double &Nacelle_Volume, su2double &Nacelle_MinMaxThickness, su2double &Nacelle_MaxMaxThickness,
                               su2double &Nacelle_MinChord, su2double &Nacelle_MaxChord,
                               su2double &Nacelle_MinLERadius, su2double &Nacelle_MaxLERadius,
                               su2double &Nacelle_MinToC, su2double &Nacelle_MaxToC,
                               su2double &Nacelle_ObjFun_MinToC, su2double &Nacelle_MaxTwist);

	/*!
	 * \brief A virtual member.
	 * \param[in] config - Definition of the particular problem.
	 */
	virtual void FindNormal_Neighbor(CConfig *config);

  /*!
   * \brief A virtual member.
   */
  virtual void SetGlobal_to_Local_Point();

	/*!
	 * \brief A virtual member.
	 * \param[in] val_ipoint - Global point.
	 * \returns Local index that correspond with the global index.
	 */
	virtual long GetGlobal_to_Local_Point(unsigned long val_ipoint);

	/*!
	 * \brief A virtual member.
	 * \param[in] val_ipoint - Global marker.
	 * \returns Local marker that correspond with the global index.
	 */
	virtual unsigned short GetGlobal_to_Local_Marker(unsigned short val_imarker);

  /*!
	 * \brief A virtual member.
	 * \returns Total number of nodes in a simulation across all processors (including halos).
	 */
	virtual unsigned long GetGlobal_nPoint();
  
	/*!
	 * \brief A virtual member.
	 * \returns Total number of nodes in a simulation across all processors (excluding halos).
	 */
	virtual unsigned long GetGlobal_nPointDomain();

  /*!
   * \brief A virtual member.
	 * \param[in] val_global_npoint - Global number of points in the mesh (excluding halos).
   */
  virtual void SetGlobal_nPointDomain(unsigned long val_global_npoint);

  /*!
	 * \brief A virtual member.
	 * \returns Total number of elements in a simulation across all processors.
	 */
	virtual unsigned long GetGlobal_nElem();

  /*!
   * \brief A virtual member.
   * \returns Total number of elements in a simulation across all processors (excluding halos).
   */
  virtual unsigned long GetGlobal_nElemDomain();
  
  /*!
	 * \brief A virtual member.
	 * \returns Total number of line elements in a simulation across all processors.
	 */
	virtual unsigned long GetGlobal_nElemLine();
  
  /*!
	 * \brief A virtual member.
	 * \returns Total number of triangular elements in a simulation across all processors.
	 */
	virtual unsigned long GetGlobal_nElemTria();
  
  /*!
	 * \brief A virtual member.
	 * \returns Total number of quadrilateral elements in a simulation across all processors.
	 */
	virtual unsigned long GetGlobal_nElemQuad();
  
  /*!
	 * \brief A virtual member.
	 * \returns Total number of tetrahedral elements in a simulation across all processors.
	 */
	virtual unsigned long GetGlobal_nElemTetr();
  
  /*!
	 * \brief A virtual member.
	 * \returns Total number of hexahedral elements in a simulation across all processors.
	 */
	virtual unsigned long GetGlobal_nElemHexa();
  
  /*!
	 * \brief A virtual member.
	 * \returns Total number of prism elements in a simulation across all processors.
	 */
	virtual unsigned long GetGlobal_nElemPris();
  
  /*!
	 * \brief A virtual member.
	 * \returns Total number of pyramid elements in a simulation across all processors.
	 */
	virtual unsigned long GetGlobal_nElemPyra();
  
  /*!
	 * \brief A virtual member.
	 * \return Number of line elements.
	 */
	virtual unsigned long GetnElemLine();
  
  /*!
	 * \brief A virtual member.
	 * \return Number of triangular elements.
	 */
	virtual unsigned long GetnElemTria();
  
  /*!
	 * \brief A virtual member.
	 * \return Number of quadrilateral elements.
	 */
	virtual unsigned long GetnElemQuad();
  
  /*!
	 * \brief A virtual member.
	 * \return Number of tetrahedral elements.
	 */
	virtual unsigned long GetnElemTetr();
  
  /*!
	 * \brief A virtual member.
	 * \return Number of hexahedral elements.
	 */
	virtual unsigned long GetnElemHexa();
  
  /*!
	 * \brief A virtual member.
	 * \return Number of prism elements.
	 */
	virtual unsigned long GetnElemPris();
  
  /*!
	 * \brief A virtual member.
	 * \return Number of pyramid elements.
	 */
	virtual unsigned long GetnElemPyra();

	/*!
	 * \brief Indentify geometrical planes in the mesh
	 */
	virtual void SetGeometryPlanes(CConfig *config);
  
	/*!
	 * \brief Get geometrical planes in the mesh
	 */
	virtual vector<su2double> GetGeometryPlanes();

	/*!
	 * \brief Get x coords of geometrical planes in the mesh
	 */
	virtual vector<vector<su2double> > GetXCoord();

	/*!
	 * \brief Get y coords of geometrical planes in the mesh
	 */
	virtual vector<vector<su2double> > GetYCoord();

	/*!
	 * \brief Get z coords of geometrical planes in the mesh
	 */
	virtual vector<vector<su2double> > GetZCoord();

	/*!
	 * \brief Get all points on a geometrical plane in the mesh
	 */
	virtual vector<vector<unsigned long> > GetPlanarPoints();

	/*!
	 * \brief Given arrays x[1..n] and y[1..n] containing a tabulated function, i.e., yi = f(xi), with 
	          x1 < x2 < . . . < xN , and given values yp1 and ypn for the first derivative of the interpolating
	          function at points 1 and n, respectively, this routine returns an array y2[1..n] that contains
	          the second derivatives of the interpolating function at the tabulated points xi. If yp1 and/or
	          ypn are equal to 1 × 1030 or larger, the routine is signaled to set the corresponding boundary
	          condition for a natural spline, with zero second derivative on that boundary.
						Numerical Recipes: The Art of Scientific Computing, Third Edition in C++.
	 */
	void SetSpline(vector<su2double> &x, vector<su2double> &y, unsigned long n, su2double yp1, su2double ypn, vector<su2double> &y2);
	
	/*!
	 * \brief Given the arrays xa[1..n] and ya[1..n], which tabulate a function (with the xai’s in order), 
	          and given the array y2a[1..n], which is the output from spline above, and given a value of 
	          x, this routine returns a cubic-spline interpolated value y.
         	  Numerical Recipes: The Art of Scientific Computing, Third Edition in C++.
	 * \returns The interpolated value of for x.
	 */
	su2double GetSpline(vector<su2double> &xa, vector<su2double> &ya, vector<su2double> &y2a, unsigned long n, su2double x);
	  
  /*!
	 * \brief Compute the intersection between a segment and a plane.
   * \param[in] Segment_P0 - Definition of the particular problem.
	 * \param[in] Segment_P1 - Definition of the particular problem.
	 * \param[in] Plane_P0 - Definition of the particular problem.
	 * \param[in] Plane_Normal - Definition of the particular problem.
   * \param[in] Intersection - Definition of the particular problem.
   * \returns If the intersection has has been successful.
   */
  bool SegmentIntersectsPlane(su2double *Segment_P0, su2double *Segment_P1, su2double Variable_P0, su2double Variable_P1,
                              su2double *Plane_P0, su2double *Plane_Normal, su2double *Intersection, su2double &Variable_Interp);
  
  /*!
   * \brief Ray Intersects Triangle (Moller and Trumbore algorithm)
   */
  bool RayIntersectsTriangle(su2double orig[3], su2double dir[3],
                             su2double vert0[3], su2double vert1[3], su2double vert2[3],
                             su2double *intersect);
  
  /*!
   * \brief Segment Intersects Triangle
   */
  bool SegmentIntersectsTriangle(su2double point0[3], su2double point1[3],
                                 su2double vert0[3], su2double vert1[3], su2double vert2[3]);

  /*!
   * \brief Segment Intersects Line (for 2D FFD Intersection)
   */
  bool SegmentIntersectsLine(su2double point0[2], su2double point1[2], su2double vert0[2], su2double vert1[2]);

  /*!
   * \brief Register the coordinates of the mesh nodes.
   * \param[in] config
   */
  void RegisterCoordinates(CConfig *config);

  /*!
   * \brief Register the coordinates of the mesh nodes as output.
   * \param[in] config
   */
  void RegisterOutput_Coordinates(CConfig *config);

  /*!
   * \brief Update the multi-grid structure and the wall-distance.
   * \param geometry_container - Geometrical definition.
   * \param config - Config
   */
  void UpdateGeometry(CGeometry **geometry_container, CConfig *config);

  /*!
   * \brief Update the multi-grid structure for the customized boundary conditions
   * \param geometry_container - Geometrical definition.
   * \param config - Definition of the particular problem.
   */
  void UpdateCustomBoundaryConditions(CGeometry **geometry_container, CConfig *config);

  /*!
   * \brief A virtual member.
   * \param config - Config
   */
  virtual void SetSensitivity(CConfig *config);

  /*!
   * \brief A virtual member.
   * \param config - Config
   */
  virtual void ReadUnorderedSensitivity(CConfig *config);

  /*!
   * \brief A virtual member.
   * \param iPoint - Point
   * \param iDim - Dimension
   */
  virtual su2double GetSensitivity(unsigned long iPoint, unsigned short iDim);

  /*!
   * \brief A virtual member.
   * \param iPoint - Point
   * \param iDim - Dimension
   * \param val - Value of the sensitivity
   */
  virtual void SetSensitivity(unsigned long iPoint, unsigned short iDim, su2double val);

  /*!
	 * \brief A virtual member.
	 * \param[in] val_marker - marker value.
	 * \param[in] val_span - span value.
	 */
  virtual su2double* GetAverageTurboNormal(unsigned short val_marker, unsigned short val_span);

  /*!
	 * \brief A virtual member.
	 * \param[in] val_marker - marker value.
	 * \param[in] val_span - span value.
	 */
  virtual su2double* GetAverageNormal(unsigned short val_marker, unsigned short val_span);

  /*!
	 * \brief A virtual member.
	 * \param[in] val_marker - marker value.
	 * \param[in] val_span - span value.
	 */
	virtual su2double GetSpanArea(unsigned short val_marker, unsigned short val_span);

  /*!
	 * \brief A virtual member.
	 * \param[in] val_marker - marker value.
	 * \param[in] val_span - span value.
	 */
	virtual su2double GetTurboRadius(unsigned short val_marker, unsigned short val_span);

  /*!
	 * \brief A virtual member.
	 * \param[in] val_marker - marker value.
	 * \param[in] val_span - span value.
	 */
	virtual su2double GetAverageTangGridVel(unsigned short val_marker, unsigned short val_span);

	/*!
	 * \brief A virtual member.
	 * \param[in] val_marker - marker turbo-performance value.
	 * \param[in] val_span - span value.
   * \return The span-wise inflow tangential velocity.
	 */
	virtual su2double GetTangGridVelIn(unsigned short val_marker, unsigned short val_span);

	/*!
	 * \brief A virtual member.
	 * \param[in] val_marker - marker turbo-performance value.
	 * \param[in] val_span - span value.
   * \return The span-wise outflow tangential velocity.
	 */
	virtual su2double GetTangGridVelOut(unsigned short val_marker, unsigned short val_span);

	/*!
	 * \brief A virtual member.
	 * \param[in] val_marker - marker turbo-performance value.
	 * \param[in] val_span - span value.
   * \return The span-wise inflow area.
	 */
	virtual su2double GetSpanAreaIn(unsigned short val_marker, unsigned short val_span);

	/*!
	 * \brief A virtual member.
	 * \param[in] val_marker - marker turbo-performance value.
	 * \param[in] val_span - span value.
	 * \return The span-wise outflow area.
	 */
	virtual su2double GetSpanAreaOut(unsigned short val_marker, unsigned short val_span);

	/*!
	 * \brief A virtual member.
	 * \param[in] val_marker - marker turbo-performance value.
	 * \param[in] val_span - span value.
   * \return The span-wise inflow radius.
	 */
	virtual su2double GetTurboRadiusIn(unsigned short val_marker, unsigned short val_span);

	/*!
	 * \brief A virtual member.
	 * \param[in] val_marker - marker turbo-performance value.
	 * \param[in] val_span - span value.
   * \return The span-wise outflow radius.
	 */
	virtual su2double GetTurboRadiusOut(unsigned short val_marker, unsigned short val_span);

	/*!
	 * \brief A virtual member.
	 * \param[in] val_marker - marker turbo-performance value.
	 * \param[in] val_span - span value.
   */
	virtual void SetTangGridVelIn(su2double value, unsigned short val_marker, unsigned short val_span);

	/*!
	 * \brief A virtual member.
	 * \param[in] val_marker - marker turbo-performance value.
	 * \param[in] val_span - span value.
   */
	virtual void SetTangGridVelOut(su2double value, unsigned short val_marker, unsigned short val_span);

	/*!
	 * \brief A virtual member.
	 * \param[in] val_marker - marker turbo-performance value.
	 * \param[in] val_span - span value.
   */
	virtual void SetSpanAreaIn(su2double value, unsigned short val_marker, unsigned short val_span);

	/*!
	 * \brief A virtual member.
	 * \param[in] val_marker - marker turbo-performance value.
	 * \param[in] val_span - span value.
   */
	virtual void SetSpanAreaOut(su2double value, unsigned short val_marker, unsigned short val_span);

	/*!
	 * \brief A virtual member.
	 * \param[in] val_marker - marker turbo-performance value.
	 * \param[in] val_span - span value.
   */
	virtual void SetTurboRadiusIn(su2double value, unsigned short val_marker, unsigned short val_span);

	/*!
	 * \brief A virtual member.
	 * \param[in] val_marker - marker turbo-performance value.
	 * \param[in] val_span - span value.
   */
	virtual void SetTurboRadiusOut(su2double value, unsigned short val_marker, unsigned short val_span);

  /*!
	 * \brief A virtual member.
	 * \param[in] val_marker - marker value.
	 * \param[in] val_span - span value.
	 */
	virtual unsigned long GetnTotVertexSpan(unsigned short val_marker, unsigned short val_span);

/*!
 * \brief A virtual member.
 * \param[in] val_marker - marker value.
 * \param[in] val_span - span value.
 */
  virtual su2double GetMinAngularCoord(unsigned short val_marker, unsigned short val_span);

  /*!
   * \brief A virtual member.
   * \param[in] val_marker - marker value.
   * \param[in] val_span - span value.
   */
  virtual su2double GetMaxAngularCoord(unsigned short val_marker, unsigned short val_span);

  /*!
   * \brief A virtual member.
   * \param[in] val_marker - marker value.
   * \param[in] val_span - span value.
   */
  virtual su2double GetMinRelAngularCoord(unsigned short val_marker, unsigned short val_span);
  /*!
   * \brief A virtual member.
   * \param[in] val_marker - marker value.
   * \param[in] val_span - span value.
   */
  virtual su2double* GetAverageGridVel(unsigned short val_marker, unsigned short val_span);

  /*!
   * \brief A virtual member.
   * \param config - Config
   */
  virtual void Check_Periodicity(CConfig *config);

  /*!
   * \brief Get the value of the customized temperature at a specified vertex on a specified marker.
   * \param[in] val_marker - Marker value
   * \param[in] val_vertex - Boundary vertex value
   */
  su2double GetCustomBoundaryTemperature(unsigned short val_marker, unsigned long val_vertex);

  /*!
   * \brief Set the value of the customized temperature at a specified vertex on a specified marker.
   * \param[in] val_marker - Marker value
   * \param[in] val_vertex - Boundary vertex value
   * \param[in] val_customBoundaryTemperature - Value of the temperature.
   */
  void SetCustomBoundaryTemperature(unsigned short val_marker, unsigned long val_vertex, su2double val_customBoundaryTemperature);

  /*!
   * \brief Get the value of the customized normal heat flux at a specified vertex on a specified marker.
   * \param[in] val_marker - Marker value
   * \param[in] val_vertex - Boundary vertex value
   */
  su2double GetCustomBoundaryHeatFlux(unsigned short val_marker, unsigned long val_vertex);

  /*!
   * \brief Set the value of the customized normal heat flux at a specified vertex on a specified marker.
   * \param[in] val_marker - Marker value
   * \param[in] val_vertex - Boundary vertex value
   * \param[in] val_customBoundaryHeatFlux - Value of the normal heat flux.
   */
  void SetCustomBoundaryHeatFlux(unsigned short val_marker, unsigned long val_vertex, su2double val_customBoundaryHeatFlux);
  
  /*!
   * \brief Filter values given at the element CG by performing a weighted average over a radial neighbourhood.
   * \param[in] filter_radius - Parameter defining the size of the neighbourhood.
   * \param[in] kernels - Kernel types and respective parameter, size of vector defines number of filter recursions.
   * \param[in] input_values - "Raw" values.
   * \param[out] output_values - Filtered values.
   */
  void FilterValuesAtElementCG(const vector<su2double> filter_radius, const vector<pair<unsigned short,su2double> > &kernels,
                               const su2double *input_values, su2double *output_values) const;
  
  /*!
   * \brief Build the global (entire mesh!) adjacency matrix for the elements in compressed format.
   *        Used by FilterValuesAtElementCG to search for geometrically close neighbours.
   * \param[out] neighbour_start - i'th position stores the start position in "neighbour_idx" for the immediate
   *             neighbours of global element "i". Size nElemDomain+1
   * \param[out] neighbour_idx - Global index of the neighbours, mush be NULL on entry and free'd by calling function.
   */
  void GetGlobalElementAdjacencyMatrix(vector<unsigned long> &neighbour_start, long *&neighbour_idx) const;
  
  /*!
   * \brief Get the neighbours of the global element in the first position of "neighbours" that are within "radius" of it.
   * \param[in] iElem_global - Element of interest.
   * \param[in] radius - Parameter defining the size of the neighbourhood.
   * \param[in] neighbour_start - See GetGlobalElementAdjacencyMatrix.
   * \param[in] neighbour_idx - See GetGlobalElementAdjacencyMatrix.
   * \param[in] cg_elem - Global element centroid coordinates in row major format {x0,y0,x1,y1,...}. Size nDim*nElemDomain.
   * \param[in,out] neighbours - The neighbours of iElem_global.
   */
  void GetRadialNeighbourhood(const unsigned long iElem_global, const passivedouble radius,
                              const vector<unsigned long> &neighbour_start, const long *neighbour_idx,
                              const su2double *cg_elem, vector<long> &neighbours) const;

  /*!
   * \brief Compute and store the volume of the elements.
   * \param[in] config - Problem configuration.
   */
  void SetElemVolume(CConfig *config);

};

/*!
 * \class CPhysicalGeometry
 * \brief Class for reading a defining the primal grid which is read from the
 *        grid file in .su2 or .cgns format.
 * \author F. Palacios, T. Economon, J. Alonso
 */
class CPhysicalGeometry : public CGeometry {

  map<unsigned long, unsigned long> Global_to_Local_Point; /*!< \brief Global-local indexation for the points. */
  long *Local_to_Global_Point;				/*!< \brief Local-global indexation for the points. */
  unsigned short *Local_to_Global_Marker;	/*!< \brief Local to Global marker. */
  unsigned short *Global_to_Local_Marker;	/*!< \brief Global to Local marker. */
  unsigned long *adj_counter; /*!< \brief Adjacency counter. */
  unsigned long **adjacent_elem; /*!< \brief Adjacency element list. */
  su2double* Sensitivity; /*! <\brief Vector holding the sensitivities at each point. */

  vector<vector<unsigned long> > Neighbors;
  map<unsigned long, unsigned long> Color_List;
  vector<string> Marker_Tags;
  unsigned long nLocal_Point,
  nLocal_PointDomain,
  nLocal_PointGhost,
  nLocal_PointPeriodic,
  nLocal_Elem,
  nLocal_Bound_Elem,
  nGlobal_Elem,
  nGlobal_Bound_Elem,
  nLocal_Line,
  nLocal_BoundTria,
  nLocal_BoundQuad,
  nLinear_Line,
  nLinear_BoundTria,
  nLinear_BoundQuad,
  nLocal_Tria,
  nLocal_Quad,
  nLocal_Tetr,
  nLocal_Hexa,
  nLocal_Pris,
  nLocal_Pyra;
  unsigned long nMarker_Global;
  su2double *Local_Coords;
  unsigned long *Local_Points;
  unsigned long *Local_Colors;
  unsigned long *Conn_Line;
  unsigned long *Conn_BoundTria;
  unsigned long *Conn_BoundQuad;
  unsigned long *Conn_Line_Linear;
  unsigned long *Conn_BoundTria_Linear;
  unsigned long *Conn_BoundQuad_Linear;
  unsigned long *Conn_Tria;
  unsigned long *Conn_Quad;
  unsigned long *Conn_Tetr;
  unsigned long *Conn_Hexa;
  unsigned long *Conn_Pris;
  unsigned long *Conn_Pyra;
  unsigned long *ID_Line;
  unsigned long *ID_BoundTria;
  unsigned long *ID_BoundQuad;
  unsigned long *ID_Line_Linear;
  unsigned long *ID_BoundTria_Linear;
  unsigned long *ID_BoundQuad_Linear;
  unsigned long *ID_Tria;
  unsigned long *ID_Quad;
  unsigned long *ID_Tetr;
  unsigned long *ID_Hexa;
  unsigned long *ID_Pris;
  unsigned long *ID_Pyra;
  unsigned long *Elem_ID_Line;
  unsigned long *Elem_ID_BoundTria;
  unsigned long *Elem_ID_BoundQuad;
  unsigned long *Elem_ID_Line_Linear;
  unsigned long *Elem_ID_BoundTria_Linear;
  unsigned long *Elem_ID_BoundQuad_Linear;

public:
  
	/*!
	 * \brief Constructor of the class.
	 */
	CPhysicalGeometry(void);

	/*! 
	 * \overload
	 * \brief Reads the geometry of the grid and adjust the boundary 
	 *        conditions with the configuration file. 
	 * \param[in] config - Definition of the particular problem.
	 * \param[in] val_mesh_filename - Name of the file with the grid information.
	 * \param[in] val_format - Format of the file with the grid information.
	 * \param[in] val_iZone - Domain to be read from the grid file.
	 * \param[in] val_nZone - Total number of domains in the grid file.
	 */
	CPhysicalGeometry(CConfig *config, unsigned short val_iZone, unsigned short val_nZone);
  
  /*!
	 * \overload
	 * \brief Accepts a geometry container holding a linearly partitioned grid
   *        with coloring performed by ParMETIS, and this routine distributes
   *        the points and cells to all partitions based on the coloring.
   * \param[in] geometry - Definition of the geometry container holding the initial linear partitions of the grid + coloring.
	 * \param[in] config - Definition of the particular problem.
	 */
  CPhysicalGeometry(CGeometry *geometry, CConfig *config);

  /*!
   * \overload
   * \brief Accepts a geometry container holding a linearly partitioned grid
   *        with coloring performed by ParMETIS, and this routine distributes
   *        the points and cells to all partitions based on the coloring.
   * \param[in] geometry - Definition of the geometry container holding the initial linear partitions of the grid + coloring.
   * \param[in] config - Definition of the particular problem.
   */
  CPhysicalGeometry(CGeometry *geometry, CConfig *config, bool val_flag);

	/*!
	 * \brief Destructor of the class.
	 */
	~CPhysicalGeometry(void);

  /*!
   * \brief Distributes the coloring from ParMETIS so that each rank has complete information about the local grid points.
   * \param[in] geometry - Definition of the geometry container holding the initial linear partitions of the grid + coloring.
   * \param[in] config - Definition of the particular problem.
   */
  void DistributeColoring(CConfig *config, CGeometry *geometry);

  /*!
   * \brief Distribute the grid points, including ghost points, across all ranks based on a ParMETIS coloring.
   * \param[in] config - Definition of the particular problem.
   * \param[in] geometry - Geometrical definition of the problem.
   */
  void DistributePoints(CConfig *config, CGeometry *geometry);

  /*!
   * \brief Distribute the connectivity for a single volume element type across all ranks based on a ParMETIS coloring.
   * \param[in] config - Definition of the particular problem.
   * \param[in] geometry - Geometrical definition of the problem.
   * \param[in] Elem_Type - VTK index of the element type being distributed.
   */
  void DistributeVolumeConnectivity(CConfig *config, CGeometry *geometry, unsigned short Elem_Type);

  /*!
   * \brief Distribute the connectivity for a single surface element type in all markers across all ranks based on a ParMETIS coloring.
   * \param[in] config - Definition of the particular problem.
   * \param[in] geometry - Geometrical definition of the problem.
   * \param[in] Elem_Type - VTK index of the element type being distributed.
   */
  void DistributeSurfaceConnectivity(CConfig *config, CGeometry *geometry, unsigned short Elem_Type);

  /*!
   * \brief Broadcast the marker tags for all boundaries from the master rank to all other ranks.
   * \param[in] config - Definition of the particular problem.
   * \param[in] geometry - Geometrical definition of the problem.
   */
  void DistributeMarkerTags(CConfig *config, CGeometry *geometry);

  /*!
   * \brief Partition the marker connectivity held on the master rank according to a linear partitioning.
   * \param[in] config - Definition of the particular problem.
   * \param[in] geometry - Geometrical definition of the problem.
   * \param[in] Elem_Type - VTK index of the element type being distributed.
   */
  void PartitionSurfaceConnectivity(CConfig *config, CGeometry *geometry, unsigned short Elem_Type);

  /*!
   * \brief Load the local grid points after partitioning (owned and ghost) into the geometry class objects.
   * \param[in] config - Definition of the particular problem.
   * \param[in] geometry - Geometrical definition of the problem.
   */
  void LoadPoints(CConfig *config, CGeometry *geometry);

  /*!
   * \brief Load the local volume elements after partitioning (owned and ghost) into the geometry class objects.
   * \param[in] config - Definition of the particular problem.
   * \param[in] geometry - Geometrical definition of the problem.
   */
  void LoadVolumeElements(CConfig *config, CGeometry *geometry);

  /*!
   * \brief Load the local surface elements after partitioning (owned and ghost) into the geometry class objects.
   * \param[in] config - Definition of the particular problem.
   * \param[in] geometry - Geometrical definition of the problem.
   */
  void LoadSurfaceElements(CConfig *config, CGeometry *geometry);

  /*!
   * \brief Routine to launch non-blocking sends and recvs amongst all processors.
   * \param[in] bufSend - Buffer of data to be sent.
   * \param[in] nElemSend - Array containing the number of elements to send to other processors in cumulative storage format.
   * \param[in] sendReq - Array of MPI send requests.
   * \param[in] bufRecv - Buffer of data to be received.
   * \param[in] nElemSend - Array containing the number of elements to receive from other processors in cumulative storage format.
   * \param[in] sendReq - Array of MPI recv requests.
   * \param[in] countPerElem - Pieces of data per element communicated.
   */
  void InitiateComms(void *bufSend,
                     int *nElemSend,
                     SU2_MPI::Request *sendReq,
                     void *bufRecv,
                     int *nElemRecv,
                     SU2_MPI::Request *recvReq,
                     unsigned short countPerElem,
                     unsigned short commType);

  /*!
   * \brief Routine to complete the set of non-blocking communications launched with InitiateComms() with MPI_Waitany().
   * \param[in] nSends - Number of sends to be completed.
   * \param[in] sendReq - Array of MPI send requests.
   * \param[in] nRecvs - Number of receives to be completed.
   * \param[in] sendReq - Array of MPI recv requests.
   */
  void CompleteComms(int nSends,
                     SU2_MPI::Request *sendReq,
                     int nRecvs,
                     SU2_MPI::Request *recvReq);

  /*!
	 * \brief Set the send receive boundaries of the grid.
	 * \param[in] geometry - Geometrical definition of the problem.
	 * \param[in] config - Definition of the particular problem.
	 * \param[in] val_domain - Number of domains for parallelization purposes.
	 */
	void SetSendReceive(CConfig *config);
  
  /*!
	 * \brief Set the send receive boundaries of the grid.
	 * \param[in] geometry - Geometrical definition of the problem.
	 * \param[in] config - Definition of the particular problem.
	 * \param[in] val_domain - Number of domains for parallelization purposes.
	 */
	void SetBoundaries(CConfig *config);

  /*!
   * \brief Set the local index that correspond with the global numbering index.
   */
  void SetGlobal_to_Local_Point();

	/*!
	 * \brief Get the local index that correspond with the global numbering index.
	 * \param[in] val_ipoint - Global point.
	 * \returns Local index that correspond with the global index, -1 if not found on the current rank (process).
	 */
	long GetGlobal_to_Local_Point(unsigned long val_ipoint);
  
	/*!
	 * \brief Get the local marker that correspond with the global marker.
	 * \param[in] val_ipoint - Global marker.
	 * \returns Local marker that correspond with the global index.
	 */
	unsigned short GetGlobal_to_Local_Marker(unsigned short val_imarker);
  
  /*!
   * \brief Reads the geometry of the grid and adjust the boundary
   *        conditions with the configuration file in parallel (for parmetis).
   * \param[in] config - Definition of the particular problem.
   * \param[in] val_mesh_filename - Name of the file with the grid information.
   * \param[in] val_format - Format of the file with the grid information.
   * \param[in] val_iZone - Domain to be read from the grid file.
   * \param[in] val_nZone - Total number of domains in the grid file.
   */
  void Read_SU2_Format_Parallel(CConfig *config, string val_mesh_filename, unsigned short val_iZone, unsigned short val_nZone);

  /*!
   * \brief Reads the geometry of the grid and adjust the boundary
   *        conditions with the configuration file in parallel (for parmetis).
   * \param[in] config - Definition of the particular problem.
   * \param[in] val_mesh_filename - Name of the file with the grid information.
   * \param[in] val_format - Format of the file with the grid information.
   * \param[in] val_iZone - Domain to be read from the grid file.
   * \param[in] val_nZone - Total number of domains in the grid file.
   */
  void Read_CGNS_Format_Parallel(CConfig *config, string val_mesh_filename, unsigned short val_iZone, unsigned short val_nZone);

  /*!
   * \brief Reads for the FEM solver the geometry of the grid and adjust the boundary
   *        conditions with the configuration file in parallel (for parmetis).
   * \param[in] config - Definition of the particular problem.
   * \param[in] val_mesh_filename - Name of the file with the grid information.
   * \param[in] val_iZone - Domain to be read from the grid file.
   * \param[in] val_nZone - Total number of domains in the grid file.
   */
  void Read_SU2_Format_Parallel_FEM(CConfig *config, string val_mesh_filename, unsigned short val_iZone, unsigned short val_nZone);

  /*!
   * \brief Reads for the FEM solver the geometry of the grid and adjust the boundary
   *        conditions with the configuration file in parallel (for parmetis).
   * \param[in] config - Definition of the particular problem.
   * \param[in] val_mesh_filename - Name of the file with the grid information.
   * \param[in] val_iZone - Domain to be read from the grid file.
   * \param[in] val_nZone - Total number of domains in the grid file.
   */
  void Read_CGNS_Format_Parallel_FEM(CConfig *config, string val_mesh_filename, unsigned short val_iZone, unsigned short val_nZone);

	/*!
	 * \brief Find repeated nodes between two elements to identify the common face.
	 * \param[in] first_elem - Identification of the first element.
	 * \param[in] second_elem - Identification of the second element.
	 * \param[in] face_first_elem - Index of the common face for the first element.
	 * \param[in] face_second_elem - Index of the common face for the second element.		 
	 * \return It provides 0 or 1 depending if there is a common face or not.
	 */
	bool FindFace(unsigned long first_elem, unsigned long second_elem, unsigned short &face_first_elem, 
			unsigned short &face_second_elem);

	/*! 
	 * \brief Computes the distance to the nearest no-slip wall for each grid node.
	 * \param[in] config - Definition of the particular problem.
	 */
	void ComputeWall_Distance(CConfig *config);

	/*! 
	 * \brief Compute surface area (positive z-direction) for force coefficient non-dimensionalization.
	 * \param[in] config - Definition of the particular problem.
	 */
	void SetPositive_ZArea(CConfig *config);
  
	/*! 
	 * \brief Set points which surround a point.
	 */
	void SetPoint_Connectivity(void);
  
  /*!
	 * \brief Set a renumbering using a Reverse Cuthill-McKee Algorithm
   * \param[in] config - Definition of the particular problem.
	 */
	void SetRCM_Ordering(CConfig *config);
  
	/*!
	 * \brief Function declaration to avoid partially overridden classes.
	 * \param[in] geometry - Geometrical definition of the problem.
	 */
	void SetPoint_Connectivity(CGeometry *geometry);

	/*! 
	 * \brief Set elements which surround an element.
	 */
	void SetElement_Connectivity(void);

	/*! 
	 * \brief Set the volume element associated to each boundary element.
	 */
	void SetBoundVolume(void);

	/*! 
	 * \brief Set boundary vertex.
	 * \param[in] config - Definition of the particular problem.
	 */
	void SetVertex(CConfig *config);

	/*!
	 * \brief Set number of span wise level for turbomachinery computation.
	 * \param[in] config - Definition of the particular problem.
	 */
	void ComputeNSpan(CConfig *config, unsigned short val_iZone, unsigned short marker_flag, bool allocate);

	/*!
	 * \brief Set turbo boundary vertex.
	 * \param[in] config - Definition of the particular problem.
	 */
	void SetTurboVertex(CConfig *config,unsigned short val_iZone, unsigned short marker_flag, bool allocate);

/*!
 * \brief update turbo boundary vertex.
 * \param[in] config - Definition of the particular problem.
 */
void UpdateTurboVertex(CConfig *config,unsigned short val_iZone, unsigned short marker_flag);

	/*!
	 * \brief Set turbo boundary vertex.
	 * \param[in] config - Definition of the particular problem.
	 */
	void SetAvgTurboValue(CConfig *config, unsigned short val_iZone, unsigned short marker_flag, bool allocate);

	/*!
	 * \brief Set turbo boundary vertex.
	 * \param[in] config - Definition of the particular problem.
	 */
	void GatherInOutAverageValues(CConfig *config, bool allocate);

	/*! 
	 * \brief Set the center of gravity of the face, elements and edges.
	 */
	void SetCoord_CG(void);

	/*! 
	 * \brief Set the edge structure of the control volume.
	 * \param[in] config - Definition of the particular problem.
	 * \param[in] action - Allocate or not the new elements.
	 */
	void SetControlVolume(CConfig *config, unsigned short action);

	/*!
	 * \brief Visualize the structure of the control volume(s).
	 * \param[in] config - Definition of the particular problem.
	 * \param[in] action - Allocate or not the new elements.
	 */
  void VisualizeControlVolume(CConfig *config, unsigned short action);
  
	/*!
	 * \brief Mach the near field boundary condition.
	 * \param[in] config - Definition of the particular problem.
	 */
	void MatchNearField(CConfig *config);
  
  /*!
	 * \brief Mach the near field boundary condition.
	 * \param[in] config - Definition of the particular problem.
	 */
	void MatchActuator_Disk(CConfig *config);

	/*! 
	 * \brief Mach the interface boundary condition.
	 * \param[in] config - Definition of the particular problem.
	 */
	void MatchInterface(CConfig *config);

	/*! 
	 * \brief Set boundary vertex structure of the control volume.
	 * \param[in] config - Definition of the particular problem.
	 * \param[in] action - Allocate or not the new elements.
	 */
	void SetBoundControlVolume(CConfig *config, unsigned short action);

<<<<<<< HEAD
        /*!
         * \brief Set the maximum cell-center to cell-center distance for CVs.
         * \param[in] config - Definition of the particular problem.
         */
        void SetMaxLength(CConfig* config);
=======
  /*!
   * \brief Set the maximum cell-center to cell-center distance for CVs.
   * \param[in] config - Definition of the particular problem.
   */
  void SetMaxLength(CConfig* config);
>>>>>>> 284b2a5b

	/*! 
	 * \brief Set the Tecplot file.
	 * \param[in] config_filename - Name of the file where the Tecplot 
	 *            information is going to be stored.
   * \param[in] new_file - Create a new file.
	 */
	void SetTecPlot(char config_filename[MAX_STRING_SIZE], bool new_file);

	/*! 
	 * \brief Set the output file for boundaries in Tecplot
	 * \param[in] config - Definition of the particular problem.		 
	 * \param[in] mesh_filename - Name of the file where the Tecplot 
	 *            information is going to be stored.   
   * \param[in] new_file - Create a new file.
	 */
	void SetBoundTecPlot(char mesh_filename[MAX_STRING_SIZE], bool new_file, CConfig *config);

	/*! 
	 * \brief Check the volume element orientation.
	 * \param[in] config - Definition of the particular problem.		 
	 */
	void Check_IntElem_Orientation(CConfig *config);
  
  /*!
	 * \brief Check the volume element orientation.
	 * \param[in] config - Definition of the particular problem.
	 */
	void Check_BoundElem_Orientation(CConfig *config);

	/*! 
	 * \brief Set the domains for grid grid partitioning using METIS.
	 * \param[in] config - Definition of the particular problem.		 
	 */
	void SetColorGrid(CConfig *config);
  
  /*!
   * \brief Set the domains for grid grid partitioning using ParMETIS.
   * \param[in] config - Definition of the particular problem.
   */
  void SetColorGrid_Parallel(CConfig *config);

  /*!
   * \brief Set the domains for FEM grid partitioning using ParMETIS.
   * \param[in] config - Definition of the particular problem.
   */
  void SetColorFEMGrid_Parallel(CConfig *config);

  /*!
   * \brief Compute the weights of the FEM graph for ParMETIS.
   * \param[in]  config                       - Definition of the particular problem.
   * \param[in]  localFaces                   - Vector, which contains the element faces of this rank.
   * \param[in]  adjacency                    - Neighbors of the element.
   * \param[in]  mapExternalElemIDToTimeLevel - Map from the external element ID's to their time level
                                                and number of DOFs.
   * \param[out] vwgt                         - Weights of the vertices of the graph, i.e. the elements.
   * \param[out] adjwgt                       - Weights of the edges of the graph.
   */
  void ComputeFEMGraphWeights(
              CConfig                                    *config,
              const vector<CFaceOfElement>               &localFaces,
              const vector<vector<unsigned long> >       &adjacency,
              const map<unsigned long, CUnsignedShort2T> &mapExternalElemIDToTimeLevel,
                    vector<su2double>                    &vwgt,
                    vector<vector<su2double> >           &adjwgt);

  /*!
   * \brief Determine the donor elements for the boundary elements on viscous
            wall boundaries when wall functions are used.
   * \param[in]  config - Definition of the particular problem.
   */
  void DetermineDonorElementsWallFunctions(CConfig *config);

  /*!
   * \brief Determine whether or not the Jacobians of the elements and faces
            are constant and a length scale of the elements.
   * \param[in]  config - Definition of the particular problem.
   */
  void DetermineFEMConstantJacobiansAndLenScale(CConfig *config);

  /*!
   * \brief Determine the neighboring information for periodic faces of a FEM grid.
   * \param[in]     config      - Definition of the particular problem.
   * \param[in,out] localFaces  - Vector, which contains the element faces of this rank.
   */
  void DeterminePeriodicFacesFEMGrid(CConfig                *config,
                                     vector<CFaceOfElement> &localFaces);

  /*!
   * \brief Determine the time level of the elements when time accurate
            local time stepping is employed.
   * \param[in]  config                       - Definition of the particular problem.
   * \param[in]  localFaces                   - Vector, which contains the element
                                                faces of this rank.
   * \param[out] mapExternalElemIDToTimeLevel - Map from the external element ID's to
                                                their time level and number of DOFs.
   */
  void DetermineTimeLevelElements(CConfig                              *config,
                                  const vector<CFaceOfElement>         &localFaces,
                                  map<unsigned long, CUnsignedShort2T> &mapExternalElemIDToTimeLevel);

  /*!
   * \brief Set the rotational velocity at each node.
   * \param[in] config - Definition of the particular problem.
   * \param[in] val_iZone - Index of the current zone.
   */
  void SetRotationalVelocity(CConfig *config, unsigned short val_iZone, bool print);

  /*!
   * \brief Set the rotational velocity of the points on the shroud markers to 0.
   * \param[in] config - Definition of the particular problem.
   */
  void SetShroudVelocity(CConfig *config);

  /*!
   * \brief Set the translational velocity at each node.
   * \param[in] config - Definition of the particular problem.
   */
  void SetTranslationalVelocity(CConfig *config, unsigned short val_iZone, bool print);

  /*!
   * \brief Set the grid velocity via finite differencing at each node.
   * \param[in] config - Definition of the particular problem.
   */
  void SetGridVelocity(CConfig *config, unsigned long iter);
  
  /*!
   * \brief Perform the MPI communication for the grid coordinates (dynamic meshes).
   * \param[in] config - Definition of the particular problem.
   */
  void Set_MPI_Coord(CConfig *config);
  
  /*!
   * \brief Perform the MPI communication for the grid velocities.
   * \param[in] config - Definition of the particular problem.
   */
  void Set_MPI_GridVel(CConfig *config);
  
  /*!
   * \brief Perform the MPI communication for the grid coordinates (dynamic meshes) for restart purposes.
   * \param[in] config - Definition of the particular problem.
   */
  void Set_MPI_OldCoord(CConfig *config);
  
  /*!
   * \brief Perform the MPI communication for the max grid spacing.
   * \param[in] config - Definition of the particular problem.
   */
  void Set_MPI_MaxLength(CConfig *config);

  /*!
   * \brief Set the periodic boundary conditions.
   * \param[in] config - Definition of the particular problem.
   */
  void SetPeriodicBoundary(CConfig *config);

	/*! 
	 * \brief Do an implicit smoothing of the grid coordinates.
	 * \param[in] val_nSmooth - Number of smoothing iterations.
	 * \param[in] val_smooth_coeff - Relaxation factor.
	 * \param[in] config - Definition of the particular problem.		 
	 */	
	void SetCoord_Smoothing(unsigned short val_nSmooth, su2double val_smooth_coeff, CConfig *config);

	/*! 
	 * \brief Write the .su2 file.
	 * \param[in] config - Definition of the particular problem.
	 * \param[in] val_mesh_out_filename - Name of the output file.
	 */	
	void SetMeshFile(CConfig *config, string val_mesh_out_filename);

	/*! 
	 * \brief Compute some parameters about the grid quality.
	 * \param[out] statistics - Information about the grid quality, statistics[0] = (r/R)_min, statistics[1] = (r/R)_ave.		 
	 */	
	void GetQualityStatistics(su2double *statistics);

	/*!
	 * \brief Find and store all vertices on a sharp corner in the geometry.
	 * \param[in] config - Definition of the particular problem.
	 */
	void ComputeSurf_Curvature(CConfig *config);

	/*! 
	 * \brief Find and store the closest neighbor to a vertex.
	 * \param[in] config - Definition of the particular problem.
	 */
	void FindNormal_Neighbor(CConfig *config);

  /*!
	 * \brief Retrieve total number of nodes in a simulation across all processors (including halos).
	 * \returns Total number of nodes in a simulation across all processors (including halos).
	 */
	unsigned long GetGlobal_nPoint();
  
	/*!
	 * \brief Retrieve total number of nodes in a simulation across all processors (excluding halos).
	 * \returns Total number of nodes in a simulation across all processors (excluding halos).
	 */
	unsigned long GetGlobal_nPointDomain();
  
  /*!
	 * \brief Retrieve total number of elements in a simulation across all processors.
	 * \returns Total number of elements in a simulation across all processors.
	 */
  unsigned long GetGlobal_nElem();
  
  /*!
   * \brief  Retrieve total number of elements in a simulation across all processors (excluding halos).
   * \returns Total number of elements in a simulation across all processors (excluding halos).
   */
  unsigned long GetGlobal_nElemDomain();

  /*!
	 * \brief Retrieve total number of triangular elements in a simulation across all processors.
	 * \returns Total number of line elements in a simulation across all processors.
	 */
	unsigned long GetGlobal_nElemLine();
  
  /*!
	 * \brief Retrieve total number of triangular elements in a simulation across all processors.
	 * \returns Total number of triangular elements in a simulation across all processors.
	 */
	unsigned long GetGlobal_nElemTria();
  
  /*!
	 * \brief Retrieve total number of quadrilateral elements in a simulation across all processors.
	 * \returns Total number of quadrilateral elements in a simulation across all processors.
	 */
	unsigned long GetGlobal_nElemQuad();
  
  /*!
	 * \brief Retrieve total number of tetrahedral elements in a simulation across all processors.
	 * \returns Total number of tetrahedral elements in a simulation across all processors.
	 */
	unsigned long GetGlobal_nElemTetr();
  
  /*!
	 * \brief Retrieve total number of hexahedral elements in a simulation across all processors.
	 * \returns Total number of hexahedral elements in a simulation across all processors.
	 */
	unsigned long GetGlobal_nElemHexa();
  
  /*!
	 * \brief Retrieve total number of prism elements in a simulation across all processors.
	 * \returns Total number of prism elements in a simulation across all processors.
	 */
	unsigned long GetGlobal_nElemPris();
  
  /*!
	 * \brief Retrieve total number of pyramid elements in a simulation across all processors.
	 * \returns Total number of pyramid elements in a simulation across all processors.
	 */
	unsigned long GetGlobal_nElemPyra();
  
  /*!
	 * \brief Get number of triangular elements.
	 * \return Number of line elements.
	 */
	unsigned long GetnElemLine();
  
  /*!
	 * \brief Get number of triangular elements.
	 * \return Number of triangular elements.
	 */
	unsigned long GetnElemTria();
  
  /*!
	 * \brief Get number of quadrilateral elements.
	 * \return Number of quadrilateral elements.
	 */
	unsigned long GetnElemQuad();
  
  /*!
	 * \brief Get number of tetrahedral elements.
	 * \return Number of tetrahedral elements.
	 */
	unsigned long GetnElemTetr();
  
  /*!
	 * \brief Get number of hexahedral elements.
	 * \return Number of hexahedral elements.
	 */
	unsigned long GetnElemHexa();
  
  /*!
	 * \brief Get number of prism elements.
	 * \return Number of prism elements.
	 */
	unsigned long GetnElemPris();
  
  /*!
	 * \brief Get number of pyramid elements.
	 * \return Number of pyramid elements.
	 */
	unsigned long GetnElemPyra();

	/*!
	 * \brief Indentify geometrical planes in the mesh
	 */
	void SetGeometryPlanes(CConfig *config);
  
	/*!
	 * \brief Get geometrical planes in the mesh
	 */
	vector<su2double> GetGeometryPlanes();

	/*!
	 * \brief Get x coords of geometrical planes in the mesh
	 */
	vector<vector<su2double> > GetXCoord();

	/*!
	 * \brief Get y coords of geometrical planes in the mesh
	 */
	vector<vector<su2double> > GetYCoord();

	/*!
	 * \brief Get z coords of geometrical planes in the mesh
	 */
	vector<vector<su2double> > GetZCoord();

	/*!
	 * \brief Get all points on a geometrical plane in the mesh
	 */
	vector<vector<unsigned long> > GetPlanarPoints();
  
  /*!
   * \brief Read the sensitivity from an input file.
   * \param[in] config - Definition of the particular problem.
   */
  void SetBoundSensitivity(CConfig *config);
  
  /*!
   * \brief Compute the maximum thickness of an airfoil.
   * \returns Maximum thickness at a particular seccion.
   */
  su2double Compute_MaxThickness(su2double *Plane_P0, su2double *Plane_Normal, CConfig *config, vector<su2double> &Xcoord_Airfoil, vector<su2double> &Ycoord_Airfoil, vector<su2double> &Zcoord_Airfoil);
  
  /*!
   * \brief Compute the twist of an airfoil.
   * \returns Twist at a particular seccion.
   */
  su2double Compute_Twist(su2double *Plane_P0, su2double *Plane_Normal, vector<su2double> &Xcoord_Airfoil, vector<su2double> &Ycoord_Airfoil, vector<su2double> &Zcoord_Airfoil);

  /*!
   * \brief Compute the leading/trailing edge location of an airfoil.
   */
  void Compute_Wing_LeadingTrailing(su2double *LeadingEdge, su2double *TrailingEdge, su2double *Plane_P0, su2double *Plane_Normal, vector<su2double> &Xcoord_Airfoil,
                               vector<su2double> &Ycoord_Airfoil, vector<su2double> &Zcoord_Airfoil);

  /*!
    * \brief Compute the leading/trailing edge location of a fuselage.
    */
   void Compute_Fuselage_LeadingTrailing(su2double *LeadingEdge, su2double *TrailingEdge, su2double *Plane_P0, su2double *Plane_Normal, vector<su2double> &Xcoord_Airfoil,
                                vector<su2double> &Ycoord_Airfoil, vector<su2double> &Zcoord_Airfoil);

  /*!
   * \brief Compute the chord of an airfoil.
   * \returns Chord of an airfoil.
   */
  su2double Compute_Chord(su2double *Plane_P0, su2double *Plane_Normal, vector<su2double> &Xcoord_Airfoil, vector<su2double> &Ycoord_Airfoil, vector<su2double> &Zcoord_Airfoil);

  /*!
   * \brief Compute the chord of an airfoil.
   * \returns Chord of an airfoil.
   */
  su2double Compute_Width(su2double *Plane_P0, su2double *Plane_Normal, vector<su2double> &Xcoord_Airfoil, vector<su2double> &Ycoord_Airfoil, vector<su2double> &Zcoord_Airfoil);

  /*!
   * \brief Compute the chord of an airfoil.
   * \returns Chord of an airfoil.
   */
  su2double Compute_WaterLineWidth(su2double *Plane_P0, su2double *Plane_Normal, CConfig *config, vector<su2double> &Xcoord_Airfoil, vector<su2double> &Ycoord_Airfoil, vector<su2double> &Zcoord_Airfoil);

  /*!
   * \brief Compute the chord of an airfoil.
   * \returns Chord of an airfoil.
   */
  su2double Compute_Height(su2double *Plane_P0, su2double *Plane_Normal, vector<su2double> &Xcoord_Airfoil, vector<su2double> &Ycoord_Airfoil, vector<su2double> &Zcoord_Airfoil);

  /*!
   * \brief Compute the chord of an airfoil.
   * \returns Chord of an airfoil.
   */
  su2double Compute_LERadius(su2double *Plane_P0, su2double *Plane_Normal, vector<su2double> &Xcoord_Airfoil, vector<su2double> &Ycoord_Airfoil, vector<su2double> &Zcoord_Airfoil);

  /*!
   * \brief Compute the thickness of an airfoil.
   */
  su2double Compute_Thickness(su2double *Plane_P0, su2double *Plane_Normal, su2double Location, CConfig *config, vector<su2double> &Xcoord_Airfoil, vector<su2double> &Ycoord_Airfoil, vector<su2double> &Zcoord_Airfoil, su2double &ZLoc);

  /*!
   * \brief Compute the area of an airfoil.
   * \returns Area of an airfoil.
   */
  su2double Compute_Area(su2double *Plane_P0, su2double *Plane_Normal, CConfig *config, vector<su2double> &Xcoord_Airfoil, vector<su2double> &Ycoord_Airfoil, vector<su2double> &Zcoord_Airfoil);

  /*!
   * \brief Compute the length of an airfoil.
   * \returns Area of an airfoil.
   */
  su2double Compute_Length(su2double *Plane_P0, su2double *Plane_Normal, CConfig *config, vector<su2double> &Xcoord_Airfoil, vector<su2double> &Ycoord_Airfoil, vector<su2double> &Zcoord_Airfoil);

  /*!
   * \brief Compute the dihedral of a wing.
   * \returns Dihedral at a particular seccion.
   */
  su2double Compute_Dihedral(su2double *LeadingEdge_im1, su2double *TrailingEdge_im1,
                             su2double *LeadingEdge_i, su2double *TrailingEdge_i);

  /*!
   * \brief Compute the curvature of a wing.
   */
  su2double Compute_Curvature(su2double *LeadingEdge_im1, su2double *TrailingEdge_im1,
                              su2double *LeadingEdge_i, su2double *TrailingEdge_i,
                              su2double *LeadingEdge_ip1, su2double *TrailingEdge_ip1);
  
  /*!
   * \brief Evaluate geometrical parameters of a wing.
   */
  void Compute_Wing(CConfig *config, bool original_surface,
                    su2double &Wing_Volume, su2double &Wing_MinMaxThickness, su2double &Wing_MaxMaxThickness,
                    su2double &Wing_MinChord, su2double &Wing_MaxChord,
                    su2double &Wing_MinLERadius, su2double &Wing_MaxLERadius,
                    su2double &Wing_MinToC, su2double &Wing_MaxToC,
                    su2double &Wing_ObjFun_MinToC, su2double &Wing_MaxTwist,
                    su2double &Wing_MaxCurvature, su2double &Wing_MaxDihedral);

  /*!
   * \brief Evaluate geometrical parameters of a wing.
   */
  void Compute_Fuselage(CConfig *config, bool original_surface,
  		su2double &Fuselage_Volume, su2double &Fuselage_WettedArea,
  		su2double &Fuselage_MinWidth, su2double &Fuselage_MaxWidth,
  		su2double &Fuselage_MinWaterLineWidth, su2double &Fuselage_MaxWaterLineWidth,
  		su2double &Fuselage_MinHeight, su2double &Fuselage_MaxHeight,
  		su2double &Fuselage_MaxCurvature);
  
  /*!
   * \brief Evaluate geometrical parameters of a wing.
   */
  void Compute_Nacelle(CConfig *config, bool original_surface,
                       su2double &Nacelle_Volume, su2double &Nacelle_MinMaxThickness, su2double &Nacelle_MaxMaxThickness,
                       su2double &Nacelle_MinChord, su2double &Nacelle_MaxChord,
                       su2double &Nacelle_MinLERadius, su2double &Nacelle_MaxLERadius,
                       su2double &Nacelle_MinToC, su2double &Nacelle_MaxToC,
                       su2double &Nacelle_ObjFun_MinToC, su2double &Nacelle_MaxTwist);

  /*!
   * \brief Read the sensitivity from adjoint solution file and store it.
   * \param[in] config - Definition of the particular problem.
   */
  void SetSensitivity(CConfig *config);

  /*!
   * \brief Read the sensitivity from unordered ASCII adjoint solution file and store it.
   * \param[in] config - Definition of the particular problem.
   */
  void ReadUnorderedSensitivity(CConfig *config);

  /*!
   * \brief Get the Sensitivity at a specific point.
   * \param[in] iPoint - The point where to get the sensitivity.
   * \param[in] iDim - The component of the dim. vector.
   * \returns The sensitivity at point iPoint and dim. iDim.
   */
  su2double GetSensitivity(unsigned long iPoint, unsigned short iDim);

  /*!
   * \brief Set the Sensitivity at a specific point.
   * \param[in] iPoint - The point where to get the sensitivity.
   * \param[in] iDim - The component of the dim. vector.
   * \param[in] val - Value of the sensitivity.
   */
  void SetSensitivity(unsigned long iPoint, unsigned short iDim, su2double val);
  
  /*!
   * \brief Check the mesh for periodicity and deactivate multigrid if periodicity is found.
   * \param[in] config - Definition of the particular problem.
   */
  void Check_Periodicity(CConfig *config);

  /*!
	 * \brief Get the average normal at a specific span for a given marker in the turbomachinery reference of frame.
	 * \param[in] val_marker - marker value.
	 * \param[in] val_span - span value.
   * \return The span-wise averaged turbo normal.
	 */
  su2double* GetAverageTurboNormal(unsigned short val_marker, unsigned short val_span);

  /*!
	 * \brief Get the average normal at a specific span for a given marker.
	 * \param[in] val_marker - marker value.
	 * \param[in] val_span - span value.
   * \return The span-wise averaged normal.
	 */
  su2double* GetAverageNormal(unsigned short val_marker, unsigned short val_span);

  /*!
	 * \brief Get the value of the total area for each span.
	 * \param[in] val_marker - marker value.
	 * \param[in] val_span - span value.
   * \return The span-wise area.
	 */
	su2double GetSpanArea(unsigned short val_marker, unsigned short val_span);

  /*!
	 * \brief Get the value of the total area for each span.
	 * \param[in] val_marker - marker value.
	 * \param[in] val_span - span value.
   * \return The span-wise averaged turbo normal.
	 */
	su2double GetTurboRadius(unsigned short val_marker, unsigned short val_span);

	/*!
	 * \brief Get the value of the average tangential rotational velocity for each span.
	 * \param[in] val_marker - marker value.
	 * \param[in] val_span - span value.
   * \return The span-wise averaged tangential velocity.
	 */
	su2double GetAverageTangGridVel(unsigned short val_marker, unsigned short val_span);

	/*!
	 * \brief Get the value of the inflow tangential velocity at each span.
	 * \param[in] val_marker - marker turbo-performance value.
	 * \param[in] val_span - span value.
   * \return The span-wise inflow tangential velocity.
	 */
	su2double GetTangGridVelIn(unsigned short val_marker, unsigned short val_span);

	/*!
	 * \brief Get the value of the outflow tangential velocity at each span.
	 * \param[in] val_marker - marker turbo-performance value.
	 * \param[in] val_span - span value.
   * \return The span-wise outflow tangential velocity.
	 */
	su2double GetTangGridVelOut(unsigned short val_marker, unsigned short val_span);

	/*!
	 * \brief Get the value of the inflow area at each span.
	 * \param[in] val_marker - marker turbo-performance value.
	 * \param[in] val_span - span value.
   * \return The span-wise inflow area.
	 */
	su2double GetSpanAreaIn(unsigned short val_marker, unsigned short val_span);

	/*!
	 * \brief Get the value of the outflow area at each span.
	 * \param[in] val_marker - marker turbo-performance value.
	 * \param[in] val_span - span value.
	 * \return The span-wise outflow area.
	 */
	su2double GetSpanAreaOut(unsigned short val_marker, unsigned short val_span);

	/*!
	 * \brief Get the value of the inflow radius at each span.
	 * \param[in] val_marker - marker turbo-performance value.
	 * \param[in] val_span - span value.
   * \return The span-wise inflow radius.
	 */
	su2double GetTurboRadiusIn(unsigned short val_marker, unsigned short val_span);

	/*!
	 * \brief Get the value of the outflow radius at each span.
	 * \param[in] val_marker - marker turbo-performance value.
	 * \param[in] val_span - span value.
   * \return The span-wise outflow radius.
	 */
	su2double GetTurboRadiusOut(unsigned short val_marker, unsigned short val_span);

	/*!
	 * \brief Set the value of the inflow tangential velocity at each span.
	 * \param[in] val_marker - marker turbo-performance value.
	 * \param[in] val_span - span value.
   */
	void SetTangGridVelIn(su2double value, unsigned short val_marker, unsigned short val_span);

	/*!
	 * \brief Set the value of the outflow tangential velocity at each span.
	 * \param[in] val_marker - marker turbo-performance value.
	 * \param[in] val_span - span value.
   */
	void SetTangGridVelOut(su2double value, unsigned short val_marker, unsigned short val_span);

	/*!
	 * \brief Get the value of the inflow area at each span.
	 * \param[in] val_marker - marker turbo-performance value.
	 * \param[in] val_span - span value.
   */
	void SetSpanAreaIn(su2double value, unsigned short val_marker, unsigned short val_span);

	/*!
	 * \brief Set the value of the outflow area at each span.
	 * \param[in] val_marker - marker turbo-performance value.
	 * \param[in] val_span - span value.
   */
	void SetSpanAreaOut(su2double value, unsigned short val_marker, unsigned short val_span);

	/*!
	 * \brief Set the value of the inflow radius at each span.
	 * \param[in] val_marker - marker turbo-performance value.
	 * \param[in] val_span - span value.
   */
	void SetTurboRadiusIn(su2double value, unsigned short val_marker, unsigned short val_span);

	/*!
	 * \brief Set the value of the outflow radius at each span.
	 * \param[in] val_marker - marker turbo-performance value.
	 * \param[in] val_span - span value.
   */
	void SetTurboRadiusOut(su2double value, unsigned short val_marker, unsigned short val_span);

  /*!
	 * \brief A total number of vertex independently from the MPI partions.
	 * \param[in] val_marker - marker value.
	 * \param[in] val_span - span value.
	 */
	unsigned long GetnTotVertexSpan(unsigned short val_marker, unsigned short val_span);

/*!
 * \brief min angular pitch independently from the MPI partions.
 * \param[in] val_marker - marker value.
 * \param[in] val_span - span value.
 */
  su2double GetMinAngularCoord(unsigned short val_marker, unsigned short val_span);

/*!
 * \brief max angular pitch independently from the MPI partions.
 * \param[in] val_marker - marker value.
 * \param[in] val_span - span value.
 */
  su2double GetMaxAngularCoord(unsigned short val_marker, unsigned short val_span);

/*!
 * \brief min Relatice angular coord independently from the MPI partions.
 * \param[in] val_marker - marker value.
 * \param[in] val_span - span value.
 */
  su2double GetMinRelAngularCoord(unsigned short val_marker, unsigned short val_span);

  /*!
	 * \brief Get the average grid velocity at a specific span for a given marker.
	 * \param[in] val_marker - marker value.
	 * \param[in] val_span - span value.
	 */
  su2double* GetAverageGridVel(unsigned short val_marker, unsigned short val_span);

};

/*! 
 * \class CMultiGridGeometry
 * \brief Class for defining the multigrid geometry, the main delicated part is the 
 *        agglomeration stage, which is done in the declaration.
 * \author F. Palacios
 */
class CMultiGridGeometry : public CGeometry {

public:

	/*! 
	 * \brief Constructor of the class.
	 * \param[in] geometry - Geometrical definition of the problem.
	 * \param[in] config - Definition of the particular problem.
	 * \param[in] iMesh - Level of the multigrid.
	 * \param[in] iZone - Current zone in the mesh.
	 */	
	CMultiGridGeometry(CGeometry ****geometry, CConfig **config_container, unsigned short iMesh, unsigned short iZone, unsigned short iInst);

	/*! 
	 * \brief Destructor of the class.
	 */
	~CMultiGridGeometry(void);

	/*! 
	 * \brief Determine if a CVPoint van be agglomerated, if it have the same marker point as the seed.
	 * \param[in] CVPoint - Control volume to be agglomerated.
	 * \param[in] marker_seed - Marker of the seed.
	 * \param[in] fine_grid - Geometrical definition of the problem.
	 * \param[in] config - Definition of the particular problem.
	 * \return <code>TRUE</code> or <code>FALSE</code> depending if the control volume can be agglomerated.
	 */	
	bool SetBoundAgglomeration(unsigned long CVPoint, short marker_seed, CGeometry *fine_grid, CConfig *config);

	/*! 
	 * \brief Determine if a can be agglomerated using geometrical criteria.
	 * \param[in] iPoint - Seed point.
	 * \param[in] fine_grid - Geometrical definition of the problem.
	 * \param[in] config - Definition of the particular problem.
	 */		
	bool GeometricalCheck(unsigned long iPoint, CGeometry *fine_grid, CConfig *config);

	/*! 
	 * \brief Determine if a CVPoint van be agglomerated, if it have the same marker point as the seed.
	 * \param[in] Suitable_Indirect_Neighbors - List of Indirect Neighbours that can be agglomerated.
	 * \param[in] iPoint - Seed point.
	 * \param[in] Index_CoarseCV - Index of agglomerated point.
	 * \param[in] fine_grid - Geometrical definition of the problem.
	 */		
	void SetSuitableNeighbors(vector<unsigned long> *Suitable_Indirect_Neighbors, unsigned long iPoint, 
			unsigned long Index_CoarseCV, CGeometry *fine_grid);

	/*! 
	 * \brief Set boundary vertex.
	 * \param[in] geometry - Geometrical definition of the problem.
	 * \param[in] config - Definition of the particular problem.
	 */
	void SetVertex(CGeometry *geometry, CConfig *config);

	/*! 
	 * \brief Set points which surround a point.
	 * \param[in] geometry - Geometrical definition of the problem.
	 */	
	void SetPoint_Connectivity(CGeometry *geometry);

	/*! 
	 * \brief Function declaration to avoid partially overridden classes.
	 */	
	void SetPoint_Connectivity(void);

	/*! 
	 * \brief Set the edge structure of the agglomerated control volume.
	 * \param[in] config - Definition of the particular problem.
	 * \param[in] geometry - Geometrical definition of the problem.
	 * \param[in] action - Allocate or not the new elements.
	 */	
	void SetControlVolume(CConfig *config, CGeometry *geometry, unsigned short action);

	/*! 
	 * \brief Mach the near field boundary condition.
	 * \param[in] config - Definition of the particular problem.
	 */
	void MatchNearField(CConfig *config);
  
  /*!
	 * \brief Mach the near field boundary condition.
	 * \param[in] config - Definition of the particular problem.
	 */
	void MatchActuator_Disk(CConfig *config);

	/*! 
	 * \brief Mach the interface boundary condition.
	 * \param[in] config - Definition of the particular problem.
	 */
	void MatchInterface(CConfig *config);

	/*! 
	 * \brief Set boundary vertex structure of the agglomerated control volume.
	 * \param[in] config - Definition of the particular problem.
	 * \param[in] geometry - Geometrical definition of the problem.
	 * \param[in] action - Allocate or not the new elements.
	 */	
	void SetBoundControlVolume(CConfig *config, CGeometry *geometry, unsigned short action);

	/*! 
	 * \brief Set a representative coordinates of the agglomerated control volume.
	 * \param[in] geometry - Geometrical definition of the problem.
	 */	
	void SetCoord(CGeometry *geometry);

        /*! 
	 * \brief Set a representative wall normal heat flux of the agglomerated control volume on a particular boundary marker.
	 * \param[in] geometry - Geometrical definition of the problem.
         * \param[in] val_marker - Index of the boundary marker.
	 */
        void SetMultiGridWallHeatFlux(CGeometry *geometry, unsigned short val_marker);

        /*! 
	 * \brief Set a representative wall temperature of the agglomerated control volume on a particular boundary marker.
	 * \param[in] geometry - Geometrical definition of the problem.
         * \param[in] val_marker - Index of the boundary marker.
	 */
        void SetMultiGridWallTemperature(CGeometry *geometry, unsigned short val_marker);

	/*!
	 * \brief Set the rotational velocity at each grid point on a coarse mesh.
	 * \param[in] config - Definition of the particular problem.
   * \param[in] val_iZone - Index of the current zone.
	 */
	void SetRotationalVelocity(CConfig *config, unsigned short val_iZone, bool print);

/*!
 * \brief Set the rotational velocity of the points on the shroud markers to 0.0.
 * \param[in] config - Definition of the particular problem.
 */
void SetShroudVelocity(CConfig *config);

/*!
 * \brief Set the translational velocity at each grid point on a coarse mesh.
 * \param[in] config - Definition of the particular problem.
 */
void SetTranslationalVelocity(CConfig *config, unsigned short val_iZone, bool print);

	/*!
	 * \brief Set the grid velocity at each node in the coarse mesh level.
	 * \param[in] config - Definition of the particular problem.
	 * \param[in] iter - Current physical time step.
	 */
	void SetGridVelocity(CConfig *config, unsigned long iter);

	/*!
	 * \brief Set the grid velocity at each node in the coarse mesh level based
	 *        on a restriction from a finer mesh.
	 * \param[in] fine_mesh - Geometry container for the finer mesh level.
	 * \param[in] config - Definition of the particular problem.
	 */
	void SetRestricted_GridVelocity(CGeometry *fine_mesh, CConfig *config);

	/*!
	 * \brief Find and store the closest neighbor to a vertex.
	 * \param[in] config - Definition of the particular problem.
	 */
	void FindNormal_Neighbor(CConfig *config);
  
	/*!
	 * \brief Indentify geometrical planes in the mesh
	 */
	void SetGeometryPlanes(CConfig *config);

	/*!
	 * \brief Get geometrical planes in the mesh
	 */
	vector<su2double> GetGeometryPlanes();

	/*!
	 * \brief Get x coords of geometrical planes in the mesh
	 */
	vector<vector<su2double> > GetXCoord();

	/*!
	 * \brief Get y coords of geometrical planes in the mesh
	 */
	vector<vector<su2double> > GetYCoord();

	/*!
	 * \brief Get z coords of geometrical planes in the mesh
	 */
	vector<vector<su2double> > GetZCoord();

	/*!
	 * \brief Get all points on a geometrical plane in the mesh
	 */
	vector<vector<unsigned long> > GetPlanarPoints();

};

/*! 
 * \class CPeriodicGeometry
 * \brief Class for defining a periodic boundary condition.
 * \author T. Economon, F. Palacios
 */
class CPeriodicGeometry : public CGeometry {
	CPrimalGrid*** newBoundPer;            /*!< \brief Boundary vector for new periodic elements (primal grid information). */
	unsigned long *nNewElem_BoundPer;			/*!< \brief Number of new periodic elements of the boundary. */

public:

	/*! 
	 * \brief Constructor of the class.
	 * \param[in] geometry - Geometrical definition of the problem.
	 * \param[in] config - Definition of the particular problem.
	 */
	CPeriodicGeometry(CGeometry *geometry, CConfig *config);

	/*! 
	 * \brief Destructor of the class.
	 */
	~CPeriodicGeometry(void);

	/*! 
	 * \brief Set the periodic boundaries of the grid.
	 * \param[in] geometry - Geometrical definition of the problem.
	 * \param[in] config - Definition of the particular problem.
	 */
	void SetPeriodicBoundary(CGeometry *geometry, CConfig *config);

	/*! 
	 * \brief Set the Tecplot file.
	 * \param[in] config_filename - Name of the file where the Tecplot 
	 *            information is going to be stored.
	 */
	void SetTecPlot(char config_filename[MAX_STRING_SIZE], bool new_file);

	/*! 
	 * \brief Write the .su2 file.
	 * \param[in] config - Definition of the particular problem.		 
	 * \param[in] val_mesh_out_filename - Name of the output file.
	 */
	void SetMeshFile(CGeometry *geometry, CConfig *config, string val_mesh_out_filename);
};

/*! 
 * \struct CMultiGridQueue
 * \brief Class for a multigrid queue system
 * \author F. Palacios
 * \date Aug 12, 2012
 */
class CMultiGridQueue {
	vector<vector<unsigned long> > QueueCV; /*!< \brief Queue structure to choose the next control volume in the agglomeration process. */
	short *Priority;	/*!< \brief The priority is based on the number of pre-agglomerated neighbors. */
	bool *RightCV;	/*!< \brief In the lowest priority there are some CV that can not be agglomerated, this is the way to identify them */  
	unsigned long nPoint; /*!< \brief Total number of points. */  

public:

	/*! 
	 * \brief Constructor of the class.
	 * \param[in] val_npoint - Number of control volumes.
	 */
	CMultiGridQueue(unsigned long val_npoint);

	/*! 
	 * \brief Destructor of the class.
	 */
	~CMultiGridQueue(void);

	/*! 
	 * \brief Add a new CV to the list.
	 * \param[in] val_new_point - Index of the new point.
	 * \param[in] val_number_neighbors - Number of neighbors of the new point.
	 */
	void AddCV(unsigned long val_new_point, unsigned short val_number_neighbors);

	/*! 
	 * \brief Remove a CV from the list.
	 * \param[in] val_remove_point - Index of the control volume to be removed.
	 */
	void RemoveCV(unsigned long val_remove_point);

	/*! 
	 * \brief Change a CV from a list to a different list.
	 * \param[in] val_move_point - Index of the control volume to be moved.
	 * \param[in] val_number_neighbors - New number of neighbors of the control volume.
	 */
	void MoveCV(unsigned long val_move_point, short val_number_neighbors);

	/*! 
	 * \brief Increase the priority of the CV.
	 * \param[in] val_incr_point - Index of the control volume.
	 */
	void IncrPriorityCV(unsigned long val_incr_point);

	/*! 
	 * \brief Increase the priority of the CV.
	 * \param[in] val_red_point - Index of the control volume.
	 */
	void RedPriorityCV(unsigned long val_red_point);

	/*! 
	 * \brief Visualize the control volume queue.
	 */
	void VisualizeQueue(void);

	/*! 
	 * \brief Visualize the priority list.
	 */
	void VisualizePriority(void);

	/*! 
	 * \brief Find a new seed control volume.
	 * \return Index of the new control volume.
	 */
	long NextCV(void);

	/*! 
	 * \brief Check if the queue is empty.
	 * \return <code>TRUE</code> or <code>FALSE</code> depending if the queue is empty.
	 */
	bool EmptyQueue(void);

	/*! 
	 * \brief Total number of control volume in the queue.
	 * \return Total number of control points.
	 */
	unsigned long TotalCV(void);

	/*! 
	 * \brief Update the queue with the new control volume (remove the CV and 
	 increase the priority of the neighbors).
	 * \param[in] val_update_point - Index of the new point.
	 * \param[in] fine_grid - Fine grid geometry.
	 */
	void Update(unsigned long val_update_point, CGeometry *fine_grid);

};

#include "geometry_structure.inl"<|MERGE_RESOLUTION|>--- conflicted
+++ resolved
@@ -2005,19 +2005,11 @@
 	 */
 	void SetBoundControlVolume(CConfig *config, unsigned short action);
 
-<<<<<<< HEAD
         /*!
          * \brief Set the maximum cell-center to cell-center distance for CVs.
          * \param[in] config - Definition of the particular problem.
          */
         void SetMaxLength(CConfig* config);
-=======
-  /*!
-   * \brief Set the maximum cell-center to cell-center distance for CVs.
-   * \param[in] config - Definition of the particular problem.
-   */
-  void SetMaxLength(CConfig* config);
->>>>>>> 284b2a5b
 
 	/*! 
 	 * \brief Set the Tecplot file.
