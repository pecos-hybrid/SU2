/*!
 * \file config_structure.inl
 * \brief In-Line subroutines of the <i>config_structure.hpp</i> file.
 * \author F. Palacios, T. Economon
 * \version 6.2.0 "Falcon"
 *
 * The current SU2 release has been coordinated by the
 * SU2 International Developers Society <www.su2devsociety.org>
 * with selected contributions from the open-source community.
 *
 * The main research teams contributing to the current release are:
 *  - Prof. Juan J. Alonso's group at Stanford University.
 *  - Prof. Piero Colonna's group at Delft University of Technology.
 *  - Prof. Nicolas R. Gauger's group at Kaiserslautern University of Technology.
 *  - Prof. Alberto Guardone's group at Polytechnic University of Milan.
 *  - Prof. Rafael Palacios' group at Imperial College London.
 *  - Prof. Vincent Terrapon's group at the University of Liege.
 *  - Prof. Edwin van der Weide's group at the University of Twente.
 *  - Lab. of New Concepts in Aeronautics at Tech. Institute of Aeronautics.
 *
 * Copyright 2012-2019, Francisco D. Palacios, Thomas D. Economon,
 *                      Tim Albring, and the SU2 contributors.
 *
 * SU2 is free software; you can redistribute it and/or
 * modify it under the terms of the GNU Lesser General Public
 * License as published by the Free Software Foundation; either
 * version 2.1 of the License, or (at your option) any later version.
 *
 * SU2 is distributed in the hope that it will be useful,
 * but WITHOUT ANY WARRANTY; without even the implied warranty of
 * MERCHANTABILITY or FITNESS FOR A PARTICULAR PURPOSE. See the GNU
 * Lesser General Public License for more details.
 *
 * You should have received a copy of the GNU Lesser General Public
 * License along with SU2. If not, see <http://www.gnu.org/licenses/>.
 */

#pragma once

inline su2double CConfig::GetHTP_Axis(unsigned short val_index) { return HTP_Axis[val_index]; }

inline su2double CConfig::GetCFL_AdaptParam(unsigned short val_index) { return CFL_AdaptParam[val_index]; }

inline bool CConfig::GetCFL_Adapt(void) { return CFL_Adapt; }

inline bool CConfig::GetHB_Precondition(void) { return HB_Precondition; }

inline void CConfig::SetInflow_Mach(unsigned short val_imarker, su2double val_fanface_mach) { Inflow_Mach[val_imarker] = val_fanface_mach; }

inline void CConfig::SetInflow_Pressure(unsigned short val_imarker, su2double val_fanface_pressure) { Inflow_Pressure[val_imarker] = val_fanface_pressure; }

inline void CConfig::SetInflow_MassFlow(unsigned short val_imarker, su2double val_fanface_massflow) { Inflow_MassFlow[val_imarker] = val_fanface_massflow; }

inline void CConfig::SetInflow_ReverseMassFlow(unsigned short val_imarker, su2double val_fanface_reversemassflow) { Inflow_ReverseMassFlow[val_imarker] = val_fanface_reversemassflow; }

inline void CConfig::SetInflow_TotalPressure(unsigned short val_imarker, su2double val_fanface_totalpressure) { Inflow_TotalPressure[val_imarker] = val_fanface_totalpressure; }

inline void CConfig::SetInflow_Temperature(unsigned short val_imarker, su2double val_fanface_temperature) { Inflow_Temperature[val_imarker] = val_fanface_temperature; }

inline void CConfig::SetInflow_TotalTemperature(unsigned short val_imarker, su2double val_fanface_totaltemperature) { Inflow_TotalTemperature[val_imarker] = val_fanface_totaltemperature; }

inline void CConfig::SetInflow_RamDrag(unsigned short val_imarker, su2double val_fanface_ramdrag) { Inflow_RamDrag[val_imarker] = val_fanface_ramdrag; }

inline void CConfig::SetInflow_Force(unsigned short val_imarker, su2double val_fanface_force) { Inflow_Force[val_imarker] = val_fanface_force; }

inline void CConfig::SetInflow_Power(unsigned short val_imarker, su2double val_fanface_power) { Inflow_Power[val_imarker] = val_fanface_power; }

inline su2double CConfig::GetInflow_ReverseMassFlow(unsigned short val_imarker) { return Inflow_ReverseMassFlow[val_imarker]; }

inline void CConfig::SetExhaust_Pressure(unsigned short val_imarker, su2double val_exhaust_pressure) { Exhaust_Pressure[val_imarker] = val_exhaust_pressure; }

inline void CConfig::SetExhaust_Temperature(unsigned short val_imarker, su2double val_exhaust_temp) { Exhaust_Temperature[val_imarker] = val_exhaust_temp; }

inline void CConfig::SetExhaust_MassFlow(unsigned short val_imarker, su2double val_exhaust_massflow) { Exhaust_MassFlow[val_imarker] = val_exhaust_massflow; }

inline void CConfig::SetExhaust_TotalPressure(unsigned short val_imarker, su2double val_exhaust_totalpressure) { Exhaust_TotalPressure[val_imarker] = val_exhaust_totalpressure; }

inline void CConfig::SetExhaust_TotalTemperature(unsigned short val_imarker, su2double val_exhaust_totaltemp) { Exhaust_TotalTemperature[val_imarker] = val_exhaust_totaltemp; }

inline void CConfig::SetExhaust_GrossThrust(unsigned short val_imarker, su2double val_exhaust_grossthrust) { Exhaust_GrossThrust[val_imarker] = val_exhaust_grossthrust; }

inline void CConfig::SetExhaust_Force(unsigned short val_imarker, su2double val_exhaust_force) { Exhaust_Force[val_imarker] = val_exhaust_force; }

inline void CConfig::SetExhaust_Power(unsigned short val_imarker, su2double val_exhaust_power) { Exhaust_Power[val_imarker] = val_exhaust_power; }

inline void CConfig::SetEngine_Mach(unsigned short val_imarker, su2double val_engine_mach) { Engine_Mach[val_imarker] = val_engine_mach; }

inline void CConfig::SetEngine_Force(unsigned short val_imarker, su2double val_engine_force) { Engine_Force[val_imarker] = val_engine_force; }

inline void CConfig::SetEngine_Power(unsigned short val_imarker, su2double val_engine_power) { Engine_Power[val_imarker] = val_engine_power; }

inline void CConfig::SetEngine_NetThrust(unsigned short val_imarker, su2double val_engine_netthrust) { Engine_NetThrust[val_imarker] = val_engine_netthrust; }

inline void CConfig::SetEngine_GrossThrust(unsigned short val_imarker, su2double val_engine_grossthrust) { Engine_GrossThrust[val_imarker] = val_engine_grossthrust; }

inline void CConfig::SetEngine_Area(unsigned short val_imarker, su2double val_engine_area) { Engine_Area[val_imarker] = val_engine_area; }

inline void CConfig::SetActDisk_DeltaPress(unsigned short val_imarker, su2double val_actdisk_deltapress) { ActDisk_DeltaPress[val_imarker] = val_actdisk_deltapress; }

inline void CConfig::SetActDisk_Power(unsigned short val_imarker, su2double val_actdisk_power) { ActDisk_Power[val_imarker] = val_actdisk_power; }

inline void CConfig::SetActDisk_MassFlow(unsigned short val_imarker, su2double val_actdisk_massflow) { ActDisk_MassFlow[val_imarker] = val_actdisk_massflow; }

inline void CConfig::SetActDisk_Mach(unsigned short val_imarker, su2double val_actdisk_mach) { ActDisk_Mach[val_imarker] = val_actdisk_mach; }

inline void CConfig::SetActDisk_Force(unsigned short val_imarker, su2double val_actdisk_force) { ActDisk_Force[val_imarker] = val_actdisk_force; }

inline void CConfig::SetOutlet_MassFlow(unsigned short val_imarker, su2double val_massflow) { Outlet_MassFlow[val_imarker] = val_massflow; }

inline void CConfig::SetOutlet_Density(unsigned short val_imarker, su2double val_density) { Outlet_Density[val_imarker] = val_density; }

inline void CConfig::SetOutlet_Area(unsigned short val_imarker, su2double val_area) { Outlet_Area[val_imarker] = val_area; }

inline void CConfig::SetSurface_DC60(unsigned short val_imarker, su2double val_surface_distortion) { Surface_DC60[val_imarker] = val_surface_distortion; }

inline void CConfig::SetSurface_MassFlow(unsigned short val_imarker, su2double val_surface_massflow) { Surface_MassFlow[val_imarker] = val_surface_massflow; }

inline void CConfig::SetSurface_Mach(unsigned short val_imarker, su2double val_surface_mach) { Surface_Mach[val_imarker] = val_surface_mach; }

inline void CConfig::SetSurface_Temperature(unsigned short val_imarker, su2double val_surface_temperature) { Surface_Temperature[val_imarker] = val_surface_temperature; }

inline void CConfig::SetSurface_Pressure(unsigned short val_imarker, su2double val_surface_pressure) { Surface_Pressure[val_imarker] = val_surface_pressure; }

inline void CConfig::SetSurface_Density(unsigned short val_imarker, su2double val_surface_density) { Surface_Density[val_imarker] = val_surface_density; }

inline void CConfig::SetSurface_Enthalpy(unsigned short val_imarker, su2double val_surface_enthalpy) { Surface_Enthalpy[val_imarker] = val_surface_enthalpy; }

inline void CConfig::SetSurface_NormalVelocity(unsigned short val_imarker, su2double val_surface_normalvelocity) { Surface_NormalVelocity[val_imarker] = val_surface_normalvelocity; }

inline void CConfig::SetSurface_Uniformity(unsigned short val_imarker, su2double val_surface_streamwiseuniformity) { Surface_Uniformity[val_imarker] = val_surface_streamwiseuniformity; }

inline void CConfig::SetSurface_SecondaryStrength(unsigned short val_imarker, su2double val_surface_secondarystrength) { Surface_SecondaryStrength[val_imarker] = val_surface_secondarystrength; }

inline void CConfig::SetSurface_SecondOverUniform(unsigned short val_imarker, su2double val_surface_secondaryoverstream) { Surface_SecondOverUniform[val_imarker] = val_surface_secondaryoverstream; }

inline void CConfig::SetSurface_MomentumDistortion(unsigned short val_imarker, su2double val_surface_momentumdistortion) { Surface_MomentumDistortion[val_imarker] = val_surface_momentumdistortion; }

inline void CConfig::SetSurface_TotalTemperature(unsigned short val_imarker, su2double val_surface_totaltemperature) { Surface_TotalTemperature[val_imarker] = val_surface_totaltemperature; }

inline void CConfig::SetSurface_TotalPressure(unsigned short val_imarker, su2double val_surface_totalpressure) { Surface_TotalPressure[val_imarker] = val_surface_totalpressure; }

inline void CConfig::SetSurface_PressureDrop(unsigned short val_imarker, su2double val_surface_pressuredrop) { Surface_PressureDrop[val_imarker] = val_surface_pressuredrop; }

inline void CConfig::SetSurface_IDC(unsigned short val_imarker, su2double val_surface_distortion) { Surface_IDC[val_imarker] = val_surface_distortion; }

inline void CConfig::SetSurface_IDC_Mach(unsigned short val_imarker, su2double val_surface_distortion) { Surface_IDC_Mach[val_imarker] = val_surface_distortion; }

inline void CConfig::SetSurface_IDR(unsigned short val_imarker, su2double val_surface_distortion) { Surface_IDR[val_imarker] = val_surface_distortion; }

inline void CConfig::SetActDisk_DeltaTemp(unsigned short val_imarker, su2double val_actdisk_deltatemp) { ActDisk_DeltaTemp[val_imarker] = val_actdisk_deltatemp; }

inline void CConfig::SetActDisk_TotalPressRatio(unsigned short val_imarker, su2double val_actdisk_pressratio) { ActDisk_TotalPressRatio[val_imarker] = val_actdisk_pressratio; }

inline void CConfig::SetActDisk_TotalTempRatio(unsigned short val_imarker, su2double val_actdisk_tempratio) { ActDisk_TotalTempRatio[val_imarker] = val_actdisk_tempratio; }

inline void CConfig::SetActDisk_StaticPressRatio(unsigned short val_imarker, su2double val_actdisk_pressratio) { ActDisk_StaticPressRatio[val_imarker] = val_actdisk_pressratio; }

inline void CConfig::SetActDisk_StaticTempRatio(unsigned short val_imarker, su2double val_actdisk_tempratio) { ActDisk_StaticTempRatio[val_imarker] = val_actdisk_tempratio; }

inline void CConfig::SetActDisk_NetThrust(unsigned short val_imarker, su2double val_actdisk_netthrust) { ActDisk_NetThrust[val_imarker] = val_actdisk_netthrust; }

inline void CConfig::SetActDisk_BCThrust(unsigned short val_imarker, su2double val_actdisk_bcthrust) { ActDisk_BCThrust[val_imarker] = val_actdisk_bcthrust; }

inline void CConfig::SetActDisk_BCThrust_Old(unsigned short val_imarker, su2double val_actdisk_bcthrust_old) { ActDisk_BCThrust_Old[val_imarker] = val_actdisk_bcthrust_old; }

inline void CConfig::SetActDisk_GrossThrust(unsigned short val_imarker, su2double val_actdisk_grossthrust) { ActDisk_GrossThrust[val_imarker] = val_actdisk_grossthrust; }

inline void CConfig::SetActDisk_Area(unsigned short val_imarker, su2double val_actdisk_area) { ActDisk_Area[val_imarker] = val_actdisk_area; }

inline void CConfig::SetActDiskInlet_ReverseMassFlow(unsigned short val_imarker, su2double val_actdisk_area) { ActDisk_ReverseMassFlow[val_imarker] = val_actdisk_area; }

inline su2double CConfig::GetActDisk_DeltaPress(unsigned short val_imarker) { return ActDisk_DeltaPress[val_imarker]; }

inline su2double CConfig::GetActDisk_DeltaTemp(unsigned short val_imarker) { return ActDisk_DeltaTemp[val_imarker]; }

inline su2double CConfig::GetActDisk_TotalPressRatio(unsigned short val_imarker) { return ActDisk_TotalPressRatio[val_imarker]; }

inline su2double CConfig::GetActDisk_TotalTempRatio(unsigned short val_imarker) { return ActDisk_TotalTempRatio[val_imarker]; }

inline su2double CConfig::GetActDisk_StaticPressRatio(unsigned short val_imarker) { return ActDisk_StaticPressRatio[val_imarker]; }

inline su2double CConfig::GetActDisk_StaticTempRatio(unsigned short val_imarker) { return ActDisk_StaticTempRatio[val_imarker]; }

inline su2double CConfig::GetActDisk_Power(unsigned short val_imarker) { return ActDisk_Power[val_imarker]; }

inline su2double CConfig::GetActDisk_MassFlow(unsigned short val_imarker) { return ActDisk_MassFlow[val_imarker]; }

inline su2double CConfig::GetActDisk_Mach(unsigned short val_imarker) { return ActDisk_Mach[val_imarker]; }

inline su2double CConfig::GetActDisk_Force(unsigned short val_imarker) { return ActDisk_Force[val_imarker]; }

inline su2double CConfig::GetSurface_MassFlow(unsigned short val_imarker) { return Surface_MassFlow[val_imarker]; }

inline su2double CConfig::GetSurface_Mach(unsigned short val_imarker) { return Surface_Mach[val_imarker]; }

inline su2double CConfig::GetSurface_Temperature(unsigned short val_imarker) { return Surface_Temperature[val_imarker]; }

inline su2double CConfig::GetSurface_Pressure(unsigned short val_imarker) { return Surface_Pressure[val_imarker]; }

inline su2double CConfig::GetSurface_Density(unsigned short val_imarker) { return Surface_Density[val_imarker]; }

inline su2double CConfig::GetSurface_Enthalpy(unsigned short val_imarker) { return Surface_Enthalpy[val_imarker]; }

inline su2double CConfig::GetSurface_NormalVelocity(unsigned short val_imarker) { return Surface_NormalVelocity[val_imarker]; }

inline su2double CConfig::GetSurface_Uniformity(unsigned short val_imarker) { return Surface_Uniformity[val_imarker]; }

inline su2double CConfig::GetSurface_SecondaryStrength(unsigned short val_imarker) { return Surface_SecondaryStrength[val_imarker]; }

inline su2double CConfig::GetSurface_SecondOverUniform(unsigned short val_imarker) { return Surface_SecondOverUniform[val_imarker]; }

inline su2double CConfig::GetSurface_MomentumDistortion(unsigned short val_imarker) { return Surface_MomentumDistortion[val_imarker]; }

inline su2double CConfig::GetSurface_TotalTemperature(unsigned short val_imarker) { return Surface_TotalTemperature[val_imarker]; }

inline su2double CConfig::GetSurface_TotalPressure(unsigned short val_imarker) { return Surface_TotalPressure[val_imarker]; }

inline su2double CConfig::GetSurface_PressureDrop(unsigned short val_imarker) { return Surface_PressureDrop[val_imarker]; }

inline su2double CConfig::GetSurface_DC60(unsigned short val_imarker) { return Surface_DC60[val_imarker]; }

inline su2double CConfig::GetSurface_IDC(unsigned short val_imarker) { return Surface_IDC[val_imarker]; }

inline su2double CConfig::GetSurface_IDC_Mach(unsigned short val_imarker) { return Surface_IDC_Mach[val_imarker]; }

inline su2double CConfig::GetSurface_IDR(unsigned short val_imarker) { return Surface_IDR[val_imarker]; }

inline su2double CConfig::GetActDisk_NetThrust(unsigned short val_imarker) { return ActDisk_NetThrust[val_imarker]; }

inline su2double CConfig::GetActDisk_BCThrust(unsigned short val_imarker) { return ActDisk_BCThrust[val_imarker]; }

inline su2double CConfig::GetActDisk_BCThrust_Old(unsigned short val_imarker) { return ActDisk_BCThrust_Old[val_imarker]; }

inline su2double CConfig::GetActDisk_GrossThrust(unsigned short val_imarker) { return ActDisk_GrossThrust[val_imarker]; }

inline su2double CConfig::GetActDisk_Area(unsigned short val_imarker) { return ActDisk_Area[val_imarker]; }

inline su2double CConfig::GetActDisk_ReverseMassFlow(unsigned short val_imarker) { return ActDisk_ReverseMassFlow[val_imarker]; }

inline void CConfig::SetActDiskInlet_Pressure(unsigned short val_imarker, su2double val_actdisk_press) { ActDiskInlet_Pressure[val_imarker] = val_actdisk_press; }

inline void CConfig::SetActDiskInlet_TotalPressure(unsigned short val_imarker, su2double val_actdisk_totalpress) { ActDiskInlet_TotalPressure[val_imarker] = val_actdisk_totalpress; }

inline void CConfig::SetActDiskInlet_RamDrag(unsigned short val_imarker, su2double val_actdisk_ramdrag) { ActDiskInlet_RamDrag[val_imarker] = val_actdisk_ramdrag; }

inline void CConfig::SetActDiskInlet_Force(unsigned short val_imarker, su2double val_actdisk_force) { ActDiskInlet_Force[val_imarker] = val_actdisk_force; }

inline void CConfig::SetActDiskInlet_Power(unsigned short val_imarker, su2double val_actdisk_power) { ActDiskInlet_Power[val_imarker] = val_actdisk_power; }

inline void CConfig::SetActDiskInlet_Temperature(unsigned short val_imarker, su2double val_actdisk_temp) { ActDiskInlet_Temperature[val_imarker] = val_actdisk_temp; }

inline void CConfig::SetActDiskInlet_TotalTemperature(unsigned short val_imarker, su2double val_actdisk_totaltemp) { ActDiskInlet_TotalTemperature[val_imarker] = val_actdisk_totaltemp; }

inline void CConfig::SetActDiskInlet_MassFlow(unsigned short val_imarker, su2double val_actdisk_massflow) { ActDiskInlet_MassFlow[val_imarker] = val_actdisk_massflow; }

inline void CConfig::SetActDiskOutlet_Pressure(unsigned short val_imarker, su2double val_actdisk_press) { ActDiskOutlet_Pressure[val_imarker] = val_actdisk_press; }

inline void CConfig::SetActDiskOutlet_TotalPressure(unsigned short val_imarker, su2double val_actdisk_totalpress) { ActDiskOutlet_TotalPressure[val_imarker] = val_actdisk_totalpress; }

inline void CConfig::SetActDiskOutlet_GrossThrust(unsigned short val_imarker, su2double val_actdisk_grossthrust) { ActDiskOutlet_GrossThrust[val_imarker] = val_actdisk_grossthrust; }

inline void CConfig::SetActDiskOutlet_Force(unsigned short val_imarker, su2double val_actdisk_force) { ActDiskOutlet_Force[val_imarker] = val_actdisk_force; }

inline void CConfig::SetActDiskOutlet_Power(unsigned short val_imarker, su2double val_actdisk_power) { ActDiskOutlet_Power[val_imarker] = val_actdisk_power; }

inline void CConfig::SetActDiskOutlet_Temperature(unsigned short val_imarker, su2double val_actdisk_temp) { ActDiskOutlet_Temperature[val_imarker] = val_actdisk_temp; }

inline void CConfig::SetActDiskOutlet_TotalTemperature(unsigned short val_imarker, su2double val_actdisk_totaltemp) { ActDiskOutlet_TotalTemperature[val_imarker] = val_actdisk_totaltemp; }

inline void CConfig::SetActDiskOutlet_MassFlow(unsigned short val_imarker, su2double val_actdisk_massflow) { ActDiskOutlet_MassFlow[val_imarker] = val_actdisk_massflow; }

inline su2double CConfig::GetEngine_Mach(unsigned short val_imarker) { return Engine_Mach[val_imarker]; }

inline su2double CConfig::GetEngine_Force(unsigned short val_imarker) { return Engine_Force[val_imarker]; }

inline su2double CConfig::GetEngine_Power(unsigned short val_imarker) { return Engine_Power[val_imarker]; }

inline su2double CConfig::GetEngine_NetThrust(unsigned short val_imarker) { return Engine_NetThrust[val_imarker]; }

inline su2double CConfig::GetEngine_GrossThrust(unsigned short val_imarker) { return Engine_GrossThrust[val_imarker]; }

inline su2double CConfig::GetEngine_Area(unsigned short val_imarker) { return Engine_Area[val_imarker]; }

inline unsigned short CConfig::GetnZone(void) { return nZone; }

inline unsigned short CConfig::GetiZone(void) { return iZone; }

inline unsigned short CConfig::GetKind_SU2(void) { return Kind_SU2; }

inline unsigned short CConfig::GetRef_NonDim(void) { return Ref_NonDim; }

inline unsigned short CConfig::GetRef_Inc_NonDim(void) { return Ref_Inc_NonDim; }

inline void CConfig::SetKind_SU2(unsigned short val_kind_su2) { Kind_SU2 = val_kind_su2 ; }

inline bool CConfig::GetContinuous_Adjoint(void) { return ContinuousAdjoint; }

inline bool CConfig::GetViscous(void) { return Viscous; }

inline unsigned long CConfig::GetnExtIter(void) { return nExtIter; }

inline unsigned short CConfig::GetnTimeInstances(void) { return nTimeInstances; }

inline su2double CConfig::GetHarmonicBalance_Period(void) { return HarmonicBalance_Period; }

inline void CConfig::SetExtIter(unsigned long val_iter) { ExtIter = val_iter; }

inline void CConfig::SetExtIter_OffSet(unsigned long val_iter) { ExtIter_OffSet = val_iter; }

inline void CConfig::SetOuterIter(unsigned long val_iter) { OuterIter = val_iter; }

inline void CConfig::SetIntIter(unsigned long val_iter) { IntIter = val_iter; }

inline unsigned long CConfig::GetExtIter(void) { return ExtIter; }

inline unsigned long CConfig::GetExtIter_OffSet(void) { return ExtIter_OffSet; }

inline unsigned long CConfig::GetOuterIter(void) { return OuterIter; }

inline unsigned long CConfig::GetIntIter(void) { return IntIter; }

inline unsigned long CConfig::GetUnst_nIntIter(void) { return Unst_nIntIter; }

inline unsigned long CConfig::GetDyn_nIntIter(void) { return Dyn_nIntIter; }

inline long CConfig::GetUnst_RestartIter(void) { return Unst_RestartIter; }

inline long CConfig::GetUnst_AdjointIter(void) { return Unst_AdjointIter; }

inline bool CConfig::GetReorientElements(void) { return ReorientElements; }

inline unsigned long CConfig::GetIter_Avg_Objective(void) { return Iter_Avg_Objective ; }

inline long CConfig::GetDyn_RestartIter(void) { return Dyn_RestartIter; }

inline string CConfig::GetPlaneTag(unsigned short index) { return PlaneTag[index]; }

inline su2double CConfig::GetEA_IntLimit(unsigned short index) { return EA_IntLimit[index]; }

inline su2double CConfig::GetEA_ScaleFactor(void) { return EA_ScaleFactor; }

inline su2double CConfig::GetAdjointLimit(void) { return AdjointLimit; }

inline su2double *CConfig::GetHold_GridFixed_Coord(void) { return Hold_GridFixed_Coord; }

inline su2double *CConfig::GetSubsonicEngine_Cyl(void) { return SubsonicEngine_Cyl; }

inline su2double *CConfig::GetSubsonicEngine_Values(void) { return SubsonicEngine_Values; }

inline su2double *CConfig::GetDistortionRack(void) { return DistortionRack; }

inline unsigned short CConfig::GetAnalytical_Surface(void) { return Analytical_Surface; }

inline unsigned short CConfig::GetGeo_Description(void) { return Geo_Description; }

inline su2double CConfig::GetDualVol_Power(void) { return DualVol_Power; }

inline bool CConfig::GetExtraOutput(void) { return ExtraOutput; }

inline long CConfig::GetExtraHeatOutputZone(void) { return ExtraHeatOutputZone; }

inline su2double CConfig::GetRefArea(void) { return RefArea; }

inline su2double CConfig::GetThermalDiffusivity(void) { return Thermal_Diffusivity; }

inline su2double CConfig::GetThermalDiffusivity_Solid(void) { return Thermal_Diffusivity_Solid; }

inline su2double CConfig::GetTemperature_Freestream_Solid(void) { return Temperature_Freestream_Solid;  }

inline su2double CConfig::GetElasticyMod(unsigned short id_val) { return ElasticityMod[id_val]; }

inline bool CConfig::GetDE_Effects(void) { return DE_Effects; }

inline unsigned short CConfig::GetnElectric_Constant(void) { return nElectric_Constant; }

inline su2double CConfig::GetElectric_Constant(unsigned short iVar) { return Electric_Constant[iVar]; }

inline su2double CConfig::GetKnowles_B(void) { return Knowles_B; }

inline su2double CConfig::GetKnowles_N(void) { return Knowles_N; }

inline unsigned short CConfig::GetDV_FEA(void) { return Kind_DV_FEA; }

inline unsigned long CConfig::GetRefNode_ID(void) { return refNodeID; }

inline su2double CConfig::GetRefNode_Displacement(unsigned short val_coeff) { return RefNode_Displacement[val_coeff]; }

inline su2double CConfig::GetRefNode_Penalty(void) { return RefNode_Penalty; }

inline bool CConfig::GetRefGeom(void) { return RefGeom; }

inline string CConfig::GetRefGeom_FEMFileName(void) { return RefGeom_FEMFileName; }

inline unsigned short CConfig::GetRefGeom_FileFormat(void) { return RefGeom_FileFormat; }

inline unsigned short CConfig::GetElas2D_Formulation(void) { return Kind_2DElasForm; }

inline su2double CConfig::GetPoissonRatio(unsigned short id_val) { return PoissonRatio[id_val]; }

inline su2double CConfig::GetMaterialDensity(unsigned short id_val) { return MaterialDensity[id_val]; }

inline unsigned short CConfig::GetnElasticityMod(void) { return nElasticityMod; }

inline unsigned short CConfig::GetnPoissonRatio(void) { return nPoissonRatio; }

inline unsigned short CConfig::GetnMaterialDensity(void) { return nMaterialDensity; }

inline unsigned short CConfig::GetMaterialCompressibility(void) { return Kind_Material_Compress; }

inline unsigned short CConfig::GetMaterialModel(void) { return Kind_Material; }

inline unsigned short CConfig::GetGeometricConditions(void) { return Kind_Struct_Solver; }

inline bool CConfig::GetPrestretch(void) { return Prestretch; }

inline bool CConfig::Add_CrossTerm(void) { return addCrossTerm; }

inline void CConfig::Set_CrossTerm(bool needCrossTerm) { addCrossTerm = needCrossTerm; }

inline string CConfig::GetFEA_FileName(void) { return FEA_FileName; }

inline string CConfig::GetPrestretch_FEMFileName(void) { return Prestretch_FEMFileName; }

inline su2double CConfig::GetRefLength(void) { return RefLength; }

inline su2double CConfig::GetRefElemLength(void) { return RefElemLength; }

inline su2double CConfig::GetRefSharpEdges(void) { return RefSharpEdges; }

inline su2double CConfig::GetDomainVolume(void) { return DomainVolume; }

inline void CConfig::SetRefArea(su2double val_area) { RefArea = val_area; }

inline void CConfig::SetSemiSpan(su2double val_semispan) { SemiSpan = val_semispan; }

inline void CConfig::SetDomainVolume(su2double val_volume) { DomainVolume = val_volume; }

inline void CConfig::SetnExtIter(unsigned long val_niter) { nExtIter = val_niter; }

inline su2double CConfig::GetMach(void) { return Mach; }

inline su2double CConfig::GetGamma(void) { return Gamma; }

inline su2double CConfig::GetStations_Bounds(unsigned short val_var) { return Stations_Bounds[val_var]; }

inline su2double CConfig::GetFFD_Axis(unsigned short val_var) { return FFD_Axis[val_var]; }

inline su2double CConfig::GetBulk_Modulus(void) { return Bulk_Modulus; }

inline su2double CConfig::GetBeta_Factor(void) { return Beta_Factor; }

inline su2double CConfig::GetGas_Constant(void) { return Gas_Constant; }

inline su2double CConfig::GetGas_ConstantND(void) { return Gas_ConstantND; }

inline su2double CConfig::GetMolecular_Weight(void) { return Molecular_Weight; }

inline su2double CConfig::GetSpecific_Heat_Cp(void) { return Specific_Heat_Cp; }

inline su2double CConfig::GetSpecific_Heat_Cp_Solid(void) { return Specific_Heat_Cp_Solid; }

inline su2double CConfig::GetSpecific_Heat_CpND(void) { return Specific_Heat_CpND; }

inline su2double CConfig::GetSpecific_Heat_Cv(void) { return Specific_Heat_Cv; }

inline su2double CConfig::GetSpecific_Heat_CvND(void) { return Specific_Heat_CvND; }

inline su2double CConfig::GetThermal_Expansion_Coeff(void) { return Thermal_Expansion_Coeff; }

inline su2double CConfig::GetThermal_Expansion_CoeffND(void) { return Thermal_Expansion_CoeffND; }

inline su2double CConfig::GetInc_Density_Ref(void) { return Inc_Density_Ref; }

inline su2double CConfig::GetInc_Velocity_Ref(void) { return Inc_Velocity_Ref; }

inline su2double CConfig::GetInc_Temperature_Ref(void) { return Inc_Temperature_Ref; }

inline su2double CConfig::GetInc_Density_Init(void) { return Inc_Density_Init; }

inline su2double* CConfig::GetInc_Velocity_Init(void) { return Inc_Velocity_Init; }

inline su2double CConfig::GetInc_Temperature_Init(void) { return Inc_Temperature_Init; }

inline su2double CConfig::GetHeat_Flux_Ref(void) { return Heat_Flux_Ref; }

inline su2double CConfig::GetWallTemperature(void) { return Wall_Temperature; }

inline su2double CConfig::GetGas_Constant_Ref(void) { return Gas_Constant_Ref; }

inline su2double CConfig::GetTemperature_FreeStream(void) { return Temperature_FreeStream; }

inline su2double CConfig::GetEnergy_FreeStream(void) { return Energy_FreeStream; }

inline su2double CConfig::GetViscosity_FreeStream(void) { return Viscosity_FreeStream; }

inline su2double CConfig::GetDensity_FreeStream(void) { return Density_FreeStream; }

inline su2double CConfig::GetDensity_Solid(void) { return Density_Solid; }

inline su2double CConfig::GetModVel_FreeStream(void) { return ModVel_FreeStream; }

inline su2double CConfig::GetModVel_FreeStreamND(void) { return ModVel_FreeStreamND; }

inline su2double CConfig::GetPressure_FreeStream(void) { return Pressure_FreeStream; }

inline su2double CConfig::GetPressure_Thermodynamic(void) { return Pressure_Thermodynamic; }

inline su2double CConfig::GetTemperature_ve_FreeStream(void) { return Temperature_ve_FreeStream; }

inline su2double CConfig::GetPrandtl_Lam(void) { return Prandtl_Lam; }

inline su2double CConfig::GetPrandtl_Turb(void) { return Prandtl_Turb; }

inline su2double CConfig::GetThermalConductivity_Solid(void) { return Thermal_Conductivity_Solid; }

inline su2double CConfig::GetLength_Ref(void) { return Length_Ref; }

inline su2double CConfig::GetPressure_Ref(void) { return Pressure_Ref; }

inline su2double CConfig::GetTemperature_Ref(void) { return Temperature_Ref; }

inline su2double CConfig::GetDensity_Ref(void) { return Density_Ref; }

inline su2double CConfig::GetVelocity_Ref(void) { return Velocity_Ref; }

inline su2double CConfig::GetEnergy_Ref(void) { return Energy_Ref; }

inline su2double CConfig::GetTime_Ref(void) { return Time_Ref; }

inline su2double CConfig::GetViscosity_Ref(void) { return Viscosity_Ref; }

inline su2double CConfig::GetConductivity_Ref(void) { return Conductivity_Ref; }

inline su2double CConfig::GetHighlite_Area(void) { return Highlite_Area; }

inline su2double CConfig::GetFan_Poly_Eff(void) { return Fan_Poly_Eff; }

inline su2double CConfig::GetOmega_Ref(void) { return Omega_Ref; }

inline su2double CConfig::GetForce_Ref(void) { return Force_Ref; }

inline su2double CConfig::GetPressure_FreeStreamND(void) { return Pressure_FreeStreamND; }

inline su2double CConfig::GetPressure_ThermodynamicND(void) { return Pressure_ThermodynamicND; }

inline su2double CConfig::GetTemperature_FreeStreamND(void) { return Temperature_FreeStreamND; }

inline su2double CConfig::GetDensity_FreeStreamND(void) { return Density_FreeStreamND; }

inline su2double* CConfig::GetVelocity_FreeStreamND(void) { return Velocity_FreeStreamND; }

inline su2double* CConfig::GetVelocity_FreeStream(void) { return Velocity_FreeStream; }

inline su2double CConfig::GetEnergy_FreeStreamND(void) { return Energy_FreeStreamND; }

inline su2double CConfig::GetViscosity_FreeStreamND(void) { return Viscosity_FreeStreamND; }

inline su2double CConfig::GetTke_FreeStreamND(void) { return Tke_FreeStreamND; }

inline su2double CConfig::GetOmega_FreeStreamND(void) { return Omega_FreeStreamND; }

inline su2double CConfig::GetTke_FreeStream(void) { return Tke_FreeStream; }

inline su2double CConfig::GetOmega_FreeStream(void) { return Omega_FreeStream; }

inline su2double CConfig::GetNuFactor_FreeStream(void) { return NuFactor_FreeStream; }

inline su2double CConfig::GetNuFactor_Engine(void) { return NuFactor_Engine; }

inline su2double CConfig::GetSecondaryFlow_ActDisk(void) { return SecondaryFlow_ActDisk; }

inline su2double CConfig::GetInitial_BCThrust(void) { return Initial_BCThrust; }

inline void CConfig::SetInitial_BCThrust(su2double val_bcthrust) { Initial_BCThrust = val_bcthrust; }

inline su2double CConfig::GetIntermittency_FreeStream(void) { return Intermittency_FreeStream; }

inline su2double CConfig::GetTurbulenceIntensity_FreeStream(void) { return TurbulenceIntensity_FreeStream; }

inline su2double CConfig::GetTurb2LamViscRatio_FreeStream(void) { return Turb2LamViscRatio_FreeStream;}

inline su2double CConfig::GetTurbLength_FreeStream(void) { return TurbLength_FreeStream;}

inline su2double* CConfig::GetMassFrac_FreeStream(void) { return MassFrac_FreeStream; }

inline su2double CConfig::GetLength_Reynolds(void) { return Length_Reynolds; }

inline unsigned short CConfig::GetnStartUpIter(void) { return nStartUpIter; }

inline su2double *CConfig::GetRefOriginMoment(unsigned short val_marker) {
    if(val_marker < nMarker_Monitoring) {
      RefOriginMoment[0] = RefOriginMoment_X[val_marker];
      RefOriginMoment[1] = RefOriginMoment_Y[val_marker];
      RefOriginMoment[2] = RefOriginMoment_Z[val_marker];
    }
    return RefOriginMoment;
}

inline su2double CConfig::GetRefOriginMoment_X(unsigned short val_marker) { return RefOriginMoment_X[val_marker]; }

inline su2double CConfig::GetRefOriginMoment_Y(unsigned short val_marker) { return RefOriginMoment_Y[val_marker]; }

inline su2double CConfig::GetRefOriginMoment_Z(unsigned short val_marker) { return RefOriginMoment_Z[val_marker]; }

inline void CConfig::SetRefOriginMoment_X(unsigned short val_marker, su2double val_origin) { RefOriginMoment_X[val_marker] = val_origin; }

inline void CConfig::SetRefOriginMoment_Y(unsigned short val_marker, su2double val_origin) { RefOriginMoment_Y[val_marker] = val_origin; }

inline void CConfig::SetRefOriginMoment_Z(unsigned short val_marker, su2double val_origin) { RefOriginMoment_Z[val_marker] = val_origin; }

inline su2double CConfig::GetChargeCoeff(void) { return ChargeCoeff; }

inline su2double CConfig::GetVenkat_LimiterCoeff(void) { return Venkat_LimiterCoeff; }

inline unsigned long CConfig::GetLimiterIter(void) { return LimiterIter; }

inline su2double CConfig::GetAdjSharp_LimiterCoeff(void) { return AdjSharp_LimiterCoeff; }

inline su2double CConfig::GetReynolds(void) { return Reynolds; }

inline su2double CConfig::GetFroude(void) { return Froude; }

inline void CConfig::SetPressure_FreeStreamND(su2double val_pressure_freestreamnd) { Pressure_FreeStreamND = val_pressure_freestreamnd; }

inline void CConfig::SetPressure_FreeStream(su2double val_pressure_freestream) { Pressure_FreeStream = val_pressure_freestream; }

inline void CConfig::SetPressure_ThermodynamicND(su2double val_pressure_thermodynamicnd) { Pressure_ThermodynamicND = val_pressure_thermodynamicnd; }

inline void CConfig::SetPressure_Thermodynamic(su2double val_pressure_thermodynamic) { Pressure_Thermodynamic = val_pressure_thermodynamic; }

inline void CConfig::SetDensity_FreeStreamND(su2double val_density_freestreamnd) { Density_FreeStreamND = val_density_freestreamnd; }

inline void CConfig::SetDensity_FreeStream(su2double val_density_freestream) { Density_FreeStream = val_density_freestream; }

inline void CConfig::SetViscosity_FreeStream(su2double val_viscosity_freestream) { Viscosity_FreeStream = val_viscosity_freestream; }

inline void CConfig::SetModVel_FreeStream(su2double val_modvel_freestream) { ModVel_FreeStream = val_modvel_freestream; }

inline void CConfig::SetModVel_FreeStreamND(su2double val_modvel_freestreamnd) { ModVel_FreeStreamND = val_modvel_freestreamnd; }

inline void CConfig::SetTemperature_FreeStream(su2double val_temperature_freestream) { Temperature_FreeStream = val_temperature_freestream; }

inline void CConfig::SetTemperature_FreeStreamND(su2double val_temperature_freestreamnd) { Temperature_FreeStreamND = val_temperature_freestreamnd; }

inline void CConfig::SetGas_ConstantND(su2double val_gas_constantnd) { Gas_ConstantND = val_gas_constantnd; }

inline void CConfig::SetSpecific_Heat_CpND(su2double val_specific_heat_cpnd) { Specific_Heat_CpND = val_specific_heat_cpnd; }

inline void CConfig::SetSpecific_Heat_CvND(su2double val_specific_heat_cvnd) { Specific_Heat_CvND = val_specific_heat_cvnd; }

inline void CConfig::SetThermal_Expansion_CoeffND(su2double val_thermal_expansion_coeffnd) { Thermal_Expansion_CoeffND = val_thermal_expansion_coeffnd; }

inline void CConfig::SetVelocity_FreeStream(su2double val_velocity_freestream, unsigned short val_dim) { Velocity_FreeStream[val_dim] = val_velocity_freestream; }

inline void CConfig::SetVelocity_FreeStreamND(su2double val_velocity_freestreamnd, unsigned short val_dim) { Velocity_FreeStreamND[val_dim] = val_velocity_freestreamnd; }

inline void CConfig::SetViscosity_FreeStreamND(su2double val_viscosity_freestreamnd) { Viscosity_FreeStreamND = val_viscosity_freestreamnd; }

inline void CConfig::SetTke_FreeStreamND(su2double val_tke_freestreamnd) { Tke_FreeStreamND = val_tke_freestreamnd; }

inline void CConfig::SetOmega_FreeStreamND(su2double val_omega_freestreamnd) { Omega_FreeStreamND = val_omega_freestreamnd; }

inline void CConfig::SetTke_FreeStream(su2double val_tke_freestream) { Tke_FreeStream = val_tke_freestream; }

inline void CConfig::SetOmega_FreeStream(su2double val_omega_freestream) { Omega_FreeStream = val_omega_freestream; }

inline void CConfig::SetEnergy_FreeStreamND(su2double val_energy_freestreamnd) { Energy_FreeStreamND = val_energy_freestreamnd; }

inline void CConfig::SetEnergy_FreeStream(su2double val_energy_freestream) { Energy_FreeStream = val_energy_freestream; }

inline void CConfig::SetTotal_UnstTimeND(su2double val_total_unsttimend) { Total_UnstTimeND = val_total_unsttimend; }

inline void CConfig::SetFroude(su2double val_froude) { Froude = val_froude; }

inline void CConfig::SetReynolds(su2double val_reynolds) { Reynolds = val_reynolds; }

inline void CConfig::SetMach(su2double val_mach) { Mach = val_mach; }

inline void CConfig::SetLength_Ref(su2double val_length_ref) { Length_Ref = val_length_ref; }

inline void CConfig::SetVelocity_Ref(su2double val_velocity_ref) { Velocity_Ref = val_velocity_ref; }

inline void CConfig::SetPressure_Ref(su2double val_pressure_ref) { Pressure_Ref = val_pressure_ref; }

inline void CConfig::SetDensity_Ref(su2double val_density_ref) { Density_Ref = val_density_ref; }

inline void CConfig::SetTemperature_Ref(su2double val_temperature_ref) { Temperature_Ref = val_temperature_ref; }

inline void CConfig::SetTime_Ref(su2double val_time_ref) { Time_Ref = val_time_ref; }

inline void CConfig::SetOmega_Ref(su2double val_omega_ref) { Omega_Ref = val_omega_ref; }

inline void CConfig::SetForce_Ref(su2double val_force_ref) { Force_Ref = val_force_ref; }

inline void CConfig::SetGas_Constant_Ref(su2double val_gas_constant_ref) { Gas_Constant_Ref = val_gas_constant_ref; }

inline void CConfig::SetGas_Constant(su2double val_gas_constant) { Gas_Constant = val_gas_constant; }

inline void CConfig::SetSpecific_Heat_Cp(su2double val_specific_heat_cp) { Specific_Heat_Cp = val_specific_heat_cp; }

inline void CConfig::SetSpecific_Heat_Cv(su2double val_specific_heat_cv) { Specific_Heat_Cv = val_specific_heat_cv; }

inline void CConfig::SetThermal_Expansion_Coeff(su2double val_thermal_expansion_coeff) { Thermal_Expansion_Coeff = val_thermal_expansion_coeff; }

inline void CConfig::SetHeat_Flux_Ref(su2double val_heat_flux_ref) { Heat_Flux_Ref = val_heat_flux_ref; }

inline void CConfig::SetViscosity_Ref(su2double val_viscosity_ref) { Viscosity_Ref = val_viscosity_ref; }

inline void CConfig::SetConductivity_Ref(su2double val_conductivity_ref) { Conductivity_Ref = val_conductivity_ref; }

inline void CConfig::SetEnergy_Ref(su2double val_energy_ref) { Energy_Ref = val_energy_ref; }

inline void CConfig::SetThermalDiffusivity_Solid(su2double val_thermal_diffusivity) { Thermal_Diffusivity_Solid = val_thermal_diffusivity; }

inline su2double CConfig::GetAoA(void) { return AoA; }

inline void CConfig::SetAoA(su2double val_AoA) { AoA = val_AoA; }

inline void CConfig::SetAoA_Offset(su2double val_AoA_offset) { AoA_Offset = val_AoA_offset; }

inline void CConfig::SetAoS_Offset(su2double val_AoS_offset) { AoS_Offset = val_AoS_offset; }

inline void CConfig::SetAoA_Sens(su2double val_AoA_sens) { AoA_Sens = val_AoA_sens; }

inline void CConfig::SetAoS(su2double val_AoS) { AoS = val_AoS; }

inline su2double CConfig::GetAoS(void) { return AoS; }

inline su2double CConfig::GetAoA_Offset(void) { return AoA_Offset; }

inline su2double CConfig::GetAoS_Offset(void) { return AoS_Offset; }

inline su2double CConfig::GetAoA_Sens(void) { return AoA_Sens; }

inline unsigned short CConfig::GetnMGLevels(void) { return nMGLevels; }

inline void CConfig::SetMGLevels(unsigned short val_nMGLevels) { nMGLevels = val_nMGLevels; }

inline unsigned short CConfig::GetFinestMesh(void) { return FinestMesh; }

inline void CConfig::SetFinestMesh(unsigned short val_finestmesh) { FinestMesh = val_finestmesh; }

inline void CConfig::SubtractFinestMesh(void) { FinestMesh = FinestMesh-1; }

inline unsigned short CConfig::GetDesign_Variable(unsigned short val_dv) { return Design_Variable[val_dv]; }

inline bool CConfig::GetBuffet_Monitoring(void) { return Buffet_Monitoring; }

inline su2double CConfig::GetBuffet_k(void) { return Buffet_k; }

inline su2double CConfig::GetBuffet_lambda(void) { return Buffet_lambda; }

inline unsigned short CConfig::GetConvCriteria(void) { return ConvCriteria; }

inline unsigned short CConfig::GetMGCycle(void) { return MGCycle; }

inline unsigned short CConfig::GetGeometryMode(void) { return GeometryMode; }

inline su2double CConfig::GetCFL(unsigned short val_mesh) {	return CFL[val_mesh]; }

inline su2double CConfig::GetCFL_Solid(void) {	return CFLSolid; }

inline void CConfig::SetCFL(unsigned short val_mesh, su2double val_cfl) { CFL[val_mesh] = val_cfl; }

inline su2double CConfig::GetUnst_CFL(void) {	return Unst_CFL; }

inline su2double CConfig::GetMax_DeltaTime(void) {	return Max_DeltaTime; }

inline su2double CConfig::GetParamDV(unsigned short val_dv, unsigned short val_param) {	return ParamDV[val_dv][val_param]; }

inline su2double CConfig::GetCoordFFDBox(unsigned short val_ffd, unsigned short val_index) {	return CoordFFDBox[val_ffd][val_index]; }

inline unsigned short CConfig::GetDegreeFFDBox(unsigned short val_ffd, unsigned short val_index) {	return DegreeFFDBox[val_ffd][val_index]; }

inline string CConfig::GetFFDTag(unsigned short val_dv) {	return FFDTag[val_dv]; }

inline string CConfig::GetTagFFDBox(unsigned short val_ffd) {	return TagFFDBox[val_ffd]; }

inline unsigned short CConfig::GetnDV(void) {	return nDV; }

inline unsigned short CConfig::GetnDV_Value(unsigned short iDV) {	return nDV_Value[iDV]; }

inline unsigned short CConfig::GetnFFDBox(void) {	return nFFDBox; }

inline unsigned short CConfig::GetFFD_Continuity(void) { return FFD_Continuity; }

inline unsigned short CConfig::GetFFD_CoordSystem(void) { return FFD_CoordSystem; }

inline unsigned short CConfig::GetnRKStep(void) { return nRKStep; }

inline const su2double* CConfig::Get_RK_aMat_row(unsigned short val_step){
  assert(RK_aMat!=NULL);
  assert(val_step < nRKStep-1);
  assert(RK_aMat[val_step+1]!=NULL);
  return RK_aMat[val_step+1];
}

inline const su2double* CConfig::Get_RK_bVec(void){
  assert(RK_bVec!=NULL);
  return RK_bVec;
}

inline const su2double* CConfig::Get_RK_aMat_row_imp(unsigned short val_step){
  assert(RK_aMat_imp!=NULL);
  assert(val_step < nRKStep-1);
  assert(RK_aMat_imp[val_step]!=NULL);
  return RK_aMat_imp[val_step];
}

inline const su2double* CConfig::Get_RK_bVec_imp(void){
  assert(RK_bVec_imp!=NULL);
  return RK_bVec_imp;
}

inline unsigned short CConfig::GetnLevels_TimeAccurateLTS(void) { return nLevels_TimeAccurateLTS; }

inline void CConfig::SetnLevels_TimeAccurateLTS(unsigned short val_nLevels) {nLevels_TimeAccurateLTS = val_nLevels;}

inline unsigned short CConfig::GetnTimeDOFsADER_DG(void) { return nTimeDOFsADER_DG; }

inline su2double *CConfig::GetTimeDOFsADER_DG(void) { return TimeDOFsADER_DG; }

inline unsigned short CConfig::GetnTimeIntegrationADER_DG(void) { return nTimeIntegrationADER_DG; }

inline su2double *CConfig::GetTimeIntegrationADER_DG(void) { return TimeIntegrationADER_DG; }

inline su2double *CConfig::GetWeightsIntegrationADER_DG(void) { return WeightsIntegrationADER_DG; }

inline su2double CConfig::GetLocationStations(unsigned short val_section) { return LocationStations[val_section]; }

inline su2double CConfig::GetNacelleLocation(unsigned short val_index) { return NacelleLocation[val_index]; }

inline unsigned short CConfig::GetnFFD_Fix_IDir(void) { return nFFD_Fix_IDir; }

inline unsigned short CConfig::GetnFFD_Fix_JDir(void) { return nFFD_Fix_JDir; }

inline unsigned short CConfig::GetnFFD_Fix_KDir(void) { return nFFD_Fix_KDir; }

inline short CConfig::GetFFD_Fix_IDir(unsigned short val_index) { return FFD_Fix_IDir[val_index]; }

inline short CConfig::GetFFD_Fix_JDir(unsigned short val_index) { return FFD_Fix_JDir[val_index]; }

inline short CConfig::GetFFD_Fix_KDir(unsigned short val_index) { return FFD_Fix_KDir[val_index]; }

inline unsigned short CConfig::GetMG_PreSmooth(unsigned short val_mesh) {	
	if (nMG_PreSmooth == 0) return 1;
	else return MG_PreSmooth[val_mesh]; 
}

inline unsigned short CConfig::GetMG_PostSmooth(unsigned short val_mesh) { 
	if (nMG_PostSmooth == 0) return 0;
	else return MG_PostSmooth[val_mesh];
}

inline unsigned short CConfig::GetMG_CorrecSmooth(unsigned short val_mesh) { 
	if (nMG_CorrecSmooth == 0) return 0;
	else return MG_CorrecSmooth[val_mesh]; 
}

inline unsigned long CConfig::GetWrt_Sol_Freq(void) { return Wrt_Sol_Freq; }

inline unsigned long CConfig::GetWrt_Sol_Freq_DualTime(void) { return Wrt_Sol_Freq_DualTime; }

inline unsigned long CConfig::GetWrt_Con_Freq(void) { return Wrt_Con_Freq; }

inline void CConfig::SetWrt_Con_Freq(unsigned long val_freq) { Wrt_Con_Freq = val_freq; }

inline unsigned long CConfig::GetWrt_Con_Freq_DualTime(void) { return Wrt_Con_Freq_DualTime; }

inline bool CConfig::GetWrt_Unsteady(void) { return Wrt_Unsteady; }

inline unsigned short CConfig::GetKind_Solver(void) { return Kind_Solver; }

inline void CConfig::SetKind_Solver(unsigned short val_solver) { Kind_Solver = val_solver; }

inline unsigned short CConfig::GetKind_MZSolver(void) { return Kind_MZSolver; }

inline unsigned short CConfig::GetKind_Regime(void) { return Kind_Regime; }

inline unsigned short CConfig::GetSystemMeasurements(void) { return SystemMeasurements; }

inline unsigned short CConfig::GetKind_GasModel(void) { return Kind_GasModel; }

inline unsigned short CConfig::GetKind_FluidModel(void) { return Kind_FluidModel; }

inline unsigned short CConfig::GetKind_FreeStreamOption(void) { return Kind_FreeStreamOption; } 

inline unsigned short CConfig::GetKind_FreeStreamTurbOption(void) { return Kind_FreeStreamTurbOption; }

inline unsigned short CConfig::GetKind_DensityModel(void) { return Kind_DensityModel; } 

inline bool CConfig::GetEnergy_Equation(void) { return Energy_Equation; } 

inline unsigned short CConfig::GetKind_InitOption(void) { return Kind_InitOption; }

inline su2double CConfig::GetPressure_Critical(void) { return Pressure_Critical; }

inline su2double CConfig::GetTemperature_Critical(void) { return Temperature_Critical; }

inline su2double CConfig::GetAcentric_Factor(void) { return Acentric_Factor; }

inline unsigned short CConfig::GetKind_ViscosityModel(void) { return Kind_ViscosityModel; }

inline unsigned short CConfig::GetKind_ConductivityModel(void) { return Kind_ConductivityModel; }

inline unsigned short CConfig::GetKind_ConductivityModel_Turb(void) { return Kind_ConductivityModel_Turb; }

inline su2double CConfig::GetMu_Constant(void) { return Mu_Constant; }

inline su2double CConfig::GetMu_ConstantND(void) { return Mu_ConstantND; }

inline su2double CConfig::GetKt_Constant(void) { return Kt_Constant; }

inline su2double CConfig::GetKt_ConstantND(void) { return Kt_ConstantND; }

inline su2double CConfig::GetMu_Ref(void) { return Mu_Ref; }

inline su2double CConfig::GetMu_RefND(void) { return Mu_RefND; }

inline su2double CConfig::GetMu_Temperature_Ref(void) { return Mu_Temperature_Ref; }

inline su2double CConfig::GetMu_Temperature_RefND(void) { return Mu_Temperature_RefND; }

inline su2double CConfig::GetMu_S(void) { return Mu_S; }

inline su2double CConfig::GetMu_SND(void) { return Mu_SND; }

inline unsigned short CConfig::GetnPolyCoeffs(void) { return nPolyCoeffs; }

inline su2double CConfig::GetCp_PolyCoeff(unsigned short val_index) { return CpPolyCoefficients[val_index]; }

inline su2double CConfig::GetCp_PolyCoeffND(unsigned short val_index) { return CpPolyCoefficientsND[val_index]; }

inline su2double CConfig::GetMu_PolyCoeff(unsigned short val_index) { return MuPolyCoefficients[val_index]; }

inline su2double CConfig::GetMu_PolyCoeffND(unsigned short val_index) { return MuPolyCoefficientsND[val_index]; }

inline su2double* CConfig::GetMu_PolyCoeffND(void) { return MuPolyCoefficientsND; }

inline su2double CConfig::GetKt_PolyCoeff(unsigned short val_index) { return KtPolyCoefficients[val_index]; }

inline su2double CConfig::GetKt_PolyCoeffND(unsigned short val_index) { return KtPolyCoefficientsND[val_index]; }

inline su2double* CConfig::GetKt_PolyCoeffND(void) { return KtPolyCoefficientsND; }

inline void CConfig::SetMu_ConstantND(su2double mu_const) { Mu_ConstantND = mu_const; }

inline void CConfig::SetMu_RefND(su2double mu_ref) { Mu_RefND = mu_ref; }

inline void CConfig::SetMu_Temperature_RefND(su2double mu_Tref) {Mu_Temperature_RefND = mu_Tref; }

inline void CConfig::SetMu_SND(su2double mu_s) {Mu_SND = mu_s; }

inline void CConfig::SetKt_ConstantND(su2double kt_const) { Kt_ConstantND = kt_const; }

inline void CConfig::SetCp_PolyCoeffND(su2double val_coeff, unsigned short val_index) { CpPolyCoefficientsND[val_index] = val_coeff; }

inline void CConfig::SetMu_PolyCoeffND(su2double val_coeff, unsigned short val_index) { MuPolyCoefficientsND[val_index] = val_coeff; }

inline void CConfig::SetKt_PolyCoeffND(su2double val_coeff, unsigned short val_index) { KtPolyCoefficientsND[val_index] = val_coeff; }

inline unsigned short CConfig::GetKind_GridMovement(unsigned short val_iZone) { return Kind_GridMovement[val_iZone]; }

inline unsigned short CConfig::GetKind_GridMovement(void) { return Kind_GridMovement[0]; }

inline void CConfig::SetKind_GridMovement(unsigned short val_iZone, unsigned short motion_Type) { Kind_GridMovement[val_iZone] = motion_Type; }

inline su2double CConfig::GetMach_Motion(void) { return Mach_Motion; }

inline su2double CConfig::GetMotion_Origin_X(unsigned short val_iZone) { return Motion_Origin_X[val_iZone]; }

inline su2double CConfig::GetMotion_Origin_Y(unsigned short val_iZone) { return Motion_Origin_Y[val_iZone]; }

inline su2double CConfig::GetMotion_Origin_Z(unsigned short val_iZone) { return Motion_Origin_Z[val_iZone]; }

inline void CConfig::SetMotion_Origin_X(unsigned short val_iZone, su2double val_origin) { Motion_Origin_X[val_iZone] = val_origin; }

inline void CConfig::SetMotion_Origin_Y(unsigned short val_iZone, su2double val_origin) { Motion_Origin_Y[val_iZone] = val_origin; }

inline void CConfig::SetMotion_Origin_Z(unsigned short val_iZone, su2double val_origin) { Motion_Origin_Z[val_iZone] = val_origin; }

inline su2double CConfig::GetTranslation_Rate_X(unsigned short val_iZone) { return  Translation_Rate_X[val_iZone]; }

inline su2double CConfig::GetTranslation_Rate_Y(unsigned short val_iZone) { return  Translation_Rate_Y[val_iZone]; }

inline su2double CConfig::GetTranslation_Rate_Z(unsigned short val_iZone) { return  Translation_Rate_Z[val_iZone]; }

inline su2double CConfig::GetRotation_Rate_X(unsigned short val_iZone) { return  Rotation_Rate_X[val_iZone]; }

inline su2double CConfig::GetRotation_Rate_Y(unsigned short val_iZone) { return  Rotation_Rate_Y[val_iZone]; }

inline su2double CConfig::GetRotation_Rate_Z(unsigned short val_iZone) { return  Rotation_Rate_Z[val_iZone]; }

inline su2double CConfig::GetFinalRotation_Rate_Z(unsigned short val_iZone) { return  FinalRotation_Rate_Z[val_iZone]; }

inline void CConfig::SetRotation_Rate_Z(su2double newRotation_Rate_Z, unsigned short val_iZone) { Rotation_Rate_Z[val_iZone] = newRotation_Rate_Z; }

inline su2double CConfig::GetPitching_Omega_X(unsigned short val_iZone) { return  Pitching_Omega_X[val_iZone]; }

inline su2double CConfig::GetPitching_Omega_Y(unsigned short val_iZone) { return  Pitching_Omega_Y[val_iZone]; }

inline su2double CConfig::GetPitching_Omega_Z(unsigned short val_iZone) { return  Pitching_Omega_Z[val_iZone]; }

inline su2double CConfig::GetPitching_Ampl_X(unsigned short val_iZone) { return  Pitching_Ampl_X[val_iZone]; }

inline su2double CConfig::GetPitching_Ampl_Y(unsigned short val_iZone) { return  Pitching_Ampl_Y[val_iZone]; }

inline su2double CConfig::GetPitching_Ampl_Z(unsigned short val_iZone) { return  Pitching_Ampl_Z[val_iZone]; }

inline su2double CConfig::GetPitching_Phase_X(unsigned short val_iZone) { return  Pitching_Phase_X[val_iZone]; }

inline su2double CConfig::GetPitching_Phase_Y(unsigned short val_iZone) { return  Pitching_Phase_Y[val_iZone]; }

inline su2double CConfig::GetPitching_Phase_Z(unsigned short val_iZone) { return  Pitching_Phase_Z[val_iZone]; }

inline su2double CConfig::GetPlunging_Omega_X(unsigned short val_iZone) { return  Plunging_Omega_X[val_iZone]; }

inline su2double CConfig::GetPlunging_Omega_Y(unsigned short val_iZone) { return  Plunging_Omega_Y[val_iZone]; }

inline su2double CConfig::GetPlunging_Omega_Z(unsigned short val_iZone) { return  Plunging_Omega_Z[val_iZone]; }

inline su2double CConfig::GetPlunging_Ampl_X(unsigned short val_iZone) { return  Plunging_Ampl_X[val_iZone]; }

inline su2double CConfig::GetPlunging_Ampl_Y(unsigned short val_iZone) { return  Plunging_Ampl_Y[val_iZone]; }

inline su2double CConfig::GetPlunging_Ampl_Z(unsigned short val_iZone) { return  Plunging_Ampl_Z[val_iZone]; }

inline su2double* CConfig::GetOmega_HB(void) { return  Omega_HB; }

inline unsigned short CConfig::GetMoveMotion_Origin(unsigned short val_marker) { return MoveMotion_Origin[val_marker]; }

inline su2double CConfig::GetminTurkelBeta() { return  Min_Beta_RoeTurkel; }

inline su2double CConfig::GetmaxTurkelBeta() { return  Max_Beta_RoeTurkel; }

inline unsigned short CConfig::GetKind_Gradient_Method(void) { return Kind_Gradient_Method; }

inline unsigned short CConfig::GetKind_Linear_Solver(void) { return Kind_Linear_Solver; }

inline unsigned short CConfig::GetKind_Deform_Linear_Solver(void) { return Kind_Deform_Linear_Solver; }

inline void CConfig::SetKind_Deform_Linear_Solver_Prec(unsigned short val_kind_prec) { Kind_Deform_Linear_Solver_Prec = val_kind_prec; }

inline unsigned short CConfig::GetKind_Linear_Solver_Prec(void) { return Kind_Linear_Solver_Prec; }

inline void CConfig::SetKind_Linear_Solver_Prec(unsigned short val_kind_prec) { Kind_Linear_Solver_Prec = val_kind_prec; }

inline su2double CConfig::GetLinear_Solver_Error(void) { return Linear_Solver_Error; }

inline su2double CConfig::GetDeform_Linear_Solver_Error(void) { return Deform_Linear_Solver_Error; }

inline unsigned long CConfig::GetLinear_Solver_Iter(void) { return Linear_Solver_Iter; }

inline bool CConfig::GetLinear_Solver_Max_Iter_Error(void) { return Linear_Solver_Max_Iter_Error; }

inline unsigned long CConfig::GetDeform_Linear_Solver_Iter(void) { return Deform_Linear_Solver_Iter; }

inline unsigned short CConfig::GetLinear_Solver_ILU_n(void) { return Linear_Solver_ILU_n; }

inline unsigned long CConfig::GetLinear_Solver_Restart_Frequency(void) { return Linear_Solver_Restart_Frequency; }

inline su2double CConfig::GetRelaxation_Factor_Flow(void) { return Relaxation_Factor_Flow; }

inline su2double CConfig::GetRelaxation_Factor_AdjFlow(void) { return Relaxation_Factor_AdjFlow; }

inline su2double CConfig::GetRelaxation_Factor_Turb(void) { return Relaxation_Factor_Turb; }

inline su2double CConfig::GetRelaxation_Factor_CHT(void) { return Relaxation_Factor_CHT; }

inline su2double CConfig::GetRoe_Kappa(void) { return Roe_Kappa; }

inline su2double CConfig::GetSemiSpan(void) { return SemiSpan; }

inline unsigned short CConfig::GetKind_AdjTurb_Linear_Solver(void) { return Kind_AdjTurb_Linear_Solver; }

inline unsigned short CConfig::GetKind_AdjTurb_Linear_Prec(void) { return Kind_AdjTurb_Linear_Prec; }

inline unsigned short CConfig::GetKind_DiscAdj_Linear_Solver(void) { return Kind_DiscAdj_Linear_Solver; }

inline unsigned short CConfig::GetKind_DiscAdj_Linear_Prec(void) { return Kind_DiscAdj_Linear_Prec; }

inline unsigned short CConfig::GetKind_Deform_Linear_Solver_Prec(void) { return Kind_Deform_Linear_Solver_Prec; }

inline void CConfig::SetKind_AdjTurb_Linear_Prec(unsigned short val_kind_prec) { Kind_AdjTurb_Linear_Prec = val_kind_prec; }

inline su2double CConfig::GetAdjTurb_Linear_Error(void) { return AdjTurb_Linear_Error; }

inline su2double CConfig::GetEntropyFix_Coeff(void) { return EntropyFix_Coeff; }

inline unsigned short CConfig::GetAdjTurb_Linear_Iter(void) { return AdjTurb_Linear_Iter; }

inline su2double CConfig::GetCFLRedCoeff_AdjTurb(void) { return CFLRedCoeff_AdjTurb; }

inline unsigned long CConfig::GetGridDef_Linear_Iter(void) { return GridDef_Linear_Iter; }

inline unsigned long CConfig::GetGridDef_Nonlinear_Iter(void) { return GridDef_Nonlinear_Iter; }

inline bool CConfig::GetDeform_Output(void) { return Deform_Output; }

inline su2double CConfig::GetDeform_Coeff(void) { return Deform_Coeff; }

inline su2double CConfig::GetDeform_Limit(void) { return Deform_Limit; }

inline su2double CConfig::GetDeform_ElasticityMod(void) { return Deform_ElasticityMod; }

inline su2double CConfig::GetDeform_PoissonRatio(void) { return Deform_PoissonRatio; }

inline unsigned short CConfig::GetDeform_Stiffness_Type(void) { return Deform_Stiffness_Type; }

inline bool CConfig::GetVisualize_Volume_Def(void) { return Visualize_Volume_Def; }

inline bool CConfig::GetVisualize_Surface_Def(void) { return Visualize_Surface_Def; }

inline bool CConfig::GetFFD_Symmetry_Plane(void) { return FFD_Symmetry_Plane; }

inline unsigned short CConfig::GetKind_Adaptation(void) { return Kind_Adaptation; }

inline su2double CConfig::GetNew_Elem_Adapt(void) { return New_Elem_Adapt; }

inline unsigned short CConfig::GetKind_TimeIntScheme(void) { return Kind_TimeNumScheme; }

inline unsigned short CConfig::GetKind_ConvNumScheme(void) { return Kind_ConvNumScheme; }

inline unsigned short CConfig::GetKind_Centered(void) { return Kind_Centered; }

inline unsigned short CConfig::GetKind_Upwind(void) { return Kind_Upwind; }

inline bool CConfig::GetMUSCL(void) { return MUSCL; }

inline bool CConfig::GetMUSCL_Flow(void) { return MUSCL_Flow; }

inline bool CConfig::GetMUSCL_Turb(void) { return MUSCL_Turb; }

inline bool CConfig::GetMUSCL_Heat(void) { return MUSCL_Heat; }

inline bool CConfig::GetMUSCL_AdjFlow(void) { return MUSCL_AdjFlow; }

inline bool CConfig::GetMUSCL_AdjTurb(void) { return MUSCL_AdjTurb; }

inline unsigned short CConfig::GetKind_TimeIntScheme_Flow(void) { return Kind_TimeIntScheme_Flow; }

inline unsigned short CConfig::GetKind_ADER_Predictor(void) { return Kind_ADER_Predictor; }

inline unsigned short CConfig::GetKind_TimeIntScheme_Heat(void) { return Kind_TimeIntScheme_Heat; }

inline unsigned short CConfig::GetKind_TimeStep_Heat(void) { return Kind_TimeStep_Heat; }

inline unsigned short CConfig::GetKind_TimeIntScheme_FEA(void) { return Kind_TimeIntScheme_FEA; }

inline unsigned short CConfig::GetKind_SpaceIteScheme_FEA(void) { return Kind_SpaceIteScheme_FEA; }

inline unsigned short CConfig::GetKind_ConvNumScheme_Flow(void) { return Kind_ConvNumScheme_Flow; }

inline unsigned short CConfig::GetKind_ConvNumScheme_FEM_Flow(void) { return Kind_ConvNumScheme_FEM_Flow; }

inline unsigned short CConfig::GetKind_ConvNumScheme_Template(void) { return Kind_ConvNumScheme_Template; }

inline unsigned short CConfig::GetKind_Centered_Flow(void) { return Kind_Centered_Flow; }

inline unsigned short CConfig::GetKind_SlopeLimit(void) { return Kind_SlopeLimit; }

inline unsigned short CConfig::GetKind_SlopeLimit_Flow(void) { return Kind_SlopeLimit_Flow; }

inline unsigned short CConfig::GetKind_SlopeLimit_Turb(void) { return Kind_SlopeLimit_Turb; }

inline unsigned short CConfig::GetKind_SlopeLimit_AdjTurb(void) { return Kind_SlopeLimit_AdjTurb; }

inline unsigned short CConfig::GetKind_SlopeLimit_AdjFlow(void) { return Kind_SlopeLimit_AdjFlow; }

inline unsigned short CConfig::GetKind_Upwind_Flow(void) { return Kind_Upwind_Flow; }

inline unsigned short CConfig::GetKind_FEM_Flow(void) { return Kind_FEM_Flow; }

inline unsigned short CConfig::GetKind_FEM_DG_Shock(void) { return Kind_FEM_DG_Shock; }

inline unsigned short CConfig::GetKind_Matrix_Coloring(void) { return Kind_Matrix_Coloring; }

inline su2double CConfig::GetKappa_1st_Flow(void) { return Kappa_1st_Flow; }

inline su2double CConfig::GetKappa_2nd_Flow(void) { return Kappa_2nd_Flow; }

inline su2double CConfig::GetKappa_4th_Flow(void) { return Kappa_4th_Flow; }

inline su2double CConfig::GetKappa_2nd_Heat(void) { return Kappa_2nd_Heat; }

inline su2double CConfig::GetKappa_4th_Heat(void) { return Kappa_4th_Heat; }

inline unsigned short CConfig::GetKind_TimeIntScheme_AdjFlow(void) { return Kind_TimeIntScheme_AdjFlow; }

inline unsigned short CConfig::GetKind_ConvNumScheme_AdjFlow(void) { return Kind_ConvNumScheme_AdjFlow; }

inline unsigned short CConfig::GetKind_Centered_AdjFlow(void) { return Kind_Centered_AdjFlow; }

inline unsigned short CConfig::GetKind_Upwind_AdjFlow(void) { return Kind_Upwind_AdjFlow; }

inline su2double CConfig::GetKappa_1st_AdjFlow(void) { return Kappa_1st_AdjFlow; }

inline su2double CConfig::GetKappa_2nd_AdjFlow(void) { return Kappa_2nd_AdjFlow; }

inline su2double CConfig::GetKappa_4th_AdjFlow(void) { return Kappa_4th_AdjFlow; }

inline unsigned short CConfig::GetKind_TimeIntScheme_Turb(void) { return Kind_TimeIntScheme_Turb; }

inline unsigned short CConfig::GetKind_ConvNumScheme_Turb(void) { return Kind_ConvNumScheme_Turb; }

inline unsigned short CConfig::GetKind_Centered_Turb(void) { return Kind_Centered_Turb; }

inline unsigned short CConfig::GetKind_Upwind_Turb(void) {	return Kind_Upwind_Turb; }

inline unsigned short CConfig::GetKind_TimeIntScheme_AdjTurb(void) { return Kind_TimeIntScheme_AdjTurb; }

inline unsigned short CConfig::GetKind_ConvNumScheme_AdjTurb(void) { return Kind_ConvNumScheme_AdjTurb; }

inline unsigned short CConfig::GetKind_Centered_AdjTurb(void) { return Kind_Centered_AdjTurb; }

inline unsigned short CConfig::GetKind_Upwind_AdjTurb(void) { return Kind_Upwind_AdjTurb; }

inline unsigned short CConfig::GetKind_ConvNumScheme_Heat(void) {	return Kind_ConvNumScheme_Heat; }

inline unsigned short CConfig::GetKind_Inlet(void) { return Kind_Inlet; }

inline bool CConfig::GetInlet_Profile_From_File(void) { return Inlet_From_File; }

inline string CConfig::GetInlet_FileName(void) { return Inlet_Filename; }

inline su2double CConfig::GetInlet_Profile_Matching_Tolerance(void) { return Inlet_Matching_Tol; }

inline unsigned short CConfig::GetnInc_Inlet(void) { return nInc_Inlet;}

inline bool CConfig::GetInc_Inlet_UseNormal(void) { return Inc_Inlet_UseNormal;}

inline su2double CConfig::GetInc_Inlet_Damping(void) { return Inc_Inlet_Damping; }

inline su2double CConfig::GetInc_Outlet_Damping(void) { return Inc_Outlet_Damping; }

inline unsigned short CConfig::GetKind_Engine_Inflow(void) { return Kind_Engine_Inflow; }

inline unsigned short CConfig::GetKind_ActDisk(void) { return Kind_ActDisk; }

inline su2double* CConfig::GetFreeStreamTurboNormal(void){return FreeStreamTurboNormal;}

inline unsigned short CConfig::GetKind_AverageProcess(void) { return Kind_AverageProcess; }

inline unsigned short CConfig::GetKind_PerformanceAverageProcess(void) { return Kind_PerformanceAverageProcess; }

inline void CConfig::SetKind_AverageProcess(unsigned short new_AverageProcess) {Kind_AverageProcess = new_AverageProcess; }

inline void CConfig::SetKind_PerformanceAverageProcess(unsigned short new_AverageProcess) {Kind_PerformanceAverageProcess = new_AverageProcess; }

inline su2double CConfig::GetRampRotatingFrame_Coeff(unsigned short iCoeff) { return RampRotatingFrame_Coeff[iCoeff];}

inline bool CConfig::GetRampRotatingFrame(void) { return RampRotatingFrame;}

inline su2double CConfig::GetRampOutletPressure_Coeff(unsigned short iCoeff) { return RampOutletPressure_Coeff[iCoeff];}

inline su2double CConfig::GetFinalOutletPressure(void) { return  FinalOutletPressure; }

inline su2double CConfig::GetMonitorOutletPressure(void) { return MonitorOutletPressure; }

inline void CConfig::SetMonitotOutletPressure(su2double newMonPres) {MonitorOutletPressure = newMonPres;}

inline bool CConfig::GetRampOutletPressure(void) { return RampOutletPressure;}

inline su2double CConfig::GetMixedout_Coeff(unsigned short iCoeff) { return Mixedout_Coeff[iCoeff];}

inline su2double CConfig::GetExtraRelFacGiles(unsigned short iCoeff) { return ExtraRelFacGiles[iCoeff];}

inline su2double CConfig::GetAverageMachLimit(void) { return AverageMachLimit;}

inline unsigned short CConfig::GetKind_MixingPlaneInterface(void) { return Kind_MixingPlaneInterface;}

inline unsigned short CConfig::GetKind_TurboMachinery(unsigned short val_iZone) { return Kind_TurboMachinery[val_iZone]; }

inline unsigned short CConfig::GetKind_SpanWise(void) { return Kind_SpanWise; }

inline bool CConfig::GetBoolMixingPlaneInterface(void) { return (nMarker_MixingPlaneInterface !=0);}

inline bool CConfig::GetBoolTurbomachinery(void) { return (nMarker_Turbomachinery !=0);}

inline bool CConfig::GetBoolZoneSpecific(void) { return ZoneSpecific_Problem;}

inline bool CConfig::GetBoolTurbMixingPlane(void) { return turbMixingPlane;}

inline bool CConfig::GetSpatialFourier(void){return SpatialFourier;}

inline su2double CConfig::GetnBlades(unsigned short val_iZone) { return nBlades[val_iZone];}

inline void CConfig::SetnBlades(unsigned short val_iZone, su2double nblades) { nBlades[val_iZone] = nblades;}

inline bool CConfig::GetBoolGiles(void) { return (nMarker_Giles!=0);}

inline bool CConfig::GetBoolRiemann(void) { return (nMarker_Riemann!=0);}

inline bool CConfig::GetBoolDivU_inTKEProduction(void) { return DivU_inTKEProduction; }

inline bool CConfig::GetBoolUse_v2f_Rf_mod(void) { return Use_v2f_Rf_mod; }

inline bool CConfig::GetBoolUse_v2f_Explicit_WallBC(void) { return Use_v2f_Explicit_WallBC; }

inline unsigned short CConfig::GetKind_v2f_Limit(void) const { return Kind_v2f_Limit; }

inline su2double CConfig::Getv2f_Realizability_Constant(void) const { return v2f_Realizability_Constant; }

inline unsigned short CConfig::GetnMarker_MixingPlaneInterface(void) { return nMarker_MixingPlaneInterface;}

inline unsigned short CConfig::GetnMarker_Turbomachinery(void) { return nMarker_Turbomachinery;}

inline unsigned short CConfig::GetnMarker_Shroud(void) { return nMarker_Shroud;}

inline string CConfig::GetMarker_Shroud(unsigned short val_marker){return Marker_Shroud[val_marker];}

inline unsigned short CConfig::GetnMarker_TurboPerformance(void) { return nMarker_TurboPerformance;}

inline unsigned short CConfig::Get_nSpanWiseSections_User(void) { return nSpanWiseSections_User;}

inline unsigned short CConfig::GetnSpanWiseSections(void) { return nSpanWiseSections;}

inline void CConfig::SetnSpanWiseSections(unsigned short nSpan) {nSpanWiseSections = nSpan;}

inline void CConfig::SetnSpanMaxAllZones(unsigned short val_nSpna_max) { nSpanMaxAllZones = val_nSpna_max;}

inline unsigned short CConfig::GetnSpanMaxAllZones(void) { return nSpanMaxAllZones;}

inline void CConfig::SetnSpan_iZones(unsigned short nSpan, unsigned short iZone) {nSpan_iZones[iZone] = nSpan;}

inline unsigned short CConfig::GetnSpan_iZones(unsigned short iZone) { return nSpan_iZones[iZone];}

inline string CConfig::GetMarker_TurboPerf_BoundIn(unsigned short index) { return Marker_TurboBoundIn[index];}

inline string CConfig::GetMarker_TurboPerf_BoundOut(unsigned short index) { return Marker_TurboBoundOut[index];}

inline string CConfig::GetMarker_PerBound(unsigned short val_marker){return Marker_PerBound[val_marker];}

inline unsigned short CConfig::GetnLocationStations(void) { return nLocationStations; }

inline unsigned short CConfig::GetnWingStations(void) { return nWingStations; }

inline su2double CConfig::GetGeo_Waterline_Location(void) { return Geo_Waterline_Location; }

inline void CConfig::SetKind_TimeIntScheme(unsigned short val_kind_timeintscheme) { Kind_TimeNumScheme = val_kind_timeintscheme; }

inline unsigned short CConfig::GetKind_ObjFunc(void) { return Kind_ObjFunc[0]; }

inline unsigned short CConfig::GetKind_ObjFunc(unsigned short val_obj) { return Kind_ObjFunc[val_obj]; }

inline su2double CConfig::GetWeight_ObjFunc(unsigned short val_obj) { return Weight_ObjFunc[val_obj]; }

inline void CConfig::SetWeight_ObjFunc(unsigned short val_obj, su2double val) {Weight_ObjFunc[val_obj] = val; }

inline su2double CConfig::GetCoeff_ObjChainRule(unsigned short iVar) { return Obj_ChainRuleCoeff[iVar]; }

inline unsigned short CConfig::GetKind_SensSmooth(void) { return Kind_SensSmooth; }

inline unsigned short CConfig::GetUnsteady_Simulation(void) { return Unsteady_Simulation; }

inline bool CConfig::GetRestart(void) {	return Restart; }

inline bool CConfig::GetWrt_Binary_Restart(void) {	return Wrt_Binary_Restart; }

inline bool CConfig::GetRead_Binary_Restart(void) {	return Read_Binary_Restart; }

inline bool CConfig::GetRestart_Flow(void) { return Restart_Flow; }

inline bool CConfig::GetEquivArea(void) { return EquivArea; }

inline bool CConfig::GetInvDesign_Cp(void) { return InvDesign_Cp; }

inline bool CConfig::GetInvDesign_HeatFlux(void) { return InvDesign_HeatFlux; }

inline void CConfig::SetnMarker_All(unsigned short val_nmarker) { nMarker_All = val_nmarker; }

inline string CConfig::GetMarker_All_TagBound(unsigned short val_marker) { return Marker_All_TagBound[val_marker]; }

inline string CConfig::GetMarker_ActDiskInlet_TagBound(unsigned short val_marker) { return Marker_ActDiskInlet[val_marker]; }

inline string CConfig::GetMarker_ActDiskOutlet_TagBound(unsigned short val_marker) { return Marker_ActDiskOutlet[val_marker]; }

inline string CConfig::GetMarker_Outlet_TagBound(unsigned short val_marker) { return Marker_Outlet[val_marker]; }

inline string CConfig::GetMarker_EngineInflow_TagBound(unsigned short val_marker) { return Marker_EngineInflow[val_marker]; }

inline string CConfig::GetMarker_EngineExhaust_TagBound(unsigned short val_marker) { return Marker_EngineExhaust[val_marker]; }

inline string CConfig::GetMarker_Monitoring_TagBound(unsigned short val_marker) { return Marker_Monitoring[val_marker]; }

inline string CConfig::GetMarker_HeatFlux_TagBound(unsigned short val_marker) { return Marker_HeatFlux[val_marker]; }

inline string CConfig::GetMarker_Moving_TagBound(unsigned short val_marker) { return Marker_Moving[val_marker]; }

inline string CConfig::GetMarker_PyCustom_TagBound(unsigned short val_marker){ return Marker_PyCustom[val_marker]; }

inline string CConfig::GetMarker_Analyze_TagBound(unsigned short val_marker) { return Marker_Analyze[val_marker]; }

inline short CConfig::GetMarker_All_TagBound(string val_tag) {
	for (unsigned short iMarker = 0; iMarker < nMarker_All; iMarker++) {
		if (val_tag == Marker_All_TagBound[iMarker]) return iMarker;
	}
	return -1;
}

inline unsigned short CConfig::GetMarker_All_KindBC(unsigned short val_marker) { return Marker_All_KindBC[val_marker]; }

inline void CConfig::SetMarker_All_KindBC(unsigned short val_marker, unsigned short val_boundary) { Marker_All_KindBC[val_marker] = val_boundary; }

inline void CConfig::SetMarker_All_TagBound(unsigned short val_marker, string val_index) { Marker_All_TagBound[val_marker] = val_index; }

inline void CConfig::SetMarker_All_Monitoring(unsigned short val_marker, unsigned short val_monitoring) { Marker_All_Monitoring[val_marker] = val_monitoring; }

inline void CConfig::SetMarker_All_GeoEval(unsigned short val_marker, unsigned short val_geoeval) { Marker_All_GeoEval[val_marker] = val_geoeval; }

inline void CConfig::SetMarker_All_Designing(unsigned short val_marker, unsigned short val_designing) { Marker_All_Designing[val_marker] = val_designing; }

inline void CConfig::SetMarker_All_Plotting(unsigned short val_marker, unsigned short val_plotting) { Marker_All_Plotting[val_marker] = val_plotting; }

inline void CConfig::SetMarker_All_Analyze(unsigned short val_marker, unsigned short val_analyze) { Marker_All_Analyze[val_marker] = val_analyze; }

inline void CConfig::SetMarker_All_ZoneInterface(unsigned short val_marker, unsigned short val_fsiinterface) { Marker_All_ZoneInterface[val_marker] = val_fsiinterface; }

inline void CConfig::SetMarker_All_Turbomachinery(unsigned short val_marker, unsigned short val_turbo) { Marker_All_Turbomachinery[val_marker] = val_turbo; }

inline void CConfig::SetMarker_All_TurbomachineryFlag(unsigned short val_marker, unsigned short val_turboflag) { Marker_All_TurbomachineryFlag[val_marker] = val_turboflag; }

inline void CConfig::SetMarker_All_MixingPlaneInterface(unsigned short val_marker, unsigned short val_mixpla_interface) { Marker_All_MixingPlaneInterface[val_marker] = val_mixpla_interface; }

inline void CConfig::SetMarker_All_DV(unsigned short val_marker, unsigned short val_DV) { Marker_All_DV[val_marker] = val_DV; }

inline void CConfig::SetMarker_All_Moving(unsigned short val_marker, unsigned short val_moving) { Marker_All_Moving[val_marker] = val_moving; }

inline void CConfig::SetMarker_All_PyCustom(unsigned short val_marker, unsigned short val_PyCustom) { Marker_All_PyCustom[val_marker] = val_PyCustom; }

inline void CConfig::SetMarker_All_PerBound(unsigned short val_marker, short val_perbound) { Marker_All_PerBound[val_marker] = val_perbound; }

inline short CConfig::GetMarker_All_PerBound(unsigned short val_marker) { return Marker_All_PerBound[val_marker]; }

inline unsigned short CConfig::GetMarker_All_Monitoring(unsigned short val_marker) { return Marker_All_Monitoring[val_marker]; }

inline unsigned short CConfig::GetMarker_All_GeoEval(unsigned short val_marker) { return Marker_All_GeoEval[val_marker]; }

inline unsigned short CConfig::GetMarker_All_Designing(unsigned short val_marker) { return Marker_All_Designing[val_marker]; }

inline short CConfig::GetMarker_All_SendRecv(unsigned short val_marker) { return Marker_All_SendRecv[val_marker]; }

inline void CConfig::SetMarker_All_SendRecv(unsigned short val_marker, short val_index) { Marker_All_SendRecv[val_marker] = val_index; }

inline unsigned short CConfig::GetMarker_All_Plotting(unsigned short val_marker) { return Marker_All_Plotting[val_marker]; }

inline unsigned short CConfig::GetMarker_All_Analyze(unsigned short val_marker) { return Marker_All_Analyze[val_marker]; }

inline unsigned short CConfig::GetMarker_All_ZoneInterface(unsigned short val_marker) { return Marker_All_ZoneInterface[val_marker]; }

inline unsigned short CConfig::GetMarker_n_ZoneInterface(void) { return nMarker_ZoneInterface; }

inline unsigned short CConfig::GetMarker_All_Turbomachinery(unsigned short val_marker) { return Marker_All_Turbomachinery[val_marker]; }

inline unsigned short CConfig::GetMarker_All_TurbomachineryFlag(unsigned short val_marker) { return Marker_All_TurbomachineryFlag[val_marker]; }

inline unsigned short CConfig::GetMarker_All_MixingPlaneInterface(unsigned short val_marker) { return Marker_All_MixingPlaneInterface[val_marker]; }

inline unsigned short CConfig::GetMarker_All_DV(unsigned short val_marker) { return Marker_All_DV[val_marker]; }

inline unsigned short CConfig::GetMarker_All_Moving(unsigned short val_marker) { return Marker_All_Moving[val_marker]; }

inline unsigned short CConfig::GetMarker_All_PyCustom(unsigned short val_marker) { return Marker_All_PyCustom[val_marker];}

inline unsigned short CConfig::GetnMarker_All(void) { return nMarker_All; }

inline unsigned short CConfig::GetnMarker_Max(void) { return nMarker_Max; }

inline unsigned short CConfig::GetnMarker_EngineInflow(void) {	return nMarker_EngineInflow; }

inline unsigned short CConfig::GetnMarker_EngineExhaust(void) { return nMarker_EngineExhaust; }

inline unsigned short CConfig::GetnMarker_InterfaceBound(void) { return nMarker_InterfaceBound; }

inline unsigned short CConfig::GetnMarker_Fluid_InterfaceBound(void) { return nMarker_Fluid_InterfaceBound; }

inline unsigned short CConfig::GetnMarker_Monitoring(void) { return nMarker_Monitoring; }

inline unsigned short CConfig::GetnMarker_DV(void) { return nMarker_DV; }

inline unsigned short CConfig::GetnMarker_Moving(void) { return nMarker_Moving; }

inline unsigned short CConfig::GetnMarker_PyCustom(void) { return nMarker_PyCustom; }

inline unsigned short CConfig::GetnMarker_Analyze(void) { return nMarker_Analyze; }

inline unsigned short CConfig::GetnMarker_NearFieldBound(void) { return nMarker_NearFieldBound; }

inline unsigned short CConfig::GetnMarker_ActDiskInlet(void) { return nMarker_ActDiskInlet; }

inline unsigned short CConfig::GetnMarker_ActDiskOutlet(void) { return nMarker_ActDiskOutlet; }

inline unsigned short CConfig::GetnMarker_Outlet(void) { return nMarker_Outlet; }

inline unsigned short CConfig::GetnMarker_Periodic(void) { return nMarker_PerBound; }

inline unsigned short CConfig::GetnMarker_HeatFlux(void) { return nMarker_HeatFlux; }

inline unsigned short CConfig::GetnObj(void) { return nObj;}

inline string CConfig::GetMesh_FileName(void) { return Mesh_FileName; }

inline string CConfig::GetMesh_Out_FileName(void) { return Mesh_Out_FileName; }

inline unsigned short CConfig::GetMesh_FileFormat(void) { return Mesh_FileFormat; }

inline unsigned short CConfig::GetOutput_FileFormat(void) { return Output_FileFormat; }

inline unsigned short CConfig::GetActDisk_Jump(void) { return ActDisk_Jump; }

inline string CConfig::GetConv_FileName(void) { return Conv_FileName; }

inline string CConfig::GetConv_FileName_FSI(void) { return Conv_FileName_FSI; }

inline string CConfig::GetBreakdown_FileName(void) { return Breakdown_FileName; }

inline string CConfig::GetSolution_FlowFileName(void) { return Solution_FlowFileName; }

inline string CConfig::GetSolution_AdjFileName(void) { return Solution_AdjFileName; }

inline string CConfig::GetSolution_FEMFileName(void) { return Solution_FEMFileName; }

inline string CConfig::GetSolution_AdjFEMFileName(void) { return Solution_AdjFEMFileName; }

inline string CConfig::GetFlow_FileName(void) { return Flow_FileName; }

inline string CConfig::GetStructure_FileName(void) { return Structure_FileName; }

inline string CConfig::GetSurfStructure_FileName(void) { return SurfStructure_FileName; }

inline string CConfig::GetAdjStructure_FileName(void) { return Structure_FileName; }

inline string CConfig::GetAdjSurfStructure_FileName(void) { return SurfStructure_FileName; }

inline string CConfig::GetSurfHeat_FileName(void) { return SurfHeat_FileName; }

inline string CConfig::GetHeat_FileName(void) { return Heat_FileName; }

inline string CConfig::GetRestart_FlowFileName(void) { return Restart_FlowFileName; }

inline string CConfig::GetRestart_HeatFileName(void) { return Restart_HeatFileName; }

inline string CConfig::GetRestart_AdjFileName(void) { return Restart_AdjFileName; }

inline string CConfig::GetRestart_FEMFileName(void) { return Restart_FEMFileName; }

inline string CConfig::GetRestart_AdjFEMFileName(void) { return Restart_AdjFEMFileName; }

inline string CConfig::GetAdj_FileName(void) { return Adj_FileName; }

inline string CConfig::GetObjFunc_Grad_FileName(void) { return ObjFunc_Grad_FileName; }

inline string CConfig::GetObjFunc_Value_FileName(void) { return ObjFunc_Value_FileName; }

inline string CConfig::GetSurfFlowCoeff_FileName(void) { return SurfFlowCoeff_FileName; }

inline string CConfig::GetSurfAdjCoeff_FileName(void) { return SurfAdjCoeff_FileName; }

inline string CConfig::GetSurfSens_FileName(void) { return SurfSens_FileName; }

inline string CConfig::GetVolSens_FileName(void) { return VolSens_FileName; }

inline string CConfig::GetHybrid_Const_FileName(void) { return Hybrid_Const_FileName; }

inline unsigned short CConfig::GetResidual_Criteria_FEM(void) { return Res_FEM_CRIT; }

inline unsigned short CConfig::GetResidual_Func_Flow(void) { return Residual_Func_Flow; }

inline unsigned short CConfig::GetCauchy_Func_Flow(void) { return Cauchy_Func_Flow; }

inline unsigned short CConfig::GetCauchy_Func_AdjFlow(void) { return Cauchy_Func_AdjFlow; }

inline unsigned short CConfig::GetCauchy_Elems(void) { return Cauchy_Elems; }

inline unsigned long CConfig::GetStartConv_Iter(void) { return StartConv_Iter; }

inline su2double CConfig::GetCauchy_Eps(void) { return Cauchy_Eps; }

inline su2double CConfig::GetDelta_UnstTimeND(void) { return Delta_UnstTimeND; }

inline su2double CConfig::GetTotal_UnstTimeND(void) { return Total_UnstTimeND; }

inline su2double CConfig::GetDelta_UnstTime(void) { return Delta_UnstTime; }

inline su2double CConfig::GetCurrent_UnstTime(void) { return Current_UnstTime; }

inline su2double CConfig::GetCurrent_UnstTimeND(void) { return Current_UnstTimeND; }
<<<<<<< HEAD

inline void CConfig::AddCurrent_UnstTimeND(su2double delta_time) {
  Current_UnstTimeND += delta_time;
  Current_UnstTime += (delta_time * Time_Ref);
}

=======

inline void CConfig::AddCurrent_UnstTimeND(su2double delta_time) {
  Current_UnstTimeND += delta_time;
  Current_UnstTime += (delta_time * Time_Ref);
}

>>>>>>> 5b408387
inline void CConfig::SetCurrent_UnstTime(su2double val_time) { Current_UnstTime = val_time; };

inline void CConfig::SetCurrent_UnstTimeND(su2double val_time) { Current_UnstTimeND = val_time; };

inline void CConfig::SetDelta_UnstTimeND(su2double val_delta_unsttimend) { Delta_UnstTimeND = val_delta_unsttimend; }

inline su2double CConfig::GetTotal_UnstTime(void) { return Total_UnstTime; }

inline bool CConfig::GetSubsonicEngine(void) { return SubsonicEngine; }

inline bool CConfig::GetActDisk_DoubleSurface(void) { return ActDisk_DoubleSurface; }

inline bool CConfig::GetEngine_HalfModel(void) { return Engine_HalfModel; }

inline bool CConfig::GetActDisk_SU2_DEF(void) { return ActDisk_SU2_DEF; }

inline su2double CConfig::GetDV_Value(unsigned short val_dv, unsigned short val_value) { return DV_Value[val_dv][val_value]; }

inline void CConfig::SetDV_Value(unsigned short val_dv, unsigned short val_ind, su2double val) { DV_Value[val_dv][val_ind] = val; }

inline su2double CConfig::GetOrderMagResidual(void) { return OrderMagResidual; }

inline su2double CConfig::GetMinLogResidual(void) { return MinLogResidual; }

inline su2double CConfig::GetDamp_Engine_Inflow(void) { return Damp_Engine_Inflow; }

inline su2double CConfig::GetDamp_Engine_Exhaust(void) { return Damp_Engine_Exhaust; }

inline su2double CConfig::GetDamp_Res_Restric(void) { return Damp_Res_Restric; }

inline su2double CConfig::GetDamp_Correc_Prolong(void) { return Damp_Correc_Prolong; }

inline su2double CConfig::GetPosition_Plane(void) { return Position_Plane; }

inline su2double CConfig::GetWeightCd(void) { return WeightCd; }

inline su2double CConfig::GetdCD_dCL(void) { return dCD_dCL; }

inline su2double CConfig::GetdCMx_dCL(void) { return dCMx_dCL; }

inline su2double CConfig::GetdCMy_dCL(void) { return dCMy_dCL; }

inline su2double CConfig::GetdCMz_dCL(void) { return dCMz_dCL; }

inline void CConfig::SetdCD_dCL(su2double val_dcd_dcl) { dCD_dCL = val_dcd_dcl; }

inline void CConfig::SetdCMx_dCL(su2double val_dcmx_dcl) { dCMx_dCL = val_dcmx_dcl; }

inline void CConfig::SetdCMy_dCL(su2double val_dcmy_dcl) { dCMy_dCL = val_dcmy_dcl; }

inline void CConfig::SetdCMz_dCL(su2double val_dcmz_dcl) { dCMz_dCL = val_dcmz_dcl; }

inline void CConfig::SetdCL_dAlpha(su2double val_dcl_dalpha) { dCL_dAlpha = val_dcl_dalpha; }

inline void CConfig::SetdCM_diH(su2double val_dcm_dhi) { dCM_diH = val_dcm_dhi; }

inline su2double CConfig::GetdCD_dCMy(void) { return dCD_dCMy; }

inline void CConfig::SetdCD_dCMy(su2double val_dcd_dcmy) { dCD_dCMy = val_dcd_dcmy; }

inline su2double CConfig::GetCL_Target(void) { return CL_Target; }

inline su2double CConfig::GetCM_Target(void) { return CM_Target; }

inline su2double CConfig::GetFixAzimuthalLine(void) { return FixAzimuthalLine; }

inline su2double CConfig::GetCFLRedCoeff_Turb(void) { return CFLRedCoeff_Turb; }

inline bool CConfig::GetGrid_Movement(void) { return Grid_Movement; }

inline bool CConfig::GetRotating_Frame(void) { return Rotating_Frame; }

inline bool CConfig::GetAxisymmetric(void) { return Axisymmetric; }

inline bool CConfig::GetAdaptBoundary(void) { return AdaptBoundary; }

inline bool CConfig::GetPoissonSolver(void) { return PoissonSolver; }

inline bool CConfig::Low_Mach_Preconditioning(void) { return Low_Mach_Precon; }

inline bool CConfig::Low_Mach_Correction(void) { return Low_Mach_Corr; }

inline bool CConfig::GetGravityForce(void) { return GravityForce; }

inline bool CConfig::GetBody_Force(void) { return Body_Force; }

inline su2double* CConfig::GetBody_Force_Vector(void) { return Body_Force_Vector; }

inline bool CConfig::GetSmoothNumGrid(void) { return SmoothNumGrid; }

inline void CConfig::SetSmoothNumGrid(bool val_smoothnumgrid) { SmoothNumGrid = val_smoothnumgrid; }

inline unsigned short CConfig::GetKind_HybridRANSLES_Testing(void) { return Kind_HybridRANSLES_Testing; }

inline unsigned short CConfig::GetKind_Hybrid_Resolution_Indicator(void) { return Kind_Hybrid_Res_Ind; }

inline bool CConfig::isHybrid_Forced(void) { return Hybrid_Forcing; }
<<<<<<< HEAD
inline bool CConfig::isHybrid_Forced_Axi(void) { return Hybrid_Forcing_Axi; }
=======
>>>>>>> 5b408387

inline su2double* CConfig::GetHybrid_Forcing_Periodic_Length(void) { return Hybrid_Forcing_Periodic_Length; }

inline su2double CConfig::GetHybrid_Forcing_Strength(void) const { return Hybrid_Forcing_Strength; }

inline su2double CConfig::GetHybrid_Forcing_Vortex_Length(void) const { return Hybrid_Forcing_Vortex_Length; }

inline unsigned short CConfig::GetKind_Hybrid_SGET_Model(void) {return Kind_Hybrid_SGET_Model; }

inline bool CConfig::GetUse_Resolved_Turb_Stress(void) const { return Use_Resolved_Turb_Stress; }

inline void CConfig::SetUse_Resolved_Turb_Stress(bool use_stress) { Use_Resolved_Turb_Stress = use_stress; }

inline unsigned short CConfig::GetKind_Turb_Model(void) { return Kind_Turb_Model; }

inline unsigned short CConfig::GetKind_Trans_Model(void) { return Kind_Trans_Model; }

inline unsigned short CConfig::GetKind_SGS_Model(void) { return Kind_SGS_Model; }

inline bool CConfig::GetFrozen_Visc_Cont(void) { return Frozen_Visc_Cont; }

inline bool CConfig::GetFrozen_Visc_Disc(void) { return Frozen_Visc_Disc; }

inline bool CConfig::GetFrozen_Limiter_Disc(void){ return Frozen_Limiter_Disc; }

inline bool CConfig::GetInconsistent_Disc(void){ return Inconsistent_Disc; }

inline bool CConfig::GetSens_Remove_Sharp(void) { return Sens_Remove_Sharp; }

inline bool CConfig::GetWrite_Conv_FSI(void) { return Write_Conv_FSI; }

inline bool CConfig::GetHold_GridFixed(void) { return Hold_GridFixed; }

inline unsigned short CConfig::GetnPeriodicIndex(void) { return nPeriodic_Index; }

inline su2double* CConfig::GetPeriodicCenter(unsigned short val_index) { return Periodic_Center[val_index]; }

inline void CConfig::SetPeriodicCenter(unsigned short val_index, su2double* center) {
  for (unsigned short i = 0; i < 3; i++) Periodic_Center[val_index][i] = center[i];
}

inline su2double* CConfig::GetPeriodicRotation(unsigned short val_index) { return Periodic_Rotation[val_index]; }

inline void CConfig::SetPeriodicRotation(unsigned short val_index, su2double* rotation) {
    for (unsigned short i = 0; i < 3; i++) Periodic_Rotation[val_index][i] = rotation[i];
}

inline su2double* CConfig::GetPeriodicTranslate(unsigned short val_index) { return Periodic_Translate[val_index]; }

inline void CConfig::SetPeriodicTranslate(unsigned short val_index, su2double* translate) {
  for (unsigned short i = 0; i < 3; i++) Periodic_Translate[val_index][i] = translate[i];
}

inline su2double CConfig::GetCyclic_Pitch(void) { return Cyclic_Pitch; }

inline su2double CConfig::GetCollective_Pitch(void) { return Collective_Pitch; }

inline string CConfig::GetDV_Filename(void) { return DV_Filename; }

inline string CConfig::GetDV_Sens_Filename(void) { return DV_Sens_Filename; }

inline string CConfig::GetDV_Unordered_Sens_Filename(void) { return DV_Unordered_Sens_Filename; }

inline bool CConfig::GetLow_MemoryOutput(void) { return Low_MemoryOutput; }

inline bool CConfig::GetWrt_Output(void) { return Wrt_Output; }

inline bool CConfig::GetWrt_Vol_Sol(void) { return Wrt_Vol_Sol; }

inline bool CConfig::GetWrt_Srf_Sol(void) { return Wrt_Srf_Sol; }

inline bool CConfig::GetWrt_Csv_Sol(void) { return Wrt_Csv_Sol; }

inline bool CConfig::GetWrt_Crd_Sol(void) { return Wrt_Crd_Sol; }

inline bool CConfig::GetWrt_Residuals(void) { return Wrt_Residuals; }

inline bool CConfig::GetWrt_Limiters(void) { return Wrt_Limiters; }

inline bool CConfig::GetWrt_Surface(void) { return Wrt_Surface; }

inline bool CConfig::GetWrt_SharpEdges(void) { return Wrt_SharpEdges; }

inline bool CConfig::GetWrt_Halo(void) { return Wrt_Halo; }

inline bool CConfig::GetWrt_Resolution_Tensors(void) { return Wrt_Resolution_Tensors; }

inline bool CConfig::GetWrt_Performance(void) { return Wrt_Performance; }

inline bool CConfig::GetWrt_InletFile(void) { return Wrt_InletFile; }

inline void CConfig::SetWrt_InletFile(bool val_wrt_inletfile) { Wrt_InletFile = val_wrt_inletfile; }

inline bool CConfig::GetWrt_Slice(void) { return Wrt_Slice; }

inline bool CConfig::GetWrt_Projected_Sensitivity(void) { return Wrt_Projected_Sensitivity; }

inline unsigned short CConfig::GetSensitivity_Format(void) { return Sensitivity_FileFormat; }

inline bool CConfig::GetPlot_Section_Forces(void) { return Plot_Section_Forces; }

inline vector<vector<su2double> > CConfig::GetAeroelastic_np1(unsigned short iMarker) { return Aeroelastic_np1[iMarker]; }

inline vector<vector<su2double> > CConfig::GetAeroelastic_n(unsigned short iMarker) { return Aeroelastic_n[iMarker]; }

inline vector<vector<su2double> > CConfig::GetAeroelastic_n1(unsigned short iMarker) { return Aeroelastic_n1[iMarker]; }

inline void CConfig::SetAeroelastic_np1(unsigned short iMarker, vector<vector<su2double> > solution) {Aeroelastic_np1[iMarker] = solution;}

inline su2double CConfig::GetAeroelastic_plunge(unsigned short val_marker) { return Aeroelastic_plunge[val_marker]; }

inline su2double CConfig::GetAeroelastic_pitch(unsigned short val_marker) { return Aeroelastic_pitch[val_marker]; }

inline void CConfig::SetAeroelastic_plunge(unsigned short val_marker, su2double val) {Aeroelastic_plunge[val_marker] = val; }

inline void CConfig::SetAeroelastic_pitch(unsigned short val_marker, su2double val) {Aeroelastic_pitch[val_marker] = val; }

inline void CConfig::SetAeroelastic_n1(void) {
        Aeroelastic_n1 = Aeroelastic_n;
}

inline void CConfig::SetAeroelastic_n(void) {
        Aeroelastic_n = Aeroelastic_np1;
}

inline su2double CConfig::GetAeroelastic_Flutter_Speed_Index(void) { return FlutterSpeedIndex; }

inline su2double CConfig::GetAeroelastic_Frequency_Plunge(void) { return PlungeNaturalFrequency; }

inline su2double CConfig::GetAeroelastic_Frequency_Pitch(void) { return PitchNaturalFrequency; }

inline su2double CConfig::GetAeroelastic_Airfoil_Mass_Ratio(void) { return AirfoilMassRatio; }

inline su2double CConfig::GetAeroelastic_CG_Location(void) { return CG_Location; }

inline su2double CConfig::GetAeroelastic_Radius_Gyration_Squared(void) { return RadiusGyrationSquared; }

inline unsigned short CConfig::GetAeroelasticIter(void) { return AeroelasticIter; }

inline bool CConfig::GetWind_Gust(void) { return Wind_Gust; }

inline bool CConfig::GetAeroelastic_Simulation(void) { return Aeroelastic_Simulation; }

inline unsigned short CConfig::GetGust_Type(void) { return Gust_Type; }

inline unsigned short CConfig::GetGust_Dir(void) { return Gust_Dir; }

inline su2double CConfig::GetGust_WaveLength(void) { return Gust_WaveLength; }

inline su2double CConfig::GetGust_Periods(void) { return Gust_Periods; }

inline su2double CConfig::GetGust_Ampl(void) { return Gust_Ampl; }

inline su2double CConfig::GetGust_Begin_Time(void) { return Gust_Begin_Time; }

inline su2double CConfig::GetGust_Begin_Loc(void) { return Gust_Begin_Loc; }

inline unsigned short CConfig::GetnFFD_Iter(void) { return nFFD_Iter; }

inline su2double CConfig::GetFFD_Tol(void) { return FFD_Tol; }

inline su2double CConfig::GetOpt_LineSearch_Bound(void) {return Opt_LineSearch_Bound; }

inline su2double CConfig::GetOpt_RelaxFactor(void) {return Opt_RelaxFactor; }

inline void CConfig::SetOpt_RelaxFactor(su2double val_scale) {Opt_RelaxFactor = val_scale; }

inline long CConfig::GetVisualize_CV(void) { return Visualize_CV; }

inline bool CConfig::GetWall_Functions(void) { return Wall_Functions; }

inline bool CConfig::GetFixed_CL_Mode(void) { return Fixed_CL_Mode; }

inline bool CConfig::GetFixed_CM_Mode(void) { return Fixed_CM_Mode; }

inline bool CConfig::GetEval_dOF_dCX(void) { return Eval_dOF_dCX; }

inline bool CConfig::GetDiscard_InFiles(void) { return Discard_InFiles; }

inline su2double CConfig::GetTarget_CL(void) { return Target_CL; }

inline su2double CConfig::GetdCL_dAlpha(void) { return dCL_dAlpha; }

inline su2double CConfig::GetdCM_diH(void) {return dCM_diH; }

inline unsigned long CConfig::GetIter_Fixed_NetThrust(void) {return Iter_Fixed_NetThrust; }

inline unsigned long CConfig::GetIter_Fixed_CL(void) { return Iter_Fixed_CL; }

inline unsigned long CConfig::GetUpdate_Alpha(void) {return Update_Alpha; }

inline unsigned long CConfig::GetIter_dCL_dAlpha(void) {return Iter_dCL_dAlpha; }

inline bool CConfig::GetUpdate_AoA(void) { return Update_AoA; }

inline bool CConfig::GetUpdate_BCThrust_Bool(void) { return Update_BCThrust_Bool; }

inline void CConfig::SetUpdate_AoA(bool val_update) { Update_AoA = val_update; }

inline unsigned long CConfig::GetUpdate_BCThrust(void) {return Update_BCThrust; }

inline void CConfig::SetUpdate_BCThrust_Bool(bool val_update) { Update_BCThrust_Bool = val_update; }

inline su2double CConfig::GetdNetThrust_dBCThrust(void) {return dNetThrust_dBCThrust; }

inline void CConfig::SetNonphysical_Points(unsigned long val_nonphys_points) { Nonphys_Points = val_nonphys_points; }

inline unsigned long CConfig::GetNonphysical_Points(void) { return Nonphys_Points; }

inline void CConfig::SetNonphysical_Reconstr(unsigned long val_nonphys_reconstr) { Nonphys_Reconstr = val_nonphys_reconstr; }

inline unsigned long CConfig::GetNonphysical_Reconstr(void) { return Nonphys_Reconstr; }

inline unsigned short CConfig::GetConsole_Output_Verb(void) { return Console_Output_Verb; }

inline unsigned short CConfig::GetKind_Average(void) { return Kind_Average; }

inline unsigned short CConfig::GetnIterFSI(void) { return nIterFSI; }

inline unsigned short CConfig::GetnIterFSI_Ramp(void) { return nIterFSI_Ramp; }

inline su2double CConfig::GetAitkenStatRelax(void) { return AitkenStatRelax; }

inline su2double CConfig::GetAitkenDynMaxInit(void) { return AitkenDynMaxInit; }

inline su2double CConfig::GetAitkenDynMinInit(void) { return AitkenDynMinInit; }

inline bool CConfig::GetDeadLoad(void) { return DeadLoad; }

inline bool CConfig::GetPseudoStatic(void) { return PseudoStatic; }

inline bool CConfig::GetSteadyRestart(void) { return SteadyRestart; }

inline unsigned short CConfig::GetDynamic_Analysis(void) { return Dynamic_Analysis; }

inline su2double CConfig::GetDelta_DynTime(void) { return Delta_DynTime; }

inline su2double CConfig::GetTotal_DynTime(void) { return Total_DynTime; }

inline su2double CConfig::GetCurrent_DynTime(void) { return Current_DynTime; }

inline unsigned short CConfig::GetiInst(void) { return iInst; }

inline void CConfig::SetiInst(unsigned short val_iInst) { iInst = val_iInst; }

inline bool CConfig::GetWrt_Dynamic(void) { return Wrt_Dynamic; }

inline su2double CConfig::GetNewmark_beta(void) { return Newmark_beta; }

inline su2double CConfig::GetNewmark_gamma(void) { return Newmark_gamma; }

inline unsigned short CConfig::GetnIntCoeffs(void) { return nIntCoeffs; }

inline su2double CConfig::Get_Int_Coeffs(unsigned short val_coeff) { return Int_Coeffs[val_coeff]; }

inline unsigned short CConfig::GetnElectric_Field(void) { return nElectric_Field; }

inline unsigned short CConfig::GetnDim_Electric_Field(void) { return nDim_Electric_Field; }

inline su2double CConfig::Get_Electric_Field_Mod(unsigned short val_coeff) { return Electric_Field_Mod[val_coeff]; }

inline void CConfig::Set_Electric_Field_Mod(unsigned short val_coeff, su2double val_el_field) { Electric_Field_Mod[val_coeff] = val_el_field; }

inline su2double* CConfig::Get_Electric_Field_Dir(void) { return Electric_Field_Dir; }

inline bool CConfig::GetRamp_Load(void) { return Ramp_Load; }

inline su2double CConfig::GetRamp_Time(void) { return Ramp_Time; }

inline bool CConfig::GetRampAndRelease_Load(void) { return RampAndRelease; }

inline bool CConfig::GetSine_Load(void) { return Sine_Load; }

inline su2double* CConfig::GetLoad_Sine(void) { return SineLoad_Coeff; }

inline su2double CConfig::GetRefGeom_Penalty(void) { return RefGeom_Penalty; }

inline su2double CConfig::GetTotalDV_Penalty(void) { return DV_Penalty; }

inline bool CConfig::GetPredictor(void) { return Predictor; }

inline unsigned short CConfig::GetPredictorOrder(void) { return Pred_Order; }

inline bool CConfig::GetRelaxation(void) { return Relaxation; }

inline bool CConfig::GetIncrementalLoad(void) { return IncrementalLoad; }

inline unsigned long CConfig::GetNumberIncrements(void) { return IncLoad_Nincrements; }

inline su2double CConfig::GetIncLoad_Criteria(unsigned short val_var) { return IncLoad_Criteria[val_var]; }

inline bool CConfig::GetEulerPersson(void) { return EulerPersson; }

inline void CConfig::SetEulerPersson(bool val_EulerPersson) { EulerPersson = val_EulerPersson; }

inline bool CConfig::GetFSI_Simulation(void) { return FSI_Problem; }

inline void CConfig::SetFSI_Simulation(bool FSI_sim) { FSI_Problem = FSI_sim; }

inline void CConfig::SetMultizone_Problem(bool MZ_problem) { Multizone_Problem = MZ_problem; }

inline bool CConfig::GetMultizone_Problem(void) { return Multizone_Problem; }

inline unsigned short CConfig::GetnID_DV(void) { return nID_DV; }

inline unsigned short CConfig::GetKindInterpolation(void) { return Kind_Interpolation; }

inline unsigned short CConfig::GetKindRadialBasisFunction(void) { return Kind_RadialBasisFunction; }

inline bool CConfig::GetRadialBasisFunctionPolynomialOption(void) {return RadialBasisFunction_PolynomialOption; }

inline su2double CConfig::GetRadialBasisFunctionParameter(void) {return RadialBasisFunction_Parameter; }

inline bool CConfig::GetConservativeInterpolation(void) { return ConservativeInterpolation; }

inline unsigned short CConfig::GetRelaxation_Method_FSI(void) { return Kind_BGS_RelaxMethod; }

inline su2double CConfig::GetOrderMagResidualFSI(void) { return OrderMagResidualFSI; }

inline su2double CConfig::GetMinLogResidualFSI(void) { return MinLogResidualFSI; }

inline su2double CConfig::GetOrderMagResidual_BGS_F(void) { return OrderMagResidual_BGS_F; }

inline su2double CConfig::GetMinLogResidual_BGS_F(void) { return MinLogResidual_BGS_F; }

inline su2double CConfig::GetOrderMagResidual_BGS_S(void) { return OrderMagResidual_BGS_S; }

inline su2double CConfig::GetMinLogResidual_BGS_S(void) { return MinLogResidual_BGS_S; }

inline su2double CConfig::GetResidual_FEM_UTOL(void) { return Res_FEM_UTOL; }

inline su2double CConfig::GetResidual_FEM_RTOL(void) { return Res_FEM_RTOL; }

inline su2double CConfig::GetResidual_FEM_ETOL(void) { return Res_FEM_ETOL; }

inline su2double CConfig::GetCriteria_FEM_ADJ(void) { return Res_FEM_ADJ; }

inline unsigned short CConfig::GetDynamic_LoadTransfer(void) { return Dynamic_LoadTransfer; }

inline unsigned short CConfig::GetDirectDiff() { return DirectDiff;}

inline bool CConfig::GetDiscrete_Adjoint() { return DiscreteAdjoint;}

inline unsigned short CConfig::GetRiemann_Solver_FEM(void) {return Riemann_Solver_FEM;}

inline su2double CConfig::GetQuadrature_Factor_Straight(void) {return Quadrature_Factor_Straight;}

inline su2double CConfig::GetQuadrature_Factor_Curved(void) {return Quadrature_Factor_Curved;}

inline su2double CConfig::GetQuadrature_Factor_Time_ADER_DG(void) {return Quadrature_Factor_Time_ADER_DG;}

inline su2double CConfig::GetTheta_Interior_Penalty_DGFEM(void) {return Theta_Interior_Penalty_DGFEM;}

inline unsigned short CConfig::GetSizeMatMulPadding(void) {return sizeMatMulPadding;}

inline bool CConfig::GetCompute_Entropy(void) {return Compute_Entropy;}

inline bool CConfig::GetUse_Lumped_MassMatrix_DGFEM(void) {return Use_Lumped_MassMatrix_DGFEM;}

inline bool CConfig::GetJacobian_Spatial_Discretization_Only(void) {return Jacobian_Spatial_Discretization_Only;}

inline bool CConfig::GetWeakly_Coupled_Heat(void) { return Weakly_Coupled_Heat; }

inline bool CConfig::GetIntegrated_HeatFlux(void) { return Integrated_HeatFlux; }

inline bool CConfig::GetAD_Mode(void) { return AD_Mode;}

inline bool CConfig::GetAD_Preaccumulation(void) {return AD_Preaccumulation;}

inline unsigned short CConfig::GetFFD_Blending(void){return FFD_Blending;}

inline su2double* CConfig::GetFFD_BSplineOrder(){return FFD_BSpline_Order;}

inline void CConfig::SetMax_Vel2(su2double val_max_vel2) { Max_Vel2 = val_max_vel2; }

inline su2double CConfig::GetMax_Vel2(void) { return Max_Vel2; }

inline void CConfig::SetRestart_Bandwidth_Agg(su2double val_restart_bandwidth_sum) { Restart_Bandwidth_Agg = val_restart_bandwidth_sum; }

inline su2double CConfig::GetRestart_Bandwidth_Agg(void) { return Restart_Bandwidth_Agg; }

inline unsigned long CConfig::GetWrt_Surf_Freq_DualTime(void) { return Wrt_Surf_Freq_DualTime; }

inline unsigned short CConfig::GetKind_HybridRANSLES(void) {return Kind_HybridRANSLES; }

inline bool CConfig::isDESBasedModel(void) {
  return ((Kind_HybridRANSLES == SA_DES)  || (Kind_HybridRANSLES == SA_DDES) ||
          (Kind_HybridRANSLES == SA_ZDES) || (Kind_HybridRANSLES == SA_EDDES));
}

inline unsigned short CConfig::GetKind_RoeLowDiss(void) {return Kind_RoeLowDiss; }

inline bool CConfig::BlendUpwindCentralFluxes(void) const {
  const bool scheme_supports_blending = (Kind_Upwind_Flow == ROE) ||
      (Kind_Upwind_Flow == SLAU) || (Kind_Upwind_Flow == SLAU2);
  return (Kind_RoeLowDiss != NO_ROELOWDISS && scheme_supports_blending);
}

inline su2double CConfig::GetConst_DES(void) {return Const_DES; }

inline bool CConfig::GetQCR(void) {return QCR;}

inline bool CConfig::GetCompute_Average(void) {return Compute_Average;}

inline ofstream* CConfig::GetHistFile(void) { return ConvHistFile; }

inline void CConfig::SetHistFile(ofstream *HistFile) { ConvHistFile = HistFile; }

inline unsigned short CConfig::GetKind_Averaging(void) const { return Kind_Averaging; }

inline unsigned short CConfig::GetKind_Averaging_Period(void) const { return Kind_Averaging_Period; }

inline su2double CConfig::GetnAveragingPeriods(void) const { return nAveragingPeriods; }

<<<<<<< HEAD
inline su2double CConfig::GetAveragingStartTime(void) const { return AveragingStartTime; }
=======
inline su2double CConfig::GetAveragingStartTime(void) const { return AveragingStartTime; }

inline bool CConfig::GetTopology_Optimization(void) const { return topology_optimization; }

inline string CConfig::GetTopology_Optim_FileName(void) const { return top_optim_output_file; }

inline su2double CConfig::GetSIMP_Exponent(void) const { return simp_exponent; }

inline su2double CConfig::GetSIMP_MinStiffness(void) const { return simp_minimum_stiffness; }
  
inline unsigned short CConfig::GetTopology_Optim_Num_Kernels(void) const { return top_optim_nKernel; }
  
inline void CConfig::GetTopology_Optim_Kernel(const unsigned short iKernel, unsigned short &type,
                                              su2double &param, su2double &radius) const {
  type = top_optim_kernels[iKernel];
  param = top_optim_kernel_params[iKernel];
  radius = top_optim_filter_radius[iKernel];
}

inline void CConfig::GetTopology_Optim_Projection(unsigned short &type, su2double &param) const {
  type = top_optim_proj_type;  param = top_optim_proj_param;
}

inline string CConfig::GetConfigFilename(unsigned short index) { return Config_Filenames[index]; }

inline unsigned short CConfig::GetnConfigFiles(void) { return nConfig_Files; }

inline unsigned short CConfig::GetnMarker_ZoneInterface(void) { return nMarker_ZoneInterface; }

inline string CConfig::GetMarkerTag_ZoneInterface(unsigned short val_iMarker) { return Marker_ZoneInterface[val_iMarker]; }

inline bool CConfig::GetTime_Domain(void) { return Time_Domain; }

inline unsigned long CConfig::GetnInner_Iter(void) { return Inner_Iter; }

inline unsigned long CConfig::GetnOuter_Iter(void) { return Outer_Iter; }

inline unsigned long CConfig::GetnTime_Iter(void) { return Time_Iter; }

inline unsigned long CConfig::GetnIter(void) { return Iter; }

inline unsigned long CConfig::GetRestart_Iter(void) { return Restart_Iter; }

inline su2double CConfig::GetTime_Step(void) { return Time_Step; }

inline su2double CConfig::GetMax_Time(void) { return Max_Time; }

inline bool CConfig::GetMultizone_Mesh(void) { return Multizone_Mesh; }

inline bool CConfig::GetMultizone_Residual(void) { return Multizone_Residual; }

inline bool CConfig::GetSinglezone_Driver(void) { return SinglezoneDriver; }

inline bool CConfig::GetSpecial_Output(void) { return SpecialOutput; }

inline bool CConfig::GetWrt_ForcesBreakdown(void) { return Wrt_ForcesBreakdown; }

inline bool CConfig::GetUsing_UQ(void) { return using_uq; }

inline su2double CConfig::GetUQ_Delta_B(void) { return uq_delta_b; }

inline unsigned short CConfig::GetEig_Val_Comp(void) {return eig_val_comp; }

inline su2double CConfig::GetUQ_URLX(void) {return uq_urlx; }

inline bool CConfig::GetUQ_Permute(void) { return uq_permute; }
>>>>>>> 5b408387
<|MERGE_RESOLUTION|>--- conflicted
+++ resolved
@@ -1585,21 +1585,12 @@
 inline su2double CConfig::GetCurrent_UnstTime(void) { return Current_UnstTime; }
 
 inline su2double CConfig::GetCurrent_UnstTimeND(void) { return Current_UnstTimeND; }
-<<<<<<< HEAD
 
 inline void CConfig::AddCurrent_UnstTimeND(su2double delta_time) {
   Current_UnstTimeND += delta_time;
   Current_UnstTime += (delta_time * Time_Ref);
 }
 
-=======
-
-inline void CConfig::AddCurrent_UnstTimeND(su2double delta_time) {
-  Current_UnstTimeND += delta_time;
-  Current_UnstTime += (delta_time * Time_Ref);
-}
-
->>>>>>> 5b408387
 inline void CConfig::SetCurrent_UnstTime(su2double val_time) { Current_UnstTime = val_time; };
 
 inline void CConfig::SetCurrent_UnstTimeND(su2double val_time) { Current_UnstTimeND = val_time; };
@@ -1697,10 +1688,7 @@
 inline unsigned short CConfig::GetKind_Hybrid_Resolution_Indicator(void) { return Kind_Hybrid_Res_Ind; }
 
 inline bool CConfig::isHybrid_Forced(void) { return Hybrid_Forcing; }
-<<<<<<< HEAD
 inline bool CConfig::isHybrid_Forced_Axi(void) { return Hybrid_Forcing_Axi; }
-=======
->>>>>>> 5b408387
 
 inline su2double* CConfig::GetHybrid_Forcing_Periodic_Length(void) { return Hybrid_Forcing_Periodic_Length; }
 
@@ -2115,9 +2103,6 @@
 
 inline su2double CConfig::GetnAveragingPeriods(void) const { return nAveragingPeriods; }
 
-<<<<<<< HEAD
-inline su2double CConfig::GetAveragingStartTime(void) const { return AveragingStartTime; }
-=======
 inline su2double CConfig::GetAveragingStartTime(void) const { return AveragingStartTime; }
 
 inline bool CConfig::GetTopology_Optimization(void) const { return topology_optimization; }
@@ -2183,5 +2168,4 @@
 
 inline su2double CConfig::GetUQ_URLX(void) {return uq_urlx; }
 
-inline bool CConfig::GetUQ_Permute(void) { return uq_permute; }
->>>>>>> 5b408387
+inline bool CConfig::GetUQ_Permute(void) { return uq_permute; }