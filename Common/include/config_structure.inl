--- conflicted
+++ resolved
@@ -2079,7 +2079,6 @@
 
 inline void CConfig::SetHistFile(ofstream *HistFile) { ConvHistFile = HistFile; }
 
-<<<<<<< HEAD
 inline unsigned short CConfig::GetKind_Averaging(void) const { return Kind_Averaging; }
 
 inline unsigned short CConfig::GetKind_Averaging_Period(void) const { return Kind_Averaging_Period; }
@@ -2087,9 +2086,8 @@
 inline su2double CConfig::GetnAveragingPeriods(void) const { return nAveragingPeriods; }
 
 inline su2double CConfig::GetAveragingStartTime(void) const { return AveragingStartTime; }
-=======
+
 inline unsigned short CConfig::GetComm_Level(void) { return Comm_Level; }
->>>>>>> 2bd43e1c
 
 inline bool CConfig::GetTopology_Optimization(void) const { return topology_optimization; }
 
