--- conflicted
+++ resolved
@@ -74,7 +74,11 @@
 	bool Divide;                  /*!< \brief Marker used to know if we are going to divide this element
                                  in the adaptation proccess. */
   su2double Volume;    /*!< \brief Volume of the element. */
-<<<<<<< HEAD
+  bool *JacobianFaceIsConstant; /*!< \brief Whether or not the Jacobian of the faces can be considered
+                                            constant in the transformation to the standard element. */
+  bool *ElementOwnsFace;    /*!< \brief Whether or not the element owns the face. */
+  su2double LenScale;       /*!< \brief Length scale of the element. */
+  unsigned short TimeLevel; /*!< \brief Time level of the element for time accurate local time stepping. */
 
   /*!
    * \brief Gram-Schmidt orthogonalization process
@@ -90,13 +94,6 @@
   void GramSchmidt(std::vector<std::vector<su2double> > &w,
                    std::vector<std::vector<su2double> > &v);
 
-=======
-  bool *JacobianFaceIsConstant; /*!< \brief Whether or not the Jacobian of the faces can be considered
-                                            constant in the transformation to the standard element. */
-  bool *ElementOwnsFace;    /*!< \brief Whether or not the element owns the face. */
-  su2double LenScale;       /*!< \brief Length scale of the element. */
-  unsigned short TimeLevel; /*!< \brief Time level of the element for time accurate local time stepping. */
->>>>>>> 284b2a5b
 public:
 	
 	/*!
@@ -391,7 +388,6 @@
 	 */
 	virtual unsigned short GetNeighbor_Nodes(unsigned short val_node, unsigned short val_index) = 0;
 
-<<<<<<< HEAD
 	/*!
 	 * \brief Sets the resolution tensor for the given grid object.
    * \param[in] val_coord - Coordinates of the element.
@@ -416,7 +412,7 @@
    * cell-to-cell separations.
    */
   su2double** GetResolutionVectors(void);
-=======
+
  /*!
   * \brief Virtual function, that must be overwritten by the derived class, if needed.
   * \param[out] nFaces         - Number of faces of this element.
@@ -510,7 +506,6 @@
   * \brief Virtual function to remove the multiple donors for the wall function treatment.
   */
  virtual void RemoveMultipleDonorsWallFunctions(void);
->>>>>>> 284b2a5b
 };
 
 /*!
