/*!
 * \file primal_grid_structure.hpp
 * \brief Headers of the main subroutines for storing the primal grid structure.
 *        The subroutines and functions are in the <i>primal_grid_structure.cpp</i> file.
 * \author F. Palacios
 * \version 6.2.0 "Falcon"
 *
 * The current SU2 release has been coordinated by the
 * SU2 International Developers Society <www.su2devsociety.org>
 * with selected contributions from the open-source community.
 *
 * The main research teams contributing to the current release are:
 *  - Prof. Juan J. Alonso's group at Stanford University.
 *  - Prof. Piero Colonna's group at Delft University of Technology.
 *  - Prof. Nicolas R. Gauger's group at Kaiserslautern University of Technology.
 *  - Prof. Alberto Guardone's group at Polytechnic University of Milan.
 *  - Prof. Rafael Palacios' group at Imperial College London.
 *  - Prof. Vincent Terrapon's group at the University of Liege.
 *  - Prof. Edwin van der Weide's group at the University of Twente.
 *  - Lab. of New Concepts in Aeronautics at Tech. Institute of Aeronautics.
 *
 * Copyright 2012-2019, Francisco D. Palacios, Thomas D. Economon,
 *                      Tim Albring, and the SU2 contributors.
 *
 * SU2 is free software; you can redistribute it and/or
 * modify it under the terms of the GNU Lesser General Public
 * License as published by the Free Software Foundation; either
 * version 2.1 of the License, or (at your option) any later version.
 *
 * SU2 is distributed in the hope that it will be useful,
 * but WITHOUT ANY WARRANTY; without even the implied warranty of
 * MERCHANTABILITY or FITNESS FOR A PARTICULAR PURPOSE. See the GNU
 * Lesser General Public License for more details.
 *
 * You should have received a copy of the GNU Lesser General Public
 * License along with SU2. If not, see <http://www.gnu.org/licenses/>.
 */

#pragma once

#include "./mpi_structure.hpp"

#include <iostream>
#include <vector>
#include <cstdlib>

#include "dual_grid_structure.hpp"
#include "config_structure.hpp"

using namespace std;

/*!
 * \class CPrimalGrid
 * \brief Class to define the numerical primal grid.
 * \author F. Palacios, T. Economon
 */
class CPrimalGrid {
protected:
	unsigned long *Nodes;         /*!< \brief Vector to store the global nodes of an element. */
  unsigned long GlobalIndex;    /*!< \brief The global index of an element. */
	long *Neighbor_Elements;      /*!< \brief Vector to store the elements surronding an element. */
 short *PeriodIndexNeighbors;  /*!< \brief Vector to store the periodic index of a neighbor.
                                           A -1 indicates no periodic transformation to the neighbor. */
	su2double *Coord_CG;             /*!< \brief Coordinates of the center-of-gravity of the element. */
	su2double **Coord_FaceElems_CG;	/*!< \brief Coordinates of the center-of-gravity of the face of the
                                 elements. */
  su2double **ResolutionTensor; /*! < \brief A resolution tensor, representing separation distances in the global coordinate system. */
	su2double *ResolutionValues;  /*! < \brief The approximate cell resolution in the three "principal directions" */
	su2double **ResolutionVectors; /*! < \brief An orthogonal set of "principal directions" for the cell-to-cell spacings */
  static unsigned short nDim;		/*!< \brief Dimension of the element (2D or 3D) useful for triangles,
                                 quadrilateral and edges. */
	unsigned long DomainElement;	/*!< \brief Only for boundaries, in this variable the 3D elements which
                                 correspond with a boundary element is stored. */
	bool Divide;                  /*!< \brief Marker used to know if we are going to divide this element
                                 in the adaptation proccess. */
  su2double Volume;    /*!< \brief Volume of the element. */
  bool *JacobianFaceIsConstant; /*!< \brief Whether or not the Jacobian of the faces can be considered
                                            constant in the transformation to the standard element. */
  bool *ElementOwnsFace;    /*!< \brief Whether or not the element owns the face. */
  su2double LenScale;       /*!< \brief Length scale of the element. */
  unsigned short TimeLevel; /*!< \brief Time level of the element for time accurate local time stepping. */

  /*!
   * \brief Gram-Schmidt orthogonalization process
   *
   * This could be merged with the Gram-Schmidt implementation in the CSysSolve
   * object, but in the current state ModGramSchmidt in CSysSolve is a private
   * method, and would need to be exposed to be used here.
   *
   * @param[in]  w - The vectors to be made orthogonal
   * @param[out] v - A set of orthonormal basis vectors, using the first vector
   *                 a reference vector.
   */
  void GramSchmidt(std::vector<std::vector<su2double> > &w,
                   std::vector<std::vector<su2double> > &v);

public:
	
	/*!
	 * \brief Constructor of the class.
	 */
	CPrimalGrid(void);
	
	/*!
	 * \overload
	 * \param[in] val_nNodes - Number of nodes of the element.
	 * \param[in] val_nFaces - Number of faces of the element.
	 * \param[in] val_VTK_Type - Type of the element using the vtk nomenclature.
	 */
	CPrimalGrid(unsigned short val_nNodes, unsigned short val_nFaces, unsigned short val_VTK_Type);
	
	/*!
	 * \brief Destructor of the class.
	 */
	virtual ~CPrimalGrid(void);

  /*!
   * \brief Get the elements that surround an element.
   * \param[in] val_face - Local index of the face.
   * \return Global index of the element.
   */
  long GetNeighbor_Elements(unsigned short val_face);

  /*!
   * \brief Set the elements that surround an element.
   * \param[in] val_elem - Global index of the element.
   * \param[in] val_face - Local index of the face.
   */
  void SetNeighbor_Elements(unsigned long val_elem, unsigned short val_face);

  /*!
   * \brief Make available the length scale of the element.
   * \return The length scale of the element.
   */
  su2double GetLengthScale(void);

  /*!
   * \brief Set the length scale of the element.
   * \param[in] val_lenScale - Length scale of the element.
   */
  void SetLengthScale(su2double val_lenScale);

  /*!
   * \brief Make available the time level of the element.
   * \return The time level of the element.
   */
  unsigned short GetTimeLevel(void);

  /*!
   * \brief Set the time level of the element.
   * \param[in] val_timeLevel - Time level of the element.
   */
  void SetTimeLevel(unsigned short val_timeLevel);

 /*!
  * \brief Get the boolean to indicate whether or not this element owns the face
           between the current and the adjacent element with index val_face.
  * \param[in] val_face - Local index of the face.
  * \return   Boolean to indicate whether or not the face is owned by this element.
  */
 bool GetOwnerFace(unsigned short val_face);

 /*!
  * \brief Set the boolean to indicate whether or not this element owns the face
           between the current and the adjacent element with index val_face.
  * \param[in] val_owner - Whether or not this element owns the face.
  * \param[in] val_face  - Local index of the face.
  */
 void SetOwnerFace(bool val_owner, unsigned short val_face);

 /*!
  * \brief Get the index of the periodic transformation to the neighboring element.
  * \param[in] val_face - Local index of the face.
  * \return   Index of the periodic transformation to the neighboring element.
  */
 short GetPeriodicIndex(unsigned short val_face);

 /*!
  * \brief Set the index of the periodic transformation to the neighboring element.
  * \param[in] val_periodic - Index of the periodic marker to which the face belongs.
  * \param[in] val_face     - Local index of the face.
  */
 void SetPeriodicIndex(unsigned short val_periodic, unsigned short val_face);

 /*!
  * \brief Get whether or not the Jacobian of the given face is considered constant.
  * \param[in] val_face - Local index of the face.
  * \return  Whether or not the Jacobian of the face is considered constant.
  */
 bool GetJacobianConstantFace(unsigned short val_face);

 /*!
  * \brief Set whether or not the Jacobian of the given face is considered constant.
  * \param[in] val_JacFaceIsConstant - Boolean to indicate whether or not the Jacobian is constant.
  * \param[in] val_face              - Local index of the face.
  */
 void SetJacobianConstantFace(bool val_JacFaceIsConstant, unsigned short val_face);
	
	/*!
	 * \brief Set the center of gravity of an element (including edges).
	 * \param[in] val_coord - Coordinates of the element.
	 */
	void SetCoord_CG(su2double **val_coord);
	
	/*!
	 * \brief Get the center of gravity of an element (including edges).
	 * \param[in] val_dim - Coordinate of the center of gravity.
	 * \return Coordinates of the center of gravity.
	 */
	su2double GetCG(unsigned short val_dim);
		
  /*!
   * \brief Set the center of gravity of an element (including edges).
   * \param[in] val_coord - Coordinates of the element.
   */
  void SetVolume(su2double val_volume);
  
  /*!
   * \brief Get the center of gravity of an element (including edges).
   * \param[in] val_dim - Coordinate of the center of gravity.
   * \return Coordinates of the center of gravity.
   */
  su2double GetVolume(void);

	/*!
	 * \brief Get the CG of a face of an element.
	 * \param[in] val_face - Local index of the face.
	 * \param[in] val_dim - Coordinate of the center of gravity.
	 * \return Coordinates of the center of gravity.
	 */
	su2double GetFaceCG(unsigned short val_face, unsigned short val_dim);
	
	/*!
	 * \brief Get all the neighbors of an element.
	 * \return List of all the neighbor of an element.
	 */
	void GetAllNeighbor_Elements(void);
	
	/*!
	 * \brief Set that an element must be divided in the adaptation stage.
	 * \param[in] val_divide - <code>TRUE</code> if the element must be divided; otherwise <code>FALSE</code>.
	 */
	void SetDivide(bool val_divide);
  
	/*!
	 * \brief Get if an element must be divided in the adaptation stage.
	 * \return <code>TRUE</code> if the element must be divided; otherwise <code>FALSE</code>.
	 */
	bool GetDivide(void);

 /*!
  * \brief Initialize the array, which stores whether or not the faces have a constant Jacobian.
  * \param[in] val_nFaces - Number of faces for which Jacobians must be initialized.
  */
 void InitializeJacobianConstantFaces(unsigned short val_nFaces);

 /*!
  * \brief Initialize the information about the neighboring elements.
  * \param[in] val_nFaces - Number of faces for which neighboring information must be initialized.
  */
 void InitializeNeighbors(unsigned short val_nFaces);

 /*!
  * \brief A virtual member.
  * \param[in] val_color - New color of the element.
  */
 virtual void SetColor(unsigned long val_color);

 /*!
  * \brief A virtual member.
  * \return The color of the element in the partitioning.
  */
 virtual unsigned long GetColor(void);
  
  /*!
   * \brief Get the element global index in a parallel computation.
   * \return Global index of the element in a parallel computation.
   */
  unsigned long GetGlobalIndex(void);
  
  /*!
   * \brief Set the global index for an element in a parallel computation.
   * \return Global index of an element in a parallel computation.
   */
  void SetGlobalIndex(unsigned long val_globalindex);
	
	/*!
	 * \brief A virtual member.
	 * \param[in] val_domainelement Index of the domain element which has a face shared by this boundary element.
	 */
	virtual void SetDomainElement(unsigned long val_domainelement);
	
	/*!
	 * \brief A virtual member.
	 * \return Relate the boundary element which a face of a domain element.
	 */
	virtual unsigned long GetDomainElement(void);
  
	/*!
	 * \brief A pure virtual member.
	 */
	virtual void Change_Orientation(void) = 0;
	
	/*!
	 * \brief A pure virtual member.
	 * \return Kind of element using the vtk nomenclature.
	 */
	virtual unsigned short GetVTK_Type(void) = 0;
	
	/*!
	 * \brief A pure virtual member.
	 * \return Type of the element using VTK nomenclature.
	 */
	virtual unsigned short GetRotation_Type(void);
	
	/*!
	 * \brief A pure virtual member.
	 * \param[in] val_rotation_type - Kind of rotation/traslation that must be applied.
	 */
	virtual void SetRotation_Type(unsigned short val_rotation_type);
  
	/*!
	 * \brief A pure virtual member.
	 * \param[in] val_node - Local index of the node.
	 * \return Number of neighbors nodes of a node in the element.
	 */
	virtual unsigned short GetnNeighbor_Nodes(unsigned short val_node) = 0;
	
	/*!
	 * \brief A pure virtual member.
	 * \return Number of neighbors elements of a element.
	 */
	virtual unsigned short GetnNeighbor_Elements(void) = 0;
	
	/*!
	 * \brief A pure virtual member.
	 * \return Number of nodes of an element.
	 */
	virtual unsigned short GetnNodes(void) = 0;
	
	/*!
	 * \brief A pure virtual member.
	 * \return Number of faces of an element.
	 */
	virtual unsigned short GetnFaces(void) = 0;
	
	/*!
	 * \brief A pure virtual member.
	 * \param[in] val_face - Local index of a face.
	 * \return Local index of the nodes that compose a face.
	 */
	virtual unsigned short GetnNodesFace(unsigned short val_face) = 0;
	
	/*!
	 * \brief A pure virtual member.
	 * \return Maximum number of nodes that compose a face.
	 */
	virtual unsigned short GetMaxNodesFace(void) = 0;
	
	/*!
	 * \brief A pure virtual member.
	 * \param[in] val_node - Local index of a node.
	 * \return Global index of the node.
	 */
	virtual unsigned long GetNode(unsigned short val_node) = 0;
  
  /*!
	 * \brief A pure virtual member.
	 * \param[in] val_node - Local index of a node.
   * \param[in] val_point - Point associated to the node.
	 */
  virtual void SetNode(unsigned short val_node, unsigned long val_point);
	
	/*!
	 * \brief A pure virtual member.
	 * \param[in] val_face - Local index of the face.
	 * \param[in] val_index - Local index of the nodes that compose the face.
	 * \return - Local index of the nodes that compose the face.
	 */
	virtual unsigned short GetFaces(unsigned short val_face, unsigned short val_index) = 0;
	
	/*!
	 * \brief A pure virtual member.
	 * \param[in] val_node - Local index of a node.
	 * \param[in] val_index - Local (to the neighbor nodes of <i>val_node</i>) index of the nodes that
   are neighbor to val_node.
	 * \return Local index of the nodes that are neighbor to <i>val_node</i>.
	 */
	virtual unsigned short GetNeighbor_Nodes(unsigned short val_node, unsigned short val_index) = 0;

	/*!
	 * \brief Sets the resolution tensor for the given grid object.
   * \param[in] val_coord - Coordinates of the element.
	 */
  virtual void SetResolutionTensor(su2double **val_coord);

  /*!
   * \brief Gets the resolution tensor for the given grid object.
   */
  const su2double* const* GetResolutionTensor(void) const;

  /*!
   * \brief Gets the set of values for the resolution tensor.
   * \return The cell-to-cell distances along the "principal directions" of the
   *         current cell.
   */
  const su2double* GetResolutionValues(void) const;

  /**
   * \brief Gets the set of vectors for the resolution tensor.
   * \return Vectors representing the "principal directions" for the
   * cell-to-cell separations.
   */
  const su2double* const* GetResolutionVectors(void) const;
<<<<<<< HEAD
=======

 /*!
  * \brief Virtual function, that must be overwritten by the derived class, if needed.
  * \param[out] nFaces         - Number of faces of this element.
  * \param[out] nPointsPerFace - Number of corner points for each of the faces.
  * \param[out] faceConn       - Global IDs of the corner points of the faces.
  */
 virtual void GetCornerPointsAllFaces(unsigned short &nFaces,
                                      unsigned short nPointsPerFace[],
                                      unsigned long  faceConn[6][4]);

 /*!
  * \brief Virtual function to make available the global ID of this element.
  * \return The global ID of this element.
  */
  virtual unsigned long GetGlobalElemID(void);

 /*!
  * \brief Virtual function to make available the global offset of the solution DOFs.
  * \return The global offset of the solution DOFs.
  */
 virtual unsigned long GetGlobalOffsetDOFsSol(void);

 /*!
  * \brief Virtual function to make available the polynomial degree of the grid.
  * \return The polynomial degree of the grid.
  */
 virtual unsigned short GetNPolyGrid(void);

 /*!
  * \brief Virtual function to make available the polynomial degree of the solution.
  * \return The polynomial degree of the solution.
  */
 virtual unsigned short GetNPolySol(void);

 /*!
  * \brief Virtual function to make available the number of DOFs of the grid in the element.
  * \return The number of DOFs of the Grid in the element.
  */
 virtual unsigned short GetNDOFsGrid(void);

 /*!
  * \brief Virtual function to make available the number of DOFs of the solution in the element.
  * \return The number of DOFs of the solution in the element.
  */
 virtual unsigned short GetNDOFsSol(void);

 /*!
  * \brief Virtual function to get whether or not the Jacobian is considered constant.
  * \return True if the Jacobian is (almost) constant and false otherwise.
  */
 virtual bool GetJacobianConsideredConstant(void);

 /*!
  * \brief Virtual function to set the value of JacobianConsideredConstant.
  * \param[in] val_JacobianConsideredConstant - The value to be set for JacobianConsideredConstant.
  */
 virtual void SetJacobianConsideredConstant(bool val_JacobianConsideredConstant);

 /*!
  * \brief Virtual function to correct the offset of the global DOFs.
  * \param[in] val_offsetRank - The offset that must be added for this rank.
  */
 virtual void AddOffsetGlobalDOFs(const unsigned long val_offsetRank);

 /*!
  * \brief Virtual function to add the given donor ID to the donor elements for the wall function treatment.
  * \param[in] donorElement - Element to be added to donor elements.
  */
 virtual void AddDonorWallFunctions(const unsigned long donorElement);

 /*!
  * \brief Virtual function to make available the number of donor elements for the wall function treatment.
  * \return The number of donor elements.
  */
 virtual unsigned short GetNDonorsWallFunctions(void);

 /*!
  * \brief Virtual function to make available the pointer to the vector for the donor elements
           for the wall function treatment.
  * \return The pointer to the data of donorElementsWallFunctions.
  */
 virtual unsigned long *GetDonorsWallFunctions(void);

 /*!
  * \brief Virtual function to set the global ID's of the donor elements for the wall function treatment.
  * \param[in] donorElements - Vector, which contain the donor elements.
  */
 virtual void SetDonorsWallFunctions(const vector<unsigned long> &donorElements);

 /*!
  * \brief Virtual function to remove the multiple donors for the wall function treatment.
  */
 virtual void RemoveMultipleDonorsWallFunctions(void);
>>>>>>> 5b408387
};

/*!
 * \class CVertexMPI
 * \brief Class for vertex element definition. This kind
 *        of element is used in the parallelization stuff.
 * \author F. Palacios
 */
class CVertexMPI : public CPrimalGrid {
private:
	static unsigned short nFaces;				/*!< \brief Number of faces of the element. */
	static unsigned short nNodes;				/*!< \brief Number of nodes of the element. */
	static unsigned short VTK_Type;				/*!< \brief Type of element using VTK nomenclature. */
	unsigned short Rotation_Type;			/*!< \brief Definition of the rotation, traslation of the
                                                                    solution at the vertex. */
	static unsigned short maxNodesFace;			/*!< \brief Maximum number of nodes for a face. */
	static unsigned short nNeighbor_Elements;	/*!< \brief Number of Neighbor_Elements. */
	
public:
  
	/*!
	 * \brief Constructor using the nodes and index.
	 * \param[in] val_point - Index of the 1st triangle point read from the grid file.
	 * \param[in] val_nDim - Number of dimension of the problem (2D or 3D).
	 */
	CVertexMPI(unsigned long val_point, unsigned short val_nDim);
  
  /*!
	 * \brief Destructor of the class.
	 */
	~CVertexMPI(void);
	
	/*!
	 * \brief Get the nodes shared by the line.
	 * \param[in] val_node - Local (to the line) index of the node (a line has 2 nodes).
	 * \return Global index of the line node.
	 */
	unsigned long GetNode(unsigned short val_node);
	
  /*!
	 * \brief Set the point associated at a node.
	 * \param[in] val_node - Local index of a node.
   * \param[in] val_point - Point associated to the node.
	 */
  void SetNode(unsigned short val_node, unsigned long val_point);
  
	/*!
	 * \brief Get the number of nodes of an element.
	 * \return Number of nodes that composes an element.
	 */
	unsigned short GetnNodes(void);
	
	/*!
	 * \brief Get the type of the element using VTK nomenclature.
	 * \return Type of the element using VTK nomenclature.
	 */
	unsigned short GetVTK_Type(void);
	
	/*!
	 * \brief Get the type of rotation/traslation that must be applied.
	 * \return Type of the element using VTK nomenclature.
	 */
	unsigned short GetRotation_Type(void);
	
	/*!
	 * \brief Set the type of rotation/traslation that must be applied.
	 * \param[in] val_rotation_type - Kind of rotation/traslation that must be applied.
	 */
	void SetRotation_Type(unsigned short val_rotation_type);
	
	/*!
	 * \brief This function does nothing (it comes from a pure virtual function, that implies the
	 *        definition of the function in all the derived classes).
	 */
	void Change_Orientation(void);
	
	/*!
	 * \brief This function does nothing (it comes from a pure virtual function, that implies the
	 *        definition of the function in all the derived classes).
	 */
	unsigned short GetnNeighbor_Elements(void);
	
	/*!
	 * \brief This function does nothing (it comes from a pure virtual function, that implies the
	 *        definition of the function in all the derived classes).
	 */
	unsigned short GetnNeighbor_Nodes(unsigned short val_node);
	
	/*!
	 * \brief This function does nothing (it comes from a pure virtual function, that implies the
	 *        definition of the function in all the derived classes).
	 */
	unsigned short GetnFaces(void);
	
	/*!
	 * \brief This function does nothing (it comes from a pure virtual function, that implies the
	 *        definition of the function in all the derived classes).
	 */
	unsigned short GetnNodesFace(unsigned short val_face);
	
	/*!
	 * \brief This function does nothing (it comes from a pure virtual function, that implies the
	 *        definition of the function in all the derived classes).
	 */
	unsigned short GetMaxNodesFace(void);
	
	/*!
	 * \brief This function does nothing (it comes from a pure virtual function, that implies the
	 *        definition of the function in all the derived classes).
	 */
	unsigned short GetFaces(unsigned short val_face, unsigned short val_index);
	
	/*!
	 * \brief This function does nothing (it comes from a pure virtual function, that implies the
	 *        definition of the function in all the derived classes).
	 */
	unsigned short GetNeighbor_Nodes(unsigned short val_node, unsigned short val_index);
};

/*!
 * \class CLine
 * \brief Class for line element definition.
 * \author F. Palacios
 */
class CLine : public CPrimalGrid {
private:
	static unsigned short Faces[1][2];			/*!< \brief Matrix to store the local nodes of all the faces. */
	static unsigned short Neighbor_Nodes[2][1]; /*!< \brief Neighbor to a nodes in the element. */
	static unsigned short nNodesFace[1];		/*!< \brief Number of nodes of each face of the element. */
	static unsigned short nNeighbor_Nodes[2];	/*!< \brief Number of Neighbor to a nodes in the element. */
	static unsigned short nFaces;				/*!< \brief Number of faces of the element. */
	static unsigned short nNodes;				/*!< \brief Number of nodes of the element. */
	static unsigned short VTK_Type;				/*!< \brief Type of element using VTK nomenclature. */
	static unsigned short maxNodesFace;			/*!< \brief Maximum number of nodes for a face. */
	static unsigned short nNeighbor_Elements;	/*!< \brief Number of Neighbor_Elements. */
  
public:
  
	/*!
	 * \brief Constructor using the nodes and index.
	 * \param[in] val_point_0 - Index of the 1st triangle point read from the grid file.
	 * \param[in] val_point_1 - Index of the 2nd triangle point read from the grid file.
	 * \param[in] val_nDim - Number of dimension of the problem (2D or 3D).
	 */
	CLine(unsigned long val_point_0, unsigned long val_point_1, unsigned short val_nDim);
  
  /*!
	 * \brief Destructor of the class.
	 */
	~CLine(void);
  
	/*!
	 * \brief Get the nodes shared by the line.
	 * \param[in] val_node - Local (to the line) index of the node (a line has 2 nodes).
	 * \return Global index of the line node.
	 */
	unsigned long GetNode(unsigned short val_node);
  
  /*!
	 * \brief Set the point associated at a node.
	 * \param[in] val_node - Local index of a node.
   * \param[in] val_point - Point associated to the node.
	 */
  void SetNode(unsigned short val_node, unsigned long val_point);
  
	/*!
	 * \brief Get the face index of and element.
	 * \param[in] val_face - Local index of the face.
	 * \param[in] val_index - Local (to the face) index of the nodes that compose the face.
	 * \return Local (to the line) index of the nodes that compose the face.
	 */
	unsigned short GetFaces(unsigned short val_face, unsigned short val_index);
  
	/*!
	 * \brief Get the local index of the neighbors to a node (given the local index).
	 * \param[in] val_node - Local (to the line) index of a node.
	 * \param[in] val_index - Local (to the neighbor nodes of val_node) index of the nodes
   that are neighbor to val_node (each face is composed by 3 nodes).
	 * \return Local (to the line) index of the nodes that are neighbor to val_node.
	 */
	unsigned short GetNeighbor_Nodes(unsigned short val_node, unsigned short val_index);
	
	/*!
	 * \brief Get the number of neighbors nodes of a node.
	 * \param[in] val_node - Local (to the line) index of a node.
	 * \return Number if neighbors of a node val_node.
	 */
	unsigned short GetnNeighbor_Nodes(unsigned short val_node);
  
	/*!
	 * \brief Get the number of nodes that composes a face of an element.
	 * \param[in] val_face - Local index of the face.
	 * \return Number of nodes that composes a face of an element.
	 */
	unsigned short GetnNodesFace(unsigned short val_face);
	
	/*!
	 * \brief Get the number of nodes of an element.
	 * \return Number of nodes that composes an element.
	 */
	unsigned short GetnNodes(void);
  
	/*!
	 * \brief Get the number of faces of an element.
	 * \return Number of faces of an element.
	 */
	unsigned short GetnFaces(void);
  
	/*!
	 * \brief Get the Maximum number of nodes of a face of an element.
	 * \return Maximum number of nodes of a face of an element.
	 */
	unsigned short GetMaxNodesFace(void);
  
	/*!
	 * \brief Get the type of the element using VTK nomenclature.
	 * \return Type of the element using VTK nomenclature.
	 */
	unsigned short GetVTK_Type(void);
	
	/*!
	 * \brief Get the number of element that are neighbor to this element.
	 * \return Number of neighbor elements.
	 */
	unsigned short GetnNeighbor_Elements(void);
  
	/*!
	 * \brief Set the domain element which shares a face with the boundary element.
	 * \param[in] val_domainelement - Global index of the element.
	 */
	void SetDomainElement(unsigned long val_domainelement);
	
	/*!
	 * \brief Get the domain element which shares a face with the boundary element.
	 * \return Domain element which shares a face with the boundary element.
	 */
	unsigned long GetDomainElement(void);
	
	/*!
	 * \brief Change the orientation of an element.
	 */
	void Change_Orientation(void);
};

/*!
 * \class CTriangle
 * \brief Class for triangle element definition.
 * \author F. Palacios
 */
class CTriangle : public CPrimalGrid {
private:
	static unsigned short Faces[3][2];			/*!< \brief Matrix to store the local nodes of all the faces. */
	static unsigned short Neighbor_Nodes[3][2];	/*!< \brief Neighbor to a nodes in the element. */
	static unsigned short nNodesFace[3];		/*!< \brief Number of nodes of each face of the element. */
	static unsigned short nNeighbor_Nodes[3];	/*!< \brief Number of Neighbor to a nodes in the element. */
	static unsigned short nFaces;				/*!< \brief Number of faces of the element. */
	static unsigned short nNodes;				/*!< \brief Number of nodes of the element. */
	static unsigned short VTK_Type;				/*!< \brief Type of element using VTK nomenclature. */
	static unsigned short maxNodesFace;			/*!< \brief Maximum number of nodes for a face. */
	static unsigned short nNeighbor_Elements;	/*!< \brief Number of Neighbor_Elements. */
  
public:
	
	/*!
	 * \brief Constructor using the nodes and index.
	 * \param[in] val_point_0 - Index of the 1st triangle point read from the grid file.
	 * \param[in] val_point_1 - Index of the 2nd triangle point read from the grid file.
	 * \param[in] val_point_2 - Index of the 3th triangle point read from the grid file.
	 * \param[in] val_nDim - Number of dimension of the problem (2D or 3D), be careful a triangle could be 2D or 3D.
	 */
	CTriangle(unsigned long val_point_0, unsigned long val_point_1,
            unsigned long val_point_2, unsigned short val_nDim);
  
  /*!
	 * \brief Destructor of the class.
	 */
	~CTriangle(void);
	
	/*!
	 * \brief Get the nodes shared by the triangle.
	 * \param[in] val_node - Local (to the triangle) index of the node (a triangle has 3 nodes).
	 * \return Global index of the triangle node.
	 */
	unsigned long GetNode(unsigned short val_node);
  
  /*!
	 * \brief Set the point associated at a node.
	 * \param[in] val_node - Local index of a node.
   * \param[in] val_point - Point associated to the node.
	 */
  void SetNode(unsigned short val_node, unsigned long val_point);
  
	/*!
	 * \brief Get the face index of and element.
	 * \param[in] val_face - Local index of the face.
	 * \param[in] val_index - Local (to the face) index of the nodes that compose the face.
	 * \return Local (to the triangle) index of the nodes that compose the face.
	 */
	unsigned short GetFaces(unsigned short val_face, unsigned short val_index);
	
	/*!
	 * \brief Get the local index of the neighbors to a node (given the local index).
	 * \param[in] val_node - Local (to the triangle) index of a node.
	 * \param[in] val_index - Local (to the neighbor nodes of val_node) index of the nodes that
   are neighbor to val_node (each face is composed by 3 nodes).
	 * \return Local (to the triangle) index of the nodes that are neighbor to val_node.
	 */
	unsigned short GetNeighbor_Nodes(unsigned short val_node, unsigned short val_index);
  
	/*!
	 * \brief Get the number of neighbors nodes of a node.
	 * \param[in] val_node - Local (to the triangle) index of a node.
	 * \return Number if neighbors of a node val_node.
	 */
	unsigned short GetnNeighbor_Nodes(unsigned short val_node);
	
	/*!
	 * \brief Get the number of nodes that composes a face of an element.
	 * \param[in] val_face - Local index of the face.
	 * \return Number of nodes that composes a face of an element.
	 */
	unsigned short GetnNodesFace(unsigned short val_face);
	
	/*!
	 * \brief Get the number of nodes of an element.
	 * \return Number of nodes that composes an element.
	 */
	unsigned short GetnNodes(void);
  
	/*!
	 * \brief Get the number of faces of an element.
	 * \return Number of faces of an element.
	 */
	unsigned short GetnFaces(void);
  
	/*!
	 * \brief Get the Maximum number of nodes of a face of an element.
	 * \return Maximum number of nodes of a face of an element.
	 */
	unsigned short GetMaxNodesFace(void);
  
	/*!
	 * \brief Get the type of the element using VTK nomenclature.
	 * \return Type of the element using VTK nomenclature.
	 */
	unsigned short GetVTK_Type(void);
  
	/*!
	 * \brief Get the number of element that are neighbor to this element.
	 * \return Number of neighbor elements.
	 */
	unsigned short GetnNeighbor_Elements(void);
  
	/*!
	 * \brief Change the orientation of an element.
	 */
	void Change_Orientation(void);
	
	/*!
	 * \brief Set the domain element which shares a face with the boundary element.
	 * \param[in] val_domainelement - Global index of the element.
	 */
	void SetDomainElement(unsigned long val_domainelement);
	
	/*!
	 * \brief Get the domain element which shares a face with the boundary element.
	 * \return Domain element which shares a face with the boundary element.
	 */
	unsigned long GetDomainElement(void);
};

/*!
 * \class CQuadrilateral
 * \brief Class for quadrilateral element definition.
 * \author F. Palacios
 */
class CQuadrilateral : public CPrimalGrid {
private:
	static unsigned short Faces[4][2];			/*!< \brief Matrix to store the local nodes of all the faces. */
	static unsigned short Neighbor_Nodes[4][2];	/*!< \brief Neighbor to a nodes in the element. */
	static unsigned short nNodesFace[4];		/*!< \brief Number of nodes of each face of the element. */
	static unsigned short nNeighbor_Nodes[4];	/*!< \brief Number of Neighbor to a nodes in the element. */
	static unsigned short nFaces;				/*!< \brief Number of faces of the element. */
	static unsigned short nNodes;				/*!< \brief Number of nodes of the element. */
	static unsigned short VTK_Type;				/*!< \brief Type of element using VTK nomenclature. */
	static unsigned short maxNodesFace;			/*!< \brief Maximum number of nodes for a face. */
	static unsigned short nNeighbor_Elements;	/*!< \brief Number of neighbor elements. */
  
public:
  
	/*!
	 * \brief Constructor using the nodes and index.
	 * \param[in] val_point_0 - Index of the 1st point read from the grid file.
	 * \param[in] val_point_1 - Index of the 2nd point read from the grid file.
	 * \param[in] val_point_2 - Index of the 3th point read from the grid file.
	 * \param[in] val_point_3 - Index of the 4th point read from the grid file.
	 * \param[in] val_nDim - Number of dimension of the problem (2D or 3D).
	 */
	CQuadrilateral(unsigned long val_point_0, unsigned long val_point_1,
             unsigned long val_point_2, unsigned long val_point_3, unsigned short val_nDim);
  
  /*!
	 * \brief Destructor of the class.
	 */
	~CQuadrilateral(void);
  
	/*!
	 * \brief Get the nodes shared by the triangle.
	 * \param[in] val_node - Local (to the quadrilateral) index of the node (a quadrilateral has 4 nodes).
	 * \return Global index of the triangle node.
	 */
	unsigned long GetNode(unsigned short val_node);
  
  /*!
	 * \brief Set the point associated at a node.
	 * \param[in] val_node - Local index of a node.
   * \param[in] val_point - Point associated to the node.
	 */
  void SetNode(unsigned short val_node, unsigned long val_point);
  
	/*!
	 * \brief Get the face index of and element.
	 * \param[in] val_face - Local index of the face.
	 * \param[in] val_index - Local (to the face) index of the nodes that compose the face.
	 * \return Local (to the quadrilateral) index of the nodes that compose the face.
	 */
	unsigned short GetFaces(unsigned short val_face, unsigned short val_index);
  
	/*!
	 * \brief Get the local index of the neighbors to a node (given the local index).
	 * \param[in] val_node - Local (to the element) index of a node.
	 * \param[in] val_index - Local (to the neighbor nodes of val_node) index of the nodes that are neighbor to val_node.
	 * \return Local (to the quadrilateral) index of the nodes that are neighbor to val_node.
	 */
	unsigned short GetNeighbor_Nodes(unsigned short val_node, unsigned short val_index);
  
	/*!
	 * \brief Get the number of neighbors nodes of a node.
	 * \param[in] val_node - Local (to the element) index of a node.
	 * \return Number if neighbors of a node val_node.
	 */
	unsigned short GetnNeighbor_Nodes(unsigned short val_node);
	
	/*!
	 * \brief Get the number of nodes that composes a face of an element.
	 * \param[in] val_face - Local index of the face.
	 * \return Number of nodes that composes a face of an element.
	 */
	unsigned short GetnNodesFace(unsigned short val_face);
	
	/*!
	 * \brief Get the number of nodes of an element.
	 * \return Number of nodes that composes an element.
	 */
	unsigned short GetnNodes(void);
	
	/*!
	 * \brief Get the number of faces of an element.
	 * \return Number of faces of an element.
	 */
	unsigned short GetnFaces(void);
	
	/*!
	 * \brief Get the Maximum number of nodes of a face of an element.
	 * \return Maximum number of nodes of a face of an element.
	 */
	unsigned short GetMaxNodesFace(void);
	
	/*!
	 * \brief Get the type of the element using VTK nomenclature.
	 * \return Type of the element using VTK nomenclature.
	 */
	unsigned short GetVTK_Type(void);
	
	/*!
	 * \brief Get the number of element that are neighbor to this element.
	 * \return Number of neighbor elements.
	 */
	unsigned short GetnNeighbor_Elements(void);
	
	/*!
	 * \brief Change the orientation of an element.
	 */
	void Change_Orientation(void);
	
	/*!
	 * \brief Set the domain element which shares a face with the boundary element.
	 * \param[in] val_domainelement - Global index of the element.
	 */
	void SetDomainElement(unsigned long val_domainelement);
	
	/*!
	 * \brief Get the domain element which shares a face with the boundary element.
	 * \return Domain element which shares a face with the boundary element.
	 */
	unsigned long GetDomainElement(void);

  /*!
   * \brief Sets the resolution tensor for a quadrilateral element.
   * \param[in] val_coord - Coordinates of the element.
   */
  void SetResolutionTensor(su2double **val_coord);
};

/*!
 * \class CTetrahedron
 * \brief Class for tetrahedron element definition.
 * \author F. Palacios
 */
class CTetrahedron : public CPrimalGrid {
private:
	static unsigned short Faces[4][3];			/*!< \brief Matrix to store the local nodes of all the faces. */
	static unsigned short Neighbor_Nodes[4][3];	/*!< \brief Neighbor to a nodes in the element. */
	static unsigned short nNodesFace[4];		/*!< \brief Number of nodes of each face of the element. */
	static unsigned short nNeighbor_Nodes[4];	/*!< \brief Number of Neighbor to a nodes in the element. */
	static unsigned short nFaces;				/*!< \brief Number of faces of the element. */
	static unsigned short nNodes;				/*!< \brief Number of nodes of the element. */
	static unsigned short VTK_Type;				/*!< \brief Type of element using VTK nomenclature. */
	static unsigned short maxNodesFace;			/*!< \brief Maximum number of nodes for a face. */
	static unsigned short nNeighbor_Elements;	/*!< \brief Number of neighbor elements. */
	
public:
  
	/*!
	 * \brief Constructor using the nodes and index.
	 * \param[in] val_point_0 - Index of the 1st point read from the grid file.
	 * \param[in] val_point_1 - Index of the 2nd point read from the grid file.
	 * \param[in] val_point_2 - Index of the 3th point read from the grid file.
	 * \param[in] val_point_3 - Index of the 4th point read from the grid file.
	 */
	CTetrahedron(unsigned long val_point_0, unsigned long val_point_1,
               unsigned long val_point_2, unsigned long val_point_3);
  
  /*!
	 * \brief Destructor of the class.
	 */
	~CTetrahedron(void);
  
	/*!
	 * \brief Get the nodes shared by the tetrahedron.
	 * \param[in] val_node - Local (to the tetrahedron) index of the node (a tetrahedron has 4 nodes).
	 * \return Global index of the tetrahedron node.
	 */
	unsigned long GetNode(unsigned short val_node);
  
  /*!
	 * \brief Set the point associated at a node.
	 * \param[in] val_node - Local index of a node.
   * \param[in] val_point - Point associated to the node.
	 */
  void SetNode(unsigned short val_node, unsigned long val_point);
	
	/*!
	 * \brief Get the face index of and element.
	 * \param[in] val_face - Local index of the face.
	 * \param[in] val_index - Local (to the face) index of the nodes that compose the face.
	 * \return Local (to the element) index of the nodes that compose the face.
	 */
	unsigned short GetFaces(unsigned short val_face, unsigned short val_index);
	
	/*!
	 * \brief Get the local index of the neighbors to a node (given the local index).
	 * \param[in] val_node - Local (to the element) index of a node.
	 * \param[in] val_index - Local (to the neighbor nodes of val_node) index of the nodes that are neighbor to val_node.
	 * \return Local (to the element) index of the nodes that are neighbor to val_node.
	 */
	unsigned short GetNeighbor_Nodes(unsigned short val_node, unsigned short val_index);
	
	/*!
	 * \brief Get the number of neighbors nodes of a node.
	 * \param[in] val_node - Local (to the element) index of a node.
	 * \return Number if neighbors of a node val_node.
	 */
	unsigned short GetnNeighbor_Nodes(unsigned short val_node);
  
	/*!
	 * \brief Get the number of nodes that composes a face of an element.
	 * \param[in] val_face - Local index of the face.
	 * \return Number of nodes that composes a face of an element.
	 */
	unsigned short GetnNodesFace(unsigned short val_face);
	
	/*!
	 * \brief Get the number of nodes of an element.
	 * \return Number of nodes that composes an element.
	 */
	unsigned short GetnNodes(void);
	
	/*!
	 * \brief Get the number of faces of an element.
	 * \return Number of faces of an element.
	 */
	unsigned short GetnFaces(void);
	
	/*!
	 * \brief Get the Maximum number of nodes of a face of an element.
	 * \return Maximum number of nodes of a face of an element.
	 */
	unsigned short GetMaxNodesFace(void);
	
	/*!
	 * \brief Get the type of the element using VTK nomenclature.
	 * \return Type of the element using VTK nomenclature.
	 */
	unsigned short GetVTK_Type(void);
	
	/*!
	 * \brief Get the number of element that are neighbor to this element.
	 * \return Number of neighbor elements.
	 */
	unsigned short GetnNeighbor_Elements(void);
	
	/*!
	 * \brief Change the orientation of an element.
	 */
	void Change_Orientation(void);
};

/*!
 * \class CHexahedron
 * \brief Class for hexahedron element definition.
 * \author F. Palacios
 */
class CHexahedron : public CPrimalGrid {
private:
	static unsigned short Faces[6][4];			/*!< \brief Matrix to store the local nodes of all the faces. */
	static unsigned short Neighbor_Nodes[8][3];	/*!< \brief Neighbor to a nodes in the element. */
	static unsigned short nNodesFace[6];		/*!< \brief Number of nodes of each face of the element. */
	static unsigned short nNeighbor_Nodes[8];	/*!< \brief Number of Neighbor to a nodes in the element. */
	static unsigned short nFaces;				/*!< \brief Number of faces of the element. */
	static unsigned short nNodes;				/*!< \brief Number of nodes of the element. */
	static unsigned short VTK_Type;				/*!< \brief Type of element using VTK nomenclature. */
	static unsigned short maxNodesFace;			/*!< \brief Maximum number of nodes for a face. */
	static unsigned short nNeighbor_Elements;	/*!< \brief Number of neighbor elements. */
  
public:
	
	/*!
	 * \brief Constructor using the nodes and index.
	 * \param[in] val_point_0 - Index of the 1st point read from the grid file.
	 * \param[in] val_point_1 - Index of the 2nd point read from the grid file.
	 * \param[in] val_point_2 - Index of the 3th point read from the grid file.
	 * \param[in] val_point_3 - Index of the 4th point read from the grid file.
	 * \param[in] val_point_4 - Index of the 5td point read from the grid file.
	 * \param[in] val_point_5 - Index of the 6th point read from the grid file.
	 * \param[in] val_point_6 - Index of the 7th point read from the grid file.
	 * \param[in] val_point_7 - Index of the 8th point read from the grid file.
	 */
	CHexahedron(unsigned long val_point_0, unsigned long val_point_1,
              unsigned long val_point_2, unsigned long val_point_3,
              unsigned long val_point_4, unsigned long val_point_5,
              unsigned long val_point_6, unsigned long val_point_7);
  
  /*!
	 * \brief Destructor of the class.
	 */
	~CHexahedron(void);
  
	/*!
	 * \brief Get the nodes shared by the triangle.
	 * \param[in] val_node - Local (to the triangle) index of the node (a triangle has 3 nodes).
	 * \return Global index of the triangle node.
	 */
	unsigned long GetNode(unsigned short val_node);
  
  /*!
	 * \brief Set the point associated at a node.
	 * \param[in] val_node - Local index of a node.
   * \param[in] val_point - Point associated to the node.
	 */
  void SetNode(unsigned short val_node, unsigned long val_point);
	
	/*!
	 * \brief Get the face index of and element.
	 * \param[in] val_face - Local index of the face.
	 * \param[in] val_index - Local (to the face) index of the nodes that compose the face.
	 * \return Local (to the element) index of the nodes that compose the face.
	 */
	unsigned short GetFaces(unsigned short val_face, unsigned short val_index);
	
	/*!
	 * \brief Get the local index of the neighbors to a node (given the local index).
	 * \param[in] val_node - Local (to the element) index of a node.
	 * \param[in] val_index - Local (to the neighbor nodes of val_node) index of the nodes
	 *            that are neighbor to val_node.
	 * \return Local (to the element) index of the nodes that are neighbor to val_node.
	 */
	unsigned short GetNeighbor_Nodes(unsigned short val_node, unsigned short val_index);
  
	/*!
	 * \brief Get the number of neighbors nodes of a node.
	 * \param[in] val_node - Local (to the element) index of a node.
	 * \return Number if neighbors of a node val_node.
	 */
	unsigned short GetnNeighbor_Nodes(unsigned short val_node);
  
	/*!
	 * \brief Get the number of nodes that composes a face of an element.
	 * \param[in] val_face - Local index of the face.
	 * \return Number of nodes that composes a face of an element.
	 */
	unsigned short GetnNodesFace(unsigned short val_face);
	
	/*!
	 * \brief Get the number of nodes of an element.
	 * \return Number of nodes that composes an element.
	 */
	unsigned short GetnNodes(void);
	
	/*!
	 * \brief Get the number of faces of an element.
	 * \return Number of faces of an element.
	 */
	unsigned short GetnFaces(void);
	
	/*!
	 * \brief Get the Maximum number of nodes of a face of an element.
	 * \return Maximum number of nodes of a face of an element.
	 */
	unsigned short GetMaxNodesFace(void);
	
	/*!
	 * \brief Get the type of the element using VTK nomenclature.
	 * \return Type of the element using VTK nomenclature.
	 */
	unsigned short GetVTK_Type(void);
	
	/*!
	 * \brief Get the number of element that are neighbor to this element.
	 * \return Number of neighbor elements.
	 */
	unsigned short GetnNeighbor_Elements(void);
	
	/*!
	 * \brief Change the orientation of an element.
	 */
	void Change_Orientation(void);

  /*!
   *         across the cell in the global coordinates.
   * \param[in] val_coord - Coordinates of the element.
   */
  void SetResolutionTensor(su2double **val_coord);
};

/*!
 * \class CPrism
 * \brief Class for prism element definition.
 * \author F. Palacios
 */
class CPrism : public CPrimalGrid {
private:
	static unsigned short Faces[5][4];			/*!< \brief Matrix to store the local nodes of all the faces. */
	static unsigned short Neighbor_Nodes[6][3];	/*!< \brief Neighbor to a nodes in the element. */
	static unsigned short nNodesFace[5];		/*!< \brief Number of nodes of each face of the element. */
	static unsigned short nNeighbor_Nodes[6];	/*!< \brief Number of Neighbor to a nodes in the element. */
	static unsigned short nFaces;				/*!< \brief Number of faces of the element. */
	static unsigned short nNodes;				/*!< \brief Number of nodes of the element. */
	static unsigned short VTK_Type;				/*!< \brief Type of element using VTK nomenclature. */
	static unsigned short maxNodesFace;			/*!< \brief Maximum number of nodes for a face. */
	static unsigned short nNeighbor_Elements;	/*!< \brief Number of neighbor elements. */
	
public:
	
	/*!
	 * \brief Constructor using the nodes and index.
	 * \param[in] val_point_0 - Index of the 1st point read from the grid file.
	 * \param[in] val_point_1 - Index of the 2nd point read from the grid file.
	 * \param[in] val_point_2 - Index of the 3th point read from the grid file.
	 * \param[in] val_point_3 - Index of the 4th point read from the grid file.
	 * \param[in] val_point_4 - Index of the 5th point read from the grid file.
	 * \param[in] val_point_5 - Index of the 6th point read from the grid file.
	 */
	CPrism(unsigned long val_point_0, unsigned long val_point_1,
         unsigned long val_point_2, unsigned long val_point_3,
         unsigned long val_point_4, unsigned long val_point_5);
  
  /*!
	 * \brief Destructor of the class.
	 */
	~CPrism(void);
  
	/*!
	 * \brief Get the nodes shared by the triangle.
	 * \param[in] val_node - Local (to the triangle) index of the node (a prism has 6 nodes).
	 * \return Global index of the prism node.
	 */
	unsigned long GetNode(unsigned short val_node);
  
  /*!
	 * \brief Set the point associated at a node.
	 * \param[in] val_node - Local index of a node.
   * \param[in] val_point - Point associated to the node.
	 */
  void SetNode(unsigned short val_node, unsigned long val_point);
	
	/*!
	 * \brief Get the face index of and element.
	 * \param[in] val_face - Local index of the face.
	 * \param[in] val_index - Local (to the face) index of the nodes that compose the face.
	 * \return Local (to the element) index of the nodes that compose the face.
	 */
	unsigned short GetFaces(unsigned short val_face, unsigned short val_index);
	
	/*!
	 * \brief Get the local index of the neighbors to a node (given the local index).
	 * \param[in] val_node - Local (to the element) index of a node.
	 * \param[in] val_index - Local (to the neighbor nodes of val_node) index of the nodes that are neighbor to val_node.
	 * \return Local (to the element) index of the nodes that are neighbor to val_node.
	 */
	unsigned short GetNeighbor_Nodes(unsigned short val_node, unsigned short val_index);
	
	/*!
	 * \brief Get the number of neighbors nodes of a node.
	 * \param[in] val_node - Local (to the element) index of a node.
	 * \return Number if neighbors of a node val_node.
	 */
	unsigned short GetnNeighbor_Nodes(unsigned short val_node);
	
	/*!
	 * \brief Get the number of nodes that composes a face of an element.
	 * \param[in] val_face - Local index of the face.
	 * \return Number of nodes that composes a face of an element.
	 */
	unsigned short GetnNodesFace(unsigned short val_face);
	
	/*!
	 * \brief Get the number of nodes of an element.
	 * \return Number of nodes that composes an element.
	 */
	unsigned short GetnNodes(void);
	
	/*!
	 * \brief Get the number of faces of an element.
	 * \return Number of faces of an element.
	 */
	unsigned short GetnFaces(void);
	
	/*!
	 * \brief Get the Maximum number of nodes of a face of an element.
	 * \return Maximum number of nodes of a face of an element.
	 */
	unsigned short GetMaxNodesFace(void);
	
	/*!
	 * \brief Get the type of the element using VTK nomenclature.
	 * \return Type of the element using VTK nomenclature.
	 */
	unsigned short GetVTK_Type(void);
	
	/*!
	 * \brief Get the number of element that are neighbor to this element.
	 * \return Number of neighbor elements.
	 */
	unsigned short GetnNeighbor_Elements(void);
	
	/*!
	 * \brief Change the orientation of an element.
	 */
	void Change_Orientation(void);
};

/*!
 * \class CPyramid
 * \brief Class for pyramid element definition.
 * \author F. Palacios
 */
class CPyramid : public CPrimalGrid {
private:
	static unsigned short Faces[5][4];			/*!< \brief Matrix to store the local nodes of all the faces. */
	static unsigned short Neighbor_Nodes[5][4];	/*!< \brief Neighbor to a nodes in the element. */
	static unsigned short nNodesFace[5];		/*!< \brief Number of nodes of each face of the element. */
	static unsigned short nNeighbor_Nodes[5];	/*!< \brief Number of Neighbor to a nodes in the element. */
	static unsigned short nFaces;				/*!< \brief Number of faces of the element. */
	static unsigned short nNodes;				/*!< \brief Number of nodes of the element. */
	static unsigned short VTK_Type;				/*!< \brief Type of element using VTK nomenclature. */
	static unsigned short maxNodesFace;			/*!< \brief Maximum number of nodes for a face. */
	static unsigned short nNeighbor_Elements;	/*!< \brief Number of neighbor elements. */
	
public:
	
	/*!
	 * \brief Constructor using the nodes and index.
	 * \param[in] val_point_0 - Index of the 1st point read from the grid file.
	 * \param[in] val_point_1 - Index of the 2nd point read from the grid file.
	 * \param[in] val_point_2 - Index of the 3th point read from the grid file.
	 * \param[in] val_point_3 - Index of the 4th point read from the grid file.
	 * \param[in] val_point_4 - Index of the 5th point read from the grid file.
	 */
	CPyramid(unsigned long val_point_0, unsigned long val_point_1,
           unsigned long val_point_2, unsigned long val_point_3,
           unsigned long val_point_4);
  
  /*!
	 * \brief Destructor of the class.
	 */
	~CPyramid(void);
  
	/*!
	 * \brief Get the nodes shared by the pyramid.
	 * \param[in] val_node - Local (to the pyramid) index of the node (a pyramid has 3 nodes).
	 * \return Global index of the pyramid node.
	 */
	unsigned long GetNode(unsigned short val_node);
  
  /*!
	 * \brief Set the point associated at a node.
	 * \param[in] val_node - Local index of a node.
   * \param[in] val_point - Point associated to the node.
	 */
  void SetNode(unsigned short val_node, unsigned long val_point);
	
	/*!
	 * \brief Get the face index of and element.
	 * \param[in] val_face - Local index of the face.
	 * \param[in] val_index - Local (to the face) index of the nodes that compose the face.
	 * \return Local (to the element) index of the nodes that compose the face.
	 */
	unsigned short GetFaces(unsigned short val_face, unsigned short val_index);
	
	/*!
	 * \brief Get the local index of the neighbors to a node (given the local index).
	 * \param[in] val_node - Local (to the element) index of a node.
	 * \param[in] val_index - Local (to the neighbor nodes of val_node) index of the nodes that are neighbor to val_node.
	 * \return Local (to the element) index of the nodes that are neighbor to val_node.
	 */
	unsigned short GetNeighbor_Nodes(unsigned short val_node, unsigned short val_index);
	
	/*!
	 * \brief Get the number of neighbors nodes of a node.
	 * \param[in] val_node - Local (to the element) index of a node.
	 * \return Number if neighbors of a node val_node.
	 */
	unsigned short GetnNeighbor_Nodes(unsigned short val_node);
	
	/*!
	 * \brief Get the number of nodes that composes a face of an element.
	 * \param[in] val_face - Local index of the face.
	 * \return Number of nodes that composes a face of an element.
	 */
	unsigned short GetnNodesFace(unsigned short val_face);
	
	/*!
	 * \brief Get the number of nodes of an element.
	 * \return Number of nodes that composes an element.
	 */
	unsigned short GetnNodes(void);
	
	/*!
	 * \brief Get the number of faces of an element.
	 * \return Number of faces of an element.
	 */
	unsigned short GetnFaces(void);
	
	/*!
	 * \brief Get the Maximum number of nodes of a face of an element.
	 * \return Maximum number of nodes of a face of an element.
	 */
	unsigned short GetMaxNodesFace(void);
	
	/*!
	 * \brief Get the type of the element using VTK nomenclature.
	 * \return Type of the element using VTK nomenclature.
	 */
	unsigned short GetVTK_Type(void);
	
	/*!
	 * \brief Get the number of element that are neighbor to this element.
	 * \return Number of neighbor elements.
	 */
	unsigned short GetnNeighbor_Elements(void);
	
	/*!
	 * \brief Change the orientation of an element.
	 */
	void Change_Orientation(void);
};

/*!
 * \class CPrimalGridFEM
 * \brief Class to define primal grid element for the FEM solver.
 * \version 6.2.0 "Falcon"
 */
class CPrimalGridFEM : public CPrimalGrid {
private:
 unsigned short VTK_Type;      /*!< \brief Element type using the VTK convention. */
 unsigned short nPolyGrid;     /*!< \brief Polynomial degree for the geometry of the element. */
 unsigned short nPolySol;      /*!< \brief Polynomial degree for the solution of the element. */
 unsigned short nDOFsGrid;     /*!< \brief Number of DOFs for the geometry of the element. */
 unsigned short nDOFsSol;      /*!< \brief Number of DOFs for the solution of the element. */
 unsigned short nFaces;        /*!< \brief Number of faces of the element. */

 unsigned long elemIDGlobal;        /*!< \brief Global element ID of this element. */
 unsigned long offsetDOFsSolGlobal; /*!< \brief Global offset of the solution DOFs of this element. */
 unsigned long color;               /*!< \brief Color of the element in the partitioning strategy. */

 bool JacobianConsideredConstant; /*!< \brief Whether or not the Jacobian of the transformation to
                                              is (almost) constant. */

public:

 /*!
  * \brief Constructor of the class.
  */
 CPrimalGridFEM(void);

 /*!
  * \brief Constructor using data to initialize the element.
  * \param[in] val_elemGlobalID - Global element ID of this element.
  * \param[in] val_VTK_Type     - VTK type to indicate the element type
  * \param[in] val_nPolyGrid    - Polynomial degree to describe the geometry of the element.
  * \param[in] val_nPolySol     - Polynomial degree to describe the solution of the element.
  * \param[in] val_nDOFsGrid    - Number of DOFs used to describe the geometry of the element.
  * \param[in] val_nDOFsSol     - Number of DOFs used to describe the solution of the element.
  * \param[in] val_offDOfsSol   - Global offset of the solution DOFs of the element.
  * \param[in] elem_line        - istringstream, which contains the grid node numbers of the element.
  */
 CPrimalGridFEM(unsigned long  val_elemGlobalID, unsigned short val_VTK_Type,
                unsigned short val_nPolyGrid,    unsigned short val_nPolySol,
                unsigned short val_nDOFsGrid,    unsigned short val_nDOFsSol,
                unsigned long  val_offDOfsSol,   istringstream  &elem_line);

 /*!
  * \brief Constructor using data to initialize the element.
  * \param[in] val_elemGlobalID - Global element ID of this element.
  * \param[in] val_VTK_Type     - VTK type to indicate the element type
  * \param[in] val_nPolyGrid    - Polynomial degree to describe the geometry of the element.
  * \param[in] val_nPolySol     - Polynomial degree to describe the solution of the element.
  * \param[in] val_nDOFsGrid    - Number of DOFs used to describe the geometry of the element.
  * \param[in] val_nDOFsSol     - Number of DOFs used to describe the solution of the element.
  * \param[in] val_offDOfsSol   - Global offset of the solution DOFs of the element.
  * \param[in] connGrid         - Array, which contains the grid node numbers of the element.
  */
 CPrimalGridFEM(unsigned long  val_elemGlobalID, unsigned short val_VTK_Type,
                unsigned short val_nPolyGrid,    unsigned short val_nPolySol,
                unsigned short val_nDOFsGrid,    unsigned short val_nDOFsSol,
                unsigned long  val_offDOfsSol,   const unsigned long *connGrid);

 /*!
  * \brief Destructor of the class.
  */
 ~CPrimalGridFEM(void);

 /*!
  * \brief Get the node shared by the element
  * \param[in] val_node - Local (to the element) index of the node.
  * \return Global index of the node.
  */
 unsigned long GetNode(unsigned short val_node);

 /*!
  * \brief Get the number of nodes that composes a face of an element.
  * \param[in] val_face - Local index of the face.
  * \return Number of nodes that composes a face of an element.
  */
 unsigned short GetnNodesFace(unsigned short val_face);

 /*!
  * \brief Get the face index of an element.
  * \param[in] val_face - Local index of the face.
  * \param[in] val_index - Local (to the face) index of the nodes that compose the face.
  * \return Local (to the element) index of the nodes that compose the face.
  */
 unsigned short GetFaces(unsigned short val_face, unsigned short val_index);

 /*!
  * \brief Get the local index of the neighbors to a node (given the local index).
  * \param[in] val_node - Local (to the element) index of a node.
  * \param[in] val_index - Local (to the neighbor nodes of val_node) index of the nodes that are neighbor to val_node.
  * \return Local (to the element) index of the nodes that are neighbor to val_node.
  */
 unsigned short GetNeighbor_Nodes(unsigned short val_node, unsigned short val_index);

 /*!
  * \brief Get the number of nodes of an element.
  * \return Number of nodes that composes an element.
  */
 unsigned short GetnNodes(void);

 /*!
  * \brief Get the number of faces of an element.
  * \return Number of faces of an element.
  */
 unsigned short GetnFaces(void);

 /*!
  * \brief Get the number of neighbors nodes of a node.
  * \param[in] val_node - Local (to the element) index of a node.
  * \return Number if neighbors of a node val_node.
  */
 unsigned short GetnNeighbor_Nodes(unsigned short val_node);

 /*!
  * \brief Change the orientation of an element.
  */
 void Change_Orientation(void);

 /*!
  * \brief Make available the global ID of this element.
  * \return The global ID of this element.
  */
 unsigned long GetGlobalElemID(void);

 /*!
  * \brief Make available the global offset of the solution DOFs of this element.
  * \return The global offset of the solution DOFs.
  */
 unsigned long GetGlobalOffsetDOFsSol(void);

 /*!
  * \brief Get the number of element that are neighbor to this element.
  * \return Number of neighbor elements.
  */
 unsigned short GetnNeighbor_Elements(void);

 /*!
  * \brief Get the Maximum number of nodes of a face of an element.
  * \return Maximum number of nodes of a face of an element.
  */
 unsigned short GetMaxNodesFace(void);

 /*!
  * \brief Get the type of the element using VTK nomenclature.
  * \return Type of the element using VTK nomenclature.
  */
 unsigned short GetVTK_Type(void);

 /*!
  * \brief Get the polynomial degree of the grid for this element.
  * \return The polynomial degree of the grid.
  */
 unsigned short GetNPolyGrid(void);

 /*!
  * \brief Get the polynomial degree of the solution for this element.
  * \return The polynomial degree of the solution.
  */
 unsigned short GetNPolySol(void);

  /*!
  * \brief Function to make available the number of DOFs of the grid in the element.
  * \return The number of DOFs of the grid in the element.
  */
 unsigned short GetNDOFsGrid(void);

  /*!
  * \brief Function to make available the number of DOFs of the solution in the element.
  * \return The number of DOFs of the solution in the element.
  */
 unsigned short GetNDOFsSol(void);

 /*!
  * \brief Get all the corner points of all the faces of this element. It must be made sure
           that the numbering of the faces is identical to the numbering used for the
           standard elements.
  * \param[out] nFaces         - Number of faces of this element.
  * \param[out] nPointsPerFace - Number of corner points for each of the faces.
  * \param[out] faceConn       - Global IDs of the corner points of the faces.
  */
 void GetCornerPointsAllFaces(unsigned short &numFaces,
                              unsigned short nPointsPerFace[],
                              unsigned long  faceConn[6][4]);

 /*!
  * \brief Static member function to get the local the corner points of all the faces
           of this element. It must be made sure that the numbering of the faces is
           identical to the numbering used for the standard elements.
  * \param[in]  elementType    - Type of the element using the VTK convention.
  * \param[in]  nPoly          - Polynomial degree of the element.
  * \param[in]  nDOFs          - Number of DOFs of the element.
  * \param[out] nFaces         - Number of faces of this element.
  * \param[out] nPointsPerFace - Number of corner points for each of the faces.
  * \param[out] faceConn       - Global IDs of the corner points of the faces.
  */
 static void GetLocalCornerPointsAllFaces(unsigned short elementType,
                                          unsigned short nPoly,
                                          unsigned short nDOFs,
                                          unsigned short &numFaces,
                                          unsigned short nPointsPerFace[],
                                          unsigned long  faceConn[6][4]);
 /*!
  * \brief Function to get whether or not the Jacobian is considered constant.
  * \return True if the Jacobian is (almost) constant and false otherwise.
  */
 bool GetJacobianConsideredConstant(void);

 /*!
  * \brief Set the color of the element.
  * \param[in] val_color - New color of the element.
  */
 void SetColor(unsigned long val_color);

 /*!
  * \brief Get the color of the element for the partitioning.
  * return - The color of the element in the partitioning.
  */
 unsigned long GetColor(void);

 /*!
  * \brief Function to set the value of JacobianConsideredConstant.
  * \param[in] val_JacobianConsideredConstant - The value to be set for JacobianConsideredConstant.
  */
 void SetJacobianConsideredConstant(bool val_JacobianConsideredConstant);

 /*!
  * \brief Function to correct the offset of the global DOFs.
  * \param[in] val_offsetRank - The offset that must be added for this rank.
  */
 void AddOffsetGlobalDOFs(const unsigned long val_offsetRank);
};

/*!
 * \class CPrimalGridBoundFEM
 * \brief Class to define primal grid boundary element for the FEM solver.
 * \version 6.2.0 "Falcon"
 */
class CPrimalGridBoundFEM : public CPrimalGrid {
private:
 unsigned short VTK_Type;     /*!< \brief Element type using the VTK convention. */
 unsigned short nPolyGrid;    /*!< \brief Polynomial degree for the geometry of the element. */
 unsigned short nDOFsGrid;    /*!< \brief Number of DOFs for the geometry of the element. */

 unsigned long boundElemIDGlobal;    /*!< \brief Global boundary element ID of this element. */
 bool JacobianConsideredConstant;    /*!< \brief Whether or not the Jacobian of the transformation to
                                                 is (almost) constant. */

 vector<unsigned long> donorElementsWallFunctions; /*!< \brief The global ID's of the donor elements
                                                               for the wall function treatment. */
public:

 /*!
  * \brief Constructor of the class.
  */
 CPrimalGridBoundFEM(void);

/*!
  * \brief Constructor using data to initialize the boundary element.
  * \param[in] val_elemGlobalID    - Global boundary element ID of this element.
  * \param[in] val_domainElementID - Global ID of the corresponding domain element.
  * \param[in] val_VTK_Type        - VTK type to indicate the element type
  * \param[in] val_nPolyGrid       - Polynomial degree to describe the geometry of the element.
  * \param[in] val_nDOFsGrid       - Number of DOFs used to describe the geometry of the element.
  * \param[in] val_nodes           - Vector, which contains the global node IDs of the element.
  */
 CPrimalGridBoundFEM(unsigned long         val_elemGlobalID,
                     unsigned long         val_domainElementID,
                     unsigned short        val_VTK_Type,
                     unsigned short        val_nPolyGrid,
                     unsigned short        val_nDOFsGrid,
                     vector<unsigned long> &val_nodes);

 /*!
  * \brief Destructor of the class.
  */
 ~CPrimalGridBoundFEM(void);

 /*!
  * \brief Get the node shared by the element
  * \param[in] val_node - Local (to the element) index of the node.
  * \return Global index of the node.
  */
 unsigned long GetNode(unsigned short val_node);

 /*!
  * \brief Get the number of nodes that composes a face of an element.
  * \param[in] val_face - Local index of the face.
  * \return Number of nodes that composes a face of an element.
  */
 unsigned short GetnNodesFace(unsigned short val_face);

 /*!
  * \brief Get the face index of an element.
  * \param[in] val_face - Local index of the face.
  * \param[in] val_index - Local (to the face) index of the nodes that compose the face.
  * \return Local (to the element) index of the nodes that compose the face.
  */
 unsigned short GetFaces(unsigned short val_face, unsigned short val_index);

 /*!
  * \brief Get the local index of the neighbors to a node (given the local index).
  * \param[in] val_node - Local (to the element) index of a node.
  * \param[in] val_index - Local (to the neighbor nodes of val_node) index of the nodes that are neighbor to val_node.
  * \return Local (to the element) index of the nodes that are neighbor to val_node.
  */
 unsigned short GetNeighbor_Nodes(unsigned short val_node, unsigned short val_index);

 /*!
  * \brief Get the number of nodes of an element.
  * \return Number of nodes that composes an element.
  */
 unsigned short GetnNodes(void);

 /*!
  * \brief Get the number of faces of an element.
  * \return Number of faces of an element.
  */
 unsigned short GetnFaces(void);

 /*!
  * \brief Get the number of neighbors nodes of a node.
  * \param[in] val_node - Local (to the element) index of a node.
  * \return Number if neighbors of a node val_node.
  */
 unsigned short GetnNeighbor_Nodes(unsigned short val_node);

  /*!
  * \brief Change the orientation of an element.
  */
 void Change_Orientation(void);

 /*!
  * \brief Get the number of element that are neighbor to this element.
  * \return Number of neighbor elements.
  */
 unsigned short GetnNeighbor_Elements(void);

 /*!
  * \brief Get the Maximum number of nodes of a face of an element.
  * \return Maximum number of nodes of a face of an element.
  */
 unsigned short GetMaxNodesFace(void);

 /*!
  * \brief Get the type of the element using VTK nomenclature.
  * \return Type of the element using VTK nomenclature.
  */
 unsigned short GetVTK_Type(void);

 /*!
  * \brief Get the polynomial degree of the grid for this element.
  * \return The polynomial degree of the grid.
  */
 unsigned short GetNPolyGrid(void);

 /*!
  * \brief Function to make available the number of DOFs of the grid in the element.
  * \return The number of DOFs of the grid in the element.
  */
 unsigned short GetNDOFsGrid(void);

 /*!
  * \brief Get the corner points of this boundary element.
  * \param[out] nFaces         - Number of faces of this element, i.e. 1.
  * \param[out] nPointsPerFace - Number of corner points for each of the faces.
  * \param[out] faceConn       - Global IDs of the corner points of the faces.
  */
 void GetCornerPointsAllFaces(unsigned short &nFaces,
                              unsigned short nPointsPerFace[],
                              unsigned long  faceConn[6][4]);

 /*!
  * \brief Static member function to get the local the corner points of all the face
           of this element.
  * \param[in]  elementType    - Type of the element using the VTK convention.
  * \param[in]  nPoly          - Polynomial degree of the element.
  * \param[in]  nDOFs          - Number of DOFs of the element.
  * \param[out] nPointsPerFace - Number of corner points of the face.
  * \param[out] faceConn       - Global IDs of the corner points of the face.
  */
  static void GetLocalCornerPointsFace(unsigned short elementType,
                                       unsigned short nPoly,
                                       unsigned short nDOFs,
                                       unsigned short &nPointsPerFace,
                                       unsigned long  faceConn[]);

 /*!
  * \brief Make available the global ID of this element.
  * \return The global ID of this element.
  */
 unsigned long GetGlobalElemID(void);

 /*!
  * \brief Function to get whether or not the Jacobian is considered constant.
  * \return True if the Jacobian is (almost) constant and false otherwise.
  */
 bool GetJacobianConsideredConstant(void);

 /*!
  * \brief Function to set the value of JacobianConsideredConstant.
  * \param[in] val_JacobianConsideredConstant - The value to be set for JacobianConsideredConstant.
  */
 void SetJacobianConsideredConstant(bool val_JacobianConsideredConstant);

 /*!
  * \brief Add the given donor ID to the donor elements for the wall function treatment.
  * \param[in] donorElement - Element to be added to donor elements.
  */
 void AddDonorWallFunctions(const unsigned long donorElement);

 /*!
  * \brief Make available the number of donor elements for the wall function treatment.
  * \return The number of donor elements.
  */
 unsigned short GetNDonorsWallFunctions(void);

 /*!
  * \brief Make available the pointer to the vector for the donor elements
           for the wall function treatment.
  * \return The pointer to the data of donorElementsWallFunctions.
  */
 unsigned long *GetDonorsWallFunctions(void); 

 /*!
  * \brief Set the global ID's of the donor elements for the wall function treatment.
  * \param[in] donorElements - Vector, which contain the donor elements.
  */
 void SetDonorsWallFunctions(const vector<unsigned long> &donorElements);

 /*!
  * \brief Function to remove the multiple donors for the wall function treatment.
  */
 void RemoveMultipleDonorsWallFunctions(void);
};

#include "primal_grid_structure.inl"<|MERGE_RESOLUTION|>--- conflicted
+++ resolved
@@ -412,8 +412,6 @@
    * cell-to-cell separations.
    */
   const su2double* const* GetResolutionVectors(void) const;
-<<<<<<< HEAD
-=======
 
  /*!
   * \brief Virtual function, that must be overwritten by the derived class, if needed.
@@ -508,7 +506,6 @@
   * \brief Virtual function to remove the multiple donors for the wall function treatment.
   */
  virtual void RemoveMultipleDonorsWallFunctions(void);
->>>>>>> 5b408387
 };
 
 /*!
