--- conflicted
+++ resolved
@@ -245,7 +245,6 @@
 
 inline void CPoint::AddNormal(su2double *val_face_normal) { }
 
-<<<<<<< HEAD
 inline su2double** CPoint::GetResolutionTensor(void) const { return ResolutionTensor; }
 
 inline su2double CPoint::GetResolutionTensor(unsigned short iDim, unsigned short jDim) const { return ResolutionTensor[iDim][jDim]; }
@@ -253,7 +252,6 @@
 inline su2double** CPoint::GetResolutionVectors(void) { return ResolutionVectors; }
 
 inline su2double* CPoint::GetResolutionValues(void) { return ResolutionValues; }
-=======
 inline void CPoint::SetAdjointCoord(su2double *adj_coor){
     for (unsigned short iDim = 0; iDim < nDim; iDim++)
         SU2_TYPE::SetDerivative(Coord[iDim], SU2_TYPE::GetValue(adj_coor[iDim]));
@@ -264,7 +262,6 @@
       adj_coor[iDim] = SU2_TYPE::GetDerivative(Coord[iDim]);
     }
 }
->>>>>>> 5e170f46
 
 inline unsigned short CEdge::GetnNodes() { return 2; }
 
