/*!
 * \file dual_grid_structure.hpp
 * \brief Headers of the main subroutines for doing the complete dual grid structure.
 *        The subroutines and functions are in the <i>dual_grid_structure.cpp</i> file.
 * \author F. Palacios, T. Economon
 * \version 6.0.1 "Falcon"
 *
 * The current SU2 release has been coordinated by the
 * SU2 International Developers Society <www.su2devsociety.org>
 * with selected contributions from the open-source community.
 *
 * The main research teams contributing to the current release are:
 *  - Prof. Juan J. Alonso's group at Stanford University.
 *  - Prof. Piero Colonna's group at Delft University of Technology.
 *  - Prof. Nicolas R. Gauger's group at Kaiserslautern University of Technology.
 *  - Prof. Alberto Guardone's group at Polytechnic University of Milan.
 *  - Prof. Rafael Palacios' group at Imperial College London.
 *  - Prof. Vincent Terrapon's group at the University of Liege.
 *  - Prof. Edwin van der Weide's group at the University of Twente.
 *  - Lab. of New Concepts in Aeronautics at Tech. Institute of Aeronautics.
 *
 * Copyright 2012-2018, Francisco D. Palacios, Thomas D. Economon,
 *                      Tim Albring, and the SU2 contributors.
 *
 * SU2 is free software; you can redistribute it and/or
 * modify it under the terms of the GNU Lesser General Public
 * License as published by the Free Software Foundation; either
 * version 2.1 of the License, or (at your option) any later version.
 *
 * SU2 is distributed in the hope that it will be useful,
 * but WITHOUT ANY WARRANTY; without even the implied warranty of
 * MERCHANTABILITY or FITNESS FOR A PARTICULAR PURPOSE. See the GNU
 * Lesser General Public License for more details.
 *
 * You should have received a copy of the GNU Lesser General Public
 * License along with SU2. If not, see <http://www.gnu.org/licenses/>.
 */

#pragma once

#include "./mpi_structure.hpp"

#include <cmath>
#include <iostream>
#include <cstdlib>
#include <vector>

#include "config_structure.hpp"

using namespace std;

/*! 
 * \class CDualGrid
 * \brief Class for controlling the dual volume definition. The dual volume is compose by 
 *        three main elements: points, edges, and vertices.
 * \author F. Palacios
 */
class CDualGrid{
protected:
	static unsigned short nDim; /*!< \brief Number of dimensions of the problem. */
	
public:
	
	/*! 
	 * \brief Constructor of the class.
	 * \param[in] val_nDim - Number of dimensions of the problem.		 
	 */
	CDualGrid(unsigned short val_nDim);
	
	/*! 
	 * \brief Destructor of the class. 
	 */
	virtual ~CDualGrid(void);
	
	/*! 
	 * \brief A pure virtual member.
	 */
	virtual su2double *GetCoord(void) = 0;
	
	/*! 
	 * \brief A pure virtual member.
	 * \param[in] val_coord - Coordinate of the point.		 
	 */
	virtual void SetCoord(su2double *val_coord) = 0;
	
	/*! 
	 * \brief A pure virtual member.
	 * \param[in] val_coord_Edge_CG - Coordinates of the centre of gravity of the edge.
	 * \param[in] val_coord_FaceElem_CG - Coordinates of the centre of gravity of the face of an element.
	 * \param[in] val_coord_Elem_CG - Coordinates of the centre of gravity of the element.
   * \param[in] config - Definition of the particular problem.
	 */
	virtual void SetNodes_Coord(su2double *val_coord_Edge_CG, su2double *val_coord_FaceElem_CG, su2double *val_coord_Elem_CG) = 0;
	
	/*! 
	 * \overload
	 * \param[in] val_coord_Edge_CG - Coordinates of the centre of gravity of the edge.
	 * \param[in] val_coord_Elem_CG - Coordinates of the centre of gravity of the element.
   * \param[in] config - Definition of the particular problem.
	 */
	virtual void SetNodes_Coord(su2double *val_coord_Edge_CG, su2double *val_coord_Elem_CG) = 0;
	
	/*! 
	 * \brief A pure virtual member.
	 * \param[in] val_normal - Coordinates of the normal.
	 */
	virtual void GetNormal(su2double *val_normal) = 0;
	
	/*! 
	 * \brief A pure virtual member.
	 */
	virtual su2double *GetNormal(void) = 0;
	
	/*! 
	 * \brief A pure virtual member.
	 * \param[in] val_face_normal - Coordinates of the normal.
	 */	
	virtual void SetNormal(su2double *val_face_normal) = 0;

	/*! 
	 * \brief A pure virtual member.
	 */
	virtual unsigned short GetnNodes(void) = 0;

	/*! 
	 * \brief A pure virtual member.
	 */	
	virtual void SetZeroValues(void) = 0;
	
	/*! 
	 * \brief A pure virtual member.
	 * \param[in] val_face_normal - Normal vector to be added.
	 */	
	virtual void AddNormal(su2double *val_face_normal) = 0;
};

/*! 
 * \class CPoint
 * \brief Class for point definition (including control volume definition).
 * \author F. Palacios
 */
class CPoint : public CDualGrid {
private:
  unsigned short nElem,               /*!< \brief Number of elements that set up the control volume. */
  nPoint;                             /*!< \brief Number of points that set up the control volume  */
  vector<long> Elem;                  /*!< \brief Elements that set up a control volume around a node. */
  vector<unsigned long> Point;        /*!< \brief Points surrounding the central node of the control volume. */
  vector<long> Edge;                  /*!< \brief Edges that set up a control volume. */
  su2double *Volume;                  /*!< \brief Volume or Area of the control volume in 3D and 2D. */
  bool Domain,                        /*!< \brief Indicates if a point must be computed or belong to another boundary */
  Boundary,                           /*!< \brief To see if a point belong to the boundary (including MPI). */
  PhysicalBoundary,                   /*!< \brief To see if a point belong to the physical boundary (without includin MPI). */
  SolidBoundary;                      /*!< \brief To see if a point belong to the physical boundary (without includin MPI). */
  long *Vertex;                       /*!< \brief Index of the vertex that correspond which the control volume (we need one for each marker in the same node). */
  su2double *Coord,                   /*!< \brief vector with the coordinates of the node. */
  *Coord_Old,                         /*!< \brief Old coordinates vector for geometry smoothing. */
  *Coord_Sum,                         /*!< \brief Sum of coordinates vector for geometry smoothing. */
  *Coord_n,                           /*!< \brief Coordinates at time n for use with dynamic meshes. */
  *Coord_n1,                          /*!< \brief Coordinates at time n-1 for use with dynamic meshes. */
  *Coord_p1;                          /*!< \brief Coordinates at time n+1 for use with dynamic meshes. */
  su2double *GridVel;                 /*!< \brief Velocity of the grid for dynamic mesh cases. */
  su2double **GridVel_Grad;           /*!< \brief Gradient of the grid velocity for dynamic meshes. */
  unsigned long Parent_CV;            /*!< \brief Index of the parent control volume in the agglomeration process. */
  unsigned short nChildren_CV;        /*!< \brief Number of children in the agglomeration process. */
  vector<unsigned long> Children_CV;  /*!< \brief Index of the children control volumes in the agglomeration process. */
  bool Agglomerate_Indirect,					/*!< \brief This flag indicates if the indirect points can be agglomerated. */
  Agglomerate;                        /*!< \brief This flag indicates if the element has been agglomerated. */
  bool Move;                          /*!< \brief This flag indicates if the point is going to be move in the grid deformation process. */
  unsigned short color;               /*!< \brief Color of the point in the partitioning strategy. */
  su2double Wall_Distance;            /*!< \brief Distance to the nearest wall. */
  su2double SharpEdge_Distance;       /*!< \brief Distance to a sharp edge. */
  su2double Curvature;                /*!< \brief Value of the surface curvature (SU2_GEO). */
  unsigned long GlobalIndex;          /*!< \brief Global index in the parallel simulation. */
  unsigned short nNeighbor;           /*!< \brief Number of neighbors. */
  bool Flip_Orientation;              /*!< \brief Flip the orientation of the normal. */
  su2double** ResolutionTensor;       /*!< \brief A rank-2 tensor representing separation distances across the CV */
  su2double** ResolutionTensor43;     /*!< \brief The resolution tensor with eigenvalues raised to the 4/3 power */
  su2double   ResolutionCoeff;        /*!< \brief Coefficient based on the resolution tensor to correct for non-isotropic resolution */
  su2double*** ResolutionTensorGradient; /*!< \brief A rank-3 tensor representing gradients in the resolution. */
  su2double* ResolutionValues;        /*! < \brief The approximate cell resolution in the three "principal directions" */
<<<<<<< HEAD
  su2double** ResolutionVectors;      /*! < \brief An orthogonal set of "principal directions" for the cell-to-cell spacings.
                                            The first index refers to the vector,
                                            while the second refers to the component of the vector. */
=======
  su2double** ResolutionVectors;      /*! < \brief An orthogonal set of "principal directions" for the cell-to-cell spacings */
  su2double MaxLength;                /*!< \brief The maximum cell-center to cell-center length. */
>>>>>>> d0f3ab8c

public:
	
	/*! 
	 * \brief Constructor of the class. 
	 * \param[in] val_nDim - Number of dimensions of the problem.
   * \param[in] val_globalindex Global index in the parallel simulation.
	 * \param[in] config - Definition of the particular problem.
	 */
	CPoint(unsigned short val_nDim, unsigned long val_globalindex, CConfig *config);
	
	/*! 
	 * \overload
	 * \param[in] val_coord_0 First coordinate of the point.		 
	 * \param[in] val_coord_1 Second coordinate of the point.
	 * \param[in] val_globalindex Global index in the parallel simulation.
	 * \param[in] config - Definition of the particular problem.
	 */
	CPoint(su2double val_coord_0, su2double val_coord_1, unsigned long val_globalindex, CConfig *config);
	
	/*! 
	 * \overload
	 * \param[in] val_coord_0 First coordinate of the point.		 
	 * \param[in] val_coord_1 Second coordinate of the point.		
	 * \param[in] val_coord_2 Third coordinate of the point.
	 * \param[in] val_globalindex Global index in the parallel simulation.
	 * \param[in] config - Definition of the particular problem.
	 */
	CPoint(su2double val_coord_0, su2double val_coord_1, su2double val_coord_2, unsigned long val_globalindex, CConfig *config);
	
	/*! 
	 * \brief Destructor of the class. 
	 */
	~CPoint(void);
	
	/*! 
	 * \brief For parallel computation, its indicates if a point must be computed or not.
	 * \param[in] val_domain - <code>TRUE</code> if the point belong to the domain; otherwise <code>FALSE</code>.
	 */
	void SetDomain(bool val_domain);	
	
	/*! 
	 * \brief For parallel computation, its indicates if a point must be computed or not.
	 * \return <code>TRUE</code> if the node belong to the physical domain; otherwise <code>FALSE</code>.
	 */
	bool GetDomain(void);
	
	/*! 
	 * \brief Set the value of the distance to the nearest wall.
	 * \param[in] val_distance - Value of the distance.
	 */
	void SetWall_Distance(su2double val_distance);
  
  /*!
	 * \brief Set the value of the distance to a sharp edge.
	 * \param[in] val_distance - Value of the distance.
	 */
	void SetSharpEdge_Distance(su2double val_distance);
	
	/*! 
	 * \brief Get the value of the distance to the nearest wall.
	 * \return Value of the distance to the nearest wall.
	 */
	su2double GetWall_Distance(void);
	
  /*!
	 * \brief Set the value of the curvature at a surface node.
	 * \param[in] val_curvature - Value of the curvature.
	 */
	void SetCurvature(su2double val_curvature);
	
	/*!
	 * \brief Get the value of the curvature at a surface node.
	 * \return Value of the curvature.
	 */
	su2double GetCurvature(void);
  
  /*!
	 * \brief Get the value of the distance to a sharp edge
	 * \return Value of the distance to the nearest wall.
	 */
	su2double GetSharpEdge_Distance(void);
  
	/*! 
	 * \brief Set the number of elements that compose the control volume.
	 * \param[in] val_nElem - Number of elements that make the control volume around a node.
	 */
	void SetnElem(unsigned short val_nElem);
	
	/*! 
	 * \brief Set the number of points that compose the control volume.
	 * \param[in] val_nPoint - Number of points that compose the control volume (points surrounding points).
	 */
	void SetnPoint(unsigned short val_nPoint);
	
	/*! 
	 * \brief Get the coordinates dor the control volume.
	 * \param[in] val_dim - Number of dimensions of the problem.
	 * \return Coordinate that correspond with <i>val_dim</i>.
	 */
	su2double GetCoord(unsigned short val_dim);
	
	/*! 
	 * \brief Get the coordinates of the control volume.
	 * \return pointer to the coordinate of the point.
	 */
	su2double *GetCoord(void);
	
	/*! 
	 * \brief Set the coordinates for the control volume.
	 * \param[in] val_dim - Position to store the coordinate.		 
	 * \param[in] val_coord - Coordinate for val_dim.			 
	 */
	void SetCoord(unsigned short val_dim, su2double val_coord);
  
  /*!
	 * \brief Get the coordinates of the control volume.
	 * \return pointer to the coordinate of the point.
	 */
	bool GetFlip_Orientation(void);
	
	/*!
	 * \brief Set the coordinates for the control volume.
	 * \param[in] val_dim - Position to store the coordinate.
	 * \param[in] val_coord - Coordinate for val_dim.
	 */
	void SetFlip_Orientation(void);
  
  /*!
	 * \brief Set the coordinates for the control volume.
	 * \param[in] val_dim - Position to store the coordinate.
	 * \param[in] val_coord - Coordinate for val_dim.
	 */
	void AddCoord(unsigned short val_dim, su2double val_coord);
  
	/*! 
	 * \overload
	 * \param[in] val_coord - Coordinate of the point.		 
	 */
	void SetCoord(su2double *val_coord);
	
	/*! 
	 * \brief Get the number of elements that compose the control volume.
	 * \return Number of elements that compose the control volume.
	 */
	unsigned short GetnElem(void);
	
	/*! 
	 * \brief Get the number of points that compose the control volume.
	 * \return Number of points that compose the control volume.
	 */
	unsigned short GetnPoint(void);
	
	/*! 
	 * \brief Set the elements that set the control volume.
	 * \param[in] val_elem - Element to be added.		 
	 */
	void SetElem(unsigned long val_elem);
  
  /*!
	 * \brief Reset the elements of a control volume.
	 */
	void ResetElem(void);
  
  /*!
	 * \brief Reset the points that compose the control volume.
	 */
	void ResetPoint(void);

	/*! 
	 * \brief Set the points that compose the control volume.
	 * \param[in] val_point - Point to be added.		 
	 */
	void SetPoint(unsigned long val_point);
	
	/*! 
	 * \brief Set the edges that compose the control volume.
	 * \param[in] val_edge - Edge to be added.
	 * \param[in] val_nEdge - Position in which is going to be stored the edge for each control volume.
	 */
	void SetEdge(long val_edge, unsigned short val_nEdge);
	
	/*! 
	 * \brief Set the boundary vertex that compose the control volume.
	 * \param[in] val_vertex - Vertex to be added.
	 * \param[in] val_nMarker - Marker of the vertex to be added (position where is going to be stored).
	 */
	void SetVertex(long val_vertex, unsigned short val_nMarker);
	
	/*! 
	 * \brief Get all the elements that compose the control volume.
	 * \param[in] val_elem - Position where the element is stored.	 
	 * \return Index of the element.
	 */
	unsigned long GetElem(unsigned short val_elem);
	
	/*! 
	 * \brief Get all the points that compose the control volume.
	 * \param[in] val_point - Position where the point is stored.
	 * \return Index of the point.
	 */
	unsigned long GetPoint(unsigned short val_point);
	
	/*! 
	 * \brief Get all the edges that compose the control volume.
	 * \param[in] val_edge - Position where the edge is stored.
	 * \return Index of the edge.
	 */
	long GetEdge(unsigned short val_edge);
	
	/*! 
	 * \brief Get the vertex that compose the control volume for a marker.
	 * \param[in] val_marker - Position where the vertex is stored.		 
	 * \return Index of the vertex.
	 */
	long GetVertex(unsigned short val_marker);
	
	/*! 
	 * \brief Adds some area or volume of the CV.
	 * \param[in] val_Volume - Local volume to be added to the total one.
	 */
	void AddVolume(su2double val_Volume);
	
	/*! 
	 * \brief Get area or volume of the control volume.
	 * \return Area or volume of the control volume.
	 */
	su2double GetVolume(void);
	
	/*!
	 * \brief Get the maximum cell-center to cell-center length.
	 * \return The maximum cell-center to cell-center length.
	 */
	su2double GetMaxLength(void);

	/*! 
	 * \brief Get information about the movement of the node.
	 * \return <code>TRUE</code> if the point is going to be moved; otherwise <code>FALSE</code>.
	 */
	bool GetMove(void);
	
	/*! 
	 * \brief Set if a point belong to the boundary.
	 * \note It also create the structure to store the vertex.
	 * \param[in] val_nmarker - Max number of marker.
	 */		
	void SetBoundary(unsigned short val_nmarker);
  
  /*!
	 * \brief Reset the boundary of a control volume.
	 */
	void ResetBoundary(void);
	
	/*! 
	 * \overload
	 * \param[in] val_boundary - <code>TRUE</code> if the point belong to the boundary; otherwise <code>FALSE</code>.
	 */		
	void SetBoundary(bool val_boundary);
	
	/*! 
	 * \brief Provides information about if a point belong to the boundaries.
	 * \return <code>TRUE</code> if the point belong to the boundary; otherwise <code>FALSE</code>.
	 */		
	bool GetBoundary(void);
  
  /*!
	 * \brief Set if a point belong to the boundary.
	 * \param[in] val_boundary - <code>TRUE</code> if the point belong to the physical boundary; otherwise <code>FALSE</code>.
	 */
	void SetPhysicalBoundary(bool val_boundary);
  
  /*!
	 * \brief Set if a point belong to the boundary.
	 * \param[in] val_boundary - <code>TRUE</code> if the point belong to the physical boundary; otherwise <code>FALSE</code>.
	 */
	void SetSolidBoundary(bool val_boundary);
  
  /*!
	 * \brief Provides information about if a point belong to the physical boundaries (without MPI).
	 * \return <code>TRUE</code> if the point belong to the boundary; otherwise <code>FALSE</code>.
	 */
	bool GetPhysicalBoundary(void);
	
  /*!
	 * \brief Provides information about if a point belong to the physical boundaries (without MPI).
	 * \return <code>TRUE</code> if the point belong to the boundary; otherwise <code>FALSE</code>.
	 */
	bool GetSolidBoundary(void);
  
	/*! 
	 * \brief Set a color to the point that comes from the grid partitioning.
	 * \note Each domain has a different color.
	 * \param[in] val_color - Color of the point.
	 */
	void SetColor(unsigned short val_color);
	
	/*! 
	 * \brief Set the number of neighbor (artificial dissipation).
	 * \param[in] val_nneighbor - Number of neighbors.
	 */
	void SetnNeighbor(unsigned short val_nneighbor);

	/*! 
	 * \brief Get the number of neighbor of a point.
	 * \return Number of neighbors.
	 */
	unsigned short GetnNeighbor(void);
	
	/*! 
	 * \brief Get the color of a point, the color indicates to which subdomain the point belong to.
	 * \return Color of the point.
	 */
	unsigned short GetColor(void);
	
	/*! 
	 * \brief Get the global index in a parallel computation.
	 * \return Global index in a parallel computation.
	 */
	unsigned long GetGlobalIndex(void);
  
  /*!
	 * \brief Set the global index in a parallel computation.
	 * \return Global index in a parallel computation.
	 */
	void SetGlobalIndex(unsigned long val_globalindex);
	
	/*! 
	 * \brief Get the volume of the control volume at time n.
	 * \return Volume of the control volume at time n
	 */	
	su2double GetVolume_n(void);
	
	/*! 
	 * \brief Get the volume of the control volume at time n+1.
	 * \return Volume of the control volume at time n+1
	 */	
	su2double GetVolume_nM1(void);
	
	/*! 
	 * \brief Set the volume of the control volume at time n.
	 */
	void SetVolume_n(void);
	
	/*! 
	 * \brief Set the volume of the control volume at time n+1.
	 */
	void SetVolume_nM1(void);
	
  /*! 
	 * \brief Get the coordinates of the control volume at time n.
	 * \return Coordinates of the control volume at time n.
	 */	
	su2double* GetCoord_n(void);
	
	/*! 
	 * \brief Get the coordinates of the control volume at time n-1.
	 * \return Volume of the control volume at time n-1
	 */	
	su2double* GetCoord_n1(void);
	
  /*! 
	 * \brief Get the coordinates of the control volume at time n+1.
	 * \return Volume of the control volume at time n+1
	 */	
	su2double* GetCoord_p1(void);
  
	/*! 
	 * \brief Set the coordinates of the control volume at time n.
	 */
	void SetCoord_n(void);
	
	/*! 
	 * \brief Set the coordinates of the control volume at time n-1.
	 */
	void SetCoord_n1(void);

	/*!
	 * \brief Set the coordinates of the control volume at time n, for restart cases.
	 * \param[in] val_coord - Value of the grid coordinates at time n.
	 */
	void SetCoord_n(su2double *val_coord);

	/*!
	 * \brief Set the coordinates of the control volume at time n-1, for restart cases.
	 * \param[in] val_coord - Value of the grid coordinates at time n-1.
	 */
	void SetCoord_n1(su2double *val_coord);
  
	/*! 
	 * \brief Set the coordinates of the control volume at time n+1.
	 * \param[in] val_coord - Value of the grid coordinates at time n+1.
	 */	
	void SetCoord_p1(su2double *val_coord);
  
	/*! 
	 * \brief Set the volume of the control volume.
	 * \param[in] val_Volume - Value of the volume.
	 */
	void SetVolume(su2double val_Volume);

  /*!
   * \brief Set the max cell-center to cell-center length.
   * \param[in] val_max_length - Value of the max length
   */
  void SetMaxLength(su2double val_max_length);

	/*! 
	 * \brief Set if a element is going to be moved on the deformation process.
	 * \param[in] val_move - true or false depending if the point will be moved.
	 */
	void SetMove(bool val_move);
	
	/*! 
	 * \brief Set the parent control volume of an agglomerated control volume.
	 * \param[in] val_parent_CV - Index of the parent control volume.
	 */	
	void SetParent_CV(unsigned long val_parent_CV);
	
	/*! 
	 * \brief Set the children control volumes of an agglomerated control volume.
	 * \param[in] val_nchildren_CV - Number of children.
	 * \param[in] val_children_CV - Index of the children control volume.
	 */	
	void SetChildren_CV(unsigned short val_nchildren_CV, unsigned long val_children_CV);
	
	/*! 
	 * \brief Get the parent control volume of an agglomerated control volume.
	 * \return Index of the parent control volume.
	 */	
	unsigned long GetParent_CV(void);
	
	/*! 
	 * \brief Get the children control volume of an agglomerated control volume.
	 * \param[in] val_nchildren_CV - Number of the children.
	 * \return Index of the parent control volume.
	 */	
	unsigned long GetChildren_CV(unsigned short val_nchildren_CV);
	
	/*! 
	 * \brief Get information about if a control volume has been agglomerated.
	 * \return <code>TRUE</code> if the point has been agglomerated; otherwise <code>FALSE</code>.
	 */	
	bool GetAgglomerate(void);
	
	/*! 
	 * \brief Get information about if the indirect neighbors can be agglomerated.
	 * \return <code>TRUE</code> if the indirect neigbors can be agglomerated; otherwise <code>FALSE</code>.
	 */	
	bool GetAgglomerate_Indirect(void);
	
	/*! 
	 * \brief Set information about if the indirect neighbors can be agglomerated.
	 * \param[in] val_agglomerate - The indirect neigbors can be agglomerated.
	 */	
	void SetAgglomerate_Indirect(bool val_agglomerate);
	
	/*! 
	 * \brief Get the number of children of an agglomerated control volume.
	 * \return Number of children control volume.
	 */	
	unsigned short GetnChildren_CV(void);
	
	/*! 
	 * \brief Set the number of children of an agglomerated control volume.
	 * \param[in] val_nchildren_CV - Number of children of the control volume.
	 */	
	void SetnChildren_CV(unsigned short val_nchildren_CV);
	
	/*! 
	 * \brief Get the value of the summed coordinates for implicit smoothing.
	 * \return Sum of coordinates at a point.
	 */	
	su2double *GetCoord_Sum(void);
	
	/*! 
	 * \brief Get the value of the old coordinates for implicit smoothing.
	 * \return Old coordinates at a point.
	 */	
	su2double *GetCoord_Old(void);
	
	/*! 
	 * \brief Get the value of the grid velocity at the point.
	 * \return Grid velocity at the point.
	 */	
	su2double *GetGridVel(void);
  
  /*!
	 * \brief Get the value of the grid velocity gradient at the point.
	 * \return Grid velocity gradient at the point.
	 */
	su2double **GetGridVel_Grad(void);
	
	/*!
	 * \brief Add the value of the coordinates to the <i>Coord_Sum</i> vector for implicit smoothing.
	 * \param[in] val_coord_sum - Value of the coordinates to add.
	 */	
	void AddCoord_Sum(su2double *val_coord_sum);
	
	/*!
	 * \brief Initialize the vector <i>Coord_Sum</i>.
	 */	
	void SetCoord_SumZero(void);
	
	/*!
	 * \brief Set the value of the vector <i>Coord_Old</i> for implicit smoothing.
	 * \param[in] val_coord_old - Value of the coordinates.
	 */	
	void SetCoord_Old(su2double *val_coord_old);
	
	/*! 
	 * \brief Set the value of the grid velocity at the point.
	 * \param[in] val_dim - Index of the coordinate.
	 * \param[in] val_gridvel - Value of the grid velocity.
	 */	
	void SetGridVel(unsigned short val_dim, su2double val_gridvel);
	
	/*! 
	 * \overload
	 * \param[in] val_gridvel - Value of the grid velocity.
	 */	
	void SetGridVel(su2double *val_gridvel);
  
  /*!
	 * \brief Set the gradient of the grid velocity.
	 * \param[in] val_var - Index of the variable.
	 * \param[in] val_dim - Index of the dimension.
	 * \param[in] val_value - Value of the gradient.
	 */
	void SetGridVel_Grad(unsigned short val_var, unsigned short val_dim, su2double val_value);
	
	/*! 
	 * \brief This function does nothing (it comes from a pure virtual function, that implies the 
	 *        definition of the function in all the derived classes).
	 */
	void SetNodes_Coord(su2double *val_coord_Edge_CG, su2double *val_coord_FaceElem_CG, su2double *val_coord_Elem_CG);
	
	/*! 
	 * \brief This function does nothing (it comes from a pure virtual function, that implies the 
	 *        definition of the function in all the derived classes).
	 */
	void SetNodes_Coord(su2double *val_coord_Edge_CG, su2double *val_coord_Elem_CG);

	/*! 
	 * \brief This function does nothing (it comes from a pure virtual function, that implies the 
	 *        definition of the function in all the derived classes).
	 */
	void GetNormal(su2double *val_normal);
	
	/*! 
	 * \brief This function does nothing (it comes from a pure virtual function, that implies the 
	 *		  definition of the function in all the derived classes).
	 */
	su2double *GetNormal(void);
	
	/*! 
	 * \brief This function does nothing (it comes from a pure virtual function, that implies the 
	 *        definition of the function in all the derived classes).
	 */
	void SetNormal(su2double *val_face_normal);
	
	/*! 
	 * \brief This function does nothing (it comes from a pure virtual function, that implies the 
	 *        definition of the function in all the derived classes).
	 */
	unsigned short GetnNodes(void);
	
	/*! 
	 * \brief This function does nothing (it comes from a pure virtual function, that implies the 
	 *        definition of the function in all the derived classes).
	 */
	void SetZeroValues(void);
	
	/*! 
	 * \brief This function does nothing (it comes from a pure virtual function, that implies the 
	 *        definition of the function in all the derived classes).
	 */
	void AddNormal(su2double *val_face_normal);

        /*!
         * \brief Sets the resolution tensor for the given control volume.
         *
         * \param[in] iDim - The first array index of the entry to be set.
         * \param[in] jDim - The second array index of the entry to be set.
         * \param[in] tensor_value - The value to be set.
         */
        void SetResolutionTensor(unsigned short iDim, unsigned short jDim,
                                 su2double tensor_value);

        /*!
         * \brief Adds to the existing resolution tensor for the given control volume
         *
         * \param[in] iDim - The first array index of the entry to be added.
         * \param[in] jDim - The second array index of the entry to be added.
         * \param[in] tensor_value - The value to be added.
         */
        void AddResolutionTensor(unsigned short iDim, unsigned short jDim,
                                 su2double tensor_value);

        /*!
         * \brief Gets the resolution tensor for the given control volume
         *
         * \return A tensor representing the separation distances
         *         across the cell in the global coordinates.
         */
        const su2double* const* GetResolutionTensor(void) const;

        /*!
         * \brief Gets a specific element of the resolution tensor array
         * \param[in] iDim - The first array index
         * \param[in] jDim - The second array index
         * \return A tensor representing the separation distances
         *         across the cell in the global coordinates.
         */
        su2double GetResolutionTensor(unsigned short iDim,
                                      unsigned short jDim) const;

        /*!
         * \brief Get the resolution tensor, raised to the 4/3 power.
         * \return The resolution tensor, raised to the 4/3 power.
         */
        const su2double* const* GetResolutionTensor43() const;

        /*!
         * \brief Get a component of the resolution tensor, raised to the 4/3 power.
         * \param[in] iDim - The first array index
         * \param[in] jDim - The second array index
         * \return A component of the resolution tensor, raised to the 4/3 power.
         */
        su2double GetResolutionTensor43(unsigned short iDim,
                                        unsigned short jDim) const;

        /*!
         * \brief Get the resolution coefficent C(M)
         *
         * This coefficient is designed to be used with the M43 SGET model,
         * and is based on the eigenvalues of the resolution tensor.
         *
         * \return The resolution coefficient
         */
        su2double GetResolutionCoeff() const;

        /*!
         * \brief Setup the powers of the resolution tensor (e.g. 4/3 power)
         *
         * We're actually computing:
         *
         * M^(power) = V (D^power) V^T
         *
         * where V is a square matrix whose ith column is the eigenvector
         * of the resolution tensor and D is the diagonal matrix whose
         * elements are the corresponding eigenvalues.
         */
        void SetResolutionPowers();

        /*!
         * \brief Calculate the resolution coefficient C(M)
         */
        void SetResolutionCoeff();

        /*!
         * \brief Sets the gradient of the resolution tensor for the control volume.
         *
         * The format is dM_{jk}/dx_{i}
         *
         * \param[in] iDim - The direction for the gradient operator.
         * \param[in] jDim - The first array index of the entry to be set.
         * \param[in] kDim - The second array index of the entry to be set.
         * \param[in] grad_value - The scalar value to be used for the entry.
         */
        void SetResolutionGradient(unsigned short iDim, unsigned short jDim,
                                   unsigned short kDim, su2double grad_value);

        /*!
         * \brief Gets the gradient of the resolution tensor for the given CV
         *
         * \param[in] iDim - The direction in which to take the gradient
         * \return A rank 2 tensor representing the gradient of the separation
         *         distances across the cell in the global coordinates, with
         *         the gradient taken in direction iDim
         */
        const su2double* const* GetResolutionGradient(unsigned short iDim) const;

        /*!
         * \brief Gets the gradient of the resolution tensor for the given CV
         *
         * \return A rank 3 tensor representing the gradient of the separation
         *         distances across the cell in the global coordinates.
         */
        const su2double* const* const* GetResolutionGradient() const;

        /*!
         * \brief Sets the values for the resolution tensor.
         *
         * These values can be thought of as cell-to-cell distances along the
         * "principal directions".
         *
         * \param[in] values - An nDim array of the values to be set.
         */
        void SetResolutionValues(const su2double* values);

        /*!
         * \brief Sets the value of a component of the resolution tensor.
         *
         * These values can be thought of as cell-to-cell distances along the
         * "principal directions".
         *
         * \param[in] iDim - The component to be set.
         * \param[in] value - The value to be set.
         */
        void SetResolutionValue(unsigned short iDim, su2double value);

        /*!
         * \brief Adds to one of the values for the resolution tensor.
         *
         * These values can be thought of as cell-to-cell distances along the
         * "principal directions".
         *
         * \param[in] iDim - The component to add to.
         * \param[in] value - The value to be added.
         */
        void AddResolutionValue(unsigned short iDim, su2double value);

        /*!
         * \brief Sets the vectors for the resolution tensor.
         *
         * These vectors can be thought of as "principal directions" for the
         * cell-to-cell separations. They are stored as a matrix, e.g. V,
         * where V[i][j] corresonds to the jth component of the ith vector.
         *
         * \param[in] vectors - A 2D array of the vectors.
         */
        void SetResolutionVectors(const su2double* const* vectors);

        /*!
         * \brief Sets a component of a vector for the resolution tensor.
         *
         * These vectors can be thought of as "principal directions" for the
         * cell-to-cell separations. They are stored as a matrix, e.g. V,
         * where V[i][j] corresonds to the jth component of the ith vector.
         *
         * \param[in] iDim - The vector to be modified.
         * \param[in] jDim - The component to be set.
         * \param[in] value - The value to be set.
         */
        void SetResolutionVector(unsigned short iDim, unsigned short jDim,
                                 su2double value);
        /*!
         * \brief Adds to a component of a vector for the resolution tensor.
         *
         * These vectors can be thought of as "principal directions" for the
         * cell-to-cell separations. They are stored as a matrix, e.g. V,
         * where V[i][j] corresonds to the jth component of the ith vector.
         *
         * \param[in] iDim - The vector to be modified.
         * \param[in] jDim - The component to be modified.
         * \param[in] value - The value to be added.
         */
        void AddResolutionVector(unsigned short iDim, unsigned short jDim,
                                 su2double value);

        /*!
         * \brief Gets the set of values for the resolution tensor.
         * \return The cell-to-cell distances along the "principal directions" of the
         *         current cell.
         */
        const su2double* GetResolutionValues(void) const;

        /**
         * \brief Gets the set of vectors for the resolution tensor.
         *
         * This is stored as a matrix, e.g. V, where V[i][j] corresponds
         * to the jth component of the ith vector.
         *
         * \return Vectors representing the "principal directions" for the
         * cell-to-cell separations.
         */
        const su2double* const* GetResolutionVectors(void) const;

        /*!
         * \brief Set the adjoint values of the coordinates.
         * \param[in] adj_sol - The adjoint values of the coordinates.
         */
        void SetAdjointCoord(su2double *adj_coor);

        /*!
         * \brief Get the adjoint values of the coordinates.
         * \param[in] adj_sol - The adjoint values of the coordinates.
         */
        void GetAdjointCoord(su2double *adj_coor);

};

/*! 
 * \class CEdge
 * \brief Class for defining an edge.
 * \author F. Palacios
 */
class CEdge : public CDualGrid {
private:
	su2double *Coord_CG;			/*!< \brief Center-of-gravity of the element. */
	unsigned long *Nodes;		/*!< \brief Vector to store the global nodes of an element. */
	su2double *Normal;				/*!< \brief Normal al elemento y coordenadas de su centro de gravedad. */

public:
		
	/*! 
	 * \brief Constructor of the class.
	 * \param[in] val_iPoint - First node of the edge.		 
	 * \param[in] val_jPoint - Second node of the edge.
	 * \param[in] val_nDim - Number of dimensions of the problem.		 
	 */
	CEdge(unsigned long val_iPoint, unsigned long val_jPoint, unsigned short val_nDim);
	
	/*! 
	 * \brief Destructor of the class. 
	 */
	~CEdge(void);
	
	/*! 
	 * \brief Set the center of gravity of the edge.
	 * \param[in] val_coord - Coordinates of all the nodes needed for computing the centre of gravity of an edge.
	 */
	void SetCoord_CG(su2double **val_coord);
	
	/*! 
	 * \brief Obtain the centre of gravity of the edge.
	 * \param[in] val_dim - Position to read the coordinate.		 
	 * \return Coordinate <i>val_dim</i> of the centre of gravity.
	 */
	su2double GetCG(unsigned short val_dim);
	
	/*! 
	 * \brief Get the nodes of the edge.
	 * \param[in] val_node - Position of the node that makes the edge.		 
	 * \return Index of the node that compose the edge.
	 */
	
	unsigned long GetNode(unsigned short val_node);
	
	/*! 
	 * \brief Get the number of nodes of an element.
	 * \return Number of nodes that set an edge (2).
	 */
	unsigned short GetnNodes(void);
	
	/*! 
	 * \brief Compute Volume associated to each edge.
	 * \param[in] val_coord_Edge_CG - Coordinates of the centre of gravity of the edge.
	 * \param[in] val_coord_FaceElem_CG - Coordinates of the centre of gravity of the face of an element.
	 * \param[in] val_coord_Elem_CG - Coordinates of the centre of gravity of the element.
	 * \param[in] val_coord_Point - Coordinates of the point that form the control volume.		 
	 * \return Local volume associated to the edge.
	 */
	su2double GetVolume(su2double *val_coord_Edge_CG, su2double *val_coord_FaceElem_CG, su2double *val_coord_Elem_CG, su2double *val_coord_Point);

	/*! 
	 * \overload
	 * \param[in] val_coord_Edge_CG - Coordinates of the centre of gravity of the edge.
	 * \param[in] val_coord_Elem_CG - Coordinates of the centre of gravity of the element.
	 * \param[in] val_coord_Point - Coordinates of the point that form the control volume.
	 * \return Local volume associated to the edge.
	 */
	su2double GetVolume(su2double *val_coord_Edge_CG, su2double *val_coord_Elem_CG, su2double *val_coord_Point);
	
	/*! 
	 * \brief Set the face that correspond to an edge.
	 * \param[in] val_coord_Edge_CG - Coordinates of the centre of gravity of the edge.
	 * \param[in] val_coord_FaceElem_CG - Coordinates of the centre of gravity of the face of an element.
	 * \param[in] val_coord_Elem_CG - Coordinates of the centre of gravity of the element.
   * \param[in] config - Definition of the particular problem.
	 * \return Compute the normal (dimensional) to the face that makes the control volume boundaries.
	 */
	void SetNodes_Coord(su2double *val_coord_Edge_CG, su2double *val_coord_FaceElem_CG, su2double *val_coord_Elem_CG);
	
	/*!
	 * \overload
	 * \brief Set the face that correspond to an edge.
	 * \param[in] val_coord_Edge_CG - Coordinates of the centre of gravity of the edge.
	 * \param[in] val_coord_Elem_CG - Coordinates of the centre of gravity of the element.
   * \param[in] config - Definition of the particular problem.
	 * \return Compute the normal (dimensional) to the face that makes the contorl volume boundaries.
	 */
	void SetNodes_Coord(su2double *val_coord_Edge_CG, su2double *val_coord_Elem_CG);
	
	/*! 
	 * \brief Copy the the normal vector of a face.
	 * \param[in] val_normal - Vector where the subroutine is goint to copy the normal (dimensional).
	 */
	void GetNormal(su2double *val_normal);
	
	/*! 
	 * \brief Get the normal to a face of the control volume asociated with an edge.
	 * \return Dimensional normal vector, the modulus is the area of the face.
	 */
	su2double *GetNormal(void);
	
	/*! 
	 * \brief Initialize normal vector.
	 */
	void SetZeroValues(void);

	/*! 
	 * \brief Set the normal vector.
	 * \param[in] val_face_normal - Vector to initialize the normal vector.
	 * \return Value of the normal vector.
	 */
	void SetNormal(su2double *val_face_normal);
	
	/*! 
	 * \brief Add a vector to the normal vector.
	 * \param[in] val_face_normal - Vector to add to the normal vector.
	 */
	void AddNormal(su2double *val_face_normal);
	
	/*! 
	 * \brief This function does nothing (it comes from a pure virtual function, that implies the 
	 *        definition of the function in all the derived classes).
	 */
	su2double *GetCoord(void);
	
	/*! 
	 * \brief This function does nothing (it comes from a pure virtual function, that implies the 
	 *        definition of the function in all the derived classes).
	 */
	void SetCoord(su2double *val_coord);

};

/*! 
 * \class CVertex
 * \brief Class for vertex definition (equivalent to edges, but for the boundaries).
 * \author F. Palacios
 */
class CVertex : public CDualGrid {
protected:
	unsigned long *Nodes;	/*!< \brief Vector to store the global nodes of an element. */
	su2double *Normal;			/*!< \brief Normal coordinates of the element and its center of gravity. */
	su2double Aux_Var;			/*!< \brief Auxiliar variable defined only on the surface. */
	su2double CartCoord[3];		/*!< \brief Vertex cartesians coordinates. */
	su2double VarCoord[3];		/*!< \brief Used for storing the coordinate variation due to a surface modification. */
	su2double *VarRot;   /*!< \brief Used for storing the rotation variation due to a surface modification. */
	long PeriodicPoint[5];			/*!< \brief Store the periodic point of a boundary (iProcessor, iPoint) */
  bool ActDisk_Perimeter;     /*!< \brief Identify nodes at the perimeter of the actuator disk */
	short Rotation_Type;			/*!< \brief Type of rotation associated with the vertex (MPI and periodic) */
	unsigned long Normal_Neighbor; /*!< \brief Index of the closest neighbor. */
	unsigned long *Donor_Points; /*!< \brief indices of donor points for interpolation across zones */
	unsigned long *Donor_Proc; /*!< \brief indices of donor processor for interpolation across zones in parallel */
  unsigned long Donor_Elem;   /*!< \brief Store the donor element for interpolation across zones/ */
  unsigned short Donor_Face;  /*!<\brief Store the donor face (w/in donor element) for interpolation across zones */
  su2double Basis_Function[3]; /*!< \brief Basis function values for interpolation across zones. */
  su2double *Donor_Coeff; /*!\brief Store a list of coefficients corresponding to the donor points. */
  unsigned short nDonor_Points; /*!\brief Number of points in Donor_Points; at least there will be one donor point (if the mesh is matching)*/
  
public:

	/*! 
	 * \brief Constructor of the class.
	 * \param[in] val_point - Node of the vertex.
	 * \param[in] val_nDim - Number of dimensions of the problem.		
	 */
	CVertex(unsigned long val_point, unsigned short val_nDim);
	
	/*! 
	 * \brief Destructor of the class. 
	 */
	~CVertex(void);
	
	/*! 
	 * \brief Get the number of nodes of a vertex.
	 * \return Number of nodes that set a vertex (1).
	 */
	unsigned short GetnNodes(void);
	
	/*! 
	 * \brief Get the node of the vertex.
	 * \return Index of the node that compose the vertex.
	 */
	unsigned long GetNode(void);
	
	/*! 
	 * \brief Set the face that correspond to a vertex.
	 * \param[in] val_coord_Edge_CG - Coordinates of the centre of gravity of the edge.
	 * \param[in] val_coord_FaceElem_CG - Coordinates of the centre of gravity of the face of an element.
	 * \param[in] val_coord_Elem_CG - Coordinates of the centre of gravity of the element.
	 * \return Compute the normal (dimensional) to the face that makes the vertex.
	 */
	void SetNodes_Coord(su2double *val_coord_Edge_CG, su2double *val_coord_FaceElem_CG, su2double *val_coord_Elem_CG);
	
	/*! 
	 * \overload
	 * \param[in] val_coord_Edge_CG - Coordinates of the centre of gravity of the edge.
	 * \param[in] val_coord_Elem_CG - Coordinates of the centre of gravity of the element.
	 * \return Compute the normal (dimensional) to the face that makes the vertex.
	 */
	void SetNodes_Coord(su2double *val_coord_Edge_CG, su2double *val_coord_Elem_CG);
	
	/*! 
	 * \brief Copy the the normal vector of a face.
	 * \param[in] val_normal - Vector where the subroutine is goint to copy the normal (dimensional).
	 */
	void GetNormal(su2double *val_normal);
	
	/*! 
	 * \brief Get the normal to a face of the control volume asociated with a vertex.
	 * \return Dimensional normal vector, the modulus is the area of the face.
	 */
	su2double *GetNormal(void);
	
	/*! 
	 * \brief Initialize normal vector.
	 */
	void SetZeroValues(void);
	
	/*! 
	 * \brief Set the value of an auxiliary variable for gradient computation.
	 * \param[in] val_auxvar - Value of the auxiliar variable.
	 */
	void SetAuxVar(su2double val_auxvar);
	
	/*! 
	 * \brief Get the value of an auxiliary variable for gradient computation.
	 * \return Value of the auxiliar variable.
	 */
	su2double GetAuxVar(void);

  /*!
	 * \brief Add the value of an auxiliary variable for gradient computation.
	 * \param[in] val_auxvar - Value of the auxiliar variable.
	 */
	void AddAuxVar(su2double val_auxvar);
  
	/*! 
	 * \brief Set the normal vector.
	 * \param[in] val_face_normal - Vector to initialize the normal vector.
	 * \return Value of the normal vector.
	 */
	void SetNormal(su2double *val_face_normal);
	
	/*! 
	 * \brief Add a vector to the normal vector.
	 * \param[in] val_face_normal - Vector to add to the normal vector.
	 */
	void AddNormal(su2double *val_face_normal);
	
	/*! 
	 * \brief Set the value of the coordinate variation due to a surface modification.
	 * \param[in] val_varcoord - Variation of the coordinate.
	 */
	void SetVarCoord(su2double *val_varcoord);
	
	/*! 
	 * \brief Add the value of the coordinate variation due to a surface modification.
	 * \param[in] val_varcoord - Variation of the coordinate.
	 */
	void AddVarCoord(su2double *val_varcoord);
	
	/*! 
	 * \brief Get the value of the coordinate variation due to a surface modification.
	 * \return Variation of the coordinate.
	 */
	su2double *GetVarCoord(void);
	
	/*! 
	 * \brief Set the value of the cartesian coordinate for the vertex.
	 * \param[in] val_coord - Value of the cartesian coordinate.
	 */
	void SetCoord(su2double *val_coord);
	
	/*! 
	 * \brief Get the value of the cartesian coordinate for the vertex.
	 * \return Value of the cartesian coordinate of the vertex.
	 */
	su2double *GetCoord(void);
  
  /*!
	 * \brief Get the value of the cartesian coordinate for the vertex.
   * \param[in] val_dim - Variable of the dimension.
	 * \return Value of the cartesian coordinate of the vertex.
	 */
  su2double GetCoord(unsigned short val_dim);
	
	/*! 
	 * \brief Set the type of rotation associated to the vertex.
	 * \param[in] val_rotation_type - Value of the rotation that will be applied to the solution at the vertex
	 */
	void SetRotation_Type(short val_rotation_type);
	
	/*! 
	 * \brief Get the type of rotation associated to the vertex.
	 * \return Value of the rotation that must be applied to the solution of the vertex
	 */
	short GetRotation_Type(void);
  
	/*! 
	 * \overload
	 * \param[in] val_periodicpoint - Value of periodic point of the vertex.
	 * \param[in] val_processor - Processor where the point belong.
	 */
	void SetDonorPoint(long val_periodicpoint, long val_processor);
	
  /*!
   * \overload
   * \param[in] val_periodicpoint - Value of periodic point of the vertex.
   * \param[in] val_processor - Processor where the point belong.
   */
  void SetDonorPoint(long val_periodicpoint, long val_periodicglobalindex, long val_periodicvertex, long val_periodicmarker, long val_processor);
  
	/*! 
	 * \overload
	 * \param[in] val_periodicpoint - Value of periodic point of the vertex.
	 * \param[in] val_processor - Processor where the point belong.
	 * \param[in] val_globalindex - Global index of the donor point.
	 */
	void SetDonorPoint(long val_periodicpoint, long val_processor, long val_globalindex);
  
  /*!
   * \overload
   * \param[in] val_periodicpoint - Value of periodic point of the vertex.
   * \param[in] val_processor - Processor where the point belong.
   */
  void SetActDisk_Perimeter(bool val_actdisk_perimeter);

	/*!
	 * \brief Get the value of the periodic point of a vertex.
	 * \return Value of the periodic point of a vertex.
	 */
	long GetDonorPoint(void);
  
  /*!
   * \brief Get the value of the periodic point of a vertex.
   * \return Value of the periodic point of a vertex.
   */
  long GetDonorMarker(void);
  
  /*!
   * \brief Get the value of the periodic point of a vertex.
   * \return Value of the periodic point of a vertex.
   */
  long GetDonorVertex(void);

  /*!
   * \brief Get the value of the periodic point of a vertex.
   * \return Value of the periodic point of a vertex.
   */
  long GetDonorGlobalIndex(void);
  
  /*!
   * \brief Get the value of the periodic point of a vertex.
   * \return Value of the periodic point of a vertex.
   */
  long GetGlobalDonorPoint(void);

  /*!
	 * \brief Get the value of the periodic point of a vertex.
	 * \return Value of the periodic point of a vertex.
	 */
	long GetDonorProcessor(void);
  
	/*! 
	 * \brief Get the value of the periodic point of a vertex, and its somain
	 * \return Value of the periodic point of a vertex, and the domain.
	 */
	long *GetPeriodicPointDomain(void);	
  
  /*!
   * \brief Get the value of the periodic point of a vertex, and its somain
   * \return Value of the periodic point of a vertex, and the domain.
   */
  bool GetActDisk_Perimeter(void);

  /*!
	 * \brief Set the donor element of a vertex for interpolation across zones.
	 * \param[in] val_donorelem - donor element index.
	 */
	void SetDonorElem(long val_donorelem);
  
  /*!
	 * \brief Get the donor element of a vertex for interpolation across zones.
	 * \return Value of the donor element of a vertex.
	 */
	long GetDonorElem(void);

	/*!
   * \brief Set the donor face of a vertex for interpolation across zones.
   * \param[in] val_donorface- donor face index (w/in donor elem).
   */
  void SetDonorFace(unsigned short val_donorface);

  /*!
   * \brief Get the donor face of a vertex for interpolation across zones.
   * \return Value of the donor face index (w/in donor elem).
   */
  unsigned short GetDonorFace(void);
  
  /*!
	 * \brief Set the finite element basis functions needed for interpolation.
	 * \param[in] val_node - a node index of the owner element.
   * \param[in] val_basis - basis function value for the node.
	 */
	void SetBasisFunction(unsigned short val_node, su2double val_basis);
	
	/*!
	 * \brief Get the finite element basis functions needed for interpolation.
	 * \param[in] val_node - a node index of the owner element.
   * \return Value of the basis function for this node.
	 */
	su2double GetBasisFunction(unsigned short val_node);
	
	/*! 
	 * \brief Set the index of the closest neighbor to a point on the boundaries.
	 * \param[in] val_Normal_Neighbor - Index of the closest neighbor.
	 */
	void SetNormal_Neighbor(unsigned long val_Normal_Neighbor);
	
	/*! 
	 * \brief Get the value of the closest neighbor.
	 * \return Index of the closest neighbor.
	 */
	unsigned long GetNormal_Neighbor(void);
	
	/*!
   * \brief Increment the number of donor points by 1.
   */
	void IncrementnDonor(void);

	/*!
   * \brief Set the value of nDonor_Points
   * \param[in] nDonor - the number of donor points
   */
	void SetnDonorPoints(unsigned short nDonor);

	/*!
   * \brief Return the value of nDonor_Points
   * \return nDonor - the number of donor points
   */
	unsigned short GetnDonorPoints(void);

	/*!
   * \brief Set the coefficient value of a donor point.
   * \param[in] iDonor - Index of the donor point.
   * \param[in] val  - Value of the coefficent for point iDonor.
   */
	void SetDonorCoeff(unsigned short iDonor, su2double val);

	/*!
   * \brief Get the coefficient value of a donor point.
   * \param[in] iDonor - Index of the donor point.
   * \return  - Value of the coefficent for point iDonor.
   */
	su2double GetDonorCoeff(unsigned short iDonor);

  /*!
   * \brief Set the donor point of a vertex for interpolation across zones.
   * \param[in] val_donorpoint- donor face index (w/in donor elem).
   */
  void SetInterpDonorPoint(unsigned short val_donorindex, long val_donorpoint);

  /*!
   * \brief Get the value of the donor point of a vertex (for interpolation).
   * \return Value of the donor point of a vertex.
   */
  long GetInterpDonorPoint(unsigned short val_donorpoint);


  /*!
   * \brief Set the donor point of a vertex for interpolation across zones.
   * \param[in] val_donorpoint- donor face index (w/in donor elem).
   */
  void SetInterpDonorProcessor(unsigned short val_donorindex, long val_rank);

  /*!
   * \brief Get the value of the donor point of a vertex (for interpolation).
   * \return Value of the donor point of a vertex.
   */
  long GetInterpDonorProcessor(unsigned short val_donorindex);


	/*!
   * \brief Allocate memory based on how many donor points need to be stored.
   * Uses nDonor_Points
   */
	void	Allocate_DonorInfo(void);

	/*!
   * \brief Get the rotation variation
   * \return  - pointer to the vector defining the rotation
   */
  su2double *GetVarRot(void);

  /*!
   * \brief Set the rotation variation
   * \return  - pointer to the vector defining the rotation
   */
  void SetVarRot(su2double* val);

};

/*!
 * \class CTurboVertex
 * \brief Class for vertex definition for turbomachinery (equivalent to edges, but for the boundaries).
 * \author S. Vitale
 */
class CTurboVertex : public CVertex {
private:
  su2double *TurboNormal;			/*!< \brief Normal for computing correct turbomachinery quantities. */
  su2double Area;							/*!< \brief Value of the face area associated to the vertex */
  //	su2double PitchCoord;       /*!< \brief Value of the abscissa pitch wise */
  su2double AngularCoord;     /*!< \brief Value of the angular coordinate  */
  su2double DeltaAngularCoord;     /*!< \brief Value of the angular coordinate w.r.t. the minimum pitch point  */
  su2double RelAngularCoord; /*!< \brief Value of the angular coordinate w.r.t. the minimum pitch point  */

  unsigned long OldVertex;    /*!< \brief Value of the vertex numeration before the ordering */
  int GlobalIndex;						/*!< \brief Value of the vertex numeration after the ordering and global with respect to MPI partinioning */

public:

  /*!
   * \brief Constructor of the class.
   * \param[in] val_point - Node of the vertex.
   * \param[in] val_nDim - Number of dimensions of the problem.
   */
  CTurboVertex(unsigned long val_point, unsigned short val_nDim);

  /*!
   * \brief Destructor of the class.
   */
  ~CTurboVertex(void);

  /*!
   * \brief set Normal in the turbomachinery frame of reference.
   * \param[in] val_normal - normal vector.
   */
  void SetTurboNormal(su2double *val_normal);

  /*!
   * \brief set face Area.
   * \param[in] val_area - value of the face area.
   */
  void SetArea(su2double val_area);

  /*!
   * \brief get face Area associate to the vertex.
   */
  su2double GetArea(void);

  /*!
   * \brief Copy the the turbo normal vector of a face.
   * \param[in] val_normal - Vector where the subroutine is goint to copy the normal (dimensionaless).
   */
  void GetTurboNormal(su2double *val_normal);

  /*!
   * \brief Get the turbo normal to a face where turboperformance are computed .
   * \return Dimensionaless normal vector, the modulus is the area of the face.
   */
  su2double *GetTurboNormal(void);

  /*!
   * \brief set vertex value not ordered.
   * \param[in] val_vertex - value of the vertex before ordering.
   */
  void SetOldVertex(unsigned long val_vertex);

  /*!
   * \brief retrieve vertex value not ordered.
   */
  unsigned long GetOldVertex(void);

  /*!
   * \brief set global index for ordered span-wise turbovertex.
   */
  void SetGlobalVertexIndex(int globalindex);

  /*!
   * \brief get global index for ordered span-wise turbovertex.
   */
  int GetGlobalVertexIndex(void);

  /*!
   * \brief set angular coord.
   */
  void SetAngularCoord(su2double angCoord);

  /*!
   * \brief get angular coord.
   */
  su2double GetAngularCoord(void);

  /*!
   * \brief set angular coord.
   */
  void SetDeltaAngularCoord(su2double deltaAngCoord);

  /*!
   * \brief get angular coord.
   */
  su2double GetDeltaAngularCoord(void);

  /*!
   * \brief set angular coord.
   */
  void SetRelAngularCoord(su2double minAngCoord);

  /*!
   * \brief get angular coord.
   */
  su2double GetRelAngularCoord(void);

};

#include "dual_grid_structure.inl"<|MERGE_RESOLUTION|>--- conflicted
+++ resolved
@@ -178,14 +178,10 @@
   su2double   ResolutionCoeff;        /*!< \brief Coefficient based on the resolution tensor to correct for non-isotropic resolution */
   su2double*** ResolutionTensorGradient; /*!< \brief A rank-3 tensor representing gradients in the resolution. */
   su2double* ResolutionValues;        /*! < \brief The approximate cell resolution in the three "principal directions" */
-<<<<<<< HEAD
   su2double** ResolutionVectors;      /*! < \brief An orthogonal set of "principal directions" for the cell-to-cell spacings.
                                             The first index refers to the vector,
                                             while the second refers to the component of the vector. */
-=======
-  su2double** ResolutionVectors;      /*! < \brief An orthogonal set of "principal directions" for the cell-to-cell spacings */
   su2double MaxLength;                /*!< \brief The maximum cell-center to cell-center length. */
->>>>>>> d0f3ab8c
 
 public:
 	
