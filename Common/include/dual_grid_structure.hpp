--- conflicted
+++ resolved
@@ -173,13 +173,10 @@
   unsigned long GlobalIndex;          /*!< \brief Global index in the parallel simulation. */
   unsigned short nNeighbor;           /*!< \brief Number of neighbors. */
   bool Flip_Orientation;              /*!< \brief Flip the orientation of the normal. */
-<<<<<<< HEAD
   su2double** ResolutionTensor;       /*!< \brief A rank-2 tensor representing separation distances across the CV */
   su2double*** ResolutionTensorGradient; /*!< \brief A rank-3 tensor representing gradients in the resolution. */
   su2double* ResolutionValues;        /*! < \brief The approximate cell resolution in the three "principal directions" */
   su2double** ResolutionVectors;      /*! < \brief An orthogonal set of "principal directions" for the cell-to-cell spacings */
-=======
->>>>>>> 284b2a5b
   su2double MaxLength;                /*!< \brief The maximum cell-center to cell-center length. */
 
 public:
