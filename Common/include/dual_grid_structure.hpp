--- conflicted
+++ resolved
@@ -743,126 +743,125 @@
 	 */
 	void AddNormal(su2double *val_face_normal);
 
-  /*!
-<<<<<<< HEAD
-   * \brief Sets the resolution tensor for the given control volume.
-   *
-   * \param[in] iDim - The first array index of the entry to be set.
-   * \param[in] jDim - The second array index of the entry to be set.
-   * \param[in] tensor_value - The value to be set.
-   */
-  void SetResolutionTensor(unsigned short iDim, unsigned short jDim,
-                           su2double tensor_value);
-
-  /*!
-   * \brief Adds to the existing resolution tensor for the given control volume
-   *
-   * \param[in] iDim - The first array index of the entry to be added.
-   * \param[in] jDim - The second array index of the entry to be added.
-   * \param[in] tensor_value - The value to be added.
-   */
-  void AddResolutionTensor(unsigned short iDim, unsigned short jDim,
-                           su2double tensor_value);
-
-  /*!
-   * \brief Gets the resolution tensor for the given control volume
-   *
-   * \return A tensor representing the separation distances
-   *         across the cell in the global coordinates.
-   */
-  su2double** GetResolutionTensor(void) const;
-
-  /*!
-   * \brief Gets a specific element of the resolution tensor array
-   * \param[in] iDim - The first array index
-   * \param[in] jDim - The second array index
-   * \return A tensor representing the separation distances
-   *         across the cell in the global coordinates.
-   */
-  su2double GetResolutionTensor(unsigned short iDim,
-                                unsigned short jDim) const;
-
-  /*!
-   * \brief Sets the gradient of the resolution tensor for the control volume.
-   *
-   * The format is dM_{jk}/dx_{i}
-   *
-   * \param[in] iDim - The direction for the gradient operator.
-   * \param[in] jDim - The first array index of the entry to be set.
-   * \param[in] kDim - The second array index of the entry to be set.
-   * \param[in] grad_value - The scalar value to be used for the entry.
-   */
-  void SetResolutionGradient(unsigned short iDim, unsigned short jDim,
-                             unsigned short kDim, su2double grad_value);
-
-  /*!
-   * \brief Gets the gradient of the resolution tensor for the given CV
-   *
-   * \param[in] iDim - The direction in which to take the gradient
-   * \return A rank 2 tensor representing the gradient of the separation
-   *         distances across the cell in the global coordinates, with
-   *         the gradient taken in direction iDim
-   */
-  su2double** GetResolutionGradient(unsigned short iDim);
-
-  /*!
-   * \brief Gets the gradient of the resolution tensor for the given CV
-   *
-   * \return A rank 3 tensor representing the gradient of the separation
-   *         distances across the cell in the global coordinates.
-   */
-  su2double*** GetResolutionGradient();
-
-  /*!
-   * \brief Adds to the existing set of values for the resolution tensor.
-   *
-   * These values can be thought of as cell-to-cell distances along the
-   * "principal directions".
-   *
-   * \param[in] iDim - The first array index of the entry to be added.
-   * \param[in] scalar_value - The value to be added.
-   */
-  void AddResolutionValue(unsigned short iDim, su2double scalar_value);
-
-  /*!
-   * \brief Adds to the existing set of vectors for the resolution tensor.
-   *
-   * These vectors can be thought of as "principal directions" for the
-   * cell-to-cell separations.
-   *
-   * \param[in] iDim - The first array index of the entry to be added.
-   * \param[in] jDim - The second array index of the entry to be added.
-   * \param[in] scalar_value - The value to be added.
-   */
-  void AddResolutionVector(unsigned short iDim, unsigned short jDim,
-                                   su2double scalar_value);
-
-  /*!
-   * \brief Gets the set of values for the resolution tensor.
-   * \return The cell-to-cell distances along the "principal directions" of the
-   *         current cell.
-   */
-  su2double* GetResolutionValues(void);
-
-  /**
-   * \brief Gets the set of vectors for the resolution tensor.
-   * \return Vectors representing the "principal directions" for the
-   * cell-to-cell separations.
-   */
-  su2double** GetResolutionVectors(void);
-=======
-   * \brief Set the adjoint values of the coordinates.
-   * \param[in] adj_sol - The adjoint values of the coordinates.
-   */
-  void SetAdjointCoord(su2double *adj_coor);
-
-  /*!
-   * \brief Get the adjoint values of the coordinates.
-   * \param[in] adj_sol - The adjoint values of the coordinates.
-   */
-  void GetAdjointCoord(su2double *adj_coor);
-
->>>>>>> 5e170f46
+        /*!
+         * \brief Sets the resolution tensor for the given control volume.
+         *
+         * \param[in] iDim - The first array index of the entry to be set.
+         * \param[in] jDim - The second array index of the entry to be set.
+         * \param[in] tensor_value - The value to be set.
+         */
+        void SetResolutionTensor(unsigned short iDim, unsigned short jDim,
+                                 su2double tensor_value);
+
+        /*!
+         * \brief Adds to the existing resolution tensor for the given control volume
+         *
+         * \param[in] iDim - The first array index of the entry to be added.
+         * \param[in] jDim - The second array index of the entry to be added.
+         * \param[in] tensor_value - The value to be added.
+         */
+        void AddResolutionTensor(unsigned short iDim, unsigned short jDim,
+                                 su2double tensor_value);
+
+        /*!
+         * \brief Gets the resolution tensor for the given control volume
+         *
+         * \return A tensor representing the separation distances
+         *         across the cell in the global coordinates.
+         */
+        su2double** GetResolutionTensor(void) const;
+
+        /*!
+         * \brief Gets a specific element of the resolution tensor array
+         * \param[in] iDim - The first array index
+         * \param[in] jDim - The second array index
+         * \return A tensor representing the separation distances
+         *         across the cell in the global coordinates.
+         */
+        su2double GetResolutionTensor(unsigned short iDim,
+                                      unsigned short jDim) const;
+
+        /*!
+         * \brief Sets the gradient of the resolution tensor for the control volume.
+         *
+         * The format is dM_{jk}/dx_{i}
+         *
+         * \param[in] iDim - The direction for the gradient operator.
+         * \param[in] jDim - The first array index of the entry to be set.
+         * \param[in] kDim - The second array index of the entry to be set.
+         * \param[in] grad_value - The scalar value to be used for the entry.
+         */
+        void SetResolutionGradient(unsigned short iDim, unsigned short jDim,
+                                   unsigned short kDim, su2double grad_value);
+
+        /*!
+         * \brief Gets the gradient of the resolution tensor for the given CV
+         *
+         * \param[in] iDim - The direction in which to take the gradient
+         * \return A rank 2 tensor representing the gradient of the separation
+         *         distances across the cell in the global coordinates, with
+         *         the gradient taken in direction iDim
+         */
+        su2double** GetResolutionGradient(unsigned short iDim);
+
+        /*!
+         * \brief Gets the gradient of the resolution tensor for the given CV
+         *
+         * \return A rank 3 tensor representing the gradient of the separation
+         *         distances across the cell in the global coordinates.
+         */
+        su2double*** GetResolutionGradient();
+
+        /*!
+         * \brief Adds to the existing set of values for the resolution tensor.
+         *
+         * These values can be thought of as cell-to-cell distances along the
+         * "principal directions".
+         *
+         * \param[in] iDim - The first array index of the entry to be added.
+         * \param[in] scalar_value - The value to be added.
+         */
+        void AddResolutionValue(unsigned short iDim, su2double scalar_value);
+
+        /*!
+         * \brief Adds to the existing set of vectors for the resolution tensor.
+         *
+         * These vectors can be thought of as "principal directions" for the
+         * cell-to-cell separations.
+         *
+         * \param[in] iDim - The first array index of the entry to be added.
+         * \param[in] jDim - The second array index of the entry to be added.
+         * \param[in] scalar_value - The value to be added.
+         */
+        void AddResolutionVector(unsigned short iDim, unsigned short jDim,
+                                 su2double scalar_value);
+
+        /*!
+         * \brief Gets the set of values for the resolution tensor.
+         * \return The cell-to-cell distances along the "principal directions" of the
+         *         current cell.
+         */
+        su2double* GetResolutionValues(void);
+
+        /**
+         * \brief Gets the set of vectors for the resolution tensor.
+         * \return Vectors representing the "principal directions" for the
+         * cell-to-cell separations.
+         */
+        su2double** GetResolutionVectors(void);
+
+        /*!
+         * \brief Set the adjoint values of the coordinates.
+         * \param[in] adj_sol - The adjoint values of the coordinates.
+         */
+        void SetAdjointCoord(su2double *adj_coor);
+
+        /*!
+         * \brief Get the adjoint values of the coordinates.
+         * \param[in] adj_sol - The adjoint values of the coordinates.
+         */
+        void GetAdjointCoord(su2double *adj_coor);
+
 };
 
 /*! 
