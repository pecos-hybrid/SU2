/*!
 * \file primal_grid_structure.inl
 * \brief In-Line subroutines of the <i>primal_grid_structure.hpp</i> file.
 * \author F. Palacios
 * \version 6.2.0 "Falcon"
 *
 * The current SU2 release has been coordinated by the
 * SU2 International Developers Society <www.su2devsociety.org>
 * with selected contributions from the open-source community.
 *
 * The main research teams contributing to the current release are:
 *  - Prof. Juan J. Alonso's group at Stanford University.
 *  - Prof. Piero Colonna's group at Delft University of Technology.
 *  - Prof. Nicolas R. Gauger's group at Kaiserslautern University of Technology.
 *  - Prof. Alberto Guardone's group at Polytechnic University of Milan.
 *  - Prof. Rafael Palacios' group at Imperial College London.
 *  - Prof. Vincent Terrapon's group at the University of Liege.
 *  - Prof. Edwin van der Weide's group at the University of Twente.
 *  - Lab. of New Concepts in Aeronautics at Tech. Institute of Aeronautics.
 *
 * Copyright 2012-2019, Francisco D. Palacios, Thomas D. Economon,
 *                      Tim Albring, and the SU2 contributors.
 *
 * SU2 is free software; you can redistribute it and/or
 * modify it under the terms of the GNU Lesser General Public
 * License as published by the Free Software Foundation; either
 * version 2.1 of the License, or (at your option) any later version.
 *
 * SU2 is distributed in the hope that it will be useful,
 * but WITHOUT ANY WARRANTY; without even the implied warranty of
 * MERCHANTABILITY or FITNESS FOR A PARTICULAR PURPOSE. See the GNU
 * Lesser General Public License for more details.
 *
 * You should have received a copy of the GNU Lesser General Public
 * License along with SU2. If not, see <http://www.gnu.org/licenses/>.
 */
 
#pragma once

inline su2double inline_dot_prod(vector<su2double> v, vector<su2double> w) {
  su2double dot_product = 0.0;
  unsigned short nDim = v.size();
  for (unsigned int iDim = 0; iDim < nDim; ++iDim) {
    dot_product += v[iDim]*w[iDim];
  }
  return dot_product;
}

inline su2double inline_magnitude(vector<su2double> v) {
  return sqrt(inline_dot_prod(v,v));
}

inline unsigned short CPrimalGrid::GetnNodesFace(unsigned short val_face) { return 0; }

inline void CPrimalGrid::SetDomainElement(unsigned long val_domainelement) { DomainElement = val_domainelement; }

inline void CPrimalGrid::SetRotation_Type(unsigned short val_rotation_type) { }

inline void CPrimalGrid::SetColor(unsigned long val_color) { }

inline unsigned long CPrimalGrid::GetColor(void) { return -1; }

inline unsigned short CPrimalGrid::GetRotation_Type(void) { return 0; }

inline unsigned long CPrimalGrid::GetDomainElement(void) { return DomainElement; }

inline void CPrimalGrid::SetNeighbor_Elements(unsigned long val_elem, unsigned short val_face) { Neighbor_Elements[val_face] = val_elem; }

inline su2double CPrimalGrid::GetLengthScale(void) { return LenScale; }

inline void CPrimalGrid::SetLengthScale(su2double val_lenScale) { LenScale = val_lenScale; }

inline unsigned short CPrimalGrid::GetTimeLevel(void) { return TimeLevel; }

inline void CPrimalGrid::SetTimeLevel(unsigned short val_timeLevel) { TimeLevel = val_timeLevel; }

inline bool CPrimalGrid::GetOwnerFace(unsigned short val_face) { return ElementOwnsFace[val_face]; }

inline void CPrimalGrid::SetOwnerFace(bool val_owner, unsigned short val_face) { ElementOwnsFace[val_face] = val_owner; }

inline short CPrimalGrid::GetPeriodicIndex(unsigned short val_face) {return PeriodIndexNeighbors[val_face];}

inline void CPrimalGrid::SetPeriodicIndex(unsigned short val_periodic, unsigned short val_face) {PeriodIndexNeighbors[val_face] = val_periodic; }

inline bool CPrimalGrid::GetJacobianConstantFace(unsigned short val_face) { return JacobianFaceIsConstant[val_face]; }

inline void CPrimalGrid::SetJacobianConstantFace(bool val_JacFaceIsConstant, unsigned short val_face) {JacobianFaceIsConstant[val_face] = val_JacFaceIsConstant; }

inline long CPrimalGrid::GetNeighbor_Elements(unsigned short val_face) { return Neighbor_Elements[val_face]; }

inline su2double CPrimalGrid::GetVolume(void) { return Volume; }

inline void CPrimalGrid::SetVolume(su2double val_volume) { Volume = val_volume; }

inline su2double CPrimalGrid::GetCG(unsigned short val_dim) { return Coord_CG[val_dim]; }

inline su2double CPrimalGrid::GetFaceCG(unsigned short val_face, unsigned short val_dim) { return Coord_FaceElems_CG[val_face][val_dim]; }

inline void CPrimalGrid::SetDivide (bool val_divide) {	Divide = val_divide; }

inline bool CPrimalGrid::GetDivide (void) { return Divide; }

inline unsigned long CPrimalGrid::GetGlobalIndex(void) { return GlobalIndex; }

inline void CPrimalGrid::SetGlobalIndex(unsigned long val_globalindex) { GlobalIndex = val_globalindex; }

inline void CPrimalGrid::SetNode(unsigned short val_node, unsigned long val_point) { }

inline const su2double* const* CPrimalGrid::GetResolutionTensor(void) const { return ResolutionTensor; }
<<<<<<< HEAD

inline const su2double* const* CPrimalGrid::GetResolutionVectors(void) const { return ResolutionVectors; }

inline const su2double* CPrimalGrid::GetResolutionValues(void) const { return ResolutionValues; }
=======

inline const su2double* const* CPrimalGrid::GetResolutionVectors(void) const { return ResolutionVectors; }

inline const su2double* CPrimalGrid::GetResolutionValues(void) const { return ResolutionValues; }

inline void CPrimalGrid::GetCornerPointsAllFaces(unsigned short &nFaces,
                                                 unsigned short nPointsPerFace[],
                                                 unsigned long  faceConn[6][4]) { }

inline unsigned long CPrimalGrid::GetGlobalElemID(void) { return 0; }

inline unsigned long CPrimalGrid::GetGlobalOffsetDOFsSol(void) { return 0; }

inline unsigned short CPrimalGrid::GetNPolyGrid(void) { return 0; }

inline unsigned short CPrimalGrid::GetNPolySol(void) { return 0; }

inline unsigned short CPrimalGrid::GetNDOFsGrid(void) { return 0; }

inline unsigned short CPrimalGrid::GetNDOFsSol(void) { return 0; }

inline bool CPrimalGrid::GetJacobianConsideredConstant(void) { return false; }

inline void CPrimalGrid::SetJacobianConsideredConstant(bool val_JacobianConsideredConstant) {}

inline void CPrimalGrid::AddOffsetGlobalDOFs(const unsigned long val_offsetRank) {}

inline void CPrimalGrid::AddDonorWallFunctions(const unsigned long donorElement) {}

inline unsigned short CPrimalGrid::GetNDonorsWallFunctions(void) {return 0;}

inline unsigned long *CPrimalGrid::GetDonorsWallFunctions(void) {return NULL;}

inline void CPrimalGrid::SetDonorsWallFunctions(const vector<unsigned long> &donorElements) {}

inline void CPrimalGrid::RemoveMultipleDonorsWallFunctions(void) {}
>>>>>>> 5b408387

inline unsigned short CVertexMPI::GetnNodes(void) { return nNodes; }

inline unsigned long CVertexMPI::GetNode(unsigned short val_node) { return Nodes[val_node]; }

inline void CVertexMPI::SetNode(unsigned short val_node, unsigned long val_point) { Nodes[val_node] = val_point; }

inline unsigned short CVertexMPI::GetVTK_Type(void) { return VTK_Type; }

inline unsigned short CVertexMPI::GetRotation_Type(void) { return Rotation_Type; }

inline void CVertexMPI::SetRotation_Type(unsigned short val_rotation_type) { Rotation_Type = val_rotation_type; }

inline unsigned short CVertexMPI::GetnNeighbor_Nodes(unsigned short val_node) { return 0; }

inline unsigned short CVertexMPI::GetnNeighbor_Elements(void) { return 0; }

inline unsigned short CVertexMPI::GetnFaces(void) { return 0; }

inline unsigned short CVertexMPI::GetnNodesFace(unsigned short val_face) { return 0; }

inline unsigned short CVertexMPI::GetMaxNodesFace(void) { return 0; }

inline unsigned short CVertexMPI::GetFaces(unsigned short val_face, unsigned short val_index) { return 0; }

inline unsigned short CVertexMPI::GetNeighbor_Nodes(unsigned short val_node, unsigned short val_index) { return 0; }

inline unsigned short CLine::GetFaces(unsigned short val_face, unsigned short val_index) { return Faces[val_face][val_index]; }

inline unsigned short CLine::GetNeighbor_Nodes(unsigned short val_node, unsigned short val_index) { return Neighbor_Nodes[val_node][val_index]; }

inline unsigned short CLine::GetnNodesFace(unsigned short val_face) { return nNodesFace[val_face]; }

inline unsigned short CLine::GetnNeighbor_Nodes(unsigned short val_node) { return nNeighbor_Nodes[val_node]; }

inline unsigned long CLine::GetNode(unsigned short val_node) { return Nodes[val_node]; }

inline void CLine::SetNode(unsigned short val_node, unsigned long val_point) { Nodes[val_node] = val_point; }

inline unsigned short CLine::GetnNodes(void) { return nNodes; }

inline unsigned short CLine::GetnFaces(void) { return nFaces; }

inline unsigned short CLine::GetVTK_Type(void) { return VTK_Type; }

inline unsigned short CLine::GetMaxNodesFace(void) { return maxNodesFace; }

inline unsigned short CLine::GetnNeighbor_Elements(void) { return nNeighbor_Elements; }

inline void CLine::SetDomainElement(unsigned long val_domainelement) {DomainElement = val_domainelement; }

inline unsigned long CLine::GetDomainElement(void) { return DomainElement; }

inline unsigned short CTriangle::GetFaces(unsigned short val_face, unsigned short val_index) { return Faces[val_face][val_index]; }

inline unsigned short CTriangle::GetNeighbor_Nodes(unsigned short val_node, unsigned short val_index) { return Neighbor_Nodes[val_node][val_index]; }

inline unsigned short CTriangle::GetnNodesFace(unsigned short val_face) { return nNodesFace[val_face]; }

inline unsigned short CTriangle::GetnNeighbor_Nodes(unsigned short val_node) { return nNeighbor_Nodes[val_node]; }

inline unsigned long CTriangle::GetNode(unsigned short val_node) { return Nodes[val_node]; }

inline void CTriangle::SetNode(unsigned short val_node, unsigned long val_point) { Nodes[val_node] = val_point; }

inline unsigned short CTriangle::GetnNodes(void) { return nNodes; }

inline unsigned short CTriangle::GetnFaces(void) { return nFaces; }

inline unsigned short CTriangle::GetVTK_Type(void) { return VTK_Type; }

inline unsigned short CTriangle::GetMaxNodesFace(void) { return maxNodesFace; }

inline unsigned short CTriangle::GetnNeighbor_Elements(void) { return nNeighbor_Elements; }

inline void CTriangle::SetDomainElement(unsigned long val_domainelement) { DomainElement = val_domainelement; }

inline unsigned long CTriangle::GetDomainElement(void) { return DomainElement; }
inline unsigned short CQuadrilateral::GetFaces(unsigned short val_face, unsigned short val_index) { return Faces[val_face][val_index]; }

inline unsigned short CQuadrilateral::GetNeighbor_Nodes(unsigned short val_node, unsigned short val_index) { return Neighbor_Nodes[val_node][val_index]; }

inline unsigned short CQuadrilateral::GetnNodesFace(unsigned short val_face) { return nNodesFace[val_face]; }

inline unsigned short CQuadrilateral::GetnNeighbor_Nodes(unsigned short val_node) { return nNeighbor_Nodes[val_node]; }

inline unsigned long CQuadrilateral::GetNode(unsigned short val_node) { return Nodes[val_node]; }

inline void CQuadrilateral::SetNode(unsigned short val_node, unsigned long val_point) { Nodes[val_node] = val_point; }

inline unsigned short CQuadrilateral::GetnNodes(void) { return nNodes; }

inline unsigned short CQuadrilateral::GetnFaces(void) { return nFaces; }

inline unsigned short CQuadrilateral::GetVTK_Type(void) { return VTK_Type; }

inline unsigned short CQuadrilateral::GetMaxNodesFace(void) { return maxNodesFace; }

inline unsigned short CQuadrilateral::GetnNeighbor_Elements(void) { return nNeighbor_Elements; }

inline void CQuadrilateral::SetDomainElement(unsigned long val_domainelement) {	DomainElement = val_domainelement; }

inline unsigned long CQuadrilateral::GetDomainElement(void) { return DomainElement; }

inline unsigned short CTetrahedron::GetFaces(unsigned short val_face, unsigned short val_index) { return Faces[val_face][val_index]; }

inline unsigned short CTetrahedron::GetNeighbor_Nodes(unsigned short val_node, unsigned short val_index) { return Neighbor_Nodes[val_node][val_index]; }

inline unsigned short CTetrahedron::GetnNodesFace(unsigned short val_face) { return nNodesFace[val_face]; }

inline unsigned short CTetrahedron::GetnNeighbor_Nodes(unsigned short val_node) { return nNeighbor_Nodes[val_node]; }

inline unsigned long CTetrahedron::GetNode(unsigned short val_node) { return Nodes[val_node]; }

inline void CTetrahedron::SetNode(unsigned short val_node, unsigned long val_point) { Nodes[val_node] = val_point; }

inline unsigned short CTetrahedron::GetnNodes(void) { return nNodes; }

inline unsigned short CTetrahedron::GetnFaces(void) { return nFaces; }

inline unsigned short CTetrahedron::GetVTK_Type(void) { return VTK_Type; }

inline unsigned short CTetrahedron::GetMaxNodesFace(void) { return maxNodesFace; }

inline unsigned short CTetrahedron::GetnNeighbor_Elements(void) { return nNeighbor_Elements; }

inline unsigned short CHexahedron::GetFaces(unsigned short val_face, unsigned short val_index) { return Faces[val_face][val_index]; }

inline unsigned short CHexahedron::GetNeighbor_Nodes(unsigned short val_node, unsigned short val_index) { return Neighbor_Nodes[val_node][val_index]; }

inline unsigned short CHexahedron::GetnNodesFace(unsigned short val_face) { return nNodesFace[val_face]; }

inline unsigned short CHexahedron::GetnNeighbor_Nodes(unsigned short val_node) { return nNeighbor_Nodes[val_node]; }

inline unsigned long CHexahedron::GetNode(unsigned short val_node) { return Nodes[val_node]; }

inline void CHexahedron::SetNode(unsigned short val_node, unsigned long val_point) { Nodes[val_node] = val_point; }

inline unsigned short CHexahedron::GetnNodes(void) { return nNodes; }

inline unsigned short CHexahedron::GetnFaces(void) { return nFaces; }

inline unsigned short CHexahedron::GetVTK_Type(void) { return VTK_Type; }

inline unsigned short CHexahedron::GetMaxNodesFace(void) { return maxNodesFace; }

inline unsigned short CHexahedron::GetnNeighbor_Elements(void) { return nNeighbor_Elements; }

inline unsigned short CPrism::GetFaces(unsigned short val_face, unsigned short val_index) { return Faces[val_face][val_index]; }

inline unsigned short CPrism::GetNeighbor_Nodes(unsigned short val_node, unsigned short val_index) { return Neighbor_Nodes[val_node][val_index]; }

inline unsigned short CPrism::GetnNodesFace(unsigned short val_face) { return nNodesFace[val_face]; }

inline unsigned short CPrism::GetnNeighbor_Nodes(unsigned short val_node) { return nNeighbor_Nodes[val_node]; }

inline unsigned long CPrism::GetNode(unsigned short val_node) { return Nodes[val_node]; }

inline void CPrism::SetNode(unsigned short val_node, unsigned long val_point) { Nodes[val_node] = val_point; }

inline unsigned short CPrism::GetnNodes(void) { return nNodes; }

inline unsigned short CPrism::GetnFaces(void) { return nFaces; }

inline unsigned short CPrism::GetVTK_Type(void) { return VTK_Type; }

inline unsigned short CPrism::GetMaxNodesFace(void) { return maxNodesFace; }

inline unsigned short CPrism::GetnNeighbor_Elements(void) { return nNeighbor_Elements; }

inline unsigned short CPyramid::GetFaces(unsigned short val_face, unsigned short val_index) { return Faces[val_face][val_index]; }

inline unsigned short CPyramid::GetNeighbor_Nodes(unsigned short val_node, unsigned short val_index) { return Neighbor_Nodes[val_node][val_index]; }

inline unsigned short CPyramid::GetnNodesFace(unsigned short val_face) { return nNodesFace[val_face]; }

inline unsigned short CPyramid::GetnNeighbor_Nodes(unsigned short val_node) { return nNeighbor_Nodes[val_node]; }

inline unsigned long CPyramid::GetNode(unsigned short val_node) { return Nodes[val_node]; }

inline void CPyramid::SetNode(unsigned short val_node, unsigned long val_point) { Nodes[val_node] = val_point; }

inline unsigned short CPyramid::GetnNodes(void) { return nNodes; }

inline unsigned short CPyramid::GetnFaces(void) { return nFaces; }

inline unsigned short CPyramid::GetVTK_Type(void) { return VTK_Type; }

inline unsigned short CPyramid::GetMaxNodesFace(void) { return maxNodesFace; }

inline unsigned short CPyramid::GetnNeighbor_Elements(void) { return nNeighbor_Elements; }

inline unsigned long CPrimalGridFEM::GetNode(unsigned short val_node) { return Nodes[val_node]; }

inline unsigned short CPrimalGridFEM::GetnNodesFace(unsigned short val_face) { return -1; }

inline unsigned short CPrimalGridFEM::GetFaces(unsigned short val_face, unsigned short val_index) { return -1; }

inline unsigned short CPrimalGridFEM::GetNeighbor_Nodes(unsigned short val_node, unsigned short val_index) { return -1; }

inline unsigned short CPrimalGridFEM::GetnNodes(void) { return nDOFsGrid; }

inline unsigned short CPrimalGridFEM::GetnFaces(void) { return nFaces; }

inline unsigned short CPrimalGridFEM::GetnNeighbor_Nodes(unsigned short val_node) { return -1; }

inline void CPrimalGridFEM::Change_Orientation(void) {}

inline unsigned long CPrimalGridFEM::GetGlobalElemID(void) { return elemIDGlobal; }

inline unsigned long CPrimalGridFEM::GetGlobalOffsetDOFsSol(void) { return offsetDOFsSolGlobal; }

inline unsigned short CPrimalGridFEM::GetnNeighbor_Elements(void) { return nFaces; }

inline unsigned short CPrimalGridFEM::GetMaxNodesFace(void) { return -1; }

inline unsigned short CPrimalGridFEM::GetVTK_Type(void) { return VTK_Type; }

inline unsigned short CPrimalGridFEM::GetNPolyGrid(void) { return nPolyGrid; }

inline unsigned short CPrimalGridFEM::GetNPolySol(void) { return nPolySol; }

inline unsigned short CPrimalGridFEM::GetNDOFsGrid(void) { return nDOFsGrid; }

inline unsigned short CPrimalGridFEM::GetNDOFsSol(void) { return nDOFsSol; }

inline bool CPrimalGridFEM::GetJacobianConsideredConstant(void) { return JacobianConsideredConstant; }

inline void CPrimalGridFEM::SetColor(unsigned long val_color) { color = val_color; }

inline unsigned long CPrimalGridFEM::GetColor(void) { return color; }

inline void CPrimalGridFEM::SetJacobianConsideredConstant(bool val_JacobianConsideredConstant) {JacobianConsideredConstant = val_JacobianConsideredConstant;}

inline void CPrimalGridFEM::AddOffsetGlobalDOFs(const unsigned long val_offsetRank) {offsetDOFsSolGlobal += val_offsetRank;}

inline CPrimalGridBoundFEM::~CPrimalGridBoundFEM(){}

inline unsigned long CPrimalGridBoundFEM::GetNode(unsigned short val_node) { return Nodes[val_node]; }

inline unsigned short CPrimalGridBoundFEM::GetnNodesFace(unsigned short val_face) { return -1; }

inline unsigned short CPrimalGridBoundFEM::GetFaces(unsigned short val_face, unsigned short val_index) { return -1; }

inline unsigned short CPrimalGridBoundFEM::GetNeighbor_Nodes(unsigned short val_node, unsigned short val_index) { return -1; }

inline unsigned short CPrimalGridBoundFEM::GetnNodes(void) { return nDOFsGrid; }

inline unsigned short CPrimalGridBoundFEM::GetnFaces(void) { return -1; }

inline unsigned short CPrimalGridBoundFEM::GetnNeighbor_Nodes(unsigned short val_node) { return -1; }

inline void CPrimalGridBoundFEM::Change_Orientation(void) {}

inline unsigned long CPrimalGridBoundFEM::GetGlobalElemID(void) { return boundElemIDGlobal; }

inline unsigned short CPrimalGridBoundFEM::GetnNeighbor_Elements(void) { return -1; }

inline unsigned short CPrimalGridBoundFEM::GetMaxNodesFace(void) { return -1; }

inline unsigned short CPrimalGridBoundFEM::GetVTK_Type(void) { return VTK_Type; }

inline unsigned short CPrimalGridBoundFEM::GetNPolyGrid(void) { return nPolyGrid; }

inline unsigned short CPrimalGridBoundFEM::GetNDOFsGrid(void) { return nDOFsGrid; }

inline bool CPrimalGridBoundFEM::GetJacobianConsideredConstant(void) {return JacobianConsideredConstant;}

inline void CPrimalGridBoundFEM::SetJacobianConsideredConstant(bool val_JacobianConsideredConstant) {JacobianConsideredConstant = val_JacobianConsideredConstant;}

inline void CPrimalGridBoundFEM::AddDonorWallFunctions(const unsigned long donorElement) {donorElementsWallFunctions.push_back(donorElement);}

inline unsigned short CPrimalGridBoundFEM::GetNDonorsWallFunctions(void) {return donorElementsWallFunctions.size();}

inline unsigned long *CPrimalGridBoundFEM::GetDonorsWallFunctions(void) {return donorElementsWallFunctions.data();}

inline void CPrimalGridBoundFEM::SetDonorsWallFunctions(const vector<unsigned long> &donorElements) {donorElementsWallFunctions = donorElements;}<|MERGE_RESOLUTION|>--- conflicted
+++ resolved
@@ -107,12 +107,6 @@
 inline void CPrimalGrid::SetNode(unsigned short val_node, unsigned long val_point) { }
 
 inline const su2double* const* CPrimalGrid::GetResolutionTensor(void) const { return ResolutionTensor; }
-<<<<<<< HEAD
-
-inline const su2double* const* CPrimalGrid::GetResolutionVectors(void) const { return ResolutionVectors; }
-
-inline const su2double* CPrimalGrid::GetResolutionValues(void) const { return ResolutionValues; }
-=======
 
 inline const su2double* const* CPrimalGrid::GetResolutionVectors(void) const { return ResolutionVectors; }
 
@@ -149,7 +143,6 @@
 inline void CPrimalGrid::SetDonorsWallFunctions(const vector<unsigned long> &donorElements) {}
 
 inline void CPrimalGrid::RemoveMultipleDonorsWallFunctions(void) {}
->>>>>>> 5b408387
 
 inline unsigned short CVertexMPI::GetnNodes(void) { return nNodes; }
 
