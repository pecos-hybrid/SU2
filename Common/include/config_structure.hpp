/*!
 * \file config_structure.hpp
 * \brief All the information about the definition of the physical problem.
 *        The subroutines and functions are in the <i>config_structure.cpp</i> file.
 * \author F. Palacios, T. Economon, B. Tracey
 * \version 4.3.0 "Cardinal"
 *
 * SU2 Lead Developers: Dr. Francisco Palacios (Francisco.D.Palacios@boeing.com).
 *                      Dr. Thomas D. Economon (economon@stanford.edu).
 *
 * SU2 Developers: Prof. Juan J. Alonso's group at Stanford University.
 *                 Prof. Piero Colonna's group at Delft University of Technology.
 *                 Prof. Nicolas R. Gauger's group at Kaiserslautern University of Technology.
 *                 Prof. Alberto Guardone's group at Polytechnic University of Milan.
 *                 Prof. Rafael Palacios' group at Imperial College London.
 *                 Prof. Edwin van der Weide's group at the University of Twente.
 *                 Prof. Vincent Terrapon's group at the University of Liege.
 *
 * Copyright (C) 2012-2016 SU2, the open-source CFD code.
 *
 * SU2 is free software; you can redistribute it and/or
 * modify it under the terms of the GNU Lesser General Public
 * License as published by the Free Software Foundation; either
 * version 2.1 of the License, or (at your option) any later version.
 *
 * SU2 is distributed in the hope that it will be useful,
 * but WITHOUT ANY WARRANTY; without even the implied warranty of
 * MERCHANTABILITY or FITNESS FOR A PARTICULAR PURPOSE. See the GNU
 * Lesser General Public License for more details.
 *
 * You should have received a copy of the GNU Lesser General Public
 * License along with SU2. If not, see <http://www.gnu.org/licenses/>.
 */

#pragma once

#include "./mpi_structure.hpp"

#include <iostream>
#include <cstdlib>
#include <fstream>
#include <sstream>
#include <string>
#include <cstring>
#include <vector>
#include <stdlib.h>
#include <cmath>
#include <map>
#include <assert.h>

#include "./option_structure.hpp"
#include "./datatype_structure.hpp"

#ifdef HAVE_CGNS
  #include "cgnslib.h"
#endif

using namespace std;

/*!
 * \class CConfig
 * \brief Main class for defining the problem; basically this class reads the configuration file, and
 *        stores all the information.
 * \author F. Palacios
 * \version 4.3.0 "Cardinal"
 */

class CConfig {
private:

	int rank;
	
	unsigned short Kind_SU2; /*!< \brief Kind of SU2 software component.*/
  unsigned short Ref_NonDim; /*!< \brief Kind of non dimensionalization.*/
  unsigned short Kind_MixingProcess; /*!< \brief Kind of mixing process.*/
  unsigned short *Kind_TurboPerformance; /*!< \brief Kind of Turbomachinery performance calculation.*/
  unsigned short iZone, nZone; /*!< \brief Number of zones in the mesh. */
  su2double Highlite_Area; /*!< \brief Highlite area. */
  su2double Fan_Poly_Eff; /*!< \brief Highlite area. */
	su2double OrderMagResidual; /*!< \brief Order of magnitude reduction. */
	su2double MinLogResidual; /*!< \brief Minimum value of the log residual. */
	su2double OrderMagResidualFSI; /*!< \brief Order of magnitude reduction. */
	su2double MinLogResidualFSI; /*!< \brief Minimum value of the log residual. */
	su2double Res_FEM_UTOL; 		/*!< \brief UTOL criteria for structural FEM. */
	su2double Res_FEM_RTOL; 		/*!< \brief RTOL criteria for structural FEM. */
	su2double Res_FEM_ETOL; 		/*!< \brief ETOL criteria for structural FEM. */
	su2double EA_ScaleFactor; /*!< \brief Equivalent Area scaling factor */
	su2double* EA_IntLimit; /*!< \brief Integration limits of the Equivalent Area computation */
  su2double AdjointLimit; /*!< \brief Adjoint variable limit */
  su2double* Obj_ChainRuleCoeff; /*!< \brief Array defining objective function for adjoint problem based on chain rule in terms of gradient w.r.t. density, velocity, pressure */
  bool MG_AdjointFlow; /*!< \brief MG with the adjoint flow problem */
  su2double* SubsonicEngine_Cyl; /*!< \brief Coordinates of the box subsonic region */
  su2double* SubsonicEngine_Values; /*!< \brief Values of the box subsonic region */
  su2double* Hold_GridFixed_Coord; /*!< \brief Coordinates of the box to hold fixed the nbumerical grid */
  su2double *DistortionRack;
  su2double *PressureLimits,
  *DensityLimits,
  *TemperatureLimits; /*!< \brief Limits for the primitive variables */
  bool ActDisk_DoubleSurface;  /*!< \brief actuator disk double surface  */
  bool ActDisk_SU2_DEF;  /*!< \brief actuator disk double surface  */
  unsigned short ConvCriteria;	/*!< \brief Kind of convergence criteria. */
  unsigned short nFFD_Iter; 	/*!< \brief Iteration for the point inversion problem. */
  su2double FFD_Tol;  	/*!< \brief Tolerance in the point inversion problem. */
  bool Viscous_Limiter_Flow, Viscous_Limiter_Turb;			/*!< \brief Viscous limiters. */
  bool Write_Conv_FSI;			/*!< \brief Write convergence file for FSI problems. */
  bool ContinuousAdjoint,			/*!< \brief Flag to know if the code is solving an adjoint problem. */
  Viscous,                /*!< \brief Flag to know if the code is solving a viscous problem. */
  EquivArea,				/*!< \brief Flag to know if the code is going to compute and plot the equivalent area. */
  InvDesign_Cp,				/*!< \brief Flag to know if the code is going to compute and plot the inverse design. */
  InvDesign_HeatFlux,				/*!< \brief Flag to know if the code is going to compute and plot the inverse design. */
  Grid_Movement,			/*!< \brief Flag to know if there is grid movement. */
  Wind_Gust,              /*!< \brief Flag to know if there is a wind gust. */
  Aeroelastic_Simulation, /*!< \brief Flag to know if there is an aeroelastic simulation. */
  Rotating_Frame,			/*!< \brief Flag to know if there is a rotating frame. */
	PoissonSolver,			/*!< \brief Flag to know if we are solving  poisson forces  in plasma solver. */
	Low_Mach_Precon,		/*!< \brief Flag to know if we are using a low Mach number preconditioner. */
	Low_Mach_Corr,			/*!< \brief Flag to know if we are using a low Mach number correction. */
	GravityForce,			/*!< \brief Flag to know if the gravity force is incuded in the formulation. */
	SmoothNumGrid,			/*!< \brief Smooth the numerical grid. */
	AdaptBoundary,			/*!< \brief Adapt the elements on the boundary. */
	SubsonicEngine,			/*!< \brief Engine intake subsonic region. */
	Frozen_Visc,			/*!< \brief Flag for adjoint problem with/without frozen viscosity. */
	Sens_Remove_Sharp,			/*!< \brief Flag for removing or not the sharp edges from the sensitivity computation. */
	Hold_GridFixed,	/*!< \brief Flag hold fixed some part of the mesh during the deformation. */
  Axisymmetric; /*!< \brief Flag for axisymmetric calculations */
  su2double Damp_Engine_Inflow;	/*!< \brief Damping factor for the engine inlet. */
  su2double Damp_Engine_Exhaust;	/*!< \brief Damping factor for the engine exhaust. */
  su2double Damp_Res_Restric,	/*!< \brief Damping factor for the residual restriction. */
	Damp_Correc_Prolong; /*!< \brief Damping factor for the correction prolongation. */
	su2double Position_Plane; /*!< \brief Position of the Near-Field (y coordinate 2D, and z coordinate 3D). */
	su2double WeightCd; /*!< \brief Weight of the drag coefficient. */
	unsigned short Unsteady_Simulation;	/*!< \brief Steady or unsteady (time stepping or dual time stepping) computation. */
	unsigned short Dynamic_Analysis;	/*!< \brief Static or dynamic structural analysis. */
	unsigned short nStartUpIter;	/*!< \brief Start up iterations using the fine grid. */
  su2double FixAzimuthalLine; /*!< \brief Fix an azimuthal line due to misalignments of the nearfield. */
  su2double **DV_Value;		/*!< \brief Previous value of the design variable. */
	su2double LimiterCoeff;				/*!< \brief Limiter coefficient */
  unsigned long LimiterIter;	/*!< \brief Freeze the value of the limiter after a number of iterations */
	su2double SharpEdgesCoeff;				/*!< \brief Coefficient to identify the limit of a sharp edge. */
  unsigned short SystemMeasurements; /*!< \brief System of measurements. */
  unsigned short Kind_Regime;  /*!< \brief Kind of adjoint function. */
  unsigned short *Kind_ObjFunc;  /*!< \brief Kind of objective function. */
  su2double *Weight_ObjFunc;    /*!< \brief Weight applied to objective function. */
  unsigned short Kind_SensSmooth; /*!< \brief Kind of sensitivity smoothing technique. */
  unsigned short Continuous_Eqns; /*!< \brief Which equations to treat continuously (Hybrid adjoint)*/
  unsigned short Discrete_Eqns; /*!< \brief Which equations to treat discretely (Hybrid adjoint). */
	unsigned short *Design_Variable; /*!< \brief Kind of design variable. */
	su2double RatioDensity,				/*!< \brief Ratio of density for a free surface problem. */
	RatioViscosity,				/*!< \brief Ratio of viscosity for a free surface problem. */
	FreeSurface_Thickness,  /*!< \brief Thickness of the interfase for a free surface problem. */
	FreeSurface_Outlet,  /*!< \brief Outlet of the interfase for a free surface problem. */
	FreeSurface_Damping_Coeff,  /*!< \brief Damping coefficient of the free surface for a free surface problem. */
	FreeSurface_Damping_Length;  /*!< \brief Damping length of the free surface for a free surface problem. */
	unsigned short Kind_Adaptation;	/*!< \brief Kind of numerical grid adaptation. */
	unsigned short nTimeInstances;  /*!< \brief Number of periodic time instances for  harmonic balance. */
	su2double HarmonicBalance_Period;		/*!< \brief Period of oscillation to be used with harmonic balance computations. */
	su2double New_Elem_Adapt;			/*!< \brief Elements to adapt in the numerical grid adaptation process. */
	su2double Delta_UnstTime,			/*!< \brief Time step for unsteady computations. */
	Delta_UnstTimeND;						/*!< \brief Time step for unsteady computations (non dimensional). */
  su2double Delta_DynTime,		/*!< \brief Time step for dynamic structural computations. */
	Total_DynTime,				/*!< \brief Total time for dynamic structural computations. */
	Current_DynTime;			/*!< \brief Global time of the dynamic structural computations. */
	su2double Total_UnstTime,						/*!< \brief Total time for unsteady computations. */
	Total_UnstTimeND;								/*!< \brief Total time for unsteady computations (non dimensional). */
	su2double Current_UnstTime,									/*!< \brief Global time of the unsteady simulation. */
	Current_UnstTimeND;									/*!< \brief Global time of the unsteady simulation. */
	unsigned short nMarker_Euler,	/*!< \brief Number of Euler wall markers. */
	nMarker_FarField,				/*!< \brief Number of far-field markers. */
	nMarker_Custom,
	nMarker_SymWall,				/*!< \brief Number of symmetry wall markers. */
  nMarker_Pressure,				/*!< \brief Number of pressure wall markers. */
	nMarker_PerBound,				/*!< \brief Number of periodic boundary markers. */
	nMarker_MixBound,				/*!< \brief Number of mixing boundary markers. */
	nMarker_TurboPerf,				/*!< \brief Number of mixing boundary markers. */
	nMarker_NearFieldBound,				/*!< \brief Number of near field boundary markers. */
  nMarker_ActDiskInlet, nMarker_ActDiskOutlet,
	nMarker_InterfaceBound,				/*!< \brief Number of interface boundary markers. */
	nMarker_Fluid_InterfaceBound,				/*!< \brief Number of fluid interface markers. */
	nMarker_Dirichlet,				/*!< \brief Number of interface boundary markers. */
	nMarker_Inlet,					/*!< \brief Number of inlet flow markers. */
	nMarker_Riemann,					/*!< \brief Number of Riemann flow markers. */
	nMarker_NRBC,					/*!< \brief Number of NRBC flow markers. */
	nMarker_Supersonic_Inlet,					/*!< \brief Number of supersonic inlet flow markers. */
  nMarker_Supersonic_Outlet,					/*!< \brief Number of supersonic outlet flow markers. */
  nMarker_Outlet,					/*!< \brief Number of outlet flow markers. */
	nMarker_Out_1D,         /*!< \brief Number of outlet flow markers over which to calculate 1D outputs */
	nMarker_Isothermal,     /*!< \brief Number of isothermal wall boundaries. */
	nMarker_HeatFlux,       /*!< \brief Number of constant heat flux wall boundaries. */
	nMarker_EngineExhaust,					/*!< \brief Number of nacelle exhaust flow markers. */
	nMarker_EngineInflow,					/*!< \brief Number of nacelle inflow flow markers. */
  nMarker_Clamped,						/*!< \brief Number of clamped markers in the FEM. */
  nMarker_Displacement,					/*!< \brief Number of displacement surface markers. */
	nMarker_Load,					/*!< \brief Number of load surface markers. */
	nMarker_Load_Dir,					/*!< \brief Number of load surface markers defined by magnitude and direction. */
	nMarker_Load_Sine,					/*!< \brief Number of load surface markers defined by magnitude and direction. */
	nMarker_FlowLoad,					/*!< \brief Number of load surface markers. */
	nMarker_Neumann,				/*!< \brief Number of Neumann flow markers. */
  nMarker_Internal,				/*!< \brief Number of Neumann flow markers. */
	nMarker_All,					/*!< \brief Total number of markers using the grid information. */
  nMarker_Max,					/*!< \brief Max number of number of markers using the grid information. */
  nMarker_CfgFile;					/*!< \brief Total number of markers using the config file
									(note that using parallel computation this number can be different
									from nMarker_All). */
	string *Marker_Euler,			/*!< \brief Euler wall markers. */
	*Marker_FarField,				/*!< \brief Far field markers. */
	*Marker_Custom,
	*Marker_SymWall,				/*!< \brief Symmetry wall markers. */
  *Marker_Pressure,				/*!< \brief Pressure boundary markers. */
	*Marker_PerBound,				/*!< \brief Periodic boundary markers. */
	*Marker_PerDonor,				/*!< \brief Rotationally periodic boundary donor markers. */
	*Marker_MixBound,				/*!< \brief MixingPlane boundary markers. */
	*Marker_MixDonor,				/*!< \brief MixingPlane boundary donor markers. */
	*Marker_TurboBoundIn,				/*!< \brief Turbomachinery performance boundary markers. */
	*Marker_TurboBoundOut,				/*!< \brief Turbomachinery performance boundary donor markers. */
	*Marker_NearFieldBound,				/*!< \brief Near Field boundaries markers. */
	*Marker_InterfaceBound,				/*!< \brief Interface boundaries markers. */
	*Marker_Fluid_InterfaceBound,				/*!< \brief Fluid interface markers. */
<<<<<<< HEAD
  *Marker_ActDisk_Inlet,
  *Marker_ActDisk_Outlet,
=======
  *Marker_ActDiskInlet,
  *Marker_ActDiskOutlet,
>>>>>>> 4befb10b
	*Marker_Dirichlet,				/*!< \brief Interface boundaries markers. */
	*Marker_Inlet,					/*!< \brief Inlet flow markers. */
	*Marker_Riemann,					/*!< \brief Riemann markers. */
	*Marker_NRBC,					/*!< \brief NRBC markers. */
	*Marker_Supersonic_Inlet,					/*!< \brief Supersonic inlet flow markers. */
  *Marker_Supersonic_Outlet,					/*!< \brief Supersonic outlet flow markers. */
  *Marker_Outlet,					/*!< \brief Outlet flow markers. */
	*Marker_Out_1D,         /*!< \brief Outlet flow markers over which to calculate 1D output. */
	*Marker_Isothermal,     /*!< \brief Isothermal wall markers. */
	*Marker_HeatFlux,       /*!< \brief Constant heat flux wall markers. */
	*Marker_EngineInflow,					/*!< \brief Engine Inflow flow markers. */
  *Marker_EngineExhaust,					/*!< \brief Engine Exhaust flow markers. */
	*Marker_Clamped,						/*!< \brief Clamped markers. */
	*Marker_Displacement,					/*!< \brief Displacement markers. */
	*Marker_Load,					/*!< \brief Load markers. */
	*Marker_Load_Dir,					/*!< \brief Load markers defined in cartesian coordinates. */
	*Marker_Load_Sine,					/*!< \brief Sine-wave loaded markers defined in cartesian coordinates. */
	*Marker_FlowLoad,					/*!< \brief Flow Load markers. */
	*Marker_Neumann,					/*!< \brief Neumann flow markers. */
  *Marker_Internal,					/*!< \brief Neumann flow markers. */
	*Marker_All_TagBound;				/*!< \brief Global index for markers using grid information. */
	su2double *Dirichlet_Value;    /*!< \brief Specified Dirichlet value at the boundaries. */
	su2double *Exhaust_Temperature_Target;    /*!< \brief Specified total temperatures for nacelle boundaries. */
	su2double *Exhaust_Pressure_Target;    /*!< \brief Specified total pressures for nacelle boundaries. */
	su2double *Inlet_Ttotal;    /*!< \brief Specified total temperatures for inlet boundaries. */
	su2double *Riemann_Var1, *Riemann_Var2;    /*!< \brief Specified values for Riemann boundary. */
	su2double **Riemann_FlowDir;  /*!< \brief Specified flow direction vector (unit vector) for Riemann boundaries. */
	su2double *NRBC_Var1, *NRBC_Var2;    /*!< \brief Specified values for NRBC boundary. */
	su2double **NRBC_FlowDir;  /*!< \brief Specified flow direction vector (unit vector) for NRBC boundaries. */
	su2double *Inlet_Ptotal;    /*!< \brief Specified total pressures for inlet boundaries. */
  su2double **Inlet_FlowDir;  /*!< \brief Specified flow direction vector (unit vector) for inlet boundaries. */
	su2double *Inlet_Temperature;    /*!< \brief Specified temperatures for a supersonic inlet boundaries. */
	su2double *Inlet_Pressure;    /*!< \brief Specified static pressures for supersonic inlet boundaries. */
	su2double **Inlet_Velocity;  /*!< \brief Specified flow velocity vectors for supersonic inlet boundaries. */
  su2double *EngineInflow_Target;    /*!< \brief Specified fan face mach for nacelle boundaries. */
  su2double *Inflow_Mach;    /*!< \brief Specified fan face mach for nacelle boundaries. */
  su2double *Inflow_Pressure;    /*!< \brief Specified fan face mach for nacelle boundaries. */
  su2double *Inflow_MassFlow;    /*!< \brief Specified fan face mach for nacelle boundaries. */
  su2double *Inflow_ReverseMassFlow;    /*!< \brief Specified fan face mach for nacelle boundaries. */
  su2double *Inflow_TotalPressure;    /*!< \brief Specified fan face mach for nacelle boundaries. */
  su2double *Inflow_Temperature;    /*!< \brief Specified fan face mach for nacelle boundaries. */
  su2double *Inflow_TotalTemperature;    /*!< \brief Specified fan face mach for nacelle boundaries. */
  su2double *Inflow_RamDrag;    /*!< \brief Specified fan face mach for nacelle boundaries. */
  su2double *Inflow_Force;    /*!< \brief Specified fan face mach for nacelle boundaries. */
  su2double *Inflow_Power;    /*!< \brief Specified fan face mach for nacelle boundaries. */
  su2double *Exhaust_Pressure;    /*!< \brief Specified fan face mach for nacelle boundaries. */
  su2double *Exhaust_Temperature;    /*!< \brief Specified fan face mach for nacelle boundaries. */
  su2double *Exhaust_MassFlow;    /*!< \brief Specified fan face mach for nacelle boundaries. */
  su2double *Exhaust_TotalPressure;    /*!< \brief Specified fan face mach for nacelle boundaries. */
  su2double *Exhaust_TotalTemperature;    /*!< \brief Specified fan face mach for nacelle boundaries. */
  su2double *Exhaust_GrossThrust;    /*!< \brief Specified fan face mach for nacelle boundaries. */
  su2double *Exhaust_Force;    /*!< \brief Specified fan face mach for nacelle boundaries. */
  su2double *Exhaust_Power;    /*!< \brief Specified fan face mach for nacelle boundaries. */
  su2double *Engine_Power;    /*!< \brief Specified fan face mach for nacelle boundaries. */
  su2double *Engine_Mach;    /*!< \brief Specified fan face mach for nacelle boundaries. */
  su2double *Engine_Force;    /*!< \brief Specified fan face mach for nacelle boundaries. */
  su2double *Engine_NetThrust;    /*!< \brief Specified fan face mach for nacelle boundaries. */
  su2double *Engine_GrossThrust;    /*!< \brief Specified fan face mach for nacelle boundaries. */
  su2double *Engine_Area;    /*!< \brief Specified fan face mach for nacelle boundaries. */
  su2double *Outlet_Pressure;    /*!< \brief Specified back pressures (static) for outlet boundaries. */
	su2double *Isothermal_Temperature; /*!< \brief Specified isothermal wall temperatures (static). */
	su2double *Heat_Flux;  /*!< \brief Specified wall heat fluxes. */
	su2double *Displ_Value;    /*!< \brief Specified displacement for displacement boundaries. */
	su2double *Load_Value;    /*!< \brief Specified force for load boundaries. */
  su2double *Load_Dir_Value;    /*!< \brief Specified force for load boundaries defined in cartesian coordinates. */
	su2double *Load_Dir_Multiplier;    /*!< \brief Specified multiplier for load boundaries defined in cartesian coordinates. */
	su2double **Load_Dir;  /*!< \brief Specified flow direction vector (unit vector) for inlet boundaries. */
	su2double *Load_Sine_Amplitude;    /*!< \brief Specified amplitude for a sine-wave load. */
	su2double *Load_Sine_Frequency;    /*!< \brief Specified multiplier for load boundaries defined in cartesian coordinates. */
	su2double **Load_Sine_Dir;  /*!< \brief Specified flow direction vector (unit vector) for inlet boundaries. */
	su2double *FlowLoad_Value;    /*!< \brief Specified force for flow load boundaries. */
  su2double *ActDiskInlet_MassFlow;    /*!< \brief Specified fan face mach for nacelle boundaries. */
  su2double *ActDiskInlet_Temperature;    /*!< \brief Specified fan face mach for nacelle boundaries. */
  su2double *ActDiskInlet_TotalTemperature;    /*!< \brief Specified fan face mach for nacelle boundaries. */
  su2double *ActDiskInlet_Pressure;    /*!< \brief Specified fan face mach for nacelle boundaries. */
  su2double *ActDiskInlet_TotalPressure;    /*!< \brief Specified fan face mach for nacelle boundaries. */
  su2double *ActDiskInlet_RamDrag;    /*!< \brief Specified fan face mach for nacelle boundaries. */
  su2double *ActDiskInlet_Force;    /*!< \brief Specified fan face mach for nacelle boundaries. */
  su2double *ActDiskInlet_Power;    /*!< \brief Specified fan face mach for nacelle boundaries. */
  su2double *ActDiskOutlet_MassFlow;    /*!< \brief Specified fan face mach for nacelle boundaries. */
  su2double *ActDiskOutlet_Temperature;    /*!< \brief Specified fan face mach for nacelle boundaries. */
  su2double *ActDiskOutlet_TotalTemperature;    /*!< \brief Specified fan face mach for nacelle boundaries. */
  su2double *ActDiskOutlet_Pressure;    /*!< \brief Specified fan face mach for nacelle boundaries. */
  su2double *ActDiskOutlet_TotalPressure;    /*!< \brief Specified fan face mach for nacelle boundaries. */
  su2double *ActDiskOutlet_GrossThrust;    /*!< \brief Specified fan face mach for nacelle boundaries. */
  su2double *ActDiskOutlet_Force;    /*!< \brief Specified fan face mach for nacelle boundaries. */
  su2double *ActDiskOutlet_Power;    /*!< \brief Specified fan face mach for nacelle boundaries. */
  su2double **ActDisk_PressJump, **ActDisk_TempJump,  **ActDisk_Omega;
  su2double *ActDisk_DeltaPress;    /*!< \brief Specified fan face mach for nacelle boundaries. */
  su2double *ActDisk_DeltaTemp;    /*!< \brief Specified fan face mach for nacelle boundaries. */
  su2double *ActDisk_TotalPressRatio;    /*!< \brief Specified fan face mach for nacelle boundaries. */
  su2double *ActDisk_TotalTempRatio;    /*!< \brief Specified fan face mach for nacelle boundaries. */
  su2double *ActDisk_StaticPressRatio;    /*!< \brief Specified fan face mach for nacelle boundaries. */
  su2double *ActDisk_StaticTempRatio;    /*!< \brief Specified fan face mach for nacelle boundaries. */
  su2double *ActDisk_Power;    /*!< \brief Specified fan face mach for nacelle boundaries. */
  su2double *ActDisk_MassFlow;    /*!< \brief Specified fan face mach for nacelle boundaries. */
  su2double *ActDisk_Mach;    /*!< \brief Specified fan face mach for nacelle boundaries. */
  su2double *ActDisk_Force;    /*!< \brief Specified fan face mach for nacelle boundaries. */
  su2double *Surface_MassFlow;    /*!< \brief Specified fan face mach for nacelle boundaries. */
  su2double *Surface_DC60;    /*!< \brief Specified fan face mach for nacelle boundaries. */
  su2double *Surface_IDC;    /*!< \brief Specified fan face mach for nacelle boundaries. */
  su2double *Surface_IDC_Mach;    /*!< \brief Specified fan face mach for nacelle boundaries. */
  su2double *Surface_IDR;    /*!< \brief Specified fan face mach for nacelle boundaries. */
  su2double *ActDisk_NetThrust;    /*!< \brief Specified fan face mach for nacelle boundaries. */
  su2double *ActDisk_BCThrust;    /*!< \brief Specified fan face mach for nacelle boundaries. */
  su2double *ActDisk_BCThrust_Old;    /*!< \brief Specified fan face mach for nacelle boundaries. */
  su2double *ActDisk_GrossThrust;    /*!< \brief Specified fan face mach for nacelle boundaries. */
  su2double *ActDisk_Area;    /*!< \brief Specified fan face mach for nacelle boundaries. */
  su2double *ActDisk_ReverseMassFlow;    /*!< \brief Specified fan face mach for nacelle boundaries. */
  su2double **Periodic_RotCenter;  /*!< \brief Rotational center for each periodic boundary. */
	su2double **Periodic_RotAngles;      /*!< \brief Rotation angles for each periodic boundary. */
	su2double **Periodic_Translation;      /*!< \brief Translation vector for each periodic boundary. */
	unsigned short nPeriodic_Index;     /*!< \brief Number of SEND_RECEIVE periodic transformations. */
	su2double **Periodic_Center;         /*!< \brief Rotational center for each SEND_RECEIVE boundary. */
	su2double **Periodic_Rotation;      /*!< \brief Rotation angles for each SEND_RECEIVE boundary. */
	su2double **Periodic_Translate;      /*!< \brief Translation vector for each SEND_RECEIVE boundary. */
	string *Marker_CfgFile_TagBound;			/*!< \brief Global index for markers using config file. */
	unsigned short *Marker_All_KindBC,			/*!< \brief Global index for boundaries using grid information. */
	*Marker_CfgFile_KindBC;		/*!< \brief Global index for boundaries using config file. */
	short *Marker_All_SendRecv;		/*!< \brief Information about if the boundary is sended (+), received (-). */
	short *Marker_All_PerBound;	/*!< \brief Global index for periodic bc using the grid information. */
	unsigned long nExtIter;			/*!< \brief Number of external iterations. */
	unsigned long ExtIter;			/*!< \brief Current external iteration number. */
	unsigned long IntIter;			/*!< \brief Current internal iteration number. */
	unsigned long FSIIter;			/*!< \brief Current Fluid Structure Interaction sub-iteration number. */
	unsigned long Unst_nIntIter;			/*!< \brief Number of internal iterations (Dual time Method). */
	unsigned long Dyn_nIntIter;			/*!< \brief Number of internal iterations (Newton-Raphson Method for nonlinear structural analysis). */
  long Unst_RestartIter;			/*!< \brief Iteration number to restart an unsteady simulation (Dual time Method). */
  long Unst_AdjointIter;			/*!< \brief Iteration number to begin the reverse time integration in the direct solver for the unsteady adjoint. */
  long Iter_Avg_Objective;			/*!< \brief Iteration the number of time steps to be averaged, counting from the back */
  long Dyn_RestartIter;			/*!< \brief Iteration number to restart a dynamic structural analysis. */
  unsigned short nRKStep;			/*!< \brief Number of steps of the explicit Runge-Kutta method. */
	su2double *RK_Alpha_Step;			/*!< \brief Runge-Kutta beta coefficients. */
	unsigned short nMGLevels;		/*!< \brief Number of multigrid levels (coarse levels). */
	unsigned short nCFL;			/*!< \brief Number of CFL, one for each multigrid level. */
	su2double
	CFLRedCoeff_Turb,		/*!< \brief CFL reduction coefficient on the LevelSet problem. */
	CFLRedCoeff_AdjFlow,	/*!< \brief CFL reduction coefficient for the adjoint problem. */
	CFLRedCoeff_AdjTurb,	/*!< \brief CFL reduction coefficient for the adjoint problem. */
	CFLFineGrid,		/*!< \brief CFL of the finest grid. */
  Max_DeltaTime,  		/*!< \brief Max delta time. */
	Unst_CFL;		/*!< \brief Unsteady CFL number. */
	bool AddIndNeighbor;			/*!< \brief Include indirect neighbor in the agglomeration process. */
	unsigned short nDV,		/*!< \brief Number of design variables. */
	nObj, nObjW;              /*! \brief Number of objective functions. */
  unsigned short* nDV_Value;		/*!< \brief Number of values for each design variable (might be different than 1 if we allow arbitrary movement). */
  unsigned short nFFDBox;		/*!< \brief Number of ffd boxes. */
  unsigned short nGridMovement;		/*!< \brief Number of grid movement types specified. */
	unsigned short nParamDV;		/*!< \brief Number of parameters of the design variable. */
	su2double **ParamDV;				/*!< \brief Parameters of the design variable. */
  su2double **CoordFFDBox;				/*!< \brief Coordinates of the FFD boxes. */
  unsigned short **DegreeFFDBox;	/*!< \brief Degree of the FFD boxes. */
  string *FFDTag;				/*!< \brief Parameters of the design variable. */
  string *TagFFDBox;				/*!< \brief Tag of the FFD box. */
	unsigned short GeometryMode;			/*!< \brief Gemoetry mode (analysis or gradient computation). */
	unsigned short MGCycle;			/*!< \brief Kind of multigrid cycle. */
	unsigned short FinestMesh;		/*!< \brief Finest mesh for the full multigrid approach. */
	unsigned short nMG_PreSmooth,                 /*!< \brief Number of MG pre-smooth parameters found in config file. */
	nMG_PostSmooth,                             /*!< \brief Number of MG post-smooth parameters found in config file. */
	nMG_CorrecSmooth;                           /*!< \brief Number of MG correct-smooth parameters found in config file. */
	unsigned short *MG_PreSmooth,	/*!< \brief Multigrid Pre smoothing. */
	*MG_PostSmooth,					/*!< \brief Multigrid Post smoothing. */
	*MG_CorrecSmooth;					/*!< \brief Multigrid Jacobi implicit smoothing of the correction. */
	unsigned short Kind_Solver,	/*!< \brief Kind of solver Euler, NS, Continuous adjoint, etc.  */
	Kind_FluidModel,			/*!< \brief Kind of the Fluid Model: Ideal or Van der Walls, ... . */
	Kind_ViscosityModel,			/*!< \brief Kind of the Viscosity Model*/
	Kind_ConductivityModel,			/*!< \brief Kind of the Thermal Conductivity Model*/
	Kind_FreeStreamOption,			/*!< \brief Kind of free stream option to choose if initializing with density or temperature  */
	Kind_InitOption,			/*!< \brief Kind of Init option to choose if initializing with Reynolds number or with thermodynamic conditions   */
	Kind_GasModel,				/*!< \brief Kind of the Gas Model. */
	*Kind_GridMovement,    /*!< \brief Kind of the unsteady mesh movement. */
	Kind_Gradient_Method,		/*!< \brief Numerical method for computation of spatial gradients. */
	Kind_Linear_Solver,		/*!< \brief Numerical solver for the implicit scheme. */
	Kind_Linear_Solver_FSI_Struc,	 /*!< \brief Numerical solver for the structural part in FSI problems. */
	Kind_Linear_Solver_Prec,		/*!< \brief Preconditioner of the linear solver. */
	Kind_Linear_Solver_Prec_FSI_Struc,		/*!< \brief Preconditioner of the linear solver for the structural part in FSI problems. */
	Kind_AdjTurb_Linear_Solver,		/*!< \brief Numerical solver for the turbulent adjoint implicit scheme. */
	Kind_AdjTurb_Linear_Prec,		/*!< \brief Preconditioner of the turbulent adjoint linear solver. */
  Kind_DiscAdj_Linear_Solver, /*!< \brief Linear solver for the discrete adjoint system. */
  Kind_DiscAdj_Linear_Prec,  /*!< \brief Preconditioner of the discrete adjoint linear solver. */
	Kind_SlopeLimit,				/*!< \brief Global slope limiter. */
	Kind_SlopeLimit_Flow,		/*!< \brief Slope limiter for flow equations.*/
	Kind_SlopeLimit_Turb,		/*!< \brief Slope limiter for the turbulence equation.*/
	Kind_SlopeLimit_AdjLevelSet,		/*!< \brief Slope limiter for the adjoint level set equation.*/
	Kind_SlopeLimit_AdjTurb,	/*!< \brief Slope limiter for the adjoint turbulent equation.*/
	Kind_SlopeLimit_AdjFlow,	/*!< \brief Slope limiter for the adjoint equation.*/
	Kind_TimeNumScheme,			/*!< \brief Global explicit or implicit time integration. */
	Kind_TimeIntScheme_Flow,	/*!< \brief Time integration for the flow equations. */
	Kind_TimeIntScheme_AdjFlow,		/*!< \brief Time integration for the adjoint flow equations. */
	Kind_TimeIntScheme_Turb,	/*!< \brief Time integration for the turbulence model. */
	Kind_TimeIntScheme_AdjLevelSet,	/*!< \brief Time integration for the adjoint level set model. */
	Kind_TimeIntScheme_AdjTurb,	/*!< \brief Time integration for the adjoint turbulence model. */
	Kind_TimeIntScheme_Wave,	/*!< \brief Time integration for the wave equations. */
	Kind_TimeIntScheme_Heat,	/*!< \brief Time integration for the wave equations. */
	Kind_TimeIntScheme_Poisson,	/*!< \brief Time integration for the wave equations. */
	Kind_TimeIntScheme_FEA,	/*!< \brief Time integration for the FEA equations. */
	Kind_SpaceIteScheme_FEA,	/*!< \brief Iterative scheme for nonlinear structural analysis. */
	Kind_ConvNumScheme,			/*!< \brief Global definition of the convective term. */
	Kind_ConvNumScheme_Flow,	/*!< \brief Centered or upwind scheme for the flow equations. */
	Kind_ConvNumScheme_Heat,	/*!< \brief Centered or upwind scheme for the flow equations. */
	Kind_ConvNumScheme_AdjFlow,		/*!< \brief Centered or upwind scheme for the adjoint flow equations. */
	Kind_ConvNumScheme_Turb,	/*!< \brief Centered or upwind scheme for the turbulence model. */
	Kind_ConvNumScheme_AdjTurb,	/*!< \brief Centered or upwind scheme for the adjoint turbulence model. */
	Kind_ConvNumScheme_AdjLevelSet,	/*!< \brief Centered or upwind scheme for the adjoint level set equation. */
	Kind_ConvNumScheme_Template,	/*!< \brief Centered or upwind scheme for the level set equation. */
	Kind_Centered,				/*!< \brief Centered scheme. */
	Kind_Centered_Flow,			/*!< \brief Centered scheme for the flow equations. */
	Kind_Centered_AdjLevelSet,			/*!< \brief Centered scheme for the level set equation. */
	Kind_Centered_AdjFlow,			/*!< \brief Centered scheme for the adjoint flow equations. */
	Kind_Centered_Turb,			/*!< \brief Centered scheme for the turbulence model. */
	Kind_Centered_AdjTurb,		/*!< \brief Centered scheme for the adjoint turbulence model. */
	Kind_Centered_Template,		/*!< \brief Centered scheme for the template model. */
	Kind_Upwind,				/*!< \brief Upwind scheme. */
	Kind_Upwind_Flow,			/*!< \brief Upwind scheme for the flow equations. */
	Kind_Upwind_AdjLevelSet,			/*!< \brief Upwind scheme for the level set equations. */
	Kind_Upwind_AdjFlow,			/*!< \brief Upwind scheme for the adjoint flow equations. */
	Kind_Upwind_Turb,			/*!< \brief Upwind scheme for the turbulence model. */
	Kind_Upwind_AdjTurb,		/*!< \brief Upwind scheme for the adjoint turbulence model. */
	Kind_Upwind_Template,			/*!< \brief Upwind scheme for the template model. */
  Kind_Solver_Fluid_FSI,		/*!< \brief Kind of solver for the fluid in FSI applications. */
	Kind_Solver_Struc_FSI,		/*!< \brief Kind of solver for the structure in FSI applications. */
  Kind_BGS_RelaxMethod,				/*!< \brief Kind of relaxation method for Block Gauss Seidel method in FSI problems. */
  Kind_TransferMethod,	/*!< \brief Iterative scheme for nonlinear structural analysis. */
  SpatialOrder,		/*!< \brief Order of the spatial numerical integration.*/
  SpatialOrder_Flow,		/*!< \brief Order of the spatial numerical integration.*/
	SpatialOrder_Turb,		/*!< \brief Order of the spatial numerical integration.*/
  SpatialOrder_AdjFlow,		/*!< \brief Order of the spatial numerical integration.*/
	SpatialOrder_AdjTurb,		/*!< \brief Order of the spatial numerical integration.*/
  SpatialOrder_AdjLevelSet;		/*!< \brief Order of the spatial numerical integration.*/
  bool FSI_Problem;			/*!< \brief Boolean to determine whether the simulation is FSI or not. */
  bool AD_Mode;         /*!< \brief Algorithmic Differentiation support. */
  unsigned short Kind_Material_Compress,	/*!< \brief Determines if the material is compressible or incompressible (structural analysis). */
  Kind_Material,			/*!< \brief Determines the material model to be used (structural analysis). */
  Kind_Struct_Solver;		/*!< \brief Determines the geometric condition (small or large deformations) for structural analysis. */
  unsigned short Kind_Turb_Model;			/*!< \brief Turbulent model definition. */
  unsigned short Kind_Trans_Model,			/*!< \brief Transition model definition. */
	Kind_ActDisk, Kind_Engine_Inflow, Kind_Inlet, *Kind_Data_Riemann, *Kind_Data_NRBC;           /*!< \brief Kind of inlet boundary treatment. */
	su2double Linear_Solver_Error;		/*!< \brief Min error of the linear solver for the implicit formulation. */
	su2double Linear_Solver_Error_FSI_Struc;		/*!< \brief Min error of the linear solver for the implicit formulation in the structural side for FSI problems . */
	unsigned long Linear_Solver_Iter;		/*!< \brief Max iterations of the linear solver for the implicit formulation. */
	unsigned long Linear_Solver_Iter_FSI_Struc;		/*!< \brief Max iterations of the linear solver for FSI applications and structural solver. */
	unsigned long Linear_Solver_Restart_Frequency;   /*!< \brief Restart frequency of the linear solver for the implicit formulation. */
  su2double Roe_Kappa;		/*!< \brief Relaxation of the Roe scheme. */
  su2double Relaxation_Factor_Flow;		/*!< \brief Relaxation coefficient of the linear solver mean flow. */
  su2double Relaxation_Factor_Turb;		/*!< \brief Relaxation coefficient of the linear solver turbulence. */
  su2double Relaxation_Factor_AdjFlow;		/*!< \brief Relaxation coefficient of the linear solver adjoint mean flow. */
	su2double AdjTurb_Linear_Error;		/*!< \brief Min error of the turbulent adjoint linear solver for the implicit formulation. */
  su2double EntropyFix_Coeff;              /*!< \brief Entropy fix coefficient. */
	unsigned short AdjTurb_Linear_Iter;		/*!< \brief Min error of the turbulent adjoint linear solver for the implicit formulation. */
	su2double *Section_Location;                  /*!< \brief Airfoil section limit. */
  unsigned short nSections,      /*!< \brief Number of section cuts to make when calculating internal volume. */
  nVolSections;               /*!< \brief Number of sections. */
	su2double* Kappa_Flow,           /*!< \brief Numerical dissipation coefficients for the flow equations. */
	*Kappa_AdjFlow;                  /*!< \brief Numerical dissipation coefficients for the linearized equations. */
	su2double Kappa_1st_AdjFlow,	/*!< \brief JST 1st order dissipation coefficient for adjoint flow equations (coarse multigrid levels). */
	Kappa_2nd_AdjFlow,			/*!< \brief JST 2nd order dissipation coefficient for adjoint flow equations. */
	Kappa_4th_AdjFlow,			/*!< \brief JST 4th order dissipation coefficient for adjoint flow equations. */
	Kappa_1st_Flow,			/*!< \brief JST 1st order dissipation coefficient for flow equations (coarse multigrid levels). */
	Kappa_2nd_Flow,			/*!< \brief JST 2nd order dissipation coefficient for flow equations. */
	Kappa_4th_Flow;			/*!< \brief JST 4th order dissipation coefficient for flow equations. */

	su2double Min_Beta_RoeTurkel,		/*!< \brief Minimum value of Beta for the Roe-Turkel low Mach preconditioner. */
	Max_Beta_RoeTurkel;		/*!< \brief Maximum value of Beta for the Roe-Turkel low Mach preconditioner. */
  unsigned long GridDef_Nonlinear_Iter, /*!< \brief Number of nonlinear increments for grid deformation. */
  GridDef_Linear_Iter; /*!< \brief Number of linear smoothing iterations for grid deformation. */
  unsigned short Deform_Stiffness_Type; /*!< \brief Type of element stiffness imposed for FEA mesh deformation. */
  bool Deform_Output;  /*!< \brief Print the residuals during mesh deformation to the console. */
  su2double Deform_Tol_Factor; /*!< Factor to multiply smallest volume for deform tolerance (0.001 default) */
  su2double Deform_Coeff; /*!< Deform coeffienct */
  unsigned short Deform_Linear_Solver; /*!< Numerical method to deform the grid */
  unsigned short FFD_Continuity; /*!< Surface continuity at the intersection with the FFD */
  su2double Deform_ElasticityMod, Deform_PoissonRatio; /*!< young's modulus and poisson ratio for volume deformation stiffness model */
  bool Visualize_Deformation;	/*!< \brief Flag to visualize the deformation in MDC. */
	su2double Mach;		/*!< \brief Mach number. */
	su2double Reynolds;	/*!< \brief Reynolds number. */
	su2double Froude;	/*!< \brief Froude number. */
	su2double Length_Reynolds;	/*!< \brief Reynolds length (dimensional). */
	su2double AoA,			/*!< \brief Angle of attack (just external flow). */
	AoS;				/*!< \brief Angle of sideSlip (just external flow). */
  bool Fixed_CL_Mode;			/*!< \brief Activate fixed CL mode (external flow only). */
  bool Fixed_CM_Mode;			/*!< \brief Activate fixed CL mode (external flow only). */
  su2double Target_CL;			/*!< \brief Specify a target CL instead of AoA (external flow only). */
  su2double dCl_dAlpha;			/*!< \brief Lift curve slope for fixed CL mode (1/deg, external flow only). */
  unsigned long Iter_Fixed_CL;			/*!< \brief Iterations to re-evaluate the angle of attack (external flow only). */
  unsigned long Iter_Fixed_NetThrust;			/*!< \brief Iterations to re-evaluate the angle of attack (external flow only). */
  unsigned long Update_Alpha;			/*!< \brief Iterations to re-evaluate the angle of attack (external flow only). */
  unsigned long Update_BCThrust;			/*!< \brief Iterations to re-evaluate the angle of attack (external flow only). */
  su2double dNetThrust_dBCThrust;        /*!< \brief value of dCl/dAlpha. */
  bool Update_BCThrust_Bool;			/*!< \brief Boolean flag for whether to update the AoA for fixed lift mode on a given iteration. */
  bool Update_AoA;			/*!< \brief Boolean flag for whether to update the AoA for fixed lift mode on a given iteration. */
	su2double ChargeCoeff;		/*!< \brief Charge coefficient (just for poisson problems). */
	unsigned short Cauchy_Func_Flow,	/*!< \brief Function where to apply the convergence criteria in the flow problem. */
	Cauchy_Func_AdjFlow,				/*!< \brief Function where to apply the convergence criteria in the adjoint problem. */
	Cauchy_Elems;						/*!< \brief Number of elements to evaluate. */
	unsigned short Residual_Func_Flow;	/*!< \brief Equation to apply residual convergence to. */
	unsigned long StartConv_Iter;	/*!< \brief Start convergence criteria at iteration. */
  su2double Cauchy_Eps;	/*!< \brief Epsilon used for the convergence. */
	unsigned long Wrt_Sol_Freq,	/*!< \brief Writing solution frequency. */
	Wrt_Sol_Freq_DualTime,	/*!< \brief Writing solution frequency for Dual Time. */
	Wrt_Con_Freq,				/*!< \brief Writing convergence history frequency. */
	Wrt_Con_Freq_DualTime;				/*!< \brief Writing convergence history frequency. */
	bool Wrt_Unsteady;  /*!< \brief Write unsteady data adding header and prefix. */
  bool Wrt_Dynamic;  		/*!< \brief Write dynamic data adding header and prefix. */
	bool LowFidelitySim;  /*!< \brief Compute a low fidelity simulation. */
	bool Restart,	/*!< \brief Restart solution (for direct, adjoint, and linearized problems).*/
	Restart_Flow;	/*!< \brief Restart flow solution for adjoint and linearized problems. */
	unsigned short nMarker_Monitoring,	/*!< \brief Number of markers to monitor. */
	nMarker_Designing,					/*!< \brief Number of markers for the objective function. */
	nMarker_GeoEval,					/*!< \brief Number of markers for the objective function. */
	nMarker_Plotting,					/*!< \brief Number of markers to plot. */
  nMarker_Analyze,					/*!< \brief Number of markers to plot. */
	nMarker_FSIinterface,					/*!< \brief Number of markers in the FSI interface. */
  nMarker_Moving,               /*!< \brief Number of markers in motion (DEFORMING, MOVING_WALL, or FLUID_STRUCTURE). */
	nMarker_DV;               /*!< \brief Number of markers affected by the design variables. */
  string *Marker_Monitoring,     /*!< \brief Markers to monitor. */
  *Marker_Designing,         /*!< \brief Markers to plot. */
  *Marker_GeoEval,         /*!< \brief Markers to plot. */
  *Marker_Plotting,          /*!< \brief Markers to plot. */
  *Marker_Analyze,          /*!< \brief Markers to plot. */
  *Marker_FSIinterface,          /*!< \brief Markers in the FSI interface. */
  *Marker_Moving,            /*!< \brief Markers in motion (DEFORMING, MOVING_WALL, or FLUID_STRUCTURE). */
  *Marker_DV;            /*!< \brief Markers affected by the design variables. */
  unsigned short  *Marker_All_Monitoring,        /*!< \brief Global index for monitoring using the grid information. */
  *Marker_All_GeoEval,       /*!< \brief Global index for geometrical evaluation. */
  *Marker_All_Plotting,        /*!< \brief Global index for plotting using the grid information. */
  *Marker_All_Analyze,        /*!< \brief Global index for plotting using the grid information. */
  *Marker_All_FSIinterface,        /*!< \brief Global index for FSI interface markers using the grid information. */
  *Marker_All_DV,          /*!< \brief Global index for design variable markers using the grid information. */
  *Marker_All_Moving,          /*!< \brief Global index for moving surfaces using the grid information. */
  *Marker_All_Designing,         /*!< \brief Global index for moving using the grid information. */
  *Marker_All_Out_1D,      /*!< \brief Global index for moving using 1D integrated output. */
  *Marker_CfgFile_Monitoring,     /*!< \brief Global index for monitoring using the config information. */
  *Marker_CfgFile_Designing,      /*!< \brief Global index for monitoring using the config information. */
  *Marker_CfgFile_GeoEval,      /*!< \brief Global index for monitoring using the config information. */
  *Marker_CfgFile_Plotting,     /*!< \brief Global index for plotting using the config information. */
  *Marker_CfgFile_Analyze,     /*!< \brief Global index for plotting using the config information. */
  *Marker_CfgFile_FSIinterface,     /*!< \brief Global index for FSI interface using the config information. */
  *Marker_CfgFile_Out_1D,      /*!< \brief Global index for plotting using the config information. */
  *Marker_CfgFile_Moving,       /*!< \brief Global index for moving surfaces using the config information. */
  *Marker_CfgFile_DV,       /*!< \brief Global index for design variable markers using the config information. */
  *Marker_CfgFile_PerBound;     /*!< \brief Global index for periodic boundaries using the config information. */
  string *PlaneTag;      /*!< \brief Global index for the plane adaptation (upper, lower). */
	su2double DualVol_Power;			/*!< \brief Power for the dual volume in the grid adaptation sensor. */
	unsigned short Analytical_Surface;	/*!< \brief Information about the analytical definition of the surface for grid adaptation. */
	unsigned short Axis_Orientation;	/*!< \brief Axis orientation. */
	unsigned short Mesh_FileFormat;	/*!< \brief Mesh input format. */
	unsigned short Output_FileFormat;	/*!< \brief Format of the output files. */
  unsigned short ActDisk_Jump;	/*!< \brief Format of the output files. */
  bool CFL_Adapt;      /*!< \brief Adaptive CFL number. */
	su2double RefAreaCoeff,		/*!< \brief Reference area for coefficient computation. */
	RefElemLength,				/*!< \brief Reference element length for computing the slope limiting epsilon. */
	RefSharpEdges,				/*!< \brief Reference coefficient for detecting sharp edges. */
	RefLengthMoment,			/*!< \brief Reference length for moment computation. */
  *RefOriginMoment,           /*!< \brief Origin for moment computation. */
  *RefOriginMoment_X,      /*!< \brief X Origin for moment computation. */
  *RefOriginMoment_Y,      /*!< \brief Y Origin for moment computation. */
  *RefOriginMoment_Z,      /*!< \brief Z Origin for moment computation. */
  *CFL_AdaptParam,      /*!< \brief Information about the CFL ramp. */
  *CFL,
	DomainVolume;		/*!< \brief Volume of the computational grid. */
  unsigned short nRefOriginMoment_X,    /*!< \brief Number of X-coordinate moment computation origins. */
	nRefOriginMoment_Y,           /*!< \brief Number of Y-coordinate moment computation origins. */
	nRefOriginMoment_Z;           /*!< \brief Number of Z-coordinate moment computation origins. */
	string Mesh_FileName,			/*!< \brief Mesh input file. */
	Mesh_Out_FileName,				/*!< \brief Mesh output file. */
	Solution_FlowFileName,			/*!< \brief Flow solution input file. */
	Solution_LinFileName,			/*!< \brief Linearized flow solution input file. */
	Solution_AdjFileName,			/*!< \brief Adjoint solution input file for drag functional. */
	Solution_FEMFileName,			/*!< \brief Adjoint solution input file for drag functional. */
	Flow_FileName,					/*!< \brief Flow variables output file. */
	Structure_FileName,					/*!< \brief Structure variables output file. */
	SurfStructure_FileName,					/*!< \brief Surface structure variables output file. */
  SurfWave_FileName,					/*!< \brief Surface structure variables output file. */
	SurfHeat_FileName,					/*!< \brief Surface structure variables output file. */
	Wave_FileName,					/*!< \brief Wave variables output file. */
	Heat_FileName,					/*!< \brief Heat variables output file. */
	AdjWave_FileName,					/*!< \brief Adjoint wave variables output file. */
	Residual_FileName,				/*!< \brief Residual variables output file. */
	Conv_FileName,					/*!< \brief Convergence history output file. */
  Breakdown_FileName,			    /*!< \brief Breakdown output file. */
  Conv_FileName_FSI,					/*!< \brief Convergence history output file. */
  Restart_FlowFileName,			/*!< \brief Restart file for flow variables. */
	Restart_WaveFileName,			/*!< \brief Restart file for wave variables. */
	Restart_HeatFileName,			/*!< \brief Restart file for heat variables. */
	Restart_AdjFileName,			/*!< \brief Restart file for adjoint variables, drag functional. */
	Restart_FEMFileName,			/*!< \brief Restart file for FEM elasticity. */
	Adj_FileName,					/*!< \brief Output file with the adjoint variables. */
	ObjFunc_Grad_FileName,			/*!< \brief Gradient of the objective function. */
	ObjFunc_Value_FileName,			/*!< \brief Objective function. */
	SurfFlowCoeff_FileName,			/*!< \brief Output file with the flow variables on the surface. */
	SurfAdjCoeff_FileName,			/*!< \brief Output file with the adjoint variables on the surface. */
  New_SU2_FileName,       		/*!< \brief Output SU2 mesh file converted from CGNS format. */
  SurfSens_FileName,			/*!< \brief Output file for the sensitivity on the surface (discrete adjoint). */
  VolSens_FileName;			/*!< \brief Output file for the sensitivity in the volume (discrete adjoint). */
	bool Low_MemoryOutput,      /*!< \brief Write a volume solution file */
  Wrt_Vol_Sol,                /*!< \brief Write a volume solution file */
	Wrt_Srf_Sol,                /*!< \brief Write a surface solution file */
	Wrt_Csv_Sol,                /*!< \brief Write a surface comma-separated values solution file */
	Wrt_Residuals,              /*!< \brief Write residuals to solution file */
  Wrt_Limiters,              /*!< \brief Write residuals to solution file */
	Wrt_SharpEdges,              /*!< \brief Write residuals to solution file */
  Wrt_Halo,                   /*!< \brief Write rind layers in solution files */
  Plot_Section_Forces,       /*!< \brief Write sectional forces for specified markers. */
	Wrt_1D_Output;                /*!< \brief Write average stagnation pressure specified markers. */
  unsigned short Console_Output_Verb;  /*!< \brief Level of verbosity for console output */
	su2double Gamma,			/*!< \brief Ratio of specific heats of the gas. */
	Bulk_Modulus,			/*!< \brief Value of the bulk modulus for incompressible flows. */
	ArtComp_Factor,			/*!< \brief Value of the artificial compresibility factor for incompressible flows. */
	Gas_Constant,     /*!< \brief Specific gas constant. */
	Gas_ConstantND,     /*!< \brief Non-dimensional specific gas constant. */
	Gas_Constant_Ref, /*!< \brief Reference specific gas constant. */
	Temperature_Critical,   /*!< \brief Critical Temperature for real fluid model.  */
	Pressure_Critical,   /*!< \brief Critical Pressure for real fluid model.  */
	Density_Critical,   /*!< \brief Critical Density for real fluid model.  */
	Acentric_Factor,   /*!< \brief Acentric Factor for real fluid model.  */
	Mu_ConstantND,   /*!< \brief Constant Viscosity for ConstantViscosity model.  */
	Kt_ConstantND,   /*!< \brief Constant Thermal Conductivity for ConstantConductivity model.  */
	Mu_RefND,   /*!< \brief reference viscosity for Sutherland model.  */
	Mu_Temperature_RefND,   /*!< \brief reference Temperature for Sutherland model.  */
	Mu_SND,   /*!< \brief reference S for Sutherland model.  */
	FreeSurface_Zero,	/*!< \brief Coordinate of the level set zero. */
	FreeSurface_Depth,	/*!< \brief Coordinate of the level set zero. */
	*Velocity_FreeStream,     /*!< \brief Total velocity of the fluid.  */
	Energy_FreeStream,     /*!< \brief Total energy of the fluid.  */
	ModVel_FreeStream,     /*!< \brief Total density of the fluid.  */
	ModVel_FreeStreamND,     /*!< \brief Total density of the fluid.  */
	Density_FreeStream,     /*!< \brief Total density of the fluid. */
	Viscosity_FreeStream,     /*!< \brief Total density of the fluid.  */
	Tke_FreeStream,     /*!< \brief Total turbulent kinetic energy of the fluid.  */
	Intermittency_FreeStream,     /*!< \brief Freestream intermittency (for sagt transition model) of the fluid.  */
	TurbulenceIntensity_FreeStream,     /*!< \brief Freestream turbulent intensity (for sagt transition model) of the fluid.  */
	Turb2LamViscRatio_FreeStream,          /*!< \brief Ratio of turbulent to laminar viscosity. */
	NuFactor_FreeStream,  /*!< \brief Ratio of turbulent to laminar viscosity. */
  NuFactor_Engine,  /*!< \brief Ratio of turbulent to laminar viscosity at the engine. */
  NuFactor_ActDisk,  /*!< \brief Ratio of turbulent to laminar viscosity at the actuator disk. */
  SecondaryFlow_ActDisk,  /*!< \brief Ratio of turbulent to laminar viscosity at the actuator disk. */
  Initial_BCThrust,  /*!< \brief Ratio of turbulent to laminar viscosity at the actuator disk. */
  Pressure_FreeStream,     /*!< \brief Total pressure of the fluid. */
	Temperature_FreeStream,  /*!< \brief Total temperature of the fluid.  */
  Temperature_ve_FreeStream,  /*!< \brief Total vibrational-electronic temperature of the fluid.  */
  *MassFrac_FreeStream, /*!< \brief Mixture mass fractions of the fluid. */
	Prandtl_Lam,      /*!< \brief Laminar Prandtl number for the gas.  */
	Prandtl_Turb,     /*!< \brief Turbulent Prandtl number for the gas.  */
	Length_Ref,       /*!< \brief Reference length for non-dimensionalization. */
	Pressure_Ref,     /*!< \brief Reference pressure for non-dimensionalization.  */
	Temperature_Ref,  /*!< \brief Reference temperature for non-dimensionalization.*/
	Density_Ref,      /*!< \brief Reference density for non-dimensionalization.*/
	Velocity_Ref,     /*!< \brief Reference velocity for non-dimensionalization.*/
	Time_Ref,                  /*!< \brief Reference time for non-dimensionalization. */
	Viscosity_Ref,              /*!< \brief Reference viscosity for non-dimensionalization. */
	Conductivity_Ref,           /*!< \brief Reference conductivity for non-dimensionalization. */
	Energy_Ref,                 /*!< \brief Reference viscosity for non-dimensionalization. */
	Wall_Temperature,           /*!< \brief Temperature at an isotropic wall in Kelvin. */
	Omega_Ref,                  /*!< \brief Reference angular velocity for non-dimensionalization. */
	Force_Ref,                  /*!< \brief Reference body force for non-dimensionalization. */
	Pressure_FreeStreamND,      /*!< \brief Farfield pressure value (external flow). */
	Temperature_FreeStreamND,   /*!< \brief Farfield temperature value (external flow). */
	Density_FreeStreamND,       /*!< \brief Farfield density value (external flow). */
  Velocity_FreeStreamND[3],   /*!< \brief Farfield velocity values (external flow). */
	Energy_FreeStreamND,        /*!< \brief Farfield energy value (external flow). */
	Viscosity_FreeStreamND,     /*!< \brief Farfield viscosity value (external flow). */
	Tke_FreeStreamND,           /*!< \brief Farfield kinetic energy (external flow). */
  Omega_FreeStreamND,         /*!< \brief Specific dissipation (external flow). */
  Omega_FreeStream;           /*!< \brief Specific dissipation (external flow). */
	su2double ElasticyMod,			/*!< \brief Young's modulus of elasticity. */
	PoissonRatio,						    /*!< \brief Poisson's ratio. */
	MaterialDensity,					  /*!< \brief Material density. */
	Bulk_Modulus_Struct;				/*!< \brief Bulk modulus (on the structural side). */
	unsigned short Kind_2DElasForm;			/*!< \brief Kind of bidimensional elasticity solver. */
	unsigned short nIterFSI;	  /*!< \brief Number of maximum number of subiterations in a FSI problem. */
	su2double AitkenStatRelax;	/*!< \brief Aitken's relaxation factor (if set as static) */
	su2double AitkenDynMaxInit;	/*!< \brief Aitken's maximum dynamic relaxation factor for the first iteration */
	su2double AitkenDynMinInit;	/*!< \brief Aitken's minimum dynamic relaxation factor for the first iteration */
	su2double Wave_Speed;			  /*!< \brief Wave speed used in the wave solver. */
	su2double Thermal_Diffusivity;			/*!< \brief Thermal diffusivity used in the heat solver. */
	su2double Cyclic_Pitch,     /*!< \brief Cyclic pitch for rotorcraft simulations. */
	Collective_Pitch;           /*!< \brief Collective pitch for rotorcraft simulations. */
	string Motion_Filename;			/*!< \brief Arbitrary mesh motion input base filename. */
	su2double Mach_Motion;			/*!< \brief Mach number based on mesh velocity and freestream quantities. */
  su2double *Motion_Origin_X, /*!< \brief X-coordinate of the mesh motion origin. */
  *Motion_Origin_Y,           /*!< \brief Y-coordinate of the mesh motion origin. */
  *Motion_Origin_Z,           /*!< \brief Z-coordinate of the mesh motion origin. */
  *Translation_Rate_X,        /*!< \brief Translational velocity of the mesh in the x-direction. */
  *Translation_Rate_Y,        /*!< \brief Translational velocity of the mesh in the y-direction. */
  *Translation_Rate_Z,        /*!< \brief Translational velocity of the mesh in the z-direction. */
  *Rotation_Rate_X,           /*!< \brief Angular velocity of the mesh about the x-axis. */
  *Rotation_Rate_Y,           /*!< \brief Angular velocity of the mesh about the y-axis. */
  *Rotation_Rate_Z,           /*!< \brief Angular velocity of the mesh about the z-axis. */
  *Pitching_Omega_X,          /*!< \brief Angular frequency of the mesh pitching about the x-axis. */
  *Pitching_Omega_Y,          /*!< \brief Angular frequency of the mesh pitching about the y-axis. */
  *Pitching_Omega_Z,          /*!< \brief Angular frequency of the mesh pitching about the z-axis. */
  *Pitching_Ampl_X,           /*!< \brief Pitching amplitude about the x-axis. */
  *Pitching_Ampl_Y,           /*!< \brief Pitching amplitude about the y-axis. */
  *Pitching_Ampl_Z,           /*!< \brief Pitching amplitude about the z-axis. */
  *Pitching_Phase_X,          /*!< \brief Pitching phase offset about the x-axis. */
  *Pitching_Phase_Y,          /*!< \brief Pitching phase offset about the y-axis. */
  *Pitching_Phase_Z,          /*!< \brief Pitching phase offset about the z-axis. */
  *Plunging_Omega_X,          /*!< \brief Angular frequency of the mesh plunging in the x-direction. */
  *Plunging_Omega_Y,          /*!< \brief Angular frequency of the mesh plunging in the y-direction. */
  *Plunging_Omega_Z,          /*!< \brief Angular frequency of the mesh plunging in the z-direction. */
  *Plunging_Ampl_X,           /*!< \brief Plunging amplitude in the x-direction. */
  *Plunging_Ampl_Y,           /*!< \brief Plunging amplitude in the y-direction. */
  *Plunging_Ampl_Z,           /*!< \brief Plunging amplitude in the z-direction. */
  *Omega_HB;                  /*!< \brief Frequency for Harmonic Balance Operator (in rad/s). */
  unsigned short nMotion_Origin_X,    /*!< \brief Number of X-coordinate mesh motion origins. */
	nMotion_Origin_Y,           /*!< \brief Number of Y-coordinate mesh motion origins. */
	nMotion_Origin_Z,           /*!< \brief Number of Z-coordinate mesh motion origins. */
	nTranslation_Rate_X,        /*!< \brief Number of Translational x-velocities for mesh motion. */
	nTranslation_Rate_Y,        /*!< \brief Number of Translational y-velocities for mesh motion. */
	nTranslation_Rate_Z,        /*!< \brief Number of Translational z-velocities for mesh motion. */
	nRotation_Rate_X,           /*!< \brief Number of Angular velocities about the x-axis for mesh motion. */
	nRotation_Rate_Y,           /*!< \brief Number of Angular velocities about the y-axis for mesh motion. */
	nRotation_Rate_Z,           /*!< \brief Number of Angular velocities about the z-axis for mesh motion. */
	nPitching_Omega_X,          /*!< \brief Number of Angular frequencies about the x-axis for pitching. */
	nPitching_Omega_Y,          /*!< \brief Number of Angular frequencies about the y-axis for pitching. */
	nPitching_Omega_Z,          /*!< \brief Number of Angular frequencies about the z-axis for pitching. */
	nPitching_Ampl_X,           /*!< \brief Number of Pitching amplitudes about the x-axis. */
	nPitching_Ampl_Y,           /*!< \brief Number of Pitching amplitudes about the y-axis. */
	nPitching_Ampl_Z,           /*!< \brief Number of Pitching amplitudes about the z-axis. */
	nPitching_Phase_X,          /*!< \brief Number of Pitching phase offsets about the x-axis. */
	nPitching_Phase_Y,          /*!< \brief Number of Pitching phase offsets about the y-axis. */
	nPitching_Phase_Z,          /*!< \brief Number of Pitching phase offsets about the z-axis. */
	nPlunging_Omega_X,          /*!< \brief Number of Angular frequencies in the x-direction for plunging. */
	nPlunging_Omega_Y,          /*!< \brief Number of Angular frequencies in the y-direction for plunging. */
	nPlunging_Omega_Z,          /*!< \brief Number of Angular frequencies in the z-direction for plunging. */
	nPlunging_Ampl_X,           /*!< \brief Number of Plunging amplitudes in the x-direction. */
	nPlunging_Ampl_Y,           /*!< \brief Number of Plunging amplitudes in the y-direction. */
	nPlunging_Ampl_Z,           /*!< \brief Number of Plunging amplitudes in the z-direction. */
    nOmega_HB,                /*!< \brief Number of frequencies in Harmonic Balance Operator. */
  nMoveMotion_Origin,         /*!< \brief Number of motion origins. */
  *MoveMotion_Origin;         /*!< \brief Keeps track if we should move moment origin. */
  vector<vector<vector<su2double> > > Aeroelastic_np1, /*!< \brief Aeroelastic solution at time level n+1. */
  Aeroelastic_n,              /*!< \brief Aeroelastic solution at time level n. */
	Aeroelastic_n1;             /*!< \brief Aeroelastic solution at time level n-1. */
  su2double FlutterSpeedIndex,/*!< \brief The flutter speed index. */
  PlungeNaturalFrequency,     /*!< \brief Plunging natural frequency for Aeroelastic. */
  PitchNaturalFrequency,      /*!< \brief Pitch natural frequency for Aeroelastic. */
  AirfoilMassRatio,           /*!< \brief The airfoil mass ratio for Aeroelastic. */
  CG_Location,                /*!< \brief Center of gravity location for Aeroelastic. */
  RadiusGyrationSquared;      /*!< \brief The radius of gyration squared for Aeroelastic. */
  su2double *Aeroelastic_plunge, /*!< \brief Value of plunging coordinate at the end of an external iteration. */
	*Aeroelastic_pitch;         /*!< \brief Value of pitching coordinate at the end of an external iteration. */
  unsigned short AeroelasticIter; /*!< \brief Solve the aeroelastic equations every given number of internal iterations. */
  unsigned short Gust_Type,	  /*!< \brief Type of Gust. */
  Gust_Dir;                   /*!< \brief Direction of the gust */
  su2double Gust_WaveLength,  /*!< \brief The gust wavelength. */
  Gust_Periods,               /*!< \brief Number of gust periods. */
  Gust_Ampl,                  /*!< \brief Gust amplitude. */
  Gust_Begin_Time,            /*!< \brief Time at which to begin the gust. */
  Gust_Begin_Loc;             /*!< \brief Location at which the gust begins. */
  long Visualize_CV;          /*!< \brief Node number for the CV to be visualized */
  bool ExtraOutput;
  bool DeadLoad; 	          	/*!< Application of dead loads to the FE analysis */
  bool MatchingMesh; 	        /*!< Matching mesh (while implementing interpolation procedures). */
  bool SteadyRestart; 	      /*!< Restart from a steady state for FSI problems. */
  su2double Newmark_alpha,		/*!< \brief Parameter alpha for Newmark method. */
  Newmark_delta;				      /*!< \brief Parameter delta for Newmark method. */
  unsigned short nIntCoeffs;	/*!< \brief Number of integration coeffs for structural calculations. */
  su2double *Int_Coeffs;		  /*!< \brief Time integration coefficients for structural method. */
  bool Sigmoid_Load,		      /*!< \brief Apply the load using a sigmoid. */
  Ramp_Load;				          /*!< \brief Apply the load with linear increases. */
  bool IncrementalLoad;		    /*!< \brief Apply the load in increments (for nonlinear structural analysis). */
  unsigned long IncLoad_Nincrements; /*!< \brief Number of increments. */
  su2double *IncLoad_Criteria;/*!< \brief Criteria for the application of incremental loading. */
  su2double Ramp_Time;			  /*!< \brief Time until the maximum load is applied. */
  su2double Sigmoid_Time;			/*!< \brief Time until the maximum load is applied, using a sigmoid. */
  su2double Sigmoid_K;			  /*!< \brief Sigmoid parameter determining its steepness. */
  su2double Static_Time;			/*!< \brief Time while the structure is not loaded in FSI applications. */
  unsigned short Pred_Order;  /*!< \brief Order of the predictor for FSI applications. */
  unsigned short Kind_Interpolation; /*!\brief type of interpolation to use for FSI applications. */
  bool Prestretch;            /*!< Read a reference geometry for optimization purposes. */
  string Prestretch_FEMFileName;         /*!< \brief File name for reference geometry. */
  unsigned long Nonphys_Points, /*!< \brief Current number of non-physical points in the solution. */
  Nonphys_Reconstr;           /*!< \brief Current number of non-physical reconstructions for 2nd-order upwinding. */
  bool ParMETIS;              /*!< \brief Boolean for activating ParMETIS mode (while testing). */
  unsigned short DirectDiff;  /*!< \brief Direct Differentation mode. */
  bool DiscreteAdjoint;       /*!< \brief AD-based discrete adjoint mode. */
  su2double *default_vel_inf, /*!< \brief Default freestream velocity array for the COption class. */
  *default_eng_box,           /*!< \brief Default engine box array for the COption class. */
  *default_eng_val,           /*!< \brief Default engine box array values for the COption class. */
  *default_cfl_adapt,         /*!< \brief Default CFL adapt param array for the COption class. */
  *default_ad_coeff_flow,     /*!< \brief Default artificial dissipation (flow) array for the COption class. */
  *default_ad_coeff_adj,      /*!< \brief Default artificial dissipation (adjoint) array for the COption class. */
  *default_obj_coeff,         /*!< \brief Default objective array for the COption class. */
  *default_geo_loc,           /*!< \brief Default SU2_GEO section locations array for the COption class. */
  *default_distortion,        /*!< \brief Default SU2_GEO section locations array for the COption class. */
  *default_ea_lim,            /*!< \brief Default equivalent area limit array for the COption class. */
  *default_grid_fix,          /*!< \brief Default fixed grid (non-deforming region) array for the COption class. */
  *default_inc_crit;          /*!< \brief Default incremental criteria array for the COption class. */
  
  /*--- all_options is a map containing all of the options. This is used during config file parsing
  to track the options which have not been set (so the default values can be used). Without this map
   there would be no list of all the config file options. ---*/
  
  map<string, bool> all_options;

  /*--- brief param is a map from the option name (config file string) to its decoder (the specific child
   class of COptionBase that turns the string into a value) ---*/
  
  map<string, COptionBase*> option_map;


  // All of the addXxxOptions take in the name of the option, and a refernce to the field of that option
  // in the option structure. Depending on the specific type, it may take in a default value, and may
  // take in extra options. The addXxxOptions mostly follow the same pattern, so please see addDoubleOption
  // for detailed comments.
  //
  // List options are those that can be an unknown number of elements, and also take in a reference to
  // an integer. This integer will be populated with the number of elements of that type unmarshaled.
  //
  // Array options are those with a fixed number of elements.
  //
  // List and Array options should also be able to be specified with the string "NONE" indicating that there
  // are no elements. This allows the option to be present in a config file but left blank.

  /*!<\brief addDoubleOption creates a config file parser for an option with the given name whose
   value can be represented by a su2double.*/
  
  void addDoubleOption(const string name, su2double & option_field, su2double default_value) {
    // Check if the key is already in the map. If this fails, it is coder error
    // and not user error, so throw.
    assert(option_map.find(name) == option_map.end());

    // Add this option to the list of all the options
    all_options.insert(pair<string, bool>(name, true));

    // Create the parser for a su2double option with a reference to the option_field and the desired
    // default value. This will take the string in the config file, convert it to a su2double, and
    // place that su2double in the memory location specified by the reference.
    COptionBase* val = new COptionDouble(name, option_field, default_value);

    // Create an association between the option name ("CFL") and the parser generated above.
    // During configuration, the parsing script will get the option name, and use this map
    // to find how to parse that option.
    option_map.insert(pair<string, COptionBase *>(name, val));
  }

  void addStringOption(const string name, string & option_field, string default_value) {
    assert(option_map.find(name) == option_map.end());
    all_options.insert(pair<string, bool>(name, true));
    COptionBase* val = new COptionString(name, option_field, default_value);
    option_map.insert(pair<string, COptionBase *>(name, val));
  }

  void addIntegerOption(const string name, int & option_field, int default_value) {
    assert(option_map.find(name) == option_map.end());
    all_options.insert(pair<string, bool>(name, true));
    COptionBase* val = new COptionInt(name, option_field, default_value);
    option_map.insert(pair<string, COptionBase *>(name, val));
  }

  void addUnsignedLongOption(const string name, unsigned long & option_field, unsigned long default_value) {
    assert(option_map.find(name) == option_map.end());
    all_options.insert(pair<string, bool>(name, true));
    COptionBase* val = new COptionULong(name, option_field, default_value);
    option_map.insert(pair<string, COptionBase *>(name, val));
  }

  void addUnsignedShortOption(const string name, unsigned short & option_field, unsigned short default_value) {
    assert(option_map.find(name) == option_map.end());
    all_options.insert(pair<string, bool>(name, true));
    COptionBase* val = new COptionUShort(name, option_field, default_value);
    option_map.insert(pair<string, COptionBase *>(name, val));
  }

  void addLongOption(const string name, long & option_field, long default_value) {
    assert(option_map.find(name) == option_map.end());
    all_options.insert(pair<string, bool>(name, true));
    COptionBase* val = new COptionLong(name, option_field, default_value);
    option_map.insert(pair<string, COptionBase *>(name, val));
  }

  void addBoolOption(const string name, bool & option_field, bool default_value) {
    assert(option_map.find(name) == option_map.end());
    all_options.insert(pair<string, bool>(name, true));
    COptionBase* val = new COptionBool(name, option_field, default_value);
    option_map.insert(pair<string, COptionBase *>(name, val));
  }

  // enum types work differently than all of the others because there are a small number of valid
  // string entries for the type. One must also provide a list of all the valid strings of that type.
  template <class Tenum>
  void addEnumOption(const string name, unsigned short & option_field, const map<string, Tenum> & enum_map, Tenum default_value) {
    assert(option_map.find(name) == option_map.end());
    all_options.insert(pair<string, bool>(name, true));
    COptionBase* val = new COptionEnum<Tenum>(name, enum_map, option_field, default_value);
    option_map.insert(pair<string, COptionBase *>(name, val));
    return;
  }


  // input_size is the number of options read in from the config file
  template <class Tenum>
	void addEnumListOption(const string name, unsigned short & input_size, unsigned short * & option_field, const map<string, Tenum> & enum_map) {
    input_size = 0;
    assert(option_map.find(name) == option_map.end());
    all_options.insert(pair<string, bool>(name, true));
		COptionBase* val = new COptionEnumList<Tenum>(name, enum_map, option_field, input_size);
    option_map.insert( pair<string, COptionBase*>(name, val) );
	}

  void addDoubleArrayOption(const string name, const int size, su2double * & option_field, su2double * default_value) {

  //  su2double * def = new su2double [size];
  //  for (int i = 0; i < size; i++) {
  //    def[i] = default_value[i];
  //  }
    assert(option_map.find(name) == option_map.end());
    all_options.insert(pair<string, bool>(name, true));
    COptionBase* val = new COptionDoubleArray(name, size, option_field, default_value);
    option_map.insert(pair<string, COptionBase *>(name, val));
  }

  void addDoubleListOption(const string name, unsigned short & size, su2double * & option_field) {
    assert(option_map.find(name) == option_map.end());
    all_options.insert(pair<string, bool>(name, true));
    COptionBase* val = new COptionDoubleList(name, size, option_field);
    option_map.insert(pair<string, COptionBase *>(name, val));
  }

  void addUShortListOption(const string name, unsigned short & size, unsigned short * & option_field) {
    assert(option_map.find(name) == option_map.end());
    all_options.insert(pair<string, bool>(name, true));
    COptionBase* val = new COptionUShortList(name, size, option_field);
    option_map.insert(pair<string, COptionBase *>(name, val));
  }

  void addStringListOption(const string name, unsigned short & num_marker, string* & option_field) {
    assert(option_map.find(name) == option_map.end());
    all_options.insert(pair<string, bool>(name, true));
    COptionBase* val = new COptionStringList(name, num_marker, option_field);
    option_map.insert(pair<string, COptionBase *>(name, val));
  }

  void addConvectOption(const string name, unsigned short & space_field, unsigned short & centered_field, unsigned short & upwind_field) {
    assert(option_map.find(name) == option_map.end());
    all_options.insert(pair<string, bool>(name, true));
    COptionBase* val = new COptionConvect(name, space_field, centered_field, upwind_field);
    option_map.insert(pair<string, COptionBase *>(name, val));
  }

  void addMathProblemOption(const string name, bool & ContinuousAdjoint, const bool & ContinuousAdjoint_default,
                            bool & DiscreteAdjoint, const bool & DiscreteAdjoint_default,
                            bool & Restart_Flow, const bool & Restart_Flow_default) {
    assert(option_map.find(name) == option_map.end());
    all_options.insert(pair<string, bool>(name, true));
    COptionBase* val = new COptionMathProblem(name, ContinuousAdjoint, ContinuousAdjoint_default, DiscreteAdjoint, DiscreteAdjoint_default, Restart_Flow, Restart_Flow_default);
    option_map.insert(pair<string, COptionBase *>(name, val));
  }

  void addDVParamOption(const string name, unsigned short & nDV_field, su2double** & paramDV, string* & FFDTag,
                        unsigned short* & design_variable) {
    assert(option_map.find(name) == option_map.end());
    all_options.insert(pair<string, bool>(name, true));
    COptionBase* val = new COptionDVParam(name, nDV_field, paramDV, FFDTag, design_variable);
    option_map.insert(pair<string, COptionBase *>(name, val));
  }
  
  void addDVValueOption(const string name, unsigned short* & nDVValue_field, su2double** & valueDV, unsigned short & nDV_field,  su2double** & paramDV,
                        unsigned short* & design_variable) {
    assert(option_map.find(name) == option_map.end());
    all_options.insert(pair<string, bool>(name, true));
    COptionBase* val = new COptionDVValue(name, nDVValue_field, valueDV, nDV_field, paramDV, design_variable);
    option_map.insert(pair<string, COptionBase *>(name, val));
  }

  void addFFDDefOption(const string name, unsigned short & nFFD_field, su2double** & coordFFD, string* & FFDTag) {
    assert(option_map.find(name) == option_map.end());
    all_options.insert(pair<string, bool>(name, true));
    COptionBase* val = new COptionFFDDef(name, nFFD_field, coordFFD, FFDTag);
    option_map.insert(pair<string, COptionBase *>(name, val));
  }
  
  void addFFDDegreeOption(const string name, unsigned short & nFFD_field, unsigned short** & degreeFFD) {
    assert(option_map.find(name) == option_map.end());
    all_options.insert(pair<string, bool>(name, true));
    COptionBase* val = new COptionFFDDegree(name, nFFD_field, degreeFFD);
    option_map.insert(pair<string, COptionBase *>(name, val));
  }

  void addStringDoubleListOption(const string name, unsigned short & list_size, string * & string_field,
                        su2double* & double_field) {
    assert(option_map.find(name) == option_map.end());
    all_options.insert(pair<string, bool>(name, true));
    COptionBase* val = new COptionStringDoubleList(name, list_size, string_field, double_field);
    option_map.insert(pair<string, COptionBase *>(name, val));
  }

  void addInletOption(const string name, unsigned short & nMarker_Inlet, string * & Marker_Inlet,
                                 su2double* & Ttotal, su2double* & Ptotal, su2double** & FlowDir) {
    assert(option_map.find(name) == option_map.end());
    all_options.insert(pair<string, bool>(name, true));
    COptionBase* val = new COptionInlet(name, nMarker_Inlet, Marker_Inlet, Ttotal, Ptotal, FlowDir);
    option_map.insert(pair<string, COptionBase *>(name, val));
  }
  template <class Tenum>
  
  void addRiemannOption(const string name, unsigned short & nMarker_Riemann, string * & Marker_Riemann, unsigned short* & option_field, const map<string, Tenum> & enum_map,
                                 su2double* & var1, su2double* & var2, su2double** & FlowDir) {
    assert(option_map.find(name) == option_map.end());
    all_options.insert(pair<string, bool>(name, true));
    COptionBase* val = new COptionRiemann<Tenum>(name, nMarker_Riemann, Marker_Riemann, option_field, enum_map, var1, var2, FlowDir);
    option_map.insert(pair<string, COptionBase *>(name, val));
  }
  template <class Tenum>
  void addNRBCOption(const string name, unsigned short & nMarker_NRBC, string * & Marker_NRBC, unsigned short* & option_field, const map<string, Tenum> & enum_map,
                                 su2double* & var1, su2double* & var2, su2double** & FlowDir) {
    assert(option_map.find(name) == option_map.end());
    all_options.insert(pair<string, bool>(name, true));
    COptionBase* val = new COptionNRBC<Tenum>(name, nMarker_NRBC, Marker_NRBC, option_field, enum_map, var1, var2, FlowDir);
    option_map.insert(pair<string, COptionBase *>(name, val));
  }

  void addExhaustOption(const string name, unsigned short & nMarker_Exhaust, string * & Marker_Exhaust,
                      su2double* & Ttotal, su2double* & Ptotal) {
    assert(option_map.find(name) == option_map.end());
    all_options.insert(pair<string, bool>(name, true));
    COptionBase* val = new COptionExhaust(name, nMarker_Exhaust, Marker_Exhaust, Ttotal, Ptotal);
    option_map.insert(pair<string, COptionBase *>(name, val));
  }
  
  void addPeriodicOption(const string & name, unsigned short & nMarker_PerBound,
                    string* & Marker_PerBound, string* & Marker_PerDonor,
                         su2double** & RotCenter, su2double** & RotAngles, su2double** & Translation) {
    assert(option_map.find(name) == option_map.end());
    all_options.insert(pair<string, bool>(name, true));
    COptionBase* val = new COptionPeriodic(name, nMarker_PerBound, Marker_PerBound, Marker_PerDonor, RotCenter, RotAngles, Translation);
    option_map.insert(pair<string, COptionBase *>(name, val));
  }

  void addMixingPlaneOption(const string & name, unsigned short & nMarker_MixBound,
                    string* & Marker_MixBound, string* & Marker_MixDonor) {
    assert(option_map.find(name) == option_map.end());
    all_options.insert(pair<string, bool>(name, true));
    COptionBase* val = new COptionMixingPlane(name, nMarker_MixBound, Marker_MixBound, Marker_MixDonor);
    option_map.insert(pair<string, COptionBase *>(name, val));
  }
  template <class Tenum>
  void addTurboPerfOption(const string & name, unsigned short & nMarker_TurboPerf,
                    string* & Marker_TurboBoundIn, string* & Marker_TurboBoundOut,  unsigned short* & Kind_TurboPerformance, const map<string, Tenum> & TurboPerformance_Map) {
    assert(option_map.find(name) == option_map.end());
    all_options.insert(pair<string, bool>(name, true));
    COptionBase* val = new COptionTurboPerformance<Tenum>(name, nMarker_TurboPerf, Marker_TurboBoundIn, Marker_TurboBoundOut, Kind_TurboPerformance, TurboPerformance_Map );
    option_map.insert(pair<string, COptionBase *>(name, val));
  }

  void addActDiskOption(const string & name,
                        unsigned short & nMarker_ActDiskInlet, unsigned short & nMarker_ActDiskOutlet, string* & Marker_ActDiskInlet, string* & Marker_ActDiskOutlet,
                        su2double** & ActDisk_PressJump, su2double** & ActDisk_TempJump, su2double** & ActDisk_Omega) {
    assert(option_map.find(name) == option_map.end());
    all_options.insert(pair<string, bool>(name, true));
    COptionBase* val = new COptionActDisk(name,
                                          nMarker_ActDiskInlet, nMarker_ActDiskOutlet, Marker_ActDiskInlet, Marker_ActDiskOutlet,
                                          ActDisk_PressJump, ActDisk_TempJump, ActDisk_Omega);
    option_map.insert(pair<string, COptionBase *>(name, val));
  }

  void addPythonOption(const string name) {
    assert(option_map.find(name) == option_map.end());
    all_options.insert(pair<string, bool>(name, true));
    COptionBase* val = new COptionPython(name);
    option_map.insert(pair<string, COptionBase *>(name, val));
  }

public:

	vector<string> fields; /*!< \brief Tags for the different fields in a restart file. */

	/*!
	 * \brief Constructor of the class which reads the input file.
	 */
	CConfig(char case_filename[MAX_STRING_SIZE], unsigned short val_software, unsigned short val_iZone, unsigned short val_nZone, unsigned short val_nDim, unsigned short verb_level);

	/*!
	 * \brief Constructor of the class which reads the input file.
	 */
	CConfig(char case_filename[MAX_STRING_SIZE], unsigned short val_software);
  
  /*!
   * \brief Constructor of the class which reads the input file.
   */
  CConfig(char case_filename[MAX_STRING_SIZE], CConfig *config);

	/*!
	 * \brief Destructor of the class.
	 */
	~CConfig(void);

  /*!
   * \brief Gets the number of zones in the mesh file.
   * \param[in] val_mesh_filename - Name of the file with the grid information.
   * \param[in] val_format - Format of the file with the grid information.
   * \param[in] config - Definition of the particular problem.
   * \return Total number of zones in the grid file.
   */
  static unsigned short GetnZone(string val_mesh_filename, unsigned short val_format, CConfig *config);

  /*!
   * \brief Gets the number of dimensions in the mesh file
   * \param[in] val_mesh_filename - Name of the file with the grid information.
   * \param[in] val_format - Format of the file with the grid information.
   * \return Total number of domains in the grid file.
   */
  static unsigned short GetnDim(string val_mesh_filename, unsigned short val_format);

  /*!
   * \brief Initializes pointers to null
   */
	void SetPointersNull(void);

	/*!
	 * \brief breaks an input line from the config file into a set of tokens
	 * \param[in] str - the input line string
	 * \param[out] option_name - the name of the option found at the beginning of the line
	 * \param[out] option_value - the tokens found after the "=" sign on the line
	 * \returns false if the line is empty or a commment, true otherwise
	 */
	bool TokenizeString(string & str, string & option_name,
			vector<string> & option_value);

	/*!
	 * \brief Get reference origin for moment computation.
     * \param[in] val_marker - the marker we are monitoring.
	 * \return Reference origin (in cartesians coordinates) for moment computation.
	 */
	su2double *GetRefOriginMoment(unsigned short val_marker);

  /*!
	 * \brief Get reference origin x-coordinate for moment computation.
   * \param[in] val_marker - the marker we are monitoring.
	 * \return Reference origin x-coordinate (in cartesians coordinates) for moment computation.
	 */
	su2double GetRefOriginMoment_X(unsigned short val_marker);

  /*!
	 * \brief Get reference origin y-coordinate for moment computation.
   * \param[in] val_marker - the marker we are monitoring.
	 * \return Reference origin y-coordinate (in cartesians coordinates) for moment computation.
	 */
	su2double GetRefOriginMoment_Y(unsigned short val_marker);

  /*!
	 * \brief Get reference origin z-coordinate for moment computation.
   * \param[in] val_marker - the marker we are monitoring.
	 * \return Reference origin z-coordinate (in cartesians coordinates) for moment computation.
	 */
	su2double GetRefOriginMoment_Z(unsigned short val_marker);

  /*!
	 * \brief Set reference origin x-coordinate for moment computation.
   * \param[in] val_marker - the marker we are monitoring.
	 * \param[in] val_origin - New x-coordinate of the mesh motion origin.
	 */
	void SetRefOriginMoment_X(unsigned short val_marker, su2double val_origin);

  /*!
	 * \brief Set reference origin y-coordinate for moment computation.
   * \param[in] val_marker - the marker we are monitoring.
	 * \param[in] val_origin - New y-coordinate of the mesh motion origin.
	 */
	void SetRefOriginMoment_Y(unsigned short val_marker, su2double val_origin);

  /*!
	 * \brief Set reference origin z-coordinate for moment computation.
   * \param[in] val_marker - the marker we are monitoring.
	 * \param[in] val_origin - New z-coordinate of the mesh motion origin.
	 */
	void SetRefOriginMoment_Z(unsigned short val_marker, su2double val_origin);

	/*!
	 * \brief Get index of the upper and lower horizontal plane.
	 * \param[in] index - 0 means upper surface, and 1 means lower surface.
	 * \return Index of the upper and lower surface.
	 */
	string GetPlaneTag(unsigned short index);

	/*!
	 * \brief Get the integration limits for the equivalent area computation.
	 * \param[in] index - 0 means x_min, and 1 means x_max.
	 * \return Integration limits for the equivalent area computation.
	 */
	su2double GetEA_IntLimit(unsigned short index);
  
  /*!
	 * \brief Get the integration limits for the equivalent area computation.
	 * \param[in] index - 0 means x_min, and 1 means x_max.
	 * \return Integration limits for the equivalent area computation.
	 */
	su2double GetEA_ScaleFactor(void);

  /*!
	 * \brief Get the limit value for the adjoint variables.
	 * \return Limit value for the adjoint variables.
	 */
	su2double GetAdjointLimit(void);

	/*!
	 * \brief Get the the coordinates where of the box where the grid is going to be deformed.
	 * \return Coordinates where of the box where the grid is going to be deformed.
	 */
	su2double *GetHold_GridFixed_Coord(void);

  /*!
   * \brief Get the the coordinates where of the box where a subsonic region is imposed.
   * \return Coordinates where of the box where the grid is going to be a subsonic region.
   */
  su2double *GetSubsonicEngine_Values(void);

  /*!
   * \brief Get the the coordinates where of the box where a subsonic region is imposed.
   * \return Coordinates where of the box where the grid is going to be a subsonic region.
   */
  su2double *GetSubsonicEngine_Cyl(void);
  
  /*!
   * \brief Get the the coordinates where of the box where a subsonic region is imposed.
   * \return Coordinates where of the box where the grid is going to be a subsonic region.
   */
  su2double *GetDistortionRack(void);

	/*!
	 * \brief Get the power of the dual volume in the grid adaptation sensor.
	 * \return Power of the dual volume in the grid adaptation sensor.
	 */
	su2double GetDualVol_Power(void);

	/*!
	 * \brief Get Information about if there is an analytical definition of the surface for doing the
	 *        grid adaptation.
	 * \return Definition of the surfaces. NONE implies that there isn't any analytical definition
	 *         and it will use and interpolation.
	 */
	unsigned short GetAnalytical_Surface(void);

  /*!
	 * \brief Get Information about if there is an analytical definition of the surface for doing the
	 *        grid adaptation.
	 * \return Definition of the surfaces. NONE implies that there isn't any analytical definition
	 *         and it will use and interpolation.
	 */
	unsigned short GetAxis_Orientation(void);

	/*!
	 * \brief Get the ratio of density for a free surface problem.
	 * \return Ratio of density for a free surface problem.
	 */
	su2double GetRatioDensity(void);

	/*!
	 * \brief Get the ratio of viscosity for a free surface problem.
	 * \return Ratio of viscosity for a free surface problem.
	 */
	su2double GetRatioViscosity(void);

	/*!
	 * \brief Get the thickness of the interfase for a free surface problem.
	 * \return Thickness of the interfase for a free surface problem.
	 */
	su2double GetFreeSurface_Thickness(void);

	/*!
	 * \brief Get the damping of the free surface for a free surface problem.
	 * \return Damping of the interfase for a free surface problem.
	 */
	su2double GetFreeSurface_Damping_Coeff(void);

	/*!
	 * \brief Get the damping of the free surface for a free surface problem.
	 * \return Damping of the interfase for a free surface problem.
	 */
	su2double GetFreeSurface_Damping_Length(void);

	/*!
	 * \brief Get the outlet position of the free surface for a free surface problem.
	 * \return Outlet position of the interfase for a free surface problem.
	 */
	su2double GetFreeSurface_Outlet(void);

  /*!
	 * \brief Creates a tecplot file to visualize the partition made by the DDC software.
	 * \return <code>TRUE</code> if the partition is going to be plotted; otherwise <code>FALSE</code>.
	 */
  bool GetExtraOutput(void);

	/*!
	 * \brief Get the value of the Mach number (velocity divided by speed of sound).
	 * \return Value of the Mach number.
	 */
	su2double GetMach(void);

	/*!
	 * \brief Get the value of the Gamma of fluid (ratio of specific heats).
	 * \return Value of the constant: Gamma
	 */
	su2double GetGamma(void);
  
  /*!
   * \brief Get the values of the CFL adapation.
   * \return Value of CFL adapation
   */
  su2double GetCFL_AdaptParam(unsigned short val_index);
  
  /*!
   * \brief Get the values of the CFL adapation.
   * \return Value of CFL adapation
   */
  bool GetCFL_Adapt(void);
  
  /*!
	 * \brief Get the value of the limits for the sections.
	 * \return Value of the limits for the sections.
	 */
	su2double GetSection_Location(unsigned short val_var);

	/*!
	 * \brief Get the array that maps chemical consituents to each chemical reaction.
	 * \return Memory location of the triple pointer to the 3-D reaction map array.
	 */
	int ***GetReaction_Map(void);

	/*!
	 * \brief Get the array containing the curve fit coefficients for the Omega(0,0) collision integrals.
	 * \return Memory location of the triple pointer to the 3-D collision integral array.
	 */
	su2double ***GetCollisionIntegral00(void);

	/*!
	 * \brief Get the array containing the curve fit coefficients for the Omega(1,1) collision integrals.
	 * \return Memory location of the triple pointer to the 3-D collision integral array.
	 */
	su2double ***GetCollisionIntegral11(void);

	/*!
	 * \brief Get the value of the bulk modulus.
	 * \return Value of the bulk modulus.
	 */
	su2double GetBulk_Modulus(void);

	/*!
	 * \brief Get the artificial compresibility factor.
	 * \return Value of the artificial compresibility factor.
	 */
	su2double GetArtComp_Factor(void);

	/*!
	 * \brief Get the Level set zero for free surface .
	 * \return Value of the level set zero coordinate
	 */
	su2double GetFreeSurface_Zero(void);

	/*!
	 * \brief Get the Level set zero for free surface .
	 * \return Value of the level set zero coordinate
	 */
	su2double GetFreeSurface_Depth(void);

	/*!
	 * \brief Get the value of specific gas constant.
	 * \return Value of the constant: Gamma
	 */
	su2double GetGas_Constant(void);

  /*!
	 * \brief Get the value of specific gas constant.
	 * \return Value of the constant: Gamma
	 */
	su2double GetGas_ConstantND(void);

	/*!
	 * \brief Get the coefficients of the Blottner viscosity model
	 * \param[in] val_Species - Index of the species
	 * \param[in] val_Coeff - Index of the coefficient (As, Bs, Cs)
	 * \return Value of the Blottner coefficient
	 */
	su2double GetBlottnerCoeff(unsigned short val_Species, unsigned short val_Coeff);

  /*!
	 * \brief Get the p-norm for heat-flux objective functions (adjoint problem).
	 * \return Value of the heat flux p-norm
	 */
	su2double GetPnormHeat(void);

	/*!
	 * \brief Get the value of wall temperature.
	 * \return Value of the constant: Temperature
	 */
	su2double GetWallTemperature(void);

	/*!
	 * \brief Get the reference value for the specific gas constant.
	 * \return Reference value for the specific gas constant.
	 */
	su2double GetGas_Constant_Ref(void);

	/*!
	 * \brief Get the value of the frestream temperature.
	 * \return Freestream temperature.
	 */
	su2double GetTemperature_FreeStream(void);

  /*!
	 * \brief Get the value of the frestream temperature.
	 * \return Freestream temperature.
	 */
	su2double GetEnergy_FreeStream(void);

  /*!
	 * \brief Get the value of the frestream temperature.
	 * \return Freestream temperature.
	 */
	su2double GetViscosity_FreeStream(void);

  /*!
	 * \brief Get the value of the frestream temperature.
	 * \return Freestream temperature.
	 */
	su2double GetDensity_FreeStream(void);

  /*!
	 * \brief Get the value of the frestream temperature.
	 * \return Freestream temperature.
	 */
	su2double GetModVel_FreeStream(void);

  /*!
	 * \brief Get the value of the frestream temperature.
	 * \return Freestream temperature.
	 */
	su2double GetModVel_FreeStreamND(void);

  /*!
	 * \brief Get the value of the frestream vibrational-electronic temperature.
	 * \return Freestream temperature.
	 */
	su2double GetTemperature_ve_FreeStream(void);

	/*!
	 * \brief Get the value of the laminar Prandtl number.
	 * \return Laminar Prandtl number.
	 */
	su2double GetPrandtl_Lam(void);

	/*!
	 * \brief Get the value of the turbulent Prandtl number.
	 * \return Turbulent Prandtl number.
	 */
	su2double GetPrandtl_Turb(void);

	/*!
	 * \brief Get the value of the reference length for non-dimensionalization.
	 *        This value should always be 1 internally, and is not user-specified.
	 * \return Reference length for non-dimensionalization.
	 */
	su2double GetLength_Ref(void);

	/*!
	 * \brief Get the value of the reference pressure for non-dimensionalization.
	 * \return Reference pressure for non-dimensionalization.
	 */
	su2double GetPressure_Ref(void);

  /*!
	 * \brief Get the value of the reference pressure for non-dimensionalization.
	 * \return Reference pressure for non-dimensionalization.
	 */
	su2double GetEnergy_Ref(void);

	/*!
	 * \brief Get the value of the reference temperature for non-dimensionalization.
	 * \return Reference temperature for non-dimensionalization.
	 */
	su2double GetTemperature_Ref(void);

	/*!
	 * \brief Get the value of the reference density for non-dimensionalization.
	 * \return Reference density for non-dimensionalization.
	 */
	su2double GetDensity_Ref(void);

	/*!
	 * \brief Get the value of the reference velocity for non-dimensionalization.
	 * \return Reference velocity for non-dimensionalization.
	 */
	su2double GetVelocity_Ref(void);

	/*!
	 * \brief Get the value of the reference time for non-dimensionalization.
	 * \return Reference time for non-dimensionalization.
	 */
	su2double GetTime_Ref(void);

	/*!
	 * \brief Get the value of the reference viscosity for non-dimensionalization.
	 * \return Reference viscosity for non-dimensionalization.
	 */
	su2double GetViscosity_Ref(void);
  
  /*!
   * \brief Get the value of the reference viscosity for non-dimensionalization.
   * \return Reference viscosity for non-dimensionalization.
   */
  su2double GetHighlite_Area(void);
  
  /*!
   * \brief Get the value of the reference viscosity for non-dimensionalization.
   * \return Reference viscosity for non-dimensionalization.
   */
  su2double GetFan_Poly_Eff(void);

	/*!
	 * \brief Get the value of the reference conductivity for non-dimensionalization.
	 * \return Reference conductivity for non-dimensionalization.
	 */
	su2double GetConductivity_Ref(void);

	/*!
	 * \brief Get the value of the reference angular velocity for non-dimensionalization.
	 * \return Reference angular velocity for non-dimensionalization.
	 */
	su2double GetOmega_Ref(void);

	/*!
	 * \brief Get the value of the reference force for non-dimensionalization.
	 * \return Reference force for non-dimensionalization.
	 */
	su2double GetForce_Ref(void);

  /*!
	 * \brief Get the value of the non-dimensionalized freestream pressure.
	 * \return Non-dimensionalized freestream pressure.
	 */
	su2double GetPressure_FreeStream(void);

	/*!
	 * \brief Get the value of the non-dimensionalized freestream pressure.
	 * \return Non-dimensionalized freestream pressure.
	 */
	su2double GetPressure_FreeStreamND(void);

	/*!
	 * \brief Get the vector of the dimensionalized freestream velocity.
	 * \return Dimensionalized freestream velocity vector.
	 */
	su2double* GetVelocity_FreeStream(void);

	/*!
	 * \brief Get the value of the non-dimensionalized freestream temperature.
	 * \return Non-dimensionalized freestream temperature.
	 */
	su2double GetTemperature_FreeStreamND(void);

	/*!
	 * \brief Get the value of the non-dimensionalized freestream density.
	 * \return Non-dimensionalized freestream density.
	 */
	su2double GetDensity_FreeStreamND(void);

	/*!
	 * \brief Get the vector of the non-dimensionalized freestream velocity.
	 * \return Non-dimensionalized freestream velocity vector.
	 */
	su2double* GetVelocity_FreeStreamND(void);

	/*!
	 * \brief Get the value of the non-dimensionalized freestream energy.
	 * \return Non-dimensionalized freestream energy.
	 */
	su2double GetEnergy_FreeStreamND(void);

	/*!
	 * \brief Get the value of the non-dimensionalized freestream viscosity.
	 * \return Non-dimensionalized freestream viscosity.
	 */
	su2double GetViscosity_FreeStreamND(void);

  /*!
	 * \brief Get the value of the non-dimensionalized freestream viscosity.
	 * \return Non-dimensionalized freestream viscosity.
	 */
	su2double GetTke_FreeStreamND(void);

  /*!
	 * \brief Get the value of the non-dimensionalized freestream viscosity.
	 * \return Non-dimensionalized freestream viscosity.
	 */
	su2double GetOmega_FreeStreamND(void);

  /*!
	 * \brief Get the value of the non-dimensionalized freestream viscosity.
	 * \return Non-dimensionalized freestream viscosity.
	 */
	su2double GetTke_FreeStream(void);

  /*!
	 * \brief Get the value of the non-dimensionalized freestream viscosity.
	 * \return Non-dimensionalized freestream viscosity.
	 */
	su2double GetOmega_FreeStream(void);

	/*!
	 * \brief Get the value of the non-dimensionalized freestream intermittency.
	 * \return Non-dimensionalized freestream intermittency.
	 */
	su2double GetIntermittency_FreeStream(void);

	/*!
	 * \brief Get the value of the non-dimensionalized freestream turbulence intensity.
	 * \return Non-dimensionalized freestream intensity.
	 */
	su2double GetTurbulenceIntensity_FreeStream(void);

	/*!
	 * \brief Get the value of the non-dimensionalized freestream turbulence intensity.
	 * \return Non-dimensionalized freestream intensity.
	 */
	su2double GetNuFactor_FreeStream(void);
  
  /*!
   * \brief Get the value of the non-dimensionalized engine turbulence intensity.
   * \return Non-dimensionalized engine intensity.
   */
  su2double GetNuFactor_Engine(void);

  /*!
   * \brief Get the value of the non-dimensionalized actuator disk turbulence intensity.
   * \return Non-dimensionalized actuator disk intensity.
   */
  su2double GetNuFactor_ActDisk(void);
  
  /*!
   * \brief Get the value of the non-dimensionalized actuator disk turbulence intensity.
   * \return Non-dimensionalized actuator disk intensity.
   */
  su2double GetSecondaryFlow_ActDisk(void);
  
  /*!
   * \brief Get the value of the non-dimensionalized actuator disk turbulence intensity.
   * \return Non-dimensionalized actuator disk intensity.
   */
  su2double GetInitial_BCThrust(void);
  
  /*!
   * \brief Get the value of the non-dimensionalized actuator disk turbulence intensity.
   * \return Non-dimensionalized actuator disk intensity.
   */
  void SetInitial_BCThrust(su2double val_bcthrust);

	/*!
	 * \brief Get the value of the turbulent to laminar viscosity ratio.
	 * \return Ratio of turbulent to laminar viscosity ratio.
	 */
	su2double GetTurb2LamViscRatio_FreeStream(void);

  /*!
	 * \brief Get the vector of free stream mass fraction values.
	 * \return Ratio of species mass to mixture mass.
	 */
	su2double* GetMassFrac_FreeStream(void);

	/*!
	 * \brief Get the value of the Reynolds length.
	 * \return Reynolds length.
	 */
	su2double GetLength_Reynolds(void);

	/*!
	 * \brief Get the start up iterations using the fine grid, this works only for multigrid problems.
	 * \return Start up iterations using the fine grid.
	 */
	unsigned short GetnStartUpIter(void);

	/*!
	 * \brief Get the reference area for non dimensional coefficient computation. If the value from the
	 *        is 0 then, the code will compute the reference area using the projection of the shape into
	 *        the z plane (3D) or the x plane (2D).
	 * \return Value of the reference area for coefficient computation.
	 */
	su2double GetRefAreaCoeff(void);

	/*!
	 * \brief Get the wave speed.
	 * \return Value of the wave speed.
	 */
	su2double GetWaveSpeed(void);

	/*!
	 * \brief Get the wave speed.
	 * \return Value of the wave speed.
	 */
	su2double GetThermalDiffusivity(void);

	/*!
	 * \brief Get the Young's modulus of elasticity.
	 * \return Value of the Young's modulus of elasticity.
	 */
	su2double GetElasticyMod(void);

	/*!
	 * \brief Get the value of the bulk modulus on the structural side.
	 * \return Value of the bulk modulus on the structural side.
	 */
	su2double GetBulk_Modulus_Struct(void);

    /*!
	 * \brief Formulation for 2D elasticity (plane stress - strain)
	 * \return Flag to 2D elasticity model.
	 */
	unsigned short GetElas2D_Formulation(void);

  /*!
    * \brief Decide whether it's necessary to read a reference geometry.
    * \return <code>TRUE</code> if it's necessary to read a reference geometry, <code>FALSE</code> otherwise.
    */

  bool GetPrestretch(void);

  /*!
   * \brief Get the name of the file with the reference geometry of the structural problem.
   * \return Name of the file with the reference geometry of the structural problem.
   */
  string GetPrestretch_FEMFileName(void);

	/*!
	 * \brief Get the Poisson's ratio.
	 * \return Value of the Poisson's ratio.
	 */
	su2double GetPoissonRatio(void);

	/*!
	 * \brief Get the Material Density.
	 * \return Value of the Material Density.
	 */
	su2double GetMaterialDensity(void);

    /*!
	 * \brief Compressibility/incompressibility of the solids analysed using the structural solver.
	 * \return Compressible or incompressible.
	 */
	unsigned short GetMaterialCompressibility(void);

    /*!
	 * \brief Compressibility/incompressibility of the solids analysed using the structural solver.
	 * \return Compressible or incompressible.
	 */
	unsigned short GetMaterialModel(void);

    /*!
	 * \brief Geometric conditions for the structural solver.
	 * \return Small or large deformation structural analysis.
	 */
	unsigned short GetGeometricConditions(void);

	/*!
	 * \brief Get the reference length for computing moment (the default value is 1).
	 * \return Reference length for moment computation.
	 */
	su2double GetRefLengthMoment(void);

	/*!
	 * \brief Get the reference element length for computing the slope limiting epsilon.
	 * \return Reference element length for slope limiting epsilon.
	 */
	su2double GetRefElemLength(void);

  /*!
	 * \brief Get the reference coefficient for detecting sharp edges.
	 * \return Reference coefficient for detecting sharp edges.
	 */
	su2double GetRefSharpEdges(void);

	/*!
	 * \brief Get the volume of the whole domain using the fine grid, this value is common for all the grids
	 *        in the multigrid method.
	 * \return Volume of the whole domain.
	 */
	su2double GetDomainVolume(void);

	/*!
	 * \brief In case the <i>RefAreaCoeff</i> is equal to 0 then, it is necessary to compute a reference area,
	 *        with this function we set the value of the reference area.
	 * \param[in] val_area - Value of the reference area for non dimensional coefficient computation.
	 */
	void SetRefAreaCoeff(su2double val_area);

	/*!
	 * \brief Set the value of the domain volume computed on the finest grid.
	 * \note This volume do not include the volume of the body that is being simulated.
	 * \param[in] val_volume - Value of the domain volume computed on the finest grid.
	 */
	void SetDomainVolume(su2double val_volume);

	/*!
	 * \brief Set the finest mesh in a multigrid strategy.
	 * \note If we are using a Full Multigrid Strategy or a start up with finest grid, it is necessary
	 *       to change several times the finest grid.
	 * \param[in] val_finestmesh - Index of the finest grid.
	 */
	void SetFinestMesh(unsigned short val_finestmesh);

	/*!
	 * \brief Set the kind of time integration scheme.
	 * \note If we are solving different equations it will be necessary to change several
	 *       times the kind of time integration, to choose the right scheme.
	 * \param[in] val_kind_timeintscheme - Kind of time integration scheme.
	 */
	void SetKind_TimeIntScheme(unsigned short val_kind_timeintscheme);

	/*!
	 * \brief Set the parameters of the convective numerical scheme.
	 * \note The parameters will change because we are solving different kind of equations.
	 * \param[in] val_kind_convnumscheme - Center or upwind scheme.
	 * \param[in] val_kind_centered - If centered scheme, kind of centered scheme (JST, etc.).
	 * \param[in] val_kind_upwind - If upwind scheme, kind of upwind scheme (Roe, etc.).
	 * \param[in] val_kind_slopelimit - If upwind scheme, kind of slope limit.
	 */
	void SetKind_ConvNumScheme(unsigned short val_kind_convnumscheme, unsigned short val_kind_centered,
			unsigned short val_kind_upwind, unsigned short val_kind_slopelimit, unsigned short val_order_spatial_int);

	/*!
	 * \brief Get the value of limiter coefficient.
	 * \return Value of the limiter coefficient.
	 */
	su2double GetLimiterCoeff(void);
  
  /*!
	 * \brief Freeze the value of the limiter after a number of iterations.
	 * \return Number of iterations.
	 */
	unsigned long GetLimiterIter(void);

  /*!
	 * \brief Get the value of sharp edge limiter.
	 * \return Value of the sharp edge limiter coefficient.
	 */
	su2double GetSharpEdgesCoeff(void);

	/*!
	 * \brief Get the Reynolds number. Dimensionless number that gives a measure of the ratio of inertial forces
	 *        to viscous forces and consequently quantifies the relative importance of these two types of forces
	 *        for given flow condition.
	 * \return Value of the Reynolds number.
	 */
	su2double GetReynolds(void);

	/*!
	 * \brief Get the Froude number for free surface problems.
	 * \return Value of the Froude number.
	 */
	su2double GetFroude(void);

  /*!
	 * \brief Set the Froude number for free surface problems.
	 * \return Value of the Froude number.
	 */
	void SetFroude(su2double val_froude);

  /*!
	 * \brief Set the Froude number for free surface problems.
	 * \return Value of the Froude number.
	 */
	void SetMach(su2double val_mach);

  /*!
	 * \brief Set the Froude number for free surface problems.
	 * \return Value of the Froude number.
	 */
	void SetReynolds(su2double val_reynolds);

  /*!
	 * \brief Set the Froude number for free surface problems.
	 * \return Value of the Froude number.
	 */
	void SetLength_Ref(su2double val_length_ref);

  /*!
	 * \brief Set the Froude number for free surface problems.
	 * \return Value of the Froude number.
	 */
	void SetVelocity_Ref(su2double val_velocity_ref);

  /*!
	 * \brief Set the Froude number for free surface problems.
	 * \return Value of the Froude number.
	 */
	void SetPressure_Ref(su2double val_pressure_ref);

  /*!
	 * \brief Set the Froude number for free surface problems.
	 * \return Value of the Froude number.
	 */
	void SetDensity_Ref(su2double val_density_ref);
  
  /*!
   * \brief Set the reference temperature.
   * \return Value of the Froude number.
   */
  void SetTemperature_Ref(su2double val_temperature_ref);

  /*!
	 * \brief Set the Froude number for free surface problems.
	 * \return Value of the Froude number.
	 */
	void SetTime_Ref(su2double val_time_ref);

  /*!
	 * \brief Set the Froude number for free surface problems.
	 * \return Value of the Froude number.
	 */
	void SetEnergy_Ref(su2double val_energy_ref);

  /*!
	 * \brief Set the Froude number for free surface problems.
	 * \return Value of the Froude number.
	 */
	void SetOmega_Ref(su2double val_omega_ref);

  /*!
	 * \brief Set the Froude number for free surface problems.
	 * \return Value of the Froude number.
	 */
	void SetForce_Ref(su2double val_force_ref);

  /*!
	 * \brief Set the Froude number for free surface problems.
	 * \return Value of the Froude number.
	 */
	void SetGas_Constant_Ref(su2double val_gas_constant_ref);

  /*!
	 * \brief Set the Froude number for free surface problems.
	 * \return Value of the Froude number.
	 */
	void SetGas_Constant(su2double val_gas_constant);

  /*!
	 * \brief Set the Froude number for free surface problems.
	 * \return Value of the Froude number.
	 */
	void SetViscosity_Ref(su2double val_viscosity_ref);

   /*!
    * \brief Set the Froude number for free surface problems.
	* \return Value of the Froude number.
	*/
	void SetConductivity_Ref(su2double val_conductivity_ref);

  /*!
	 * \brief Set the Froude number for free surface problems.
	 * \return Value of the Froude number.
	 */
	void SetPressure_FreeStreamND(su2double val_pressure_freestreamnd);

  /*!
	 * \brief Set the Froude number for free surface problems.
	 * \return Value of the Froude number.
	 */
	void SetPressure_FreeStream(su2double val_pressure_freestream);

  /*!
	 * \brief Set the Froude number for free surface problems.
	 * \return Value of the Froude number.
	 */
	void SetDensity_FreeStreamND(su2double val_density_freestreamnd);

  /*!
	 * \brief Set the Froude number for free surface problems.
	 * \return Value of the Froude number.
	 */
	void SetDensity_FreeStream(su2double val_density_freestream);

  /*!
	 * \brief Set the Froude number for free surface problems.
	 * \return Value of the Froude number.
	 */
	void SetViscosity_FreeStream(su2double val_viscosity_freestream);

  /*!
	 * \brief Set the Froude number for free surface problems.
	 * \return Value of the Froude number.
	 */
	void SetModVel_FreeStream(su2double val_modvel_freestream);

  /*!
	 * \brief Set the Froude number for free surface problems.
	 * \return Value of the Froude number.
	 */
	void SetModVel_FreeStreamND(su2double val_modvel_freestreamnd);

  /*!
	 * \brief Set the Froude number for free surface problems.
	 * \return Value of the Froude number.
	 */
	void SetTemperature_FreeStream(su2double val_temperature_freestream);
  
  /*!
	 * \brief Set the Froude number for free surface problems.
	 * \return Value of the Froude number.
	 */
	void SetTemperature_FreeStreamND(su2double val_temperature_freestreamnd);

  /*!
	 * \brief Set the Froude number for free surface problems.
	 * \return Value of the Froude number.
	 */
	void SetGas_ConstantND(su2double val_gas_constantnd);

  /*!
	 * \brief Set the Froude number for free surface problems.
	 * \return Value of the Froude number.
	 */
	void SetVelocity_FreeStreamND(su2double val_velocity_freestreamnd, unsigned short val_dim);

  /*!
	 * \brief Set the Froude number for free surface problems.
	 * \return Value of the Froude number.
	 */
	void SetViscosity_FreeStreamND(su2double val_viscosity_freestreamnd);

  /*!
	 * \brief Set the Froude number for free surface problems.
	 * \return Value of the Froude number.
	 */
	void SetTke_FreeStreamND(su2double val_tke_freestreamnd);

  /*!
	 * \brief Set the Froude number for free surface problems.
	 * \return Value of the Froude number.
	 */
	void SetOmega_FreeStreamND(su2double val_omega_freestreamnd);

  /*!
	 * \brief Set the Froude number for free surface problems.
	 * \return Value of the Froude number.
	 */
	void SetTke_FreeStream(su2double val_tke_freestream);

  /*!
	 * \brief Set the Froude number for free surface problems.
	 * \return Value of the Froude number.
	 */
	void SetOmega_FreeStream(su2double val_omega_freestream);

  /*!
	 * \brief Set the Froude number for free surface problems.
	 * \return Value of the Froude number.
	 */
	void SetEnergy_FreeStreamND(su2double val_energy_freestreamnd);

  /*!
	 * \brief Set the Froude number for free surface problems.
	 * \return Value of the Froude number.
	 */
	void SetEnergy_FreeStream(su2double val_energy_freestream);

  /*!
	 * \brief Set the Froude number for free surface problems.
	 * \return Value of the Froude number.
	 */
	void SetTotal_UnstTimeND(su2double val_total_unsttimend);

	/*!
	 * \brief Get the angle of attack of the body. This is the angle between a reference line on a lifting body
	 *        (often the chord line of an airfoil) and the vector representing the relative motion between the
	 *        lifting body and the fluid through which it is moving.
	 * \return Value of the angle of attack.
	 */
	su2double GetAoA(void);

	/*!
	 * \brief Set the angle of attack.
	 * \param[in] val_AoA - Value of the angle of attack.
	 */
	void SetAoA(su2double val_AoA);

  /*!
	 * \brief Set the angle of attack.
	 * \param[in] val_AoA - Value of the angle of attack.
	 */
	void SetAoS(su2double val_AoS);

	/*!
	 * \brief Get the angle of sideslip of the body. It relates to the rotation of the aircraft centerline from
	 *        the relative wind.
	 * \return Value of the angle of sideslip.
	 */
	su2double GetAoS(void);

	/*!
	 * \brief Get the charge coefficient that is used in the poissonal potential simulation.
	 * \return Value of the charge coefficient.
	 */
	su2double GetChargeCoeff(void);

	/*!
	 * \brief Get the number of multigrid levels.
	 * \return Number of multigrid levels (without including the original grid).
	 */
	unsigned short GetnMGLevels(void);

	/*!
	 * \brief Set the number of multigrid levels.
	 * \param[in] val_nMGLevels - Index of the mesh were the CFL is applied
	 */
	void SetMGLevels(unsigned short val_nMGLevels);

	/*!
	 * \brief Get the index of the finest grid.
	 * \return Index of the finest grid in a multigrid strategy, this is 0 unless we are
		       performing a Full multigrid.
	 */
	unsigned short GetFinestMesh(void);

	/*!
	 * \brief Get the kind of multigrid (V or W).
	 * \note This variable is used in a recursive way to perform the different kind of cycles
	 * \return 0 or 1 depending of we are dealing with a V or W cycle.
	 */
	unsigned short GetMGCycle(void);

	/*!
	 * \brief Get the king of evaluation in the geometrical module.
	 * \return 0 or 1 depending of we are dealing with a V or W cycle.
	 */
	unsigned short GetGeometryMode(void);

	/*!
	 * \brief Get the Courant Friedrich Levi number for each grid.
	 * \param[in] val_mesh - Index of the mesh were the CFL is applied.
	 * \return CFL number for each grid.
	 */
	su2double GetCFL(unsigned short val_mesh);
  
  /*!
	 * \brief Get the Courant Friedrich Levi number for each grid.
	 * \param[in] val_mesh - Index of the mesh were the CFL is applied.
	 * \return CFL number for each grid.
	 */
	void SetCFL(unsigned short val_mesh, su2double val_cfl);

	/*!
	 * \brief Get the Courant Friedrich Levi number for unsteady simulations.
	 * \return CFL number for unsteady simulations.
	 */
	su2double GetUnst_CFL(void);
  
  /*!
   * \brief Get the Courant Friedrich Levi number for unsteady simulations.
   * \return CFL number for unsteady simulations.
   */
  su2double GetMax_DeltaTime(void);
  
	/*!
	 * \brief Get a parameter of the particular design variable.
	 * \param[in] val_dv - Number of the design variable that we want to read.
	 * \param[in] val_param - Index of the parameter that we want to read.
	 * \return Design variable parameter.
	 */
	su2double GetParamDV(unsigned short val_dv, unsigned short val_param);

  /*!
   * \brief Get a parameter of the particular design variable.
   * \param[in] val_ffd - Number of the ffd that we want to read.
   * \param[in] val_coord - Index of the coordinate that we want to read.
   * \return FFD parameter.
   */
  su2double GetCoordFFDBox(unsigned short val_ffd, unsigned short val_coord);

  /*!
   * \brief Get a parameter of the particular design variable.
   * \param[in] val_ffd - Number of the ffd that we want to read.
   * \param[in] val_coord - Index of the coordinate that we want to read.
   * \return FFD parameter.
   */
  unsigned short GetDegreeFFDBox(unsigned short val_ffd, unsigned short val_degree);

  /*!
	 * \brief Get the FFD Tag of a particular design variable.
	 * \param[in] val_dv - Number of the design variable that we want to read.
	 * \return Design variable parameter.
	 */
	string GetFFDTag(unsigned short val_dv);
  
  /*!
   * \brief Get the FFD Tag of a particular design variable.
   * \param[in] val_dv - Number of the design variable that we want to read.
   * \return Design variable parameter.
   */
  string GetTagFFDBox(unsigned short val_ffd);

	/*!
	 * \brief Get the number of design variables.
	 * \return Number of the design variables.
	 */
	unsigned short GetnDV(void);
  
  /*!
   * \brief Get the number of design variables.
   * \return Number of the design variables.
   */
  unsigned short GetnDV_Value(unsigned short iDV);

  /*!
   * \brief Get the number of design variables.
   * \return Number of the design variables.
   */
  unsigned short GetnFFDBox(void);
  
  /*!
   * \brief Get the required continuity level at the surface intersection with the FFD
   * \return Continuity level at the surface intersection.
   */
  unsigned short GetFFD_Continuity(void);

	/*!
	 * \brief Get the number of Runge-Kutta steps.
	 * \return Number of Runge-Kutta steps.
	 */
	unsigned short GetnRKStep(void);

	/*!
	 * \brief Get the total number of boundary markers.
	 * \return Total number of boundary markers.
	 */
	unsigned short GetnMarker_All(void);
  
  /*!
   * \brief Get the total number of boundary markers.
   * \return Total number of boundary markers.
   */
  unsigned short GetnMarker_Max(void);

    /*!
	 * \brief Get the total number of boundary markers.
	 * \return Total number of boundary markers.
	 */
	unsigned short GetnMarker_EngineInflow(void);

  /*!
	 * \brief Get the total number of boundary markers.
	 * \return Total number of boundary markers.
	 */
	unsigned short GetnMarker_EngineExhaust(void);

    /*!
	 * \brief Get the total number of boundary markers.
	 * \return Total number of boundary markers.
	 */
	unsigned short GetnMarker_NearFieldBound(void);

    /*!
	 * \brief Get the total number of boundary markers.
	 * \return Total number of boundary markers.
	 */
	unsigned short GetnMarker_InterfaceBound(void);
	
	/*!
	 * \brief Get the total number of boundary markers.
	 * \return Total number of boundary markers.
	 */
	unsigned short GetnMarker_Fluid_InterfaceBound(void);

  /*!
	 * \brief Get the total number of boundary markers.
	 * \return Total number of boundary markers.
	 */
	unsigned short GetnMarker_ActDiskInlet(void);

  /*!
	 * \brief Get the total number of boundary markers.
	 * \return Total number of boundary markers.
	 */
	unsigned short GetnMarker_ActDiskOutlet(void);

  /*!
   * \brief Get the total number of 1D output markers.
   * \return Total number of monitoring markers.
   */
  unsigned short GetnMarker_Out_1D(void);


    /*!
	 * \brief Get the total number of monitoring markers.
	 * \return Total number of monitoring markers.
	 */
	unsigned short GetnMarker_Monitoring(void);

  /*!
	 * \brief Get the total number of moving markers.
	 * \return Total number of moving markers.
	 */
	unsigned short GetnMarker_Moving(void);
  
  /*!
   * \brief Get the total number of moving markers.
   * \return Total number of moving markers.
   */
  unsigned short GetnMarker_Analyze(void);

	/*!
   * \brief Get the total number of objectives in kind_objective list
   * \return Total number of objectives in kind_objective list
   */
	unsigned short GetnObj(void);

	/*!
	 * \brief Stores the number of marker in the simulation.
	 * \param[in] val_nmarker - Number of markers of the problem.
	 */
	void SetnMarker_All(unsigned short val_nmarker);

	/*!
	 * \brief Get the number of external iterations.
	 * \return Number of external iterations.
	 */
	unsigned long GetnExtIter(void);

	/*!
	 * \brief Get the number of internal iterations.
	 * \return Number of internal iterations.
	 */
	unsigned long GetUnst_nIntIter(void);

	/*!
	 * \brief Get the number of internal iterations for the Newton-Raphson Method in nonlinear structural applications.
	 * \return Number of internal iterations.
	 */
	unsigned long GetDyn_nIntIter(void);

  /*!
	 * \brief Get the restart iteration number for unsteady simulations.
	 * \return Restart iteration number for unsteady simulations.
	 */
  long GetUnst_RestartIter(void);

  /*!
	 * \brief Get the starting direct iteration number for the unsteady adjoint (reverse time integration).
	 * \return Starting direct iteration number for the unsteady adjoint.
	 */
  long GetUnst_AdjointIter(void);

  /*!
  * \brief Number of iterations to average (reverse time integration).
  * \return Starting direct iteration number for the unsteady adjoint.
  */
  unsigned long GetIter_Avg_Objective(void);

  /*!
   * \brief Get the restart iteration number for dynamic structural simulations.
	 * \return Restart iteration number for dynamic structural simulations.
	 */
  long GetDyn_RestartIter(void);

	/*!
	 * \brief Retrieves the number of periodic time instances for Harmonic Balance.
	 * \return: Number of periodic time instances for Harmonic Balance.
	 */
	unsigned short GetnTimeInstances(void);

	/*!
	 * \brief Retrieves the period of oscillations to be used with Harmonic Balance.
	 * \return: Period for Harmonic Balance.
	 */
	su2double GetHarmonicBalance_Period(void);

	/*!
	 * \brief Set the number of external iterations.
	 * \note This is important in no time depending methods, where only
	 *       one external iteration is needed.
	 * \param[in] val_niter - Set the number of external iterations.
	 */
	void SetnExtIter(unsigned long val_niter);

	/*!
	 * \brief Set the current external iteration number.
	 * \param[in] val_iter - Current external iteration number.
	 */
	void SetExtIter(unsigned long val_iter);

	/*!
	 * \brief Set the current FSI iteration number.
	 * \param[in] val_iter - Current FSI iteration number.
	 */
	void SetFSIIter(unsigned long val_iter);

	/*!
	 * \brief Set the current internal iteration number.
	 * \param[in] val_iter - Current external iteration number.
	 */
	void SetIntIter(unsigned long val_iter);

	/*!
	 * \brief Get the current external iteration number.
	 * \return Current external iteration.
	 */
	unsigned long GetExtIter(void);

	/*!
	 * \brief Get the current FSI iteration number.
	 * \return Current FSI iteration.
	 */
	unsigned long GetFSIIter(void);

	/*!
	 * \brief Get the current internal iteration number.
	 * \return Current internal iteration.
	 */
	unsigned long GetIntIter(void);

	/*!
	 * \brief Get the frequency for writing the solution file.
	 * \return It writes the solution file with this frequency.
	 */
	unsigned long GetWrt_Sol_Freq(void);

	/*!
	 * \brief Get the frequency for writing the solution file in Dual Time.
	 * \return It writes the solution file with this frequency.
	 */
	unsigned long GetWrt_Sol_Freq_DualTime(void);

	/*!
	 * \brief Get the frequency for writing the convergence file.
	 * \return It writes the convergence file with this frequency.
	 */
	unsigned long GetWrt_Con_Freq(void);

	/*!
	 * \brief Get the frequency for writing the convergence file in Dual Time.
	 * \return It writes the convergence file with this frequency.
	 */
	unsigned long GetWrt_Con_Freq_DualTime(void);

	/*!
	 * \brief Get information about writing unsteady headers and file extensions.
	 * \return 	<code>TRUE</code> means that unsteady solution files will be written.
	 */
	bool GetWrt_Unsteady(void);

	/*!
	 * \brief Get information about performing a low fidelity simulation.
	 * \return 	<code>TRUE</code> means that a low fidelity simulation will be performed.
	 */
	bool GetLowFidelitySim(void);

	/*!
	 * \brief Get information about writing a volume solution file.
	 * \return <code>TRUE</code> means that a volume solution file will be written.
	 */
	bool GetWrt_Vol_Sol(void);
  
  /*!
	 * \brief Get information about writing a volume solution file.
	 * \return <code>TRUE</code> means that a volume solution file will be written.
	 */
  bool GetLow_MemoryOutput(void);

	/*!
	 * \brief Get information about writing a surface solution file.
	 * \return <code>TRUE</code> means that a surface solution file will be written.
	 */
	bool GetWrt_Srf_Sol(void);

	/*!
	 * \brief Get information about writing a surface comma-separated values (CSV) solution file.
	 * \return <code>TRUE</code> means that a surface comma-separated values (CSV) solution file will be written.
	 */
	bool GetWrt_Csv_Sol(void);

	/*!
	 * \brief Get information about writing residuals to volume solution file.
	 * \return <code>TRUE</code> means that residuals will be written to the solution file.
	 */
	bool GetWrt_Residuals(void);
  
	/*!
	 * \brief Get information about writing residuals to volume solution file.
	 * \return <code>TRUE</code> means that residuals will be written to the solution file.
	 */
	bool GetWrt_Limiters(void);
  
	/*!
	 * \brief Get information about writing residuals to volume solution file.
	 * \return <code>TRUE</code> means that residuals will be written to the solution file.
	 */
	bool GetWrt_SharpEdges(void);

  /*!
	 * \brief Get information about writing rind layers to the solution files.
	 * \return <code>TRUE</code> means that rind layers will be written to the solution file.
	 */
	bool GetWrt_Halo(void);

  /*!
	 * \brief Get information about writing sectional force files.
	 * \return <code>TRUE</code> means that sectional force files will be written for specified markers.
	 */
	bool GetPlot_Section_Forces(void);

  /*!
   * \brief Get information about writing average stagnation pressure
   * \return <code>TRUE</code> means that the average stagnation pressure will be output for specified markers.
   */
  bool GetWrt_1D_Output(void);

	/*!
	 * \brief Get the alpha (convective) coefficients for the Runge-Kutta integration scheme.
	 * \param[in] val_step - Index of the step.
	 * \return Alpha coefficient for the Runge-Kutta integration scheme.
	 */
	su2double Get_Alpha_RKStep(unsigned short val_step);

	/*!
	 * \brief Get the index of the surface defined in the geometry file.
	 * \param[in] val_marker - Value of the marker in which we are interested.
	 * \return Value of the index that is in the geometry file for the surface that
	 *         has the marker <i>val_marker</i>.
	 */
	string GetMarker_All_TagBound(unsigned short val_marker);

  /*!
   * \brief Get the index of the surface defined in the geometry file.
   * \param[in] val_marker - Value of the marker in which we are interested.
   * \return Value of the index that is in the geometry file for the surface that
   *         has the marker <i>val_marker</i>.
   */
  string GetMarker_ActDiskInlet_TagBound(unsigned short val_marker);

  /*!
   * \brief Get the index of the surface defined in the geometry file.
   * \param[in] val_marker - Value of the marker in which we are interested.
   * \return Value of the index that is in the geometry file for the surface that
   *         has the marker <i>val_marker</i>.
   */
  string GetMarker_ActDiskOutlet_TagBound(unsigned short val_marker);
  
	/*!
	 * \brief Get the index of the surface defined in the geometry file.
	 * \param[in] val_marker - Value of the marker in which we are interested.
	 * \return Value of the index that is in the geometry file for the surface that
	 *         has the marker <i>val_marker</i>.
	 */
	string GetMarker_EngineInflow_TagBound(unsigned short val_marker);

	/*!
	 * \brief Get the index of the surface defined in the geometry file.
	 * \param[in] val_marker - Value of the marker in which we are interested.
	 * \return Value of the index that is in the geometry file for the surface that
	 *         has the marker <i>val_marker</i>.
	 */
	string GetMarker_EngineExhaust_TagBound(unsigned short val_marker);

  /*!
	 * \brief Get the name of the surface defined in the geometry file.
	 * \param[in] val_marker - Value of the marker in which we are interested.
	 * \return Name that is in the geometry file for the surface that
	 *         has the marker <i>val_marker</i>.
	 */
	string GetMarker_Monitoring_TagBound(unsigned short val_marker);

	/*!
	 * \brief Get the tag if the iMarker defined in the geometry file.
	 * \param[in] val_tag - Value of the tag in which we are interested.
	 * \return Value of the marker <i>val_marker</i> that is in the geometry file
	 *         for the surface that has the tag.
	 */
  short GetMarker_All_TagBound(string val_tag);

	/*!
	 * \brief Get the kind of boundary for each marker.
	 * \param[in] val_marker - Index of the marker in which we are interested.
	 * \return Kind of boundary for the marker <i>val_marker</i>.
	 */
	unsigned short GetMarker_All_KindBC(unsigned short val_marker);

  /*!
   * \brief Get the kind of boundary for each marker.
   * \param[in] val_marker - Index of the marker in which we are interested.
   * \return Kind of boundary for the marker <i>val_marker</i>.
   */
  unsigned short GetMarker_All_Out_1D(unsigned short val_marker);

  /*!
   * \brief Set the value of the boundary <i>val_boundary</i> (read from the config file)
   *        for the marker <i>val_marker</i>.
   * \param[in] val_marker - Index of the marker in which we are interested.
   * \param[in] val_boundary - Kind of boundary read from config file.
   */
  void SetMarker_All_Out_1D(unsigned short val_marker, unsigned short val_boundary);


	/*!
	 * \brief Set the value of the boundary <i>val_boundary</i> (read from the config file)
	 *        for the marker <i>val_marker</i>.
	 * \param[in] val_marker - Index of the marker in which we are interested.
	 * \param[in] val_boundary - Kind of boundary read from config file.
	 */
	void SetMarker_All_KindBC(unsigned short val_marker, unsigned short val_boundary);

	/*!
	 * \brief Set the value of the index <i>val_index</i> (read from the geometry file) for
	 *        the marker <i>val_marker</i>.
	 * \param[in] val_marker - Index of the marker in which we are interested.
	 * \param[in] val_index - Index of the surface read from geometry file.
	 */
	void SetMarker_All_TagBound(unsigned short val_marker, string val_index);

	/*!
	 * \brief Set if a marker <i>val_marker</i> is going to be monitored <i>val_monitoring</i>
	 *        (read from the config file).
	 * \note This is important for non dimensional coefficient computation.
	 * \param[in] val_marker - Index of the marker in which we are interested.
	 * \param[in] val_monitoring - 0 or 1 depending if the the marker is going to be monitored.
	 */
	void SetMarker_All_Monitoring(unsigned short val_marker, unsigned short val_monitoring);

  /*!
	 * \brief Set if a marker <i>val_marker</i> is going to be monitored <i>val_monitoring</i>
	 *        (read from the config file).
	 * \note This is important for non dimensional coefficient computation.
	 * \param[in] val_marker - Index of the marker in which we are interested.
	 * \param[in] val_monitoring - 0 or 1 depending if the the marker is going to be monitored.
	 */
	void SetMarker_All_GeoEval(unsigned short val_marker, unsigned short val_geoeval);

  /*!
	 * \brief Set if a marker <i>val_marker</i> is going to be designed <i>val_designing</i>
	 *        (read from the config file).
	 * \note This is important for non dimensional coefficient computation.
	 * \param[in] val_marker - Index of the marker in which we are interested.
	 * \param[in] val_monitoring - 0 or 1 depending if the the marker is going to be designed.
	 */
	void SetMarker_All_Designing(unsigned short val_marker, unsigned short val_designing);

	/*!
	 * \brief Set if a marker <i>val_marker</i> is going to be plot <i>val_plotting</i>
	 *        (read from the config file).
	 * \param[in] val_marker - Index of the marker in which we are interested.
	 * \param[in] val_plotting - 0 or 1 depending if the the marker is going to be plot.
	 */
	void SetMarker_All_Plotting(unsigned short val_marker, unsigned short val_plotting);

  /*!
   * \brief Set if a marker <i>val_marker</i> is going to be plot <i>val_plotting</i>
   *        (read from the config file).
   * \param[in] val_marker - Index of the marker in which we are interested.
   * \param[in] val_plotting - 0 or 1 depending if the the marker is going to be plot.
   */
  void SetMarker_All_Analyze(unsigned short val_marker, unsigned short val_analyze);

	/*!
	 * \brief Set if a marker <i>val_marker</i> is part of the FSI interface <i>val_plotting</i>
	 *        (read from the config file).
	 * \param[in] val_marker - Index of the marker in which we are interested.
	 * \param[in] val_plotting - 0 or 1 depending if the the marker is part of the FSI interface.
	 */
	void SetMarker_All_FSIinterface(unsigned short val_marker, unsigned short val_fsiinterface);

	/*!
	 * \brief Set if a marker <i>val_marker</i> is going to be affected by design variables <i>val_moving</i>
	 *        (read from the config file).
	 * \param[in] val_marker - Index of the marker in which we are interested.
	 * \param[in] val_DV - 0 or 1 depending if the the marker is affected by design variables.
	 */
	void SetMarker_All_DV(unsigned short val_marker, unsigned short val_DV);

  /*!
	 * \brief Set if a marker <i>val_marker</i> is going to be moved <i>val_moving</i>
	 *        (read from the config file).
	 * \param[in] val_marker - Index of the marker in which we are interested.
	 * \param[in] val_moving - 0 or 1 depending if the the marker is going to be moved.
	 */
	void SetMarker_All_Moving(unsigned short val_marker, unsigned short val_moving);

	/*!
	 * \brief Set if a marker <i>val_marker</i> is going to be periodic <i>val_perbound</i>
	 *        (read from the config file).
	 * \param[in] val_marker - Index of the marker in which we are interested.
	 * \param[in] val_perbound - Index of the surface with the periodic boundary.
	 */
	void SetMarker_All_PerBound(unsigned short val_marker, short val_perbound);

	/*!
	 * \brief Set if a marker <i>val_marker</i> is going to be sent or receive <i>val_index</i>
	 *        from another domain.
	 * \param[in] val_marker - 0 or 1 depending if the the marker is going to be moved.
	 * \param[in] val_index - Index of the surface read from geometry file.
	 */
	void SetMarker_All_SendRecv(unsigned short val_marker, short val_index);

	/*!
	 * \brief Get the send-receive information for a marker <i>val_marker</i>.
	 * \param[in] val_marker - 0 or 1 depending if the the marker is going to be moved.
	 * \return If positive, the information is sended to that domain, in case negative
	 *         the information is receive from that domain.
	 */
	short GetMarker_All_SendRecv(unsigned short val_marker);

	/*!
	 * \brief Get an internal index that identify the periodic boundary conditions.
	 * \param[in] val_marker - Value of the marker that correspond with the periodic boundary.
	 * \return The internal index of the periodic boundary condition.
	 */
	short GetMarker_All_PerBound(unsigned short val_marker);

	/*!
	 * \brief Get the monitoring information for a marker <i>val_marker</i>.
	 * \param[in] val_marker - 0 or 1 depending if the the marker is going to be monitored.
	 * \return 0 or 1 depending if the marker is going to be monitored.
	 */
	unsigned short GetMarker_All_Monitoring(unsigned short val_marker);

  /*!
	 * \brief Get the monitoring information for a marker <i>val_marker</i>.
	 * \param[in] val_marker - 0 or 1 depending if the the marker is going to be monitored.
	 * \return 0 or 1 depending if the marker is going to be monitored.
	 */
	unsigned short GetMarker_All_GeoEval(unsigned short val_marker);

  /*!
	 * \brief Get the design information for a marker <i>val_marker</i>.
	 * \param[in] val_marker - 0 or 1 depending if the the marker is going to be monitored.
	 * \return 0 or 1 depending if the marker is going to be monitored.
	 */
	unsigned short GetMarker_All_Designing(unsigned short val_marker);

	/*!
	 * \brief Get the plotting information for a marker <i>val_marker</i>.
	 * \param[in] val_marker - 0 or 1 depending if the the marker is going to be moved.
	 * \return 0 or 1 depending if the marker is going to be plotted.
	 */
	unsigned short GetMarker_All_Plotting(unsigned short val_marker);

  /*!
   * \brief Get the plotting information for a marker <i>val_marker</i>.
   * \param[in] val_marker - 0 or 1 depending if the the marker is going to be moved.
   * \return 0 or 1 depending if the marker is going to be plotted.
   */
  unsigned short GetMarker_All_Analyze(unsigned short val_marker);

	/*!
	 * \brief Get the FSI interface information for a marker <i>val_marker</i>.
	 * \param[in] val_marker - 0 or 1 depending if the the marker is going to be moved.
	 * \return 0 or 1 depending if the marker is part of the FSI interface.
	 */
	unsigned short GetMarker_All_FSIinterface(unsigned short val_marker);


	/*!
	 * \brief Get the number of FSI interface markers <i>val_marker</i>.
	 * \param[in] void.
	 * \return Number of markers belonging to the FSI interface.
	 */
	unsigned short GetMarker_n_FSIinterface(void);

	/*!
	 * \brief Get the DV information for a marker <i>val_marker</i>.
	 * \param[in] val_marker - 0 or 1 depending if the the marker is going to be affected by design variables.
	 * \return 0 or 1 depending if the marker is going to be affected by design variables.
	 */
	unsigned short GetMarker_All_DV(unsigned short val_marker);

  /*!
	 * \brief Get the motion information for a marker <i>val_marker</i>.
	 * \param[in] val_marker - 0 or 1 depending if the the marker is going to be moved.
	 * \return 0 or 1 depending if the marker is going to be moved.
	 */
	unsigned short GetMarker_All_Moving(unsigned short val_marker);

	/*!
	 * \brief Get the number of pre-smoothings in a multigrid strategy.
	 * \param[in] val_mesh - Index of the grid.
	 * \return Number of smoothing iterations.
	 */
	unsigned short GetMG_PreSmooth(unsigned short val_mesh);

	/*!
	 * \brief Get the number of post-smoothings in a multigrid strategy.
	 * \param[in] val_mesh - Index of the grid.
	 * \return Number of smoothing iterations.
	 */
	unsigned short GetMG_PostSmooth(unsigned short val_mesh);

	/*!
	 * \brief Get the number of implicit Jacobi smoothings of the correction in a multigrid strategy.
	 * \param[in] val_mesh - Index of the grid.
	 * \return Number of implicit smoothing iterations.
	 */
	unsigned short GetMG_CorrecSmooth(unsigned short val_mesh);

	/*!
	 * \brief Governing equations of the flow (it can be different from the run time equation).
	 * \param[in] val_zone - Zone where the soler is applied.
	 * \return Governing equation that we are solving.
	 */
	unsigned short GetKind_Solver(void);


	/*!
	 * \brief Governing equations of the flow (it can be different from the run time equation).
	 * \param[in] val_zone - Zone where the soler is applied.
	 * \return Governing equation that we are solving.
	 */
	void SetKind_Solver(unsigned short val_solver);


  /*!
	 * \brief Governing equations of the flow (it can be different from the run time equation).
	 * \param[in] val_zone - Zone where the soler is applied.
	 * \return Governing equation that we are solving.
	 */
	unsigned short GetKind_Regime(void);

  /*!
	 * \brief Governing equations of the flow (it can be different from the run time equation).
	 * \param[in] val_zone - Zone where the soler is applied.
	 * \return Governing equation that we are solving.
	 */
	unsigned short GetSystemMeasurements(void);

	/*!
	 * \brief Gas model that we are using.
	 * \return Gas model that we are using.
	 */
	unsigned short GetKind_GasModel(void);

	/*!
	 * \brief Fluid model that we are using.
	 * \return Fluid model that we are using.
	 */
	unsigned short GetKind_FluidModel(void);

	/*!
	 * \brief free stream option to initialize the solution
	 * \return free stream option
	 */
	unsigned short GetKind_FreeStreamOption(void);

	/*!
	 * \brief free stream option to initialize the solution
	 * \return free stream option
	 */
	unsigned short GetKind_InitOption(void);
	/*!
	 * \brief Get the value of the critical pressure.
	 * \return Critical pressure.
	 */
	su2double GetPressure_Critical(void);

	/*!
	 * \brief Get the value of the critical temperature.
	 * \return Critical temperature.
	 */
	su2double GetTemperature_Critical(void);

	/*!
	 * \brief Get the value of the critical pressure.
	 * \return Critical pressure.
	 */
	su2double GetAcentric_Factor(void);

	/*!
	 * \brief Get the value of the critical temperature.
	 * \return Critical temperature.
	 */
	unsigned short GetKind_ViscosityModel(void);

	/*!
	 * \brief Get the value of the thermal conductivity .
	 * \return Critical temperature.
	 */
	unsigned short GetKind_ConductivityModel(void);

	/*!
	 * \brief Get the value of the critical temperature.
	 * \return Critical temperature.
	 */
	su2double GetMu_ConstantND(void);

	/*!
	 * \brief Get the value of the non-dimensional thermal conductivity.
	 * \return Critical temperature.
	 */
	su2double GetKt_ConstantND(void);

	/*!
	 * \brief Get the value of the critical temperature.
	 * \return Critical temperature.
	 */
	su2double GetMu_RefND(void);

	/*!
	 * \brief Get the value of the critical temperature.
	 * \return Critical temperature.
	 */
	su2double GetMu_Temperature_RefND(void);

	/*!
	 * \brief Get the value of the critical temperature.
	 * \return Critical temperature.
	 */
	su2double GetMu_SND(void);

	/*!
	 * \brief Get the value of the critical temperature.
	 * \return Critical temperature.
	 */
	void SetMu_ConstantND(su2double mu_const);

	/*!
	 * \brief Get the value of the critical temperature.
	 * \return Critical temperature.
	 */
	void SetKt_ConstantND(su2double kt_const);

	/*!
	 * \brief Get the value of the critical temperature.
	 * \return Critical temperature.
	 */
	void SetMu_RefND(su2double mu_ref);

	/*!
	 * \brief Get the value of the critical temperature.
	 * \return Critical temperature.
	 */
	void SetMu_Temperature_RefND(su2double mu_Tref);

	/*!
	 * \brief Get the value of the critical temperature.
	 * \return Critical temperature.
	 */
	void SetMu_SND(su2double mu_s);

	/*!
	 * \brief Get the kind of method for computation of spatial gradients.
	 * \return Numerical method for computation of spatial gradients.
	 */
	unsigned short GetKind_Gradient_Method(void);

	/*!
	 * \brief Get the kind of solver for the implicit solver.
	 * \return Numerical solver for implicit formulation (solving the linear system).
	 */
	unsigned short GetKind_Linear_Solver(void);
  
  /*!
   * \brief Get the kind of solver for the implicit solver.
   * \return Numerical solver for implicit formulation (solving the linear system).
   */
  unsigned short GetDeform_Linear_Solver(void);

	/*!
	 * \brief Get the kind of preconditioner for the implicit solver.
	 * \return Numerical preconditioner for implicit formulation (solving the linear system).
	 */
	unsigned short GetKind_Linear_Solver_Prec(void);

	/*!
	 * \brief Set the kind of preconditioner for the implicit solver.
	 * \return Numerical preconditioner for implicit formulation (solving the linear system).
	 */
	void SetKind_Linear_Solver_Prec(unsigned short val_kind_prec);

	/*!
	 * \brief Get min error of the linear solver for the implicit formulation.
	 * \return Min error of the linear solver for the implicit formulation.
	 */
	su2double GetLinear_Solver_Error(void);

	/*!
	 * \brief Get max number of iterations of the linear solver for the implicit formulation.
	 * \return Max number of iterations of the linear solver for the implicit formulation.
	 */
	unsigned long GetLinear_Solver_Iter(void);

  /*!
   * \brief Get restart frequency of the linear solver for the implicit formulation.
   * \return Restart frequency of the linear solver for the implicit formulation.
   */
  unsigned long GetLinear_Solver_Restart_Frequency(void);

	/*!
	 * \brief Get the relaxation coefficient of the linear solver for the implicit formulation.
	 * \return relaxation coefficient of the linear solver for the implicit formulation.
	 */
	su2double GetRelaxation_Factor_Flow(void);
  
  /*!
   * \brief Get the relaxation coefficient of the linear solver for the implicit formulation.
   * \return relaxation coefficient of the linear solver for the implicit formulation.
   */
  su2double GetRelaxation_Factor_AdjFlow(void);
  
  /*!
   * \brief Get the relaxation coefficient of the linear solver for the implicit formulation.
   * \return relaxation coefficient of the linear solver for the implicit formulation.
   */
  su2double GetRelaxation_Factor_Turb(void);
  
  /*!
   * \brief Get the relaxation coefficient of the linear solver for the implicit formulation.
   * \return relaxation coefficient of the linear solver for the implicit formulation.
   */
  su2double GetRoe_Kappa(void);

	/*!
	 * \brief Get the kind of solver for the implicit solver.
	 * \return Numerical solver for implicit formulation (solving the linear system).
	 */
	unsigned short GetKind_AdjTurb_Linear_Solver(void);

	/*!
	 * \brief Get the kind of preconditioner for the implicit solver.
	 * \return Numerical preconditioner for implicit formulation (solving the linear system).
	 */
	unsigned short GetKind_AdjTurb_Linear_Prec(void);

  /*!
   * \brief Get the kind of solver for the implicit solver.
   * \return Numerical solver for implicit formulation (solving the linear system).
   */
  unsigned short GetKind_DiscAdj_Linear_Solver(void);

  /*!
   * \brief Get the kind of preconditioner for the implicit solver.
   * \return Numerical preconditioner for implicit formulation (solving the linear system).
   */
  unsigned short GetKind_DiscAdj_Linear_Prec(void);

	/*!
	 * \brief Set the kind of preconditioner for the implicit solver.
	 * \return Numerical preconditioner for implicit formulation (solving the linear system).
	 */
	void SetKind_AdjTurb_Linear_Prec(unsigned short val_kind_prec);

	/*!
	 * \brief Get min error of the linear solver for the implicit formulation.
	 * \return Min error of the linear solver for the implicit formulation.
	 */
	su2double GetAdjTurb_Linear_Error(void);
  
  /*!
	 * \brief Get the entropy fix.
	 * \return Vaule of the entropy fix.
	 */
	su2double GetEntropyFix_Coeff(void);

	/*!
	 * \brief Get max number of iterations of the linear solver for the implicit formulation.
	 * \return Max number of iterations of the linear solver for the implicit formulation.
	 */
	unsigned short GetAdjTurb_Linear_Iter(void);

	/*!
	 * \brief Get CFL reduction factor for adjoint turbulence model.
	 * \return CFL reduction factor.
	 */
	su2double GetCFLRedCoeff_AdjTurb(void);

  /*!
	 * \brief Get the number of linear smoothing iterations for mesh deformation.
	 * \return Number of linear smoothing iterations for mesh deformation.
	 */
	unsigned long GetGridDef_Linear_Iter(void);

  /*!
	 * \brief Get the number of nonlinear increments for mesh deformation.
	 * \return Number of nonlinear increments for mesh deformation.
	 */
	unsigned long GetGridDef_Nonlinear_Iter(void);

  /*!
	 * \brief Get information about writing grid deformation residuals to the console.
	 * \return <code>TRUE</code> means that grid deformation residuals will be written to the console.
	 */
	bool GetDeform_Output(void);

  /*!
	 * \brief Get factor to multiply smallest volume for deform tolerance.
	 * \return Factor to multiply smallest volume for deform tolerance.
	 */
	su2double GetDeform_Tol_Factor(void);
  
  /*!
   * \brief Get factor to multiply smallest volume for deform tolerance.
   * \return Factor to multiply smallest volume for deform tolerance.
   */
  su2double GetDeform_Coeff(void);

  /*!
   * \brief Get Young's modulus for deformation (constant stiffness deformation)
   */
  su2double GetDeform_ElasticityMod(void);

  /*!
   * \brief Get Poisson's ratio for deformation (constant stiffness deformation)
   * \
   */
  su2double GetDeform_PoissonRatio(void);

  /*!
	 * \brief Get the type of stiffness to impose for FEA mesh deformation.
	 * \return type of stiffness to impose for FEA mesh deformation.
	 */
	unsigned short GetDeform_Stiffness_Type(void);

	/*!
	 * \brief Creates a teot file to visualize the deformation made by the MDC software.
	 * \return <code>TRUE</code> if the deformation is going to be plotted; otherwise <code>FALSE</code>.
	 */
	bool GetVisualize_Deformation(void);

	/*!
	 * \brief Get the kind of SU2 software component.
	 * \return Kind of the SU2 software component.
	 */
	unsigned short GetKind_SU2(void);
  
  /*!
   * \brief Get the kind of non-dimensionalization.
   * \return Kind of non-dimensionalization.
   */
  unsigned short GetRef_NonDim(void);
  
  /*!
	 * \brief Get the kind of SU2 software component.
	 * \return Kind of the SU2 software component.
	 */
	void SetKind_SU2(unsigned short val_kind_su2);

	/*!
	 * \brief Get the kind of the turbulence model.
	 * \return Kind of the turbulence model.
	 */
	unsigned short GetKind_Turb_Model(void);

	/*!
	 * \brief Get the kind of the transition model.
	 * \return Kind of the transion model.
	 */
	unsigned short GetKind_Trans_Model(void);

	/*!
	 * \brief Get the kind of adaptation technique.
	 * \return Kind of adaptation technique.
	 */
	unsigned short GetKind_Adaptation(void);

	/*!
	 * \brief Get the number of new elements added in the adaptation process.
	 * \return percentage of new elements that are going to be added in the adaptation.
	 */
	su2double GetNew_Elem_Adapt(void);

	/*!
	 * \brief Get the kind of time integration method.
	 * \note This is the information that the code will use, the method will
	 *       change in runtime depending of the specific equation (direct, adjoint,
	 *       linearized) that is being solved.
	 * \return Kind of time integration method.
	 */
	unsigned short GetKind_TimeIntScheme(void);

	/*!
	 * \brief Get the kind of convective numerical scheme.
	 * \note This is the information that the code will use, the method will
	 *       change in runtime depending of the specific equation (direct, adjoint,
	 *       linearized) that is being solved.
	 * \return Kind of the convective scheme.
	 */
	unsigned short GetKind_ConvNumScheme(void);

	/*!
	 * \brief Get kind of center scheme for the convective terms.
	 * \note This is the information that the code will use, the method will
	 *       change in runtime depending of the specific equation (direct, adjoint,
	 *       linearized) that is being solved.
	 * \return Kind of center scheme for the convective terms.
	 */
	unsigned short GetKind_Centered(void);

	/*!
	 * \brief Get kind of upwind scheme for the convective terms.
	 * \note This is the information that the code will use, the method will
	 *       change in runtime depending of the specific equation (direct, adjoint,
	 *       linearized) that is being solved.
	 * \return Kind of upwind scheme for the convective terms.
	 */
	unsigned short GetKind_Upwind(void);

  /*!
	 * \brief Get the order of the spatial integration.
	 * \note This is the information that the code will use, the method will
	 *       change in runtime depending of the specific equation (direct, adjoint,
	 *       linearized) that is being solved.
	 * \return Kind of upwind scheme for the convective terms.
	 */
	unsigned short GetSpatialOrder(void);

  /*!
	 * \brief Get the order of the spatial integration.
	 * \note This is the information that the code will use, the method will
	 *       change in runtime depending of the specific equation (direct, adjoint,
	 *       linearized) that is being solved.
	 * \return Kind of upwind scheme for the convective terms.
	 */
	unsigned short GetSpatialOrder_Flow(void);

  /*!
	 * \brief Get the order of the spatial integration.
	 * \note This is the information that the code will use, the method will
	 *       change in runtime depending of the specific equation (direct, adjoint,
	 *       linearized) that is being solved.
	 * \return Kind of upwind scheme for the convective terms.
	 */
	unsigned short GetSpatialOrder_Turb(void);

  /*!
	 * \brief Get the order of the spatial integration.
	 * \note This is the information that the code will use, the method will
	 *       change in runtime depending of the specific equation (direct, adjoint,
	 *       linearized) that is being solved.
	 * \return Kind of upwind scheme for the convective terms.
	 */
	unsigned short GetSpatialOrder_AdjLevelSet(void);

  /*!
	 * \brief Get the order of the spatial integration.
	 * \note This is the information that the code will use, the method will
	 *       change in runtime depending of the specific equation (direct, adjoint,
	 *       linearized) that is being solved.
	 * \return Kind of upwind scheme for the convective terms.
	 */
	unsigned short GetSpatialOrder_AdjFlow(void);

	/*!
	 * \brief Get the kind of integration scheme (explicit or implicit)
	 *        for the flow equations.
	 * \note This value is obtained from the config file, and it is constant
	 *       during the computation.
	 * \return Kind of integration scheme for the flow equations.
	 */
	unsigned short GetKind_TimeIntScheme_Flow(void);

	/*!
	 * \brief Get the kind of integration scheme (explicit or implicit)
	 *        for the flow equations.
	 * \note This value is obtained from the config file, and it is constant
	 *       during the computation.
	 * \return Kind of integration scheme for the plasma equations.
	 */
	unsigned short GetKind_TimeIntScheme_Wave(void);

  /*!
	 * \brief Get the kind of integration scheme (explicit or implicit)
	 *        for the flow equations.
	 * \note This value is obtained from the config file, and it is constant
	 *       during the computation.
	 * \return Kind of integration scheme for the plasma equations.
	 */
	unsigned short GetKind_TimeIntScheme_Heat(void);

  /*!
	 * \brief Get the kind of integration scheme (explicit or implicit)
	 *        for the flow equations.
	 * \note This value is obtained from the config file, and it is constant
	 *       during the computation.
	 * \return Kind of integration scheme for the plasma equations.
	 */
	unsigned short GetKind_TimeIntScheme_Poisson(void);

	/*!
	 * \brief Get the kind of integration scheme (explicit or implicit)
	 *        for the flow equations.
	 * \note This value is obtained from the config file, and it is constant
	 *       during the computation.
	 * \return Kind of integration scheme for the plasma equations.
	 */
	unsigned short GetKind_TimeIntScheme_FEA(void);

	/*!
	 * \brief Get the kind of integration scheme (explicit or implicit)
	 *        for the template equations.
	 * \note This value is obtained from the config file, and it is constant
	 *       during the computation.
	 * \return Kind of integration scheme for the plasma equations.
	 */
	unsigned short GetKind_TimeIntScheme_Template(void);

	/*!
	 * \brief Get the kind of integration scheme (explicit or implicit)
	 *        for the flow equations.
	 * \note This value is obtained from the config file, and it is constant
	 *       during the computation.
	 * \return Kind of integration scheme for the plasma equations.
	 */
	unsigned short GetKind_SpaceIteScheme_FEA(void);

	/*!
	 * \brief Get the kind of transfer method we want to use for multiphysics problems
	 * \note This value is obtained from the config file, and it is constant
	 *       during the computation.
	 * \return Kind of transfer method for multiphysics problems
	 */
	unsigned short GetKind_TransferMethod(void);

	/*!
	 * \brief Get the kind of convective numerical scheme for the flow
	 *        equations (centered or upwind).
	 * \note This value is obtained from the config file, and it is constant
	 *       during the computation.
	 * \return Kind of convective numerical scheme for the flow equations.
	 */
	unsigned short GetKind_ConvNumScheme_Flow(void);

	/*!
	 * \brief Get the kind of convective numerical scheme for the template
	 *        equations (centered or upwind).
	 * \note This value is obtained from the config file, and it is constant
	 *       during the computation.
	 * \return Kind of convective numerical scheme for the flow equations.
	 */
	unsigned short GetKind_ConvNumScheme_Template(void);

	/*!
	 * \brief Get the kind of convective numerical scheme for the adjoint level set
	 *        equations (centered or upwind).
	 * \note This value is obtained from the config file, and it is constant
	 *       during the computation.
	 * \return Kind of convective numerical scheme for the level set equation.
	 */
	unsigned short GetKind_ConvNumScheme_AdjLevelSet(void);

	/*!
	 * \brief Get the kind of center convective numerical scheme for the flow equations.
	 * \note This value is obtained from the config file, and it is constant
	 *       during the computation.
	 * \return Kind of center convective numerical scheme for the flow equations.
	 */
	unsigned short GetKind_Centered_Flow(void);

	/*!
	 * \brief Get the kind of center convective numerical scheme for the adjoint level set equations.
	 * \note This value is obtained from the config file, and it is constant
	 *       during the computation.
	 * \return Kind of center convective numerical scheme for the level set equations.
	 */
	unsigned short GetKind_Centered_AdjLevelSet(void);

	/*!
	 * \brief Get the kind of center convective numerical scheme for the plasma equations.
	 * \note This value is obtained from the config file, and it is constant
	 *       during the computation.
	 * \return Kind of center convective numerical scheme for the flow equations.
	 */
	unsigned short GetKind_Centered_Template(void);

	/*!
	 * \brief Get the kind of upwind convective numerical scheme for the flow equations.
	 * \note This value is obtained from the config file, and it is constant
	 *       during the computation.
	 * \return Kind of upwind convective numerical scheme for the flow equations.
	 */
	unsigned short GetKind_Upwind_Flow(void);

	/*!
	 * \brief Get the kind of upwind convective numerical scheme for the adjoint level set equation.
	 * \note This value is obtained from the config file, and it is constant
	 *       during the computation.
	 * \return Kind of upwind convective numerical scheme for the flow equations.
	 */
	unsigned short GetKind_Upwind_AdjLevelSet(void);

	/*!
	 * \brief Get the method for limiting the spatial gradients.
	 * \return Method for limiting the spatial gradients.
	 */
	unsigned short GetKind_SlopeLimit(void);

	/*!
	 * \brief Get the method for limiting the spatial gradients.
	 * \return Method for limiting the spatial gradients solving the flow equations.
	 */
	unsigned short GetKind_SlopeLimit_Flow(void);

  /*!
	 * \brief Get the method for limiting the spatial gradients.
	 * \return Method for limiting the spatial gradients solving the turbulent equation.
	 */
	unsigned short GetKind_SlopeLimit_Turb(void);

	/*!
	 * \brief Get the method for limiting the spatial gradients.
	 * \return Method for limiting the spatial gradients solving the level set equation.
	 */
	unsigned short GetKind_SlopeLimit_AdjLevelSet(void);

	/*!
	 * \brief Get the method for limiting the spatial gradients.
	 * \return Method for limiting the spatial gradients solving the adjoint turbulent equation.
	 */
	unsigned short GetKind_SlopeLimit_AdjTurb(void);

	/*!
	 * \brief Get the method for limiting the spatial gradients.
	 * \return Method for limiting the spatial gradients solving the adjoint flow equation.
	 */
	unsigned short GetKind_SlopeLimit_AdjFlow(void);

	/*!
	 * \brief Value of the calibrated constant for the Lax method (center scheme).
	 * \note This constant is used in coarse levels and with first order methods.
	 * \return Calibrated constant for the Lax method.
	 */
	su2double GetKappa_1st_Flow(void);

	/*!
	 * \brief Value of the calibrated constant for the JST method (center scheme).
	 * \return Calibrated constant for the JST method for the flow equations.
	 */
	su2double GetKappa_2nd_Flow(void);

	/*!
	 * \brief Value of the calibrated constant for the JST method (center scheme).
	 * \return Calibrated constant for the JST method for the flow equations.
	 */
	su2double GetKappa_4th_Flow(void);

	/*!
	 * \brief Get the kind of integration scheme (explicit or implicit)
	 *        for the adjoint flow equations.
	 * \note This value is obtained from the config file, and it is constant
	 *       during the computation.
	 * \return Kind of integration scheme for the adjoint flow equations.
	 */
	unsigned short GetKind_TimeIntScheme_AdjFlow(void);

	/*!
	 * \brief Get the kind of convective numerical scheme for the adjoint flow
	 *        equations (centered or upwind).
	 * \note This value is obtained from the config file, and it is constant
	 *       during the computation.
	 * \return Kind of convective numerical scheme for the adjoint flow equations.
	 */
	unsigned short GetKind_ConvNumScheme_AdjFlow(void);

	/*!
	 * \brief Get the kind of center convective numerical scheme for the adjoint flow equations.
	 * \note This value is obtained from the config file, and it is constant
	 *       during the computation.
	 * \return Kind of center convective numerical scheme for the adjoint flow equations.
	 */
	unsigned short GetKind_Centered_AdjFlow(void);

	/*!
	 * \brief Get the kind of upwind convective numerical scheme for the adjoint flow equations.
	 * \note This value is obtained from the config file, and it is constant
	 *       during the computation.
	 * \return Kind of upwind convective numerical scheme for the adjoint flow equations.
	 */
	unsigned short GetKind_Upwind_AdjFlow(void);

	/*!
	 * \brief Value of the calibrated constant for the high order method (center scheme).
	 * \return Calibrated constant for the high order center method for the adjoint flow equations.
	 */
	su2double GetKappa_2nd_AdjFlow(void);

	/*!
	 * \brief Value of the calibrated constant for the high order method (center scheme).
	 * \return Calibrated constant for the high order center method for the adjoint flow equations.
	 */
	su2double GetKappa_4th_AdjFlow(void);

	/*!
	 * \brief Value of the calibrated constant for the low order method (center scheme).
	 * \return Calibrated constant for the low order center method for the adjoint flow equations.
	 */
	su2double GetKappa_1st_AdjFlow(void);

	/*!
	 * \brief Get the kind of integration scheme (implicit)
	 *        for the turbulence equations.
	 * \note This value is obtained from the config file, and it is constant
	 *       during the computation.
	 * \return Kind of integration scheme for the turbulence equations.
	 */
	unsigned short GetKind_TimeIntScheme_Turb(void);

	/*!
	 * \brief Get the kind of integration scheme (implicit)
	 *        for the level set equations.
	 * \note This value is obtained from the config file, and it is constant
	 *       during the computation.
	 * \return Kind of integration scheme for the level set equations.
	 */
	unsigned short GetKind_TimeIntScheme_AdjLevelSet(void);

	/*!
	 * \brief Get the kind of convective numerical scheme for the turbulence
	 *        equations (upwind).
	 * \note This value is obtained from the config file, and it is constant
	 *       during the computation.
	 * \return Kind of convective numerical scheme for the turbulence equations.
	 */
	unsigned short GetKind_ConvNumScheme_Turb(void);

	/*!
	 * \brief Get the kind of center convective numerical scheme for the turbulence equations.
	 * \note This value is obtained from the config file, and it is constant
	 *       during the computation.
	 * \return Kind of center convective numerical scheme for the turbulence equations.
	 */
	unsigned short GetKind_Centered_Turb(void);

	/*!
	 * \brief Get the kind of upwind convective numerical scheme for the turbulence equations.
	 * \note This value is obtained from the config file, and it is constant
	 *       during the computation.
	 * \return Kind of upwind convective numerical scheme for the turbulence equations.
	 */
	unsigned short GetKind_Upwind_Turb(void);

	/*!
	 * \brief Get the kind of integration scheme (explicit or implicit)
	 *        for the adjoint turbulence equations.
	 * \note This value is obtained from the config file, and it is constant
	 *       during the computation.
	 * \return Kind of integration scheme for the adjoint turbulence equations.
	 */
	unsigned short GetKind_TimeIntScheme_AdjTurb(void);

	/*!
	 * \brief Get the kind of convective numerical scheme for the adjoint turbulence
	 *        equations (centered or upwind).
	 * \note This value is obtained from the config file, and it is constant
	 *       during the computation.
	 * \return Kind of convective numerical scheme for the adjoint turbulence equations.
	 */
	unsigned short GetKind_ConvNumScheme_AdjTurb(void);

	/*!
	 * \brief Get the kind of center convective numerical scheme for the adjoint turbulence equations.
	 * \note This value is obtained from the config file, and it is constant
	 *       during the computation.
	 * \return Kind of center convective numerical scheme for the adjoint turbulence equations.
	 */
	unsigned short GetKind_Centered_AdjTurb(void);

	/*!
	 * \brief Get the kind of upwind convective numerical scheme for the adjoint turbulence equations.
	 * \note This value is obtained from the config file, and it is constant
	 *       during the computation.
	 * \return Kind of upwind convective numerical scheme for the adjoint turbulence equations.
	 */
	unsigned short GetKind_Upwind_AdjTurb(void);

	/*!
	 * \brief Provides information about the way in which the turbulence will be treated by the
	 *        adjoint method.
	 * \return <code>FALSE</code> means that the adjoint turbulence equations will be used.
	 */
	bool GetFrozen_Visc(void);

  /*!
   * \brief Viscous limiter mean flow.
   * \return <code>FALSE</code> means no viscous limiter turb equations.
   */
  bool GetViscous_Limiter_Flow(void);
  
  /*!
   * \brief Viscous limiter turb equations.
   * \return <code>FALSE</code> means no viscous limiter turb equations.
   */
  bool GetViscous_Limiter_Turb(void);
  
  /*!
   * \brief Write convergence file for FSI problems
   * \return <code>FALSE</code> means no file is written.
   */
  bool GetWrite_Conv_FSI(void);

  /*!
	 * \brief Provides information about if the sharp edges are going to be removed from the sensitivity.
	 * \return <code>FALSE</code> means that the sharp edges will be removed from the sensitivity.
	 */
	bool GetSens_Remove_Sharp(void);

	/*!
	 * \brief Get the kind of inlet boundary condition treatment (total conditions or mass flow).
	 * \return Kind of inlet boundary condition.
	 */
	unsigned short GetKind_Inlet(void);


	/*!
	 * \brief Get the kind of mixing process for averaging quantities at the boundaries.
	 * \return Kind of mixing process.
	 */
	unsigned short GetKind_MixingProcess(void);

	/*!
     * \brief Verify if there is mixing plane interface specified from config file.
	 * \return boolean.
	 */
	bool GetBoolMixingPlane(void);

	/*!
	 * \brief number mixing plane interface specified from config file.
	 * \return number of bound.
	 */
    unsigned short Get_nMarkerMixingPlane(void);

    /*!
	 * \brief get bounds name of mixing plane interface.
	 * \return name of the bound.
	 */
    string GetMarker_MixingPlane_Bound(unsigned short index);


    /*!
	 * \brief get bounds name of mixing plane interface.
	 * \return name of the bound.
	 */
    string GetMarker_MixingPlane_Donor(unsigned short index);

    /*!
     * \brief Verify if there is Turbomachinery performance option specified from config file.
	 * \return boolean.
	 */
	bool GetBoolTurboPerf(void);
    /*!
	 * \brief number Turbomachinery performance option specified from config file.
	 * \return number of bound.
	 */
	unsigned short Get_nMarkerTurboPerf(void);

    /*!
	 * \brief get inlet bounds name for Turbomachinery performance calculation.
	 * \return name of the bound.
	 */
	string GetMarker_TurboPerf_BoundIn(unsigned short index);

	/*!
	 * \brief get outlet bounds name for Turbomachinery performance calculation.
	 * \return name of the bound.
	 */
	string GetMarker_TurboPerf_BoundOut(unsigned short index);

	/*!
	 * \brief get marker kind for Turbomachinery performance calculation.
	 * \return kind index.
	 */
	unsigned short GetKind_TurboPerf(unsigned short index);
  
  /*!
   * \brief Get the kind of inlet boundary condition treatment (total conditions or mass flow).
   * \return Kind of inlet boundary condition.
   */
  unsigned short GetKind_Engine_Inflow(void);

  /*!
   * \brief Get the kind of inlet boundary condition treatment (total conditions or mass flow).
   * \return Kind of inlet boundary condition.
   */
  unsigned short GetKind_ActDisk(void);

    /*!
	 * \brief Get the number of sections.
	 * \return Number of sections
	 */
	unsigned short GetnSections(void);

  /*!
	 * \brief Get the number of sections for computing internal volume.
	 * \return Number of sections for computing internal volume.
	 */
	unsigned short GetnVolSections(void);

	/*!
	 * \brief Provides information about the the nodes that are going to be moved on a deformation
	 *        volumetric grid deformation.
	 * \return <code>TRUE</code> means that only the points on the FFD box will be moved.
	 */
	bool GetHold_GridFixed(void);

	/*!
	 * \brief Get the kind of objective function. There are several options: Drag coefficient,
	 *        Lift coefficient, efficiency, etc.
	 * \note The objective function will determine the boundary condition of the adjoint problem.
	 * \return Kind of objective function.
	 */
	unsigned short GetKind_ObjFunc(void);

	/*!
	 * \author H. Kline
   * \brief Get the kind of objective function. There are several options: Drag coefficient,
   *        Lift coefficient, efficiency, etc.
   * \note The objective function will determine the boundary condition of the adjoint problem.
   * \return Kind of objective function.
   */
  unsigned short GetKind_ObjFunc(unsigned short val_obj);

  /*!
   * \author H. Kline
   * \brief Get the weight of objective function. There are several options: Drag coefficient,
   *        Lift coefficient, efficiency, etc.
   * \note The objective function will determine the boundary condition of the adjoint problem.
   * \return Weight of objective function.
   */
  su2double GetWeight_ObjFunc(unsigned short val_obj);

  /*!
   * \author H. Kline
   * \brief Set the weight of objective function. There are several options: Drag coefficient,
   *        Lift coefficient, efficiency, etc.
   * \note The objective function will determine the boundary condition of the adjoint problem.
   * \return Weight of objective function.
   */
  void SetWeight_ObjFunc(unsigned short val_obj, su2double val);

  /*!
  * \author H. Kline
	 * \brief Get the coefficients of the objective defined by the chain rule with primitive variables.
   * \note This objective is only applicable to gradient calculations. Objective value must be
   * calculated using the area averaged outlet values of density, velocity, and pressure.
   * Gradients are w.r.t density, velocity[3], and pressure. when 2D gradient w.r.t. 3rd component of velocity set to 0.
	 */
	su2double GetCoeff_ObjChainRule(unsigned short iVar);

	/*!
	 * \author H. Kline
	 * \brief Get the flag indicating whether to comput a combined objective.
	 */
	bool GetComboObj(void);

	/*!
	 * \brief Get the kind of sensitivity smoothing technique.
	 * \return Kind of sensitivity smoothing technique.
	 */
	unsigned short GetKind_SensSmooth(void);

	/*!
	 * \brief Provides information about the time integration, and change the write in the output
	 *        files information about the iteration.
	 * \return The kind of time integration: Steady state, time stepping method (unsteady) or
	 *         dual time stepping method (unsteady).
	 */
	unsigned short GetUnsteady_Simulation(void);

	/*!
	 * \brief Provides the number of chemical reactions in the chemistry model
	 * \return: The number of chemical reactions, read from input file
	 */
	unsigned short GetnReactions(void);

	/*!
	 * \brief Provides the number of chemical reactions in the chemistry model
	 * \return: The number of chemical reactions, read from input file
	 */
	su2double GetArrheniusCoeff(unsigned short iReaction);

	/*!
	 * \brief Provides the number of chemical reactions in the chemistry model
	 * \return: The number of chemical reactions, read from input file
	 */
	su2double GetArrheniusEta(unsigned short iReaction);

	/*!
	 * \brief Provides the number of chemical reactions in the chemistry model
	 * \return: The number of chemical reactions, read from input file
	 */
	su2double GetArrheniusTheta(unsigned short iReaction);

  /*!
	 * \brief Provides the rate controlling temperature exponents for chemistry.
	 * \return: Rate controlling temperature exponents.
	 */
  su2double* GetRxnTcf_a(void);

  /*!
	 * \brief Provides the rate controlling temperature exponents for chemistry.
	 * \return: Rate controlling temperature exponents.
	 */
  su2double* GetRxnTcf_b(void);

  /*!
	 * \brief Provides the rate controlling temperature exponents for chemistry.
	 * \return: Rate controlling temperature exponents.
	 */
  su2double* GetRxnTcb_a(void);

  /*!
	 * \brief Provides the rate controlling temperature exponents for chemistry.
	 * \return: Rate controlling temperature exponents.
	 */
  su2double* GetRxnTcb_b(void);

  /*!
	 * \brief Dissociation potential of species.
	 * \return: Dissociation potential.
	 */
	su2double* GetDissociationPot(void);

	/*!
	 * \brief Provides the number of rotational modes of energy storage
	 * \return: Vector of rotational mode count
	 */
  su2double* GetRotationModes(void);

	/*!
	 * \brief Provides the characteristic vibrational temperature for calculating e_vib
	 * \return: Vector of characteristic vibrational temperatures [K]
	 */
	su2double* GetCharVibTemp(void);

  /*!
	 * \brief Provides the characteristic electronic temperature for calculating e_el
	 * \return: Vector of characteristic vibrational temperatures [K]
	 */
	su2double** GetCharElTemp(void);

  /*!
	 * \brief Provides the degeneracy of electron states for calculating e_el
	 * \return: Vector of characteristic vibrational temperatures [K]
	 */
	su2double** GetElDegeneracy(void);

  /*!
	 * \brief Provides number electron states for calculating e_el
	 * \return: Vector of number of electron states for each species
	 */
	unsigned short* GetnElStates(void);


  /*!
	 * \brief Provides the thermodynamic reference temperatures from the JANAF tables
	 * \return: Vector of reference temperatures [K]
	 */
  su2double* GetRefTemperature(void);

  /*!
	 * \brief Provides the characteristic vibrational temperature for calculating e_vib
	 * \return: The number of chemical reactions, read from input file
	 */
	su2double GetCharVibTemp(unsigned short iSpecies);

	/*!
	 * \brief Provides the molar mass of each species present in multi species fluid
	 * \return: Vector of molar mass of each species in kg/kmol
	 */
	su2double* GetMolar_Mass(void);

  /*!
	 * \brief Provides the molar mass of each species present in multi species fluid
	 * \return: Mass of each species in Kg
	 */
	su2double GetMolar_Mass(unsigned short iSpecies);

	/*!
	 * \brief Retrieves the number of monatomic species in the multicomponent gas.
	 * \return: Number of monatomic species.
	 */
	unsigned short GetnMonatomics(void);

	/*!
	 * \brief Retrieves the number of monatomic species in the multicomponent gas.
	 * \return: Number of monatomic species.
	 */
	unsigned short GetnDiatomics(void);

	/*!
	 * \brief Provides the molar mass of each species present in multi species fluid
	 * \return: Molar mass of the specified gas consituent [kg/kmol]
	 */
	su2double GetInitial_Gas_Composition(unsigned short iSpecies);

  /*!
	 * \brief Provides the formation enthalpy of the specified species at standard conditions
	 * \return: Enthalpy of formation
	 */
	su2double* GetEnthalpy_Formation(void);

	/*!
	 * \brief Provides the formation enthalpy of the specified species at standard conditions
	 * \return: Enthalpy of formation
	 */
	su2double GetEnthalpy_Formation(unsigned short iSpecies);

	/*!
	 * \brief Provides the restart information.
	 * \return Restart information, if <code>TRUE</code> then the code will use the solution as restart.
	 */
	bool GetRestart(void);

	/*!
	 * \brief Provides the number of varaibles.
	 * \return Number of variables.
	 */
	unsigned short GetnVar(void);

  /*!
	 * \brief Provides the number of varaibles.
	 * \return Number of variables.
	 */
	unsigned short GetnZone(void);

  /*!
	 * \brief Provides the number of varaibles.
	 * \return Number of variables.
	 */
	unsigned short GetiZone(void);

	/*!
	 * \brief For some problems like adjoint or the linearized equations it
	 *		  is necessary to restart the flow solution.
	 * \return Flow restart information, if <code>TRUE</code> then the code will restart the flow solution.
	 */

	bool GetRestart_Flow(void);

  /*!
   * \brief Indicates whether electron gas is present in the gas mixture.
   */
  bool GetIonization(void);

	/*!
	 * \brief Information about computing and plotting the equivalent area distribution.
	 * \return <code>TRUE</code> or <code>FALSE</code>  depending if we are computing the equivalent area.
	 */
	bool GetEquivArea(void);

  /*!
	 * \brief Information about computing and plotting the equivalent area distribution.
	 * \return <code>TRUE</code> or <code>FALSE</code>  depending if we are computing the equivalent area.
	 */
	bool GetInvDesign_Cp(void);

	/*!
	 * \brief Information about computing and plotting the equivalent area distribution.
	 * \return <code>TRUE</code> or <code>FALSE</code>  depending if we are computing the equivalent area.
	 */
	bool GetInvDesign_HeatFlux(void);

	/*!
	 * \brief Get name of the input grid.
	 * \return File name of the input grid.
	 */
	string GetMesh_FileName(void);

	/*!
	 * \brief Get name of the output grid, this parameter is important for grid
	 *        adaptation and deformation.
	 * \return File name of the output grid.
	 */
	string GetMesh_Out_FileName(void);

	/*!
	 * \brief Get the name of the file with the solution of the flow problem.
	 * \return Name of the file with the solution of the flow problem.
	 */
	string GetSolution_FlowFileName(void);

	/*!
	 * \brief Get the name of the file with the solution of the adjoint flow problem
	 *		  with drag objective function.
	 * \return Name of the file with the solution of the adjoint flow problem with
	 *         drag objective function.
	 */
	string GetSolution_AdjFileName(void);

	/*!
	 * \brief Get the name of the file with the solution of the structural problem.
	 * \return Name of the file with the solution of the structural problem.
	 */
	string GetSolution_FEMFileName(void);

	/*!
	 * \brief Get the name of the file with the residual of the problem.
	 * \return Name of the file with the residual of the problem.
	 */
	string GetResidual_FileName(void);

	/*!
	 * \brief Get the format of the input/output grid.
	 * \return Format of the input/output grid.
	 */
	unsigned short GetMesh_FileFormat(void);

	/*!
	 * \brief Get the format of the output solution.
	 * \return Format of the output solution.
	 */
	unsigned short GetOutput_FileFormat(void);

  /*!
   * \brief Get the format of the output solution.
   * \return Format of the output solution.
   */
  unsigned short GetActDisk_Jump(void);

	/*!
	 * \brief Get the name of the file with the convergence history of the problem.
	 * \return Name of the file with convergence history of the problem.
	 */
	string GetConv_FileName(void);

	/*!
	 * \brief Get the name of the file with the convergence history of the problem for FSI applications.
	 * \return Name of the file with convergence history of the problem.
	 */
	string GetConv_FileName_FSI(void);
    
  /*!
   * \brief Get the name of the file with the forces breakdown of the problem.
   * \return Name of the file with forces breakdown of the problem.
   */
  string GetBreakdown_FileName(void);

	/*!
	 * \brief Get the name of the file with the flow variables.
	 * \return Name of the file with the primitive variables.
	 */
	string GetFlow_FileName(void);

	/*!
	 * \brief Get the name of the file with the structure variables.
	 * \return Name of the file with the structure variables.
	 */
	string GetStructure_FileName(void);

  /*!
	 * \brief Get the name of the file with the structure variables.
	 * \return Name of the file with the structure variables.
	 */
	string GetSurfStructure_FileName(void);

  /*!
	 * \brief Get the name of the file with the structure variables.
	 * \return Name of the file with the structure variables.
	 */
	string GetSurfWave_FileName(void);

  /*!
	 * \brief Get the name of the file with the structure variables.
	 * \return Name of the file with the structure variables.
	 */
	string GetSurfHeat_FileName(void);

	/*!
	 * \brief Get the name of the file with the wave variables.
	 * \return Name of the file with the wave variables.
	 */
	string GetWave_FileName(void);

  /*!
	 * \brief Get the name of the file with the wave variables.
	 * \return Name of the file with the wave variables.
	 */
	string GetHeat_FileName(void);

	/*!
	 * \brief Get the name of the file with the adjoint wave variables.
	 * \return Name of the file with the adjoint wave variables.
	 */
	string GetAdjWave_FileName(void);

	/*!
	 * \brief Get the name of the restart file for the wave variables.
	 * \return Name of the restart file for the flow variables.
	 */
	string GetRestart_WaveFileName(void);

	/*!
	 * \brief Get the name of the restart file for the heat variables.
	 * \return Name of the restart file for the flow variables.
	 */
	string GetRestart_HeatFileName(void);

	/*!
	 * \brief Append the zone index to the restart or the solution files.
	 * \return Name of the restart file for the flow variables.
	 */
	string GetMultizone_FileName(string val_filename, int val_iZone);
    
    /*!
	 * \brief Get the name of the restart file for the flow variables.
	 * \return Name of the restart file for the flow variables.
	 */
	string GetRestart_FlowFileName(void);

	/*!
	 * \brief Get the name of the restart file for the adjoint variables (drag objective function).
	 * \return Name of the restart file for the adjoint variables (drag objective function).
	 */
	string GetRestart_AdjFileName(void);

	/*!
	 * \brief Get the name of the restart file for the flow variables.
	 * \return Name of the restart file for the flow variables.
	 */
	string GetRestart_FEMFileName(void);

	/*!
	 * \brief Get the name of the file with the adjoint variables.
	 * \return Name of the file with the adjoint variables.
	 */
	string GetAdj_FileName(void);

	/*!
	 * \brief Get the name of the file with the gradient of the objective function.
	 * \return Name of the file with the gradient of the objective function.
	 */
	string GetObjFunc_Grad_FileName(void);

	/*!
	 * \brief Get the name of the file with the gradient of the objective function.
	 * \return Name of the file with the gradient of the objective function.
	 */
	string GetObjFunc_Value_FileName(void);

	/*!
	 * \brief Get the name of the file with the surface information for the flow problem.
	 * \return Name of the file with the surface information for the flow problem.
	 */
	string GetSurfFlowCoeff_FileName(void);

	/*!
	 * \brief Get the name of the file with the surface information for the adjoint problem.
	 * \return Name of the file with the surface information for the adjoint problem.
	 */
	string GetSurfAdjCoeff_FileName(void);

  /*!
   * \brief Get the name of the file with the surface sensitivity (discrete adjoint).
   * \return Name of the file with the surface sensitivity (discrete adjoint).
   */
  string GetSurfSens_FileName(void);

  /*!
   * \brief Get the name of the file with the volume sensitivity (discrete adjoint).
   * \return Name of the file with the volume sensitivity (discrete adjoint).
   */
  string GetVolSens_FileName(void);

  /*!
	 * \brief Augment the input filename with the iteration number for an unsteady file.
   * \param[in] val_filename - String value of the base filename.
   * \param[in] val_iter - Unsteady iteration number or time instance.
	 * \return Name of the file with the iteration number for an unsteady solution file.
	 */
  string GetUnsteady_FileName(string val_filename, int val_iter);

  /*!
	 * \brief Append the input filename string with the appropriate objective function extension.
   * \param[in] val_filename - String value of the base filename.
	 * \return Name of the file with the appropriate objective function extension.
	 */
  string GetObjFunc_Extension(string val_filename);
  
        /*!
  	 * \brief Get functional that is going to be used to evaluate the residual flow convergence.
  	 * \return Functional that is going to be used to evaluate the residual flow convergence.
  	 */
  	unsigned short GetResidual_Func_Flow(void);

	/*!
	 * \brief Get functional that is going to be used to evaluate the flow convergence.
	 * \return Functional that is going to be used to evaluate the flow convergence.
	 */
	unsigned short GetCauchy_Func_Flow(void);

	/*!
	 * \brief Get functional that is going to be used to evaluate the adjoint flow convergence.
	 * \return Functional that is going to be used to evaluate the adjoint flow convergence.
	 */
	unsigned short GetCauchy_Func_AdjFlow(void);

	/*!
	 * \brief Get the number of iterations that are considered in the Cauchy convergence criteria.
	 * \return Number of elements in the Cauchy criteria.
	 */
	unsigned short GetCauchy_Elems(void);

	/*!
	 * \brief Get the number of iterations that are not considered in the convergence criteria.
	 * \return Number of iterations before starting with the convergence criteria.
	 */
	unsigned long GetStartConv_Iter(void);

	/*!
	 * \brief Get the value of convergence criteria for the Cauchy method in the direct,
	 *        adjoint or linearized problem.
	 * \return Value of the convergence criteria.
	 */
	su2double GetCauchy_Eps(void);

	/*!
	 * \brief If we are prforming an unsteady simulation, there is only
	 *        one value of the time step for the complete simulation.
	 * \return Value of the time step in an unsteady simulation (non dimensional).
	 */
	su2double GetDelta_UnstTimeND(void);

  /*!
	 * \brief If we are prforming an unsteady simulation, there is only
	 *        one value of the time step for the complete simulation.
	 * \return Value of the time step in an unsteady simulation (non dimensional).
	 */
	su2double GetTotal_UnstTimeND(void);

	/*!
	 * \brief If we are prforming an unsteady simulation, there is only
	 *        one value of the time step for the complete simulation.
	 * \return Value of the time step in an unsteady simulation.
	 */
	su2double GetDelta_UnstTime(void);

	/*!
	 * \brief Set the value of the unsteadty time step using the CFL number.
	 * \param[in] val_delta_unsttimend - Value of the unsteady time step using CFL number.
	 */
	void SetDelta_UnstTimeND(su2double val_delta_unsttimend);

	/*!
	 * \brief If we are performing an unsteady simulation, this is the
	 * 	value of max physical time for which we run the simulation
	 * \return Value of the physical time in an unsteady simulation.
	 */
	su2double GetTotal_UnstTime(void);

	/*!
	 * \brief If we are performing an unsteady simulation, this is the
	 * 	value of current time.
	 * \return Value of the physical time in an unsteady simulation.
	 */
	su2double GetCurrent_UnstTime(void);

  /*!
	 * \brief Divide the rectbles and hexahedron.
	 * \return <code>TRUE</code> if the elements must be divided; otherwise <code>FALSE</code>.
	 */
	bool GetSubsonicEngine(void);
  
  /*!
   * \brief Actuator disk defined with a double surface.
   * \return <code>TRUE</code> if the elements must be divided; otherwise <code>FALSE</code>.
   */
  bool GetActDisk_DoubleSurface(void);
  
  /*!
   * \brief Actuator disk defined with a double surface.
   * \return <code>TRUE</code> if the elements must be divided; otherwise <code>FALSE</code>.
   */
  bool GetActDisk_SU2_DEF(void);

	/*!
	 * \brief Value of the design variable step, we use this value in design problems.
	 * \param[in] val_dv - Number of the design variable that we want to read.
   * \param[in] val_value - Value of the design variable that we want to read.
	 * \return Design variable step.
	 */
  su2double GetDV_Value(unsigned short val_dv, unsigned short val_val = 0);

  /*!
   * \brief Set the value of the design variable step, we use this value in design problems.
   * \param[in] val_dv - Number of the design variable that we want to read.
   * \param[in] val    - Value of the design variable.
   */
  void SetDV_Value(unsigned short val_dv, unsigned short val_ind, su2double val);

	/*!
	 * \brief Get information about the grid movement.
	 * \return <code>TRUE</code> if there is a grid movement; otherwise <code>FALSE</code>.
	 */
	bool GetGrid_Movement(void);

	/*!
	 * \brief Get the type of dynamic mesh motion.
	 * \param[in] val_iZone - Number for the current zone in the mesh (each zone has independent motion).
	 * \return Type of dynamic mesh motion.
	 */
	unsigned short GetKind_GridMovement(unsigned short val_iZone);

	/*!
	 * \brief Set the type of dynamic mesh motion.
	 * \param[in] val_iZone - Number for the current zone in the mesh (each zone has independent motion).
	 * \param[in] motion_Type - Specify motion type.
	 */
	void SetKind_GridMovement(unsigned short val_iZone, unsigned short motion_Type);

	/*!
	 * \brief Get the mach number based on the mesh velocity and freestream quantities.
	 * \return Mach number based on the mesh velocity and freestream quantities.
	 */
	su2double GetMach_Motion(void);

	/*!
	 * \brief Get x-coordinate of the mesh motion origin.
	 * \param[in] val_iZone - Number for the current zone in the mesh (each zone has independent motion).
	 * \return X-coordinate of the mesh motion origin.
	 */
	su2double GetMotion_Origin_X(unsigned short val_iZone);

	/*!
	 * \brief Get y-coordinate of the mesh motion origin
	 * \param[in] val_iZone - Number for the current zone in the mesh (each zone has independent motion).
	 * \return Y-coordinate of the mesh motion origin.
	 */
	su2double GetMotion_Origin_Y(unsigned short val_iZone);

	/*!
	 * \brief Get z-coordinate of the mesh motion origin
	 * \param[in] val_iZone - Number for the current zone in the mesh (each zone has independent motion).
	 * \return Z-coordinate of the mesh motion origin.
	 */
	su2double GetMotion_Origin_Z(unsigned short val_iZone);

	/*!
	 * \brief Set x-coordinate of the mesh motion origin.
	 * \param[in] val_iZone - Number for the current zone in the mesh (each zone has independent motion).
	 * \param[in] val_origin - New x-coordinate of the mesh motion origin.
	 */
	void SetMotion_Origin_X(unsigned short val_iZone, su2double val_origin);

	/*!
	 * \brief Set y-coordinate of the mesh motion origin
	 * \param[in] val_iZone - Number for the current zone in the mesh (each zone has independent motion).
	 * \param[in] val_origin - New y-coordinate of the mesh motion origin.
	 */
	void SetMotion_Origin_Y(unsigned short val_iZone, su2double val_origin);

	/*!
	 * \brief Set z-coordinate of the mesh motion origin
	 * \param[in] val_iZone - Number for the current zone in the mesh (each zone has independent motion).
	 * \param[in] val_origin - New y-coordinate of the mesh motion origin.
	 */
	void SetMotion_Origin_Z(unsigned short val_iZone, su2double val_origin);

	/*!
	 * \brief Get the translational velocity of the mesh in the x-direction.
	 * \param[in] val_iZone - Number for the current zone in the mesh (each zone has independent motion).
	 * \return Translational velocity of the mesh in the x-direction.
	 */
	su2double GetTranslation_Rate_X(unsigned short val_iZone);

	/*!
	 * \brief Get the translational velocity of the mesh in the y-direction.
	 * \param[in] val_iZone - Number for the current zone in the mesh (each zone has independent motion).
	 * \return Translational velocity of the mesh in the y-direction.
	 */
	su2double GetTranslation_Rate_Y(unsigned short val_iZone);

	/*!
	 * \brief Get the translational velocity of the mesh in the z-direction.
	 * \param[in] val_iZone - Number for the current zone in the mesh (each zone has independent motion).
	 * \return Translational velocity of the mesh in the z-direction.
	 */
	su2double GetTranslation_Rate_Z(unsigned short val_iZone);

	/*!
	 * \brief Get the angular velocity of the mesh about the x-axis.
	 * \param[in] val_iZone - Number for the current zone in the mesh (each zone has independent motion).
	 * \return Angular velocity of the mesh about the x-axis.
	 */
	su2double GetRotation_Rate_X(unsigned short val_iZone);

	/*!
	 * \brief Get the angular velocity of the mesh about the y-axis.
	 * \param[in] val_iZone - Number for the current zone in the mesh (each zone has independent motion).
	 * \return Angular velocity of the mesh about the y-axis.
	 */
	su2double GetRotation_Rate_Y(unsigned short val_iZone);

	/*!
	 * \brief Get the angular velocity of the mesh about the z-axis.
	 * \param[in] val_iZone - Number for the current zone in the mesh (each zone has independent motion).
	 * \return Angular velocity of the mesh about the z-axis.
	 */
	su2double GetRotation_Rate_Z(unsigned short val_iZone);

	/*!
	 * \brief Get the angular frequency of a mesh pitching about the x-axis.
	 * \param[in] val_iZone - Number for the current zone in the mesh (each zone has independent motion).
	 * \return Angular frequency of a mesh pitching about the x-axis.
	 */
	su2double GetPitching_Omega_X(unsigned short val_iZone);

	/*!
	 * \brief Get the angular frequency of a mesh pitching about the y-axis.
	 * \param[in] val_iZone - Number for the current zone in the mesh (each zone has independent motion).
	 * \return Angular frequency of a mesh pitching about the y-axis.
	 */
	su2double GetPitching_Omega_Y(unsigned short val_iZone);

	/*!
	 * \brief Get the angular frequency of a mesh pitching about the z-axis.
	 * \param[in] val_iZone - Number for the current zone in the mesh (each zone has independent motion).
	 * \return Angular frequency of a mesh pitching about the z-axis.
	 */
	su2double GetPitching_Omega_Z(unsigned short val_iZone);

	/*!
	 * \brief Get the pitching amplitude about the x-axis.
	 * \param[in] val_iZone - Number for the current zone in the mesh (each zone has independent motion).
	 * \return Pitching amplitude about the x-axis.
	 */
	su2double GetPitching_Ampl_X(unsigned short val_iZone);

	/*!
	 * \brief Get the pitching amplitude about the y-axis.
	 * \param[in] val_iZone - Number for the current zone in the mesh (each zone has independent motion).
	 * \return Pitching amplitude about the y-axis.
	 */
	su2double GetPitching_Ampl_Y(unsigned short val_iZone);

	/*!
	 * \brief Get the pitching amplitude about the z-axis.
	 * \param[in] val_iZone - Number for the current zone in the mesh (each zone has independent motion).
	 * \return Pitching amplitude about the z-axis.
	 */
	su2double GetPitching_Ampl_Z(unsigned short val_iZone);

	/*!
	 * \brief Get the pitching phase offset about the x-axis.
	 * \param[in] val_iZone - Number for the current zone in the mesh (each zone has independent motion).
	 * \return Pitching phase offset about the x-axis.
	 */
	su2double GetPitching_Phase_X(unsigned short val_iZone);

	/*!
	 * \brief Get the pitching phase offset about the y-axis.
	 * \param[in] val_iZone - Number for the current zone in the mesh (each zone has independent motion).
	 * \return Pitching phase offset about the y-axis.
	 */
	su2double GetPitching_Phase_Y(unsigned short val_iZone);

	/*!
	 * \brief Get the pitching phase offset about the z-axis.
	 * \param[in] val_iZone - Number for the current zone in the mesh (each zone has independent motion).
	 * \return Pitching phase offset about the z-axis.
	 */
	su2double GetPitching_Phase_Z(unsigned short val_iZone);

	/*!
	 * \brief Get the angular frequency of a mesh plunging in the x-direction.
	 * \param[in] val_iZone - Number for the current zone in the mesh (each zone has independent motion).
	 * \return Angular frequency of a mesh plunging in the x-direction.
	 */
	su2double GetPlunging_Omega_X(unsigned short val_iZone);

	/*!
	 * \brief Get the angular frequency of a mesh plunging in the y-direction.
	 * \param[in] val_iZone - Number for the current zone in the mesh (each zone has independent motion).
	 * \return Angular frequency of a mesh plunging in the y-direction.
	 */
	su2double GetPlunging_Omega_Y(unsigned short val_iZone);

	/*!
	 * \brief Get the angular frequency of a mesh plunging in the z-direction.
	 * \param[in] val_iZone - Number for the current zone in the mesh (each zone has independent motion).
	 * \return Angular frequency of a mesh plunging in the z-direction.
	 */
	su2double GetPlunging_Omega_Z(unsigned short val_iZone);

	/*!
	 * \brief Get the plunging amplitude in the x-direction.
	 * \param[in] val_iZone - Number for the current zone in the mesh (each zone has independent motion).
	 * \return Plunging amplitude in the x-direction.
	 */
	su2double GetPlunging_Ampl_X(unsigned short val_iZone);

	/*!
	 * \brief Get the plunging amplitude in the y-direction.
	 * \param[in] val_iZone - Number for the current zone in the mesh (each zone has independent motion).
	 * \return Plunging amplitude in the y-direction.
	 */
	su2double GetPlunging_Ampl_Y(unsigned short val_iZone);

	/*!
	 * \brief Get the plunging amplitude in the z-direction.
	 * \param[in] val_iZone - Number for the current zone in the mesh (each zone has independent motion).
	 * \return Plunging amplitude in the z-direction.
	 */
	su2double GetPlunging_Ampl_Z(unsigned short val_iZone);
    
    /*!
     * \brief Get the Harmonic Balance frequency pointer.
     * \return Harmonic Balance Frequency pointer.
     */
    su2double* GetOmega_HB(void);

  /*!
	 * \brief Get if we should update the motion origin.
	 * \param[in] val_marker - Value of the marker in which we are interested.
	 * \return yes or no to update motion origin.
	 */
	unsigned short GetMoveMotion_Origin(unsigned short val_marker);

	/*!
	 * \brief Get the minimum value of Beta for Roe-Turkel preconditioner
	 * \return the minimum value of Beta for Roe-Turkel preconditioner
	 */
	su2double GetminTurkelBeta();

	/*!
	 * \brief Get the minimum value of Beta for Roe-Turkel preconditioner
	 * \return the minimum value of Beta for Roe-Turkel preconditioner
	 */
	su2double GetmaxTurkelBeta();

	/*!
	 * \brief Get information about the adibatic wall condition
	 * \return <code>TRUE</code> if it is a adiabatic wall condition; otherwise <code>FALSE</code>.
	 */
	bool GetAdiabaticWall(void);

	/*!
	 * \brief Get information about the isothermal wall condition
	 * \return <code>TRUE</code> if it is a isothermal wall condition; otherwise <code>FALSE</code>.
	 */
	bool GetIsothermalWall(void);

	/*!
	 * \brief Get information about the Low Mach Preconditioning
	 * \return <code>TRUE</code> if we are using low Mach preconditioner; otherwise <code>FALSE</code>.
	 */
	bool Low_Mach_Preconditioning(void);

	/*!
	 * \brief Get information about the Low Mach Correction
	 * \return <code>TRUE</code> if we are using low Mach correction; otherwise <code>FALSE</code>.
	 */
	bool Low_Mach_Correction(void);

	/*!
	 * \brief Get information about the poisson solver condition
	 * \return <code>TRUE</code> if it is a poisson solver condition; otherwise <code>FALSE</code>.
	 */
	bool GetPoissonSolver(void);

	/*!
	 * \brief Get information about the gravity force.
	 * \return <code>TRUE</code> if it uses the gravity force; otherwise <code>FALSE</code>.
	 */
	bool GetGravityForce(void);

	/*!
	 * \brief Get information about the rotational frame.
	 * \return <code>TRUE</code> if there is a rotational frame; otherwise <code>FALSE</code>.
	 */
	bool GetRotating_Frame(void);

	/*!
	 * \brief Get information about the axisymmetric frame.
	 * \return <code>TRUE</code> if there is a rotational frame; otherwise <code>FALSE</code>.
	 */
	bool GetAxisymmetric(void);
  
  /*!
	 * \brief Get information about the axisymmetric frame.
	 * \return <code>TRUE</code> if there is a rotational frame; otherwise <code>FALSE</code>.
	 */
	bool GetDebugMode(void);

	/*!
	 * \brief Get information about there is a smoothing of the grid coordinates.
	 * \return <code>TRUE</code> if there is smoothing of the grid coordinates; otherwise <code>FALSE</code>.
	 */
	bool GetAdaptBoundary(void);

	/*!
	 * \brief Get information about there is a smoothing of the grid coordinates.
	 * \return <code>TRUE</code> if there is smoothing of the grid coordinates; otherwise <code>FALSE</code>.
	 */
	bool GetSmoothNumGrid(void);

	/*!
	 * \brief Set information about there is a smoothing of the grid coordinates.
	 * \param[in] val_smoothnumgrid - <code>TRUE</code> if there is smoothing of the grid coordinates; otherwise <code>FALSE</code>.
	 */
	void SetSmoothNumGrid(bool val_smoothnumgrid);

	/*!
	 * \brief Subtract one to the index of the finest grid (full multigrid strategy).
	 * \return Change the index of the finest grid.
	 */
	void SubtractFinestMesh(void);

	/*!
	 * \brief Obtain the kind of design variable.
	 * \param[in] val_dv - Number of the design variable that we want to read.
	 * \return Design variable identification.
	 */
	unsigned short GetDesign_Variable(unsigned short val_dv);

	/*!
	 * \brief Obtain the kind of convergence criteria to establish the convergence of the CFD code.
	 * \return Kind of convergence criteria.
	 */
	unsigned short GetConvCriteria(void);

	/*!
	 * \brief Get the index in the config information of the marker <i>val_marker</i>.
	 * \note When we read the config file, it stores the markers in a particular vector.
	 * \return Index in the config information of the marker <i>val_marker</i>.
	 */
	unsigned short GetMarker_CfgFile_TagBound(string val_marker);
  
  /*!
   * \brief Get the name in the config information of the marker number <i>val_marker</i>.
   * \note When we read the config file, it stores the markers in a particular vector.
   * \return Name of the marker in the config information of the marker <i>val_marker</i>.
   */
  string GetMarker_CfgFile_TagBound(unsigned short val_marker);

	/*!
	 * \brief Get the boundary information (kind of boundary) in the config information of the marker <i>val_marker</i>.
	 * \return Kind of boundary in the config information of the marker <i>val_marker</i>.
	 */
	unsigned short GetMarker_CfgFile_KindBC(string val_marker);

	/*!
	 * \brief Get the monitoring information from the config definition for the marker <i>val_marker</i>.
	 * \return Monitoring information of the boundary in the config information for the marker <i>val_marker</i>.
	 */
	unsigned short GetMarker_CfgFile_Monitoring(string val_marker);

  /*!
	 * \brief Get the monitoring information from the config definition for the marker <i>val_marker</i>.
	 * \return Monitoring information of the boundary in the config information for the marker <i>val_marker</i>.
	 */
	unsigned short GetMarker_CfgFile_GeoEval(string val_marker);

  /*!
	 * \brief Get the monitoring information from the config definition for the marker <i>val_marker</i>.
	 * \return Monitoring information of the boundary in the config information for the marker <i>val_marker</i>.
	 */
	unsigned short GetMarker_CfgFile_Designing(string val_marker);

	/*!
	 * \brief Get the plotting information from the config definition for the marker <i>val_marker</i>.
	 * \return Plotting information of the boundary in the config information for the marker <i>val_marker</i>.
	 */
	unsigned short GetMarker_CfgFile_Plotting(string val_marker);

  /*!
   * \brief Get the plotting information from the config definition for the marker <i>val_marker</i>.
   * \return Plotting information of the boundary in the config information for the marker <i>val_marker</i>.
   */
  unsigned short GetMarker_CfgFile_Analyze(string val_marker);

	/*!
	 * \brief Get the FSI interface information from the config definition for the marker <i>val_marker</i>.
	 * \return Plotting information of the boundary in the config information for the marker <i>val_marker</i>.
	 */
	unsigned short GetMarker_CfgFile_FSIinterface(string val_marker);

  /*!
   * \brief Get the 1-D output (ie, averaged pressure) information from the config definition for the marker <i>val_marker</i>.
   * \return 1D output information of the boundary in the config information for the marker <i>val_marker</i>.
   */
  unsigned short GetMarker_CfgFile_Out_1D(string val_marker);

	/*!
	 * \brief Get the DV information from the config definition for the marker <i>val_marker</i>.
	 * \return DV information of the boundary in the config information for the marker <i>val_marker</i>.
	 */
	unsigned short GetMarker_CfgFile_DV(string val_marker);

  /*!
	 * \brief Get the motion information from the config definition for the marker <i>val_marker</i>.
	 * \return Motion information of the boundary in the config information for the marker <i>val_marker</i>.
	 */
	unsigned short GetMarker_CfgFile_Moving(string val_marker);

	/*!
	 * \brief Get the periodic information from the config definition of the marker <i>val_marker</i>.
	 * \return Periodic information of the boundary in the config information of the marker <i>val_marker</i>.
	 */
	unsigned short GetMarker_CfgFile_PerBound(string val_marker);
	
	/*!
	 * \brief  Get the name of the marker <i>val_marker</i>.
	 * \return The interface which owns that marker <i>val_marker</i>.
	 */
	int GetMarker_FSIinterface(string val_marker);

	/*!
	 * \brief Determines if problem is adjoint
	 * \return true if Adjoint
	 */
	bool GetContinuous_Adjoint(void);

    /*!
	 * \brief Determines if problem is viscous
	 * \return true if Viscous
	 */
	bool GetViscous(void);

	/*!
	 * \brief Provides the index of the solution in the container.
	 * \param[in] val_eqsystem - Equation that is being solved.
	 * \return Index on the solution container.
	 */
	unsigned short GetContainerPosition(unsigned short val_eqsystem);

	/*!
	 * \brief Value of the order of magnitude reduction of the residual.
	 * \return Value of the order of magnitude reduction of the residual.
	 */
	su2double GetOrderMagResidual(void);

	/*!
	 * \brief Value of the minimum residual value (log10 scale).
	 * \return Value of the minimum residual value (log10 scale).
	 */
	su2double GetMinLogResidual(void);

	/*!
	 * \brief Value of the order of magnitude reduction of the residual for FSI applications.
	 * \return Value of the order of magnitude reduction of the residual.
	 */
	su2double GetOrderMagResidualFSI(void);

	/*!
	 * \brief Value of the minimum residual value for FSI applications (log10 scale).
	 * \return Value of the minimum residual value (log10 scale).
	 */
	su2double GetMinLogResidualFSI(void);

	/*!
	 * \brief Value of the displacement tolerance UTOL for FEM structural analysis (log10 scale).
	 * \return Value of Res_FEM_UTOL (log10 scale).
	 */
	su2double GetResidual_FEM_UTOL(void);

	/*!
	 * \brief Value of the displacement tolerance UTOL for FEM structural analysis (log10 scale).
	 * \return Value of Res_FEM_UTOL (log10 scale).
	 */
	su2double GetResidual_FEM_RTOL(void);

	/*!
	 * \brief Value of the displacement tolerance UTOL for FEM structural analysis (log10 scale).
	 * \return Value of Res_FEM_UTOL (log10 scale).
	 */
	su2double GetResidual_FEM_ETOL(void);

  /*!
   * \brief Value of the damping factor for the engine inlet bc.
   * \return Value of the damping factor.
   */
  su2double GetDamp_Engine_Inflow(void);
  
  /*!
   * \brief Value of the damping factor for the engine exhaust inlet bc.
   * \return Value of the damping factor.
   */
  su2double GetDamp_Engine_Exhaust(void);
  
	/*!
	 * \brief Value of the damping factor for the residual restriction.
	 * \return Value of the damping factor.
	 */
	su2double GetDamp_Res_Restric(void);

	/*!
	 * \brief Value of the damping factor for the correction prolongation.
	 * \return Value of the damping factor.
	 */
	su2double GetDamp_Correc_Prolong(void);

	/*!
	 * \brief Value of the position of the Near Field (y coordinate for 2D, and z coordinate for 3D).
	 * \return Value of the Near Field position.
	 */
	su2double GetPosition_Plane(void);

	/*!
	 * \brief Value of the weight of the drag coefficient in the Sonic Boom optimization.
	 * \return Value of the weight of the drag coefficient in the Sonic Boom optimization.
	 */
	su2double GetWeightCd(void);
  
  /*!
   * \brief Value of the weight of the CD, CL, CM optimization.
   * \return Value of the weight of the CD, CL, CM optimization.
   */
  void SetdNetThrust_dBCThrust(su2double val_dnetthrust_dbcthrust);
  
  /*!
	 * \brief Value of the azimuthal line to fix due to a misalignments of the nearfield.
	 * \return Azimuthal line to fix due to a misalignments of the nearfield.
	 */
	su2double GetFixAzimuthalLine(void);

	/*!
	 * \brief Set the global parameters of each simulation for each runtime system.
	 * \param[in] val_solver - Solver of the simulation.
	 * \param[in] val_system - Runtime system that we are solving.
	 */
	void SetGlobalParam(unsigned short val_solver, unsigned short val_system, unsigned long val_extiter);

	/*!
	 * \brief Center of rotation for a rotational periodic boundary.
	 */
	su2double *GetPeriodicRotCenter(string val_marker);

	/*!
	 * \brief Angles of rotation for a rotational periodic boundary.
	 */
	su2double *GetPeriodicRotAngles(string val_marker);

	/*!
	 * \brief Translation vector for a rotational periodic boundary.
	 */
	su2double *GetPeriodicTranslation(string val_marker);

	/*!
	 * \brief Get the rotationally periodic donor marker for boundary <i>val_marker</i>.
	 * \return Periodic donor marker from the config information for the marker <i>val_marker</i>.
	 */
	unsigned short GetMarker_Periodic_Donor(string val_marker);
  
  /*!
   * \brief Get the origin of the actuator disk.
   */
  su2double GetActDisk_NetThrust(string val_marker);
  
  /*!
   * \brief Get the origin of the actuator disk.
   */
  su2double GetActDisk_Power(string val_marker);
  
  /*!
   * \brief Get the origin of the actuator disk.
   */
  su2double GetActDisk_MassFlow(string val_marker);
  /*!
   * \brief Get the origin of the actuator disk.
   */
  su2double GetActDisk_Mach(string val_marker);
  /*!
   * \brief Get the origin of the actuator disk.
   */
  su2double GetActDisk_Force(string val_marker);
  
  /*!
   * \brief Get the origin of the actuator disk.
   */
  su2double GetActDisk_BCThrust(string val_marker);
  
  /*!
   * \brief Get the origin of the actuator disk.
   */
  su2double GetActDisk_BCThrust_Old(string val_marker);
  
  /*!
   * \brief Get the tip radius of th actuator disk.
   */
  su2double GetActDisk_Area(string val_marker);
  
  /*!
   * \brief Get the tip radius of th actuator disk.
   */
  su2double GetActDisk_ReverseMassFlow(string val_marker);
  
  /*!
   * \brief Get the thrust corffient of the actuator disk.
   */
  su2double GetActDisk_PressJump(string val_marker, unsigned short val_index);
  
  /*!
   * \brief Get the thrust corffient of the actuator disk.
   */
  su2double GetActDisk_TempJump(string val_marker, unsigned short val_index);
  
  /*!
   * \brief Get the rev / min of the actuator disk.
   */
  su2double GetActDisk_Omega(string val_marker, unsigned short val_index);
  
  /*!
   * \brief Get Actuator Disk Outlet for boundary <i>val_marker</i> (actuator disk inlet).
   * \return Actuator Disk Outlet from the config information for the marker <i>val_marker</i>.
   */
  unsigned short GetMarker_CfgFile_ActDiskOutlet(string val_marker);
  
  /*!
   * \brief Get Actuator Disk Outlet for boundary <i>val_marker</i> (actuator disk inlet).
   * \return Actuator Disk Outlet from the config information for the marker <i>val_marker</i>.
   */
  unsigned short GetMarker_CfgFile_EngineExhaust(string val_marker);

  /*!
	 * \brief Get the internal index for a moving boundary <i>val_marker</i>.
	 * \return Internal index for a moving boundary <i>val_marker</i>.
	 */
	unsigned short GetMarker_Moving(string val_marker);

  /*!
	 * \brief Get the name of the surface defined in the geometry file.
	 * \param[in] val_marker - Value of the marker in which we are interested.
	 * \return Name that is in the geometry file for the surface that
	 *         has the marker <i>val_marker</i>.
	 */
	string GetMarker_Moving_TagBound(unsigned short val_marker);
  
  /*!
   * \brief Get the name of the surface defined in the geometry file.
   * \param[in] val_marker - Value of the marker in which we are interested.
   * \return Name that is in the geometry file for the surface that
   *         has the marker <i>val_marker</i>.
   */
  string GetMarker_Analyze_TagBound(unsigned short val_marker);

	/*!
	 * \brief Set the total number of SEND_RECEIVE periodic transformations.
	 * \param[in] val_index - Total number of transformations.
	 */
	void SetnPeriodicIndex(unsigned short val_index);

	/*!
	 * \brief Get the total number of SEND_RECEIVE periodic transformations.
	 * \return Total number of transformations.
	 */
	unsigned short GetnPeriodicIndex(void);

	/*!
	 * \brief Set the rotation center for a periodic transformation.
	 * \param[in] val_index - Index corresponding to the periodic transformation.
	 * \param[in] center - Pointer to a vector containing the coordinate of the center.
	 */
	void SetPeriodicCenter(unsigned short val_index, su2double* center);

	/*!
	 * \brief Get the rotation center for a periodic transformation.
	 * \param[in] val_index - Index corresponding to the periodic transformation.
	 * \return A vector containing coordinates of the center point.
	 */
	su2double* GetPeriodicCenter(unsigned short val_index);

	/*!
	 * \brief Set the rotation angles for a periodic transformation.
	 * \param[in] val_index - Index corresponding to the periodic transformation.
	 * \param[in] rotation - Pointer to a vector containing the rotation angles.
	 */
	void SetPeriodicRotation(unsigned short val_index, su2double* rotation);

	/*!
	 * \brief Get the rotation angles for a periodic transformation.
	 * \param[in] val_index - Index corresponding to the periodic transformation.
	 * \return A vector containing the angles of rotation.
	 */
	su2double* GetPeriodicRotation(unsigned short val_index);

	/*!
	 * \brief Set the translation vector for a periodic transformation.
	 * \param[in] val_index - Index corresponding to the periodic transformation.
	 * \param[in] translate - Pointer to a vector containing the coordinate of the center.
	 */
	void SetPeriodicTranslate(unsigned short val_index, su2double* translate);

	/*!
	 * \brief Get the translation vector for a periodic transformation.
	 * \param[in] val_index - Index corresponding to the periodic transformation.
	 * \return The translation vector.
	 */
	su2double* GetPeriodicTranslate(unsigned short val_index);

	/*!
	 * \brief Get the total temperature at a nacelle boundary.
	 * \param[in] val_index - Index corresponding to the inlet boundary.
	 * \return The total temperature.
	 */
	su2double GetExhaust_Temperature_Target(string val_index);

	/*!
	 * \brief Get the total temperature at an inlet boundary.
	 * \param[in] val_index - Index corresponding to the inlet boundary.
	 * \return The total temperature.
	 */
	su2double GetInlet_Ttotal(string val_index);

	/*!
	 * \brief Get the temperature at a supersonic inlet boundary.
	 * \param[in] val_index - Index corresponding to the inlet boundary.
	 * \return The inlet density.
	 */
	su2double GetInlet_Temperature(string val_index);

	/*!
	 * \brief Get the pressure at a supersonic inlet boundary.
	 * \param[in] val_index - Index corresponding to the inlet boundary.
	 * \return The inlet pressure.
	 */
	su2double GetInlet_Pressure(string val_index);

	/*!
	 * \brief Get the velocity vector at a supersonic inlet boundary.
	 * \param[in] val_index - Index corresponding to the inlet boundary.
	 * \return The inlet velocity vector.
	 */
	su2double* GetInlet_Velocity(string val_index);

	/*!
	 * \brief Get the fixed value at the Dirichlet boundary.
	 * \param[in] val_index - Index corresponding to the Dirichlet boundary.
	 * \return The total temperature.
	 */
	su2double GetDirichlet_Value(string val_index);

	/*!
	 * \brief Get whether this is a Dirichlet or a Neumann boundary.
	 * \param[in] val_index - Index corresponding to the Dirichlet boundary.
	 * \return Yes or No.
	 */
	bool GetDirichlet_Boundary(string val_index);

	/*!
	 * \brief Get the total pressure at an inlet boundary.
	 * \param[in] val_index - Index corresponding to the inlet boundary.
	 * \return The total pressure.
	 */
	su2double GetInlet_Ptotal(string val_index);

	/*!
	 * \brief Get the total pressure at an nacelle boundary.
	 * \param[in] val_index - Index corresponding to the inlet boundary.
	 * \return The total pressure.
	 */
	su2double GetExhaust_Pressure_Target(string val_index);

  /*!
	 * \brief Value of the CFL reduction in LevelSet problems.
	 * \return Value of the CFL reduction in LevelSet problems.
	 */
	su2double GetCFLRedCoeff_Turb(void);

	/*!
	 * \brief Get the flow direction unit vector at an inlet boundary.
	 * \param[in] val_index - Index corresponding to the inlet boundary.
	 * \return The flow direction vector.
	 */
	su2double* GetInlet_FlowDir(string val_index);

	/*!
	 * \brief Get the back pressure (static) at an outlet boundary.
	 * \param[in] val_index - Index corresponding to the outlet boundary.
	 * \return The outlet pressure.
	 */
	su2double GetOutlet_Pressure(string val_index);

	/*!
	 * \brief Get the var 1 at Riemann boundary.
	 * \param[in] val_marker - Index corresponding to the Riemann boundary.
	 * \return The var1
	 */
	su2double GetRiemann_Var1(string val_marker);

	/*!
	 * \brief Get the var 2 at Riemann boundary.
	 * \param[in] val_marker - Index corresponding to the Riemann boundary.
	 * \return The var2
	 */

	su2double GetRiemann_Var2(string val_marker);

	/*!
	 * \brief Get the Flowdir at Riemann boundary.
	 * \param[in] val_marker - Index corresponding to the Riemann boundary.
	 * \return The Flowdir
	 */
	su2double* GetRiemann_FlowDir(string val_marker);

	/*!
	 * \brief Get Kind Data of Riemann boundary.
	 * \param[in] val_marker - Index corresponding to the Riemann boundary.
	 * \return Kind data
	 */
	unsigned short GetKind_Data_Riemann(string val_marker);

	/*!
	 * \brief Get the var 1 at NRBC boundary.
	 * \param[in] val_marker - Index corresponding to the NRBC boundary.
	 * \return The var1
	 */
	su2double GetNRBC_Var1(string val_marker);

	/*!
	 * \brief Get the var 2 at NRBC boundary.
	 * \param[in] val_marker - Index corresponding to the NRBC boundary.
	 * \return The var2
	 */

	su2double GetNRBC_Var2(string val_marker);

	/*!
	 * \brief Get the Flowdir at NRBC boundary.
	 * \param[in] val_marker - Index corresponding to the NRBC boundary.
	 * \return The Flowdir
	 */
	su2double* GetNRBC_FlowDir(string val_marker);

	/*!
	 * \brief Get Kind Data of NRBC boundary.
	 * \param[in] val_marker - Index corresponding to the NRBC boundary.
	 * \return Kind data
	 */
	unsigned short GetKind_Data_NRBC(string val_marker);

	/*!
	 * \brief Get the wall temperature (static) at an isothermal boundary.
	 * \param[in] val_index - Index corresponding to the isothermal boundary.
	 * \return The wall temperature.
	 */
	su2double GetIsothermal_Temperature(string val_index);

	/*!
	 * \brief Get the wall heat flux on a constant heat flux boundary.
	 * \param[in] val_index - Index corresponding to the constant heat flux boundary.
	 * \return The heat flux.
	 */
	su2double GetWall_HeatFlux(string val_index);

	/*!
	 * \brief Get the target (pressure, massflow, etc) at an engine inflow boundary.
	 * \param[in] val_index - Index corresponding to the engine inflow boundary.
	 * \return Target (pressure, massflow, etc) .
	 */
	su2double GetEngineInflow_Target(string val_marker);

  /*!
   * \brief Get the fan face Mach number at an engine inflow boundary.
   * \param[in] val_marker - Name of the boundary.
   * \return The fan face Mach number.
   */
	su2double GetInflow_Mach(string val_marker);
  
  /*!
   * \brief Get the back pressure (static) at an engine inflow boundary.
   * \param[in] val_marker - Name of the boundary.
   * \return The engine inflow pressure.
   */
  su2double GetInflow_Pressure(string val_marker);
  
  /*!
   * \brief Get the mass flow rate at an engine inflow boundary.
   * \param[in] val_marker - Name of the boundary.
   * \return The engine mass flow rate.
   */
  su2double GetInflow_MassFlow(string val_marker);
  
  /*!
   * \brief Get the percentage of reverse flow at an engine inflow boundary.
   * \param[in] val_marker - Name of the boundary.
   * \return The percentage of reverse flow.
   */
  su2double GetInflow_ReverseMassFlow(string val_marker);
  
  /*!
   * \brief Get the percentage of reverse flow at an engine inflow boundary.
   * \param[in] val_index - Index corresponding to the engine inflow boundary.
   * \return The percentage of reverse flow.
   */
  su2double GetInflow_ReverseMassFlow(unsigned short val_marker);

  /*!
   * \brief Get the total pressure at an engine inflow boundary.
   * \param[in] val_marker - Name of the boundary.
   * \return The total pressure.
   */
  su2double GetInflow_TotalPressure(string val_marker);
  
  /*!
   * \brief Get the temperature (static) at an engine inflow boundary.
   * \param[in] val_marker - Name of the boundary.
   * \return The engine inflow temperature.
   */
  su2double GetInflow_Temperature(string val_marker);
  
  /*!
   * \brief Get the total temperature at an engine inflow boundary.
   * \param[in] val_marker - Name of the boundary.
   * \return The engine inflow total temperature.
   */
  su2double GetInflow_TotalTemperature(string val_marker);
  
  /*!
   * \brief Get the ram drag at an engine inflow boundary.
   * \param[in] val_marker - Name of the boundary.
   * \return The engine inflow ram drag.
   */
  su2double GetInflow_RamDrag(string val_marker);
  
  /*!
   * \brief Get the force balance at an engine inflow boundary.
   * \param[in] val_marker - Name of the boundary.
   * \return The engine inflow force balance.
   */
  su2double GetInflow_Force(string val_marker);
  
  /*!
   * \brief Get the power at an engine inflow boundary.
   * \param[in] val_marker - Name of the boundary.
   * \return The engine inflow power.
   */
  su2double GetInflow_Power(string val_marker);
  
  /*!
   * \brief Get the back pressure (static) at an engine exhaust boundary.
   * \param[in] val_marker - Name of the boundary.
   * \return The engine exhaust pressure.
   */
  su2double GetExhaust_Pressure(string val_marker);
  
  /*!
   * \brief Get the temperature (static) at an engine exhaust boundary.
   * \param[in] val_marker - Name of the boundary.
   * \return The engine exhaust temperature.
   */
  su2double GetExhaust_Temperature(string val_marker);
  
  /*!
   * \brief Get the massflow at an engine exhaust boundary.
   * \param[in] val_marker - Name of the boundary.
   * \return The engine exhaust massflow.
   */
  su2double GetExhaust_MassFlow(string val_marker);
  
  /*!
   * \brief Get the total pressure at an engine exhaust boundary.
   * \param[in] val_marker - Name of the boundary.
   * \return The engine exhaust total pressure.
   */
  su2double GetExhaust_TotalPressure(string val_marker);
  
  /*!
   * \brief Get the total temperature at an engine exhaust boundary.
   * \param[in] val_marker - Name of the boundary.
   * \return The total temperature.
   */
  su2double GetExhaust_TotalTemperature(string val_marker);
  
  /*!
   * \brief Get the gross thrust at an engine exhaust boundary.
   * \param[in] val_marker - Name of the boundary.
   * \return Gross thrust.
   */
  su2double GetExhaust_GrossThrust(string val_marker);
  
  /*!
   * \brief Get the force balance at an engine exhaust boundary.
   * \param[in] val_marker - Name of the boundary.
   * \return Force balance.
   */
  su2double GetExhaust_Force(string val_marker);
  
  /*!
   * \brief Get the power at an engine exhaust boundary.
   * \param[in] val_marker - Name of the boundary.
   * \return Power.
   */
  su2double GetExhaust_Power(string val_marker);

  /*!
	 * \brief Get the back pressure (static) at an outlet boundary.
	 * \param[in] val_index - Index corresponding to the outlet boundary.
	 * \return The outlet pressure.
	 */
	void SetInflow_Mach(unsigned short val_imarker, su2double val_fanface_mach);
  
  /*!
   * \brief Set the fan face static pressure at an engine inflow boundary.
   * \param[in] val_index - Index corresponding to the engine inflow boundary.
   * \param[in] val_fanface_pressure - Fan face static pressure.
   */
  void SetInflow_Pressure(unsigned short val_imarker, su2double val_fanface_pressure);
  
  /*!
   * \brief Set the massflow at an engine inflow boundary.
   * \param[in] val_index - Index corresponding to the engine inflow boundary.
   * \param[in] val_fanface_massflow - Massflow.
   */
  void SetInflow_MassFlow(unsigned short val_imarker, su2double val_fanface_massflow);
  
  /*!
   * \brief Set the reverse flow at an engine inflow boundary.
   * \param[in] val_index - Index corresponding to the engine inflow boundary.
   * \param[in] val_fanface_reversemassflow - reverse flow.
   */
  void SetInflow_ReverseMassFlow(unsigned short val_imarker, su2double val_fanface_reversemassflow);
  
  /*!
   * \brief Set the fan face total pressure at an engine inflow boundary.
   * \param[in] val_index - Index corresponding to the engine inflow boundary.
   * \param[in] val_fanface_totalpressure - Fan face total pressure.
   */
  void SetInflow_TotalPressure(unsigned short val_imarker, su2double val_fanface_totalpressure);
  
  /*!
   * \brief Set the fan face static temperature at an engine inflow boundary.
   * \param[in] val_index - Index corresponding to the engine inflow boundary.
   * \param[in] val_fanface_pressure - Fan face static temperature.
   */
  void SetInflow_Temperature(unsigned short val_imarker, su2double val_fanface_temperature);
  
  /*!
   * \brief Set the fan face total temperature at an engine inflow boundary.
   * \param[in] val_index - Index corresponding to the engine inflow boundary.
   * \param[in] val_fanface_totaltemperature - Fan face total temperature.
   */
  void SetInflow_TotalTemperature(unsigned short val_imarker, su2double val_fanface_totaltemperature);
  
  /*!
   * \brief Set the ram drag temperature at an engine inflow boundary.
   * \param[in] val_index - Index corresponding to the engine inflow boundary.
   * \param[in] val_fanface_ramdrag - Ram drag value.
   */
  void SetInflow_RamDrag(unsigned short val_imarker, su2double val_fanface_ramdrag);
  
  /*!
   * \brief Set the force balance at an engine inflow boundary.
   * \param[in] val_index - Index corresponding to the engine inflow boundary.
   * \param[in] val_fanface_force - Fan face force.
   */
  void SetInflow_Force(unsigned short val_imarker, su2double val_fanface_force);
  
  /*!
   * \brief Set the power at an engine inflow boundary.
   * \param[in] val_index - Index corresponding to the engine inflow boundary.
   * \param[in] val_fanface_force - Power.
   */
  void SetInflow_Power(unsigned short val_imarker, su2double val_fanface_power);
  
  /*!
   * \brief Set the back pressure (static) at an engine exhaust boundary.
   * \param[in] val_index - Index corresponding to the outlet boundary.
   * \param[in] val_exhaust_pressure - Exhaust static pressure.
   */
  void SetExhaust_Pressure(unsigned short val_imarker, su2double val_exhaust_pressure);
  
  /*!
   * \brief Set the temperature (static) at an engine exhaust boundary.
   * \param[in] val_index - Index corresponding to the outlet boundary.
   * \param[in] val_exhaust_temp - Exhaust static temperature.
   */
  void SetExhaust_Temperature(unsigned short val_imarker, su2double val_exhaust_temp);
  
  /*!
   * \brief Set the back pressure (static) at an engine exhaust boundary.
   * \param[in] val_index - Index corresponding to the outlet boundary.
   * \param[in] val_exhaust_temp - Exhaust static temperature.
   */
  void SetExhaust_MassFlow(unsigned short val_imarker, su2double val_exhaust_massflow);
  
  /*!
   * \brief Set the back pressure (total) at an engine exhaust boundary.
   * \param[in] val_index - Index corresponding to the outlet boundary.
   * \param[in] val_exhaust_totalpressure - Exhaust total pressure.
   */
  void SetExhaust_TotalPressure(unsigned short val_imarker, su2double val_exhaust_totalpressure);
  
  /*!
   * \brief Set the total temperature at an engine exhaust boundary.
   * \param[in] val_index - Index corresponding to the outlet boundary.
   * \param[in] val_exhaust_totaltemp - Exhaust total temperature.
   */
  void SetExhaust_TotalTemperature(unsigned short val_imarker, su2double val_exhaust_totaltemp);
  
  /*!
   * \brief Set the gross thrust at an engine exhaust boundary.
   * \param[in] val_index - Index corresponding to the outlet boundary.
   * \param[in] val_exhaust_grossthrust - Exhaust gross thrust temperature.
   */
  void SetExhaust_GrossThrust(unsigned short val_imarker, su2double val_exhaust_grossthrust);
  
  /*!
   * \brief Set the force balance at an engine exhaust boundary.
   * \param[in] val_index - Index corresponding to the outlet boundary.
   * \param[in] val_exhaust_force - Exhaust force balance.
   */
  void SetExhaust_Force(unsigned short val_imarker, su2double val_exhaust_force);
  
  /*!
   * \brief Set the power at an engine exhaust boundary.
   * \param[in] val_index - Index corresponding to the outlet boundary.
   * \param[in] val_exhaust_power - Exhaust power.
   */
  void SetExhaust_Power(unsigned short val_imarker, su2double val_exhaust_power);
  
  /*!
   * \brief Set the back pressure (static) at an outlet boundary.
   * \param[in] val_imarker - Index corresponding to a particular engine boundary.
   * \param[in] val_engine_mach - Exhaust power.
   */
  void SetEngine_Mach(unsigned short val_imarker, su2double val_engine_mach);
  
  /*!
   * \brief Set the back pressure (static) at an outlet boundary.
   * \param[in] val_imarker - Index corresponding to a particular engine boundary.
   * \param[in] val_engine_force - Exhaust power.
   */
  void SetEngine_Force(unsigned short val_imarker, su2double val_engine_force);
  
  /*!
   * \brief Get the back pressure (static) at an outlet boundary.
   * \param[in] val_imarker - Index corresponding to a particular engine boundary.
   * \param[in] val_engine_power - Exhaust power.
   */
  void SetEngine_Power(unsigned short val_imarker, su2double val_engine_power);
  
  /*!
   * \brief Get the back pressure (static) at an outlet boundary.
   * \param[in] val_imarker - Index corresponding to a particular engine boundary.
   * \param[in] val_engine_netthrust - Exhaust power.
   */
  void SetEngine_NetThrust(unsigned short val_imarker, su2double val_engine_netthrust);
  
  /*!
   * \brief Get the back pressure (static) at an outlet boundary.
   * \param[in] val_imarker - Index corresponding to a particular engine boundary.
   * \param[in] val_engine_grossthrust - Exhaust power.
   */
  void SetEngine_GrossThrust(unsigned short val_imarker, su2double val_engine_grossthrust);
  
  /*!
   * \brief Get the back pressure (static) at an outlet boundary.
   * \param[in] val_imarker - Index corresponding to a particular engine boundary.
   * \param[in] val_engine_area - Exhaust power.
   */
  void SetEngine_Area(unsigned short val_imarker, su2double val_engine_area);

  /*!
   * \brief Get the back pressure (static) at an outlet boundary.
   * \param[in] val_imarker - Index corresponding to a particular engine boundary.
   * \return The outlet pressure.
   */
  su2double GetEngine_Mach(unsigned short val_imarker);
  
  /*!
   * \brief Get the back pressure (static) at an outlet boundary.
   * \param[in] val_imarker - Index corresponding to a particular engine boundary.
   * \return The outlet pressure.
   */
  su2double GetEngine_Force(unsigned short val_imarker);
  
  /*!
   * \brief Get the back pressure (static) at an outlet boundary.
   * \param[in] val_imarker - Index corresponding to a particular engine boundary.
   * \return The outlet pressure.
   */
  su2double GetEngine_Power(unsigned short val_imarker);
  
  /*!
   * \brief Get the back pressure (static) at an outlet boundary.
   * \param[in] val_imarker - Index corresponding to a particular engine boundary.
   * \return The outlet pressure.
   */
  
  su2double GetEngine_NetThrust(unsigned short val_imarker);
  /*!
   * \brief Get the back pressure (static) at an outlet boundary.
   * \param[in] val_imarker - Index corresponding to a particular engine boundary.
   * \return The outlet pressure.
   */
  
  su2double GetEngine_GrossThrust(unsigned short val_imarker);
  
  /*!
   * \brief Get the back pressure (static) at an outlet boundary.
   * \param[in] val_imarker - Index corresponding to a particular engine boundary.
   * \return The outlet pressure.
   */
  su2double GetEngine_Area(unsigned short val_imarker);

  /*!
   * \brief Get the back pressure (static) at an outlet boundary.
   * \param[in] val_index - Index corresponding to the outlet boundary.
   * \return The outlet pressure.
   */
  void SetActDiskInlet_Temperature(unsigned short val_imarker, su2double val_actdisk_temp);
  
  /*!
   * \brief Get the back pressure (static) at an outlet boundary.
   * \param[in] val_index - Index corresponding to the outlet boundary.
   * \return The outlet pressure.
   */
  void SetActDiskInlet_TotalTemperature(unsigned short val_imarker, su2double val_actdisk_totaltemp);
  
  /*!
   * \brief Get the back pressure (static) at an outlet boundary.
   * \param[in] val_index - Index corresponding to the outlet boundary.
   * \return The outlet pressure.
   */
  su2double GetActDiskInlet_Temperature(string val_marker);
  
  /*!
   * \brief Get the back pressure (static) at an outlet boundary.
   * \param[in] val_index - Index corresponding to the outlet boundary.
   * \return The outlet pressure.
   */
  su2double GetActDiskInlet_TotalTemperature(string val_marker);
  
  /*!
   * \brief Get the back pressure (static) at an outlet boundary.
   * \param[in] val_index - Index corresponding to the outlet boundary.
   * \return The outlet pressure.
   */
  void SetActDiskOutlet_Temperature(unsigned short val_imarker, su2double val_actdisk_temp);
  
  /*!
   * \brief Get the back pressure (static) at an outlet boundary.
   * \param[in] val_index - Index corresponding to the outlet boundary.
   * \return The outlet pressure.
   */
  void SetActDiskOutlet_TotalTemperature(unsigned short val_imarker, su2double val_actdisk_totaltemp);
  
  /*!
   * \brief Get the back pressure (static) at an outlet boundary.
   * \param[in] val_index - Index corresponding to the outlet boundary.
   * \return The outlet pressure.
   */
  su2double GetActDiskOutlet_Temperature(string val_marker);
  
  /*!
   * \brief Get the back pressure (static) at an outlet boundary.
   * \param[in] val_index - Index corresponding to the outlet boundary.
   * \return The outlet pressure.
   */
  su2double GetActDiskOutlet_TotalTemperature(string val_marker);
  
  /*!
   * \brief Get the back pressure (static) at an outlet boundary.
   * \param[in] val_index - Index corresponding to the outlet boundary.
   * \return The outlet pressure.
   */
  su2double GetActDiskInlet_MassFlow(string val_marker);
  
  /*!
   * \brief Get the back pressure (static) at an outlet boundary.
   * \param[in] val_index - Index corresponding to the outlet boundary.
   * \return The outlet pressure.
   */
  void SetActDiskInlet_MassFlow(unsigned short val_imarker, su2double val_actdisk_massflow);
  
  /*!
   * \brief Get the back pressure (static) at an outlet boundary.
   * \param[in] val_index - Index corresponding to the outlet boundary.
   * \return The outlet pressure.
   */
  su2double GetActDiskOutlet_MassFlow(string val_marker);
  
  /*!
   * \brief Get the back pressure (static) at an outlet boundary.
   * \param[in] val_index - Index corresponding to the outlet boundary.
   * \return The outlet pressure.
   */
  void SetActDiskOutlet_MassFlow(unsigned short val_imarker, su2double val_actdisk_massflow);
  
  /*!
   * \brief Get the back pressure (static) at an outlet boundary.
   * \param[in] val_index - Index corresponding to the outlet boundary.
   * \return The outlet pressure.
   */
  su2double GetActDiskInlet_Pressure(string val_marker);
  
  /*!
   * \brief Get the back pressure (static) at an outlet boundary.
   * \param[in] val_index - Index corresponding to the outlet boundary.
   * \return The outlet pressure.
   */
  su2double GetActDiskInlet_TotalPressure(string val_marker);
  
  /*!
   * \brief Get the back pressure (static) at an outlet boundary.
   * \param[in] val_index - Index corresponding to the outlet boundary.
   * \return The outlet pressure.
   */
  su2double GetActDisk_DeltaPress(unsigned short val_marker);
  
  /*!
   * \brief Get the back pressure (static) at an outlet boundary.
   * \param[in] val_index - Index corresponding to the outlet boundary.
   * \return The outlet pressure.
   */
  su2double GetActDisk_DeltaTemp(unsigned short val_marker);
  
  /*!
   * \brief Get the back pressure (static) at an outlet boundary.
   * \param[in] val_index - Index corresponding to the outlet boundary.
   * \return The outlet pressure.
   */
  su2double GetActDisk_TotalPressRatio(unsigned short val_marker);
  
  /*!
   * \brief Get the back pressure (static) at an outlet boundary.
   * \param[in] val_index - Index corresponding to the outlet boundary.
   * \return The outlet pressure.
   */
  su2double GetActDisk_TotalTempRatio(unsigned short val_marker);
  
  /*!
   * \brief Get the back pressure (static) at an outlet boundary.
   * \param[in] val_index - Index corresponding to the outlet boundary.
   * \return The outlet pressure.
   */
  su2double GetActDisk_StaticPressRatio(unsigned short val_marker);
  
  /*!
   * \brief Get the back pressure (static) at an outlet boundary.
   * \param[in] val_index - Index corresponding to the outlet boundary.
   * \return The outlet pressure.
   */
  su2double GetActDisk_StaticTempRatio(unsigned short val_marker);
  
  /*!
   * \brief Get the back pressure (static) at an outlet boundary.
   * \param[in] val_index - Index corresponding to the outlet boundary.
   * \return The outlet pressure.
   */
  su2double GetActDisk_NetThrust(unsigned short val_marker);
  
  /*!
   * \brief Get the back pressure (static) at an outlet boundary.
   * \param[in] val_index - Index corresponding to the outlet boundary.
   * \return The outlet pressure.
   */
  su2double GetActDisk_BCThrust(unsigned short val_marker);
  
  /*!
   * \brief Get the back pressure (static) at an outlet boundary.
   * \param[in] val_index - Index corresponding to the outlet boundary.
   * \return The outlet pressure.
   */
  su2double GetActDisk_BCThrust_Old(unsigned short val_marker);
  
  /*!
   * \brief Get the back pressure (static) at an outlet boundary.
   * \param[in] val_index - Index corresponding to the outlet boundary.
   * \return The outlet pressure.
   */
  su2double GetActDisk_GrossThrust(unsigned short val_marker);
  
  /*!
   * \brief Get the back pressure (static) at an outlet boundary.
   * \param[in] val_index - Index corresponding to the outlet boundary.
   * \return The outlet pressure.
   */
  su2double GetActDisk_Area(unsigned short val_marker);
  
  /*!
   * \brief Get the back pressure (static) at an outlet boundary.
   * \param[in] val_index - Index corresponding to the outlet boundary.
   * \return The outlet pressure.
   */
  su2double GetActDisk_ReverseMassFlow(unsigned short val_marker);

  /*!
   * \brief Get the back pressure (static) at an outlet boundary.
   * \param[in] val_index - Index corresponding to the outlet boundary.
   * \return The outlet pressure.
   */
  su2double GetActDiskInlet_RamDrag(string val_marker);
  
  /*!
   * \brief Get the back pressure (static) at an outlet boundary.
   * \param[in] val_index - Index corresponding to the outlet boundary.
   * \return The outlet pressure.
   */
  su2double GetActDiskInlet_Force(string val_marker);
  
  /*!
   * \brief Get the back pressure (static) at an outlet boundary.
   * \param[in] val_index - Index corresponding to the outlet boundary.
   * \return The outlet pressure.
   */
  su2double GetActDiskInlet_Power(string val_marker);
  
  /*!
   * \brief Get the back pressure (static) at an outlet boundary.
   * \param[in] val_index - Index corresponding to the outlet boundary.
   * \return The outlet pressure.
   */
  void SetActDiskInlet_Pressure(unsigned short val_imarker, su2double val_actdisk_pressure);
  
  /*!
   * \brief Get the back pressure (static) at an outlet boundary.
   * \param[in] val_index - Index corresponding to the outlet boundary.
   * \return The outlet pressure.
   */
  void SetActDiskInlet_TotalPressure(unsigned short val_imarker, su2double val_actdisk_totalpressure);

  /*!
   * \brief Get the back pressure (static) at an outlet boundary.
   * \param[in] val_index - Index corresponding to the outlet boundary.
   * \return The outlet pressure.
   */
  void SetActDisk_DeltaPress(unsigned short val_imarker, su2double val_actdisk_deltapress);
  
  /*!
   * \brief Get the back pressure (static) at an outlet boundary.
   * \param[in] val_index - Index corresponding to the outlet boundary.
   * \return The outlet pressure.
   */
  void SetActDisk_Power(unsigned short val_imarker, su2double val_actdisk_power);
  
  /*!
   * \brief Get the back pressure (static) at an outlet boundary.
   * \param[in] val_index - Index corresponding to the outlet boundary.
   * \return The outlet pressure.
   */
  void SetActDisk_MassFlow(unsigned short val_imarker, su2double val_actdisk_massflow);
  
  /*!
   * \brief Get the back pressure (static) at an outlet boundary.
   * \param[in] val_index - Index corresponding to the outlet boundary.
   * \return The outlet pressure.
   */
  void SetActDisk_Mach(unsigned short val_imarker, su2double val_actdisk_mach);
  
  /*!
   * \brief Get the back pressure (static) at an outlet boundary.
   * \param[in] val_index - Index corresponding to the outlet boundary.
   * \return The outlet pressure.
   */
  void SetActDisk_Force(unsigned short val_imarker, su2double val_actdisk_force);
  
  /*!
   * \brief Get the back pressure (static) at an outlet boundary.
   * \param[in] val_index - Index corresponding to the outlet boundary.
   * \return The outlet pressure.
   */
  void SetSurface_DC60(unsigned short val_imarker, su2double val_surface_distortion);
  
  /*!
   * \brief Get the back pressure (static) at an outlet boundary.
   * \param[in] val_index - Index corresponding to the outlet boundary.
   * \return The outlet pressure.
   */
  void SetSurface_MassFlow(unsigned short val_imarker, su2double val_surface_massflow);

  /*!
   * \brief Get the back pressure (static) at an outlet boundary.
   * \param[in] val_index - Index corresponding to the outlet boundary.
   * \return The outlet pressure.
   */
  void SetSurface_IDC(unsigned short val_imarker, su2double val_surface_distortion);
  
  /*!
   * \brief Get the back pressure (static) at an outlet boundary.
   * \param[in] val_index - Index corresponding to the outlet boundary.
   * \return The outlet pressure.
   */
  void SetSurface_IDC_Mach(unsigned short val_imarker, su2double val_surface_distortion);
  
  /*!
   * \brief Get the back pressure (static) at an outlet boundary.
   * \param[in] val_index - Index corresponding to the outlet boundary.
   * \return The outlet pressure.
   */
  void SetSurface_IDR(unsigned short val_imarker, su2double val_surface_distortion);
  
  /*!
   * \brief Get the back pressure (static) at an outlet boundary.
   * \param[in] val_index - Index corresponding to the outlet boundary.
   * \return The outlet pressure.
   */
  void SetActDisk_DeltaTemp(unsigned short val_imarker, su2double val_actdisk_deltatemp);
  
  /*!
   * \brief Get the back pressure (static) at an outlet boundary.
   * \param[in] val_index - Index corresponding to the outlet boundary.
   * \return The outlet pressure.
   */
  void SetActDisk_TotalPressRatio(unsigned short val_imarker, su2double val_actdisk_pressratio);
  
  /*!
   * \brief Get the back pressure (static) at an outlet boundary.
   * \param[in] val_index - Index corresponding to the outlet boundary.
   * \return The outlet pressure.
   */
  void SetActDisk_TotalTempRatio(unsigned short val_imarker, su2double val_actdisk_tempratio);
  
  /*!
   * \brief Get the back pressure (static) at an outlet boundary.
   * \param[in] val_index - Index corresponding to the outlet boundary.
   * \return The outlet pressure.
   */
  void SetActDisk_StaticPressRatio(unsigned short val_imarker, su2double val_actdisk_pressratio);
  
  /*!
   * \brief Get the back pressure (static) at an outlet boundary.
   * \param[in] val_index - Index corresponding to the outlet boundary.
   * \return The outlet pressure.
   */
  void SetActDisk_StaticTempRatio(unsigned short val_imarker, su2double val_actdisk_tempratio);
  
  /*!
   * \brief Get the back pressure (static) at an outlet boundary.
   * \param[in] val_index - Index corresponding to the outlet boundary.
   * \return The outlet pressure.
   */
  void SetActDisk_NetThrust(unsigned short val_imarker, su2double val_actdisk_netthrust);
  
  /*!
   * \brief Get the back pressure (static) at an outlet boundary.
   * \param[in] val_index - Index corresponding to the outlet boundary.
   * \return The outlet pressure.
   */
  void SetActDisk_BCThrust(string val_marker, su2double val_actdisk_bcthrust);
  
  /*!
   * \brief Get the back pressure (static) at an outlet boundary.
   * \param[in] val_index - Index corresponding to the outlet boundary.
   * \return The outlet pressure.
   */
  void SetActDisk_BCThrust(unsigned short val_imarker, su2double val_actdisk_bcthrust);
  
  /*!
   * \brief Get the back pressure (static) at an outlet boundary.
   * \param[in] val_index - Index corresponding to the outlet boundary.
   * \return The outlet pressure.
   */
  void SetActDisk_BCThrust_Old(string val_marker, su2double val_actdisk_bcthrust_old);
  
  /*!
   * \brief Get the back pressure (static) at an outlet boundary.
   * \param[in] val_index - Index corresponding to the outlet boundary.
   * \return The outlet pressure.
   */
  void SetActDisk_BCThrust_Old(unsigned short val_imarker, su2double val_actdisk_bcthrust_old);
  
  /*!
   * \brief Get the back pressure (static) at an outlet boundary.
   * \param[in] val_index - Index corresponding to the outlet boundary.
   * \return The outlet pressure.
   */
  void SetActDisk_GrossThrust(unsigned short val_imarker, su2double val_actdisk_grossthrust);
  
  /*!
   * \brief Get the back pressure (static) at an outlet boundary.
   * \param[in] val_index - Index corresponding to the outlet boundary.
   * \return The outlet pressure.
   */
  void SetActDisk_Area(unsigned short val_imarker, su2double val_actdisk_area);
  
  /*!
   * \brief Get the back pressure (static) at an outlet boundary.
   * \param[in] val_index - Index corresponding to the outlet boundary.
   * \return The outlet pressure.
   */
  void SetActDiskInlet_ReverseMassFlow(unsigned short val_imarker, su2double val_actdisk_area);
  
  /*!
   * \brief Get the back pressure (static) at an outlet boundary.
   * \param[in] val_index - Index corresponding to the outlet boundary.
   * \return The outlet pressure.
   */
  void SetActDiskInlet_RamDrag(unsigned short val_imarker, su2double val_actdisk_ramdrag);
  
  /*!
   * \brief Get the back pressure (static) at an outlet boundary.
   * \param[in] val_index - Index corresponding to the outlet boundary.
   * \return The outlet pressure.
   */
  void SetActDiskInlet_Force(unsigned short val_imarker, su2double val_actdisk_force);
  
  /*!
   * \brief Get the back pressure (static) at an outlet boundary.
   * \param[in] val_index - Index corresponding to the outlet boundary.
   * \return The outlet pressure.
   */
  void SetActDiskInlet_Power(unsigned short val_imarker, su2double val_actdisk_power);
  
  /*!
   * \brief Get the back pressure (static) at an outlet boundary.
   * \param[in] val_index - Index corresponding to the outlet boundary.
   * \return The outlet pressure.
   */
  su2double GetActDisk_Power(unsigned short val_imarker);
  
  /*!
   * \brief Get the back pressure (static) at an outlet boundary.
   * \param[in] val_index - Index corresponding to the outlet boundary.
   * \return The outlet pressure.
   */
  su2double GetActDisk_MassFlow(unsigned short val_imarker);
  
  /*!
   * \brief Get the back pressure (static) at an outlet boundary.
   * \param[in] val_index - Index corresponding to the outlet boundary.
   * \return The outlet pressure.
   */
  su2double GetActDisk_Mach(unsigned short val_imarker);
  
  /*!
   * \brief Get the back pressure (static) at an outlet boundary.
   * \param[in] val_index - Index corresponding to the outlet boundary.
   * \return The outlet pressure.
   */
  su2double GetActDisk_Force(unsigned short val_imarker);
  
  /*!
   * \brief Get the back pressure (static) at an outlet boundary.
   * \param[in] val_index - Index corresponding to the outlet boundary.
   * \return The outlet pressure.
   */
  su2double GetSurface_DC60(unsigned short val_imarker);
  
  /*!
   * \brief Get the back pressure (static) at an outlet boundary.
   * \param[in] val_index - Index corresponding to the outlet boundary.
   * \return The outlet pressure.
   */
  su2double GetSurface_MassFlow(unsigned short val_imarker);

  /*!
   * \brief Get the back pressure (static) at an outlet boundary.
   * \param[in] val_index - Index corresponding to the outlet boundary.
   * \return The outlet pressure.
   */
  su2double GetSurface_IDC(unsigned short val_imarker);
  
  /*!
   * \brief Get the back pressure (static) at an outlet boundary.
   * \param[in] val_index - Index corresponding to the outlet boundary.
   * \return The outlet pressure.
   */
  su2double GetSurface_IDC_Mach(unsigned short val_imarker);
  
  /*!
   * \brief Get the back pressure (static) at an outlet boundary.
   * \param[in] val_index - Index corresponding to the outlet boundary.
   * \return The outlet pressure.
   */
  su2double GetSurface_IDR(unsigned short val_imarker);
  
  /*!
   * \brief Get the back pressure (static) at an outlet boundary.
   * \param[in] val_index - Index corresponding to the outlet boundary.
   * \return The outlet pressure.
   */
  su2double GetActDiskOutlet_Pressure(string val_marker);
  
  /*!
   * \brief Get the back pressure (static) at an outlet boundary.
   * \param[in] val_index - Index corresponding to the outlet boundary.
   * \return The outlet pressure.
   */
  su2double GetActDiskOutlet_TotalPressure(string val_marker);
  
  /*!
   * \brief Get the back pressure (static) at an outlet boundary.
   * \param[in] val_index - Index corresponding to the outlet boundary.
   * \return The outlet pressure.
   */
  su2double GetActDiskOutlet_GrossThrust(string val_marker);
  
  /*!
   * \brief Get the back pressure (static) at an outlet boundary.
   * \param[in] val_index - Index corresponding to the outlet boundary.
   * \return The outlet pressure.
   */
  su2double GetActDiskOutlet_Force(string val_marker);
  
  /*!
   * \brief Get the back pressure (static) at an outlet boundary.
   * \param[in] val_index - Index corresponding to the outlet boundary.
   * \return The outlet pressure.
   */
  su2double GetActDiskOutlet_Power(string val_marker);
  
  /*!
   * \brief Get the back pressure (static) at an outlet boundary.
   * \param[in] val_index - Index corresponding to the outlet boundary.
   * \return The outlet pressure.
   */
  void SetActDiskOutlet_Pressure(unsigned short val_imarker, su2double val_actdisk_pressure);
  
  /*!
   * \brief Get the back pressure (static) at an outlet boundary.
   * \param[in] val_index - Index corresponding to the outlet boundary.
   * \return The outlet pressure.
   */
  void SetActDiskOutlet_TotalPressure(unsigned short val_imarker, su2double val_actdisk_totalpressure);
  
  /*!
   * \brief Get the back pressure (static) at an outlet boundary.
   * \param[in] val_index - Index corresponding to the outlet boundary.
   * \return The outlet pressure.
   */
  void SetActDiskOutlet_GrossThrust(unsigned short val_imarker, su2double val_actdisk_grossthrust);
  
  /*!
   * \brief Get the back pressure (static) at an outlet boundary.
   * \param[in] val_index - Index corresponding to the outlet boundary.
   * \return The outlet pressure.
   */
  void SetActDiskOutlet_Force(unsigned short val_imarker, su2double val_actdisk_force);
  
  /*!
   * \brief Get the back pressure (static) at an outlet boundary.
   * \param[in] val_index - Index corresponding to the outlet boundary.
   * \return The outlet pressure.
   */
  void SetActDiskOutlet_Power(unsigned short val_imarker, su2double val_actdisk_power);

	/*!
	 * \brief Get the displacement value at an displacement boundary.
	 * \param[in] val_index - Index corresponding to the displacement boundary.
	 * \return The displacement value.
	 */
	su2double GetDispl_Value(string val_index);

	/*!
	 * \brief Get the force value at an load boundary.
	 * \param[in] val_index - Index corresponding to the load boundary.
	 * \return The load value.
	 */
	su2double GetLoad_Value(string val_index);

	/*!
	 * \brief Get the force value at a load boundary defined in cartesian coordinates.
	 * \param[in] val_index - Index corresponding to the load boundary.
	 * \return The load value.
	 */
	su2double GetLoad_Dir_Value(string val_index);

	/*!
	 * \brief Get the force multiplier at a load boundary in cartesian coordinates.
	 * \param[in] val_index - Index corresponding to the load boundary.
	 * \return The load multiplier.
	 */
	su2double GetLoad_Dir_Multiplier(string val_index);

	/*!
	 * \brief Get the force direction at a loaded boundary in cartesian coordinates.
	 * \param[in] val_index - Index corresponding to the load boundary.
	 * \return The load direction.
	 */
	su2double* GetLoad_Dir(string val_index);

	/*!
	 * \brief Get the amplitude of the sine-wave at a load boundary defined in cartesian coordinates.
	 * \param[in] val_index - Index corresponding to the load boundary.
	 * \return The load value.
	 */
	su2double GetLoad_Sine_Amplitude(string val_index);

	/*!
	 * \brief Get the frequency of the sine-wave at a load boundary in cartesian coordinates.
	 * \param[in] val_index - Index corresponding to the load boundary.
	 * \return The load frequency.
	 */
	su2double GetLoad_Sine_Frequency(string val_index);

	/*!
	 * \brief Get the force direction at a sine-wave loaded boundary in cartesian coordinates.
	 * \param[in] val_index - Index corresponding to the load boundary.
	 * \return The load direction.
	 */
	su2double* GetLoad_Sine_Dir(string val_index);

	/*!
	 * \brief Get the force value at an load boundary.
	 * \param[in] val_index - Index corresponding to the load boundary.
	 * \return The load value.
	 */
	su2double GetFlowLoad_Value(string val_index);

	/*!
	 * \brief Cyclic pitch amplitude for rotor blades.
	 * \return The specified cyclic pitch amplitude.
	 */
	su2double GetCyclic_Pitch(void);

	/*!
	 * \brief Collective pitch setting for rotor blades.
	 * \return The specified collective pitch setting.
	 */
	su2double GetCollective_Pitch(void);

	/*!
	 * \brief Get name of the arbitrary mesh motion input file.
	 * \return File name of the arbitrary mesh motion input file.
	 */
	string GetMotion_FileName(void);

  /*!
	 * \brief Set the config options.
	 */
	void SetConfig_Options(unsigned short val_iZone, unsigned short val_nZone);

  /*!
   * \brief Set the config options.
   */
  void SetRunTime_Options(void);

  /*!
	 * \brief Set the config file parsing.
	 */
  void SetConfig_Parsing(char case_filename[MAX_STRING_SIZE]);

  /*!
   * \brief Set the config file parsing.
   */
  bool SetRunTime_Parsing(char case_filename[MAX_STRING_SIZE]);
  
	/*!
	 * \brief Config file postprocessing.
	 */
	void SetPostprocessing(unsigned short val_software, unsigned short val_izone, unsigned short val_nDim);

	/*!
	 * \brief Config file markers processing.
	 */
	void SetMarkers(unsigned short val_software);

	/*!
	 * \brief Config file output.
	 */
	void SetOutput(unsigned short val_software, unsigned short val_izone);

	/*!
	 * \brief Value of Aeroelastic solution coordinate at time n+1.
	 */
	vector<vector<su2double> > GetAeroelastic_np1(unsigned short iMarker);

	/*!
	 * \brief Value of Aeroelastic solution coordinate at time n.
	 */
	vector<vector<su2double> > GetAeroelastic_n(unsigned short iMarker);

	/*!
	 * \brief Value of Aeroelastic solution coordinate at time n-1.
	 */
	vector<vector<su2double> > GetAeroelastic_n1(unsigned short iMarker);

	/*!
	 * \brief Value of Aeroelastic solution coordinate at time n+1.
	 */
	void SetAeroelastic_np1(unsigned short iMarker, vector<vector<su2double> > solution);

	/*!
	 * \brief Value of Aeroelastic solution coordinate at time n from time n+1.
	 */
	void SetAeroelastic_n(void);

	/*!
	 * \brief Value of Aeroelastic solution coordinate at time n-1 from time n.
	 */
	void SetAeroelastic_n1(void);

  /*!
   * \brief Aeroelastic Flutter Speed Index.
   */
  su2double GetAeroelastic_Flutter_Speed_Index(void);
  
	/*!
	 * \brief Uncoupled Aeroelastic Frequency Plunge.
	 */
	su2double GetAeroelastic_Frequency_Plunge(void);

	/*!
	 * \brief Uncoupled Aeroelastic Frequency Pitch.
	 */
	su2double GetAeroelastic_Frequency_Pitch(void);

  /*!
   * \brief Aeroelastic Airfoil Mass Ratio.
   */
  su2double GetAeroelastic_Airfoil_Mass_Ratio(void);

  /*!
   * \brief Aeroelastic center of gravity location.
   */
  su2double GetAeroelastic_CG_Location(void);

  /*!
   * \brief Aeroelastic radius of gyration squared.
   */
  su2double GetAeroelastic_Radius_Gyration_Squared(void);

  /*!
   * \brief Aeroelastic solve every x inner iteration.
   */
  unsigned short GetAeroelasticIter(void);
  
	/*!
	 * \brief Value of plunging coordinate.
     * \param[in] val_marker - the marker we are monitoring.
	 * \return Value of plunging coordinate.
	 */
	su2double GetAeroelastic_plunge(unsigned short val_marker);

    /*!
	 * \brief Value of pitching coordinate.
     * \param[in] val_marker - the marker we are monitoring.
	 * \return Value of pitching coordinate.
	 */
	su2double GetAeroelastic_pitch(unsigned short val_marker);

	/*!
	 * \brief Value of plunging coordinate.
     * \param[in] val_marker - the marker we are monitoring.
     * \param[in] val - value of plunging coordinate.
	 */
	void SetAeroelastic_plunge(unsigned short val_marker, su2double val);

	/*!
	 * \brief Value of pitching coordinate.
     * \param[in] val_marker - the marker we are monitoring.
     * \param[in] val - value of pitching coordinate.
	 */
	void SetAeroelastic_pitch(unsigned short val_marker, su2double val);

    /*!
	 * \brief Get information about the aeroelastic simulation.
	 * \return <code>TRUE</code> if it is an aeroelastic case; otherwise <code>FALSE</code>.
	 */
	bool GetAeroelastic_Simulation(void);

    /*!
	 * \brief Get information about the wind gust.
	 * \return <code>TRUE</code> if there is a wind gust; otherwise <code>FALSE</code>.
	 */
	bool GetWind_Gust(void);

    /*!
	 * \brief Get the type of gust to simulate.
	 * \return type of gust to use for the simulation.
	 */
	unsigned short GetGust_Type(void);

    /*!
	 * \brief Get the gust direction.
	 * \return the gust direction.
	 */
    unsigned short GetGust_Dir(void);

    /*!
	 * \brief Value of the gust wavelength.
	 */
	su2double GetGust_WaveLength(void);

    /*!
	 * \brief Value of the number of gust periods.
	 */
	su2double GetGust_Periods(void);

    /*!
	 * \brief Value of the gust amplitude.
	 */
	su2double GetGust_Ampl(void);

    /*!
	 * \brief Value of the time at which to begin the gust.
	 */
	su2double GetGust_Begin_Time(void);

    /*!
	 * \brief Value of the location ath which the gust begins.
	 */
	su2double GetGust_Begin_Loc(void);

  /*!
	 * \brief Value of the time at which to begin the gust.
	 */
	unsigned short GetnFFD_Iter(void);

  /*!
	 * \brief Value of the location ath which the gust begins.
	 */
	su2double GetFFD_Tol(void);

  /*!
	 * \brief Get the node number of the CV to visualize.
	 * \return Node number of the CV to visualize.
	 */
	long GetVisualize_CV(void);

  /*!
	 * \brief Get information about whether to use fixed CL mode.
	 * \return <code>TRUE</code> if fixed CL mode is active; otherwise <code>FALSE</code>.
	 */
	bool GetFixed_CL_Mode(void);

  /*!
	 * \brief Get the value specified for the target CL.
	 * \return Value of the target CL.
	 */
	su2double GetTarget_CL(void);

  /*!
	 * \brief Get the value for the lift curve slope for fixed CL mode.
	 * \return Lift curve slope for fixed CL mode.
	 */
	su2double GetdCl_dAlpha(void);
  
  /*!
   * \brief Get the value of iterations to re-evaluate the angle of attack.
   * \return Number of iterations.
   */
  unsigned long GetIter_Fixed_CL(void);
  
  /*!
   * \brief Get the value of iterations to re-evaluate the angle of attack.
   * \return Number of iterations.
   */
  unsigned long GetIter_Fixed_NetThrust(void);

  /*!
   * \brief Get the value of the damping coefficient for fixed CL mode.
   * \return Damping coefficient for fixed CL mode.
   */
  su2double GetdNetThrust_dBCThrust(void);

  /*!
   * \brief Get the value of iterations to re-evaluate the angle of attack.
   * \return Number of iterations.
   */
  unsigned long GetUpdate_BCThrust(void);
  
  /*!
   * \brief Set the value of the boolean for updating AoA in fixed lift mode.
   * \param[in] val_update - the bool for whether to update the AoA.
   */
  void SetUpdate_BCThrust_Bool(bool val_update);

  /*!
	 * \brief Set the value of the boolean for updating AoA in fixed lift mode.
   * \param[in] val_update - the bool for whether to update the AoA.
	 */
	void SetUpdate_AoA(bool val_update);
  
  /*!
   * \brief Get information about whether to update the AoA for fixed lift mode.
   * \return <code>TRUE</code> if we should update the AoA for fixed lift mode; otherwise <code>FALSE</code>.
   */
  bool GetUpdate_BCThrust_Bool(void);

  /*!
	 * \brief Get information about whether to update the AoA for fixed lift mode.
	 * \return <code>TRUE</code> if we should update the AoA for fixed lift mode; otherwise <code>FALSE</code>.
	 */
	bool GetUpdate_AoA(void);
  
  /*!
	 * \brief Set the current number of non-physical nodes in the solution.
   * \param[in] val_nonphys_points - current number of non-physical points.
	 */
	void SetNonphysical_Points(unsigned long val_nonphys_points);
  
  /*!
	 * \brief Get the current number of non-physical nodes in the solution.
	 * \return Current number of non-physical points.
	 */
	unsigned long GetNonphysical_Points(void);
  
  /*!
	 * \brief Set the current number of non-physical reconstructions for 2nd-order upwinding.
   * \param[in] val_nonphys_reconstr - current number of non-physical reconstructions for 2nd-order upwinding.
	 */
	void SetNonphysical_Reconstr(unsigned long val_nonphys_reconstr);
  
  /*!
	 * \brief Get the current number of non-physical reconstructions for 2nd-order upwinding.
	 * \return Current number of non-physical reconstructions for 2nd-order upwinding.
	 */
	unsigned long GetNonphysical_Reconstr(void);
  
	/*!
	 * \brief Given arrays x[1..n] and y[1..n] containing a tabulated function, i.e., yi = f(xi), with
	          x1 < x2 < . . . < xN , and given values yp1 and ypn for the first derivative of the interpolating
	          function at points 1 and n, respectively, this routine returns an array y2[1..n] that contains
	          the second derivatives of the interpolating function at the tabulated points xi. If yp1 and/or
	          ypn are equal to 1 × 1030 or larger, the routine is signaled to set the corresponding boundary
	          condition for a natural spline, with zero second derivative on that boundary.
						Numerical Recipes: The Art of Scientific Computing, Third Edition in C++.
	 */
	void SetSpline(vector<su2double> &x, vector<su2double> &y, unsigned long n, su2double yp1, su2double ypn, vector<su2double> &y2);

	/*!
	 * \brief Given the arrays xa[1..n] and ya[1..n], which tabulate a function (with the xai’s in order),
	          and given the array y2a[1..n], which is the output from spline above, and given a value of
	          x, this routine returns a cubic-spline interpolated value y.
         	  Numerical Recipes: The Art of Scientific Computing, Third Edition in C++.
	 * \returns The interpolated value of for x.
	 */
	su2double GetSpline(vector<su2double> &xa, vector<su2double> &ya, vector<su2double> &y2a, unsigned long n, su2double x);
  
  /*!
   * \brief Get the verbosity level of the console output.
   * \return Verbosity level for the console output.
   */
  unsigned short GetConsole_Output_Verb(void);

  /*!
   *
   * \brief Get the direct differentation method.
   * \return direct differentiation method.
   */
  unsigned short GetDirectDiff();

  /*!
   * \brief Get the indicator whether we are solving an discrete adjoint problem.
   * \return the discrete adjoint indicator.
  */
  bool GetDiscrete_Adjoint(void);

  /*!
   * \brief Get the indicator whether we want to benchmark the MPI performance of FSI problems
   * \return The value for checking
  */
  bool CheckFSI_MPI(void);

	/*!
	 * \brief Get the number of fluid subiterations roblems.
	 * \return Number of FSI subiters.
	 */
	unsigned short GetnIterFSI(void);

	/*!
	 * \brief Get Aitken's relaxation parameter for static relaxation cases.
	 * \return Aitken's relaxation parameters.
	 */
	su2double GetAitkenStatRelax(void);

	/*!
	 * \brief Get Aitken's maximum relaxation parameter for dynamic relaxation cases and first iteration.
	 * \return Aitken's relaxation parameters.
	 */
	su2double GetAitkenDynMaxInit(void);

	/*!
	 * \brief Get Aitken's maximum relaxation parameter for dynamic relaxation cases and first iteration.
	 * \return Aitken's relaxation parameters.
	 */
	su2double GetAitkenDynMinInit(void);


	/*!
	  * \brief Decide whether to apply dead loads to the model.
	  * \return <code>TRUE</code> if the dead loads are to be applied, <code>FALSE</code> otherwise.
	  */

	bool GetDeadLoad(void);

	/*!
	  * \brief Identifies if the mesh is matching or not (temporary, while implementing interpolation procedures).
	  * \return <code>TRUE</code> if the mesh is matching, <code>FALSE</code> otherwise.
	  */

	bool GetMatchingMesh(void);

	/*!
	  * \brief Identifies if we want to restart from a steady or an unsteady solution.
	  * \return <code>TRUE</code> if we restart from steady state solution, <code>FALSE</code> otherwise.
	  */

	bool GetSteadyRestart(void);


	/*!
	 * \brief Provides information about the time integration of the structural analysis, and change the write in the output
	 *        files information about the iteration.
	 * \return The kind of time integration: Static or dynamic analysis
	 */
	unsigned short GetDynamic_Analysis(void);

	/*!
	 * \brief If we are prforming an unsteady simulation, there is only
	 *        one value of the time step for the complete simulation.
	 * \return Value of the time step in an unsteady simulation (non dimensional).
	 */
	su2double GetDelta_DynTime(void);

	/*!
	 * \brief If we are prforming an unsteady simulation, there is only
	 *        one value of the time step for the complete simulation.
	 * \return Value of the time step in an unsteady simulation (non dimensional).
	 */
	su2double GetTotal_DynTime(void);

	/*!
	 * \brief If we are prforming an unsteady simulation, there is only
	 *        one value of the time step for the complete simulation.
	 * \return Value of the time step in an unsteady simulation (non dimensional).
	 */
	su2double GetCurrent_DynTime(void);

	/*!
	 * \brief Get information about writing dynamic structural analysis headers and file extensions.
	 * \return 	<code>TRUE</code> means that dynamic structural analysis solution files will be written.
	 */
	bool GetWrt_Dynamic(void);

	/*!
	 * \brief Get Newmark alpha parameter.
	 * \return Value of the Newmark alpha parameter.
	 */
	su2double GetNewmark_alpha(void);

	/*!
	 * \brief Get Newmark delta parameter.
	 * \return Value of the Newmark delta parameter.
	 */
	su2double GetNewmark_delta(void);

	/*!
	 * \brief Get the number of integration coefficients provided by the user.
	 * \return Number of integration coefficients.
	 */
	unsigned short GetnIntCoeffs(void);

	/*!
	 * \brief Get the integration coefficients for the Generalized Alpha - Newmark integration integration scheme.
	 * \param[in] val_coeff - Index of the coefficient.
	 * \return Alpha coefficient for the Runge-Kutta integration scheme.
	 */
	su2double Get_Int_Coeffs(unsigned short val_coeff);

	/*!
	 * \brief Check if the user wants to apply the load gradually.
	 * \return 	<code>TRUE</code> means that the load is to be applied gradually.
	 */
	 bool GetSigmoid_Load(void);

	/*!
	 * \brief Check if the user wants to apply the load as a ramp.
	 * \return 	<code>TRUE</code> means that the load is to be applied as a ramp.
	 */
	 bool GetRamp_Load(void);

	/*!
	 * \brief Get the maximum time of the ramp.
	 * \return 	Value of the max time while the load is linearly increased
	 */
	 su2double GetRamp_Time(void);

	/*!
	 * \brief Get the maximum time of the sigmoid.
	 * \return 	Value of the max time while the load is increased using a sigmoid
	 */
	 su2double GetSigmoid_Time(void);

	/*!
	 * \brief Get the sigmoid parameter.
	 * \return 	Parameter of steepness of the sigmoid
	 */
	 su2double GetSigmoid_K(void);

	/*!
	 * \brief Get the maximum time of the ramp.
	 * \return 	Value of the max time while the load is linearly increased
	 */
	su2double GetStatic_Time(void);

	/*!
	 * \brief Get the order of the predictor for FSI applications.
	 * \return 	Order of predictor
	 */
	 unsigned short GetPredictorOrder(void);

	/*!
	 * \brief Check if the simulation we are running is a FSI simulation
	 * \return Value of the physical time in an unsteady simulation.
	 */
	 bool GetFSI_Simulation(void);

	/*!
	 * \brief Check if we want to apply an incremental load to the nonlinear structural simulation
	 * \return <code>TRUE</code> means that the load is to be applied in increments.
	 */
	 bool GetIncrementalLoad(void);

	/*!
	 * \brief Get the number of increments for an incremental load.
	 * \return 	Number of increments.
	 */
	 unsigned long GetNumberIncrements(void);

	/*!
	 * \brief Get the value of the criteria for applying incremental loading.
	 * \return Value of the log10 of the residual.
	 */
	 su2double GetIncLoad_Criteria(unsigned short val_var);

	/*!
	 * \brief Get the relaxation method chosen for the simulation
	 * \return Value of the relaxation method
	 */
	unsigned short GetRelaxation_Method_FSI(void);

	/*!
	 * \brief Get the interpolation method used for matching between zones.
	 */
	inline unsigned short GetKindInterpolation(void);

  /*!
   * \brief Get the AD support.
   */
  bool GetAD_Mode(void);
};

#include "config_structure.inl"<|MERGE_RESOLUTION|>--- conflicted
+++ resolved
@@ -215,13 +215,8 @@
 	*Marker_NearFieldBound,				/*!< \brief Near Field boundaries markers. */
 	*Marker_InterfaceBound,				/*!< \brief Interface boundaries markers. */
 	*Marker_Fluid_InterfaceBound,				/*!< \brief Fluid interface markers. */
-<<<<<<< HEAD
-  *Marker_ActDisk_Inlet,
-  *Marker_ActDisk_Outlet,
-=======
   *Marker_ActDiskInlet,
   *Marker_ActDiskOutlet,
->>>>>>> 4befb10b
 	*Marker_Dirichlet,				/*!< \brief Interface boundaries markers. */
 	*Marker_Inlet,					/*!< \brief Inlet flow markers. */
 	*Marker_Riemann,					/*!< \brief Riemann markers. */
