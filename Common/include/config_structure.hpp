/*!
 * \file config_structure.hpp
 * \brief All the information about the definition of the physical problem.
 *        The subroutines and functions are in the <i>config_structure.cpp</i> file.
 * \author F. Palacios, T. Economon, B. Tracey
 * \version 6.2.0 "Falcon"
 *
 * The current SU2 release has been coordinated by the
 * SU2 International Developers Society <www.su2devsociety.org>
 * with selected contributions from the open-source community.
 *
 * The main research teams contributing to the current release are:
 *  - Prof. Juan J. Alonso's group at Stanford University.
 *  - Prof. Piero Colonna's group at Delft University of Technology.
 *  - Prof. Nicolas R. Gauger's group at Kaiserslautern University of Technology.
 *  - Prof. Alberto Guardone's group at Polytechnic University of Milan.
 *  - Prof. Rafael Palacios' group at Imperial College London.
 *  - Prof. Vincent Terrapon's group at the University of Liege.
 *  - Prof. Edwin van der Weide's group at the University of Twente.
 *  - Lab. of New Concepts in Aeronautics at Tech. Institute of Aeronautics.
 *
 * Copyright 2012-2019, Francisco D. Palacios, Thomas D. Economon,
 *                      Tim Albring, and the SU2 contributors.
 *
 * SU2 is free software; you can redistribute it and/or
 * modify it under the terms of the GNU Lesser General Public
 * License as published by the Free Software Foundation; either
 * version 2.1 of the License, or (at your option) any later version.
 *
 * SU2 is distributed in the hope that it will be useful,
 * but WITHOUT ANY WARRANTY; without even the implied warranty of
 * MERCHANTABILITY or FITNESS FOR A PARTICULAR PURPOSE. See the GNU
 * Lesser General Public License for more details.
 *
 * You should have received a copy of the GNU Lesser General Public
 * License along with SU2. If not, see <http://www.gnu.org/licenses/>.
 */

#pragma once

#include "./mpi_structure.hpp"

#include <iostream>
#include <cstdlib>
#include <fstream>
#include <sstream>
#include <string>
#include <cstring>
#include <vector>
#include <stdlib.h>
#include <cmath>
#include <map>
#include <assert.h>

#include "./option_structure.hpp"
#include "./datatype_structure.hpp"

#ifdef HAVE_CGNS
#include "cgnslib.h"
#endif

using namespace std;

/*!
 * \class CConfig
 * \brief Main class for defining the problem; basically this class reads the configuration file, and
 *        stores all the information.
 * \author F. Palacios
 */

class CConfig {
private:
  SU2_MPI::Comm SU2_Communicator; /*!< \brief MPI communicator of SU2.*/
  int rank, size;
  unsigned short Kind_SU2; /*!< \brief Kind of SU2 software component.*/
  unsigned short Ref_NonDim; /*!< \brief Kind of non dimensionalization.*/
  unsigned short Ref_Inc_NonDim; /*!< \brief Kind of non dimensionalization.*/
  unsigned short Kind_AverageProcess; /*!< \brief Kind of mixing process.*/
  unsigned short Kind_PerformanceAverageProcess; /*!< \brief Kind of mixing process.*/
  unsigned short Kind_MixingPlaneInterface; /*!< \brief Kind of mixing process.*/
  unsigned short Kind_SpanWise; /*!< \brief Kind of span-wise section computation.*/
  unsigned short *Kind_TurboMachinery;  /*!< \brief Kind of turbomachynery architecture.*/
  unsigned short iZone, nZone; /*!< \brief Number of zones in the mesh. */
  unsigned short nZoneSpecified; /*!< \brief Number of zones that are specified in config file. */
  su2double Highlite_Area; /*!< \brief Highlite area. */
  su2double Fan_Poly_Eff; /*!< \brief Highlite area. */
  su2double OrderMagResidual; /*!< \brief Order of magnitude reduction. */
  su2double MinLogResidual; /*!< \brief Minimum value of the log residual. */
  su2double OrderMagResidualFSI; /*!< \brief Order of magnitude reduction. */
  su2double MinLogResidualFSI; /*!< \brief Minimum value of the log residual. */
  su2double OrderMagResidual_BGS_F; /*!< \brief Order of magnitude reduction. */
  su2double MinLogResidual_BGS_F; /*!< \brief Minimum value of the log residual. */
  su2double OrderMagResidual_BGS_S; /*!< \brief Order of magnitude reduction. */
  su2double MinLogResidual_BGS_S; /*!< \brief Minimum value of the log residual. */
  su2double Res_FEM_UTOL; 		/*!< \brief UTOL criteria for structural FEM. */
  su2double Res_FEM_RTOL; 		/*!< \brief RTOL criteria for structural FEM. */
  su2double Res_FEM_ETOL; 		/*!< \brief ETOL criteria for structural FEM. */
  su2double Res_FEM_ADJ;     /*!< \brief Convergence criteria for adjoint FEM. */
  su2double EA_ScaleFactor; /*!< \brief Equivalent Area scaling factor */
  su2double* EA_IntLimit; /*!< \brief Integration limits of the Equivalent Area computation */
  su2double AdjointLimit; /*!< \brief Adjoint variable limit */
  su2double* Obj_ChainRuleCoeff; /*!< \brief Array defining objective function for adjoint problem based on chain rule in terms of gradient w.r.t. density, velocity, pressure */
  bool MG_AdjointFlow; /*!< \brief MG with the adjoint flow problem */
  su2double* SubsonicEngine_Cyl; /*!< \brief Coordinates of the box subsonic region */
  su2double* SubsonicEngine_Values; /*!< \brief Values of the box subsonic region */
  su2double* Hold_GridFixed_Coord; /*!< \brief Coordinates of the box to hold fixed the nbumerical grid */
  su2double *DistortionRack;
  su2double *PressureLimits,
  *DensityLimits,
  *TemperatureLimits; /*!< \brief Limits for the primitive variables */
  bool ActDisk_DoubleSurface;  /*!< \brief actuator disk double surface  */
  bool Engine_HalfModel;  /*!< \brief only half model is in the computational grid  */
  bool ActDisk_SU2_DEF;  /*!< \brief actuator disk double surface  */
  unsigned short ConvCriteria;	/*!< \brief Kind of convergence criteria. */
  unsigned short nFFD_Iter; 	/*!< \brief Iteration for the point inversion problem. */
  unsigned short FFD_Blending; /*!< \brief Kind of FFD Blending function. */
  su2double* FFD_BSpline_Order; /*!< \brief BSpline order in i,j,k direction. */
  su2double FFD_Tol;  	/*!< \brief Tolerance in the point inversion problem. */
  su2double Opt_RelaxFactor;  	/*!< \brief Scale factor for the line search. */
  su2double Opt_LineSearch_Bound;  	/*!< \brief Bounds for the line search. */
  bool Write_Conv_FSI;			/*!< \brief Write convergence file for FSI problems. */
  bool ContinuousAdjoint,			/*!< \brief Flag to know if the code is solving an adjoint problem. */
  Viscous,                /*!< \brief Flag to know if the code is solving a viscous problem. */
  EquivArea,				/*!< \brief Flag to know if the code is going to compute and plot the equivalent area. */
  Engine,				/*!< \brief Flag to know if the code is going to compute a problem with engine. */
  InvDesign_Cp,				/*!< \brief Flag to know if the code is going to compute and plot the inverse design. */
  InvDesign_HeatFlux,				/*!< \brief Flag to know if the code is going to compute and plot the inverse design. */
  Grid_Movement,			/*!< \brief Flag to know if there is grid movement. */
  Wind_Gust,              /*!< \brief Flag to know if there is a wind gust. */
  Aeroelastic_Simulation, /*!< \brief Flag to know if there is an aeroelastic simulation. */
  Weakly_Coupled_Heat, /*!< \brief Flag to know if a heat equation should be weakly coupled to the incompressible solver. */
  Rotating_Frame,			/*!< \brief Flag to know if there is a rotating frame. */
  PoissonSolver,			/*!< \brief Flag to know if we are solving  poisson forces  in plasma solver. */
  Low_Mach_Precon,		/*!< \brief Flag to know if we are using a low Mach number preconditioner. */
  Low_Mach_Corr,			/*!< \brief Flag to know if we are using a low Mach number correction. */
  GravityForce,			/*!< \brief Flag to know if the gravity force is incuded in the formulation. */
  SmoothNumGrid,			/*!< \brief Smooth the numerical grid. */
  AdaptBoundary,			/*!< \brief Adapt the elements on the boundary. */
  SubsonicEngine,			/*!< \brief Engine intake subsonic region. */
  Frozen_Visc_Cont,			/*!< \brief Flag for cont. adjoint problem with/without frozen viscosity. */
  Frozen_Visc_Disc,			/*!< \brief Flag for disc. adjoint problem with/without frozen viscosity. */
  Frozen_Limiter_Disc,			/*!< \brief Flag for disc. adjoint problem with/without frozen limiter. */
  Inconsistent_Disc,      /*!< \brief Use an inconsistent (primal/dual) discrete adjoint formulation. */
  Sens_Remove_Sharp,			/*!< \brief Flag for removing or not the sharp edges from the sensitivity computation. */
  Hold_GridFixed,	/*!< \brief Flag hold fixed some part of the mesh during the deformation. */
  Axisymmetric, /*!< \brief Flag for axisymmetric calculations */
  Integrated_HeatFlux, /*!< \brief Flag for heat flux BC whether it deals with integrated values.*/
  Buffet_Monitoring;       /*!< \brief Flag for computing the buffet sensor.*/
  su2double Buffet_k;     /*!< \brief Sharpness coefficient for buffet sensor.*/
  su2double Buffet_lambda; /*!< \brief Offset parameter for buffet sensor.*/
  su2double Damp_Engine_Inflow;	/*!< \brief Damping factor for the engine inlet. */
  su2double Damp_Engine_Exhaust;	/*!< \brief Damping factor for the engine exhaust. */
  su2double Damp_Res_Restric,	/*!< \brief Damping factor for the residual restriction. */
  Damp_Correc_Prolong; /*!< \brief Damping factor for the correction prolongation. */
  su2double Position_Plane; /*!< \brief Position of the Near-Field (y coordinate 2D, and z coordinate 3D). */
  su2double WeightCd; /*!< \brief Weight of the drag coefficient. */
  su2double dCD_dCL; /*!< \brief Weight of the drag coefficient. */
  su2double dCMx_dCL; /*!< \brief Weight of the drag coefficient. */
  su2double dCMy_dCL; /*!< \brief Weight of the drag coefficient. */
  su2double dCMz_dCL; /*!< \brief Weight of the drag coefficient. */
  su2double dCD_dCMy; /*!< \brief Weight of the drag coefficient. */
  su2double CL_Target; /*!< \brief Weight of the drag coefficient. */
  su2double CM_Target; /*!< \brief Weight of the drag coefficient. */
  su2double *HTP_Min_XCoord, *HTP_Min_YCoord; /*!< \brief Identification of the HTP. */
  unsigned short Unsteady_Simulation;	/*!< \brief Steady or unsteady (time stepping or dual time stepping) computation. */
  unsigned short Dynamic_Analysis;	/*!< \brief Static or dynamic structural analysis. */
  unsigned short nStartUpIter;	/*!< \brief Start up iterations using the fine grid. */
  su2double FixAzimuthalLine; /*!< \brief Fix an azimuthal line due to misalignments of the nearfield. */
  su2double **DV_Value;		/*!< \brief Previous value of the design variable. */
  su2double Venkat_LimiterCoeff;				/*!< \brief Limiter coefficient */
  unsigned long LimiterIter;	/*!< \brief Freeze the value of the limiter after a number of iterations */
  su2double AdjSharp_LimiterCoeff;				/*!< \brief Coefficient to identify the limit of a sharp edge. */
  unsigned short SystemMeasurements; /*!< \brief System of measurements. */
  unsigned short Kind_Regime;  /*!< \brief Kind of adjoint function. */
  unsigned short *Kind_ObjFunc;  /*!< \brief Kind of objective function. */
  su2double *Weight_ObjFunc;    /*!< \brief Weight applied to objective function. */
  unsigned short Kind_SensSmooth; /*!< \brief Kind of sensitivity smoothing technique. */
  unsigned short Continuous_Eqns; /*!< \brief Which equations to treat continuously (Hybrid adjoint)*/
  unsigned short Discrete_Eqns; /*!< \brief Which equations to treat discretely (Hybrid adjoint). */
  unsigned short *Design_Variable; /*!< \brief Kind of design variable. */
  unsigned short Kind_Adaptation;	/*!< \brief Kind of numerical grid adaptation. */
  unsigned short nTimeInstances;  /*!< \brief Number of periodic time instances for  harmonic balance. */
  su2double HarmonicBalance_Period;		/*!< \brief Period of oscillation to be used with harmonic balance computations. */
  su2double New_Elem_Adapt;			/*!< \brief Elements to adapt in the numerical grid adaptation process. */
  su2double Delta_UnstTime,			/*!< \brief Time step for unsteady computations. */
  Delta_UnstTimeND;						/*!< \brief Time step for unsteady computations (non dimensional). */
  su2double Delta_DynTime,		/*!< \brief Time step for dynamic structural computations. */
  Total_DynTime,				/*!< \brief Total time for dynamic structural computations. */
  Current_DynTime;			/*!< \brief Global time of the dynamic structural computations. */
  su2double Total_UnstTime,						/*!< \brief Total time for unsteady computations. */
  Total_UnstTimeND;								/*!< \brief Total time for unsteady computations (non dimensional). */
  su2double Current_UnstTime,									/*!< \brief Global time of the unsteady simulation. */
  Current_UnstTimeND;									/*!< \brief Global time of the unsteady simulation. */
  unsigned short nMarker_Euler,	/*!< \brief Number of Euler wall markers. */
  nMarker_FarField,				/*!< \brief Number of far-field markers. */
  nMarker_Custom,
  nMarker_SymWall,				/*!< \brief Number of symmetry wall markers. */
  nMarker_PerBound,				/*!< \brief Number of periodic boundary markers. */
  nMarker_MixingPlaneInterface,				/*!< \brief Number of mixing plane interface boundary markers. */
  nMarker_Turbomachinery,				/*!< \brief Number turbomachinery markers. */
  nMarker_TurboPerformance,				/*!< \brief Number of turboperformance markers. */
  nSpanWiseSections_User,			/*!< \brief Number of spanwise sections to compute 3D BC and Performance for turbomachinery   */
  nMarker_Shroud,/*!< \brief Number of shroud markers to set grid velocity to 0.*/
  nMarker_NearFieldBound,				/*!< \brief Number of near field boundary markers. */
  nMarker_ActDiskInlet, nMarker_ActDiskOutlet,
  nMarker_InterfaceBound,				/*!< \brief Number of interface boundary markers. */
  nMarker_Fluid_InterfaceBound,				/*!< \brief Number of fluid interface markers. */
  nMarker_CHTInterface,     /*!< \brief Number of conjugate heat transfer interface markers. */
  nMarker_Dirichlet,				/*!< \brief Number of interface boundary markers. */
  nMarker_Inlet,					/*!< \brief Number of inlet flow markers. */
  nMarker_Riemann,					/*!< \brief Number of Riemann flow markers. */
  nMarker_Giles,					/*!< \brief Number of Giles flow markers. */
  nRelaxFactor_Giles,                                   /*!< \brief Number of relaxation factors for Giles markers. */
  nMarker_Supersonic_Inlet,					/*!< \brief Number of supersonic inlet flow markers. */
  nMarker_Supersonic_Outlet,					/*!< \brief Number of supersonic outlet flow markers. */
  nMarker_Outlet,					/*!< \brief Number of outlet flow markers. */
  nMarker_Isothermal,     /*!< \brief Number of isothermal wall boundaries. */
  nMarker_HeatFlux,       /*!< \brief Number of constant heat flux wall boundaries. */
  nMarker_EngineExhaust,					/*!< \brief Number of nacelle exhaust flow markers. */
  nMarker_EngineInflow,					/*!< \brief Number of nacelle inflow flow markers. */
  nMarker_Clamped,						/*!< \brief Number of clamped markers in the FEM. */
  nMarker_Displacement,					/*!< \brief Number of displacement surface markers. */
  nMarker_Load,					/*!< \brief Number of load surface markers. */
  nMarker_Damper,         /*!< \brief Number of damper surface markers. */
  nMarker_Load_Dir,					/*!< \brief Number of load surface markers defined by magnitude and direction. */
  nMarker_Disp_Dir,         /*!< \brief Number of load surface markers defined by magnitude and direction. */
  nMarker_Load_Sine,					/*!< \brief Number of load surface markers defined by magnitude and direction. */
  nMarker_FlowLoad,					/*!< \brief Number of load surface markers. */
  nMarker_Neumann,				/*!< \brief Number of Neumann flow markers. */
  nMarker_Internal,				/*!< \brief Number of Neumann flow markers. */
  nMarker_All,					/*!< \brief Total number of markers using the grid information. */
  nMarker_Max,					/*!< \brief Max number of number of markers using the grid information. */
  nMarker_CfgFile;					/*!< \brief Total number of markers using the config file
                             (note that using parallel computation this number can be different
                             from nMarker_All). */
  bool Inlet_From_File; /*!< \brief True if the inlet profile is to be loaded from a file. */
  string Inlet_Filename; /*!< \brief Filename specifying an inlet profile. */
  su2double Inlet_Matching_Tol; /*!< \brief Tolerance used when matching a point to a point from the inlet file. */
  string *Marker_Euler,			/*!< \brief Euler wall markers. */
  *Marker_FarField,				/*!< \brief Far field markers. */
  *Marker_Custom,
  *Marker_SymWall,				/*!< \brief Symmetry wall markers. */
  *Marker_PerBound,				/*!< \brief Periodic boundary markers. */
  *Marker_PerDonor,				/*!< \brief Rotationally periodic boundary donor markers. */
  *Marker_MixingPlaneInterface,				/*!< \brief MixingPlane interface boundary markers. */
  *Marker_TurboBoundIn,				/*!< \brief Turbomachinery performance boundary markers. */
  *Marker_TurboBoundOut,				/*!< \brief Turbomachinery performance boundary donor markers. */
  *Marker_NearFieldBound,				/*!< \brief Near Field boundaries markers. */
  *Marker_InterfaceBound,				/*!< \brief Interface boundaries markers. */
  *Marker_Fluid_InterfaceBound,				/*!< \brief Fluid interface markers. */
  *Marker_CHTInterface,         /*!< \brief Conjugate heat transfer interface markers. */
  *Marker_ActDiskInlet,
  *Marker_ActDiskOutlet,
  *Marker_Dirichlet,				/*!< \brief Interface boundaries markers. */
  *Marker_Inlet,					/*!< \brief Inlet flow markers. */
  *Marker_Riemann,					/*!< \brief Riemann markers. */
  *Marker_Giles,					/*!< \brief Giles markers. */
  *Marker_Shroud,                                       /*!< \brief Shroud markers. */
  *Marker_Supersonic_Inlet,					/*!< \brief Supersonic inlet flow markers. */
  *Marker_Supersonic_Outlet,					/*!< \brief Supersonic outlet flow markers. */
  *Marker_Outlet,					/*!< \brief Outlet flow markers. */
  *Marker_Isothermal,     /*!< \brief Isothermal wall markers. */
  *Marker_HeatFlux,       /*!< \brief Constant heat flux wall markers. */
  *Marker_EngineInflow,					/*!< \brief Engine Inflow flow markers. */
  *Marker_EngineExhaust,					/*!< \brief Engine Exhaust flow markers. */
  *Marker_Clamped,						/*!< \brief Clamped markers. */
  *Marker_Displacement,					/*!< \brief Displacement markers. */
  *Marker_Load,					/*!< \brief Load markers. */
  *Marker_Damper,         /*!< \brief Damper markers. */
  *Marker_Load_Dir,					/*!< \brief Load markers defined in cartesian coordinates. */
  *Marker_Disp_Dir,         /*!< \brief Load markers defined in cartesian coordinates. */
  *Marker_Load_Sine,					/*!< \brief Sine-wave loaded markers defined in cartesian coordinates. */
  *Marker_FlowLoad,					/*!< \brief Flow Load markers. */
  *Marker_Neumann,					/*!< \brief Neumann flow markers. */
  *Marker_Internal,					/*!< \brief Neumann flow markers. */
  *Marker_All_TagBound;				/*!< \brief Global index for markers using grid information. */
  su2double *Dirichlet_Value;    /*!< \brief Specified Dirichlet value at the boundaries. */
  su2double *Exhaust_Temperature_Target;    /*!< \brief Specified total temperatures for nacelle boundaries. */
  su2double *Exhaust_Pressure_Target;    /*!< \brief Specified total pressures for nacelle boundaries. */
  su2double *Inlet_Ttotal;    /*!< \brief Specified total temperatures for inlet boundaries. */
  su2double *Riemann_Var1, *Riemann_Var2;    /*!< \brief Specified values for Riemann boundary. */
  su2double **Riemann_FlowDir;  /*!< \brief Specified flow direction vector (unit vector) for Riemann boundaries. */
  su2double *Giles_Var1, *Giles_Var2, *RelaxFactorAverage, *RelaxFactorFourier;    /*!< \brief Specified values for Giles BC. */
  su2double **Giles_FlowDir;  /*!< \brief Specified flow direction vector (unit vector) for Giles BC. */
  su2double *Inlet_Ptotal;    /*!< \brief Specified total pressures for inlet boundaries. */
  su2double **Inlet_FlowDir;  /*!< \brief Specified flow direction vector (unit vector) for inlet boundaries. */
  su2double *Inlet_Temperature;    /*!< \brief Specified temperatures for a supersonic inlet boundaries. */
  su2double *Inlet_Pressure;    /*!< \brief Specified static pressures for supersonic inlet boundaries. */
  su2double **Inlet_Velocity;  /*!< \brief Specified flow velocity vectors for supersonic inlet boundaries. */
  su2double *EngineInflow_Target;    /*!< \brief Specified fan face mach for nacelle boundaries. */
  su2double *Inflow_Mach;    /*!< \brief Specified fan face mach for nacelle boundaries. */
  su2double *Inflow_Pressure;    /*!< \brief Specified fan face mach for nacelle boundaries. */
  su2double *Inflow_MassFlow;    /*!< \brief Specified fan face mach for nacelle boundaries. */
  su2double *Inflow_ReverseMassFlow;    /*!< \brief Specified fan face mach for nacelle boundaries. */
  su2double *Inflow_TotalPressure;    /*!< \brief Specified fan face mach for nacelle boundaries. */
  su2double *Inflow_Temperature;    /*!< \brief Specified fan face mach for nacelle boundaries. */
  su2double *Inflow_TotalTemperature;    /*!< \brief Specified fan face mach for nacelle boundaries. */
  su2double *Inflow_RamDrag;    /*!< \brief Specified fan face mach for nacelle boundaries. */
  su2double *Inflow_Force;    /*!< \brief Specified fan face mach for nacelle boundaries. */
  su2double *Inflow_Power;    /*!< \brief Specified fan face mach for nacelle boundaries. */
  su2double *Exhaust_Pressure;    /*!< \brief Specified fan face mach for nacelle boundaries. */
  su2double *Exhaust_Temperature;    /*!< \brief Specified fan face mach for nacelle boundaries. */
  su2double *Exhaust_MassFlow;    /*!< \brief Specified fan face mach for nacelle boundaries. */
  su2double *Exhaust_TotalPressure;    /*!< \brief Specified fan face mach for nacelle boundaries. */
  su2double *Exhaust_TotalTemperature;    /*!< \brief Specified fan face mach for nacelle boundaries. */
  su2double *Exhaust_GrossThrust;    /*!< \brief Specified fan face mach for nacelle boundaries. */
  su2double *Exhaust_Force;    /*!< \brief Specified fan face mach for nacelle boundaries. */
  su2double *Exhaust_Power;    /*!< \brief Specified fan face mach for nacelle boundaries. */
  su2double *Engine_Power;    /*!< \brief Specified fan face mach for nacelle boundaries. */
  su2double *Engine_Mach;    /*!< \brief Specified fan face mach for nacelle boundaries. */
  su2double *Engine_Force;    /*!< \brief Specified fan face mach for nacelle boundaries. */
  su2double *Engine_NetThrust;    /*!< \brief Specified fan face mach for nacelle boundaries. */
  su2double *Engine_GrossThrust;    /*!< \brief Specified fan face mach for nacelle boundaries. */
  su2double *Engine_Area;    /*!< \brief Specified fan face mach for nacelle boundaries. */
  su2double *Outlet_Pressure;    /*!< \brief Specified back pressures (static) for outlet boundaries. */
  su2double *Isothermal_Temperature; /*!< \brief Specified isothermal wall temperatures (static). */
  su2double *Heat_Flux;  /*!< \brief Specified wall heat fluxes. */
  su2double *Displ_Value;    /*!< \brief Specified displacement for displacement boundaries. */
  su2double *Load_Value;    /*!< \brief Specified force for load boundaries. */
  su2double *Damper_Constant;    /*!< \brief Specified constant for damper boundaries. */
  su2double *Load_Dir_Value;    /*!< \brief Specified force for load boundaries defined in cartesian coordinates. */
  su2double *Load_Dir_Multiplier;    /*!< \brief Specified multiplier for load boundaries defined in cartesian coordinates. */
  su2double *Disp_Dir_Value;    /*!< \brief Specified force for load boundaries defined in cartesian coordinates. */
   su2double *Disp_Dir_Multiplier;    /*!< \brief Specified multiplier for load boundaries defined in cartesian coordinates. */
  su2double **Load_Dir;  /*!< \brief Specified flow direction vector (unit vector) for inlet boundaries. */
  su2double **Disp_Dir;  /*!< \brief Specified structural displacement direction (unit vector). */
  su2double *Load_Sine_Amplitude;    /*!< \brief Specified amplitude for a sine-wave load. */
  su2double *Load_Sine_Frequency;    /*!< \brief Specified multiplier for load boundaries defined in cartesian coordinates. */
  su2double **Load_Sine_Dir;  /*!< \brief Specified flow direction vector (unit vector) for inlet boundaries. */
  su2double *FlowLoad_Value;    /*!< \brief Specified force for flow load boundaries. */
  su2double *ActDiskInlet_MassFlow;    /*!< \brief Specified fan face mach for nacelle boundaries. */
  su2double *ActDiskInlet_Temperature;    /*!< \brief Specified fan face mach for nacelle boundaries. */
  su2double *ActDiskInlet_TotalTemperature;    /*!< \brief Specified fan face mach for nacelle boundaries. */
  su2double *ActDiskInlet_Pressure;    /*!< \brief Specified fan face mach for nacelle boundaries. */
  su2double *ActDiskInlet_TotalPressure;    /*!< \brief Specified fan face mach for nacelle boundaries. */
  su2double *ActDiskInlet_RamDrag;    /*!< \brief Specified fan face mach for nacelle boundaries. */
  su2double *ActDiskInlet_Force;    /*!< \brief Specified fan face mach for nacelle boundaries. */
  su2double *ActDiskInlet_Power;    /*!< \brief Specified fan face mach for nacelle boundaries. */
  su2double *ActDiskOutlet_MassFlow;    /*!< \brief Specified fan face mach for nacelle boundaries. */
  su2double *ActDiskOutlet_Temperature;    /*!< \brief Specified fan face mach for nacelle boundaries. */
  su2double *ActDiskOutlet_TotalTemperature;    /*!< \brief Specified fan face mach for nacelle boundaries. */
  su2double *ActDiskOutlet_Pressure;    /*!< \brief Specified fan face mach for nacelle boundaries. */
  su2double *ActDiskOutlet_TotalPressure;    /*!< \brief Specified fan face mach for nacelle boundaries. */
  su2double *ActDiskOutlet_GrossThrust;    /*!< \brief Specified fan face mach for nacelle boundaries. */
  su2double *ActDiskOutlet_Force;    /*!< \brief Specified fan face mach for nacelle boundaries. */
  su2double *ActDiskOutlet_Power;    /*!< \brief Specified fan face mach for nacelle boundaries. */
  su2double **ActDisk_PressJump, **ActDisk_TempJump,  **ActDisk_Omega;
  su2double *ActDisk_DeltaPress;    /*!< \brief Specified fan face mach for nacelle boundaries. */
  su2double *ActDisk_DeltaTemp;    /*!< \brief Specified fan face mach for nacelle boundaries. */
  su2double *ActDisk_TotalPressRatio;    /*!< \brief Specified fan face mach for nacelle boundaries. */
  su2double *ActDisk_TotalTempRatio;    /*!< \brief Specified fan face mach for nacelle boundaries. */
  su2double *ActDisk_StaticPressRatio;    /*!< \brief Specified fan face mach for nacelle boundaries. */
  su2double *ActDisk_StaticTempRatio;    /*!< \brief Specified fan face mach for nacelle boundaries. */
  su2double *ActDisk_Power;    /*!< \brief Specified fan face mach for nacelle boundaries. */
  su2double *ActDisk_MassFlow;    /*!< \brief Specified fan face mach for nacelle boundaries. */
  su2double *ActDisk_Mach;    /*!< \brief Specified fan face mach for nacelle boundaries. */
  su2double *ActDisk_Force;    /*!< \brief Specified fan face mach for nacelle boundaries. */
  su2double *Outlet_MassFlow;    /*!< \brief Mass flow for outlet boundaries. */
  su2double *Outlet_Density;    /*!< \brief Avg. density for outlet boundaries. */
  su2double *Outlet_Area;    /*!< \brief Area for outlet boundaries. */
  su2double *Surface_MassFlow;    /*!< \brief Massflow at the boundaries. */
  su2double *Surface_Mach;    /*!< \brief Mach number at the boundaries. */
  su2double *Surface_Temperature;    /*!< \brief Temperature at the boundaries. */
  su2double *Surface_Pressure;    /*!< \brief Pressure at the boundaries. */
  su2double *Surface_Density;    /*!< \brief Density at the boundaries. */
  su2double *Surface_Enthalpy;    /*!< \brief Enthalpy at the boundaries. */
  su2double *Surface_NormalVelocity;    /*!< \brief Normal velocity at the boundaries. */
  su2double *Surface_Uniformity;  /*!< \brief Integral measure of the streamwise uniformity (absolute) at the boundaries (non-dim). */
  su2double *Surface_SecondaryStrength;     /*!< \brief Integral measure of the strength of secondary flows (absolute) at the boundaries (non-dim). */
  su2double *Surface_SecondOverUniform;   /*!< \brief Integral measure of the strength of secondary flows (relative to streamwise) at the boundaries (non-dim). */
  su2double *Surface_MomentumDistortion;    /*!< \brief Integral measure of the streamwise uniformity (relative to plug flow) at the boundaries (non-dim). */
  su2double *Surface_TotalTemperature;   /*!< \brief Total temperature at the boundaries. */
  su2double *Surface_TotalPressure;    /*!< \brief Total pressure at the boundaries. */
  su2double *Surface_PressureDrop;    /*!< \brief Pressure drop between boundaries. */
  su2double *Surface_DC60;    /*!< \brief Specified fan face mach for nacelle boundaries. */
  su2double *Surface_IDC;    /*!< \brief Specified fan face mach for nacelle boundaries. */
  su2double *Surface_IDC_Mach;    /*!< \brief Specified fan face mach for nacelle boundaries. */
  su2double *Surface_IDR;    /*!< \brief Specified fan face mach for nacelle boundaries. */
  su2double *ActDisk_NetThrust;    /*!< \brief Specified fan face mach for nacelle boundaries. */
  su2double *ActDisk_BCThrust;    /*!< \brief Specified fan face mach for nacelle boundaries. */
  su2double *ActDisk_BCThrust_Old;    /*!< \brief Specified fan face mach for nacelle boundaries. */
  su2double *ActDisk_GrossThrust;    /*!< \brief Specified fan face mach for nacelle boundaries. */
  su2double *ActDisk_Area;    /*!< \brief Specified fan face mach for nacelle boundaries. */
  su2double *ActDisk_ReverseMassFlow;    /*!< \brief Specified fan face mach for nacelle boundaries. */
  su2double **Periodic_RotCenter;  /*!< \brief Rotational center for each periodic boundary. */
  su2double **Periodic_RotAngles;      /*!< \brief Rotation angles for each periodic boundary. */
  su2double **Periodic_Translation;      /*!< \brief Translation vector for each periodic boundary. */
  unsigned short nPeriodic_Index;     /*!< \brief Number of SEND_RECEIVE periodic transformations. */
  su2double **Periodic_Center;         /*!< \brief Rotational center for each SEND_RECEIVE boundary. */
  su2double **Periodic_Rotation;      /*!< \brief Rotation angles for each SEND_RECEIVE boundary. */
  su2double **Periodic_Translate;      /*!< \brief Translation vector for each SEND_RECEIVE boundary. */
  string *Marker_CfgFile_TagBound;			/*!< \brief Global index for markers using config file. */
  unsigned short *Marker_All_KindBC,			/*!< \brief Global index for boundaries using grid information. */
  *Marker_CfgFile_KindBC;		/*!< \brief Global index for boundaries using config file. */
  short *Marker_All_SendRecv;		/*!< \brief Information about if the boundary is sended (+), received (-). */
  short *Marker_All_PerBound;	/*!< \brief Global index for periodic bc using the grid information. */
  unsigned long nExtIter;			/*!< \brief Number of external iterations. */
  unsigned long ExtIter;			/*!< \brief Current external iteration number. */
  unsigned long ExtIter_OffSet;			/*!< \brief External iteration number offset. */
  unsigned long IntIter;			/*!< \brief Current internal iteration number. */
  unsigned long OuterIter;			/*!< \brief Current Outer Iteration for multizone problems. */
  unsigned long Unst_nIntIter;			/*!< \brief Number of internal iterations (Dual time Method). */
  unsigned long Dyn_nIntIter;			/*!< \brief Number of internal iterations (Newton-Raphson Method for nonlinear structural analysis). */
  long Unst_RestartIter;			/*!< \brief Iteration number to restart an unsteady simulation (Dual time Method). */
  long Unst_AdjointIter;			/*!< \brief Iteration number to begin the reverse time integration in the direct solver for the unsteady adjoint. */
  long Iter_Avg_Objective;			/*!< \brief Iteration the number of time steps to be averaged, counting from the back */
  long Dyn_RestartIter;                         /*!< \brief Iteration number to restart a dynamic structural analysis. */
  unsigned short nLevels_TimeAccurateLTS;       /*!< \brief Number of time levels for time accurate local time stepping. */
  unsigned short nTimeDOFsADER_DG;              /*!< \brief Number of time DOFs used in the predictor step of ADER-DG. */
  su2double *TimeDOFsADER_DG;                   /*!< \brief The location of the ADER-DG time DOFs on the interval [-1,1]. */
  unsigned short nTimeIntegrationADER_DG;       /*!< \brief Number of time integration points ADER-DG. */
  su2double *TimeIntegrationADER_DG;            /*!< \brief The location of the ADER-DG time integration points on the interval [-1,1]. */
  su2double *WeightsIntegrationADER_DG;         /*!< \brief The weights of the ADER-DG time integration points on the interval [-1,1]. */
  unsigned short nRKStep;			/*!< \brief Number of steps of the explicit Runge-Kutta method. */
  unsigned short nRKAmat;       /*!< \brief Number of coeffs in lower triangular part of A matrix for explicit Runge-Kutta method. */
  unsigned short nRKBvec;	/*!< \brief Number of coeffs in b vector for explicit Runge-Kutta method. */
  unsigned short nRKCvec;	/*!< \brief Number of coeffs in c vector for explicit Runge-Kutta method. */
  su2double *RK_aMat_read;      /*!< \brief Space to read A matrix coefficients. */
  su2double **RK_aMat;        /*!< \brief Runge-Kutta matrix (usually denoted a in Butcher tableau). */
  su2double *RK_bVec;         /*!< \brief Runge-Kutta weight vector (usually denoted b in Butcher tableau). */
  su2double *RK_cVec;         /*!< \brief Runge-Kutta node vector (usually denoted c in Butcher tableau). */
  unsigned short nRKAmatImp;       /*!< \brief Number of coeffs in lower triangular part of A matrix for explicit Runge-Kutta method. */
  unsigned short nRKBvecImp;	/*!< \brief Number of coeffs in b vector for explicit Runge-Kutta method. */
  unsigned short nRKCvecImp;	/*!< \brief Number of coeffs in c vector for explicit Runge-Kutta method. */
  su2double *RK_aMat_read_imp;      /*!< \brief Space to read A matrix coefficients. */
  su2double **RK_aMat_imp;        /*!< \brief Runge-Kutta matrix (usually denoted a in Butcher tableau). */
  su2double *RK_bVec_imp;         /*!< \brief Runge-Kutta weight vector (usually denoted b in Butcher tableau). */
  su2double *RK_cVec_imp;         /*!< \brief Runge-Kutta node vector (usually denoted c in Butcher tableau). */
  unsigned short nMGLevels;		/*!< \brief Number of multigrid levels (coarse levels). */
  unsigned short nCFL;			/*!< \brief Number of CFL, one for each multigrid level. */
  su2double
  CFLRedCoeff_Turb,		/*!< \brief CFL reduction coefficient on the LevelSet problem. */
  CFLRedCoeff_AdjFlow,	/*!< \brief CFL reduction coefficient for the adjoint problem. */
  CFLRedCoeff_AdjTurb,	/*!< \brief CFL reduction coefficient for the adjoint problem. */
  CFLFineGrid,		/*!< \brief CFL of the finest grid. */
  CFLSolid,       /*!< \brief CFL in (heat) solid solvers. */
  Max_DeltaTime,  		/*!< \brief Max delta time. */
  Unst_CFL;		/*!< \brief Unsteady CFL number. */
  bool ReorientElements;		/*!< \brief Flag for enabling element reorientation. */
  bool AddIndNeighbor;			/*!< \brief Include indirect neighbor in the agglomeration process. */
  unsigned short nDV,		/*!< \brief Number of design variables. */
  nObj, nObjW;              /*! \brief Number of objective functions. */
  unsigned short* nDV_Value;		/*!< \brief Number of values for each design variable (might be different than 1 if we allow arbitrary movement). */
  unsigned short nFFDBox;		/*!< \brief Number of ffd boxes. */
  unsigned short nGridMovement;		/*!< \brief Number of grid movement types specified. */
  unsigned short nTurboMachineryKind; 	/*!< \brief Number turbomachinery types specified. */
  unsigned short nParamDV;		/*!< \brief Number of parameters of the design variable. */
  string DV_Filename;      /*!< \brief Filename for providing surface positions from an external parameterization. */
  string DV_Unordered_Sens_Filename;      /*!< \brief Filename of volume sensitivities in an unordered ASCII format. */
  string DV_Sens_Filename;      /*!< \brief Filename of surface sensitivities written to an unordered ASCII format. */
  unsigned short Sensitivity_FileFormat; /*!< \brief Format of the input volume sensitivity files (SU2_DOT). */
  su2double **ParamDV;				/*!< \brief Parameters of the design variable. */
  su2double **CoordFFDBox;				/*!< \brief Coordinates of the FFD boxes. */
  unsigned short **DegreeFFDBox;	/*!< \brief Degree of the FFD boxes. */
  string *FFDTag;				/*!< \brief Parameters of the design variable. */
  string *TagFFDBox;				/*!< \brief Tag of the FFD box. */
  unsigned short GeometryMode;			/*!< \brief Gemoetry mode (analysis or gradient computation). */
  unsigned short MGCycle;			/*!< \brief Kind of multigrid cycle. */
  unsigned short FinestMesh;		/*!< \brief Finest mesh for the full multigrid approach. */
  unsigned short nFFD_Fix_IDir, nFFD_Fix_JDir, nFFD_Fix_KDir;                 /*!< \brief Number of planes fixed in the FFD. */
  unsigned short nMG_PreSmooth,                 /*!< \brief Number of MG pre-smooth parameters found in config file. */
  nMG_PostSmooth,                             /*!< \brief Number of MG post-smooth parameters found in config file. */
  nMG_CorrecSmooth;                           /*!< \brief Number of MG correct-smooth parameters found in config file. */
  short *FFD_Fix_IDir, *FFD_Fix_JDir, *FFD_Fix_KDir;	/*!< \brief Exact sections. */
  unsigned short *MG_PreSmooth,	/*!< \brief Multigrid Pre smoothing. */
  *MG_PostSmooth,					/*!< \brief Multigrid Post smoothing. */
  *MG_CorrecSmooth;					/*!< \brief Multigrid Jacobi implicit smoothing of the correction. */
  su2double *LocationStations;   /*!< \brief Airfoil sections in wing slicing subroutine. */
  su2double *NacelleLocation;   /*!< \brief Definition of the nacelle location. */
  unsigned short Kind_Solver,	/*!< \brief Kind of solver Euler, NS, Continuous adjoint, etc.  */
  *Kind_Solver_PerZone,  /*!< \brief Kind of solvers for each zone Euler, NS, Continuous adjoint, etc.  */
  Kind_MZSolver,         /*!< \brief Kind of multizone solver.  */
  Kind_FluidModel,			/*!< \brief Kind of the Fluid Model: Ideal or Van der Walls, ... . */
  Kind_ViscosityModel,			/*!< \brief Kind of the Viscosity Model*/
  Kind_ConductivityModel,			/*!< \brief Kind of the Thermal Conductivity Model*/
  Kind_ConductivityModel_Turb,      /*!< \brief Kind of the Turbulent Thermal Conductivity Model*/
  Kind_FreeStreamOption,			/*!< \brief Kind of free stream option to choose if initializing with density or temperature  */
  Kind_InitOption,			/*!< \brief Kind of Init option to choose if initializing with Reynolds number or with thermodynamic conditions   */
  Kind_GasModel,				/*!< \brief Kind of the Gas Model. */
  Kind_DensityModel,				/*!< \brief Kind of the density model for incompressible flows. */
  *Kind_GridMovement,    /*!< \brief Kind of the unsteady mesh movement. */
  Kind_Gradient_Method,		/*!< \brief Numerical method for computation of spatial gradients. */
  Kind_Deform_Linear_Solver, /*!< Numerical method to deform the grid */
  Kind_Deform_Linear_Solver_Prec,		/*!< \brief Preconditioner of the linear solver. */
  Kind_Linear_Solver,		/*!< \brief Numerical solver for the implicit scheme. */
  Kind_Linear_Solver_FSI_Struc,	 /*!< \brief Numerical solver for the structural part in FSI problems. */
  Kind_Linear_Solver_Prec,		/*!< \brief Preconditioner of the linear solver. */
  Kind_Linear_Solver_Prec_FSI_Struc,		/*!< \brief Preconditioner of the linear solver for the structural part in FSI problems. */
  Kind_AdjTurb_Linear_Solver,		/*!< \brief Numerical solver for the turbulent adjoint implicit scheme. */
  Kind_AdjTurb_Linear_Prec,		/*!< \brief Preconditioner of the turbulent adjoint linear solver. */
  Kind_DiscAdj_Linear_Solver, /*!< \brief Linear solver for the discrete adjoint system. */
  Kind_DiscAdj_Linear_Prec,  /*!< \brief Preconditioner of the discrete adjoint linear solver. */
  Kind_DiscAdj_Linear_Solver_FSI_Struc, /*!< \brief Linear solver for the discrete adjoint system in the structural side of FSI problems. */
  Kind_DiscAdj_Linear_Prec_FSI_Struc,   /*!< \brief Preconditioner of the discrete adjoint linear solver in the structural side of FSI problems. */
  Kind_SlopeLimit,				/*!< \brief Global slope limiter. */
  Kind_SlopeLimit_Flow,		/*!< \brief Slope limiter for flow equations.*/
  Kind_SlopeLimit_Turb,		/*!< \brief Slope limiter for the turbulence equation.*/
  Kind_SlopeLimit_AdjTurb,	/*!< \brief Slope limiter for the adjoint turbulent equation.*/
  Kind_SlopeLimit_AdjFlow,	/*!< \brief Slope limiter for the adjoint equation.*/
  Kind_TimeNumScheme,			/*!< \brief Global explicit or implicit time integration. */
  Kind_TimeIntScheme_Flow,	/*!< \brief Time integration for the flow equations. */
  Kind_TimeIntScheme_FEM_Flow,  /*!< \brief Time integration for the flow equations. */
  Kind_ADER_Predictor,          /*!< \brief Predictor step of the ADER-DG time integration scheme. */
  Kind_TimeIntScheme_AdjFlow,		/*!< \brief Time integration for the adjoint flow equations. */
  Kind_TimeIntScheme_Turb,	/*!< \brief Time integration for the turbulence model. */
  Kind_TimeIntScheme_AdjTurb,	/*!< \brief Time integration for the adjoint turbulence model. */
  Kind_TimeIntScheme_Heat,	/*!< \brief Time integration for the wave equations. */
  Kind_TimeStep_Heat, /*!< \brief Time stepping method for the (fvm) heat equation. */
  Kind_TimeIntScheme_FEA,	/*!< \brief Time integration for the FEA equations. */
  Kind_SpaceIteScheme_FEA,	/*!< \brief Iterative scheme for nonlinear structural analysis. */
  Kind_ConvNumScheme,			/*!< \brief Global definition of the convective term. */
  Kind_ConvNumScheme_Flow,	/*!< \brief Centered or upwind scheme for the flow equations. */
  Kind_ConvNumScheme_FEM_Flow,  /*!< \brief Finite element scheme for the flow equations. */
  Kind_ConvNumScheme_Heat,	/*!< \brief Centered or upwind scheme for the flow equations. */
  Kind_ConvNumScheme_AdjFlow,		/*!< \brief Centered or upwind scheme for the adjoint flow equations. */
  Kind_ConvNumScheme_Turb,	/*!< \brief Centered or upwind scheme for the turbulence model. */
  Kind_ConvNumScheme_AdjTurb,	/*!< \brief Centered or upwind scheme for the adjoint turbulence model. */
  Kind_ConvNumScheme_Template,	/*!< \brief Centered or upwind scheme for the level set equation. */
  Kind_Centered,				/*!< \brief Centered scheme. */
  Kind_Centered_Flow,			/*!< \brief Centered scheme for the flow equations. */
  Kind_Centered_AdjFlow,			/*!< \brief Centered scheme for the adjoint flow equations. */
  Kind_Centered_Turb,			/*!< \brief Centered scheme for the turbulence model. */
  Kind_Centered_AdjTurb,		/*!< \brief Centered scheme for the adjoint turbulence model. */
  Kind_Centered_Template,		/*!< \brief Centered scheme for the template model. */
  Kind_Upwind,				/*!< \brief Upwind scheme. */
  Kind_Upwind_Flow,			/*!< \brief Upwind scheme for the flow equations. */
  Kind_Upwind_AdjFlow,			/*!< \brief Upwind scheme for the adjoint flow equations. */
  Kind_Upwind_Turb,			/*!< \brief Upwind scheme for the turbulence model. */
  Kind_Upwind_AdjTurb,		/*!< \brief Upwind scheme for the adjoint turbulence model. */
  Kind_Upwind_Template,			/*!< \brief Upwind scheme for the template model. */
  Kind_FEM,                     /*!< \brief Finite element scheme for the flow equations. */
  Kind_FEM_Flow,                        /*!< \brief Finite element scheme for the flow equations. */
  Kind_FEM_DG_Shock,      /*!< \brief Shock capturing method for the FEM DG solver. */
  Kind_Matrix_Coloring,   /*!< \brief Type of matrix coloring for sparse Jacobian computation. */
  Kind_Solver_Fluid_FSI,		/*!< \brief Kind of solver for the fluid in FSI applications. */
  Kind_Solver_Struc_FSI,		/*!< \brief Kind of solver for the structure in FSI applications. */
  Kind_BGS_RelaxMethod;				/*!< \brief Kind of relaxation method for Block Gauss Seidel method in FSI problems. */
  bool Energy_Equation;         /*!< \brief Solve the energy equation for incompressible flows. */
  bool MUSCL,		/*!< \brief MUSCL scheme .*/
  MUSCL_Flow,		/*!< \brief MUSCL scheme for the flow equations.*/
  MUSCL_Turb,	 /*!< \brief MUSCL scheme for the turbulence equations.*/
  MUSCL_Heat,	 /*!< \brief MUSCL scheme for the (fvm) heat equation.*/
  MUSCL_AdjFlow,		/*!< \brief MUSCL scheme for the adj flow equations.*/
  MUSCL_AdjTurb; 	/*!< \brief MUSCL scheme for the adj turbulence equations.*/
  bool EulerPersson;        /*!< \brief Boolean to determine whether this is an Euler simulation with Persson shock capturing. */
  bool FSI_Problem,			/*!< \brief Boolean to determine whether the simulation is FSI or not. */
  ZoneSpecific_Problem,   /*!< \brief Boolean to determine whether we wish to use zone-specific solvers. */
  Multizone_Problem;      /*!< \brief Boolean to determine whether we are solving a multizone problem. */
  unsigned short nID_DV;  /*!< \brief ID for the region of FEM when computed using direct differentiation. */
  bool AD_Mode;         /*!< \brief Algorithmic Differentiation support. */
  bool AD_Preaccumulation;   /*!< \brief Enable or disable preaccumulation in the AD mode. */
  unsigned short Kind_Material_Compress,	/*!< \brief Determines if the material is compressible or incompressible (structural analysis). */
  Kind_Material,			/*!< \brief Determines the material model to be used (structural analysis). */
  Kind_Struct_Solver,		/*!< \brief Determines the geometric condition (small or large deformations) for structural analysis. */
  Kind_DV_FEA;				/*!< \brief Kind of Design Variable for FEA problems.*/
  unsigned short Kind_Turb_Model;			/*!< \brief Turbulent model definition. */
  unsigned short Kind_HybridRANSLES_Testing; /*!< \brief Hybrid RANS/LES blending definition */
<<<<<<< HEAD
  unsigned short Kind_Hybrid_Res_Ind; /*!< \brief Hybrid RANS/LES resolution adequacy indicator type */
  bool Hybrid_Forcing; /*!< \brief If true, the hybrid RANS/LES model will use turbulent forcing. */
=======
  unsigned short Kind_Hybrid_Fluct_Stress_Damping; /*!< \brief Damping of the fluctuating stress in high-AR cells (only in model-split hybrid RANS/LES) */
  unsigned short Kind_Hybrid_Res_Ind; /*!< \brief Hybrid RANS/LES resolution adequacy indicator type */
  bool Hybrid_Forcing; /*!< \brief If true, the hybrid RANS/LES model will use turbulent forcing. */
  bool Hybrid_Forcing_Axi; /*!< \brief If true, the hybrid RANS/LES model will use 'axisymmetric' version of forcing. */
>>>>>>> 4ccec150
  su2double *Hybrid_Forcing_Periodic_Length;  /*!< \brief Domain lengths in periodic directions for hybrid forcing */
  su2double *default_hybrid_periodic_length;  /*!< \brief Default for Hybrid_Forcing_Periodic_Length */
  su2double Hybrid_Forcing_Strength,  /*!< \brief An overall scaling coefficient for the periodic forcing .*/
            Hybrid_Forcing_Vortex_Length;  /*!< \brief The forcing vortices will be of period N*L, where N is the forcing length and L is the turbulent lengthscale. */
  unsigned short Kind_Hybrid_SGET_Model; /*!< \brief Subgrid energy-transfer (SGET) model for hybrid RANS/LES models. */
  bool Use_Resolved_Turb_Stress; /*!< \brief Use the resolved turbulent stress during restarts. */
<<<<<<< HEAD
  unsigned short Kind_SGS_Model;                        /*!< \brief LES SGS model definition. */
=======
  su2double* FluctStress_AR_Params; /*!< \brief The parameters defining the blending function applied to the fluctuating stress in high-AR cells. */
  su2double* default_fluct_stress_AR_params; /*!< \brief Default values of the parameters defining the blending function applied to the fluctuating stress in high-AR cells. */


  bool Use_v2f_Timescale_Limit; /*!< \brief Limit the timescale in the f-equation of the v2-f RANS model to 3/S. */
  unsigned short Kind_v2f_Limit; /*!< \brief Type of realizability limit imposed on the v2-f RANS model. */
  unsigned short Kind_SGS_Model;                        /*!< \brief LES SGS model definition. */

>>>>>>> 4ccec150
  unsigned short Kind_Trans_Model,			/*!< \brief Transition model definition. */
  Kind_FreeStreamTurbOption, /*!< \brief Kind of freestream boundary condition (Only used for two-equation models) */
  Kind_ActDisk, Kind_Engine_Inflow, Kind_Inlet, *Kind_Inc_Inlet, *Kind_Inc_Outlet, *Kind_Data_Riemann, *Kind_Data_Giles;           /*!< \brief Kind of inlet boundary treatment. */
  unsigned short nInc_Inlet;  /*!< \brief Number of inlet boundary treatment types listed. */
  unsigned short nInc_Outlet;  /*!< \brief Number of inlet boundary treatment types listed. */
  su2double Inc_Inlet_Damping;  /*!< \brief Damping factor applied to the iterative updates to the velocity at a pressure inlet in incompressible flow. */
  su2double Inc_Outlet_Damping; /*!< \brief Damping factor applied to the iterative updates to the pressure at a mass flow outlet in incompressible flow. */
  bool Inc_Inlet_UseNormal;    /*!< \brief Flag for whether to use the local normal as the flow direction for an incompressible pressure inlet. */
  su2double Linear_Solver_Error;		/*!< \brief Min error of the linear solver for the implicit formulation. */
  su2double Deform_Linear_Solver_Error;    /*!< \brief Min error of the linear solver for the implicit formulation. */
  su2double Linear_Solver_Error_FSI_Struc;		/*!< \brief Min error of the linear solver for the implicit formulation in the structural side for FSI problems . */
  su2double Linear_Solver_Error_Heat;        /*!< \brief Min error of the linear solver for the implicit formulation in the fvm heat solver . */
  unsigned long Linear_Solver_Iter;		/*!< \brief Max iterations of the linear solver for the implicit formulation. */
  bool Linear_Solver_Max_Iter_Error; /*!< \brief Program will exit with an error if the linear solver exceeds the max iterations. */
  bool Linear_Solver_Verbose; /*!< \brief Print out the residual history of the linear solver during runtime. */
  unsigned long Deform_Linear_Solver_Iter;   /*!< \brief Max iterations of the linear solver for the implicit formulation. */
  unsigned long Linear_Solver_Iter_FSI_Struc;		/*!< \brief Max iterations of the linear solver for FSI applications and structural solver. */
  unsigned long Linear_Solver_Iter_Heat;       /*!< \brief Max iterations of the linear solver for the implicit formulation in the fvm heat solver. */
  unsigned long Linear_Solver_Restart_Frequency;   /*!< \brief Restart frequency of the linear solver for the implicit formulation. */
  unsigned short Linear_Solver_ILU_n;		/*!< \brief ILU fill=in level. */
  su2double SemiSpan;		/*!< \brief Wing Semi span. */
  su2double Roe_Kappa;		/*!< \brief Relaxation of the Roe scheme. */
  su2double Relaxation_Factor_Flow;		/*!< \brief Relaxation coefficient of the linear solver mean flow. */
  su2double Relaxation_Factor_Turb;		/*!< \brief Relaxation coefficient of the linear solver turbulence. */
  su2double Relaxation_Factor_AdjFlow;		/*!< \brief Relaxation coefficient of the linear solver adjoint mean flow. */
  su2double Relaxation_Factor_CHT;  /*!< \brief Relaxation coefficient for the update of conjugate heat variables. */
  su2double AdjTurb_Linear_Error;		/*!< \brief Min error of the turbulent adjoint linear solver for the implicit formulation. */
  su2double EntropyFix_Coeff;              /*!< \brief Entropy fix coefficient. */
  unsigned short AdjTurb_Linear_Iter;		/*!< \brief Min error of the turbulent adjoint linear solver for the implicit formulation. */
  su2double *Stations_Bounds;                  /*!< \brief Airfoil section limit. */
  unsigned short nLocationStations,      /*!< \brief Number of section cuts to make when outputting mesh and cp . */
  nWingStations;               /*!< \brief Number of section cuts to make when calculating internal volume. */
  su2double* Kappa_Flow,           /*!< \brief Numerical dissipation coefficients for the flow equations. */
  *Kappa_AdjFlow,                  /*!< \brief Numerical dissipation coefficients for the adjoint flow equations. */
  *Kappa_Heat;                    /*!< \brief Numerical dissipation coefficients for the (fvm) heat equation. */  
  su2double* FFD_Axis;       /*!< \brief Numerical dissipation coefficients for the adjoint equations. */
  su2double Kappa_1st_AdjFlow,	/*!< \brief JST 1st order dissipation coefficient for adjoint flow equations (coarse multigrid levels). */
  Kappa_2nd_AdjFlow,			/*!< \brief JST 2nd order dissipation coefficient for adjoint flow equations. */
  Kappa_4th_AdjFlow,			/*!< \brief JST 4th order dissipation coefficient for adjoint flow equations. */
  Kappa_1st_Flow,			/*!< \brief JST 1st order dissipation coefficient for flow equations (coarse multigrid levels). */
  Kappa_2nd_Flow,			/*!< \brief JST 2nd order dissipation coefficient for flow equations. */
  Kappa_4th_Flow,			/*!< \brief JST 4th order dissipation coefficient for flow equations. */
  Kappa_2nd_Heat,     /*!< \brief 2nd order dissipation coefficient for heat equation. */
  Kappa_4th_Heat;     /*!< \brief 4th order dissipation coefficient for heat equation. */  
  su2double Geo_Waterline_Location; /*!< \brief Location of the waterline. */
  
  su2double Min_Beta_RoeTurkel,		/*!< \brief Minimum value of Beta for the Roe-Turkel low Mach preconditioner. */
  Max_Beta_RoeTurkel;		/*!< \brief Maximum value of Beta for the Roe-Turkel low Mach preconditioner. */
  unsigned long GridDef_Nonlinear_Iter, /*!< \brief Number of nonlinear increments for grid deformation. */
  GridDef_Linear_Iter; /*!< \brief Number of linear smoothing iterations for grid deformation. */
  unsigned short Deform_Stiffness_Type; /*!< \brief Type of element stiffness imposed for FEA mesh deformation. */
  bool Deform_Output;  /*!< \brief Print the residuals during mesh deformation to the console. */
  su2double Deform_Tol_Factor; /*!< Factor to multiply smallest volume for deform tolerance (0.001 default) */
  su2double Deform_Coeff; /*!< Deform coeffienct */
  su2double Deform_Limit; /*!< Deform limit */
  unsigned short FFD_Continuity; /*!< Surface continuity at the intersection with the FFD */
  unsigned short FFD_CoordSystem; /*!< Define the coordinates system */
  su2double Deform_ElasticityMod, Deform_PoissonRatio; /*!< young's modulus and poisson ratio for volume deformation stiffness model */
  bool Visualize_Surface_Def;  /*!< \brief Flag to visualize the surface deformacion in SU2_DEF. */
  bool Visualize_Volume_Def; /*!< \brief Flag to visualize the volume deformation in SU2_DEF. */
  bool FFD_Symmetry_Plane;	/*!< \brief FFD symmetry plane. */
  su2double Mach;		/*!< \brief Mach number. */
  su2double Reynolds;	/*!< \brief Reynolds number. */
  su2double Froude;	/*!< \brief Froude number. */
  su2double Length_Reynolds;	/*!< \brief Reynolds length (dimensional). */
  su2double AoA,			/*!< \brief Angle of attack (just external flow). */
  iH, AoS, AoA_Offset, AoS_Offset, AoA_Sens;		/*!< \brief Angle of sideSlip (just external flow). */
  bool Fixed_CL_Mode;			/*!< \brief Activate fixed CL mode (external flow only). */
  bool Fixed_CM_Mode;			/*!< \brief Activate fixed CL mode (external flow only). */
  bool Eval_dOF_dCX;			/*!< \brief Activate fixed CL mode (external flow only). */
  bool Discard_InFiles; /*!< \brief Discard angle of attack in solution and geometry files. */
  su2double Target_CL;			/*!< \brief Specify a target CL instead of AoA (external flow only). */
  su2double Target_CM;			/*!< \brief Specify a target CL instead of AoA (external flow only). */
  su2double Total_CM;			/*!< \brief Specify a target CL instead of AoA (external flow only). */
  su2double Total_CD;			/*!< \brief Specify a target CL instead of AoA (external flow only). */
  su2double dCL_dAlpha;        /*!< \brief value of dCl/dAlpha. */
  su2double dCM_diH;        /*!< \brief value of dCM/dHi. */
  unsigned long Iter_Fixed_CL;			/*!< \brief Iterations to re-evaluate the angle of attack (external flow only). */
  unsigned long Iter_Fixed_CM;			/*!< \brief Iterations to re-evaluate the angle of attack (external flow only). */
  unsigned long Iter_Fixed_NetThrust;			/*!< \brief Iterations to re-evaluate the angle of attack (external flow only). */
  unsigned long Iter_dCL_dAlpha;   /*!< \brief Number of iterations to evaluate dCL_dAlpha. */
  unsigned long Update_Alpha;			/*!< \brief Iterations to re-evaluate the angle of attack (external flow only). */
  unsigned long Update_iH;			/*!< \brief Iterations to re-evaluate the angle of attack (external flow only). */
  unsigned long Update_BCThrust;			/*!< \brief Iterations to re-evaluate the angle of attack (external flow only). */
  su2double dNetThrust_dBCThrust;        /*!< \brief value of dCl/dAlpha. */
  bool Update_BCThrust_Bool;			/*!< \brief Boolean flag for whether to update the AoA for fixed lift mode on a given iteration. */
  bool Update_AoA;			/*!< \brief Boolean flag for whether to update the AoA for fixed lift mode on a given iteration. */
  bool Update_HTPIncidence;			/*!< \brief Boolean flag for whether to update the AoA for fixed lift mode on a given iteration. */
  su2double ChargeCoeff;		/*!< \brief Charge coefficient (just for poisson problems). */
  unsigned short Cauchy_Func_Flow,	/*!< \brief Function where to apply the convergence criteria in the flow problem. */
  Cauchy_Func_AdjFlow,				/*!< \brief Function where to apply the convergence criteria in the adjoint problem. */
  Cauchy_Elems;						/*!< \brief Number of elements to evaluate. */
  unsigned short Residual_Func_Flow;	/*!< \brief Equation to apply residual convergence to. */
  unsigned short Res_FEM_CRIT;  /*!< \brief Criteria to apply to the FEM convergence (absolute/relative). */
  unsigned long StartConv_Iter;	/*!< \brief Start convergence criteria at iteration. */
  su2double Cauchy_Eps;	/*!< \brief Epsilon used for the convergence. */
  unsigned long Wrt_Sol_Freq,	/*!< \brief Writing solution frequency. */
  Wrt_Sol_Freq_DualTime,	/*!< \brief Writing solution frequency for Dual Time. */
  Wrt_Con_Freq,				/*!< \brief Writing convergence history frequency. */
  Wrt_Con_Freq_DualTime;				/*!< \brief Writing convergence history frequency. */
  bool Wrt_Unsteady;  /*!< \brief Write unsteady data adding header and prefix. */
  bool Wrt_Dynamic;  		/*!< \brief Write dynamic data adding header and prefix. */
  bool Restart,	/*!< \brief Restart solution (for direct, adjoint, and linearized problems).*/
  Wrt_Binary_Restart,	/*!< \brief Write binary SU2 native restart files.*/
  Read_Binary_Restart,	/*!< \brief Read binary SU2 native restart files.*/
  Restart_Flow;	/*!< \brief Restart flow solution for adjoint and linearized problems. */
  unsigned short nMarker_Monitoring,	/*!< \brief Number of markers to monitor. */
  nMarker_Designing,					/*!< \brief Number of markers for the objective function. */
  nMarker_GeoEval,					/*!< \brief Number of markers for the objective function. */
  nMarker_ZoneInterface, /*!< \brief Number of markers in the zone interface. */
  nMarker_Plotting,					/*!< \brief Number of markers to plot. */
  nMarker_Analyze,					/*!< \brief Number of markers to plot. */
  nMarker_Moving,               /*!< \brief Number of markers in motion (DEFORMING, MOVING_WALL, or FLUID_STRUCTURE). */
  nMarker_PyCustom,               /*!< \brief Number of markers that are customizable in Python. */
  nMarker_DV,               /*!< \brief Number of markers affected by the design variables. */
  nMarker_WallFunctions;    /*!< \brief Number of markers for which wall functions must be applied. */
  string *Marker_Monitoring,     /*!< \brief Markers to monitor. */
  *Marker_Designing,         /*!< \brief Markers to plot. */
  *Marker_GeoEval,         /*!< \brief Markers to plot. */
  *Marker_Plotting,          /*!< \brief Markers to plot. */
  *Marker_Analyze,          /*!< \brief Markers to plot. */
  *Marker_ZoneInterface,          /*!< \brief Markers in the FSI interface. */
  *Marker_Moving,            /*!< \brief Markers in motion (DEFORMING, MOVING_WALL, or FLUID_STRUCTURE). */
  *Marker_PyCustom,            /*!< \brief Markers that are customizable in Python. */
  *Marker_DV,            /*!< \brief Markers affected by the design variables. */
  *Marker_WallFunctions; /*!< \brief Markers for which wall functions must be applied. */
  unsigned short  nConfig_Files;          /*!< \brief Number of config files for multiphysics problems. */
  string *Config_Filenames;               /*!< \brief List of names for configuration files. */
  unsigned short  *Kind_WallFunctions;        /*!< \brief The kind of wall function to use for the corresponding markers. */
  unsigned short  **IntInfo_WallFunctions;    /*!< \brief Additional integer information for the wall function markers. */
  su2double       **DoubleInfo_WallFunctions; /*!< \brief Additional double information for the wall function markers. */
  unsigned short  *Marker_All_Monitoring,        /*!< \brief Global index for monitoring using the grid information. */
  *Marker_All_GeoEval,       /*!< \brief Global index for geometrical evaluation. */
  *Marker_All_Plotting,        /*!< \brief Global index for plotting using the grid information. */
  *Marker_All_Analyze,        /*!< \brief Global index for plotting using the grid information. */
  *Marker_All_ZoneInterface,        /*!< \brief Global index for FSI interface markers using the grid information. */
  *Marker_All_Turbomachinery,        /*!< \brief Global index for Turbomachinery markers using the grid information. */
  *Marker_All_TurbomachineryFlag,        /*!< \brief Global index for Turbomachinery markers flag using the grid information. */
  *Marker_All_MixingPlaneInterface,        /*!< \brief Global index for MixingPlane interface markers using the grid information. */    
  *Marker_All_DV,          /*!< \brief Global index for design variable markers using the grid information. */
  *Marker_All_Moving,          /*!< \brief Global index for moving surfaces using the grid information. */
  *Marker_All_PyCustom,                 /*!< \brief Global index for Python customizable surfaces using the grid information. */
  *Marker_All_Designing,         /*!< \brief Global index for moving using the grid information. */
  *Marker_CfgFile_Monitoring,     /*!< \brief Global index for monitoring using the config information. */
  *Marker_CfgFile_Designing,      /*!< \brief Global index for monitoring using the config information. */
  *Marker_CfgFile_GeoEval,      /*!< \brief Global index for monitoring using the config information. */
  *Marker_CfgFile_Plotting,     /*!< \brief Global index for plotting using the config information. */
  *Marker_CfgFile_Analyze,     /*!< \brief Global index for plotting using the config information. */
  *Marker_CfgFile_ZoneInterface,     /*!< \brief Global index for FSI interface using the config information. */
  *Marker_CfgFile_Turbomachinery,     /*!< \brief Global index for Turbomachinery  using the config information. */
  *Marker_CfgFile_TurbomachineryFlag,     /*!< \brief Global index for Turbomachinery flag using the config information. */
  *Marker_CfgFile_MixingPlaneInterface,     /*!< \brief Global index for MixingPlane interface using the config information. */
  *Marker_CfgFile_Moving,       /*!< \brief Global index for moving surfaces using the config information. */
  *Marker_CfgFile_PyCustom,        /*!< \brief Global index for Python customizable surfaces using the config information. */
  *Marker_CfgFile_DV,       /*!< \brief Global index for design variable markers using the config information. */
  *Marker_CfgFile_PerBound;     /*!< \brief Global index for periodic boundaries using the config information. */
  string *PlaneTag;      /*!< \brief Global index for the plane adaptation (upper, lower). */
  su2double DualVol_Power;			/*!< \brief Power for the dual volume in the grid adaptation sensor. */
  su2double *nBlades;						/*!< \brief number of blades for turbomachinery computation. */
  unsigned short Analytical_Surface;	/*!< \brief Information about the analytical definition of the surface for grid adaptation. */
  unsigned short Geo_Description;	/*!< \brief Description of the geometry. */
  unsigned short Mesh_FileFormat;	/*!< \brief Mesh input format. */
  unsigned short Output_FileFormat;	/*!< \brief Format of the output files. */
  unsigned short ActDisk_Jump;	/*!< \brief Format of the output files. */
  bool CFL_Adapt;      /*!< \brief Adaptive CFL number. */
  bool HB_Precondition;    /*< \brief Flag to turn on harmonic balance source term preconditioning */
  su2double RefArea,		/*!< \brief Reference area for coefficient computation. */
  RefElemLength,				/*!< \brief Reference element length for computing the slope limiting epsilon. */
  RefSharpEdges,				/*!< \brief Reference coefficient for detecting sharp edges. */
  RefLength,			/*!< \brief Reference length for moment computation. */
  *RefOriginMoment,           /*!< \brief Origin for moment computation. */
  *RefOriginMoment_X,      /*!< \brief X Origin for moment computation. */
  *RefOriginMoment_Y,      /*!< \brief Y Origin for moment computation. */
  *RefOriginMoment_Z,      /*!< \brief Z Origin for moment computation. */
  *CFL_AdaptParam,      /*!< \brief Information about the CFL ramp. */
  *RelaxFactor_Giles,      /*!< \brief Information about the under relaxation factor for Giles BC. */
  *CFL,
  *HTP_Axis,      /*!< \brief Location of the HTP axis. */
  DomainVolume;		/*!< \brief Volume of the computational grid. */
  unsigned short nRefOriginMoment_X,    /*!< \brief Number of X-coordinate moment computation origins. */
  nRefOriginMoment_Y,           /*!< \brief Number of Y-coordinate moment computation origins. */
  nRefOriginMoment_Z;           /*!< \brief Number of Z-coordinate moment computation origins. */
  string Mesh_FileName,			/*!< \brief Mesh input file. */
  Mesh_Out_FileName,				/*!< \brief Mesh output file. */
  Solution_FlowFileName,			/*!< \brief Flow solution input file. */
  Solution_LinFileName,			/*!< \brief Linearized flow solution input file. */
  Solution_AdjFileName,			/*!< \brief Adjoint solution input file for drag functional. */
  Solution_FEMFileName,			/*!< \brief Solution input file for structural problem. */
  Solution_AdjFEMFileName,     /*!< \brief Adjoint solution input file for structural problem. */
  Flow_FileName,					/*!< \brief Flow variables output file. */
  Structure_FileName,					/*!< \brief Structure variables output file. */
  SurfStructure_FileName,					/*!< \brief Surface structure variables output file. */
  AdjStructure_FileName,         /*!< \brief Structure variables output file. */
  AdjSurfStructure_FileName,         /*!< \brief Surface structure variables output file. */
  SurfHeat_FileName,					/*!< \brief Surface structure variables output file. */
  Heat_FileName,					/*!< \brief Heat variables output file. */
  Residual_FileName,				/*!< \brief Residual variables output file. */
  Conv_FileName,					/*!< \brief Convergence history output file. */
  Breakdown_FileName,			    /*!< \brief Breakdown output file. */
  Conv_FileName_FSI,					/*!< \brief Convergence history output file. */
  Restart_FlowFileName,			/*!< \brief Restart file for flow variables. */
  Restart_HeatFileName,			/*!< \brief Restart file for heat variables. */
  Restart_AdjFileName,			/*!< \brief Restart file for adjoint variables, drag functional. */
  Restart_FEMFileName,			/*!< \brief Restart file for FEM elasticity. */
  Restart_AdjFEMFileName,      /*!< \brief Restart file for FEM elasticity. */
  Adj_FileName,					/*!< \brief Output file with the adjoint variables. */
  ObjFunc_Grad_FileName,			/*!< \brief Gradient of the objective function. */
  ObjFunc_Value_FileName,			/*!< \brief Objective function. */
  SurfFlowCoeff_FileName,			/*!< \brief Output file with the flow variables on the surface. */
  SurfAdjCoeff_FileName,			/*!< \brief Output file with the adjoint variables on the surface. */
  New_SU2_FileName,       		/*!< \brief Output SU2 mesh file converted from CGNS format. */
  SurfSens_FileName,			/*!< \brief Output file for the sensitivity on the surface (discrete adjoint). */
  VolSens_FileName,			/*!< \brief Output file for the sensitivity in the volume (discrete adjoint). */
  Hybrid_Const_FileName;                /*!< \brief Input file for the hybrid RANS/LES constants. */
  bool Low_MemoryOutput,      /*!< \brief Output less information for lower memory use */
  Wrt_Output,                 /*!< \brief Write any output files */
  Wrt_Vol_Sol,                /*!< \brief Write a volume solution file */
  Wrt_Srf_Sol,                /*!< \brief Write a surface solution file */
  Wrt_Csv_Sol,                /*!< \brief Write a surface comma-separated values solution file */
  Wrt_Crd_Sol,                /*!< \brief Write a binary file with the grid coordinates only. */
  Wrt_Residuals,              /*!< \brief Write residuals to solution file */
  Wrt_Surface,                /*!< \brief Write solution at each surface */
  Wrt_Limiters,              /*!< \brief Write residuals to solution file */
  Wrt_SharpEdges,              /*!< \brief Write residuals to solution file */
  Wrt_Halo,                   /*!< \brief Write rind layers in solution files */
  Wrt_Resolution_Tensors,     /*!< \brief Write resolutions tensors in solution files */
  Wrt_Performance,            /*!< \brief Write the performance summary at the end of a calculation.  */
  Wrt_InletFile,                   /*!< \brief Write a template inlet profile file */
  Wrt_Slice,                   /*!< \brief Write 1D slice of a 2D cartesian solution */
  Wrt_Projected_Sensitivity,   /*!< \brief Write projected sensitivities (dJ/dx) on surfaces to ASCII file. */
  Plot_Section_Forces;       /*!< \brief Write sectional forces for specified markers. */
  unsigned short Console_Output_Verb,  /*!< \brief Level of verbosity for console output */
  Kind_Average;        /*!< \brief Particular average for the marker analyze. */
  unsigned short nPolyCoeffs; /*!< \brief Number of coefficients in temperature polynomial fits for fluid models. */
  su2double Gamma,			/*!< \brief Ratio of specific heats of the gas. */
  Bulk_Modulus,			/*!< \brief Value of the bulk modulus for incompressible flows. */
  Beta_Factor,			/*!< \brief Value of the epsilon^2 multiplier for Beta for the incompressible preconditioner. */
  Gas_Constant,     /*!< \brief Specific gas constant. */
  Gas_ConstantND,     /*!< \brief Non-dimensional specific gas constant. */
  Molecular_Weight,     /*!< \brief Molecular weight of an incompressible ideal gas (g/mol). */
  Specific_Heat_Cp,     /*!< \brief Specific heat at constant pressure. */
  Specific_Heat_CpND,     /*!< \brief Non-dimensional specific heat at constant pressure. */
  Specific_Heat_Cp_Solid, /*!< \brief Specific heat in solids. */
  Specific_Heat_Cv,     /*!< \brief Specific heat at constant volume. */
  Specific_Heat_CvND,     /*!< \brief Non-dimensional specific heat at constant volume. */
  Thermal_Expansion_Coeff,     /*!< \brief Thermal expansion coefficient. */
  Thermal_Expansion_CoeffND,     /*!< \brief Non-dimensional thermal expansion coefficient. */
  Inc_Density_Ref,    /*!< \brief Reference density for custom incompressible non-dim. */
  Inc_Velocity_Ref,    /*!< \brief Reference velocity for custom incompressible non-dim. */
  Inc_Temperature_Ref,    /*!< \brief Reference temperature for custom incompressible non-dim. */
  Inc_Density_Init,    /*!< \brief Initial density for incompressible flows. */
  *Inc_Velocity_Init,    /*!< \brief Initial velocity vector for incompressible flows. */
  Inc_Temperature_Init,    /*!< \brief Initial temperature for incompressible flows w/ heat transfer. */
  Heat_Flux_Ref,  /*!< \brief Reference heat flux for non-dim. */
  Gas_Constant_Ref, /*!< \brief Reference specific gas constant. */
  Temperature_Critical,   /*!< \brief Critical Temperature for real fluid model.  */
  Pressure_Critical,   /*!< \brief Critical Pressure for real fluid model.  */
  Density_Critical,   /*!< \brief Critical Density for real fluid model.  */
  Acentric_Factor,   /*!< \brief Acentric Factor for real fluid model.  */
  Mu_Constant,     /*!< \brief Constant viscosity for ConstantViscosity model.  */
  Mu_ConstantND,   /*!< \brief Non-dimensional constant viscosity for ConstantViscosity model.  */
  Kt_Constant,     /*!< \brief Constant thermal conductivity for ConstantConductivity model.  */
  Kt_ConstantND,   /*!< \brief Non-dimensional constant thermal conductivity for ConstantConductivity model.  */
  Mu_Ref,     /*!< \brief Reference viscosity for Sutherland model.  */
  Mu_RefND,   /*!< \brief Non-dimensional reference viscosity for Sutherland model.  */
  Mu_Temperature_Ref,     /*!< \brief Reference temperature for Sutherland model.  */
  Mu_Temperature_RefND,   /*!< \brief Non-dimensional reference temperature for Sutherland model.  */
  Mu_S,     /*!< \brief Reference S for Sutherland model.  */
  Mu_SND,   /*!< \brief Non-dimensional reference S for Sutherland model.  */
  *CpPolyCoefficients,   /*!< \brief Definition of the temperature polynomial coefficients for specific heat Cp. */
  *MuPolyCoefficients,   /*!< \brief Definition of the temperature polynomial coefficients for viscosity. */
  *KtPolyCoefficients,   /*!< \brief Definition of the temperature polynomial coefficients for thermal conductivity. */
  *CpPolyCoefficientsND,   /*!< \brief Definition of the non-dimensional temperature polynomial coefficients for specific heat Cp. */
  *MuPolyCoefficientsND,   /*!< \brief Definition of the non-dimensional temperature polynomial coefficients for viscosity. */
  *KtPolyCoefficientsND,   /*!< \brief Definition of the non-dimensional temperature polynomial coefficients for thermal conductivity. */
  Thermal_Conductivity_Solid, /*!< \brief Thermal conductivity in solids. */
  Thermal_Diffusivity_Solid, /*!< \brief Thermal diffusivity in solids. */
  Temperature_Freestream_Solid, /*!< \brief Temperature in solids at freestream conditions. */
  Density_Solid,      /*!< \brief Total density in solids. */  
  *Velocity_FreeStream,     /*!< \brief Free-stream velocity vector of the fluid.  */
  Energy_FreeStream,     /*!< \brief Free-stream total energy of the fluid.  */
  ModVel_FreeStream,     /*!< \brief Magnitude of the free-stream velocity of the fluid.  */
  ModVel_FreeStreamND,     /*!< \brief Non-dimensional magnitude of the free-stream velocity of the fluid.  */
  Density_FreeStream,     /*!< \brief Free-stream density of the fluid. */
  Viscosity_FreeStream,     /*!< \brief Free-stream viscosity of the fluid.  */
  Tke_FreeStream,     /*!< \brief Total turbulent kinetic energy of the fluid.  */
  Intermittency_FreeStream,     /*!< \brief Freestream intermittency (for sagt transition model) of the fluid.  */
  TurbulenceIntensity_FreeStream,     /*!< \brief Freestream turbulent intensity (for sagt transition model) of the fluid.  */
  Turb2LamViscRatio_FreeStream,          /*!< \brief Ratio of turbulent to laminar viscosity. */
  TurbLength_FreeStream, /*!< \brief Freestream turbulent lengthscale */
  NuFactor_FreeStream,  /*!< \brief Ratio of turbulent to laminar viscosity. */
  NuFactor_Engine,  /*!< \brief Ratio of turbulent to laminar viscosity at the engine. */
  SecondaryFlow_ActDisk,  /*!< \brief Ratio of turbulent to laminar viscosity at the actuator disk. */
  Initial_BCThrust,  /*!< \brief Ratio of turbulent to laminar viscosity at the actuator disk. */
  Pressure_FreeStream,     /*!< \brief Total pressure of the fluid. */
  Pressure_Thermodynamic,     /*!< \brief Thermodynamic pressure of the fluid. */
  Temperature_FreeStream,  /*!< \brief Total temperature of the fluid.  */
  Temperature_ve_FreeStream,  /*!< \brief Total vibrational-electronic temperature of the fluid.  */
  *MassFrac_FreeStream, /*!< \brief Mixture mass fractions of the fluid. */
  Prandtl_Lam,      /*!< \brief Laminar Prandtl number for the gas.  */
  Prandtl_Turb,     /*!< \brief Turbulent Prandtl number for the gas.  */
  Length_Ref,       /*!< \brief Reference length for non-dimensionalization. */
  Pressure_Ref,     /*!< \brief Reference pressure for non-dimensionalization.  */
  Temperature_Ref,  /*!< \brief Reference temperature for non-dimensionalization.*/
  Density_Ref,      /*!< \brief Reference density for non-dimensionalization.*/
  Velocity_Ref,     /*!< \brief Reference velocity for non-dimensionalization.*/
  Time_Ref,                  /*!< \brief Reference time for non-dimensionalization. */
  Viscosity_Ref,              /*!< \brief Reference viscosity for non-dimensionalization. */
  Conductivity_Ref,           /*!< \brief Reference conductivity for non-dimensionalization. */
  Energy_Ref,                 /*!< \brief Reference viscosity for non-dimensionalization. */
  Wall_Temperature,           /*!< \brief Temperature at an isotropic wall in Kelvin. */
  Omega_Ref,                  /*!< \brief Reference angular velocity for non-dimensionalization. */
  Force_Ref,                  /*!< \brief Reference body force for non-dimensionalization. */
  Pressure_FreeStreamND,      /*!< \brief Farfield pressure value (external flow). */
  Pressure_ThermodynamicND,   /*!< \brief Farfield thermodynamic pressure value. */
  Temperature_FreeStreamND,   /*!< \brief Farfield temperature value (external flow). */
  Density_FreeStreamND,       /*!< \brief Farfield density value (external flow). */
  Velocity_FreeStreamND[3],   /*!< \brief Farfield velocity values (external flow). */
  Energy_FreeStreamND,        /*!< \brief Farfield energy value (external flow). */
  Viscosity_FreeStreamND,     /*!< \brief Farfield viscosity value (external flow). */
  Tke_FreeStreamND,           /*!< \brief Farfield kinetic energy (external flow). */
  Omega_FreeStreamND,         /*!< \brief Specific dissipation (external flow). */
  Omega_FreeStream;           /*!< \brief Specific dissipation (external flow). */
  unsigned short nElectric_Constant; /*!< \brief Number of different electric constants. */
  su2double *Electric_Constant;   /*!< \brief Dielectric constant modulus. */
  su2double Knowles_B,      /*!< \brief Knowles material model constant B. */
  Knowles_N;                /*!< \brief Knowles material model constant N. */
  bool DE_Effects; 						/*!< Application of DE effects to FE analysis */
  bool RefGeom; 						/*!< Read a reference geometry for optimization purposes. */
  unsigned long refNodeID;     /*!< \brief Global ID for the reference node (optimization). */
  string RefGeom_FEMFileName;    			/*!< \brief File name for reference geometry. */
  unsigned short RefGeom_FileFormat;	/*!< \brief Mesh input format. */
  unsigned short Kind_2DElasForm;			/*!< \brief Kind of bidimensional elasticity solver. */
  unsigned short nIterFSI;	  /*!< \brief Number of maximum number of subiterations in a FSI problem. */
  unsigned short nIterFSI_Ramp;  /*!< \brief Number of FSI subiterations during which a ramp is applied. */
  unsigned short iInst;       /*!< \brief Current instance value */
  su2double AitkenStatRelax;	/*!< \brief Aitken's relaxation factor (if set as static) */
  su2double AitkenDynMaxInit;	/*!< \brief Aitken's maximum dynamic relaxation factor for the first iteration */
  su2double AitkenDynMinInit;	/*!< \brief Aitken's minimum dynamic relaxation factor for the first iteration */
  bool RampAndRelease;        /*!< \brief option for ramp load and release */
  bool Sine_Load;             /*!< \brief option for sine load */
  su2double *SineLoad_Coeff;  /*!< \brief Stores the load coefficient */
  su2double Thermal_Diffusivity;			/*!< \brief Thermal diffusivity used in the heat solver. */
  su2double Cyclic_Pitch,     /*!< \brief Cyclic pitch for rotorcraft simulations. */
  Collective_Pitch;           /*!< \brief Collective pitch for rotorcraft simulations. */
  su2double Mach_Motion;			/*!< \brief Mach number based on mesh velocity and freestream quantities. */
  su2double *Motion_Origin_X, /*!< \brief X-coordinate of the mesh motion origin. */
  *Motion_Origin_Y,           /*!< \brief Y-coordinate of the mesh motion origin. */
  *Motion_Origin_Z,           /*!< \brief Z-coordinate of the mesh motion origin. */
  *Translation_Rate_X,        /*!< \brief Translational velocity of the mesh in the x-direction. */
  *Translation_Rate_Y,        /*!< \brief Translational velocity of the mesh in the y-direction. */
  *Translation_Rate_Z,        /*!< \brief Translational velocity of the mesh in the z-direction. */
  *Rotation_Rate_X,           /*!< \brief Angular velocity of the mesh about the x-axis. */
  *Rotation_Rate_Y,           /*!< \brief Angular velocity of the mesh about the y-axis. */
  *Rotation_Rate_Z,           /*!< \brief Angular velocity of the mesh about the z-axis. */
  *Pitching_Omega_X,          /*!< \brief Angular frequency of the mesh pitching about the x-axis. */
  *Pitching_Omega_Y,          /*!< \brief Angular frequency of the mesh pitching about the y-axis. */
  *Pitching_Omega_Z,          /*!< \brief Angular frequency of the mesh pitching about the z-axis. */
  *Pitching_Ampl_X,           /*!< \brief Pitching amplitude about the x-axis. */
  *Pitching_Ampl_Y,           /*!< \brief Pitching amplitude about the y-axis. */
  *Pitching_Ampl_Z,           /*!< \brief Pitching amplitude about the z-axis. */
  *Pitching_Phase_X,          /*!< \brief Pitching phase offset about the x-axis. */
  *Pitching_Phase_Y,          /*!< \brief Pitching phase offset about the y-axis. */
  *Pitching_Phase_Z,          /*!< \brief Pitching phase offset about the z-axis. */
  *Plunging_Omega_X,          /*!< \brief Angular frequency of the mesh plunging in the x-direction. */
  *Plunging_Omega_Y,          /*!< \brief Angular frequency of the mesh plunging in the y-direction. */
  *Plunging_Omega_Z,          /*!< \brief Angular frequency of the mesh plunging in the z-direction. */
  *Plunging_Ampl_X,           /*!< \brief Plunging amplitude in the x-direction. */
  *Plunging_Ampl_Y,           /*!< \brief Plunging amplitude in the y-direction. */
  *Plunging_Ampl_Z,           /*!< \brief Plunging amplitude in the z-direction. */
  *Omega_HB;                  /*!< \brief Frequency for Harmonic Balance Operator (in rad/s). */
  unsigned short nMotion_Origin_X,    /*!< \brief Number of X-coordinate mesh motion origins. */
  nMotion_Origin_Y,           /*!< \brief Number of Y-coordinate mesh motion origins. */
  nMotion_Origin_Z,           /*!< \brief Number of Z-coordinate mesh motion origins. */
  nTranslation_Rate_X,        /*!< \brief Number of Translational x-velocities for mesh motion. */
  nTranslation_Rate_Y,        /*!< \brief Number of Translational y-velocities for mesh motion. */
  nTranslation_Rate_Z,        /*!< \brief Number of Translational z-velocities for mesh motion. */
  nRotation_Rate_X,           /*!< \brief Number of Angular velocities about the x-axis for mesh motion. */
  nRotation_Rate_Y,           /*!< \brief Number of Angular velocities about the y-axis for mesh motion. */
  nRotation_Rate_Z,           /*!< \brief Number of Angular velocities about the z-axis for mesh motion. */
  nPitching_Omega_X,          /*!< \brief Number of Angular frequencies about the x-axis for pitching. */
  nPitching_Omega_Y,          /*!< \brief Number of Angular frequencies about the y-axis for pitching. */
  nPitching_Omega_Z,          /*!< \brief Number of Angular frequencies about the z-axis for pitching. */
  nPitching_Ampl_X,           /*!< \brief Number of Pitching amplitudes about the x-axis. */
  nPitching_Ampl_Y,           /*!< \brief Number of Pitching amplitudes about the y-axis. */
  nPitching_Ampl_Z,           /*!< \brief Number of Pitching amplitudes about the z-axis. */
  nPitching_Phase_X,          /*!< \brief Number of Pitching phase offsets about the x-axis. */
  nPitching_Phase_Y,          /*!< \brief Number of Pitching phase offsets about the y-axis. */
  nPitching_Phase_Z,          /*!< \brief Number of Pitching phase offsets about the z-axis. */
  nPlunging_Omega_X,          /*!< \brief Number of Angular frequencies in the x-direction for plunging. */
  nPlunging_Omega_Y,          /*!< \brief Number of Angular frequencies in the y-direction for plunging. */
  nPlunging_Omega_Z,          /*!< \brief Number of Angular frequencies in the z-direction for plunging. */
  nPlunging_Ampl_X,           /*!< \brief Number of Plunging amplitudes in the x-direction. */
  nPlunging_Ampl_Y,           /*!< \brief Number of Plunging amplitudes in the y-direction. */
  nPlunging_Ampl_Z,           /*!< \brief Number of Plunging amplitudes in the z-direction. */
  nOmega_HB,                /*!< \brief Number of frequencies in Harmonic Balance Operator. */
  nMoveMotion_Origin,         /*!< \brief Number of motion origins. */
  *MoveMotion_Origin;         /*!< \brief Keeps track if we should move moment origin. */
  vector<vector<vector<su2double> > > Aeroelastic_np1, /*!< \brief Aeroelastic solution at time level n+1. */
  Aeroelastic_n,              /*!< \brief Aeroelastic solution at time level n. */
  Aeroelastic_n1;             /*!< \brief Aeroelastic solution at time level n-1. */
  su2double FlutterSpeedIndex,/*!< \brief The flutter speed index. */
  PlungeNaturalFrequency,     /*!< \brief Plunging natural frequency for Aeroelastic. */
  PitchNaturalFrequency,      /*!< \brief Pitch natural frequency for Aeroelastic. */
  AirfoilMassRatio,           /*!< \brief The airfoil mass ratio for Aeroelastic. */
  CG_Location,                /*!< \brief Center of gravity location for Aeroelastic. */
  RadiusGyrationSquared;      /*!< \brief The radius of gyration squared for Aeroelastic. */
  su2double *Aeroelastic_plunge, /*!< \brief Value of plunging coordinate at the end of an external iteration. */
  *Aeroelastic_pitch;         /*!< \brief Value of pitching coordinate at the end of an external iteration. */
  unsigned short AeroelasticIter; /*!< \brief Solve the aeroelastic equations every given number of internal iterations. */
  unsigned short Gust_Type,	  /*!< \brief Type of Gust. */
  Gust_Dir;                   /*!< \brief Direction of the gust */
  su2double Gust_WaveLength,  /*!< \brief The gust wavelength. */
  Gust_Periods,               /*!< \brief Number of gust periods. */
  Gust_Ampl,                  /*!< \brief Gust amplitude. */
  Gust_Begin_Time,            /*!< \brief Time at which to begin the gust. */
  Gust_Begin_Loc;             /*!< \brief Location at which the gust begins. */
  long Visualize_CV;          /*!< \brief Node number for the CV to be visualized */
  bool ExtraOutput;
  bool Wall_Functions;         /*!< \brief Use wall functions with the turbulence model */
  long ExtraHeatOutputZone;   /*!< \brief Heat solver zone with extra screen output */
  bool DeadLoad; 	          	/*!< Application of dead loads to the FE analysis */
  bool PseudoStatic;    /*!< Application of dead loads to the FE analysis */
  bool SteadyRestart; 	      /*!< Restart from a steady state for FSI problems. */
  su2double Newmark_beta,		/*!< \brief Parameter alpha for Newmark method. */
  Newmark_gamma;				      /*!< \brief Parameter delta for Newmark method. */
  unsigned short nIntCoeffs;	/*!< \brief Number of integration coeffs for structural calculations. */
  su2double *Int_Coeffs;		  /*!< \brief Time integration coefficients for structural method. */
  unsigned short nElasticityMod,  /*!< \brief Number of different values for the elasticity modulus. */
  nPoissonRatio,                    /*!< \brief Number of different values for the Poisson ratio modulus. */
  nMaterialDensity;                 /*!< \brief Number of different values for the Material density. */
  su2double *ElasticityMod,         /*!< \brief Value of the elasticity moduli. */
  *PoissonRatio,                    /*!< \brief Value of the Poisson ratios. */
  *MaterialDensity;                 /*!< \brief Value of the Material densities. */
  unsigned short nElectric_Field,	/*!< \brief Number of different values for the electric field in the membrane. */
  nDim_Electric_Field;				/*!< \brief Dimensionality of the problem. */
  unsigned short nDim_RefNode;   /*!< \brief Dimensionality of the vector . */
  su2double *Electric_Field_Mod, 	/*!< \brief Values of the modulus of the electric field. */
  *Electric_Field_Dir;				/*!< \brief Direction of the electric field. */
  su2double *RefNode_Displacement;  /*!< \brief Displacement of the reference node. */
  bool Ramp_Load;				          /*!< \brief Apply the load with linear increases. */
  unsigned short Dynamic_LoadTransfer;  /*!< \brief Method for dynamic load transferring. */
  bool IncrementalLoad;		    /*!< \brief Apply the load in increments (for nonlinear structural analysis). */
  unsigned long IncLoad_Nincrements; /*!< \brief Number of increments. */
  su2double *IncLoad_Criteria;/*!< \brief Criteria for the application of incremental loading. */
  su2double Ramp_Time;			  /*!< \brief Time until the maximum load is applied. */
  bool Predictor,             /*!< \brief Determines whether a predictor step is used. */
  Relaxation;                 /*!< \brief Determines whether a relaxation step is used. */
  unsigned short Pred_Order;  /*!< \brief Order of the predictor for FSI applications. */
  unsigned short Kind_Interpolation; /*!\brief type of interpolation to use for FSI applications. */
  bool ConservativeInterpolation; /*!\brief Conservative approach for non matching mesh interpolation. */
  unsigned short Kind_RadialBasisFunction; /*!\brief type of radial basis function to use for radial basis FSI. */
  bool RadialBasisFunction_PolynomialOption; /*!\brief Option of whether to include polynomial terms in Radial Basis Function Interpolation or not. */
  su2double RadialBasisFunction_Parameter; /*!\brief Radial basis function parameter. */
  bool Prestretch;            /*!< Read a reference geometry for optimization purposes. */
  string Prestretch_FEMFileName;         /*!< \brief File name for reference geometry. */
  string FEA_FileName;         /*!< \brief File name for element-based properties. */
  su2double RefGeom_Penalty,        /*!< \brief Penalty weight value for the reference geometry objective function. */
  RefNode_Penalty,            /*!< \brief Penalty weight value for the reference node objective function. */
  DV_Penalty;                 /*!< \brief Penalty weight to add a constraint to the total amount of stiffness. */
  bool addCrossTerm;          /*!< \brief Evaluates the need to add the cross term when setting the adjoint output. */
  unsigned long Nonphys_Points, /*!< \brief Current number of non-physical points in the solution. */
  Nonphys_Reconstr;      /*!< \brief Current number of non-physical reconstructions for 2nd-order upwinding. */
  bool ParMETIS;      /*!< \brief Boolean for activating ParMETIS mode (while testing). */
  unsigned short DirectDiff; /*!< \brief Direct Differentation mode. */
  bool DiscreteAdjoint; /*!< \brief AD-based discrete adjoint mode. */
  unsigned long Wrt_Surf_Freq_DualTime;	/*!< \brief Writing surface solution frequency for Dual Time. */
  su2double Const_DES;   /*!< \brief Detached Eddy Simulation Constant. */
  unsigned short Kind_HybridRANSLES; /*!< \brief Kind of Hybrid RANS/LES. */
  unsigned short Kind_RoeLowDiss;    /*!< \brief Kind of Roe scheme with low dissipation for unsteady flows. */
  su2double Roe_Min_Dissipation;    /*!< \brief In a Roe-like scheme with upwind/central blending, this is the minimum weight given to the upwinding. */
  bool QCR;                   /*!< \brief Spalart-Allmaras with Quadratic Constitutive Relation, 2000 version (SA-QCR2000) . */
  su2double *default_vel_inf, /*!< \brief Default freestream velocity array for the COption class. */
  *default_eng_cyl,           /*!< \brief Default engine box array for the COption class. */
  *default_eng_val,           /*!< \brief Default engine box array values for the COption class. */
  *default_cfl_adapt,         /*!< \brief Default CFL adapt param array for the COption class. */
  *default_jst_coeff,         /*!< \brief Default artificial dissipation (flow) array for the COption class. */
  *default_ffd_coeff,         /*!< \brief Default artificial dissipation (flow) array for the COption class. */
  *default_mixedout_coeff,    /*!< \brief Default default mixedout algorithm coefficients for the COption class. */
  *default_rampRotFrame_coeff,/*!< \brief Default ramp rotating frame coefficients for the COption class. */
  *default_rampOutPres_coeff, /*!< \brief Default ramp outlet pressure coefficients for the COption class. */
  *default_jst_adj_coeff,      /*!< \brief Default artificial dissipation (adjoint) array for the COption class. */
  *default_ad_coeff_heat,     /*!< \brief Default artificial dissipation (heat) array for the COption class. */  
  *default_obj_coeff,         /*!< \brief Default objective array for the COption class. */
  *default_geo_loc,           /*!< \brief Default SU2_GEO section locations array for the COption class. */
  *default_distortion,        /*!< \brief Default SU2_GEO section locations array for the COption class. */
  *default_ea_lim,            /*!< \brief Default equivalent area limit array for the COption class. */
  *default_grid_fix,          /*!< \brief Default fixed grid (non-deforming region) array for the COption class. */
  *default_htp_axis,          /*!< \brief Default HTP axis for the COption class. */
  *default_ffd_axis,          /*!< \brief Default FFD axis for the COption class. */
  *default_inc_crit,          /*!< \brief Default incremental criteria array for the COption class. */
  *default_extrarelfac,       /*!< \brief Default extra relaxation factor for Giles BC in the COption class. */
  *default_sineload_coeff;    /*!< \brief Default values for a sine load. */
  unsigned short nSpanWiseSections; /*!< \brief number of span-wise sections */
  unsigned short nSpanMaxAllZones; /*!< \brief number of maximum span-wise sections for all zones */
  unsigned short *nSpan_iZones;  /*!< \brief number of span-wise sections for each zones */
  bool turbMixingPlane;   /*!< \brief option for turbulent mixingplane */
  bool SpatialFourier; /*!< \brief option for computing the fourier transforms for subsonic non-reflecting BC. */
  bool RampRotatingFrame;   /*!< \brief option for ramping up or down the Rotating Frame values */
  bool RampOutletPressure;  /*!< \brief option for ramping up or down the outlet pressure */
  su2double *Mixedout_Coeff; /*!< \brief coefficient for the  */
  su2double *RampRotatingFrame_Coeff; /*!< \brief coefficient for Rotating frame ramp */
  su2double *RampOutletPressure_Coeff; /*!< \brief coefficient for outlet pressure ramp */
  su2double AverageMachLimit;       /*!< \brief option for turbulent mixingplane */
  su2double *FinalRotation_Rate_Z; /*!< \brief Final rotation rate Z if Ramp rotating frame is activated. */
  su2double FinalOutletPressure; /*!< \brief Final outlet pressure if Ramp outlet pressure is activated. */
  su2double MonitorOutletPressure; /*!< \brief Monitor outlet pressure if Ramp outlet pressure is activated. */
  su2double *default_body_force;        /*!< \brief Default body force vector for the COption class. */
  su2double *default_nacelle_location;        /*!< \brief Location of the nacelle. */
  su2double *default_cp_polycoeffs;        /*!< \brief Array for specific heat polynomial coefficients. */
  su2double *default_mu_polycoeffs;        /*!< \brief Array for viscosity polynomial coefficients. */
  su2double *default_kt_polycoeffs;        /*!< \brief Array for thermal conductivity polynomial coefficients. */
  su2double *ExtraRelFacGiles; /*!< \brief coefficient for extra relaxation factor for Giles BC*/
  bool Body_Force;            /*!< \brief Flag to know if a body force is included in the formulation. */
  su2double *Body_Force_Vector;  /*!< \brief Values of the prescribed body force vector. */
  su2double *FreeStreamTurboNormal; /*!< \brief Direction to initialize the flow in turbomachinery computation */
  su2double Restart_Bandwidth_Agg; /*!< \brief The aggregate of the bandwidth for writing binary restarts (to be averaged later). */
  su2double Max_Vel2; /*!< \brief The maximum velocity^2 in the domain for the incompressible preconditioner. */
  bool topology_optimization; /*!< \brief If the structural solver should consider a variable density field to penalize element stiffness. */
  string top_optim_output_file; /*!< \brief File to where the derivatives w.r.t. element densities will be written to. */
  su2double simp_exponent; /*!< \brief Exponent for the density-based stiffness penalization of the SIMP method. */
  su2double simp_minimum_stiffness; /*!< \brief Lower bound for the stiffness penalization of the SIMP method. */
  unsigned short top_optim_nKernel, /*!< \brief Number of kernels specified. */
                *top_optim_kernels, /*!< \brief The kernels to use. */
                 top_optim_nKernelParams, /*!< \brief Number of kernel parameters specified. */
                 top_optim_nRadius; /*!< \brief Number of radius values specified. */
  su2double *top_optim_kernel_params, /*!< \brief The kernel parameters. */
            *top_optim_filter_radius; /*!< \brief Radius of the filter(s) used on the design density for topology optimization. */
  unsigned short top_optim_proj_type; /*!< \brief The projection function used in topology optimization. */
  su2double top_optim_proj_param;  /*!< \brief The value of the parameter for the projection function. */

  unsigned short Riemann_Solver_FEM;         /*!< \brief Riemann solver chosen for the DG method. */
  su2double Quadrature_Factor_Straight;      /*!< \brief Factor applied during quadrature of elements with a constant Jacobian. */
  su2double Quadrature_Factor_Curved;        /*!< \brief Factor applied during quadrature of elements with a non-constant Jacobian. */
  su2double Quadrature_Factor_Time_ADER_DG;  /*!< \brief Factor applied during quadrature in time for ADER-DG. */
  su2double Theta_Interior_Penalty_DGFEM;    /*!< \brief Factor for the symmetrizing terms in the DG discretization of the viscous fluxes. */
  unsigned short byteAlignmentMatMul;        /*!< \brief Number of bytes in the vectorization direction for the matrix multiplication. Multipe of 64. */
  unsigned short sizeMatMulPadding;          /*!< \brief The matrix size in the vectorization direction padded to a multiple of 8. Computed from byteAlignmentMatMul. */
  bool Compute_Entropy;                      /*!< \brief Whether or not to compute the entropy in the fluid model. */
  bool Use_Lumped_MassMatrix_DGFEM;          /*!< \brief Whether or not to use the lumped mass matrix for DGFEM. */
  bool Jacobian_Spatial_Discretization_Only; /*!< \brief Flag to know if only the exact Jacobian of the spatial discretization must be computed. */
  bool Compute_Average; /*!< \brief Whether or not to compute averages for unsteady simulations in FV or DG solver. */
  

  ofstream *ConvHistFile;       /*!< \brief Store the pointer to each history file */
  unsigned short Kind_Averaging;  /*!< \brief Type of runtime-averaging to be performed. */
  unsigned short Kind_Averaging_Period;  /*!< \brief Type of period over which runtime averages are to be computed. */
  su2double nAveragingPeriods;  /*!< \brief Number of periods over which to average. */
  su2double AveragingStartTime; /*!< \brief Amount of time to skip before averaging begins. */
<<<<<<< HEAD
  bool Time_Domain;             /*!< \brief Determines if the multizone problem is solved in time-domain */
  unsigned long Outer_Iter,    /*!< \brief Determines the number of outer iterations in the multizone problem */
  Inner_Iter,                   /*!< \brief Determines the number of inner iterations in each multizone block */
  Time_Iter,                    /*!< \brief Determines the number of time iterations in the multizone problem */
  Iter,                         /*!< \brief Determines the number of pseudo-time iterations in a single-zone problem */
  Restart_Iter;                 /*!< \brief Determines the restart iteration in the multizone problem */
  su2double Time_Step;          /*!< \brief Determines the time step for the multizone problem */
  su2double Max_Time;           /*!< \brief Determines the maximum time for the time-domain problems */
  bool Multizone_Mesh;          /*!< \brief Determines if the mesh contains multiple zones. */
  bool SinglezoneDriver;        /*!< \brief Determines if the single-zone driver is used. (TEMPORARY) */
  bool SpecialOutput,           /*!< \brief Determines if the special output is written. */
  Wrt_ForcesBreakdown;          /*!< \brief Determines if the forces breakdown file is written. */
  bool Multizone_Residual;      /*!< \brief Determines if memory should be allocated for the multizone residual. */
  
  bool using_uq;                /*!< \brief Using uncertainty quantification with SST model */
  su2double uq_delta_b;            /*!< \brief Parameter used to perturb eigenvalues of Reynolds Stress Matrix */
  unsigned short eig_val_comp;  /*!< \brief Parameter used to determine type of eigenvalue perturbation */
  su2double uq_urlx;            /*!< \brief Under-relaxation factor */
  bool uq_permute;              /*!< \brief Permutation of eigenvectors */
=======
>>>>>>> 4ccec150

  bool DivU_inTKEProduction;
  bool Use_v2f_Rf_mod;
  bool Use_v2f_Explicit_WallBC;
<<<<<<< HEAD
  unsigned short Kind_v2f_Limit; /*!< \brief Type of realizability limit imposed on the v2-f RANS model. */
  su2double v2f_Realizability_Constant; /*!< \brief The model constant used in the realizability limit. This is `C_lim` from Sveningsson and Davidson. */
=======
  bool Pv2_nonnegative;
  su2double Production_Relaxation;
>>>>>>> 4ccec150

  /*--- all_options is a map containing all of the options. This is used during config file parsing
   to track the options which have not been set (so the default values can be used). Without this map
   there would be no list of all the config file options. ---*/
  
  map<string, bool> all_options;
  
  /*--- brief param is a map from the option name (config file string) to its decoder (the specific child
   class of COptionBase that turns the string into a value) ---*/
  
  map<string, COptionBase*> option_map;
  
  
  // All of the addXxxOptions take in the name of the option, and a refernce to the field of that option
  // in the option structure. Depending on the specific type, it may take in a default value, and may
  // take in extra options. The addXxxOptions mostly follow the same pattern, so please see addDoubleOption
  // for detailed comments.
  //
  // List options are those that can be an unknown number of elements, and also take in a reference to
  // an integer. This integer will be populated with the number of elements of that type unmarshaled.
  //
  // Array options are those with a fixed number of elements.
  //
  // List and Array options should also be able to be specified with the string "NONE" indicating that there
  // are no elements. This allows the option to be present in a config file but left blank.
  
  /*!<\brief addDoubleOption creates a config file parser for an option with the given name whose
   value can be represented by a su2double.*/
  
  void addDoubleOption(const string name, su2double & option_field, su2double default_value) {
    // Check if the key is already in the map. If this fails, it is coder error
    // and not user error, so throw.
    assert(option_map.find(name) == option_map.end());
    
    // Add this option to the list of all the options
    all_options.insert(pair<string, bool>(name, true));
    
    // Create the parser for a su2double option with a reference to the option_field and the desired
    // default value. This will take the string in the config file, convert it to a su2double, and
    // place that su2double in the memory location specified by the reference.
    COptionBase* val = new COptionDouble(name, option_field, default_value);
    
    // Create an association between the option name ("CFL") and the parser generated above.
    // During configuration, the parsing script will get the option name, and use this map
    // to find how to parse that option.
    option_map.insert(pair<string, COptionBase *>(name, val));
  }
  
  void addStringOption(const string name, string & option_field, string default_value) {
    assert(option_map.find(name) == option_map.end());
    all_options.insert(pair<string, bool>(name, true));
    COptionBase* val = new COptionString(name, option_field, default_value);
    option_map.insert(pair<string, COptionBase *>(name, val));
  }
  
  void addIntegerOption(const string name, int & option_field, int default_value) {
    assert(option_map.find(name) == option_map.end());
    all_options.insert(pair<string, bool>(name, true));
    COptionBase* val = new COptionInt(name, option_field, default_value);
    option_map.insert(pair<string, COptionBase *>(name, val));
  }
  
  void addUnsignedLongOption(const string name, unsigned long & option_field, unsigned long default_value) {
    assert(option_map.find(name) == option_map.end());
    all_options.insert(pair<string, bool>(name, true));
    COptionBase* val = new COptionULong(name, option_field, default_value);
    option_map.insert(pair<string, COptionBase *>(name, val));
  }
  
  void addUnsignedShortOption(const string name, unsigned short & option_field, unsigned short default_value) {
    assert(option_map.find(name) == option_map.end());
    all_options.insert(pair<string, bool>(name, true));
    COptionBase* val = new COptionUShort(name, option_field, default_value);
    option_map.insert(pair<string, COptionBase *>(name, val));
  }
  
  void addLongOption(const string name, long & option_field, long default_value) {
    assert(option_map.find(name) == option_map.end());
    all_options.insert(pair<string, bool>(name, true));
    COptionBase* val = new COptionLong(name, option_field, default_value);
    option_map.insert(pair<string, COptionBase *>(name, val));
  }
  
  void addBoolOption(const string name, bool & option_field, bool default_value) {
    assert(option_map.find(name) == option_map.end());
    all_options.insert(pair<string, bool>(name, true));
    COptionBase* val = new COptionBool(name, option_field, default_value);
    option_map.insert(pair<string, COptionBase *>(name, val));
  }
  
  // enum types work differently than all of the others because there are a small number of valid
  // string entries for the type. One must also provide a list of all the valid strings of that type.
  template <class Tenum>
  void addEnumOption(const string name, unsigned short & option_field, const map<string, Tenum> & enum_map, Tenum default_value) {
    assert(option_map.find(name) == option_map.end());
    all_options.insert(pair<string, bool>(name, true));
    COptionBase* val = new COptionEnum<Tenum>(name, enum_map, option_field, default_value);
    option_map.insert(pair<string, COptionBase *>(name, val));
    return;
  }
  
  
  // input_size is the number of options read in from the config file
  template <class Tenum>
  void addEnumListOption(const string name, unsigned short & input_size, unsigned short * & option_field, const map<string, Tenum> & enum_map) {
    input_size = 0;
    assert(option_map.find(name) == option_map.end());
    all_options.insert(pair<string, bool>(name, true));
    COptionBase* val = new COptionEnumList<Tenum>(name, enum_map, option_field, input_size);
    option_map.insert( pair<string, COptionBase*>(name, val) );
  }
  
  void addDoubleArrayOption(const string name, const int size, su2double * & option_field, su2double * default_value) {
    
    //  su2double * def = new su2double [size];
    //  for (int i = 0; i < size; i++) {
    //    def[i] = default_value[i];
    //  }
    
    assert(option_map.find(name) == option_map.end());
    all_options.insert(pair<string, bool>(name, true));
    COptionBase* val = new COptionDoubleArray(name, size, option_field, default_value);
    option_map.insert(pair<string, COptionBase *>(name, val));
  }
  
  void addDoubleListOption(const string name, unsigned short & size, su2double * & option_field) {
    assert(option_map.find(name) == option_map.end());
    all_options.insert(pair<string, bool>(name, true));
    COptionBase* val = new COptionDoubleList(name, size, option_field);
    option_map.insert(pair<string, COptionBase *>(name, val));
  }
  
  void addShortListOption(const string name, unsigned short & size, short * & option_field) {
    assert(option_map.find(name) == option_map.end());
    all_options.insert(pair<string, bool>(name, true));
    COptionBase* val = new COptionShortList(name, size, option_field);
    option_map.insert(pair<string, COptionBase *>(name, val));
  }
  
  void addUShortListOption(const string name, unsigned short & size, unsigned short * & option_field) {
    assert(option_map.find(name) == option_map.end());
    all_options.insert(pair<string, bool>(name, true));
    COptionBase* val = new COptionUShortList(name, size, option_field);
    option_map.insert(pair<string, COptionBase *>(name, val));
  }
  
  void addStringListOption(const string name, unsigned short & num_marker, string* & option_field) {
    assert(option_map.find(name) == option_map.end());
    all_options.insert(pair<string, bool>(name, true));
    COptionBase* val = new COptionStringList(name, num_marker, option_field);
    option_map.insert(pair<string, COptionBase *>(name, val));
  }
  
  void addConvectOption(const string name, unsigned short & space_field, unsigned short & centered_field, unsigned short & upwind_field) {
    assert(option_map.find(name) == option_map.end());
    all_options.insert(pair<string, bool>(name, true));
    COptionBase* val = new COptionConvect(name, space_field, centered_field, upwind_field);
    option_map.insert(pair<string, COptionBase *>(name, val));
  }
  
  void addConvectFEMOption(const string name, unsigned short & space_field, unsigned short & fem_field) {
    assert(option_map.find(name) == option_map.end());
    all_options.insert(pair<string, bool>(name, true));
    COptionBase* val = new COptionFEMConvect(name, space_field, fem_field);
    option_map.insert(pair<string, COptionBase *>(name, val));
  }
  
  void addMathProblemOption(const string name, bool & ContinuousAdjoint, const bool & ContinuousAdjoint_default,
                            bool & DiscreteAdjoint, const bool & DiscreteAdjoint_default,
                            bool & Restart_Flow, const bool & Restart_Flow_default) {
    assert(option_map.find(name) == option_map.end());
    all_options.insert(pair<string, bool>(name, true));
    COptionBase* val = new COptionMathProblem(name, ContinuousAdjoint, ContinuousAdjoint_default, DiscreteAdjoint, DiscreteAdjoint_default, Restart_Flow, Restart_Flow_default);
    option_map.insert(pair<string, COptionBase *>(name, val));
  }
  
  void addDVParamOption(const string name, unsigned short & nDV_field, su2double** & paramDV, string* & FFDTag,
                        unsigned short* & design_variable) {
    assert(option_map.find(name) == option_map.end());
    all_options.insert(pair<string, bool>(name, true));
    COptionBase* val = new COptionDVParam(name, nDV_field, paramDV, FFDTag, design_variable);
    option_map.insert(pair<string, COptionBase *>(name, val));
  }
  
  void addDVValueOption(const string name, unsigned short* & nDVValue_field, su2double** & valueDV, unsigned short & nDV_field,  su2double** & paramDV,
                        unsigned short* & design_variable) {
    assert(option_map.find(name) == option_map.end());
    all_options.insert(pair<string, bool>(name, true));
    COptionBase* val = new COptionDVValue(name, nDVValue_field, valueDV, nDV_field, paramDV, design_variable);
    option_map.insert(pair<string, COptionBase *>(name, val));
  }
  
  void addFFDDefOption(const string name, unsigned short & nFFD_field, su2double** & coordFFD, string* & FFDTag) {
    assert(option_map.find(name) == option_map.end());
    all_options.insert(pair<string, bool>(name, true));
    COptionBase* val = new COptionFFDDef(name, nFFD_field, coordFFD, FFDTag);
    option_map.insert(pair<string, COptionBase *>(name, val));
  }
  
  void addFFDDegreeOption(const string name, unsigned short & nFFD_field, unsigned short** & degreeFFD) {
    assert(option_map.find(name) == option_map.end());
    all_options.insert(pair<string, bool>(name, true));
    COptionBase* val = new COptionFFDDegree(name, nFFD_field, degreeFFD);
    option_map.insert(pair<string, COptionBase *>(name, val));
  }
  
  void addStringDoubleListOption(const string name, unsigned short & list_size, string * & string_field,
                                 su2double* & double_field) {
    assert(option_map.find(name) == option_map.end());
    all_options.insert(pair<string, bool>(name, true));
    COptionBase* val = new COptionStringDoubleList(name, list_size, string_field, double_field);
    option_map.insert(pair<string, COptionBase *>(name, val));
  }
  
  void addInletOption(const string name, unsigned short & nMarker_Inlet, string * & Marker_Inlet,
                      su2double* & Ttotal, su2double* & Ptotal, su2double** & FlowDir) {
    assert(option_map.find(name) == option_map.end());
    all_options.insert(pair<string, bool>(name, true));
    COptionBase* val = new COptionInlet(name, nMarker_Inlet, Marker_Inlet, Ttotal, Ptotal, FlowDir);
    option_map.insert(pair<string, COptionBase *>(name, val));
  }
  
  template <class Tenum>
  void addRiemannOption(const string name, unsigned short & nMarker_Riemann, string * & Marker_Riemann, unsigned short* & option_field, const map<string, Tenum> & enum_map,
                        su2double* & var1, su2double* & var2, su2double** & FlowDir) {
    assert(option_map.find(name) == option_map.end());
    all_options.insert(pair<string, bool>(name, true));
    COptionBase* val = new COptionRiemann<Tenum>(name, nMarker_Riemann, Marker_Riemann, option_field, enum_map, var1, var2, FlowDir);
    option_map.insert(pair<string, COptionBase *>(name, val));
  }
  
  template <class Tenum>
  void addGilesOption(const string name, unsigned short & nMarker_Giles, string * & Marker_Giles, unsigned short* & option_field, const map<string, Tenum> & enum_map,
                     su2double* & var1, su2double* & var2, su2double** & FlowDir, su2double* & relaxfactor1, su2double* & relaxfactor2) {
    assert(option_map.find(name) == option_map.end());
    all_options.insert(pair<string, bool>(name, true));
    COptionBase* val = new COptionGiles<Tenum>(name, nMarker_Giles, Marker_Giles, option_field, enum_map, var1, var2, FlowDir, relaxfactor1, relaxfactor2);
    option_map.insert(pair<string, COptionBase *>(name, val));
  }
  
  void addExhaustOption(const string name, unsigned short & nMarker_Exhaust, string * & Marker_Exhaust,
                        su2double* & Ttotal, su2double* & Ptotal) {
    assert(option_map.find(name) == option_map.end());
    all_options.insert(pair<string, bool>(name, true));
    COptionBase* val = new COptionExhaust(name, nMarker_Exhaust, Marker_Exhaust, Ttotal, Ptotal);
    option_map.insert(pair<string, COptionBase *>(name, val));
  }
  
  void addPeriodicOption(const string & name, unsigned short & nMarker_PerBound,
                         string* & Marker_PerBound, string* & Marker_PerDonor,
                         su2double** & RotCenter, su2double** & RotAngles, su2double** & Translation) {
    assert(option_map.find(name) == option_map.end());
    all_options.insert(pair<string, bool>(name, true));
    COptionBase* val = new COptionPeriodic(name, nMarker_PerBound, Marker_PerBound, Marker_PerDonor, RotCenter, RotAngles, Translation);
    option_map.insert(pair<string, COptionBase *>(name, val));
  }
 
  void addTurboPerfOption(const string & name, unsigned short & nMarker_TurboPerf,
                    string* & Marker_TurboBoundIn, string* & Marker_TurboBoundOut) {
    assert(option_map.find(name) == option_map.end());
    all_options.insert(pair<string, bool>(name, true));
    COptionBase* val = new COptionTurboPerformance(name, nMarker_TurboPerf, Marker_TurboBoundIn, Marker_TurboBoundOut);
    option_map.insert(pair<string, COptionBase *>(name, val));
  }
  
  void addActDiskOption(const string & name,
                        unsigned short & nMarker_ActDiskInlet, unsigned short & nMarker_ActDiskOutlet, string* & Marker_ActDiskInlet, string* & Marker_ActDiskOutlet,
                        su2double** & ActDisk_PressJump, su2double** & ActDisk_TempJump, su2double** & ActDisk_Omega) {
    assert(option_map.find(name) == option_map.end());
    all_options.insert(pair<string, bool>(name, true));
    COptionBase* val = new COptionActDisk(name,
                                          nMarker_ActDiskInlet, nMarker_ActDiskOutlet, Marker_ActDiskInlet, Marker_ActDiskOutlet,
                                          ActDisk_PressJump, ActDisk_TempJump, ActDisk_Omega);
    option_map.insert(pair<string, COptionBase *>(name, val));
  }

  void addWallFunctionOption(const string &name,               unsigned short &list_size,
                             string* &string_field,            unsigned short* &val_Kind_WF,
                             unsigned short** &val_IntInfo_WF, su2double** &val_DoubleInfo_WF) {
    assert(option_map.find(name) == option_map.end());
    all_options.insert(pair<string, bool>(name, true));
    COptionBase* val = new COptionWallFunction(name, list_size, string_field, val_Kind_WF,
                                               val_IntInfo_WF, val_DoubleInfo_WF);
    option_map.insert(pair<string, COptionBase *>(name, val));
  }
  
  void addPythonOption(const string name) {
    assert(option_map.find(name) == option_map.end());
    all_options.insert(pair<string, bool>(name, true));
    COptionBase* val = new COptionPython(name);
    option_map.insert(pair<string, COptionBase *>(name, val));
  }
  
public:
  
  vector<string> fields; /*!< \brief Tags for the different fields in a restart file. */
  
  /*!
   * \brief Constructor of the class which reads the input file.
   */
  CConfig(char case_filename[MAX_STRING_SIZE], unsigned short val_software, unsigned short val_iZone, unsigned short val_nZone, unsigned short val_nDim, unsigned short verb_level);
  
  /*!
   * \brief Constructor of the class which reads the input file.
   */
  CConfig(char case_filename[MAX_STRING_SIZE], unsigned short val_software);
  
  /*!
   * \brief Constructor of the class which reads the input file.
   */
  CConfig(char case_filename[MAX_STRING_SIZE], CConfig *config);
  
  /*!
   * \brief Contructor that sets all options to default values.
   */
  CConfig();
  
  /*!
   * \brief Destructor of the class.
   */
  ~CConfig(void);
  
  /*!
   * \brief Get the MPI communicator of SU2.
   * \return MPI communicator of SU2.
   */
  SU2_MPI::Comm GetMPICommunicator();

  /*!
   * \brief Set the MPI communicator for SU2.
   * \param[in] Communicator - MPI communicator for SU2.
   */
  void SetMPICommunicator(SU2_MPI::Comm Communicator);

  /*!
   * \brief Gets the number of zones in the mesh file.
   * \param[in] val_mesh_filename - Name of the file with the grid information.
   * \param[in] val_format - Format of the file with the grid information.
   * \param[in] config - Definition of the particular problem.
   * \return Total number of zones in the grid file.
   */
  static unsigned short GetnZone(string val_mesh_filename, unsigned short val_format, CConfig *config);
  
  /*!
   * \brief Gets the number of dimensions in the mesh file
   * \param[in] val_mesh_filename - Name of the file with the grid information.
   * \param[in] val_format - Format of the file with the grid information.
   * \return Total number of domains in the grid file.
   */
  static unsigned short GetnDim(string val_mesh_filename, unsigned short val_format);

  /*!
   * \brief Determine whether there are periodic BCs in the grid.
   * \param[in] val_mesh_filename - Name of the file with the grid information.
   * \param[in] val_format - Format of the file with the grid information.
   * \param[in] config - Definition of the particular problem.
   * \return Boolean for whether or not there are periodic BCs in the grid.
   */
  static bool GetPeriodic(string val_mesh_filename, unsigned short val_format, CConfig *config);
  
  /*!
   * \brief Initializes pointers to null
   */
  void SetPointersNull(void);
  
  /*!
   * \brief breaks an input line from the config file into a set of tokens
   * \param[in] str - the input line string
   * \param[out] option_name - the name of the option found at the beginning of the line
   * \param[out] option_value - the tokens found after the "=" sign on the line
   * \returns false if the line is empty or a commment, true otherwise
   */
  bool TokenizeString(string & str, string & option_name,
                      vector<string> & option_value);
  
  /*!
   * \brief Get reference origin for moment computation.
   * \param[in] val_marker - the marker we are monitoring.
   * \return Reference origin (in cartesians coordinates) for moment computation.
   */
  su2double *GetRefOriginMoment(unsigned short val_marker);
  
  /*!
   * \brief Get reference origin x-coordinate for moment computation.
   * \param[in] val_marker - the marker we are monitoring.
   * \return Reference origin x-coordinate (in cartesians coordinates) for moment computation.
   */
  su2double GetRefOriginMoment_X(unsigned short val_marker);
  
  /*!
   * \brief Get reference origin y-coordinate for moment computation.
   * \param[in] val_marker - the marker we are monitoring.
   * \return Reference origin y-coordinate (in cartesians coordinates) for moment computation.
   */
  su2double GetRefOriginMoment_Y(unsigned short val_marker);
  
  /*!
   * \brief Get reference origin z-coordinate for moment computation.
   * \param[in] val_marker - the marker we are monitoring.
   * \return Reference origin z-coordinate (in cartesians coordinates) for moment computation.
   */
  su2double GetRefOriginMoment_Z(unsigned short val_marker);
  
  /*!
   * \brief Set reference origin x-coordinate for moment computation.
   * \param[in] val_marker - the marker we are monitoring.
   * \param[in] val_origin - New x-coordinate of the mesh motion origin.
   */
  void SetRefOriginMoment_X(unsigned short val_marker, su2double val_origin);
  
  /*!
   * \brief Set reference origin y-coordinate for moment computation.
   * \param[in] val_marker - the marker we are monitoring.
   * \param[in] val_origin - New y-coordinate of the mesh motion origin.
   */
  void SetRefOriginMoment_Y(unsigned short val_marker, su2double val_origin);
  
  /*!
   * \brief Set reference origin z-coordinate for moment computation.
   * \param[in] val_marker - the marker we are monitoring.
   * \param[in] val_origin - New z-coordinate of the mesh motion origin.
   */
  void SetRefOriginMoment_Z(unsigned short val_marker, su2double val_origin);
  
  /*!
   * \brief Get index of the upper and lower horizontal plane.
   * \param[in] index - 0 means upper surface, and 1 means lower surface.
   * \return Index of the upper and lower surface.
   */
  string GetPlaneTag(unsigned short index);
  
  /*!
   * \brief Get the integration limits for the equivalent area computation.
   * \param[in] index - 0 means x_min, and 1 means x_max.
   * \return Integration limits for the equivalent area computation.
   */
  su2double GetEA_IntLimit(unsigned short index);
  
  /*!
   * \brief Get the integration limits for the equivalent area computation.
   * \param[in] index - 0 means x_min, and 1 means x_max.
   * \return Integration limits for the equivalent area computation.
   */
  su2double GetEA_ScaleFactor(void);
  
  /*!
   * \brief Get the limit value for the adjoint variables.
   * \return Limit value for the adjoint variables.
   */
  su2double GetAdjointLimit(void);
  
  /*!
   * \brief Get the the coordinates where of the box where the grid is going to be deformed.
   * \return Coordinates where of the box where the grid is going to be deformed.
   */
  su2double *GetHold_GridFixed_Coord(void);
  
  /*!
   * \brief Get the the coordinates where of the box where a subsonic region is imposed.
   * \return Coordinates where of the box where the grid is going to be a subsonic region.
   */
  su2double *GetSubsonicEngine_Values(void);
  
  /*!
   * \brief Get the the coordinates where of the box where a subsonic region is imposed.
   * \return Coordinates where of the box where the grid is going to be a subsonic region.
   */
  su2double *GetSubsonicEngine_Cyl(void);
  
  /*!
   * \brief Get the the coordinates where of the box where a subsonic region is imposed.
   * \return Coordinates where of the box where the grid is going to be a subsonic region.
   */
  su2double *GetDistortionRack(void);
  
  /*!
   * \brief Get the power of the dual volume in the grid adaptation sensor.
   * \return Power of the dual volume in the grid adaptation sensor.
   */
  su2double GetDualVol_Power(void);
  
  /*!
   * \brief Get Information about if there is an analytical definition of the surface for doing the
   *        grid adaptation.
   * \return Definition of the surfaces. NONE implies that there isn't any analytical definition
   *         and it will use and interpolation.
   */
  unsigned short GetAnalytical_Surface(void);
  
  /*!
   * \brief Get Description of the geometry to be analyzed
   */
  unsigned short GetGeo_Description(void);
  
  /*!
   * \brief Creates a tecplot file to visualize the partition made by the DDC software.
   * \return <code>TRUE</code> if the partition is going to be plotted; otherwise <code>FALSE</code>.
   */
  bool GetExtraOutput(void);

  /*!
   * \brief Heat solver zone with extra screen output.
   * \return Heat solver zone with extra screen output.
   */
  long GetExtraHeatOutputZone(void);
  
  /*!
   * \brief Get the value of the Mach number (velocity divided by speed of sound).
   * \return Value of the Mach number.
   */
  su2double GetMach(void);
  
  /*!
   * \brief Get the value of the Gamma of fluid (ratio of specific heats).
   * \return Value of the constant: Gamma
   */
  su2double GetGamma(void);
  
  /*!
   * \brief Get the values of the CFL adapation.
   * \return Value of CFL adapation
   */
  su2double GetCFL_AdaptParam(unsigned short val_index);
  
  /*!
   * \brief Get the values of the CFL adapation.
   * \return Value of CFL adapation
   */
  bool GetCFL_Adapt(void);
  
  /*!
   * \brief Get the values of the CFL adapation.
   * \return Value of CFL adapation
   */
  su2double GetHTP_Axis(unsigned short val_index);
  
  /*!
   * \brief Get the value of the limits for the sections.
   * \return Value of the limits for the sections.
   */
  su2double GetStations_Bounds(unsigned short val_var);
  
  /*!
   * \brief Get the value of the vector that connects the cartesian axis with a sherical or cylindrical one.
   * \return Coordinate of the Axis.
   */
  su2double GetFFD_Axis(unsigned short val_var);
  
  /*!
   * \brief Get the value of the bulk modulus.
   * \return Value of the bulk modulus.
   */
  su2double GetBulk_Modulus(void);
  
  /*!
   * \brief Get the epsilon^2 multiplier for Beta in the incompressible preconditioner.
   * \return Value of the epsilon^2 multiplier for Beta in the incompressible preconditioner.
   */
  su2double GetBeta_Factor(void);
  
  /*!
   * \brief Get the value of specific gas constant.
   * \return Value of the constant: Gamma
   */
  su2double GetGas_Constant(void);
  
  /*!
   * \brief Get the value of specific gas constant.
   * \return Value of the constant: Gamma
   */
  su2double GetGas_ConstantND(void);
  
  /*!
   * \brief Get the value of the molecular weight for an incompressible ideal gas (g/mol).
   * \return Value of the molecular weight for an incompressible ideal gas (g/mol).
   */
  su2double GetMolecular_Weight(void);
  
  /*!
   * \brief Get the value of specific heat at constant pressure.
   * \return Value of the constant: Cp
   */
  su2double GetSpecific_Heat_Cp(void);

  /*!
   * \brief Get the value of the specific heat for solids.
   * \return Specific heat number (solid).
   */
  su2double GetSpecific_Heat_Cp_Solid(void);
  
  /*!
   * \brief Get the non-dimensional value of specific heat at constant pressure.
   * \return Value of the non-dim. constant: Cp
   */
  su2double GetSpecific_Heat_CpND(void);

  /*!
   * \brief Get the value of specific heat at constant volume.
   * \return Value of the constant: Cv
   */
  su2double GetSpecific_Heat_Cv(void);
  
  /*!
   * \brief Get the non-dimensional value of specific heat at constant volume.
   * \return Value of the non-dim. constant: Cv
   */
  su2double GetSpecific_Heat_CvND(void);

  /*!
   * \brief Get the coefficients of the Blottner viscosity model
   * \param[in] val_Species - Index of the species
   * \param[in] val_Coeff - Index of the coefficient (As, Bs, Cs)
   * \return Value of the Blottner coefficient
   */
  su2double GetBlottnerCoeff(unsigned short val_Species, unsigned short val_Coeff);
  
  /*!
   * \brief Get the p-norm for heat-flux objective functions (adjoint problem).
   * \return Value of the heat flux p-norm
   */
  su2double GetPnormHeat(void);
  
  /*!
   * \brief Get the value of wall temperature.
   * \return Value of the constant: Temperature
   */
  su2double GetWallTemperature(void);
  
  /*!
   * \brief Get the reference value for the specific gas constant.
   * \return Reference value for the specific gas constant.
   */
  su2double GetGas_Constant_Ref(void);
  
  /*!
   * \brief Get the reference value for the heat flux.
   * \return Reference value for the heat flux.
   */
  su2double GetHeat_Flux_Ref(void);

  /*!
   * \brief Get the value of the frestream temperature.
   * \return Freestream temperature.
   */
  su2double GetTemperature_FreeStream(void);
  
  /*!
   * \brief Get the value of the frestream temperature.
   * \return Freestream temperature.
   */
  su2double GetEnergy_FreeStream(void);
  
  /*!
   * \brief Get the value of the frestream temperature.
   * \return Freestream temperature.
   */
  su2double GetViscosity_FreeStream(void);
  
  /*!
   * \brief Get the value of the frestream temperature.
   * \return Freestream temperature.
   */
  su2double GetDensity_FreeStream(void);

  /*!
   * \brief Get the value of the solid density.
   * \return Solid density.
   */
  su2double GetDensity_Solid(void);
  
  /*!
   * \brief Get the value of the frestream temperature.
   * \return Freestream temperature.
   */
  su2double GetModVel_FreeStream(void);
  
  /*!
   * \brief Get the value of the frestream temperature.
   * \return Freestream temperature.
   */
  su2double GetModVel_FreeStreamND(void);
  
  /*!
   * \brief Get the value of the frestream vibrational-electronic temperature.
   * \return Freestream temperature.
   */
  su2double GetTemperature_ve_FreeStream(void);
  
  /*!
   * \brief Get the value of the laminar Prandtl number.
   * \return Laminar Prandtl number.
   */
  su2double GetPrandtl_Lam(void);
  
  /*!
   * \brief Get the value of the turbulent Prandtl number.
   * \return Turbulent Prandtl number.
   */
  su2double GetPrandtl_Turb(void);

  /*!
   * \brief Get the value of the thermal conductivity for solids.
   * \return Thermal conductivity (solid).
   */
  su2double GetThermalConductivity_Solid(void);

  /*!
   * \brief Get the value of the thermal diffusivity for solids.
   * \return Thermal conductivity (solid).
   */
  su2double GetThermalDiffusivity_Solid(void);

  /*!
   * \brief Get the temperature in solids at freestream conditions.
   * \return Freestream temperature (solid).
   */
  su2double GetTemperature_Freestream_Solid(void);
  
  /*!
   * \brief Get the value of the reference length for non-dimensionalization.
   *        This value should always be 1 internally, and is not user-specified.
   * \return Reference length for non-dimensionalization.
   */
  su2double GetLength_Ref(void);
  
  /*!
   * \brief Get the value of the reference pressure for non-dimensionalization.
   * \return Reference pressure for non-dimensionalization.
   */
  su2double GetPressure_Ref(void);
  
  /*!
   * \brief Get the value of the reference pressure for non-dimensionalization.
   * \return Reference pressure for non-dimensionalization.
   */
  su2double GetEnergy_Ref(void);
  
  /*!
   * \brief Get the value of the reference temperature for non-dimensionalization.
   * \return Reference temperature for non-dimensionalization.
   */
  su2double GetTemperature_Ref(void);
  
  /*!
   * \brief Get the value of the reference density for non-dimensionalization.
   * \return Reference density for non-dimensionalization.
   */
  su2double GetDensity_Ref(void);
  
  /*!
   * \brief Get the value of the reference velocity for non-dimensionalization.
   * \return Reference velocity for non-dimensionalization.
   */
  su2double GetVelocity_Ref(void);
  
  /*!
   * \brief Get the value of the reference time for non-dimensionalization.
   * \return Reference time for non-dimensionalization.
   */
  su2double GetTime_Ref(void);
  
  /*!
   * \brief Get the value of the reference viscosity for non-dimensionalization.
   * \return Reference viscosity for non-dimensionalization.
   */
  su2double GetViscosity_Ref(void);
  
  /*!
   * \brief Get the value of the reference viscosity for non-dimensionalization.
   * \return Reference viscosity for non-dimensionalization.
   */
  su2double GetHighlite_Area(void);
  
  /*!
   * \brief Get the value of the reference viscosity for non-dimensionalization.
   * \return Reference viscosity for non-dimensionalization.
   */
  su2double GetFan_Poly_Eff(void);
  
  /*!
   * \brief Get the value of the reference conductivity for non-dimensionalization.
   * \return Reference conductivity for non-dimensionalization.
   */
  su2double GetConductivity_Ref(void);
  
  /*!
   * \brief Get the value of the reference angular velocity for non-dimensionalization.
   * \return Reference angular velocity for non-dimensionalization.
   */
  su2double GetOmega_Ref(void);
  
  /*!
   * \brief Get the value of the reference force for non-dimensionalization.
   * \return Reference force for non-dimensionalization.
   */
  su2double GetForce_Ref(void);
  
  /*!
   * \brief Get the value of the non-dimensionalized freestream pressure.
   * \return Non-dimensionalized freestream pressure.
   */
  su2double GetPressure_FreeStream(void);
  
  /*!
   * \brief Get the value of the non-dimensionalized freestream pressure.
   * \return Non-dimensionalized freestream pressure.
   */
  su2double GetPressure_FreeStreamND(void);
  
  /*!
   * \brief Get the value of the thermodynamic pressure.
   * \return Thermodynamic pressure.
   */
  su2double GetPressure_Thermodynamic(void);
  
  /*!
   * \brief Get the value of the non-dimensionalized thermodynamic pressure.
   * \return Non-dimensionalized thermodynamic pressure.
   */
  su2double GetPressure_ThermodynamicND(void);

  /*!
   * \brief Get the vector of the dimensionalized freestream velocity.
   * \return Dimensionalized freestream velocity vector.
   */
  su2double* GetVelocity_FreeStream(void);
  
  /*!
   * \brief Get the value of the non-dimensionalized freestream temperature.
   * \return Non-dimensionalized freestream temperature.
   */
  su2double GetTemperature_FreeStreamND(void);
  
  /*!
   * \brief Get the value of the non-dimensionalized freestream density.
   * \return Non-dimensionalized freestream density.
   */
  su2double GetDensity_FreeStreamND(void);
  
  /*!
   * \brief Get the vector of the non-dimensionalized freestream velocity.
   * \return Non-dimensionalized freestream velocity vector.
   */
  su2double* GetVelocity_FreeStreamND(void);
  
  /*!
   * \brief Get the value of the non-dimensionalized freestream energy.
   * \return Non-dimensionalized freestream energy.
   */
  su2double GetEnergy_FreeStreamND(void);
  
  /*!
   * \brief Get the value of the non-dimensionalized freestream viscosity.
   * \return Non-dimensionalized freestream viscosity.
   */
  su2double GetViscosity_FreeStreamND(void);
  
  /*!
   * \brief Get the value of the non-dimensionalized freestream viscosity.
   * \return Non-dimensionalized freestream viscosity.
   */
  su2double GetTke_FreeStreamND(void);
  
  /*!
   * \brief Get the value of the non-dimensionalized freestream viscosity.
   * \return Non-dimensionalized freestream viscosity.
   */
  su2double GetOmega_FreeStreamND(void);
  
  /*!
   * \brief Get the value of the non-dimensionalized freestream viscosity.
   * \return Non-dimensionalized freestream viscosity.
   */
  su2double GetTke_FreeStream(void);
  
  /*!
   * \brief Get the value of the non-dimensionalized freestream viscosity.
   * \return Non-dimensionalized freestream viscosity.
   */
  su2double GetOmega_FreeStream(void);
  
  /*!
   * \brief Get the value of the non-dimensionalized freestream intermittency.
   * \return Non-dimensionalized freestream intermittency.
   */
  su2double GetIntermittency_FreeStream(void);
  
  /*!
   * \brief Get the value of the non-dimensionalized freestream turbulence intensity.
   * \return Non-dimensionalized freestream intensity.
   */
  su2double GetTurbulenceIntensity_FreeStream(void);
  
  /*!
   * \brief Get the value of the non-dimensionalized freestream turbulence intensity.
   * \return Non-dimensionalized freestream intensity.
   */
  su2double GetNuFactor_FreeStream(void);
  
  /*!
   * \brief Get the value of the non-dimensionalized engine turbulence intensity.
   * \return Non-dimensionalized engine intensity.
   */
  su2double GetNuFactor_Engine(void);
  
  /*!
   * \brief Get the value of the non-dimensionalized actuator disk turbulence intensity.
   * \return Non-dimensionalized actuator disk intensity.
   */
  su2double GetSecondaryFlow_ActDisk(void);
  
  /*!
   * \brief Get the value of the non-dimensionalized actuator disk turbulence intensity.
   * \return Non-dimensionalized actuator disk intensity.
   */
  su2double GetInitial_BCThrust(void);
  
  /*!
   * \brief Get the value of the non-dimensionalized actuator disk turbulence intensity.
   * \return Non-dimensionalized actuator disk intensity.
   */
  void SetInitial_BCThrust(su2double val_bcthrust);
  
  /*!
   * \brief Get the value of the turbulent to laminar viscosity ratio.
   * \return Ratio of turbulent to laminar viscosity ratio.
   */
  su2double GetTurb2LamViscRatio_FreeStream(void);
  
  /*!
   * \brief Get the freestream turbulent length scale
   * \return Freestream turbulent length scale
   */
  su2double GetTurbLength_FreeStream(void);

  /*!
   * \brief Get the vector of free stream mass fraction values.
   * \return Ratio of species mass to mixture mass.
   */
  su2double* GetMassFrac_FreeStream(void);
  
  /*!
   * \brief Get the value of the Reynolds length.
   * \return Reynolds length.
   */
  su2double GetLength_Reynolds(void);
  
  /*!
   * \brief Get the start up iterations using the fine grid, this works only for multigrid problems.
   * \return Start up iterations using the fine grid.
   */
  unsigned short GetnStartUpIter(void);
  
  /*!
   * \brief Get the reference area for non dimensional coefficient computation. If the value from the
   *        is 0 then, the code will compute the reference area using the projection of the shape into
   *        the z plane (3D) or the x plane (2D).
   * \return Value of the reference area for coefficient computation.
   */
  su2double GetRefArea(void);
  
  /*!
   * \brief Get the wave speed.
   * \return Value of the wave speed.
   */
  su2double GetThermalDiffusivity(void);
  
  /*!
   * \brief Get the thermal expansion coefficient.
   * \return Value of the thermal expansion coefficient.
   */
  su2double GetThermal_Expansion_Coeff(void);

  /*!
   * \brief Get the non-dim. thermal expansion coefficient.
   * \return Value of the non-dim. thermal expansion coefficient.
   */
  su2double GetThermal_Expansion_CoeffND(void);

  /*!
   * \brief Set the thermal expansion coefficient.
   * \param[in] val_thermal_expansion - thermal expansion coefficient
   */
  void SetThermal_Expansion_Coeff(su2double val_thermal_expansion);

  /*!
   * \brief Set the non-dim. thermal expansion coefficient.
   * \param[in] val_thermal_expansion - non-dim. thermal expansion coefficient
   */
  void SetThermal_Expansion_CoeffND(su2double val_thermal_expansionnd);

  /*!
   * \brief Get the value of the reference density for custom incompressible non-dimensionalization.
   * \return Reference density for custom incompressible non-dimensionalization.
   */
  su2double GetInc_Density_Ref(void);

  /*!
   * \brief Get the value of the reference velocity for custom incompressible non-dimensionalization.
   * \return Reference velocity for custom incompressible non-dimensionalization.
   */
  su2double GetInc_Velocity_Ref(void);

  /*!
   * \brief Get the value of the reference temperature for custom incompressible non-dimensionalization.
   * \return Reference temperature for custom incompressible non-dimensionalization.
   */
  su2double GetInc_Temperature_Ref(void);

  /*!
   * \brief Get the value of the initial density for incompressible flows.
   * \return Initial density for incompressible flows.
   */
  su2double GetInc_Density_Init(void);

  /*!
   * \brief Get the value of the initial velocity for incompressible flows.
   * \return Initial velocity for incompressible flows.
   */
  su2double* GetInc_Velocity_Init(void);

  /*!
   * \brief Get the value of the initial temperature for incompressible flows.
   * \return Initial temperature for incompressible flows.
   */
  su2double GetInc_Temperature_Init(void);

  /*!
   * \brief Get the Young's modulus of elasticity.
   * \return Value of the Young's modulus of elasticity.
   */
  su2double GetElasticyMod(unsigned short id_val);
  
  /*!
    * \brief Decide whether to apply DE effects to the model.
    * \return <code>TRUE</code> if the DE effects are to be applied, <code>FALSE</code> otherwise.
    */
  
  bool GetDE_Effects(void);
  
  /*!
    * \brief Decide whether to predict the DE effects for the next time step.
    * \return <code>TRUE</code> if the DE effects are to be applied, <code>FALSE</code> otherwise.
    */
  
  bool GetDE_Predicted(void);
  
  /*!
   * \brief Get the number of different electric constants.
   * \return Value of the DE modulus.
   */
  unsigned short GetnElectric_Constant(void);

  /*!
   * \brief Get the value of the DE modulus.
   * \return Value of the DE modulus.
   */
  su2double GetElectric_Constant(unsigned short iVar);

  /*!
   * \brief Get the value of the B constant in the Knowles material model.
   * \return Value of the B constant in the Knowles material model.
   */
  su2double GetKnowles_B(void);

  /*!
   * \brief Get the value of the N constant in the Knowles material model.
   * \return Value of the N constant in the Knowles material model.
   */
  su2double GetKnowles_N(void);

  /*!
   * \brief Get the kind of design variable for FEA.
   * \return Value of the DE voltage.
   */
  unsigned short GetDV_FEA(void);

  /*!
   * \brief Get the ID of the reference node.
   * \return Number of FSI subiters.
   */
  unsigned long GetRefNode_ID(void);

  /*!
   * \brief Get the values for the reference node displacement.
   * \param[in] val_coeff - Index of the displacement.
   */
  su2double GetRefNode_Displacement(unsigned short val_coeff);

  /*!
   * \brief Get the penalty weight value for the objective function.
   * \return  Penalty weight value for the reference geometry objective function.
   */
  su2double GetRefNode_Penalty(void);

  /*!
    * \brief Decide whether it's necessary to read a reference geometry.
    * \return <code>TRUE</code> if it's necessary to read a reference geometry, <code>FALSE</code> otherwise.
    */

  bool GetRefGeom(void);

  /*!
   * \brief Get the name of the file with the reference geometry of the structural problem.
   * \return Name of the file with the reference geometry of the structural problem.
   */
  string GetRefGeom_FEMFileName(void);

  /*!
   * \brief Get the format of the reference geometry file.
   * \return Format of the reference geometry file.
   */
  unsigned short GetRefGeom_FileFormat(void);

    /*!
   * \brief Formulation for 2D elasticity (plane stress - strain)
   * \return Flag to 2D elasticity model.
   */
  unsigned short GetElas2D_Formulation(void);
  
  /*!
   * \brief Decide whether it's necessary to read a reference geometry.
   * \return <code>TRUE</code> if it's necessary to read a reference geometry, <code>FALSE</code> otherwise.
   */
  
  bool GetPrestretch(void);
  
  /*!
    * \brief Decide whether it's necessary to add the cross term for adjoint FSI.
    * \return <code>TRUE</code> if it's necessary to add the cross term, <code>FALSE</code> otherwise.
    */
  
  bool Add_CrossTerm(void);
  
  /*!
    * \brief Set the boolean addCrossTerm to true or false.
    */
  
  void Set_CrossTerm(bool needCrossTerm);

  /*!
   * \brief Get the name of the file with the element properties for structural problems.
   * \return Name of the file with the element properties of the structural problem.
   */
  string GetFEA_FileName(void);

  /*!
   * \brief Get the name of the file with the reference geometry of the structural problem.
   * \return Name of the file with the reference geometry of the structural problem.
   */
  string GetPrestretch_FEMFileName(void);
  
  /*!
   * \brief Get the Poisson's ratio.
   * \return Value of the Poisson's ratio.
   */
  su2double GetPoissonRatio(unsigned short id_val);
  
  /*!
   * \brief Get the Material Density.
   * \return Value of the Material Density.
   */
  su2double GetMaterialDensity(unsigned short id_val);
  
  /*!
   * \brief Compressibility/incompressibility of the solids analysed using the structural solver.
   * \return Compressible or incompressible.
   */
  unsigned short GetMaterialCompressibility(void);
  
  /*!
   * \brief Compressibility/incompressibility of the solids analysed using the structural solver.
   * \return Compressible or incompressible.
   */
  unsigned short GetMaterialModel(void);
  
  /*!
   * \brief Geometric conditions for the structural solver.
   * \return Small or large deformation structural analysis.
   */
  unsigned short GetGeometricConditions(void);
  
  /*!
   * \brief Get the reference length for computing moment (the default value is 1).
   * \return Reference length for moment computation.
   */
  su2double GetRefLength(void);
  
  /*!
   * \brief Get the reference element length for computing the slope limiting epsilon.
   * \return Reference element length for slope limiting epsilon.
   */
  su2double GetRefElemLength(void);
  
  /*!
   * \brief Get the reference coefficient for detecting sharp edges.
   * \return Reference coefficient for detecting sharp edges.
   */
  su2double GetRefSharpEdges(void);
  
  /*!
   * \brief Get the volume of the whole domain using the fine grid, this value is common for all the grids
   *        in the multigrid method.
   * \return Volume of the whole domain.
   */
  su2double GetDomainVolume(void);
  
  /*!
   * \brief In case the <i>RefArea</i> is equal to 0 then, it is necessary to compute a reference area,
   *        with this function we set the value of the reference area.
   * \param[in] val_area - Value of the reference area for non dimensional coefficient computation.
   */
  void SetRefArea(su2double val_area);
  
  /*!
   * \brief In case the <i>SemiSpan</i> is equal to 0 then, it is necessary to compute the max y distance,
   *        with this function we set the value of the semi span.
   * \param[in] val_semispan - Value of the semispan.
   */
  void SetSemiSpan(su2double val_semispan);
  
  /*!
   * \brief Set the value of the domain volume computed on the finest grid.
   * \note This volume do not include the volume of the body that is being simulated.
   * \param[in] val_volume - Value of the domain volume computed on the finest grid.
   */
  void SetDomainVolume(su2double val_volume);
  
  /*!
   * \brief Set the finest mesh in a multigrid strategy.
   * \note If we are using a Full Multigrid Strategy or a start up with finest grid, it is necessary
   *       to change several times the finest grid.
   * \param[in] val_finestmesh - Index of the finest grid.
   */
  void SetFinestMesh(unsigned short val_finestmesh);
  
  /*!
   * \brief Set the kind of time integration scheme.
   * \note If we are solving different equations it will be necessary to change several
   *       times the kind of time integration, to choose the right scheme.
   * \param[in] val_kind_timeintscheme - Kind of time integration scheme.
   */
  void SetKind_TimeIntScheme(unsigned short val_kind_timeintscheme);
  
  /*!
   * \brief Set the parameters of the convective numerical scheme.
   * \note The parameters will change because we are solving different kind of equations.
   * \param[in] val_kind_convnumscheme - Center or upwind scheme.
   * \param[in] val_kind_centered - If centered scheme, kind of centered scheme (JST, etc.).
   * \param[in] val_kind_upwind - If upwind scheme, kind of upwind scheme (Roe, etc.).
   * \param[in] val_kind_slopelimit - If upwind scheme, kind of slope limit.
   * \param[in] val_muscl - Define if we apply a MUSCL scheme or not.
   * \param[in] val_kind_fem - If FEM, what kind of FEM discretization.
   */
  void SetKind_ConvNumScheme(unsigned short val_kind_convnumscheme, unsigned short val_kind_centered,
                             unsigned short val_kind_upwind,        unsigned short val_kind_slopelimit,
                             bool val_muscl,                        unsigned short val_kind_fem);

  /*!
   * \brief Get the value of limiter coefficient.
   * \return Value of the limiter coefficient.
   */
  su2double GetVenkat_LimiterCoeff(void);
  
  /*!
   * \brief Freeze the value of the limiter after a number of iterations.
   * \return Number of iterations.
   */
  unsigned long GetLimiterIter(void);
  
  /*!
   * \brief Get the value of sharp edge limiter.
   * \return Value of the sharp edge limiter coefficient.
   */
  su2double GetAdjSharp_LimiterCoeff(void);
  
  /*!
   * \brief Get the Reynolds number. Dimensionless number that gives a measure of the ratio of inertial forces
   *        to viscous forces and consequently quantifies the relative importance of these two types of forces
   *        for given flow condition.
   * \return Value of the Reynolds number.
   */
  su2double GetReynolds(void);
  
  /*!
   * \brief Get the Froude number for free surface problems.
   * \return Value of the Froude number.
   */
  su2double GetFroude(void);
  
  /*!
   * \brief Set the Froude number for free surface problems.
   * \return Value of the Froude number.
   */
  void SetFroude(su2double val_froude);
  
  /*!
   * \brief Set the Froude number for free surface problems.
   * \return Value of the Froude number.
   */
  void SetMach(su2double val_mach);
  
  /*!
   * \brief Set the Froude number for free surface problems.
   * \return Value of the Froude number.
   */
  void SetReynolds(su2double val_reynolds);
  
  /*!
   * \brief Set the Froude number for free surface problems.
   * \return Value of the Froude number.
   */
  void SetLength_Ref(su2double val_length_ref);
  
  /*!
   * \brief Set the Froude number for free surface problems.
   * \return Value of the Froude number.
   */
  void SetVelocity_Ref(su2double val_velocity_ref);
  
  /*!
   * \brief Set the Froude number for free surface problems.
   * \return Value of the Froude number.
   */
  void SetPressure_Ref(su2double val_pressure_ref);
  
  /*!
   * \brief Set the Froude number for free surface problems.
   * \return Value of the Froude number.
   */
  void SetDensity_Ref(su2double val_density_ref);
  
  /*!
   * \brief Set the reference temperature.
   * \return Value of the Froude number.
   */
  void SetTemperature_Ref(su2double val_temperature_ref);
  
  /*!
   * \brief Set the Froude number for free surface problems.
   * \return Value of the Froude number.
   */
  void SetTime_Ref(su2double val_time_ref);
  
  /*!
   * \brief Set the Froude number for free surface problems.
   * \return Value of the Froude number.
   */
  void SetEnergy_Ref(su2double val_energy_ref);
  
  /*!
   * \brief Set the Froude number for free surface problems.
   * \return Value of the Froude number.
   */
  void SetOmega_Ref(su2double val_omega_ref);
  
  /*!
   * \brief Set the Froude number for free surface problems.
   * \return Value of the Froude number.
   */
  void SetForce_Ref(su2double val_force_ref);
  
  /*!
   * \brief Set the Froude number for free surface problems.
   * \return Value of the Froude number.
   */
  void SetGas_Constant_Ref(su2double val_gas_constant_ref);
  
  /*!
   * \brief Set the Froude number for free surface problems.
   * \return Value of the Froude number.
   */
  void SetGas_Constant(su2double val_gas_constant);
  
  /*!
   * \brief Set the value of the specific heat at constant pressure (incompressible fluids with energy equation).
   * \param[in] val_specific_heat_cp - specific heat at constant pressure.
   */
  void SetSpecific_Heat_Cp(su2double val_specific_heat_cp);

  /*!
   * \brief Set the non-dimensional value of the specific heat at constant pressure (incompressible fluids with energy equation).
   * \param[in] val_specific_heat_cpnd - non-dim. specific heat at constant pressure.
   */
  void SetSpecific_Heat_CpND(su2double val_specific_heat_cpnd);

  /*!
   * \brief Set the value of the specific heat at constant volume (incompressible fluids with energy equation).
   * \param[in] val_specific_heat_cv - specific heat at constant volume.
   */
  void SetSpecific_Heat_Cv(su2double val_specific_heat_cv);

  /*!
   * \brief Set the non-dimensional value of the specific heat at constant volume (incompressible fluids with energy equation).
   * \param[in] val_specific_heat_cvnd - non-dim. specific heat at constant pressure.
   */
  void SetSpecific_Heat_CvND(su2double val_specific_heat_cvnd);

  /*!
   * \brief Set the heat flux reference value.
   * \return Value of the reference heat flux.
   */
  void SetHeat_Flux_Ref(su2double val_heat_flux_ref);

  /*!
   * \brief Set the Froude number for free surface problems.
   * \return Value of the Froude number.
   */
  void SetViscosity_Ref(su2double val_viscosity_ref);
  
  /*!
   * \brief Set the Froude number for free surface problems.
   * \return Value of the Froude number.
   */
  void SetConductivity_Ref(su2double val_conductivity_ref);
  
  /*!
   * \brief Set the Froude number for free surface problems.
   * \return Value of the Froude number.
   */
  void SetPressure_FreeStreamND(su2double val_pressure_freestreamnd);
  
  /*!
   * \brief Set the Froude number for free surface problems.
   * \return Value of the Froude number.
   */
  void SetPressure_FreeStream(su2double val_pressure_freestream);
  
  /*!
   * \brief Set the non-dimensionalized thermodynamic pressure for low Mach problems.
   * \return Value of the non-dimensionalized thermodynamic pressure.
   */
  void SetPressure_ThermodynamicND(su2double val_pressure_thermodynamicnd);
  
  /*!
   * \brief Set the thermodynamic pressure for low Mach problems.
   * \return Value of the thermodynamic pressure.
   */
  void SetPressure_Thermodynamic(su2double val_pressure_thermodynamic);

  /*!
   * \brief Set the Froude number for free surface problems.
   * \return Value of the Froude number.
   */
  void SetDensity_FreeStreamND(su2double val_density_freestreamnd);
  
  /*!
   * \brief Set the Froude number for free surface problems.
   * \return Value of the Froude number.
   */
  void SetDensity_FreeStream(su2double val_density_freestream);
  
  /*!
   * \brief Set the Froude number for free surface problems.
   * \return Value of the Froude number.
   */
  void SetViscosity_FreeStream(su2double val_viscosity_freestream);
  
  /*!
   * \brief Set the Froude number for free surface problems.
   * \return Value of the Froude number.
   */
  void SetModVel_FreeStream(su2double val_modvel_freestream);
  
  /*!
   * \brief Set the Froude number for free surface problems.
   * \return Value of the Froude number.
   */
  void SetModVel_FreeStreamND(su2double val_modvel_freestreamnd);
  
  /*!
   * \brief Set the Froude number for free surface problems.
   * \return Value of the Froude number.
   */
  void SetTemperature_FreeStream(su2double val_temperature_freestream);
  
  /*!
   * \brief Set the Froude number for free surface problems.
   * \return Value of the Froude number.
   */
  void SetTemperature_FreeStreamND(su2double val_temperature_freestreamnd);
  
  /*!
   * \brief Set the Froude number for free surface problems.
   * \return Value of the Froude number.
   */
  void SetGas_ConstantND(su2double val_gas_constantnd);
  
  /*!
   * \brief Set the free-stream velocity.
   * \param[in] val_velocity_freestream - Value of the free-stream velocity component.
   * \param[in] val_dim - Value of the current dimension.
   */
  void SetVelocity_FreeStream(su2double val_velocity_freestream, unsigned short val_dim);

  /*!
   * \brief Set the Froude number for free surface problems.
   * \return Value of the Froude number.
   */
  void SetVelocity_FreeStreamND(su2double val_velocity_freestreamnd, unsigned short val_dim);
  
  /*!
   * \brief Set the Froude number for free surface problems.
   * \return Value of the Froude number.
   */
  void SetViscosity_FreeStreamND(su2double val_viscosity_freestreamnd);
  
  /*!
   * \brief Set the Froude number for free surface problems.
   * \return Value of the Froude number.
   */
  void SetTke_FreeStreamND(su2double val_tke_freestreamnd);
  
  /*!
   * \brief Set the Froude number for free surface problems.
   * \return Value of the Froude number.
   */
  void SetOmega_FreeStreamND(su2double val_omega_freestreamnd);
  
  /*!
   * \brief Set the Froude number for free surface problems.
   * \return Value of the Froude number.
   */
  void SetTke_FreeStream(su2double val_tke_freestream);
  
  /*!
   * \brief Set the Froude number for free surface problems.
   * \return Value of the Froude number.
   */
  void SetOmega_FreeStream(su2double val_omega_freestream);
  
  /*!
   * \brief Set the Froude number for free surface problems.
   * \return Value of the Froude number.
   */
  void SetEnergy_FreeStreamND(su2double val_energy_freestreamnd);
  
  /*!
   * \brief Set the Froude number for free surface problems.
   * \return Value of the Froude number.
   */
  void SetEnergy_FreeStream(su2double val_energy_freestream);

  /*!
   * \brief Set the thermal diffusivity for solids.
   * \return Value of the Froude number.
   */
  void SetThermalDiffusivity_Solid(su2double val_thermal_diffusivity);
  
  /*!
   * \brief Set the Froude number for free surface problems.
   * \return Value of the Froude number.
   */
  void SetTotal_UnstTimeND(su2double val_total_unsttimend);
  
  /*!
   * \brief Get the angle of attack of the body. This is the angle between a reference line on a lifting body
   *        (often the chord line of an airfoil) and the vector representing the relative motion between the
   *        lifting body and the fluid through which it is moving.
   * \return Value of the angle of attack.
   */
  su2double GetAoA(void);
  
  /*!
   * \brief Get the off set angle of attack of the body. The solution and the geometry
   *        file are able to modifity the angle of attack in the config file
   * \return Value of the off set angle of attack.
   */
  su2double GetAoA_Offset(void);
  
  /*!
   * \brief Get the off set sideslip angle of the body. The solution and the geometry
   *        file are able to modifity the angle of attack in the config file
   * \return Value of the off set sideslip angle.
   */
  su2double GetAoS_Offset(void);
  
  /*!
   * \brief Get the functional sensitivity with respect to changes in the angle of attack.
   * \return Value of the angle of attack.
   */
  su2double GetAoA_Sens(void);
  
  /*!
   * \brief Set the angle of attack.
   * \param[in] val_AoA - Value of the angle of attack.
   */
  void SetAoA(su2double val_AoA);
  
  /*!
   * \brief Set the off set angle of attack.
   * \param[in] val_AoA - Value of the angle of attack.
   */
  void SetAoA_Offset(su2double val_AoA_offset);
  
  /*!
   * \brief Set the off set sideslip angle.
   * \param[in] val_AoA - Value of the off set sideslip angle.
   */
  void SetAoS_Offset(su2double val_AoS_offset);
  
  /*!
   * \brief Set the angle of attack.
   * \param[in] val_AoA - Value of the angle of attack.
   */
  void SetAoA_Sens(su2double val_AoA_sens);
  
  /*!
   * \brief Set the angle of attack.
   * \param[in] val_AoA - Value of the angle of attack.
   */
  void SetAoS(su2double val_AoS);
  
  /*!
   * \brief Get the angle of sideslip of the body. It relates to the rotation of the aircraft centerline from
   *        the relative wind.
   * \return Value of the angle of sideslip.
   */
  su2double GetAoS(void);
  
  /*!
   * \brief Get the charge coefficient that is used in the poissonal potential simulation.
   * \return Value of the charge coefficient.
   */
  su2double GetChargeCoeff(void);
  
  /*!
   * \brief Get the number of multigrid levels.
   * \return Number of multigrid levels (without including the original grid).
   */
  unsigned short GetnMGLevels(void);
  
  /*!
   * \brief Set the number of multigrid levels.
   * \param[in] val_nMGLevels - Index of the mesh were the CFL is applied
   */
  void SetMGLevels(unsigned short val_nMGLevels);
  
  /*!
   * \brief Get the index of the finest grid.
   * \return Index of the finest grid in a multigrid strategy, this is 0 unless we are
   performing a Full multigrid.
   */
  unsigned short GetFinestMesh(void);
  
  /*!
   * \brief Get the kind of multigrid (V or W).
   * \note This variable is used in a recursive way to perform the different kind of cycles
   * \return 0 or 1 depending of we are dealing with a V or W cycle.
   */
  unsigned short GetMGCycle(void);
  
  /*!
   * \brief Get the king of evaluation in the geometrical module.
   * \return 0 or 1 depending of we are dealing with a V or W cycle.
   */
  unsigned short GetGeometryMode(void);
  
  /*!
   * \brief Get the Courant Friedrich Levi number for each grid.
   * \param[in] val_mesh - Index of the mesh were the CFL is applied.
   * \return CFL number for each grid.
   */
  su2double GetCFL(unsigned short val_mesh);

  /*!
   * \brief Get the Courant Friedrich Levi number for solid solvers.
   * \param[in] val_mesh - Index of the mesh were the CFL is applied.
   * \return CFL number for each grid.
   */
  su2double GetCFL_Solid(void);
  
  /*!
   * \brief Get the Courant Friedrich Levi number for each grid.
   * \param[in] val_mesh - Index of the mesh were the CFL is applied.
   * \return CFL number for each grid.
   */
  void SetCFL(unsigned short val_mesh, su2double val_cfl);

  /*!
   * \brief Get the Courant Friedrich Levi number for unsteady simulations.
   * \return CFL number for unsteady simulations.
   */
  su2double GetUnst_CFL(void);

  /*!
   * \brief Get information about element reorientation
   * \return 	<code>TRUE</code> means that elements can be reoriented if suspected unhealthy
   */
  bool GetReorientElements(void);
  
  /*!
   * \brief Get the Courant Friedrich Levi number for unsteady simulations.
   * \return CFL number for unsteady simulations.
   */
  su2double GetMax_DeltaTime(void);
  
  /*!
   * \brief Get a parameter of the particular design variable.
   * \param[in] val_dv - Number of the design variable that we want to read.
   * \param[in] val_param - Index of the parameter that we want to read.
   * \return Design variable parameter.
   */
  su2double GetParamDV(unsigned short val_dv, unsigned short val_param);
  
  /*!
   * \brief Get the coordinates of the FFD corner points.
   * \param[in] val_ffd - Index of the FFD box.
   * \param[in] val_coord - Index of the coordinate that we want to read.
   * \return Value of the coordinate.
   */
  su2double GetCoordFFDBox(unsigned short val_ffd, unsigned short val_index);
  
  /*!
   * \brief Get the degree of the FFD corner points.
   * \param[in] val_ffd - Index of the FFD box.
   * \param[in] val_degree - Index (I,J,K) to obtain the degree.
   * \return Value of the degree in a particular direction.
   */
  unsigned short GetDegreeFFDBox(unsigned short val_ffd, unsigned short val_index);
  
  /*!
   * \brief Get the FFD Tag of a particular design variable.
   * \param[in] val_dv - Number of the design variable that we want to read.
   * \return Name of the FFD box.
   */
  string GetFFDTag(unsigned short val_dv);
  
  /*!
   * \brief Get the FFD Tag of a particular FFD box.
   * \param[in] val_ffd - Number of the FFD box that we want to read.
   * \return Name of the FFD box.
   */
  string GetTagFFDBox(unsigned short val_ffd);
  
  /*!
   * \brief Get the number of design variables.
   * \return Number of the design variables.
   */
  unsigned short GetnDV(void);
  
  /*!
   * \brief Get the number of design variables.
   * \return Number of the design variables.
   */
  unsigned short GetnDV_Value(unsigned short iDV);
  
  /*!
   * \brief Get the number of FFD boxes.
   * \return Number of FFD boxes.
   */
  unsigned short GetnFFDBox(void);
  
  /*!
   * \brief Get the required continuity level at the surface intersection with the FFD
   * \return Continuity level at the surface intersection.
   */
  unsigned short GetFFD_Continuity(void);
  
  /*!
   * \brief Get the coordinate system that we are going to use to define the FFD
   * \return Coordinate system (cartesian, spherical, etc).
   */
  unsigned short GetFFD_CoordSystem(void);
  
  /*!
   * \brief Get the kind of FFD Blending function.
   * \return Kind of FFD Blending function.
   */
  unsigned short GetFFD_Blending(void);
  
  /*!
   * \brief Get the kind BSpline Order in i,j,k direction.
   * \return The kind BSpline Order in i,j,k direction.
   */
  su2double* GetFFD_BSplineOrder();
  
  /*!
   * \brief Get the number of Runge-Kutta steps.
   * \return Number of Runge-Kutta steps.
   */
  unsigned short GetnRKStep(void);

  /*!
   * \brief Get the number of time levels for time accurate local time stepping.
   * \return Number of time levels.
   */
  unsigned short GetnLevels_TimeAccurateLTS(void);

  /*!
   * \brief Set the number of time levels for time accurate local time stepping.
   * \param[in] val_nLevels - The number of time levels to be set.
   */
  void SetnLevels_TimeAccurateLTS(unsigned short val_nLevels);

  /*!
   * \brief Get the number time DOFs for ADER-DG.
   * \return Number of time DOFs used in ADER-DG.
   */
  unsigned short GetnTimeDOFsADER_DG(void);

  /*!
   * \brief Get the location of the time DOFs for ADER-DG on the interval [-1..1].
   * \return The location of the time DOFs used in ADER-DG.
   */
  su2double *GetTimeDOFsADER_DG(void);

  /*!
   * \brief Get the number time integration points for ADER-DG.
   * \return Number of time integration points used in ADER-DG.
   */
  unsigned short GetnTimeIntegrationADER_DG(void);

  /*!
   * \brief Get the location of the time integration points for ADER-DG on the interval [-1..1].
   * \return The location of the time integration points used in ADER-DG.
   */
  su2double *GetTimeIntegrationADER_DG(void);

  /*!
   * \brief Get the weights of the time integration points for ADER-DG.
   * \return The weights of the time integration points used in ADER-DG.
   */
  su2double *GetWeightsIntegrationADER_DG(void);

  /*!
   * \brief Get the total number of boundary markers.
   * \return Total number of boundary markers.
   */
  unsigned short GetnMarker_All(void);
  
  /*!
   * \brief Get the total number of boundary markers.
   * \return Total number of boundary markers.
   */
  unsigned short GetnMarker_Max(void);
  
  /*!
   * \brief Get the total number of boundary markers.
   * \return Total number of boundary markers.
   */
  unsigned short GetnMarker_EngineInflow(void);
  
  /*!
   * \brief Get the total number of boundary markers.
   * \return Total number of boundary markers.
   */
  unsigned short GetnMarker_EngineExhaust(void);
  
  /*!
   * \brief Get the total number of boundary markers.
   * \return Total number of boundary markers.
   */
  unsigned short GetnMarker_NearFieldBound(void);
  
  /*!
   * \brief Get the total number of boundary markers.
   * \return Total number of boundary markers.
   */
  unsigned short GetnMarker_InterfaceBound(void);
  
  /*!
   * \brief Get the total number of boundary markers.
   * \return Total number of boundary markers.
   */
  unsigned short GetnMarker_Fluid_InterfaceBound(void);
  
  /*!
   * \brief Get the total number of boundary markers.
   * \return Total number of boundary markers.
   */
  unsigned short GetnMarker_ActDiskInlet(void);
  
  /*!
   * \brief Get the total number of boundary markers.
   * \return Total number of boundary markers.
   */
  unsigned short GetnMarker_ActDiskOutlet(void);
  
  /*!
   * \brief Get the total number of boundary markers.
   * \return Total number of boundary markers.
   */
  unsigned short GetnMarker_Outlet(void);
  
  /*!
   * \brief Get the total number of monitoring markers.
   * \return Total number of monitoring markers.
   */
  unsigned short GetnMarker_Monitoring(void);
  
  /*!
   * \brief Get the total number of DV markers.
   * \return Total number of DV markers.
   */
  unsigned short GetnMarker_DV(void);
  
  /*!
   * \brief Get the total number of moving markers.
   * \return Total number of moving markers.
   */
  unsigned short GetnMarker_Moving(void);

  /*!
   * \brief Get the total number of Python customizable markers.
   * \return Total number of Python customizable markers.
   */
  unsigned short GetnMarker_PyCustom(void);
  
  /*!
   * \brief Get the total number of moving markers.
   * \return Total number of moving markers.
   */
  unsigned short GetnMarker_Analyze(void);

  /*!
   * \brief Get the total number of periodic markers.
   * \return Total number of periodic markers.
   */
  unsigned short GetnMarker_Periodic(void);

  /*!
   * \brief Get the total number of heat flux markers.
   * \return Total number of heat flux markers.
   */
  unsigned short GetnMarker_HeatFlux(void);
  
  /*!
   * \brief Get the total number of objectives in kind_objective list
   * \return Total number of objectives in kind_objective list
   */
  unsigned short GetnObj(void);
  
  /*!
   * \brief Stores the number of marker in the simulation.
   * \param[in] val_nmarker - Number of markers of the problem.
   */
  void SetnMarker_All(unsigned short val_nmarker);
  
  /*!
   * \brief Get the number of external iterations.
   * \return Number of external iterations.
   */
  unsigned long GetnExtIter(void);
  
  /*!
   * \brief Get the number of internal iterations.
   * \return Number of internal iterations.
   */
  unsigned long GetUnst_nIntIter(void);
  
  /*!
   * \brief Get the number of internal iterations for the Newton-Raphson Method in nonlinear structural applications.
   * \return Number of internal iterations.
   */
  unsigned long GetDyn_nIntIter(void);
  
  /*!
   * \brief Get the restart iteration number for unsteady simulations.
   * \return Restart iteration number for unsteady simulations.
   */
  long GetUnst_RestartIter(void);
  
  /*!
   * \brief Get the starting direct iteration number for the unsteady adjoint (reverse time integration).
   * \return Starting direct iteration number for the unsteady adjoint.
   */
  long GetUnst_AdjointIter(void);
  
  /*!
   * \brief Number of iterations to average (reverse time integration).
   * \return Starting direct iteration number for the unsteady adjoint.
   */
  unsigned long GetIter_Avg_Objective(void);
  
  /*!
   * \brief Get the restart iteration number for dynamic structural simulations.
   * \return Restart iteration number for dynamic structural simulations.
   */
  long GetDyn_RestartIter(void);

  /*!
   * \brief Retrieves the number of periodic time instances for Harmonic Balance.
   * \return: Number of periodic time instances for Harmonic Balance.
   */
  unsigned short GetnTimeInstances(void);
  
  /*!
   * \brief Retrieves the period of oscillations to be used with Harmonic Balance.
   * \return: Period for Harmonic Balance.
   */
  su2double GetHarmonicBalance_Period(void);
  
  /*!
   * \brief Set the number of external iterations.
   * \note This is important in no time depending methods, where only
   *       one external iteration is needed.
   * \param[in] val_niter - Set the number of external iterations.
   */
  void SetnExtIter(unsigned long val_niter);
  
  /*!
   * \brief Set the current external iteration number.
   * \param[in] val_iter - Current external iteration number.
   */
  void SetExtIter(unsigned long val_iter);
  
  /*!
   * \brief Set the current external iteration number.
   * \param[in] val_iter - Current external iteration number.
   */
  void SetExtIter_OffSet(unsigned long val_iter);
  
  /*!
   * \brief Set the current FSI iteration number.
   * \param[in] val_iter - Current FSI iteration number.
   */
  void SetOuterIter(unsigned long val_iter);
  
  /*!
   * \brief Set the current internal iteration number.
   * \param[in] val_iter - Current external iteration number.
   */
  void SetIntIter(unsigned long val_iter);
  
  /*!
   * \brief Get the current external iteration number.
   * \return Current external iteration.
   */
  unsigned long GetExtIter(void);
  
  /*!
   * \brief Get the current internal iteration number.
   * \return Current external iteration.
   */
  unsigned long GetExtIter_OffSet(void);
  
  /*!
   * \brief Get the current FSI iteration number.
   * \return Current FSI iteration.
   */
  unsigned long GetOuterIter(void);
  
  /*!
   * \brief Get the current internal iteration number.
   * \return Current internal iteration.
   */
  unsigned long GetIntIter(void);
  
  /*!
   * \brief Get the frequency for writing the solution file.
   * \return It writes the solution file with this frequency.
   */
  unsigned long GetWrt_Sol_Freq(void);
  
  /*!
   * \brief Get the frequency for writing the solution file in Dual Time.
   * \return It writes the solution file with this frequency.
   */
  unsigned long GetWrt_Sol_Freq_DualTime(void);
  
  /*!
   * \brief Get the frequency for writing the convergence file.
   * \return It writes the convergence file with this frequency.
   */
  unsigned long GetWrt_Con_Freq(void);
  
  /*!
   * \brief Set the frequency for writing the convergence file.
   * \return It writes the convergence file with this frequency.
   */
  void SetWrt_Con_Freq(unsigned long val_freq);

  /*!
   * \brief Get the frequency for writing the convergence file in Dual Time.
   * \return It writes the convergence file with this frequency.
   */
  unsigned long GetWrt_Con_Freq_DualTime(void);
  
  /*!
   * \brief Get information about writing unsteady headers and file extensions.
   * \return 	<code>TRUE</code> means that unsteady solution files will be written.
   */
  bool GetWrt_Unsteady(void);

  /*!
   * \brief Get information about writing output files.
   * \return <code>TRUE</code> means that output files will be written.
   */
  bool GetWrt_Output(void);

  /*!
   * \brief Get information about writing a volume solution file.
   * \return <code>TRUE</code> means that a volume solution file will be written.
   */
  bool GetWrt_Vol_Sol(void);
  
  /*!
   * \brief Get information about writing a volume solution file.
   * \return <code>TRUE</code> means that a volume solution file will be written.
   */
  bool GetLow_MemoryOutput(void);
  
  /*!
   * \brief Get information about writing a surface solution file.
   * \return <code>TRUE</code> means that a surface solution file will be written.
   */
  bool GetWrt_Srf_Sol(void);
  
  /*!
   * \brief Get information about writing a surface comma-separated values (CSV) solution file.
   * \return <code>TRUE</code> means that a surface comma-separated values (CSV) solution file will be written.
   */
  bool GetWrt_Csv_Sol(void);
  
  /*!
   * \brief Get information about writing a binary coordinates file.
   * \return <code>TRUE</code> means that a binary coordinates file will be written.
   */
  bool GetWrt_Crd_Sol(void);
  
  /*!
   * \brief Get information about writing residuals to volume solution file.
   * \return <code>TRUE</code> means that residuals will be written to the solution file.
   */
  bool GetWrt_Residuals(void);
  
  /*!
   * \brief Get information about writing residuals to volume solution file.
   * \return <code>TRUE</code> means that residuals will be written to the solution file.
   */
  bool GetWrt_Limiters(void);
  
  /*!
   * \brief Write solution at each surface.
   * \return <code>TRUE</code> means that the solution at each surface will be written.
   */
  bool GetWrt_Surface(void);
  
  /*!
   * \brief Get information about writing residuals to volume solution file.
   * \return <code>TRUE</code> means that residuals will be written to the solution file.
   */
  bool GetWrt_SharpEdges(void);
  
  /*!
   * \brief Get information about writing rind layers to the solution files.
   * \return <code>TRUE</code> means that rind layers will be written to the solution file.
   */
  bool GetWrt_Halo(void);

  /*!
   * \brief Get information about writing the performance summary at the end of a calculation.
   * \return <code>TRUE</code> means that the performance summary will be written at the end of a calculation.
   */
  bool GetWrt_Performance(void);
  
  /*!
   * \brief Get information about writing a template inlet profile file.
   * \return <code>TRUE</code> means that a template inlet profile file will be written.
   */
  bool GetWrt_InletFile(void);

  /*!
   * \brief Set information about writing a template inlet profile file.
   * \param[in] val_wrt_inletfile - flag for whether to write a template inlet profile file.
   */
  void SetWrt_InletFile(bool val_wrt_inletfile);

  /*!
   * \brief Get information about writing a 1D slice of a 2D cartesian solution.
   * \return <code>TRUE</code> means that a 1D slice of a 2D cartesian solution will be written.
   */
  bool GetWrt_Slice(void);

  /*!
   * \brief Get information about writing projected sensitivities on surfaces to an ASCII file with rows as x, y, z, dJ/dx, dJ/dy, dJ/dz for each vertex.
   * \return <code>TRUE</code> means that projected sensitivities on surfaces in an ASCII file with rows as x, y, z, dJ/dx, dJ/dy, dJ/dz for each vertex will be written.
   */
  bool GetWrt_Projected_Sensitivity(void);
  
  /*!
   * \brief Get information about the format for the input volume sensitvities.
   * \return Format of the input volume sensitivities.
   */
  unsigned short GetSensitivity_Format(void);
  
  /*!
   * \brief Get information about writing the resolution tensors to the solution files.
   * \return <code>TRUE</code> means that resolution tensors will be written to the solution file.
   */
  bool GetWrt_Resolution_Tensors(void);

  /*!
   * \brief Get information about writing sectional force files.
   * \return <code>TRUE</code> means that sectional force files will be written for specified markers.
   */
  bool GetPlot_Section_Forces(void);

  /*!
   * \brief Get a row of the a matrix coefficients for the Runge-Kutta integration scheme.
   * \param[in] val_step - Index of the step.
   * \return Pointer to a row of coefficients
   */
  const su2double* Get_RK_aMat_row(unsigned short val_step);

  /*!
   * \brief Get the b vector for the Runge-Kutta integration scheme.
   * \return Pointer to the vector of coefficients
   */
  const su2double* Get_RK_bVec(void);

  /*!
   * \brief Get a row of the a matrix coefficients for the implicit Runge-Kutta integration scheme.
   * \param[in] val_step - Index of the step.
   * \return Pointer to a row of coefficients
   */
  const su2double* Get_RK_aMat_row_imp(unsigned short val_step);

  /*!
   * \brief Get the b vector for the Runge-Kutta integration scheme.
   * \return Pointer to the vector of coefficients
   */
  const su2double* Get_RK_bVec_imp(void);
  
  /*!
   * \brief Get the index of the surface defined in the geometry file.
   * \param[in] val_marker - Value of the marker in which we are interested.
   * \return Value of the index that is in the geometry file for the surface that
   *         has the marker <i>val_marker</i>.
   */
  string GetMarker_All_TagBound(unsigned short val_marker);
  
  /*!
   * \brief Get the index of the surface defined in the geometry file.
   * \param[in] val_marker - Value of the marker in which we are interested.
   * \return Value of the index that is in the geometry file for the surface that
   *         has the marker <i>val_marker</i>.
   */
  string GetMarker_ActDiskInlet_TagBound(unsigned short val_marker);
  
  /*!
   * \brief Get the index of the surface defined in the geometry file.
   * \param[in] val_marker - Value of the marker in which we are interested.
   * \return Value of the index that is in the geometry file for the surface that
   *         has the marker <i>val_marker</i>.
   */
  string GetMarker_ActDiskOutlet_TagBound(unsigned short val_marker);
  
  /*!
   * \brief Get the index of the surface defined in the geometry file.
   * \param[in] val_marker - Value of the marker in which we are interested.
   * \return Value of the index that is in the geometry file for the surface that
   *         has the marker <i>val_marker</i>.
   */
  string GetMarker_Outlet_TagBound(unsigned short val_marker);
  
  /*!
   * \brief Get the index of the surface defined in the geometry file.
   * \param[in] val_marker - Value of the marker in which we are interested.
   * \return Value of the index that is in the geometry file for the surface that
   *         has the marker <i>val_marker</i>.
   */
  string GetMarker_EngineInflow_TagBound(unsigned short val_marker);
  
  /*!
   * \brief Get the index of the surface defined in the geometry file.
   * \param[in] val_marker - Value of the marker in which we are interested.
   * \return Value of the index that is in the geometry file for the surface that
   *         has the marker <i>val_marker</i>.
   */
  string GetMarker_EngineExhaust_TagBound(unsigned short val_marker);
  
  /*!
   * \brief Get the name of the surface defined in the geometry file.
   * \param[in] val_marker - Value of the marker in which we are interested.
   * \return Name that is in the geometry file for the surface that
   *         has the marker <i>val_marker</i>.
   */
  string GetMarker_Monitoring_TagBound(unsigned short val_marker);

  /*!
   * \brief Get the name of the surface defined in the geometry file.
   * \param[in] val_marker - Value of the marker in which we are interested.
   * \return Name that is in the geometry file for the surface that
   *         has the marker <i>val_marker</i>.
   */
  string GetMarker_HeatFlux_TagBound(unsigned short val_marker);
  
  /*!
   * \brief Get the tag if the iMarker defined in the geometry file.
   * \param[in] val_tag - Value of the tag in which we are interested.
   * \return Value of the marker <i>val_marker</i> that is in the geometry file
   *         for the surface that has the tag.
   */
  short GetMarker_All_TagBound(string val_tag);
  
  /*!
   * \brief Get the kind of boundary for each marker.
   * \param[in] val_marker - Index of the marker in which we are interested.
   * \return Kind of boundary for the marker <i>val_marker</i>.
   */
  unsigned short GetMarker_All_KindBC(unsigned short val_marker);
  
  /*!
   * \brief Set the value of the boundary <i>val_boundary</i> (read from the config file)
   *        for the marker <i>val_marker</i>.
   * \param[in] val_marker - Index of the marker in which we are interested.
   * \param[in] val_boundary - Kind of boundary read from config file.
   */
  void SetMarker_All_KindBC(unsigned short val_marker, unsigned short val_boundary);
  
  /*!
   * \brief Set the value of the index <i>val_index</i> (read from the geometry file) for
   *        the marker <i>val_marker</i>.
   * \param[in] val_marker - Index of the marker in which we are interested.
   * \param[in] val_index - Index of the surface read from geometry file.
   */
  void SetMarker_All_TagBound(unsigned short val_marker, string val_index);
  
  /*!
   * \brief Set if a marker <i>val_marker</i> is going to be monitored <i>val_monitoring</i>
   *        (read from the config file).
   * \note This is important for non dimensional coefficient computation.
   * \param[in] val_marker - Index of the marker in which we are interested.
   * \param[in] val_monitoring - 0 or 1 depending if the the marker is going to be monitored.
   */
  void SetMarker_All_Monitoring(unsigned short val_marker, unsigned short val_monitoring);
  
  /*!
   * \brief Set if a marker <i>val_marker</i> is going to be monitored <i>val_monitoring</i>
   *        (read from the config file).
   * \note This is important for non dimensional coefficient computation.
   * \param[in] val_marker - Index of the marker in which we are interested.
   * \param[in] val_monitoring - 0 or 1 depending if the the marker is going to be monitored.
   */
  void SetMarker_All_GeoEval(unsigned short val_marker, unsigned short val_geoeval);
  
  /*!
   * \brief Set if a marker <i>val_marker</i> is going to be designed <i>val_designing</i>
   *        (read from the config file).
   * \note This is important for non dimensional coefficient computation.
   * \param[in] val_marker - Index of the marker in which we are interested.
   * \param[in] val_monitoring - 0 or 1 depending if the the marker is going to be designed.
   */
  void SetMarker_All_Designing(unsigned short val_marker, unsigned short val_designing);
  
  /*!
   * \brief Set if a marker <i>val_marker</i> is going to be plot <i>val_plotting</i>
   *        (read from the config file).
   * \param[in] val_marker - Index of the marker in which we are interested.
   * \param[in] val_plotting - 0 or 1 depending if the the marker is going to be plot.
   */
  void SetMarker_All_Plotting(unsigned short val_marker, unsigned short val_plotting);
  
  /*!
   * \brief Set if a marker <i>val_marker</i> is going to be plot <i>val_plotting</i>
   *        (read from the config file).
   * \param[in] val_marker - Index of the marker in which we are interested.
   * \param[in] val_plotting - 0 or 1 depending if the the marker is going to be plot.
   */
  void SetMarker_All_Analyze(unsigned short val_marker, unsigned short val_analyze);
  
  /*!
   * \brief Set if a marker <i>val_marker</i> is part of the FSI interface <i>val_plotting</i>
   *        (read from the config file).
   * \param[in] val_marker - Index of the marker in which we are interested.
   * \param[in] val_plotting - 0 or 1 depending if the the marker is part of the FSI interface.
   */
  void SetMarker_All_ZoneInterface(unsigned short val_marker, unsigned short val_fsiinterface);
 
  /*!
   * \brief Set if a marker <i>val_marker</i> is part of the Turbomachinery (read from the config file).
   * \param[in] val_marker - Index of the marker in which we are interested.
   * \param[in] val_turboperf - 0 if not part of Turbomachinery or greater than 1 if it is part.
   */
  void SetMarker_All_Turbomachinery(unsigned short val_marker, unsigned short val_turbo);

  /*!
   * \brief Set a flag to the marker <i>val_marker</i> part of the Turbomachinery (read from the config file).
   * \param[in] val_marker - Index of the marker in which we are interested.
   * \param[in] val_turboperflag - 0 if is not part of the Turbomachinery, flag INFLOW or OUTFLOW if it is part.
   */
  void SetMarker_All_TurbomachineryFlag(unsigned short val_marker, unsigned short val_turboflag);

  /*!
   * \brief Set if a marker <i>val_marker</i> is part of the MixingPlane interface (read from the config file).
   * \param[in] val_marker - Index of the marker in which we are interested.
   * \param[in] val_turboperf - 0 if not part of the MixingPlane interface or greater than 1 if it is part.
   */
  void SetMarker_All_MixingPlaneInterface(unsigned short val_marker, unsigned short val_mixplan_interface);
   
  /*!
   * \brief Set if a marker <i>val_marker</i> is going to be affected by design variables <i>val_moving</i>
   *        (read from the config file).
   * \param[in] val_marker - Index of the marker in which we are interested.
   * \param[in] val_DV - 0 or 1 depending if the the marker is affected by design variables.
   */
  void SetMarker_All_DV(unsigned short val_marker, unsigned short val_DV);
  
  /*!
   * \brief Set if a marker <i>val_marker</i> is going to be moved <i>val_moving</i>
   *        (read from the config file).
   * \param[in] val_marker - Index of the marker in which we are interested.
   * \param[in] val_moving - 0 or 1 depending if the the marker is going to be moved.
   */
  void SetMarker_All_Moving(unsigned short val_marker, unsigned short val_moving);

  /*!
   * \brief Set if a marker <i>val_marker</i> is going to be customized in Python <i>val_PyCustom</i>
   *        (read from the config file).
   * \param[in] val_marker - Index of the marker in which we are interested.
   * \param[in] val_PyCustom - 0 or 1 depending if the the marker is going to be customized in Python.
   */
  void SetMarker_All_PyCustom(unsigned short val_marker, unsigned short val_PyCustom);
  
  /*!
   * \brief Set if a marker <i>val_marker</i> is going to be periodic <i>val_perbound</i>
   *        (read from the config file).
   * \param[in] val_marker - Index of the marker in which we are interested.
   * \param[in] val_perbound - Index of the surface with the periodic boundary.
   */
  void SetMarker_All_PerBound(unsigned short val_marker, short val_perbound);
  
  /*!
   * \brief Set if a marker <i>val_marker</i> is going to be sent or receive <i>val_index</i>
   *        from another domain.
   * \param[in] val_marker - 0 or 1 depending if the the marker is going to be moved.
   * \param[in] val_index - Index of the surface read from geometry file.
   */
  void SetMarker_All_SendRecv(unsigned short val_marker, short val_index);
  
  /*!
   * \brief Get the send-receive information for a marker <i>val_marker</i>.
   * \param[in] val_marker - 0 or 1 depending if the the marker is going to be moved.
   * \return If positive, the information is sended to that domain, in case negative
   *         the information is receive from that domain.
   */
  short GetMarker_All_SendRecv(unsigned short val_marker);
  
  /*!
   * \brief Get an internal index that identify the periodic boundary conditions.
   * \param[in] val_marker - Value of the marker that correspond with the periodic boundary.
   * \return The internal index of the periodic boundary condition.
   */
  short GetMarker_All_PerBound(unsigned short val_marker);
  
  /*!
   * \brief Get the monitoring information for a marker <i>val_marker</i>.
   * \param[in] val_marker - 0 or 1 depending if the the marker is going to be monitored.
   * \return 0 or 1 depending if the marker is going to be monitored.
   */
  unsigned short GetMarker_All_Monitoring(unsigned short val_marker);
  
  /*!
   * \brief Get the monitoring information for a marker <i>val_marker</i>.
   * \param[in] val_marker - 0 or 1 depending if the the marker is going to be monitored.
   * \return 0 or 1 depending if the marker is going to be monitored.
   */
  unsigned short GetMarker_All_GeoEval(unsigned short val_marker);
  
  /*!
   * \brief Get the design information for a marker <i>val_marker</i>.
   * \param[in] val_marker - 0 or 1 depending if the the marker is going to be monitored.
   * \return 0 or 1 depending if the marker is going to be monitored.
   */
  unsigned short GetMarker_All_Designing(unsigned short val_marker);
  
  /*!
   * \brief Get the plotting information for a marker <i>val_marker</i>.
   * \param[in] val_marker - 0 or 1 depending if the the marker is going to be moved.
   * \return 0 or 1 depending if the marker is going to be plotted.
   */
  unsigned short GetMarker_All_Plotting(unsigned short val_marker);
  
  /*!
   * \brief Get the plotting information for a marker <i>val_marker</i>.
   * \param[in] val_marker - 0 or 1 depending if the the marker is going to be moved.
   * \return 0 or 1 depending if the marker is going to be plotted.
   */
  unsigned short GetMarker_All_Analyze(unsigned short val_marker);
  
  /*!
   * \brief Get the FSI interface information for a marker <i>val_marker</i>.
   * \param[in] val_marker - 0 or 1 depending if the the marker is going to be moved.
   * \return 0 or 1 depending if the marker is part of the FSI interface.
   */
  unsigned short GetMarker_All_ZoneInterface(unsigned short val_marker);
  
  /*!
	 * \brief Get the MixingPlane interface information for a marker <i>val_marker</i>.
	 * \param[in] val_marker value of the marker on the grid.
	 * \return 0 if is not part of the MixingPlane Interface and greater than 1 if it is part.
	 */
	unsigned short GetMarker_All_MixingPlaneInterface(unsigned short val_marker);

	/*!
	 * \brief Get the Turbomachinery information for a marker <i>val_marker</i>.
	 * \param[in] val_marker value of the marker on the grid.
	 * \return 0 if is not part of the Turbomachinery and greater than 1 if it is part.
	 */
	unsigned short GetMarker_All_Turbomachinery(unsigned short val_marker);

	/*!
	 * \brief Get the Turbomachinery flag information for a marker <i>val_marker</i>.
	 * \param[in] val_marker value of the marker on the grid.
	 * \return 0 if is not part of the Turbomachinery, flag INFLOW or OUTFLOW if it is part.
	 */
	unsigned short GetMarker_All_TurbomachineryFlag(unsigned short val_marker);

	/*!
   * \brief Get the number of FSI interface markers <i>val_marker</i>.
   * \param[in] void.
   * \return Number of markers belonging to the FSI interface.
   */
  unsigned short GetMarker_n_ZoneInterface(void);
  
  /*!
   * \brief Get the DV information for a marker <i>val_marker</i>.
   * \param[in] val_marker - 0 or 1 depending if the the marker is going to be affected by design variables.
   * \return 0 or 1 depending if the marker is going to be affected by design variables.
   */
  unsigned short GetMarker_All_DV(unsigned short val_marker);
  
  /*!
   * \brief Get the motion information for a marker <i>val_marker</i>.
   * \param[in] val_marker - 0 or 1 depending if the the marker is going to be moved.
   * \return 0 or 1 depending if the marker is going to be moved.
   */
  unsigned short GetMarker_All_Moving(unsigned short val_marker);

  /*!
   * \brief Get the Python customization for a marker <i>val_marker</i>.
   * \param[in] val_marker - Index of the marker in which we are interested.
   * \return 0 or 1 depending if the marker is going to be customized in Python.
   */
  unsigned short GetMarker_All_PyCustom(unsigned short val_marker);
  
  /*!
   * \brief Get the airfoil sections in the slicing process.
   * \param[in] val_section - Index of the section.
   * \return Coordinate of the airfoil to slice.
   */
  su2double GetLocationStations(unsigned short val_section);
  
  /*!
   * \brief Get the defintion of the nacelle location.
   * \param[in] val_index - Index of the section.
   * \return Coordinate of the nacelle location.
   */
  su2double GetNacelleLocation(unsigned short val_index);
  
  /*!
   * \brief Get the number of pre-smoothings in a multigrid strategy.
   * \param[in] val_mesh - Index of the grid.
   * \return Number of smoothing iterations.
   */
  unsigned short GetMG_PreSmooth(unsigned short val_mesh);
  
  /*!
   * \brief Get the number of post-smoothings in a multigrid strategy.
   * \param[in] val_mesh - Index of the grid.
   * \return Number of smoothing iterations.
   */
  unsigned short GetMG_PostSmooth(unsigned short val_mesh);
  
  /*!
   * \brief Get the number of implicit Jacobi smoothings of the correction in a multigrid strategy.
   * \param[in] val_mesh - Index of the grid.
   * \return Number of implicit smoothing iterations.
   */
  unsigned short GetMG_CorrecSmooth(unsigned short val_mesh);
  
  /*!
   * \brief plane of the FFD (I axis) that should be fixed.
   * \param[in] val_index - Index of the arrray with all the planes in the I direction that should be fixed.
   * \return Index of the plane that is going to be freeze.
   */
  short GetFFD_Fix_IDir(unsigned short val_index);
  
  /*!
   * \brief plane of the FFD (J axis) that should be fixed.
   * \param[in] val_index - Index of the arrray with all the planes in the J direction that should be fixed.
   * \return Index of the plane that is going to be freeze.
   */
  short GetFFD_Fix_JDir(unsigned short val_index);
  
  /*!
   * \brief plane of the FFD (K axis) that should be fixed.
   * \param[in] val_index - Index of the arrray with all the planes in the K direction that should be fixed.
   * \return Index of the plane that is going to be freeze.
   */
  short GetFFD_Fix_KDir(unsigned short val_index);
  
  /*!
   * \brief Get the number of planes to fix in the I direction.
   * \return Number of planes to fix in the I direction.
   */
  unsigned short GetnFFD_Fix_IDir(void);
  
  /*!
   * \brief Get the number of planes to fix in the J direction.
   * \return Number of planes to fix in the J direction.
   */
  unsigned short GetnFFD_Fix_JDir(void);
  
  /*!
   * \brief Get the number of planes to fix in the K direction.
   * \return Number of planes to fix in the K direction.
   */
  unsigned short GetnFFD_Fix_KDir(void);
  
  /*!
   * \brief Governing equations of the flow (it can be different from the run time equation).
   * \param[in] val_zone - Zone where the soler is applied.
   * \return Governing equation that we are solving.
   */
  unsigned short GetKind_Solver(void);
  
  /*!
   * \brief Governing equations of the flow (it can be different from the run time equation).
   * \param[in] val_zone - Zone where the soler is applied.
   * \return Governing equation that we are solving.
   */
  void SetKind_Solver(unsigned short val_solver);
  
  /*!
   * \brief Kind of Multizone Solver.
   * \return Governing equation that we are solving.
   */
  unsigned short GetKind_MZSolver(void);

  
  /*!
   * \brief Governing equations of the flow (it can be different from the run time equation).
   * \param[in] val_zone - Zone where the soler is applied.
   * \return Governing equation that we are solving.
   */
  unsigned short GetKind_Regime(void);
  
  /*!
   * \brief Governing equations of the flow (it can be different from the run time equation).
   * \param[in] val_zone - Zone where the soler is applied.
   * \return Governing equation that we are solving.
   */
  unsigned short GetSystemMeasurements(void);
  
  /*!
   * \brief Gas model that we are using.
   * \return Gas model that we are using.
   */
  unsigned short GetKind_GasModel(void);
  
  /*!
   * \brief Fluid model that we are using.
   * \return Fluid model that we are using.
   */
  unsigned short GetKind_FluidModel(void);
  
  /*!
   * \brief Option to define the density model for incompressible flows.
   * \return Density model option
   */
  unsigned short GetKind_DensityModel(void);
  
  /*!
   * \brief Flag for whether to solve the energy equation for incompressible flows.
   * \return Flag for energy equation
   */
  bool GetEnergy_Equation(void);

  /*!
   * \brief free stream option to initialize the solution
   * \return free stream option
   */
  unsigned short GetKind_FreeStreamOption(void);
  
  /*!
   * \brief free stream option to initialize the solution
   * \return free stream option
   */
  unsigned short GetKind_InitOption(void);
  /*!
   * \brief Get the value of the critical pressure.
   * \return Critical pressure.
   */
  su2double GetPressure_Critical(void);
  
  /*!
   * \brief Get the value of the critical temperature.
   * \return Critical temperature.
   */
  su2double GetTemperature_Critical(void);
  
  /*!
   * \brief Get the value of the critical pressure.
   * \return Critical pressure.
   */
  su2double GetAcentric_Factor(void);
  
  /*!
   * \brief Get the value of the viscosity model.
   * \return Viscosity model.
   */
  unsigned short GetKind_ViscosityModel(void);
  
  /*!
   * \brief Get the value of the thermal conductivity model.
   * \return Conductivity model.
   */
  unsigned short GetKind_ConductivityModel(void);
  
  /*!
   * \brief Get the value of the turbulent thermal conductivity model.
   * \return Turbulent conductivity model.
   */
  unsigned short GetKind_ConductivityModel_Turb(void);
  
  /*!
   * \brief Get the value of the constant viscosity.
   * \return Constant viscosity.
   */
  su2double GetMu_Constant(void);

  /*!
   * \brief Get the value of the non-dimensional constant viscosity.
   * \return Non-dimensional constant viscosity.
   */
  su2double GetMu_ConstantND(void);

  /*!
   * \brief Get the value of the thermal conductivity.
   * \return Thermal conductivity.
   */
  su2double GetKt_Constant(void);
  
  /*!
   * \brief Get the value of the non-dimensional thermal conductivity.
   * \return Non-dimensional thermal conductivity.
   */
  su2double GetKt_ConstantND(void);
  
  /*!
   * \brief Get the value of the reference viscosity for Sutherland model.
   * \return The reference viscosity.
   */
  su2double GetMu_Ref(void);

  /*!
   * \brief Get the value of the non-dimensional reference viscosity for Sutherland model.
   * \return The non-dimensional reference viscosity.
   */
  su2double GetMu_RefND(void);
  
  /*!
   * \brief Get the value of the reference temperature for Sutherland model.
   * \return The reference temperature.
   */
  su2double GetMu_Temperature_Ref(void);

  /*!
   * \brief Get the value of the non-dimensional reference temperature for Sutherland model.
   * \return The non-dimensional reference temperature.
   */
  su2double GetMu_Temperature_RefND(void);
  
  /*!
   * \brief Get the value of the reference S for Sutherland model.
   * \return The reference S.
   */
  su2double GetMu_S(void);

  /*!
   * \brief Get the value of the non-dimensional reference S for Sutherland model.
   * \return The non-dimensional reference S.
   */
  su2double GetMu_SND(void);
  
  /*!
   * \brief Get the number of coefficients in the temperature polynomial models.
   * \return The the number of coefficients in the temperature polynomial models.
   */
  unsigned short GetnPolyCoeffs(void);
  
  /*!
   * \brief Get the temperature polynomial coefficient for specific heat Cp.
   * \param[in] val_index - Index of the array with all polynomial coefficients.
   * \return Temperature polynomial coefficient for specific heat Cp.
   */
  su2double GetCp_PolyCoeff(unsigned short val_index);

  /*!
   * \brief Get the temperature polynomial coefficient for specific heat Cp.
   * \param[in] val_index - Index of the array with all polynomial coefficients.
   * \return Temperature polynomial coefficient for specific heat Cp.
   */
  su2double GetCp_PolyCoeffND(unsigned short val_index);
  
  /*!
   * \brief Get the temperature polynomial coefficient for viscosity.
   * \param[in] val_index - Index of the array with all polynomial coefficients.
   * \return Temperature polynomial coefficient for viscosity.
   */
  su2double GetMu_PolyCoeff(unsigned short val_index);
  
  /*!
   * \brief Get the temperature polynomial coefficient for viscosity.
   * \param[in] val_index - Index of the array with all polynomial coefficients.
   * \return Non-dimensional temperature polynomial coefficient for viscosity.
   */
  su2double GetMu_PolyCoeffND(unsigned short val_index);
  
  /*!
   * \brief Get the temperature polynomial coefficients for viscosity.
   * \return Non-dimensional temperature polynomial coefficients for viscosity.
   */
  su2double* GetMu_PolyCoeffND(void);
  
  /*!
   * \brief Get the temperature polynomial coefficient for thermal conductivity.
   * \param[in] val_index - Index of the array with all polynomial coefficients.
   * \return Temperature polynomial coefficient for thermal conductivity.
   */
  su2double GetKt_PolyCoeff(unsigned short val_index);
  
  /*!
   * \brief Get the temperature polynomial coefficient for thermal conductivity.
   * \param[in] val_index - Index of the array with all polynomial coefficients.
   * \return Non-dimensional temperature polynomial coefficient for thermal conductivity.
   */
  su2double GetKt_PolyCoeffND(unsigned short val_index);
  
  /*!
   * \brief Get the temperature polynomial coefficients for thermal conductivity.
   * \return Non-dimensional temperature polynomial coefficients for thermal conductivity.
   */
  su2double* GetKt_PolyCoeffND(void);
  
  /*!
   * \brief Set the value of the non-dimensional constant viscosity.
   */
  void SetMu_ConstantND(su2double mu_const);
  
  /*!
   * \brief Set the value of the non-dimensional thermal conductivity.
   */
  void SetKt_ConstantND(su2double kt_const);
  
  /*!
   * \brief Set the value of the non-dimensional reference viscosity for Sutherland model.
   */
  void SetMu_RefND(su2double mu_ref);
  
  /*!
   * \brief Set the value of the non-dimensional reference temperature for Sutherland model.
   */
  void SetMu_Temperature_RefND(su2double mu_Tref);
  
  /*!
   * \brief Set the value of the non-dimensional S for Sutherland model.
   */
  void SetMu_SND(su2double mu_s);
  
  /*!
   * \brief Set the temperature polynomial coefficient for specific heat Cp.
   * \param[in] val_coeff - Temperature polynomial coefficient for specific heat Cp.
   * \param[in] val_index - Index of the array with all polynomial coefficients.
   */
  void SetCp_PolyCoeffND(su2double val_coeff, unsigned short val_index);
  
  /*!
   * \brief Set the temperature polynomial coefficient for viscosity.
   * \param[in] val_coeff - Non-dimensional temperature polynomial coefficient for viscosity.
   * \param[in] val_index - Index of the array with all polynomial coefficients.
   */
  void SetMu_PolyCoeffND(su2double val_coeff, unsigned short val_index);
  
  /*!
   * \brief Set the temperature polynomial coefficient for thermal conductivity.
   * \param[in] val_coeff - Non-dimensional temperature polynomial coefficient for thermal conductivity.
   * \param[in] val_index - Index of the array with all polynomial coefficients.
   */
  void SetKt_PolyCoeffND(su2double val_coeff, unsigned short val_index);
  
  /*!
   * \brief Get the kind of method for computation of spatial gradients.
   * \return Numerical method for computation of spatial gradients.
   */
  unsigned short GetKind_Gradient_Method(void);
  
  /*!
   * \brief Get the kind of solver for the implicit solver.
   * \return Numerical solver for implicit formulation (solving the linear system).
   */
  unsigned short GetKind_Linear_Solver(void);
  
  
  /*!
   * \brief Get the kind of preconditioner for the implicit solver.
   * \return Numerical preconditioner for implicit formulation (solving the linear system).
   */
  unsigned short GetKind_Linear_Solver_Prec(void);
  
  /*!
   * \brief Get the kind of solver for the implicit solver.
   * \return Numerical solver for implicit formulation (solving the linear system).
   */
  unsigned short GetKind_Deform_Linear_Solver(void);
  
  /*!
   * \brief Set the kind of preconditioner for the implicit solver.
   * \return Numerical preconditioner for implicit formulation (solving the linear system).
   */
  void SetKind_Deform_Linear_Solver_Prec(unsigned short val_kind_prec);
  
  /*!
   * \brief Set the kind of preconditioner for the implicit solver.
   * \return Numerical preconditioner for implicit formulation (solving the linear system).
   */
  void SetKind_Linear_Solver_Prec(unsigned short val_kind_prec);
  
  /*!
   * \brief Get min error of the linear solver for the implicit formulation.
   * \return Min error of the linear solver for the implicit formulation.
   */
  su2double GetLinear_Solver_Error(void);
  
  /*!
   * \brief Get min error of the linear solver for the implicit formulation.
   * \return Min error of the linear solver for the implicit formulation.
   */
  su2double GetDeform_Linear_Solver_Error(void);
  
  /*!
   * \brief Get max number of iterations of the linear solver for the implicit formulation.
   * \return Max number of iterations of the linear solver for the implicit formulation.
   */
  unsigned long GetLinear_Solver_Iter(void);
  
  /*!
   * \brief Check if the program will error out when reaching the max number of iterations
   * \return True if the program will error out when reaching the max number of iterations
   */
  bool GetLinear_Solver_Max_Iter_Error(void) const;

  /*!
   * \brief Check if printing out the residual history for the linear solver.
   * \return True if printing out the residual history for the linear solver.
   */
  bool GetLinear_Solver_Verbose(void) const;

  /*!
   * \brief Get max number of iterations of the linear solver for the implicit formulation.
   * \return Max number of iterations of the linear solver for the implicit formulation.
   */
  unsigned long GetDeform_Linear_Solver_Iter(void);
  
  /*!
   * \brief Get the ILU fill-in level for the linear solver.
   * \return Fill in level of the ILU preconditioner for the linear solver.
   */
  unsigned short GetLinear_Solver_ILU_n(void);

  /*!
   * \brief Get restart frequency of the linear solver for the implicit formulation.
   * \return Restart frequency of the linear solver for the implicit formulation.
   */
  unsigned long GetLinear_Solver_Restart_Frequency(void);
  
  /*!
   * \brief Get the relaxation coefficient of the linear solver for the implicit formulation.
   * \return relaxation coefficient of the linear solver for the implicit formulation.
   */
  su2double GetRelaxation_Factor_Flow(void);
  
  /*!
   * \brief Get the relaxation coefficient of the linear solver for the implicit formulation.
   * \return relaxation coefficient of the linear solver for the implicit formulation.
   */
  su2double GetRelaxation_Factor_AdjFlow(void);
  
  /*!
   * \brief Get the relaxation coefficient of the linear solver for the implicit formulation.
   * \return relaxation coefficient of the linear solver for the implicit formulation.
   */
  su2double GetRelaxation_Factor_Turb(void);

  /*!
   * \brief Get the relaxation coefficient of the CHT coupling.
   * \return relaxation coefficient of the CHT coupling.
   */
  su2double GetRelaxation_Factor_CHT(void);
  
  /*!
   * \brief Get the relaxation coefficient of the linear solver for the implicit formulation.
   * \return relaxation coefficient of the linear solver for the implicit formulation.
   */
  su2double GetRoe_Kappa(void);
  
  /*!
   * \brief Get the wing semi span.
   * \return value of the wing semi span.
   */
  su2double GetSemiSpan(void);
  
  /*!
   * \brief Get the kind of solver for the implicit solver.
   * \return Numerical solver for implicit formulation (solving the linear system).
   */
  unsigned short GetKind_AdjTurb_Linear_Solver(void);
  
  /*!
   * \brief Get the kind of preconditioner for the implicit solver.
   * \return Numerical preconditioner for implicit formulation (solving the linear system).
   */
  unsigned short GetKind_AdjTurb_Linear_Prec(void);
  
  /*!
   * \brief Get the kind of solver for the implicit solver.
   * \return Numerical solver for implicit formulation (solving the linear system).
   */
  unsigned short GetKind_DiscAdj_Linear_Solver(void);
  
  /*!
   * \brief Get the kind of preconditioner for the implicit solver.
   * \return Numerical preconditioner for implicit formulation (solving the linear system).
   */
  unsigned short GetKind_DiscAdj_Linear_Prec(void);
  
  /*!
   * \brief Get the kind of preconditioner for the implicit solver.
   * \return Numerical preconditioner for implicit formulation (solving the linear system).
   */
  unsigned short GetKind_Deform_Linear_Solver_Prec(void);
  
  /*!
   * \brief Set the kind of preconditioner for the implicit solver.
   * \return Numerical preconditioner for implicit formulation (solving the linear system).
   */
  void SetKind_AdjTurb_Linear_Prec(unsigned short val_kind_prec);
  
  /*!
   * \brief Get min error of the linear solver for the implicit formulation.
   * \return Min error of the linear solver for the implicit formulation.
   */
  su2double GetAdjTurb_Linear_Error(void);
  
  /*!
   * \brief Get the entropy fix.
   * \return Vaule of the entropy fix.
   */
  su2double GetEntropyFix_Coeff(void);
  
  /*!
   * \brief Get max number of iterations of the linear solver for the implicit formulation.
   * \return Max number of iterations of the linear solver for the implicit formulation.
   */
  unsigned short GetAdjTurb_Linear_Iter(void);
  
  /*!
   * \brief Get CFL reduction factor for adjoint turbulence model.
   * \return CFL reduction factor.
   */
  su2double GetCFLRedCoeff_AdjTurb(void);
  
  /*!
   * \brief Get the number of linear smoothing iterations for mesh deformation.
   * \return Number of linear smoothing iterations for mesh deformation.
   */
  unsigned long GetGridDef_Linear_Iter(void);
  
  /*!
   * \brief Get the number of nonlinear increments for mesh deformation.
   * \return Number of nonlinear increments for mesh deformation.
   */
  unsigned long GetGridDef_Nonlinear_Iter(void);
  
  /*!
   * \brief Get information about writing grid deformation residuals to the console.
   * \return <code>TRUE</code> means that grid deformation residuals will be written to the console.
   */
  bool GetDeform_Output(void);
  
  /*!
   * \brief Get factor to multiply smallest volume for deform tolerance.
   * \return Factor to multiply smallest volume for deform tolerance.
   */
  su2double GetDeform_Coeff(void);
  
  /*!
   * \brief Get limit for the volumetric deformation.
   * \return Distance to the surface to be deformed.
   */
  su2double GetDeform_Limit(void);
  
  /*!
   * \brief Get Young's modulus for deformation (constant stiffness deformation)
   */
  su2double GetDeform_ElasticityMod(void);
  
  /*!
   * \brief Get Poisson's ratio for deformation (constant stiffness deformation)
   * \
   */
  su2double GetDeform_PoissonRatio(void);
  
  /*!
   * \brief Get the type of stiffness to impose for FEA mesh deformation.
   * \return type of stiffness to impose for FEA mesh deformation.
   */
  unsigned short GetDeform_Stiffness_Type(void);
  
  /*!
   * \brief Creates a tecplot file to visualize the volume deformation deformation made by the DEF software.
   * \return <code>TRUE</code> if the deformation is going to be plotted; otherwise <code>FALSE</code>.
   */
  bool GetVisualize_Volume_Def(void);
  
  /*!
   * \brief Creates a teot file to visualize the surface deformation deformation made by the DEF software.
   * \return <code>TRUE</code> if the deformation is going to be plotted; otherwise <code>FALSE</code>.
   */
  bool GetVisualize_Surface_Def(void);
  
  /*!
   * \brief Define the FFD box with a symetry plane.
   * \return <code>TRUE</code> if there is a symmetry plane in the FFD; otherwise <code>FALSE</code>.
   */
  bool GetFFD_Symmetry_Plane(void);
  
  /*!
   * \brief Get the kind of SU2 software component.
   * \return Kind of the SU2 software component.
   */
  unsigned short GetKind_SU2(void);
  
  /*!
   * \brief Get the kind of non-dimensionalization.
   * \return Kind of non-dimensionalization.
   */
  unsigned short GetRef_NonDim(void);
  
  /*!
   * \brief Get the kind of incompressible non-dimensionalization.
   * \return Kind of incompressible non-dimensionalization.
   */
  unsigned short GetRef_Inc_NonDim(void);

  /*!
   * \brief Get the kind of SU2 software component.
   * \return Kind of the SU2 software component.
   */
  void SetKind_SU2(unsigned short val_kind_su2);

  /*!
   * \brief Get the kind of hybrid RANS/LES testing scheme.
   *
   * This allows the hybrid scheme to enter special testing
   * modes where only parts of the hybrid scheme are enabled.
   * This only works for the model-split hybridization.
   *
   * \return Kind of testing scheme.
   */
  unsigned short GetKind_HybridRANSLES_Testing(void);
<<<<<<< HEAD
=======

  /*!
   * \brief Get the kind of damping for fluctuating stress in high-AR cells.
   *
   * This option is only used in the model-split hybridization.
   *
   * \return Kind of damping for the fluctuating stress.
   */
  unsigned short GetKind_Hybrid_Fluct_Stress_Damping(void) const;


  /*!
   * \brief Get the parameters defining the damping applied to the
   * fluctuating stress in high-AR cells.
   *
   * The first parameter is the threshold, where blending = 0.5.
   * The second parameter is the slope of the blending function w.r.t.
   * the aspect ratio, at the threshold.
   *
   * \return A pointer-to-array of length 2 containing the AR parameters.
   */
  const su2double* GetFluctStress_AR_Params(void) const;
>>>>>>> 4ccec150

  /*!
   * \brief Get the kind of hybrid RANS/LES resolution adequacy indicator.
   * \return Kind of blending scheme.
   */
  unsigned short GetKind_Hybrid_Resolution_Indicator(void);

  /*!
   * \brief Checks if a hybrid LES/RANS method should be forced.
   * \return True if the hybrid RANS/LES model is to be forced.
   */
  bool isHybrid_Forced(void);
<<<<<<< HEAD
=======

  bool isHybrid_Forced_Axi(void);

  /*!
   * \brief Get the array of domain lengths for use in hybrid forcing.
   * \return Pointer to array of length 3
   */
  su2double* GetHybrid_Forcing_Periodic_Length(void);

  /*!
   * \brief Checks if a hybrid LES/RANS method should be forced.
   * \return True if the hybrid RANS/LES model is to be forced.
   */
  su2double GetHybrid_Forcing_Strength(void) const;

  /*!
   * \brief Get the size of vortices to be used for forcing.
   *
   * The forcing vortices will be of period N*L, where N is the forcing
   * vortex length and L is the turbulent lengthscale.
   *
   * \return A constant representing the size of the forcing vortices.
   */
  su2double GetHybrid_Forcing_Vortex_Length(void) const;

  /*!
   * \brief Get the kind of subgrid energy-transfer model for hybrid
   *        RANS/LES
   * \return Kind of SGET model
   */
  unsigned short GetKind_Hybrid_SGET_Model(void);

  /*!
   * \brief Check if the full resolved turbulent stress is to be used for
   *        hybrid RANS/LES.
   * \return True if the resolved turbulent stress is to be used.
   */
  bool GetUse_Resolved_Turb_Stress(void) const;

  /*!
   * \brief Change whether the resolved turb stress should be used..
   * \param[in] load_stress - True if the resolved turbulent stress is to be used.
   */
  void SetUse_Resolved_Turb_Stress(bool use_stress);

  /*!
   * \brief Check if the timescale limit should be used in the v2-f
   *        RANS model.
   * \return True if the timescale limit should be used.
   */
  bool GetUse_v2f_Timescale_Limit(void) const;

  /*!
   * \brief Get the kind of realizability limit to be used in the v2-f
   *        RANS model.
   * \return Kind of realizability limit to be used.
   */
  bool GetKind_v2f_Limit(void) const;
>>>>>>> 4ccec150

  /*!
   * \brief Get the array of domain lengths for use in hybrid forcing.
   * \return Pointer to array of length 3
   */
  su2double* GetHybrid_Forcing_Periodic_Length(void);

  /*!
   * \brief Checks if a hybrid LES/RANS method should be forced.
   * \return True if the hybrid RANS/LES model is to be forced.
   */
  su2double GetHybrid_Forcing_Strength(void) const;

  /*!
   * \brief Get the size of vortices to be used for forcing.
   *
   * The forcing vortices will be of period N*L, where N is the forcing
   * vortex length and L is the turbulent lengthscale.
   *
   * \return A constant representing the size of the forcing vortices.
   */
  su2double GetHybrid_Forcing_Vortex_Length(void) const;

  /*!
   * \brief Get the kind of subgrid energy-transfer model for hybrid
   *        RANS/LES
   * \return Kind of SGET model
   */
  unsigned short GetKind_Hybrid_SGET_Model(void);

  /*!
   * \brief Check if the full resolved turbulent stress is to be used for
   *        hybrid RANS/LES.
   * \return True if the resolved turbulent stress is to be used.
   */
  bool GetUse_Resolved_Turb_Stress(void) const;

  /*!
   * \brief Change whether the resolved turb stress should be used..
   * \param[in] load_stress - True if the resolved turbulent stress is to be used.
   */
  void SetUse_Resolved_Turb_Stress(bool use_stress);

  /*!
   * \brief Get the kind of the turbulence model.
   * \return Kind of the turbulence model.
   */
  unsigned short GetKind_Turb_Model(void);
  
  /*!
   * \brief Get the kind of the transition model.
   * \return Kind of the transion model.
   */
  unsigned short GetKind_Trans_Model(void);

  /*!
   * \brief Get the kind of the subgrid scale model.
   * \return Kind of the subgrid scale model.
   */
  unsigned short GetKind_SGS_Model(void);

  /*!
   * \brief Get the kind of adaptation technique.
   * \return Kind of adaptation technique.
   */
  unsigned short GetKind_Adaptation(void);
  
  /*!
   * \brief Get the number of new elements added in the adaptation process.
   * \return percentage of new elements that are going to be added in the adaptation.
   */
  su2double GetNew_Elem_Adapt(void);
  
  /*!
   * \brief Get the kind of time integration method.
   * \note This is the information that the code will use, the method will
   *       change in runtime depending of the specific equation (direct, adjoint,
   *       linearized) that is being solved.
   * \return Kind of time integration method.
   */
  unsigned short GetKind_TimeIntScheme(void);
  
  /*!
   * \brief Get the kind of convective numerical scheme.
   * \note This is the information that the code will use, the method will
   *       change in runtime depending of the specific equation (direct, adjoint,
   *       linearized) that is being solved.
   * \return Kind of the convective scheme.
   */
  unsigned short GetKind_ConvNumScheme(void);
  
  /*!
   * \brief Get kind of center scheme for the convective terms.
   * \note This is the information that the code will use, the method will
   *       change in runtime depending of the specific equation (direct, adjoint,
   *       linearized) that is being solved.
   * \return Kind of center scheme for the convective terms.
   */
  unsigned short GetKind_Centered(void);
  
  /*!
   * \brief Get kind of upwind scheme for the convective terms.
   * \note This is the information that the code will use, the method will
   *       change in runtime depending of the specific equation (direct, adjoint,
   *       linearized) that is being solved.
   * \return Kind of upwind scheme for the convective terms.
   */
  unsigned short GetKind_Upwind(void);
  
  /*!
   * \brief Get if the upwind scheme used MUSCL or not.
   * \note This is the information that the code will use, the method will
   *       change in runtime depending of the specific equation (direct, adjoint,
   *       linearized) that is being solved.
   * \return MUSCL scheme.
   */
  bool GetMUSCL(void);
  
  /*!
   * \brief Get if the upwind scheme used MUSCL or not.
   * \note This is the information that the code will use, the method will
   *       change in runtime depending of the specific equation (direct, adjoint,
   *       linearized) that is being solved.
   * \return MUSCL scheme.
   */
  bool GetMUSCL_Flow(void);
  
  /*!
   * \brief Get if the upwind scheme used MUSCL or not.
   * \note This is the information that the code will use, the method will
   *       change in runtime depending of the specific equation (direct, adjoint,
   *       linearized) that is being solved.
   * \return MUSCL scheme.
   */
  bool GetMUSCL_Heat(void);

  /*!
   * \brief Get if the upwind scheme used MUSCL or not.
   * \note This is the information that the code will use, the method will
   *       change in runtime depending of the specific equation (direct, adjoint,
   *       linearized) that is being solved.
   * \return MUSCL scheme.
   */
  bool GetMUSCL_Turb(void);
  
  /*!
   * \brief Get if the upwind scheme used MUSCL or not.
   * \note This is the information that the code will use, the method will
   *       change in runtime depending of the specific equation (direct, adjoint,
   *       linearized) that is being solved.
   * \return MUSCL scheme.
   */
  bool GetMUSCL_AdjFlow(void);
  
  /*!
   * \brief Get if the upwind scheme used MUSCL or not.
   * \note This is the information that the code will use, the method will
   *       change in runtime depending of the specific equation (direct, adjoint,
   *       linearized) that is being solved.
   * \return MUSCL scheme.
   */
  bool GetMUSCL_AdjTurb(void);

  /*!
   * \brief Get the kind of integration scheme (explicit or implicit)
   *        for the flow equations.
   * \note This value is obtained from the config file, and it is constant
   *       during the computation.
   * \return Kind of integration scheme for the flow equations.
   */
  unsigned short GetKind_TimeIntScheme_Flow(void);

  /*!
   * \brief Get the kind of scheme (aliased or non-aliased) to be used in the
   *        predictor step of ADER-DG.
   * \return Kind of scheme used in the predictor step of ADER-DG.
   */
  unsigned short GetKind_ADER_Predictor(void);

  /*!
   * \brief Get the kind of integration scheme (explicit or implicit)
   *        for the flow equations.
   * \note This value is obtained from the config file, and it is constant
   *       during the computation.
   * \return Kind of integration scheme for the plasma equations.
   */
  unsigned short GetKind_TimeIntScheme_Heat(void);
  
  /*!
   * \brief Get the kind of time stepping
   *        for the heat equation.
   * \note This value is obtained from the config file, and it is constant
   *       during the computation.
   * \return Kind of time stepping for the heat equation.
   */
  unsigned short GetKind_TimeStep_Heat(void);
  
  /*!
   * \brief Get the kind of integration scheme (explicit or implicit)
   *        for the flow equations.
   * \note This value is obtained from the config file, and it is constant
   *       during the computation.
   * \return Kind of integration scheme for the plasma equations.
   */
  unsigned short GetKind_TimeIntScheme_FEA(void);
  
  /*!
   * \brief Get the kind of integration scheme (explicit or implicit)
   *        for the template equations.
   * \note This value is obtained from the config file, and it is constant
   *       during the computation.
   * \return Kind of integration scheme for the plasma equations.
   */
  unsigned short GetKind_TimeIntScheme_Template(void);
  
  /*!
   * \brief Get the kind of integration scheme (explicit or implicit)
   *        for the flow equations.
   * \note This value is obtained from the config file, and it is constant
   *       during the computation.
   * \return Kind of integration scheme for the plasma equations.
   */
  unsigned short GetKind_SpaceIteScheme_FEA(void);
  
  /*!
   * \brief Get the kind of convective numerical scheme for the flow
   *        equations (centered or upwind).
   * \note This value is obtained from the config file, and it is constant
   *       during the computation.
   * \return Kind of convective numerical scheme for the flow equations.
   */
  unsigned short GetKind_ConvNumScheme_Flow(void);

  /*!
   * \brief Get the kind of convective numerical scheme for the flow
   *        equations (finite element).
   * \note This value is obtained from the config file, and it is constant
   *       during the computation.
   * \return Kind of convective numerical scheme for the flow equations.
   */
  unsigned short GetKind_ConvNumScheme_FEM_Flow(void);

  /*!
   * \brief Get the kind of convective numerical scheme for the template
   *        equations (centered or upwind).
   * \note This value is obtained from the config file, and it is constant
   *       during the computation.
   * \return Kind of convective numerical scheme for the flow equations.
   */
  unsigned short GetKind_ConvNumScheme_Template(void);
  
  /*!
   * \brief Get the kind of center convective numerical scheme for the flow equations.
   * \note This value is obtained from the config file, and it is constant
   *       during the computation.
   * \return Kind of center convective numerical scheme for the flow equations.
   */
  unsigned short GetKind_Centered_Flow(void);
  
  /*!
   * \brief Get the kind of center convective numerical scheme for the plasma equations.
   * \note This value is obtained from the config file, and it is constant
   *       during the computation.
   * \return Kind of center convective numerical scheme for the flow equations.
   */
  unsigned short GetKind_Centered_Template(void);
  
  /*!
   * \brief Get the kind of upwind convective numerical scheme for the flow equations.
   * \note This value is obtained from the config file, and it is constant
   *       during the computation.
   * \return Kind of upwind convective numerical scheme for the flow equations.
   */
  unsigned short GetKind_Upwind_Flow(void);

  /*!
   * \brief Get the kind of finite element convective numerical scheme for the flow equations.
   * \note This value is obtained from the config file, and it is constant
   *       during the computation.
   * \return Kind of finite element convective numerical scheme for the flow equations.
   */
  unsigned short GetKind_FEM_Flow(void);

  /*!
   * \brief Get the kind of shock capturing method in FEM DG solver.
   * \note This value is obtained from the config file, and it is constant
   *       during the computation.
   * \return Kind of shock capturing method in FEM DG solver.
   */
  unsigned short GetKind_FEM_DG_Shock(void);

  /*!
   * \brief Get the kind of matrix coloring used for the sparse Jacobian computation.
   * \note This value is obtained from the config file, and it is constant
   *       during the computation.
   * \return Kind of matrix coloring used.
   */
  unsigned short GetKind_Matrix_Coloring(void);

  /*!
   * \brief Get the method for limiting the spatial gradients.
   * \return Method for limiting the spatial gradients.
   */
  unsigned short GetKind_SlopeLimit(void);
  
  /*!
   * \brief Get the method for limiting the spatial gradients.
   * \return Method for limiting the spatial gradients solving the flow equations.
   */
  unsigned short GetKind_SlopeLimit_Flow(void);
  
  /*!
   * \brief Get the method for limiting the spatial gradients.
   * \return Method for limiting the spatial gradients solving the turbulent equation.
   */
  unsigned short GetKind_SlopeLimit_Turb(void);
  
  /*!
   * \brief Get the method for limiting the spatial gradients.
   * \return Method for limiting the spatial gradients solving the adjoint turbulent equation.
   */
  unsigned short GetKind_SlopeLimit_AdjTurb(void);
  
  /*!
   * \brief Get the method for limiting the spatial gradients.
   * \return Method for limiting the spatial gradients solving the adjoint flow equation.
   */
  unsigned short GetKind_SlopeLimit_AdjFlow(void);
  
  /*!
   * \brief Value of the calibrated constant for the Lax method (center scheme).
   * \note This constant is used in coarse levels and with first order methods.
   * \return Calibrated constant for the Lax method.
   */
  su2double GetKappa_1st_Flow(void);
  
  /*!
   * \brief Value of the calibrated constant for the JST method (center scheme).
   * \return Calibrated constant for the JST method for the flow equations.
   */
  su2double GetKappa_2nd_Flow(void);
  
  /*!
   * \brief Value of the calibrated constant for the JST method (center scheme).
   * \return Calibrated constant for the JST method for the flow equations.
   */
  su2double GetKappa_4th_Flow(void);

  /*!
   * \brief Value of the calibrated constant for the JST method (center scheme).
   * \return Calibrated constant for the JST-like method for the heat equations.
   */
  su2double GetKappa_2nd_Heat(void);

  /*!
   * \brief Value of the calibrated constant for the JST-like method (center scheme).
   * \return Calibrated constant for the JST-like method for the heat equation.
   */
  su2double GetKappa_4th_Heat(void);
  
  /*!
   * \brief Get the kind of integration scheme (explicit or implicit)
   *        for the adjoint flow equations.
   * \note This value is obtained from the config file, and it is constant
   *       during the computation.
   * \return Kind of integration scheme for the adjoint flow equations.
   */
  unsigned short GetKind_TimeIntScheme_AdjFlow(void);
  
  /*!
   * \brief Get the kind of convective numerical scheme for the adjoint flow
   *        equations (centered or upwind).
   * \note This value is obtained from the config file, and it is constant
   *       during the computation.
   * \return Kind of convective numerical scheme for the adjoint flow equations.
   */
  unsigned short GetKind_ConvNumScheme_AdjFlow(void);
  
  /*!
   * \brief Get the kind of center convective numerical scheme for the adjoint flow equations.
   * \note This value is obtained from the config file, and it is constant
   *       during the computation.
   * \return Kind of center convective numerical scheme for the adjoint flow equations.
   */
  unsigned short GetKind_Centered_AdjFlow(void);
  
  /*!
   * \brief Get the kind of upwind convective numerical scheme for the adjoint flow equations.
   * \note This value is obtained from the config file, and it is constant
   *       during the computation.
   * \return Kind of upwind convective numerical scheme for the adjoint flow equations.
   */
  unsigned short GetKind_Upwind_AdjFlow(void);
  
  /*!
   * \brief Value of the calibrated constant for the high order method (center scheme).
   * \return Calibrated constant for the high order center method for the adjoint flow equations.
   */
  su2double GetKappa_2nd_AdjFlow(void);
  
  /*!
   * \brief Value of the calibrated constant for the high order method (center scheme).
   * \return Calibrated constant for the high order center method for the adjoint flow equations.
   */
  su2double GetKappa_4th_AdjFlow(void);
  
  /*!
   * \brief Value of the calibrated constant for the low order method (center scheme).
   * \return Calibrated constant for the low order center method for the adjoint flow equations.
   */
  su2double GetKappa_1st_AdjFlow(void);
  
  /*!
   * \brief Get the kind of integration scheme (implicit)
   *        for the turbulence equations.
   * \note This value is obtained from the config file, and it is constant
   *       during the computation.
   * \return Kind of integration scheme for the turbulence equations.
   */
  unsigned short GetKind_TimeIntScheme_Turb(void);
  
  /*!
   * \brief Get the kind of convective numerical scheme for the turbulence
   *        equations (upwind).
   * \note This value is obtained from the config file, and it is constant
   *       during the computation.
   * \return Kind of convective numerical scheme for the turbulence equations.
   */
  unsigned short GetKind_ConvNumScheme_Turb(void);
  
  /*!
   * \brief Get the kind of center convective numerical scheme for the turbulence equations.
   * \note This value is obtained from the config file, and it is constant
   *       during the computation.
   * \return Kind of center convective numerical scheme for the turbulence equations.
   */
  unsigned short GetKind_Centered_Turb(void);
  
  /*!
   * \brief Get the kind of upwind convective numerical scheme for the turbulence equations.
   * \note This value is obtained from the config file, and it is constant
   *       during the computation.
   * \return Kind of upwind convective numerical scheme for the turbulence equations.
   */
  unsigned short GetKind_Upwind_Turb(void);
  
  /*!
   * \brief Get the kind of integration scheme (explicit or implicit)
   *        for the adjoint turbulence equations.
   * \note This value is obtained from the config file, and it is constant
   *       during the computation.
   * \return Kind of integration scheme for the adjoint turbulence equations.
   */
  unsigned short GetKind_TimeIntScheme_AdjTurb(void);
  
  /*!
   * \brief Get the kind of convective numerical scheme for the adjoint turbulence
   *        equations (centered or upwind).
   * \note This value is obtained from the config file, and it is constant
   *       during the computation.
   * \return Kind of convective numerical scheme for the adjoint turbulence equations.
   */
  unsigned short GetKind_ConvNumScheme_AdjTurb(void);
  
  /*!
   * \brief Get the kind of convective numerical scheme for the heat equation.
   * \note This value is obtained from the config file, and it is constant
   *       during the computation.
   * \return Kind of convective numerical scheme for the heat equation.
   */
  unsigned short GetKind_ConvNumScheme_Heat(void);

  /*!
   * \brief Get the kind of center convective numerical scheme for the adjoint turbulence equations.
   * \note This value is obtained from the config file, and it is constant
   *       during the computation.
   * \return Kind of center convective numerical scheme for the adjoint turbulence equations.
   */
  unsigned short GetKind_Centered_AdjTurb(void);
  
  /*!
   * \brief Get the kind of upwind convective numerical scheme for the adjoint turbulence equations.
   * \note This value is obtained from the config file, and it is constant
   *       during the computation.
   * \return Kind of upwind convective numerical scheme for the adjoint turbulence equations.
   */
  unsigned short GetKind_Upwind_AdjTurb(void);
  
  /*!
   * \brief Provides information about the way in which the turbulence will be treated by the
   *        cont. adjoint method.
   * \return <code>FALSE</code> means that the adjoint turbulence equations will be used.
   */
  bool GetFrozen_Visc_Cont(void);
  
  /*!
   * \brief Provides information about the way in which the turbulence will be treated by the
   *        disc. adjoint method.
   * \return <code>FALSE</code> means that the adjoint turbulence equations will be used.
   */
  bool GetFrozen_Visc_Disc(void);
  
  /*!
   * \brief Provides information about using an inconsistent (primal/dual) discrete adjoint formulation
   * \return <code>FALSE</code> means that the adjoint use the same numerical methods than the primal problem.
   */
  bool GetInconsistent_Disc(void);

  /*!
   * \brief Provides information about the way in which the limiter will be treated by the
   *        disc. adjoint method.
   * \return <code>FALSE</code> means that the limiter computation is included.
   */
  bool GetFrozen_Limiter_Disc(void);
  
  /*!
   * \brief Write convergence file for FSI problems
   * \return <code>FALSE</code> means no file is written.
   */
  bool GetWrite_Conv_FSI(void);
  
  /*!
   * \brief Provides information about if the sharp edges are going to be removed from the sensitivity.
   * \return <code>FALSE</code> means that the sharp edges will be removed from the sensitivity.
   */
  bool GetSens_Remove_Sharp(void);
  
  /*!
   * \brief Get the kind of inlet boundary condition treatment (total conditions or mass flow).
   * \return Kind of inlet boundary condition.
   */
  unsigned short GetKind_Inlet(void);
  
  /*!
   * \brief Free stream option to initialize the turbulence solution
   * \return The type of freestream turbulence specification
   */
  unsigned short GetKind_FreeStreamTurbOption(void);

  /*!
   * \brief Check if the inlet profile(s) are specified in an input file
   * \return True if an input file is to be used for the inlet profile(s)
   */
  bool GetInlet_Profile_From_File(void);

  /*!
   * \brief Get name of the input file for the specified inlet profile.
   * \return Name of the input file for the specified inlet profile.
   */
  string GetInlet_FileName(void);

  /*!
   * \brief Get the tolerance used for matching two points on a specified inlet
   * \return Tolerance used for matching a point to a specified inlet
   */
  su2double GetInlet_Profile_Matching_Tolerance(void);
  
  /*!
   * \brief Get the type of incompressible inlet from the list.
   * \return Kind of the incompressible inlet.
   */
  unsigned short GetKind_Inc_Inlet(string val_marker);

  /*!
   * \brief Get the total number of types in Kind_Inc_Inlet list
   * \return Total number of types in Kind_Inc_Inlet list
   */
  unsigned short GetnInc_Inlet(void);

  /*!
   * \brief Flag for whether the local boundary normal is used as the flow direction for an incompressible pressure inlet.
   * \return <code>FALSE</code> means the prescribed flow direction is used.
   */
  bool GetInc_Inlet_UseNormal(void);

  /*!
   * \brief Get the type of incompressible outlet from the list.
   * \return Kind of the incompressible outlet.
   */
  unsigned short GetKind_Inc_Outlet(string val_marker);
  
  /*!
   * \brief Get the damping factor applied to velocity updates at incompressible pressure inlets.
   * \return Damping factor applied to velocity updates at incompressible pressure inlets.
   */
  su2double GetInc_Inlet_Damping(void);
  
  /*!
   * \brief Get the damping factor applied to pressure updates at incompressible mass flow outlet.
   * \return Damping factor applied to pressure updates at incompressible mass flow outlet.
   */
  su2double GetInc_Outlet_Damping(void);
  
  /*!
   * \brief Get the kind of mixing process for averaging quantities at the boundaries.
   * \return Kind of mixing process.
   */
  unsigned short GetKind_AverageProcess(void);

  /*!
   * \brief Get the kind of mixing process for averaging quantities at the boundaries.
   * \return Kind of mixing process.
   */
  unsigned short GetKind_PerformanceAverageProcess(void);

  /*!
   * \brief Set the kind of mixing process for averaging quantities at the boundaries.
   * \return Kind of mixing process.
   */
  void SetKind_AverageProcess(unsigned short new_AverageProcess);

  /*!
   * \brief Set the kind of mixing process for averaging quantities at the boundaries.
   * \return Kind of mixing process.
   */
  void SetKind_PerformanceAverageProcess(unsigned short new_AverageProcess);

  /*!
   * \brief Get coeff for Rotating Frame Ramp.
   * \return coeff Ramp Rotating Frame.
   */
  su2double GetRampRotatingFrame_Coeff(unsigned short iCoeff);

  /*!
   * \brief Get Rotating Frame Ramp option.
   * \return Ramp Rotating Frame option.
   */
  bool GetRampRotatingFrame(void);

  /*!
   * \brief Get coeff for Outlet Pressure Ramp.
   * \return coeff Ramp Outlet Pressure.
   */
  su2double GetRampOutletPressure_Coeff(unsigned short iCoeff);

  /*!
   * \brief Get final Outlet Pressure value for the ramp.
   * \return final Outlet Pressure value.
   */
  su2double GetFinalOutletPressure(void);

  /*!
   * \brief Get final Outlet Pressure value for the ramp.
   * \return Monitor Outlet Pressure value.
   */
  su2double GetMonitorOutletPressure(void);

  /*!
   * \brief Set Monitor Outlet Pressure value for the ramp.
   */
  void SetMonitotOutletPressure(su2double newMonPres);

  /*!
   * \brief Get Outlet Pressure Ramp option.
   * \return Ramp Outlet pressure option.
   */
  bool GetRampOutletPressure(void);

  /*!
   * \brief Get mixedout coefficients.
   * \return mixedout coefficient.
   */
  su2double GetMixedout_Coeff(unsigned short iCoeff);

  /*!
   * \brief Get extra relaxation factor coefficients for the Giels BC.
   * \return mixedout coefficient.
   */
  su2double GetExtraRelFacGiles(unsigned short iCoeff);

  /*!
   * \brief Get mach limit for average massflow-based procedure .
   * \return mach limit.
   */
  su2double GetAverageMachLimit(void);

  /*!
   * \brief Get the kind of mixing process for averaging quantities at the boundaries.
   * \return Kind of mixing process.
   */
  unsigned short GetKind_MixingPlaneInterface(void);

  /*!
   * \brief Get the kind of turbomachinery architecture.
   * \return Kind of turbomachinery architecture.
   */
  unsigned short GetKind_TurboMachinery(unsigned short val_iZone);

  /*!
   * \brief Get the kind of turbomachinery architecture.
   * \return Kind of turbomachinery architecture.
   */
  unsigned short GetKind_SpanWise(void);
  
  /*!
   * \brief Verify if there is mixing plane interface specified from config file.
   * \return boolean.
   */
  bool GetBoolMixingPlaneInterface(void);

  /*!
   * \brief Verify if there is mixing plane interface specified from config file.
   * \return boolean.
   */
  bool GetBoolTurbMixingPlane(void);

  /*!
   * \brief Verify if there is mixing plane interface specified from config file.
   * \return boolean.
   */
  bool GetSpatialFourier(void);

  /*!
   * \brief number mixing plane interface specified from config file.
   * \return number of bound.
   */
  unsigned short GetnMarker_MixingPlaneInterface(void);
  
  /*!
   * \brief Verify if there is Turbomachinery performance option specified from config file.
   * \return boolean.
   */
  bool GetBoolTurbomachinery(void);

  /*!
   * \brief Verify if there are zone specific solvers entered in the config file.
   * \return boolean.
   */
  bool GetBoolZoneSpecific(void);
  
  /*!
   * \brief number Turbomachinery blades computed using the pitch information.
   * \return nBlades.
   */
  su2double GetnBlades(unsigned short val_iZone);

  /*!
   * \brief number Turbomachinery blades computed using the pitch information.
   * \return nBlades.
   */
  void SetnBlades(unsigned short val_iZone, su2double nblades);

  /*!
   * \brief Verify if there is any Giles Boundary Condition option specified from config file.
   * \return boolean.
   */
  bool GetBoolGiles(void);
  
  /*!
   * \brief Verify if there is any Riemann Boundary Condition option specified from config file.
   * \return boolean.
   */
  bool GetBoolRiemann(void);

  /*!
   * \brief Verify if rho*tke*div(u) term should be included in tke production
   * \return boolean
   */
  bool GetBoolDivU_inTKEProduction(void);

  /*!
   * \brief Verify time scale mod in f-equation is being used (for v2-f only)
   * \return boolean
   */
  bool GetBoolUse_v2f_Rf_mod(void);

  /*!
   * \brief Verify whether to use explicit or implicit wall BC for turb model (v-f only)
   * \return boolean
   */
  bool GetBoolUse_v2f_Explicit_WallBC(void);

  /*!
<<<<<<< HEAD
   * \brief Get the kind of realizability limit to be used in the v2-f
   *        RANS model.
   * \return Kind of realizability limit to be used.
   */
  unsigned short GetKind_v2f_Limit(void) const;

  /*!
   * \brief Get the model constant used for the realizability limit.
   *
   * This is `C_lim` from Sveningsson and Davidson.
   *
   * \return The realizability model constant
   */
  su2double Getv2f_Realizability_Constant(void) const;
=======
   * \brief Limit the production of v2 to be non-negative.
   * \return True if the production of v2 is limited to be non-negative.
   */
  bool GetBool_Pv2_Nonnegative(void) const;

  /*!
   * \brief Get the relaxation factor applied to updates of production
   *
   * This is only used in the model-split hybrid RANS/LES
   *
   * \return The relaxation factor.
   */
  su2double GetProduction_Relaxation(void) const;
>>>>>>> 4ccec150

  /*!
   * \brief number Turbomachinery performance option specified from config file.
   * \return number of bound.
   */
  unsigned short GetnMarker_Turbomachinery(void);

  /*!
   * \brief Get number of shroud markers.
   * \return number of marker shroud.
   */
  unsigned short GetnMarker_Shroud(void);

  /*!
   * \brief Get the marker shroud.
   * \return marker shroud.
   */
  string GetMarker_Shroud(unsigned short val_marker);

  /*!
   * \brief number Turbomachinery performance option specified from config file.
   * \return number of bound.
   */
  unsigned short GetnMarker_TurboPerformance(void);

  /*!
   * \brief number span-wise sections to compute 3D BC and performance for turbomachinery specified by the user.
   * \return number of span-wise sections.
   */
  unsigned short Get_nSpanWiseSections_User(void);

  /*!
   * \brief number span-wise sections to compute 3D BC and performance for turbomachinery.
   * \return number of span-wise sections.
   */
  unsigned short GetnSpanWiseSections(void);

  /*!
   * \brief set number of maximum span-wise sections among all zones .
   */
  void SetnSpanMaxAllZones(unsigned short val_nSpna_max);

  /*!
   * \brief number span-wise sections to compute performance for turbomachinery.
   * \return number of max span-wise sections.
   */
  unsigned short GetnSpanMaxAllZones(void);
	
  /*!
   * \brief set number span-wise sections to compute 3D BC and performance for turbomachinery.
   */
  void SetnSpanWiseSections(unsigned short nSpan);

  /*!
   * \brief set number span-wise sections to compute 3D BC and performance for turbomachinery.
   */
  unsigned short GetnSpan_iZones(unsigned short iZone);

  /*!
   * \brief set number span-wise sections to compute 3D BC and performance for turbomachinery.
   */
  void SetnSpan_iZones(unsigned short nSpan, unsigned short iZone);

  /*!
   * \brief get inlet bounds name for Turbomachinery performance calculation.
   * \return name of the bound.
   */
  string GetMarker_TurboPerf_BoundIn(unsigned short index);
  
  /*!
   * \brief get outlet bounds name for Turbomachinery performance calculation.
   * \return name of the bound.
   */
  string GetMarker_TurboPerf_BoundOut(unsigned short index);
  
  /*!
   * \brief get marker kind for Turbomachinery performance calculation.
   * \return kind index.
   */
  unsigned short GetKind_TurboPerf(unsigned short index);
  
  /*!
   * \brief get outlet bounds name for Turbomachinery performance calculation.
   * \return name of the bound.
   */
  string GetMarker_PerBound(unsigned short val_marker);
  
  /*!
   * \brief Get the kind of inlet boundary condition treatment (total conditions or mass flow).
   * \return Kind of inlet boundary condition.
   */
  unsigned short GetKind_Engine_Inflow(void);
  
  /*!
   * \brief Get the kind of inlet boundary condition treatment (total conditions or mass flow).
   * \return Kind of inlet boundary condition.
   */
  unsigned short GetKind_ActDisk(void);
  
  /*!
   * \brief Get the number of sections.
   * \return Number of sections
   */
  unsigned short GetnLocationStations(void);
  
  /*!
   * \brief Get the number of sections for computing internal volume.
   * \return Number of sections for computing internal volume.
   */
  unsigned short GetnWingStations(void);
  
  /*!
   * \brief Get the location of the waterline.
   * \return Z location of the waterline.
   */
  su2double GetGeo_Waterline_Location(void);
  
  /*!
   * \brief Provides information about the the nodes that are going to be moved on a deformation
   *        volumetric grid deformation.
   * \return <code>TRUE</code> means that only the points on the FFD box will be moved.
   */
  bool GetHold_GridFixed(void);
  
  /*!
   * \brief Get the kind of objective function. There are several options: Drag coefficient,
   *        Lift coefficient, efficiency, etc.
   * \note The objective function will determine the boundary condition of the adjoint problem.
   * \return Kind of objective function.
   */
  unsigned short GetKind_ObjFunc(void);
  
  /*!
   * \author H. Kline
   * \brief Get the kind of objective function. There are several options: Drag coefficient,
   *        Lift coefficient, efficiency, etc.
   * \note The objective function will determine the boundary condition of the adjoint problem.
   * \return Kind of objective function.
   */
  unsigned short GetKind_ObjFunc(unsigned short val_obj);
  
  /*!
   * \author H. Kline
   * \brief Get the weight of objective function. There are several options: Drag coefficient,
   *        Lift coefficient, efficiency, etc.
   * \note The objective function will determine the boundary condition of the adjoint problem.
   * \return Weight of objective function.
   */
  su2double GetWeight_ObjFunc(unsigned short val_obj);
  
  /*!
   * \author H. Kline
   * \brief Set the weight of objective function. There are several options: Drag coefficient,
   *        Lift coefficient, efficiency, etc.
   * \note The objective function will determine the boundary condition of the adjoint problem.
   * \return Weight of objective function.
   */
  void SetWeight_ObjFunc(unsigned short val_obj, su2double val);
  
  /*!
   * \author H. Kline
   * \brief Get the coefficients of the objective defined by the chain rule with primitive variables.
   * \note This objective is only applicable to gradient calculations. Objective value must be
   * calculated using the area averaged outlet values of density, velocity, and pressure.
   * Gradients are w.r.t density, velocity[3], and pressure. when 2D gradient w.r.t. 3rd component of velocity set to 0.
   */
  su2double GetCoeff_ObjChainRule(unsigned short iVar);
  
  /*!
   * \author H. Kline
   * \brief Get the flag indicating whether to comput a combined objective.
   */
  bool GetComboObj(void);
  
  /*!
   * \brief Get the kind of sensitivity smoothing technique.
   * \return Kind of sensitivity smoothing technique.
   */
  unsigned short GetKind_SensSmooth(void);
  
  /*!
   * \brief Provides information about the time integration, and change the write in the output
   *        files information about the iteration.
   * \return The kind of time integration: Steady state, time stepping method (unsteady) or
   *         dual time stepping method (unsteady).
   */
  unsigned short GetUnsteady_Simulation(void);
  
  /*!
   * \brief Provides the number of chemical reactions in the chemistry model
   * \return: The number of chemical reactions, read from input file
   */
  unsigned short GetnReactions(void);
  
  /*!
   * \brief Provides the number of chemical reactions in the chemistry model
   * \return: The number of chemical reactions, read from input file
   */
  su2double GetArrheniusCoeff(unsigned short iReaction);
  
  /*!
   * \brief Provides the number of chemical reactions in the chemistry model
   * \return: The number of chemical reactions, read from input file
   */
  su2double GetArrheniusEta(unsigned short iReaction);
  
  /*!
   * \brief Provides the number of chemical reactions in the chemistry model
   * \return: The number of chemical reactions, read from input file
   */
  su2double GetArrheniusTheta(unsigned short iReaction);
  
  /*!
   * \brief Provides the rate controlling temperature exponents for chemistry.
   * \return: Rate controlling temperature exponents.
   */
  su2double* GetRxnTcf_a(void);
  
  /*!
   * \brief Provides the rate controlling temperature exponents for chemistry.
   * \return: Rate controlling temperature exponents.
   */
  su2double* GetRxnTcf_b(void);
  
  /*!
   * \brief Provides the rate controlling temperature exponents for chemistry.
   * \return: Rate controlling temperature exponents.
   */
  su2double* GetRxnTcb_a(void);
  
  /*!
   * \brief Provides the rate controlling temperature exponents for chemistry.
   * \return: Rate controlling temperature exponents.
   */
  su2double* GetRxnTcb_b(void);
  
  /*!
   * \brief Dissociation potential of species.
   * \return: Dissociation potential.
   */
  su2double* GetDissociationPot(void);
  
  /*!
   * \brief Provides the number of rotational modes of energy storage
   * \return: Vector of rotational mode count
   */
  su2double* GetRotationModes(void);
  
  /*!
   * \brief Provides the characteristic vibrational temperature for calculating e_vib
   * \return: Vector of characteristic vibrational temperatures [K]
   */
  su2double* GetCharVibTemp(void);
  
  /*!
   * \brief Provides the characteristic electronic temperature for calculating e_el
   * \return: Vector of characteristic vibrational temperatures [K]
   */
  su2double** GetCharElTemp(void);
  
  /*!
   * \brief Provides the degeneracy of electron states for calculating e_el
   * \return: Vector of characteristic vibrational temperatures [K]
   */
  su2double** GetElDegeneracy(void);
  
  /*!
   * \brief Provides number electron states for calculating e_el
   * \return: Vector of number of electron states for each species
   */
  unsigned short* GetnElStates(void);
  
  
  /*!
   * \brief Provides the thermodynamic reference temperatures from the JANAF tables
   * \return: Vector of reference temperatures [K]
   */
  su2double* GetRefTemperature(void);
  
  /*!
   * \brief Provides the characteristic vibrational temperature for calculating e_vib
   * \return: The number of chemical reactions, read from input file
   */
  su2double GetCharVibTemp(unsigned short iSpecies);
  
  /*!
   * \brief Provides the molar mass of each species present in multi species fluid
   * \return: Vector of molar mass of each species in kg/kmol
   */
  su2double* GetMolar_Mass(void);
  
  /*!
   * \brief Provides the molar mass of each species present in multi species fluid
   * \return: Mass of each species in Kg
   */
  su2double GetMolar_Mass(unsigned short iSpecies);
  
  /*!
   * \brief Retrieves the number of monatomic species in the multicomponent gas.
   * \return: Number of monatomic species.
   */
  unsigned short GetnMonatomics(void);
  
  /*!
   * \brief Retrieves the number of monatomic species in the multicomponent gas.
   * \return: Number of monatomic species.
   */
  unsigned short GetnDiatomics(void);
  
  /*!
   * \brief Provides the molar mass of each species present in multi species fluid
   * \return: Molar mass of the specified gas consituent [kg/kmol]
   */
  su2double GetInitial_Gas_Composition(unsigned short iSpecies);
  
  /*!
   * \brief Provides the formation enthalpy of the specified species at standard conditions
   * \return: Enthalpy of formation
   */
  su2double* GetEnthalpy_Formation(void);
  
  /*!
   * \brief Provides the formation enthalpy of the specified species at standard conditions
   * \return: Enthalpy of formation
   */
  su2double GetEnthalpy_Formation(unsigned short iSpecies);
  
  /*!
   * \brief Provides the restart information.
   * \return Restart information, if <code>TRUE</code> then the code will use the solution as restart.
   */
  bool GetRestart(void);

  /*!
   * \brief Flag for whether binary SU2 native restart files are written.
   * \return Flag for whether binary SU2 native restart files are written, if <code>TRUE</code> then the code will output binary restart files.
   */
  bool GetWrt_Binary_Restart(void);

  /*!
   * \brief Flag for whether binary SU2 native restart files are read.
   * \return Flag for whether binary SU2 native restart files are read, if <code>TRUE</code> then the code will load binary restart files.
   */
  bool GetRead_Binary_Restart(void);

  /*!
   * \brief Provides the number of varaibles.
   * \return Number of variables.
   */
  unsigned short GetnVar(void);
  
  /*!
   * \brief Provides the number of varaibles.
   * \return Number of variables.
   */
  unsigned short GetnZone(void);
  
  /*!
   * \brief Provides the number of varaibles.
   * \return Number of variables.
   */
  unsigned short GetiZone(void);
  
  /*!
   * \brief For some problems like adjoint or the linearized equations it
   *		  is necessary to restart the flow solution.
   * \return Flow restart information, if <code>TRUE</code> then the code will restart the flow solution.
   */
  
  bool GetRestart_Flow(void);
  
  /*!
   * \brief Indicates whether electron gas is present in the gas mixture.
   */
  bool GetIonization(void);
  
  /*!
   * \brief Information about computing and plotting the equivalent area distribution.
   * \return <code>TRUE</code> or <code>FALSE</code>  depending if we are computing the equivalent area.
   */
  bool GetEquivArea(void);
  
  /*!
   * \brief Information about computing and plotting the equivalent area distribution.
   * \return <code>TRUE</code> or <code>FALSE</code>  depending if we are computing the equivalent area.
   */
  bool GetInvDesign_Cp(void);
  
  /*!
   * \brief Information about computing and plotting the equivalent area distribution.
   * \return <code>TRUE</code> or <code>FALSE</code>  depending if we are computing the equivalent area.
   */
  bool GetInvDesign_HeatFlux(void);
  
  /*!
   * \brief Get name of the input grid.
   * \return File name of the input grid.
   */
  string GetMesh_FileName(void);
  
  /*!
   * \brief Get name of the output grid, this parameter is important for grid
   *        adaptation and deformation.
   * \return File name of the output grid.
   */
  string GetMesh_Out_FileName(void);
  
  /*!
   * \brief Get the name of the file with the solution of the flow problem.
   * \return Name of the file with the solution of the flow problem.
   */
  string GetSolution_FlowFileName(void);
  
  /*!
   * \brief Get the name of the file with the solution of the adjoint flow problem
   *		  with drag objective function.
   * \return Name of the file with the solution of the adjoint flow problem with
   *         drag objective function.
   */
  string GetSolution_AdjFileName(void);
  
  /*!
   * \brief Get the name of the file with the solution of the structural problem.
   * \return Name of the file with the solution of the structural problem.
   */
  string GetSolution_FEMFileName(void);
  
  /*!
   * \brief Get the name of the file with the solution of the adjoint structural problem.
   * \return Name of the file with the solution of the structural problem.
   */
  string GetSolution_AdjFEMFileName(void);
  
  /*!
   * \brief Get the name of the file with the residual of the problem.
   * \return Name of the file with the residual of the problem.
   */
  string GetResidual_FileName(void);
  
  /*!
   * \brief Get the format of the input/output grid.
   * \return Format of the input/output grid.
   */
  unsigned short GetMesh_FileFormat(void);
  
  /*!
   * \brief Get the format of the output solution.
   * \return Format of the output solution.
   */
  unsigned short GetOutput_FileFormat(void);
  
  /*!
   * \brief Get the format of the output solution.
   * \return Format of the output solution.
   */
  unsigned short GetActDisk_Jump(void);
  
  /*!
   * \brief Get the name of the file with the convergence history of the problem.
   * \return Name of the file with convergence history of the problem.
   */
  string GetConv_FileName(void);
  
  /*!
   * \brief Get the name of the file with the convergence history of the problem for FSI applications.
   * \return Name of the file with convergence history of the problem.
   */
  string GetConv_FileName_FSI(void);
  
  /*!
   * \brief Get the name of the file with the forces breakdown of the problem.
   * \return Name of the file with forces breakdown of the problem.
   */
  string GetBreakdown_FileName(void);
  
  /*!
   * \brief Get the name of the file with the flow variables.
   * \return Name of the file with the primitive variables.
   */
  string GetFlow_FileName(void);
  
  /*!
   * \brief Get the name of the file with the structure variables.
   * \return Name of the file with the structure variables.
   */
  string GetStructure_FileName(void);
  
  /*!
   * \brief Get the name of the file with the structure variables.
   * \return Name of the file with the structure variables.
   */
  string GetSurfStructure_FileName(void);
  
  /*!
   * \brief Get the name of the file with the adjoint structure variables.
   * \return Name of the file with the adjoint structure variables.
   */
  string GetAdjStructure_FileName(void);
  
  /*!
   * \brief Get the name of the file with the adjoint structure variables.
   * \return Name of the file with the adjoint structure variables.
   */
  string GetAdjSurfStructure_FileName(void);
  
  /*!
   * \brief Get the name of the file with the structure variables.
   * \return Name of the file with the structure variables.
   */
  string GetSurfHeat_FileName(void);
  
  /*!
   * \brief Get the name of the file with the wave variables.
   * \return Name of the file with the wave variables.
   */
  string GetHeat_FileName(void);
  
  /*!
   * \brief Get the name of the restart file for the heat variables.
   * \return Name of the restart file for the flow variables.
   */
  string GetRestart_HeatFileName(void);
  
  /*!
   * \brief Append the zone index to the restart or the solution files.
   * \return Name of the restart file for the flow variables.
   */
  string GetMultizone_FileName(string val_filename, int val_iZone);

  /*!
   * \brief Append the zone index to the restart or the solution files.
   * \return Name of the restart file for the flow variables.
   */
  string GetMultizone_HistoryFileName(string val_filename, int val_iZone);
  
  /*!
   * \brief Append the instance index to the restart or the solution files.
   * \return Name of the restart file for the flow variables.
   */
  string GetMultiInstance_FileName(string val_filename, int val_iInst);

  /*!
   * \brief Append the instance index to the restart or the solution files.
   * \return Name of the restart file for the flow variables.
   */
  string GetMultiInstance_HistoryFileName(string val_filename, int val_iInst);

  /*!
   * \brief Get the name of the restart file for the flow variables.
   * \return Name of the restart file for the flow variables.
   */
  string GetRestart_FlowFileName(void);
  
  /*!
   * \brief Get the name of the restart file for the adjoint variables (drag objective function).
   * \return Name of the restart file for the adjoint variables (drag objective function).
   */
  string GetRestart_AdjFileName(void);
  
  /*!
   * \brief Get the name of the restart file for the structural variables.
   * \return Name of the restart file for the structural variables.
   */
  string GetRestart_FEMFileName(void);
  
  /*!
   * \brief Get the name of the restart file for the structural adjoint variables.
   * \return Name of the restart file for the structural adjoint variables.
   */
  string GetRestart_AdjFEMFileName(void);
  
  /*!
   * \brief Get the name of the file with the adjoint variables.
   * \return Name of the file with the adjoint variables.
   */
  string GetAdj_FileName(void);
  
  /*!
   * \brief Get the name of the file with the gradient of the objective function.
   * \return Name of the file with the gradient of the objective function.
   */
  string GetObjFunc_Grad_FileName(void);
  
  /*!
   * \brief Get the name of the file with the gradient of the objective function.
   * \return Name of the file with the gradient of the objective function.
   */
  string GetObjFunc_Value_FileName(void);
  
  /*!
   * \brief Get the name of the file with the surface information for the flow problem.
   * \return Name of the file with the surface information for the flow problem.
   */
  string GetSurfFlowCoeff_FileName(void);
  
  /*!
   * \brief Get the name of the file with the surface information for the adjoint problem.
   * \return Name of the file with the surface information for the adjoint problem.
   */
  string GetSurfAdjCoeff_FileName(void);
  
  /*!
   * \brief Get the name of the file with the surface sensitivity (discrete adjoint).
   * \return Name of the file with the surface sensitivity (discrete adjoint).
   */
  string GetSurfSens_FileName(void);
  
  /*!
   * \brief Get the name of the file with the volume sensitivity (discrete adjoint).
   * \return Name of the file with the volume sensitivity (discrete adjoint).
   */
  string GetVolSens_FileName(void);
  
  /*!
   * \brief Get the name of the file with the hybrid RANS/LES constants.
   * \return Name of the file with the hybrid RANS/LES constants.
   */
  string GetHybrid_Const_FileName(void);

  /*!
   * \brief Augment the input filename with the iteration number for an unsteady file.
   * \param[in] val_filename - String value of the base filename.
   * \param[in] val_iter - Unsteady iteration number or time instance.
   * \return Name of the file with the iteration number for an unsteady solution file.
   */
  string GetUnsteady_FileName(string val_filename, int val_iter);
  
  /*!
   * \brief Append the input filename string with the appropriate objective function extension.
   * \param[in] val_filename - String value of the base filename.
   * \return Name of the file with the appropriate objective function extension.
   */
  string GetObjFunc_Extension(string val_filename);
  
  /*!
   * \brief Get the criteria for structural residual (relative/absolute).
   * \return Relative/Absolute criteria for structural convergence.
   */
  unsigned short GetResidual_Criteria_FEM(void);
  
  /*!
   * \brief Get functional that is going to be used to evaluate the residual flow convergence.
   * \return Functional that is going to be used to evaluate the residual flow convergence.
   */
  unsigned short GetResidual_Func_Flow(void);
  
  /*!
   * \brief Get functional that is going to be used to evaluate the flow convergence.
   * \return Functional that is going to be used to evaluate the flow convergence.
   */
  unsigned short GetCauchy_Func_Flow(void);
  
  /*!
   * \brief Get functional that is going to be used to evaluate the adjoint flow convergence.
   * \return Functional that is going to be used to evaluate the adjoint flow convergence.
   */
  unsigned short GetCauchy_Func_AdjFlow(void);
  
  /*!
   * \brief Get the number of iterations that are considered in the Cauchy convergence criteria.
   * \return Number of elements in the Cauchy criteria.
   */
  unsigned short GetCauchy_Elems(void);
  
  /*!
   * \brief Get the number of iterations that are not considered in the convergence criteria.
   * \return Number of iterations before starting with the convergence criteria.
   */
  unsigned long GetStartConv_Iter(void);
  
  /*!
   * \brief Get the value of convergence criteria for the Cauchy method in the direct,
   *        adjoint or linearized problem.
   * \return Value of the convergence criteria.
   */
  su2double GetCauchy_Eps(void);
  
  /*!
   * \brief If we are prforming an unsteady simulation, there is only
   *        one value of the time step for the complete simulation.
   * \return Value of the time step in an unsteady simulation (non dimensional).
   */
  su2double GetDelta_UnstTimeND(void);
  
  /*!
   * \brief If we are prforming an unsteady simulation, there is only
   *        one value of the time step for the complete simulation.
   * \return Value of the time step in an unsteady simulation (non dimensional).
   */
  su2double GetTotal_UnstTimeND(void);
  
  /*!
   * \brief If we are prforming an unsteady simulation, there is only
   *        one value of the time step for the complete simulation.
   * \return Value of the time step in an unsteady simulation.
   */
  su2double GetDelta_UnstTime(void);
  
  /*!
   * \brief Set the value of the unsteadty time step using the CFL number.
   * \param[in] val_delta_unsttimend - Value of the unsteady time step using CFL number.
   */
  void SetDelta_UnstTimeND(su2double val_delta_unsttimend);
  
  /*!
   * \brief If we are performing an unsteady simulation, this is the
   * 	value of max physical time for which we run the simulation
   * \return Value of the physical time in an unsteady simulation.
   */
  su2double GetTotal_UnstTime(void);
  
  /*!
   * \brief If we are performing an unsteady simulation, this is the
   * 	value of current time.
   * \return Value of the physical time in an unsteady simulation.
   */
  su2double GetCurrent_UnstTime(void);
  
  /*!
   * \brief If we are performing an unsteady simulation, this is the
   *  value of current time (nondimensionalized)
   * \return Value of the physical time in an unsteady simulation.
   */
  su2double GetCurrent_UnstTimeND(void);

  /*!
   * \brief If we are performing an unsteady simulation, this adds to the
   * value of the current time.
   * \param[in] Amount of time to be added (usually one time step)
   *            (in nondimensional units)
   */
  void AddCurrent_UnstTimeND(su2double delta_time);

  /*!
   * \brief If we are performing an unsteady simulation, set the
   *  value of current time.
   * \param[in] val_time - Value of the physical time in an unsteady simulation.
   */
  void SetCurrent_UnstTime(su2double val_time);

  /*!
   * \brief If we are performing an unsteady simulation, set the
   *  value of current time (in nondimensional units);
   * \param[in] val_time - Value of the nondimensional time in an unsteady simulation
   */
  void SetCurrent_UnstTimeND(su2double val_time);

  /*!
   * \brief Divide the rectbles and hexahedron.
   * \return <code>TRUE</code> if the elements must be divided; otherwise <code>FALSE</code>.
   */
  bool GetSubsonicEngine(void);
  
  /*!
   * \brief Actuator disk defined with a double surface.
   * \return <code>TRUE</code> if the elements must be divided; otherwise <code>FALSE</code>.
   */
  bool GetActDisk_DoubleSurface(void);
  
  /*!
   * \brief Only halg of the engine is in the compputational grid.
   * \return <code>TRUE</code> if the engine is complete; otherwise <code>FALSE</code>.
   */
  bool GetEngine_HalfModel(void);
  
  /*!
   * \brief Actuator disk defined with a double surface.
   * \return <code>TRUE</code> if the elements must be divided; otherwise <code>FALSE</code>.
   */
  bool GetActDisk_SU2_DEF(void);
  
  /*!
   * \brief Value of the design variable step, we use this value in design problems.
   * \param[in] val_dv - Number of the design variable that we want to read.
   * \param[in] val_value - Value of the design variable that we want to read.
   * \return Design variable step.
   */
  su2double GetDV_Value(unsigned short val_dv, unsigned short val_val = 0);
  
  /*!
   * \brief Set the value of the design variable step, we use this value in design problems.
   * \param[in] val_dv - Number of the design variable that we want to read.
   * \param[in] val    - Value of the design variable.
   */
  void SetDV_Value(unsigned short val_dv, unsigned short val_ind, su2double val);
  
  /*!
   * \brief Get information about the grid movement.
   * \return <code>TRUE</code> if there is a grid movement; otherwise <code>FALSE</code>.
   */
  bool GetGrid_Movement(void);
  
  /*!
   * \brief Get the type of dynamic mesh motion.
   * \param[in] val_iZone - Number for the current zone in the mesh (each zone has independent motion).
   * \return Type of dynamic mesh motion.
   */
  unsigned short GetKind_GridMovement(unsigned short val_iZone);
  
  /*!
   * \brief Get the type of dynamic mesh motion. Each zone gets a config file.
   * \return Type of dynamic mesh motion.
   */
  unsigned short GetKind_GridMovement();

  /*!
   * \brief Set the type of dynamic mesh motion.
   * \param[in] val_iZone - Number for the current zone in the mesh (each zone has independent motion).
   * \param[in] motion_Type - Specify motion type.
   */
  void SetKind_GridMovement(unsigned short val_iZone, unsigned short motion_Type);
  
  /*!
   * \brief Get the mach number based on the mesh velocity and freestream quantities.
   * \return Mach number based on the mesh velocity and freestream quantities.
   */
  su2double GetMach_Motion(void);
  
  /*!
   * \brief Get x-coordinate of the mesh motion origin.
   * \param[in] val_iZone - Number for the current zone in the mesh (each zone has independent motion).
   * \return X-coordinate of the mesh motion origin.
   */
  su2double GetMotion_Origin_X(unsigned short val_iZone);
  
  /*!
   * \brief Get y-coordinate of the mesh motion origin
   * \param[in] val_iZone - Number for the current zone in the mesh (each zone has independent motion).
   * \return Y-coordinate of the mesh motion origin.
   */
  su2double GetMotion_Origin_Y(unsigned short val_iZone);
  
  /*!
   * \brief Get z-coordinate of the mesh motion origin
   * \param[in] val_iZone - Number for the current zone in the mesh (each zone has independent motion).
   * \return Z-coordinate of the mesh motion origin.
   */
  su2double GetMotion_Origin_Z(unsigned short val_iZone);
  
  /*!
   * \brief Set x-coordinate of the mesh motion origin.
   * \param[in] val_iZone - Number for the current zone in the mesh (each zone has independent motion).
   * \param[in] val_origin - New x-coordinate of the mesh motion origin.
   */
  void SetMotion_Origin_X(unsigned short val_iZone, su2double val_origin);
  
  /*!
   * \brief Set y-coordinate of the mesh motion origin
   * \param[in] val_iZone - Number for the current zone in the mesh (each zone has independent motion).
   * \param[in] val_origin - New y-coordinate of the mesh motion origin.
   */
  void SetMotion_Origin_Y(unsigned short val_iZone, su2double val_origin);
  
  /*!
   * \brief Set z-coordinate of the mesh motion origin
   * \param[in] val_iZone - Number for the current zone in the mesh (each zone has independent motion).
   * \param[in] val_origin - New y-coordinate of the mesh motion origin.
   */
  void SetMotion_Origin_Z(unsigned short val_iZone, su2double val_origin);
  
  /*!
   * \brief Get the translational velocity of the mesh in the x-direction.
   * \param[in] val_iZone - Number for the current zone in the mesh (each zone has independent motion).
   * \return Translational velocity of the mesh in the x-direction.
   */
  su2double GetTranslation_Rate_X(unsigned short val_iZone);
  
  /*!
   * \brief Get the translational velocity of the mesh in the y-direction.
   * \param[in] val_iZone - Number for the current zone in the mesh (each zone has independent motion).
   * \return Translational velocity of the mesh in the y-direction.
   */
  su2double GetTranslation_Rate_Y(unsigned short val_iZone);
  
  /*!
   * \brief Get the translational velocity of the mesh in the z-direction.
   * \param[in] val_iZone - Number for the current zone in the mesh (each zone has independent motion).
   * \return Translational velocity of the mesh in the z-direction.
   */
  su2double GetTranslation_Rate_Z(unsigned short val_iZone);
  
  /*!
   * \brief Get the angular velocity of the mesh about the x-axis.
   * \param[in] val_iZone - Number for the current zone in the mesh (each zone has independent motion).
   * \return Angular velocity of the mesh about the x-axis.
   */
  su2double GetRotation_Rate_X(unsigned short val_iZone);
  
  /*!
   * \brief Get the angular velocity of the mesh about the y-axis.
   * \param[in] val_iZone - Number for the current zone in the mesh (each zone has independent motion).
   * \return Angular velocity of the mesh about the y-axis.
   */
  su2double GetRotation_Rate_Y(unsigned short val_iZone);
  
  /*!
   * \brief Get the angular velocity of the mesh about the z-axis.
   * \param[in] val_iZone - Number for the current zone in the mesh (each zone has independent motion).
   * \return Angular velocity of the mesh about the z-axis.
   */
  su2double GetRotation_Rate_Z(unsigned short val_iZone);
  
  /*!
   * \brief Get the angular velocity of the mesh about the z-axis.
   * \param[in] val_iZone - Number for the current zone in the mesh (each zone has independent motion).
   * \return Angular velocity of the mesh about the z-axis.
   */
  su2double GetFinalRotation_Rate_Z(unsigned short val_iZone);

  /*!
   * \brief Set the angular velocity of the mesh about the z-axis.
   * \param[in] val_iZone - Number for the current zone in the mesh (each zone has independent motion).
   * \param[in] newRotation_Rate_Z - new rotation rate after computing the ramp value.
   */
  void SetRotation_Rate_Z(su2double newRotation_Rate_Z, unsigned short val_iZone);

  /*!
   * \brief Get the angular frequency of a mesh pitching about the x-axis.
   * \param[in] val_iZone - Number for the current zone in the mesh (each zone has independent motion).
   * \return Angular frequency of a mesh pitching about the x-axis.
   */
  su2double GetPitching_Omega_X(unsigned short val_iZone);
  
  /*!
   * \brief Get the angular frequency of a mesh pitching about the y-axis.
   * \param[in] val_iZone - Number for the current zone in the mesh (each zone has independent motion).
   * \return Angular frequency of a mesh pitching about the y-axis.
   */
  su2double GetPitching_Omega_Y(unsigned short val_iZone);
  
  /*!
   * \brief Get the angular frequency of a mesh pitching about the z-axis.
   * \param[in] val_iZone - Number for the current zone in the mesh (each zone has independent motion).
   * \return Angular frequency of a mesh pitching about the z-axis.
   */
  su2double GetPitching_Omega_Z(unsigned short val_iZone);
  
  /*!
   * \brief Get the pitching amplitude about the x-axis.
   * \param[in] val_iZone - Number for the current zone in the mesh (each zone has independent motion).
   * \return Pitching amplitude about the x-axis.
   */
  su2double GetPitching_Ampl_X(unsigned short val_iZone);
  
  /*!
   * \brief Get the pitching amplitude about the y-axis.
   * \param[in] val_iZone - Number for the current zone in the mesh (each zone has independent motion).
   * \return Pitching amplitude about the y-axis.
   */
  su2double GetPitching_Ampl_Y(unsigned short val_iZone);
  
  /*!
   * \brief Get the pitching amplitude about the z-axis.
   * \param[in] val_iZone - Number for the current zone in the mesh (each zone has independent motion).
   * \return Pitching amplitude about the z-axis.
   */
  su2double GetPitching_Ampl_Z(unsigned short val_iZone);
  
  /*!
   * \brief Get the pitching phase offset about the x-axis.
   * \param[in] val_iZone - Number for the current zone in the mesh (each zone has independent motion).
   * \return Pitching phase offset about the x-axis.
   */
  su2double GetPitching_Phase_X(unsigned short val_iZone);
  
  /*!
   * \brief Get the pitching phase offset about the y-axis.
   * \param[in] val_iZone - Number for the current zone in the mesh (each zone has independent motion).
   * \return Pitching phase offset about the y-axis.
   */
  su2double GetPitching_Phase_Y(unsigned short val_iZone);
  
  /*!
   * \brief Get the pitching phase offset about the z-axis.
   * \param[in] val_iZone - Number for the current zone in the mesh (each zone has independent motion).
   * \return Pitching phase offset about the z-axis.
   */
  su2double GetPitching_Phase_Z(unsigned short val_iZone);
  
  /*!
   * \brief Get the angular frequency of a mesh plunging in the x-direction.
   * \param[in] val_iZone - Number for the current zone in the mesh (each zone has independent motion).
   * \return Angular frequency of a mesh plunging in the x-direction.
   */
  su2double GetPlunging_Omega_X(unsigned short val_iZone);
  
  /*!
   * \brief Get the angular frequency of a mesh plunging in the y-direction.
   * \param[in] val_iZone - Number for the current zone in the mesh (each zone has independent motion).
   * \return Angular frequency of a mesh plunging in the y-direction.
   */
  su2double GetPlunging_Omega_Y(unsigned short val_iZone);
  
  /*!
   * \brief Get the angular frequency of a mesh plunging in the z-direction.
   * \param[in] val_iZone - Number for the current zone in the mesh (each zone has independent motion).
   * \return Angular frequency of a mesh plunging in the z-direction.
   */
  su2double GetPlunging_Omega_Z(unsigned short val_iZone);
  
  /*!
   * \brief Get the plunging amplitude in the x-direction.
   * \param[in] val_iZone - Number for the current zone in the mesh (each zone has independent motion).
   * \return Plunging amplitude in the x-direction.
   */
  su2double GetPlunging_Ampl_X(unsigned short val_iZone);
  
  /*!
   * \brief Get the plunging amplitude in the y-direction.
   * \param[in] val_iZone - Number for the current zone in the mesh (each zone has independent motion).
   * \return Plunging amplitude in the y-direction.
   */
  su2double GetPlunging_Ampl_Y(unsigned short val_iZone);
  
  /*!
   * \brief Get the plunging amplitude in the z-direction.
   * \param[in] val_iZone - Number for the current zone in the mesh (each zone has independent motion).
   * \return Plunging amplitude in the z-direction.
   */
  su2double GetPlunging_Ampl_Z(unsigned short val_iZone);
  
  /*!
   * \brief Get the Harmonic Balance frequency pointer.
   * \return Harmonic Balance Frequency pointer.
   */
  su2double* GetOmega_HB(void);
	
  /*!
   * \brief Get if harmonic balance source term is to be preconditioned
   * \return yes or no to harmonic balance preconditioning
   */
  bool GetHB_Precondition(void);
  
  /*!
   * \brief Get if we should update the motion origin.
   * \param[in] val_marker - Value of the marker in which we are interested.
   * \return yes or no to update motion origin.
   */
  unsigned short GetMoveMotion_Origin(unsigned short val_marker);
  
  /*!
   * \brief Get the minimum value of Beta for Roe-Turkel preconditioner
   * \return the minimum value of Beta for Roe-Turkel preconditioner
   */
  su2double GetminTurkelBeta();
  
  /*!
   * \brief Get the minimum value of Beta for Roe-Turkel preconditioner
   * \return the minimum value of Beta for Roe-Turkel preconditioner
   */
  su2double GetmaxTurkelBeta();
  
  /*!
   * \brief Get information about the adibatic wall condition
   * \return <code>TRUE</code> if it is a adiabatic wall condition; otherwise <code>FALSE</code>.
   */
  bool GetAdiabaticWall(void);
  
  /*!
   * \brief Get information about the isothermal wall condition
   * \return <code>TRUE</code> if it is a isothermal wall condition; otherwise <code>FALSE</code>.
   */
  bool GetIsothermalWall(void);
  
  /*!
   * \brief Get information about the Low Mach Preconditioning
   * \return <code>TRUE</code> if we are using low Mach preconditioner; otherwise <code>FALSE</code>.
   */
  bool Low_Mach_Preconditioning(void);
  
  /*!
   * \brief Get information about the Low Mach Correction
   * \return <code>TRUE</code> if we are using low Mach correction; otherwise <code>FALSE</code>.
   */
  bool Low_Mach_Correction(void);
  
  /*!
   * \brief Get information about the poisson solver condition
   * \return <code>TRUE</code> if it is a poisson solver condition; otherwise <code>FALSE</code>.
   */
  bool GetPoissonSolver(void);
  
  /*!
   * \brief Get information about the gravity force.
   * \return <code>TRUE</code> if it uses the gravity force; otherwise <code>FALSE</code>.
   */
  bool GetGravityForce(void);

  /*!
   * \brief Get information about the body force.
   * \return <code>TRUE</code> if it uses a body force; otherwise <code>FALSE</code>.
   */
  bool GetBody_Force(void);

  /*!
   * \brief Get a pointer to the body force vector.
   * \return A pointer to the body force vector.
   */
  su2double* GetBody_Force_Vector(void);

  /*!
   * \brief Get information about the rotational frame.
   * \return <code>TRUE</code> if there is a rotational frame; otherwise <code>FALSE</code>.
   */
  bool GetRotating_Frame(void);
  
  /*!
   * \brief Get information about the axisymmetric frame.
   * \return <code>TRUE</code> if there is a rotational frame; otherwise <code>FALSE</code>.
   */
  bool GetAxisymmetric(void);
  
  /*!
   * \brief Get information about the axisymmetric frame.
   * \return <code>TRUE</code> if there is a rotational frame; otherwise <code>FALSE</code>.
   */
  bool GetDebugMode(void);
  
  /*!
   * \brief Get information about there is a smoothing of the grid coordinates.
   * \return <code>TRUE</code> if there is smoothing of the grid coordinates; otherwise <code>FALSE</code>.
   */
  bool GetAdaptBoundary(void);
  
  /*!
   * \brief Get information about there is a smoothing of the grid coordinates.
   * \return <code>TRUE</code> if there is smoothing of the grid coordinates; otherwise <code>FALSE</code>.
   */
  bool GetSmoothNumGrid(void);
  
  /*!
   * \brief Set information about there is a smoothing of the grid coordinates.
   * \param[in] val_smoothnumgrid - <code>TRUE</code> if there is smoothing of the grid coordinates; otherwise <code>FALSE</code>.
   */
  void SetSmoothNumGrid(bool val_smoothnumgrid);
  
  /*!
   * \brief Subtract one to the index of the finest grid (full multigrid strategy).
   * \return Change the index of the finest grid.
   */
  void SubtractFinestMesh(void);
  
  /*!
   * \brief Obtain the kind of design variable.
   * \param[in] val_dv - Number of the design variable that we want to read.
   * \return Design variable identification.
   */
  unsigned short GetDesign_Variable(unsigned short val_dv);
    
  /*!
   * \brief Provides the buffet monitoring information.
   * \return Buffet monitoring information, if <code>TRUE</code> then the code will compute the buffet sensor.
   */
  bool GetBuffet_Monitoring(void);
    
  /*!
   * \brief Get the buffet sensor sharpness coefficient.
   * \return Sharpness coefficient for buffet sensor.
   */
  su2double GetBuffet_k(void);
    
  /*!
   * \brief Get the buffet sensor offset parameter.
   * \return Offset parameter for buffet sensor.
   */
  su2double GetBuffet_lambda(void);
  
  /*!
   * \brief Obtain the kind of convergence criteria to establish the convergence of the CFD code.
   * \return Kind of convergence criteria.
   */
  unsigned short GetConvCriteria(void);
  
  /*!
   * \brief Get the index in the config information of the marker <i>val_marker</i>.
   * \note When we read the config file, it stores the markers in a particular vector.
   * \return Index in the config information of the marker <i>val_marker</i>.
   */
  unsigned short GetMarker_CfgFile_TagBound(string val_marker);
  
  /*!
   * \brief Get the name in the config information of the marker number <i>val_marker</i>.
   * \note When we read the config file, it stores the markers in a particular vector.
   * \return Name of the marker in the config information of the marker <i>val_marker</i>.
   */
  string GetMarker_CfgFile_TagBound(unsigned short val_marker);
  
  /*!
   * \brief Get the boundary information (kind of boundary) in the config information of the marker <i>val_marker</i>.
   * \return Kind of boundary in the config information of the marker <i>val_marker</i>.
   */
  unsigned short GetMarker_CfgFile_KindBC(string val_marker);
  
  /*!
   * \brief Get the monitoring information from the config definition for the marker <i>val_marker</i>.
   * \return Monitoring information of the boundary in the config information for the marker <i>val_marker</i>.
   */
  unsigned short GetMarker_CfgFile_Monitoring(string val_marker);
  
  /*!
   * \brief Get the monitoring information from the config definition for the marker <i>val_marker</i>.
   * \return Monitoring information of the boundary in the config information for the marker <i>val_marker</i>.
   */
  unsigned short GetMarker_CfgFile_GeoEval(string val_marker);
  
  /*!
   * \brief Get the monitoring information from the config definition for the marker <i>val_marker</i>.
   * \return Monitoring information of the boundary in the config information for the marker <i>val_marker</i>.
   */
  unsigned short GetMarker_CfgFile_Designing(string val_marker);
  
  /*!
   * \brief Get the plotting information from the config definition for the marker <i>val_marker</i>.
   * \return Plotting information of the boundary in the config information for the marker <i>val_marker</i>.
   */
  unsigned short GetMarker_CfgFile_Plotting(string val_marker);
  
  /*!
   * \brief Get the plotting information from the config definition for the marker <i>val_marker</i>.
   * \return Plotting information of the boundary in the config information for the marker <i>val_marker</i>.
   */
  unsigned short GetMarker_CfgFile_Analyze(string val_marker);
  
  /*!
   * \brief Get the FSI interface information from the config definition for the marker <i>val_marker</i>.
   * \return Plotting information of the boundary in the config information for the marker <i>val_marker</i>.
   */
  unsigned short GetMarker_CfgFile_ZoneInterface(string val_marker);
  
  /*!
   * \brief Get the TurboPerformance information from the config definition for the marker <i>val_marker</i>.
   * \return TurboPerformance information of the boundary in the config information for the marker <i>val_marker</i>.
   */
  unsigned short GetMarker_CfgFile_Turbomachinery(string val_marker);

  /*!
   * \brief Get the TurboPerformance flag information from the config definition for the marker <i>val_marker</i>.
   * \return TurboPerformance flag information of the boundary in the config information for the marker <i>val_marker</i>.
   */
  unsigned short GetMarker_CfgFile_TurbomachineryFlag(string val_marker);

  /*!
   * \brief Get the MixingPlane interface information from the config definition for the marker <i>val_marker</i>.
   * \return Plotting information of the boundary in the config information for the marker <i>val_marker</i>.
   */
  unsigned short GetMarker_CfgFile_MixingPlaneInterface(string val_marker);
  
  /*!
   * \brief Get the DV information from the config definition for the marker <i>val_marker</i>.
   * \return DV information of the boundary in the config information for the marker <i>val_marker</i>.
   */
  unsigned short GetMarker_CfgFile_DV(string val_marker);
  
  /*!
   * \brief Get the motion information from the config definition for the marker <i>val_marker</i>.
   * \return Motion information of the boundary in the config information for the marker <i>val_marker</i>.
   */
  unsigned short GetMarker_CfgFile_Moving(string val_marker);

  /*!
   * \brief Get the Python customization information from the config definition for the marker <i>val_marker</i>.
   * \return Python customization information of the boundary in the config information for the marker <i>val_marker</i>.
   */
  unsigned short GetMarker_CfgFile_PyCustom(string val_marker);
  
  /*!
   * \brief Get the periodic information from the config definition of the marker <i>val_marker</i>.
   * \return Periodic information of the boundary in the config information of the marker <i>val_marker</i>.
   */
  unsigned short GetMarker_CfgFile_PerBound(string val_marker);
  
  /*!
   * \brief  Get the name of the marker <i>val_marker</i>.
   * \return The interface which owns that marker <i>val_marker</i>.
   */
  int GetMarker_ZoneInterface(string val_marker);
  
  /*!
   * \brief  Get the name of the marker <i>val_iMarker</i>.
   * \return The name of the marker in the interface
   */
  string GetMarkerTag_ZoneInterface(unsigned short val_iMarker);

  /*!
   * \brief  Get the number of markers in the multizone interface.
   * \return The number markers in the multizone interface
   */
  unsigned short GetnMarker_ZoneInterface(void);

  /*!
   * \brief Determines if problem is adjoint
   * \return true if Adjoint
   */
  bool GetContinuous_Adjoint(void);
  
  /*!
   * \brief Determines if problem is viscous
   * \return true if Viscous
   */
  bool GetViscous(void);
  
  /*!
   * \brief Provides the index of the solution in the container.
   * \param[in] val_eqsystem - Equation that is being solved.
   * \return Index on the solution container.
   */
  unsigned short GetContainerPosition(unsigned short val_eqsystem);
  
  /*!
   * \brief Value of the order of magnitude reduction of the residual.
   * \return Value of the order of magnitude reduction of the residual.
   */
  su2double GetOrderMagResidual(void);
  
  /*!
   * \brief Value of the minimum residual value (log10 scale).
   * \return Value of the minimum residual value (log10 scale).
   */
  su2double GetMinLogResidual(void);
  
  /*!
   * \brief Value of the order of magnitude reduction of the residual for FSI applications.
   * \return Value of the order of magnitude reduction of the residual.
   */
  su2double GetOrderMagResidualFSI(void);
  
  /*!
   * \brief Value of the minimum residual value for FSI applications (log10 scale).
   * \return Value of the minimum residual value (log10 scale).
   */
  su2double GetMinLogResidualFSI(void);
  
  /*!
   * \brief Value of the order of magnitude reduction of the flow residual for BGS applications.
   * \return Value of the order of magnitude reduction of the residual.
   */
  su2double GetOrderMagResidual_BGS_F(void);
  
  /*!
   * \brief Value of the minimum flow residual value for BGS applications (log10 scale).
   * \return Value of the minimum residual value (log10 scale).
   */
  su2double GetMinLogResidual_BGS_F(void);
  
  /*!
   * \brief Value of the order of magnitude reduction of the flow residual for BGS applications.
   * \return Value of the order of magnitude reduction of the residual.
   */
  su2double GetOrderMagResidual_BGS_S(void);
  
  /*!
   * \brief Value of the minimum flow residual value for BGS applications (log10 scale).
   * \return Value of the minimum residual value (log10 scale).
   */
  su2double GetMinLogResidual_BGS_S(void);
  
  /*!
   * \brief Value of the displacement tolerance UTOL for FEM structural analysis (log10 scale).
   * \return Value of Res_FEM_UTOL (log10 scale).
   */
  su2double GetResidual_FEM_UTOL(void);
  
  /*!
   * \brief Value of the displacement tolerance UTOL for FEM structural analysis (log10 scale).
   * \return Value of Res_FEM_UTOL (log10 scale).
   */
  su2double GetResidual_FEM_RTOL(void);
  
  /*!
   * \brief Value of the displacement tolerance UTOL for FEM structural analysis (log10 scale).
   * \return Value of Res_FEM_UTOL (log10 scale).
   */
  su2double GetResidual_FEM_ETOL(void);
  
  /*!
   * \brief Value of the maximum objective function for FEM elasticity adjoint (log10 scale).
   * \return Value of Res_FEM_ADJ (log10 scale).
   */
  su2double GetCriteria_FEM_ADJ(void);
  
  /*!
   * \brief Value of the damping factor for the engine inlet bc.
   * \return Value of the damping factor.
   */
  su2double GetDamp_Engine_Inflow(void);
  
  /*!
   * \brief Value of the damping factor for the engine exhaust inlet bc.
   * \return Value of the damping factor.
   */
  su2double GetDamp_Engine_Exhaust(void);
  
  /*!
   * \brief Value of the damping factor for the residual restriction.
   * \return Value of the damping factor.
   */
  su2double GetDamp_Res_Restric(void);
  
  /*!
   * \brief Value of the damping factor for the correction prolongation.
   * \return Value of the damping factor.
   */
  su2double GetDamp_Correc_Prolong(void);
  
  /*!
   * \brief Value of the position of the Near Field (y coordinate for 2D, and z coordinate for 3D).
   * \return Value of the Near Field position.
   */
  su2double GetPosition_Plane(void);
  
  /*!
   * \brief Value of the weight of the drag coefficient in the Sonic Boom optimization.
   * \return Value of the weight of the drag coefficient in the Sonic Boom optimization.
   */
  su2double GetWeightCd(void);
  
  /*!
   * \brief Value of the weight of the CD, CL, CM optimization.
   * \return Value of the weight of the CD, CL, CM optimization.
   */
  void SetdNetThrust_dBCThrust(su2double val_dnetthrust_dbcthrust);
  
  /*!
   * \brief Value of the azimuthal line to fix due to a misalignments of the nearfield.
   * \return Azimuthal line to fix due to a misalignments of the nearfield.
   */
  su2double GetFixAzimuthalLine(void);
  
  /*!
   * \brief Value of the weight of the CD, CL, CM optimization.
   * \return Value of the weight of the CD, CL, CM optimization.
   */
  su2double GetdCD_dCMy(void);
  
  /*!
   * \brief Value of the weight of the CD, CL, CM optimization.
   * \return Value of the weight of the CD, CL, CM optimization.
   */
  su2double GetCM_Target(void);
  
  /*!
   * \brief Value of the weight of the CD, CL, CM optimization.
   * \return Value of the weight of the CD, CL, CM optimization.
   */
  su2double GetdCD_dCL(void);
  
  /*!
   * \brief Value of the weight of the CD, CL, CM optimization.
   * \return Value of the weight of the CD, CL, CM optimization.
   */
  void SetdCD_dCL(su2double val_dcd_dcl);
  
  /*!
   * \brief Value of the weight of the CD, CL, CM optimization.
   * \return Value of the weight of the CD, CL, CM optimization.
   */
  su2double GetdCMx_dCL(void);
  
  /*!
   * \brief Value of the weight of the CD, CL, CM optimization.
   * \return Value of the weight of the CD, CL, CM optimization.
   */
  void SetdCMx_dCL(su2double val_dcmx_dcl);
  
  /*!
   * \brief Value of the weight of the CD, CL, CM optimization.
   * \return Value of the weight of the CD, CL, CM optimization.
   */
  su2double GetdCMy_dCL(void);
  
  /*!
   * \brief Value of the weight of the CD, CL, CM optimization.
   * \return Value of the weight of the CD, CL, CM optimization.
   */
  void SetdCMy_dCL(su2double val_dcmy_dcl);
  
  /*!
   * \brief Value of the weight of the CD, CL, CM optimization.
   * \return Value of the weight of the CD, CL, CM optimization.
   */
  su2double GetdCMz_dCL(void);
  
  /*!
   * \brief Value of the weight of the CD, CL, CM optimization.
   * \return Value of the weight of the CD, CL, CM optimization.
   */
  void SetdCMz_dCL(su2double val_dcmz_dcl);
  
  /*!
   * \brief Value of the weight of the CD, CL, CM optimization.
   * \return Value of the weight of the CD, CL, CM optimization.
   */
  void SetdCL_dAlpha(su2double val_dcl_dalpha);
  
  /*!
   * \brief Value of the weight of the CD, CL, CM optimization.
   * \return Value of the weight of the CD, CL, CM optimization.
   */
  void SetdCM_diH(su2double val_dcm_dhi);
  
  /*!
   * \brief Value of the weight of the CD, CL, CM optimization.
   * \return Value of the weight of the CD, CL, CM optimization.
   */
  void SetdCD_dCMy(su2double val_dcd_dcmy);
  
  /*!
   * \brief Value of the weight of the CD, CL, CM optimization.
   * \return Value of the weight of the CD, CL, CM optimization.
   */
  su2double GetCL_Target(void);
  
  /*!
   * \brief Set the global parameters of each simulation for each runtime system.
   * \param[in] val_solver - Solver of the simulation.
   * \param[in] val_system - Runtime system that we are solving.
   */
  void SetGlobalParam(unsigned short val_solver, unsigned short val_system, unsigned long val_extiter);
  
  /*!
   * \brief Center of rotation for a rotational periodic boundary.
   */
  su2double *GetPeriodicRotCenter(string val_marker);
  
  /*!
   * \brief Angles of rotation for a rotational periodic boundary.
   */
  su2double *GetPeriodicRotAngles(string val_marker);
  
  /*!
   * \brief Translation vector for a rotational periodic boundary.
   */
  su2double *GetPeriodicTranslation(string val_marker);
  
  /*!
   * \brief Get the rotationally periodic donor marker for boundary <i>val_marker</i>.
   * \return Periodic donor marker from the config information for the marker <i>val_marker</i>.
   */
  unsigned short GetMarker_Periodic_Donor(string val_marker);
  
  /*!
   * \brief Get the origin of the actuator disk.
   */
  su2double GetActDisk_NetThrust(string val_marker);
  
  /*!
   * \brief Get the origin of the actuator disk.
   */
  su2double GetActDisk_Power(string val_marker);
  
  /*!
   * \brief Get the origin of the actuator disk.
   */
  su2double GetActDisk_MassFlow(string val_marker);
  /*!
   * \brief Get the origin of the actuator disk.
   */
  su2double GetActDisk_Mach(string val_marker);
  /*!
   * \brief Get the origin of the actuator disk.
   */
  su2double GetActDisk_Force(string val_marker);
  
  /*!
   * \brief Get the origin of the actuator disk.
   */
  su2double GetActDisk_BCThrust(string val_marker);
  
  /*!
   * \brief Get the origin of the actuator disk.
   */
  su2double GetActDisk_BCThrust_Old(string val_marker);
  
  /*!
   * \brief Get the tip radius of th actuator disk.
   */
  su2double GetActDisk_Area(string val_marker);
  
  /*!
   * \brief Get the tip radius of th actuator disk.
   */
  su2double GetActDisk_ReverseMassFlow(string val_marker);
  
  /*!
   * \brief Get the thrust corffient of the actuator disk.
   */
  su2double GetActDisk_PressJump(string val_marker, unsigned short val_index);
  
  /*!
   * \brief Get the thrust corffient of the actuator disk.
   */
  su2double GetActDisk_TempJump(string val_marker, unsigned short val_index);
  
  /*!
   * \brief Get the rev / min of the actuator disk.
   */
  su2double GetActDisk_Omega(string val_marker, unsigned short val_index);
  
  /*!
   * \brief Get Actuator Disk Outlet for boundary <i>val_marker</i> (actuator disk inlet).
   * \return Actuator Disk Outlet from the config information for the marker <i>val_marker</i>.
   */
  unsigned short GetMarker_CfgFile_ActDiskOutlet(string val_marker);
  
  /*!
   * \brief Get Actuator Disk Outlet for boundary <i>val_marker</i> (actuator disk inlet).
   * \return Actuator Disk Outlet from the config information for the marker <i>val_marker</i>.
   */
  unsigned short GetMarker_CfgFile_EngineExhaust(string val_marker);
  
  /*!
   * \brief Get the internal index for a moving boundary <i>val_marker</i>.
   * \return Internal index for a moving boundary <i>val_marker</i>.
   */
  unsigned short GetMarker_Moving(string val_marker);
  
  /*!
   * \brief Get the name of the surface defined in the geometry file.
   * \param[in] val_marker - Value of the marker in which we are interested.
   * \return Name that is in the geometry file for the surface that
   *         has the marker <i>val_marker</i>.
   */
  string GetMarker_Moving_TagBound(unsigned short val_marker);

  /*!
   * \brief Get the name of the surface defined in the geometry file.
   * \param[in] val_marker - Value of the marker in which we are interested.
   * \return Name that is in the geometry file for the surface that
   *         has the marker <i>val_marker</i>.
   */
  string GetMarker_PyCustom_TagBound(unsigned short val_marker);
  
  /*!
   * \brief Get the name of the surface defined in the geometry file.
   * \param[in] val_marker - Value of the marker in which we are interested.
   * \return Name that is in the geometry file for the surface that
   *         has the marker <i>val_marker</i>.
   */
  string GetMarker_Analyze_TagBound(unsigned short val_marker);
  
  /*!
   * \brief Set the total number of SEND_RECEIVE periodic transformations.
   * \param[in] val_index - Total number of transformations.
   */
  void SetnPeriodicIndex(unsigned short val_index);
  
  /*!
   * \brief Get the total number of SEND_RECEIVE periodic transformations.
   * \return Total number of transformations.
   */
  unsigned short GetnPeriodicIndex(void);
  
  /*!
   * \brief Set the rotation center for a periodic transformation.
   * \param[in] val_index - Index corresponding to the periodic transformation.
   * \param[in] center - Pointer to a vector containing the coordinate of the center.
   */
  void SetPeriodicCenter(unsigned short val_index, su2double* center);
  
  /*!
   * \brief Get the rotation center for a periodic transformation.
   * \param[in] val_index - Index corresponding to the periodic transformation.
   * \return A vector containing coordinates of the center point.
   */
  su2double* GetPeriodicCenter(unsigned short val_index);
  
  /*!
   * \brief Set the rotation angles for a periodic transformation.
   * \param[in] val_index - Index corresponding to the periodic transformation.
   * \param[in] rotation - Pointer to a vector containing the rotation angles.
   */
  void SetPeriodicRotation(unsigned short val_index, su2double* rotation);
  
  /*!
   * \brief Get the rotation angles for a periodic transformation.
   * \param[in] val_index - Index corresponding to the periodic transformation.
   * \return A vector containing the angles of rotation.
   */
  su2double* GetPeriodicRotation(unsigned short val_index);
  
  /*!
   * \brief Set the translation vector for a periodic transformation.
   * \param[in] val_index - Index corresponding to the periodic transformation.
   * \param[in] translate - Pointer to a vector containing the coordinate of the center.
   */
  void SetPeriodicTranslate(unsigned short val_index, su2double* translate);
  
  /*!
   * \brief Get the translation vector for a periodic transformation.
   * \param[in] val_index - Index corresponding to the periodic transformation.
   * \return The translation vector.
   */
  su2double* GetPeriodicTranslate(unsigned short val_index);
  
  /*!
   * \brief Get the total temperature at a nacelle boundary.
   * \param[in] val_index - Index corresponding to the inlet boundary.
   * \return The total temperature.
   */
  su2double GetExhaust_Temperature_Target(string val_index);
  
  /*!
   * \brief Get the total temperature at an inlet boundary.
   * \param[in] val_index - Index corresponding to the inlet boundary.
   * \return The total temperature.
   */
  su2double GetInlet_Ttotal(string val_index);
  
  /*!
   * \brief Get the temperature at a supersonic inlet boundary.
   * \param[in] val_index - Index corresponding to the inlet boundary.
   * \return The inlet density.
   */
  su2double GetInlet_Temperature(string val_index);
  
  /*!
   * \brief Get the pressure at a supersonic inlet boundary.
   * \param[in] val_index - Index corresponding to the inlet boundary.
   * \return The inlet pressure.
   */
  su2double GetInlet_Pressure(string val_index);
  
  /*!
   * \brief Get the velocity vector at a supersonic inlet boundary.
   * \param[in] val_index - Index corresponding to the inlet boundary.
   * \return The inlet velocity vector.
   */
  su2double* GetInlet_Velocity(string val_index);
  
  /*!
   * \brief Get the fixed value at the Dirichlet boundary.
   * \param[in] val_index - Index corresponding to the Dirichlet boundary.
   * \return The total temperature.
   */
  su2double GetDirichlet_Value(string val_index);
  
  /*!
   * \brief Get whether this is a Dirichlet or a Neumann boundary.
   * \param[in] val_index - Index corresponding to the Dirichlet boundary.
   * \return Yes or No.
   */
  bool GetDirichlet_Boundary(string val_index);
  
  /*!
   * \brief Get the total pressure at an inlet boundary.
   * \param[in] val_index - Index corresponding to the inlet boundary.
   * \return The total pressure.
   */
  su2double GetInlet_Ptotal(string val_index);

  /*!
   * \brief Set the total pressure at an inlet boundary.
   * \param[in] val_pressure - Pressure value at the inlet boundary.
   * \param[in] val_index - Index corresponding to the inlet boundary.
   */
  void SetInlet_Ptotal(su2double val_pressure, string val_marker);

  /*!
   * \brief Get the total pressure at an nacelle boundary.
   * \param[in] val_index - Index corresponding to the inlet boundary.
   * \return The total pressure.
   */
  su2double GetExhaust_Pressure_Target(string val_index);
  
  /*!
   * \brief Value of the CFL reduction in LevelSet problems.
   * \return Value of the CFL reduction in LevelSet problems.
   */
  su2double GetCFLRedCoeff_Turb(void);
  
  /*!
   * \brief Get the flow direction unit vector at an inlet boundary.
   * \param[in] val_index - Index corresponding to the inlet boundary.
   * \return The flow direction vector.
   */
  su2double* GetInlet_FlowDir(string val_index);
  
  /*!
   * \brief Get the back pressure (static) at an outlet boundary.
   * \param[in] val_index - Index corresponding to the outlet boundary.
   * \return The outlet pressure.
   */
  su2double GetOutlet_Pressure(string val_index);

  /*!
   * \brief Set the back pressure (static) at an outlet boundary.
   * \param[in] val_pressure - Pressure value at the outlet boundary.
   * \param[in] val_index - Index corresponding to the outlet boundary.
   */
  void SetOutlet_Pressure(su2double val_pressure, string val_marker);

  /*!
   * \brief Get the var 1 at Riemann boundary.
   * \param[in] val_marker - Index corresponding to the Riemann boundary.
   * \return The var1
   */
  su2double GetRiemann_Var1(string val_marker);
  
  /*!
   * \brief Get the var 2 at Riemann boundary.
   * \param[in] val_marker - Index corresponding to the Riemann boundary.
   * \return The var2
   */
  su2double GetRiemann_Var2(string val_marker);
  
  /*!
   * \brief Get the Flowdir at Riemann boundary.
   * \param[in] val_marker - Index corresponding to the Riemann boundary.
   * \return The Flowdir
   */
  su2double* GetRiemann_FlowDir(string val_marker);
  
  /*!
   * \brief Get Kind Data of Riemann boundary.
   * \param[in] val_marker - Index corresponding to the Riemann boundary.
   * \return Kind data
   */
  unsigned short GetKind_Data_Riemann(string val_marker);
  
  /*!
   * \brief Get the var 1 for the Giels BC.
   * \param[in] val_marker - Index corresponding to the Giles BC.
   * \return The var1
   */
  su2double GetGiles_Var1(string val_marker);
  
  /*!
   * \brief Get the var 2 for the Giles boundary.
   * \param[in] val_marker - Index corresponding to the Giles BC.
   * \return The var2
   */
  su2double GetGiles_Var2(string val_marker);
  
  /*!
   * \brief Get the Flowdir for the Giles BC.
   * \param[in] val_marker - Index corresponding to the Giles BC.
   * \return The Flowdir
   */
  su2double* GetGiles_FlowDir(string val_marker);
  
  /*!
   * \brief Get Kind Data for the Giles BC.
   * \param[in] val_marker - Index corresponding to the Giles BC.
   * \return Kind data
   */
  unsigned short GetKind_Data_Giles(string val_marker);
  
  /*!
   * \brief Set the var 1 for Giles BC.
   * \param[in] val_marker - Index corresponding to the Giles BC.
   */
  void SetGiles_Var1(su2double newVar1, string val_marker);

  /*!
   * \brief Get the relax factor for the average component for the Giles BC.
   * \param[in] val_marker - Index corresponding to the Giles BC.
   * \return The relax factor for the average component
   */
  su2double GetGiles_RelaxFactorAverage(string val_marker);

  /*!
   * \brief Get the relax factor for the fourier component for the Giles BC.
   * \param[in] val_marker - Index corresponding to the Giles BC.
   * \return The relax factor for the fourier component
   */
  su2double GetGiles_RelaxFactorFourier(string val_marker);

  /*!
   * \brief Get the outlet pressure imposed as BC for internal flow.
   * \return outlet pressure
   */
  su2double GetPressureOut_BC();

  /*!
   * \brief Set the outlet pressure imposed as BC for internal flow.
   * \param[in] val_temp - New value of the outlet pressure.
   */
  void SetPressureOut_BC(su2double val_press);

  /*!
   * \brief Get the inlet velocity or pressure imposed for incompressible flow.
   * \return inlet velocity or pressure
   */
  su2double GetIncInlet_BC();

  /*!
   * \brief Set the inlet velocity or pressure imposed as BC for incompressible flow.
   * \param[in] val_in - New value of the inlet velocity or pressure.
   */
  void SetIncInlet_BC(su2double val_in);

  /*!
   * \brief Get the inlet temperature imposed as BC for incompressible flow.
   * \return inlet temperature
   */
  su2double GetIncTemperature_BC();

  /*!
   * \brief Set the inlet temperature imposed as BC for incompressible flow.
   * \param[in] val_temperature - New value of the inlet temperature.
   */
  void SetIncTemperature_BC(su2double val_temperature);

  /*!
   * \brief Get the outlet pressure imposed as BC for incompressible flow.
   * \return outlet pressure
   */
  su2double GetIncPressureOut_BC();

  /*!
   * \brief Set the outlet pressure imposed as BC for incompressible flow.
   * \param[in] val_pressure - New value of the outlet pressure.
   */
  void SetIncPressureOut_BC(su2double val_pressure);

  /*!
   * \brief Get the inlet total pressure imposed as BC for internal flow.
   * \return inlet total pressure
   */
  su2double GetTotalPressureIn_BC();

  /*!
   * \brief Get the inlet total temperature imposed as BC for internal flow.
   * \return inlet total temperature
   */
  su2double GetTotalTemperatureIn_BC();

  /*!
   * \brief Set the inlet total temperature imposed as BC for internal flow.
   * \param[in] val_temp - New value of the total temperature.
   */
  void SetTotalTemperatureIn_BC(su2double val_temp);

  /*!
   * \brief Get the inlet flow angle imposed as BC for internal flow.
   * \return inlet flow angle
   */
  su2double GetFlowAngleIn_BC();

  /*!
   * \brief Get the wall temperature (static) at an isothermal boundary.
   * \param[in] val_index - Index corresponding to the isothermal boundary.
   * \return The wall temperature.
   */
  su2double GetIsothermal_Temperature(string val_index);
  
  /*!
   * \brief Get the wall heat flux on a constant heat flux boundary.
   * \param[in] val_index - Index corresponding to the constant heat flux boundary.
   * \return The heat flux.
   */
  su2double GetWall_HeatFlux(string val_index);

  /*!
   * \brief Get the wall function treatment for the given boundary marker.
   * \param[in] val_marker - String of the viscous wall marker.
   * \return The type of wall function treatment.
   */
  unsigned short GetWallFunction_Treatment(string val_marker);

  /*!
   * \brief Get the additional integer info for the wall function treatment
            for the given boundary marker.
   * \param[in] val_marker - String of the viscous wall marker.
   * \return Pointer to the integer info for the given marker.
   */
  unsigned short* GetWallFunction_IntInfo(string val_marker);

  /*!
   * \brief Get the additional double info for the wall function treatment
            for the given boundary marker.
   * \param[in] val_marker - String of the viscous wall marker.
   * \return Pointer to the double info for the given marker.
   */
  su2double* GetWallFunction_DoubleInfo(string val_marker);
  
  /*!
   * \brief Get the target (pressure, massflow, etc) at an engine inflow boundary.
   * \param[in] val_index - Index corresponding to the engine inflow boundary.
   * \return Target (pressure, massflow, etc) .
   */
  su2double GetEngineInflow_Target(string val_marker);
  
  /*!
   * \brief Get the fan face Mach number at an engine inflow boundary.
   * \param[in] val_marker - Name of the boundary.
   * \return The fan face Mach number.
   */
  su2double GetInflow_Mach(string val_marker);
  
  /*!
   * \brief Get the back pressure (static) at an engine inflow boundary.
   * \param[in] val_marker - Name of the boundary.
   * \return The engine inflow pressure.
   */
  su2double GetInflow_Pressure(string val_marker);
  
  /*!
   * \brief Get the mass flow rate at an engine inflow boundary.
   * \param[in] val_marker - Name of the boundary.
   * \return The engine mass flow rate.
   */
  su2double GetInflow_MassFlow(string val_marker);
  
  /*!
   * \brief Get the percentage of reverse flow at an engine inflow boundary.
   * \param[in] val_marker - Name of the boundary.
   * \return The percentage of reverse flow.
   */
  su2double GetInflow_ReverseMassFlow(string val_marker);
  
  /*!
   * \brief Get the percentage of reverse flow at an engine inflow boundary.
   * \param[in] val_index - Index corresponding to the engine inflow boundary.
   * \return The percentage of reverse flow.
   */
  su2double GetInflow_ReverseMassFlow(unsigned short val_marker);
  
  /*!
   * \brief Get the total pressure at an engine inflow boundary.
   * \param[in] val_marker - Name of the boundary.
   * \return The total pressure.
   */
  su2double GetInflow_TotalPressure(string val_marker);
  
  /*!
   * \brief Get the temperature (static) at an engine inflow boundary.
   * \param[in] val_marker - Name of the boundary.
   * \return The engine inflow temperature.
   */
  su2double GetInflow_Temperature(string val_marker);
  
  /*!
   * \brief Get the total temperature at an engine inflow boundary.
   * \param[in] val_marker - Name of the boundary.
   * \return The engine inflow total temperature.
   */
  su2double GetInflow_TotalTemperature(string val_marker);
  
  /*!
   * \brief Get the ram drag at an engine inflow boundary.
   * \param[in] val_marker - Name of the boundary.
   * \return The engine inflow ram drag.
   */
  su2double GetInflow_RamDrag(string val_marker);
  
  /*!
   * \brief Get the force balance at an engine inflow boundary.
   * \param[in] val_marker - Name of the boundary.
   * \return The engine inflow force balance.
   */
  su2double GetInflow_Force(string val_marker);
  
  /*!
   * \brief Get the power at an engine inflow boundary.
   * \param[in] val_marker - Name of the boundary.
   * \return The engine inflow power.
   */
  su2double GetInflow_Power(string val_marker);
  
  /*!
   * \brief Get the back pressure (static) at an engine exhaust boundary.
   * \param[in] val_marker - Name of the boundary.
   * \return The engine exhaust pressure.
   */
  su2double GetExhaust_Pressure(string val_marker);
  
  /*!
   * \brief Get the temperature (static) at an engine exhaust boundary.
   * \param[in] val_marker - Name of the boundary.
   * \return The engine exhaust temperature.
   */
  su2double GetExhaust_Temperature(string val_marker);
  
  /*!
   * \brief Get the massflow at an engine exhaust boundary.
   * \param[in] val_marker - Name of the boundary.
   * \return The engine exhaust massflow.
   */
  su2double GetExhaust_MassFlow(string val_marker);
  
  /*!
   * \brief Get the total pressure at an engine exhaust boundary.
   * \param[in] val_marker - Name of the boundary.
   * \return The engine exhaust total pressure.
   */
  su2double GetExhaust_TotalPressure(string val_marker);
  
  /*!
   * \brief Get the total temperature at an engine exhaust boundary.
   * \param[in] val_marker - Name of the boundary.
   * \return The total temperature.
   */
  su2double GetExhaust_TotalTemperature(string val_marker);
  
  /*!
   * \brief Get the gross thrust at an engine exhaust boundary.
   * \param[in] val_marker - Name of the boundary.
   * \return Gross thrust.
   */
  su2double GetExhaust_GrossThrust(string val_marker);
  
  /*!
   * \brief Get the force balance at an engine exhaust boundary.
   * \param[in] val_marker - Name of the boundary.
   * \return Force balance.
   */
  su2double GetExhaust_Force(string val_marker);
  
  /*!
   * \brief Get the power at an engine exhaust boundary.
   * \param[in] val_marker - Name of the boundary.
   * \return Power.
   */
  su2double GetExhaust_Power(string val_marker);
  
  /*!
   * \brief Get the back pressure (static) at an outlet boundary.
   * \param[in] val_index - Index corresponding to the outlet boundary.
   * \return The outlet pressure.
   */
  void SetInflow_Mach(unsigned short val_imarker, su2double val_fanface_mach);
  
  /*!
   * \brief Set the fan face static pressure at an engine inflow boundary.
   * \param[in] val_index - Index corresponding to the engine inflow boundary.
   * \param[in] val_fanface_pressure - Fan face static pressure.
   */
  void SetInflow_Pressure(unsigned short val_imarker, su2double val_fanface_pressure);
  
  /*!
   * \brief Set the massflow at an engine inflow boundary.
   * \param[in] val_index - Index corresponding to the engine inflow boundary.
   * \param[in] val_fanface_massflow - Massflow.
   */
  void SetInflow_MassFlow(unsigned short val_imarker, su2double val_fanface_massflow);
  
  /*!
   * \brief Set the reverse flow at an engine inflow boundary.
   * \param[in] val_index - Index corresponding to the engine inflow boundary.
   * \param[in] val_fanface_reversemassflow - reverse flow.
   */
  void SetInflow_ReverseMassFlow(unsigned short val_imarker, su2double val_fanface_reversemassflow);
  
  /*!
   * \brief Set the fan face total pressure at an engine inflow boundary.
   * \param[in] val_index - Index corresponding to the engine inflow boundary.
   * \param[in] val_fanface_totalpressure - Fan face total pressure.
   */
  void SetInflow_TotalPressure(unsigned short val_imarker, su2double val_fanface_totalpressure);
  
  /*!
   * \brief Set the fan face static temperature at an engine inflow boundary.
   * \param[in] val_index - Index corresponding to the engine inflow boundary.
   * \param[in] val_fanface_pressure - Fan face static temperature.
   */
  void SetInflow_Temperature(unsigned short val_imarker, su2double val_fanface_temperature);
  
  /*!
   * \brief Set the fan face total temperature at an engine inflow boundary.
   * \param[in] val_index - Index corresponding to the engine inflow boundary.
   * \param[in] val_fanface_totaltemperature - Fan face total temperature.
   */
  void SetInflow_TotalTemperature(unsigned short val_imarker, su2double val_fanface_totaltemperature);
  
  /*!
   * \brief Set the ram drag temperature at an engine inflow boundary.
   * \param[in] val_index - Index corresponding to the engine inflow boundary.
   * \param[in] val_fanface_ramdrag - Ram drag value.
   */
  void SetInflow_RamDrag(unsigned short val_imarker, su2double val_fanface_ramdrag);
  
  /*!
   * \brief Set the force balance at an engine inflow boundary.
   * \param[in] val_index - Index corresponding to the engine inflow boundary.
   * \param[in] val_fanface_force - Fan face force.
   */
  void SetInflow_Force(unsigned short val_imarker, su2double val_fanface_force);
  
  /*!
   * \brief Set the power at an engine inflow boundary.
   * \param[in] val_index - Index corresponding to the engine inflow boundary.
   * \param[in] val_fanface_force - Power.
   */
  void SetInflow_Power(unsigned short val_imarker, su2double val_fanface_power);
  
  /*!
   * \brief Set the back pressure (static) at an engine exhaust boundary.
   * \param[in] val_index - Index corresponding to the outlet boundary.
   * \param[in] val_exhaust_pressure - Exhaust static pressure.
   */
  void SetExhaust_Pressure(unsigned short val_imarker, su2double val_exhaust_pressure);
  
  /*!
   * \brief Set the temperature (static) at an engine exhaust boundary.
   * \param[in] val_index - Index corresponding to the outlet boundary.
   * \param[in] val_exhaust_temp - Exhaust static temperature.
   */
  void SetExhaust_Temperature(unsigned short val_imarker, su2double val_exhaust_temp);
  
  /*!
   * \brief Set the back pressure (static) at an engine exhaust boundary.
   * \param[in] val_index - Index corresponding to the outlet boundary.
   * \param[in] val_exhaust_temp - Exhaust static temperature.
   */
  void SetExhaust_MassFlow(unsigned short val_imarker, su2double val_exhaust_massflow);
  
  /*!
   * \brief Set the back pressure (total) at an engine exhaust boundary.
   * \param[in] val_index - Index corresponding to the outlet boundary.
   * \param[in] val_exhaust_totalpressure - Exhaust total pressure.
   */
  void SetExhaust_TotalPressure(unsigned short val_imarker, su2double val_exhaust_totalpressure);
  
  /*!
   * \brief Set the total temperature at an engine exhaust boundary.
   * \param[in] val_index - Index corresponding to the outlet boundary.
   * \param[in] val_exhaust_totaltemp - Exhaust total temperature.
   */
  void SetExhaust_TotalTemperature(unsigned short val_imarker, su2double val_exhaust_totaltemp);
  
  /*!
   * \brief Set the gross thrust at an engine exhaust boundary.
   * \param[in] val_index - Index corresponding to the outlet boundary.
   * \param[in] val_exhaust_grossthrust - Exhaust gross thrust temperature.
   */
  void SetExhaust_GrossThrust(unsigned short val_imarker, su2double val_exhaust_grossthrust);
  
  /*!
   * \brief Set the force balance at an engine exhaust boundary.
   * \param[in] val_index - Index corresponding to the outlet boundary.
   * \param[in] val_exhaust_force - Exhaust force balance.
   */
  void SetExhaust_Force(unsigned short val_imarker, su2double val_exhaust_force);
  
  /*!
   * \brief Set the power at an engine exhaust boundary.
   * \param[in] val_index - Index corresponding to the outlet boundary.
   * \param[in] val_exhaust_power - Exhaust power.
   */
  void SetExhaust_Power(unsigned short val_imarker, su2double val_exhaust_power);
  
  /*!
   * \brief Set the back pressure (static) at an outlet boundary.
   * \param[in] val_imarker - Index corresponding to a particular engine boundary.
   * \param[in] val_engine_mach - Exhaust power.
   */
  void SetEngine_Mach(unsigned short val_imarker, su2double val_engine_mach);
  
  /*!
   * \brief Set the back pressure (static) at an outlet boundary.
   * \param[in] val_imarker - Index corresponding to a particular engine boundary.
   * \param[in] val_engine_force - Exhaust power.
   */
  void SetEngine_Force(unsigned short val_imarker, su2double val_engine_force);
  
  /*!
   * \brief Get the back pressure (static) at an outlet boundary.
   * \param[in] val_imarker - Index corresponding to a particular engine boundary.
   * \param[in] val_engine_power - Exhaust power.
   */
  void SetEngine_Power(unsigned short val_imarker, su2double val_engine_power);
  
  /*!
   * \brief Get the back pressure (static) at an outlet boundary.
   * \param[in] val_imarker - Index corresponding to a particular engine boundary.
   * \param[in] val_engine_netthrust - Exhaust power.
   */
  void SetEngine_NetThrust(unsigned short val_imarker, su2double val_engine_netthrust);
  
  /*!
   * \brief Get the back pressure (static) at an outlet boundary.
   * \param[in] val_imarker - Index corresponding to a particular engine boundary.
   * \param[in] val_engine_grossthrust - Exhaust power.
   */
  void SetEngine_GrossThrust(unsigned short val_imarker, su2double val_engine_grossthrust);
  
  /*!
   * \brief Get the back pressure (static) at an outlet boundary.
   * \param[in] val_imarker - Index corresponding to a particular engine boundary.
   * \param[in] val_engine_area - Exhaust power.
   */
  void SetEngine_Area(unsigned short val_imarker, su2double val_engine_area);
  
  /*!
   * \brief Get the back pressure (static) at an outlet boundary.
   * \param[in] val_imarker - Index corresponding to a particular engine boundary.
   * \return The outlet pressure.
   */
  su2double GetEngine_Mach(unsigned short val_imarker);
  
  /*!
   * \brief Get the back pressure (static) at an outlet boundary.
   * \param[in] val_imarker - Index corresponding to a particular engine boundary.
   * \return The outlet pressure.
   */
  su2double GetEngine_Force(unsigned short val_imarker);
  
  /*!
   * \brief Get the back pressure (static) at an outlet boundary.
   * \param[in] val_imarker - Index corresponding to a particular engine boundary.
   * \return The outlet pressure.
   */
  su2double GetEngine_Power(unsigned short val_imarker);
  
  /*!
   * \brief Get the back pressure (static) at an outlet boundary.
   * \param[in] val_imarker - Index corresponding to a particular engine boundary.
   * \return The outlet pressure.
   */
  
  su2double GetEngine_NetThrust(unsigned short val_imarker);
  /*!
   * \brief Get the back pressure (static) at an outlet boundary.
   * \param[in] val_imarker - Index corresponding to a particular engine boundary.
   * \return The outlet pressure.
   */
  
  su2double GetEngine_GrossThrust(unsigned short val_imarker);
  
  /*!
   * \brief Get the back pressure (static) at an outlet boundary.
   * \param[in] val_imarker - Index corresponding to a particular engine boundary.
   * \return The outlet pressure.
   */
  su2double GetEngine_Area(unsigned short val_imarker);
  
  /*!
   * \brief Get the back pressure (static) at an outlet boundary.
   * \param[in] val_index - Index corresponding to the outlet boundary.
   * \return The outlet pressure.
   */
  void SetActDiskInlet_Temperature(unsigned short val_imarker, su2double val_actdisk_temp);
  
  /*!
   * \brief Get the back pressure (static) at an outlet boundary.
   * \param[in] val_index - Index corresponding to the outlet boundary.
   * \return The outlet pressure.
   */
  void SetActDiskInlet_TotalTemperature(unsigned short val_imarker, su2double val_actdisk_totaltemp);
  
  /*!
   * \brief Get the back pressure (static) at an outlet boundary.
   * \param[in] val_index - Index corresponding to the outlet boundary.
   * \return The outlet pressure.
   */
  su2double GetActDiskInlet_Temperature(string val_marker);
  
  /*!
   * \brief Get the back pressure (static) at an outlet boundary.
   * \param[in] val_index - Index corresponding to the outlet boundary.
   * \return The outlet pressure.
   */
  su2double GetActDiskInlet_TotalTemperature(string val_marker);
  
  /*!
   * \brief Get the back pressure (static) at an outlet boundary.
   * \param[in] val_index - Index corresponding to the outlet boundary.
   * \return The outlet pressure.
   */
  void SetActDiskOutlet_Temperature(unsigned short val_imarker, su2double val_actdisk_temp);
  
  /*!
   * \brief Get the back pressure (static) at an outlet boundary.
   * \param[in] val_index - Index corresponding to the outlet boundary.
   * \return The outlet pressure.
   */
  void SetActDiskOutlet_TotalTemperature(unsigned short val_imarker, su2double val_actdisk_totaltemp);
  
  /*!
   * \brief Get the back pressure (static) at an outlet boundary.
   * \param[in] val_index - Index corresponding to the outlet boundary.
   * \return The outlet pressure.
   */
  su2double GetActDiskOutlet_Temperature(string val_marker);
  
  /*!
   * \brief Get the back pressure (static) at an outlet boundary.
   * \param[in] val_index - Index corresponding to the outlet boundary.
   * \return The outlet pressure.
   */
  su2double GetActDiskOutlet_TotalTemperature(string val_marker);
  
  /*!
   * \brief Get the back pressure (static) at an outlet boundary.
   * \param[in] val_index - Index corresponding to the outlet boundary.
   * \return The outlet pressure.
   */
  su2double GetActDiskInlet_MassFlow(string val_marker);
  
  /*!
   * \brief Get the back pressure (static) at an outlet boundary.
   * \param[in] val_index - Index corresponding to the outlet boundary.
   * \return The outlet pressure.
   */
  void SetActDiskInlet_MassFlow(unsigned short val_imarker, su2double val_actdisk_massflow);
  
  /*!
   * \brief Get the back pressure (static) at an outlet boundary.
   * \param[in] val_index - Index corresponding to the outlet boundary.
   * \return The outlet pressure.
   */
  su2double GetActDiskOutlet_MassFlow(string val_marker);
  
  /*!
   * \brief Get the back pressure (static) at an outlet boundary.
   * \param[in] val_index - Index corresponding to the outlet boundary.
   * \return The outlet pressure.
   */
  void SetActDiskOutlet_MassFlow(unsigned short val_imarker, su2double val_actdisk_massflow);
  
  /*!
   * \brief Get the back pressure (static) at an outlet boundary.
   * \param[in] val_index - Index corresponding to the outlet boundary.
   * \return The outlet pressure.
   */
  su2double GetActDiskInlet_Pressure(string val_marker);
  
  /*!
   * \brief Get the back pressure (static) at an outlet boundary.
   * \param[in] val_index - Index corresponding to the outlet boundary.
   * \return The outlet pressure.
   */
  su2double GetActDiskInlet_TotalPressure(string val_marker);
  
  /*!
   * \brief Get the back pressure (static) at an outlet boundary.
   * \param[in] val_index - Index corresponding to the outlet boundary.
   * \return The outlet pressure.
   */
  su2double GetActDisk_DeltaPress(unsigned short val_marker);
  
  /*!
   * \brief Get the back pressure (static) at an outlet boundary.
   * \param[in] val_index - Index corresponding to the outlet boundary.
   * \return The outlet pressure.
   */
  su2double GetActDisk_DeltaTemp(unsigned short val_marker);
  
  /*!
   * \brief Get the back pressure (static) at an outlet boundary.
   * \param[in] val_index - Index corresponding to the outlet boundary.
   * \return The outlet pressure.
   */
  su2double GetActDisk_TotalPressRatio(unsigned short val_marker);
  
  /*!
   * \brief Get the back pressure (static) at an outlet boundary.
   * \param[in] val_index - Index corresponding to the outlet boundary.
   * \return The outlet pressure.
   */
  su2double GetActDisk_TotalTempRatio(unsigned short val_marker);
  
  /*!
   * \brief Get the back pressure (static) at an outlet boundary.
   * \param[in] val_index - Index corresponding to the outlet boundary.
   * \return The outlet pressure.
   */
  su2double GetActDisk_StaticPressRatio(unsigned short val_marker);
  
  /*!
   * \brief Get the back pressure (static) at an outlet boundary.
   * \param[in] val_index - Index corresponding to the outlet boundary.
   * \return The outlet pressure.
   */
  su2double GetActDisk_StaticTempRatio(unsigned short val_marker);
  
  /*!
   * \brief Get the back pressure (static) at an outlet boundary.
   * \param[in] val_index - Index corresponding to the outlet boundary.
   * \return The outlet pressure.
   */
  su2double GetActDisk_NetThrust(unsigned short val_marker);
  
  /*!
   * \brief Get the back pressure (static) at an outlet boundary.
   * \param[in] val_index - Index corresponding to the outlet boundary.
   * \return The outlet pressure.
   */
  su2double GetActDisk_BCThrust(unsigned short val_marker);
  
  /*!
   * \brief Get the back pressure (static) at an outlet boundary.
   * \param[in] val_index - Index corresponding to the outlet boundary.
   * \return The outlet pressure.
   */
  su2double GetActDisk_BCThrust_Old(unsigned short val_marker);
  
  /*!
   * \brief Get the back pressure (static) at an outlet boundary.
   * \param[in] val_index - Index corresponding to the outlet boundary.
   * \return The outlet pressure.
   */
  su2double GetActDisk_GrossThrust(unsigned short val_marker);
  
  /*!
   * \brief Get the back pressure (static) at an outlet boundary.
   * \param[in] val_index - Index corresponding to the outlet boundary.
   * \return The outlet pressure.
   */
  su2double GetActDisk_Area(unsigned short val_marker);
  
  /*!
   * \brief Get the back pressure (static) at an outlet boundary.
   * \param[in] val_index - Index corresponding to the outlet boundary.
   * \return The outlet pressure.
   */
  su2double GetActDisk_ReverseMassFlow(unsigned short val_marker);
  
  /*!
   * \brief Get the back pressure (static) at an outlet boundary.
   * \param[in] val_index - Index corresponding to the outlet boundary.
   * \return The outlet pressure.
   */
  su2double GetActDiskInlet_RamDrag(string val_marker);
  
  /*!
   * \brief Get the back pressure (static) at an outlet boundary.
   * \param[in] val_index - Index corresponding to the outlet boundary.
   * \return The outlet pressure.
   */
  su2double GetActDiskInlet_Force(string val_marker);
  
  /*!
   * \brief Get the back pressure (static) at an outlet boundary.
   * \param[in] val_index - Index corresponding to the outlet boundary.
   * \return The outlet pressure.
   */
  su2double GetActDiskInlet_Power(string val_marker);
  
  /*!
   * \brief Get the back pressure (static) at an outlet boundary.
   * \param[in] val_index - Index corresponding to the outlet boundary.
   * \return The outlet pressure.
   */
  void SetActDiskInlet_Pressure(unsigned short val_imarker, su2double val_actdisk_pressure);
  
  /*!
   * \brief Get the back pressure (static) at an outlet boundary.
   * \param[in] val_index - Index corresponding to the outlet boundary.
   * \return The outlet pressure.
   */
  void SetActDiskInlet_TotalPressure(unsigned short val_imarker, su2double val_actdisk_totalpressure);
  
  /*!
   * \brief Get the back pressure (static) at an outlet boundary.
   * \param[in] val_index - Index corresponding to the outlet boundary.
   * \return The outlet pressure.
   */
  void SetActDisk_DeltaPress(unsigned short val_imarker, su2double val_actdisk_deltapress);
  
  /*!
   * \brief Get the back pressure (static) at an outlet boundary.
   * \param[in] val_index - Index corresponding to the outlet boundary.
   * \return The outlet pressure.
   */
  void SetActDisk_Power(unsigned short val_imarker, su2double val_actdisk_power);
  
  /*!
   * \brief Get the back pressure (static) at an outlet boundary.
   * \param[in] val_index - Index corresponding to the outlet boundary.
   * \return The outlet pressure.
   */
  void SetActDisk_MassFlow(unsigned short val_imarker, su2double val_actdisk_massflow);
  
  /*!
   * \brief Get the back pressure (static) at an outlet boundary.
   * \param[in] val_index - Index corresponding to the outlet boundary.
   * \return The outlet pressure.
   */
  void SetActDisk_Mach(unsigned short val_imarker, su2double val_actdisk_mach);
  
  /*!
   * \brief Get the back pressure (static) at an outlet boundary.
   * \param[in] val_index - Index corresponding to the outlet boundary.
   * \return The outlet pressure.
   */
  void SetActDisk_Force(unsigned short val_imarker, su2double val_actdisk_force);
  
  /*!
   * \brief Get the back pressure (static) at an outlet boundary.
   * \param[in] val_index - Index corresponding to the outlet boundary.
   * \return The outlet pressure.
   */
  su2double GetOutlet_MassFlow(string val_marker);
  
  /*!
   * \brief Get the back pressure (static) at an outlet boundary.
   * \param[in] val_index - Index corresponding to the outlet boundary.
   * \return The outlet pressure.
   */
  void SetOutlet_MassFlow(unsigned short val_imarker, su2double val_massflow);
  
  /*!
   * \brief Get the back pressure (static) at an outlet boundary.
   * \param[in] val_index - Index corresponding to the outlet boundary.
   * \return The outlet pressure.
   */
  su2double GetOutlet_Density(string val_marker);
  
  /*!
   * \brief Get the back pressure (static) at an outlet boundary.
   * \param[in] val_index - Index corresponding to the outlet boundary.
   * \return The outlet pressure.
   */
  void SetOutlet_Density(unsigned short val_imarker, su2double val_density);
  
  /*!
   * \brief Get the back pressure (static) at an outlet boundary.
   * \param[in] val_index - Index corresponding to the outlet boundary.
   * \return The outlet pressure.
   */
  su2double GetOutlet_Area(string val_marker);
  
  /*!
   * \brief Get the back pressure (static) at an outlet boundary.
   * \param[in] val_index - Index corresponding to the outlet boundary.
   * \return The outlet pressure.
   */
  void SetOutlet_Area(unsigned short val_imarker, su2double val_area);
  
  /*!
   * \brief Get the back pressure (static) at an outlet boundary.
   * \param[in] val_index - Index corresponding to the outlet boundary.
   * \return The outlet pressure.
   */
  void SetSurface_DC60(unsigned short val_imarker, su2double val_surface_distortion);
  
  /*!
   * \brief Set the massflow at the surface.
   * \param[in] val_imarker - Index corresponding to the outlet boundary.
   * \param[in] val_surface_massflow - Value of the mass flow.
   */
  void SetSurface_MassFlow(unsigned short val_imarker, su2double val_surface_massflow);
  
  /*!
   * \brief Set the mach number at the surface.
   * \param[in] val_imarker - Index corresponding to the outlet boundary.
   * \param[in] val_surface_massflow - Value of the mach number.
   */
  void SetSurface_Mach(unsigned short val_imarker, su2double val_surface_mach);

  /*!
   * \brief Set the temperature at the surface.
   * \param[in] val_imarker - Index corresponding to the outlet boundary.
   * \param[in] val_surface_massflow - Value of the temperature.
   */
  void SetSurface_Temperature(unsigned short val_imarker, su2double val_surface_temperature);

  /*!
   * \brief Set the pressure at the surface.
   * \param[in] val_imarker - Index corresponding to the outlet boundary.
   * \param[in] val_surface_massflow - Value of the pressure.
   */
  void SetSurface_Pressure(unsigned short val_imarker, su2double val_surface_pressure);

  /*!
   * \brief Set the density at the surface.
   * \param[in] val_imarker - Index corresponding to the outlet boundary.
   * \param[in] val_surface_density - Value of the density.
   */
  void SetSurface_Density(unsigned short val_imarker, su2double val_surface_density);

  /*!
   * \brief Set the enthalpy at the surface.
   * \param[in] val_imarker - Index corresponding to the outlet boundary.
   * \param[in] val_surface_density - Value of the density.
   */
  void SetSurface_Enthalpy(unsigned short val_imarker, su2double val_surface_enthalpy);

  /*!
   * \brief Set the normal velocity at the surface.
   * \param[in] val_imarker - Index corresponding to the outlet boundary.
   * \param[in] val_surface_normalvelocity - Value of the normal velocity.
   */
  void SetSurface_NormalVelocity(unsigned short val_imarker, su2double val_surface_normalvelocity);

  /*!
   * \brief Set the streamwise flow uniformity at the surface.
   * \param[in] val_imarker - Index corresponding to the outlet boundary.
   * \param[in] val_surface_streamwiseuniformity - Value of the streamwise flow uniformity.
   */
  void SetSurface_Uniformity(unsigned short val_imarker, su2double val_surface_streamwiseuniformity);

  /*!
   * \brief Set the secondary flow strength at the surface.
   * \param[in] val_imarker - Index corresponding to the outlet boundary.
   * \param[in] val_surface_secondarystrength - Value of the secondary flow strength.
   */
  void SetSurface_SecondaryStrength(unsigned short val_imarker, su2double val_surface_secondarystrength);

  /*!
   * \brief Set the relative secondary flow strength at the surface.
   * \param[in] val_imarker - Index corresponding to the outlet boundary.
   * \param[in] val_surface_secondaryoverstream - Value of the relative seondary flow strength.
   */
  void SetSurface_SecondOverUniform(unsigned short val_imarker, su2double val_surface_secondaryoverstream);

  /*!
   * \brief Set the momentum distortion at the surface.
   * \param[in] val_imarker - Index corresponding to the outlet boundary.
   * \param[in] val_surface_momentumdistortion - Value of the momentum distortion.
   */
  void SetSurface_MomentumDistortion(unsigned short val_imarker, su2double val_surface_momentumdistortion);

  /*!
   * \brief Set the total temperature at the surface.
   * \param[in] val_imarker - Index corresponding to the outlet boundary.
   * \param[in] val_surface_totaltemperature - Value of the total temperature.
   */
  void SetSurface_TotalTemperature(unsigned short val_imarker, su2double val_surface_totaltemperature);

  /*!
   * \brief Set the total pressure at the surface.
   * \param[in] val_imarker - Index corresponding to the outlet boundary.
   * \param[in] val_surface_totalpressure - Value of the total pressure.
   */
  void SetSurface_TotalPressure(unsigned short val_imarker, su2double val_surface_totalpressure);

  /*!
   * \brief Set the pressure drop between two surfaces.
   * \param[in] val_imarker - Index corresponding to the outlet boundary.
   * \param[in] val_surface_pressuredrop - Value of the pressure drop.
   */
  void SetSurface_PressureDrop(unsigned short val_imarker, su2double val_surface_pressuredrop);

  /*!
   * \brief Get the back pressure (static) at an outlet boundary.
   * \param[in] val_index - Index corresponding to the outlet boundary.
   * \return The outlet pressure.
   */
  void SetSurface_IDC(unsigned short val_imarker, su2double val_surface_distortion);
  
  /*!
   * \brief Get the back pressure (static) at an outlet boundary.
   * \param[in] val_index - Index corresponding to the outlet boundary.
   * \return The outlet pressure.
   */
  void SetSurface_IDC_Mach(unsigned short val_imarker, su2double val_surface_distortion);
  
  /*!
   * \brief Get the back pressure (static) at an outlet boundary.
   * \param[in] val_index - Index corresponding to the outlet boundary.
   * \return The outlet pressure.
   */
  void SetSurface_IDR(unsigned short val_imarker, su2double val_surface_distortion);
  
  /*!
   * \brief Get the back pressure (static) at an outlet boundary.
   * \param[in] val_index - Index corresponding to the outlet boundary.
   * \return The outlet pressure.
   */
  void SetActDisk_DeltaTemp(unsigned short val_imarker, su2double val_actdisk_deltatemp);
  
  /*!
   * \brief Get the back pressure (static) at an outlet boundary.
   * \param[in] val_index - Index corresponding to the outlet boundary.
   * \return The outlet pressure.
   */
  void SetActDisk_TotalPressRatio(unsigned short val_imarker, su2double val_actdisk_pressratio);
  
  /*!
   * \brief Get the back pressure (static) at an outlet boundary.
   * \param[in] val_index - Index corresponding to the outlet boundary.
   * \return The outlet pressure.
   */
  void SetActDisk_TotalTempRatio(unsigned short val_imarker, su2double val_actdisk_tempratio);
  
  /*!
   * \brief Get the back pressure (static) at an outlet boundary.
   * \param[in] val_index - Index corresponding to the outlet boundary.
   * \return The outlet pressure.
   */
  void SetActDisk_StaticPressRatio(unsigned short val_imarker, su2double val_actdisk_pressratio);
  
  /*!
   * \brief Get the back pressure (static) at an outlet boundary.
   * \param[in] val_index - Index corresponding to the outlet boundary.
   * \return The outlet pressure.
   */
  void SetActDisk_StaticTempRatio(unsigned short val_imarker, su2double val_actdisk_tempratio);
  
  /*!
   * \brief Get the back pressure (static) at an outlet boundary.
   * \param[in] val_index - Index corresponding to the outlet boundary.
   * \return The outlet pressure.
   */
  void SetActDisk_NetThrust(unsigned short val_imarker, su2double val_actdisk_netthrust);
  
  /*!
   * \brief Get the back pressure (static) at an outlet boundary.
   * \param[in] val_index - Index corresponding to the outlet boundary.
   * \return The outlet pressure.
   */
  void SetActDisk_BCThrust(string val_marker, su2double val_actdisk_bcthrust);
  
  /*!
   * \brief Get the back pressure (static) at an outlet boundary.
   * \param[in] val_index - Index corresponding to the outlet boundary.
   * \return The outlet pressure.
   */
  void SetActDisk_BCThrust(unsigned short val_imarker, su2double val_actdisk_bcthrust);
  
  /*!
   * \brief Get the back pressure (static) at an outlet boundary.
   * \param[in] val_index - Index corresponding to the outlet boundary.
   * \return The outlet pressure.
   */
  void SetActDisk_BCThrust_Old(string val_marker, su2double val_actdisk_bcthrust_old);
  
  /*!
   * \brief Get the back pressure (static) at an outlet boundary.
   * \param[in] val_index - Index corresponding to the outlet boundary.
   * \return The outlet pressure.
   */
  void SetActDisk_BCThrust_Old(unsigned short val_imarker, su2double val_actdisk_bcthrust_old);
  
  /*!
   * \brief Get the back pressure (static) at an outlet boundary.
   * \param[in] val_index - Index corresponding to the outlet boundary.
   * \return The outlet pressure.
   */
  void SetActDisk_GrossThrust(unsigned short val_imarker, su2double val_actdisk_grossthrust);
  
  /*!
   * \brief Get the back pressure (static) at an outlet boundary.
   * \param[in] val_index - Index corresponding to the outlet boundary.
   * \return The outlet pressure.
   */
  void SetActDisk_Area(unsigned short val_imarker, su2double val_actdisk_area);
  
  /*!
   * \brief Get the back pressure (static) at an outlet boundary.
   * \param[in] val_index - Index corresponding to the outlet boundary.
   * \return The outlet pressure.
   */
  void SetActDiskInlet_ReverseMassFlow(unsigned short val_imarker, su2double val_actdisk_area);
  
  /*!
   * \brief Get the back pressure (static) at an outlet boundary.
   * \param[in] val_index - Index corresponding to the outlet boundary.
   * \return The outlet pressure.
   */
  void SetActDiskInlet_RamDrag(unsigned short val_imarker, su2double val_actdisk_ramdrag);
  
  /*!
   * \brief Get the back pressure (static) at an outlet boundary.
   * \param[in] val_index - Index corresponding to the outlet boundary.
   * \return The outlet pressure.
   */
  void SetActDiskInlet_Force(unsigned short val_imarker, su2double val_actdisk_force);
  
  /*!
   * \brief Get the back pressure (static) at an outlet boundary.
   * \param[in] val_index - Index corresponding to the outlet boundary.
   * \return The outlet pressure.
   */
  void SetActDiskInlet_Power(unsigned short val_imarker, su2double val_actdisk_power);
  
  /*!
   * \brief Get the back pressure (static) at an outlet boundary.
   * \param[in] val_index - Index corresponding to the outlet boundary.
   * \return The outlet pressure.
   */
  su2double GetActDisk_Power(unsigned short val_imarker);
  
  /*!
   * \brief Get the back pressure (static) at an outlet boundary.
   * \param[in] val_index - Index corresponding to the outlet boundary.
   * \return The outlet pressure.
   */
  su2double GetActDisk_MassFlow(unsigned short val_imarker);
  
  /*!
   * \brief Get the back pressure (static) at an outlet boundary.
   * \param[in] val_index - Index corresponding to the outlet boundary.
   * \return The outlet pressure.
   */
  su2double GetActDisk_Mach(unsigned short val_imarker);
  
  /*!
   * \brief Get the back pressure (static) at an outlet boundary.
   * \param[in] val_index - Index corresponding to the outlet boundary.
   * \return The outlet pressure.
   */
  su2double GetActDisk_Force(unsigned short val_imarker);
  
  /*!
   * \brief Get the back pressure (static) at an outlet boundary.
   * \param[in] val_index - Index corresponding to the outlet boundary.
   * \return The outlet pressure.
   */
  su2double GetSurface_DC60(unsigned short val_imarker);
  
  /*!
   * \brief Get the massflow at an outlet boundary.
   * \param[in] val_index - Index corresponding to the outlet boundary.
   * \return The massflow.
   */
  su2double GetSurface_MassFlow(unsigned short val_imarker);
  
  /*!
   * \brief Get the mach number at an outlet boundary.
   * \param[in] val_index - Index corresponding to the outlet boundary.
   * \return The mach number.
   */
  su2double GetSurface_Mach(unsigned short val_imarker);

  /*!
   * \brief Get the temperature at an outlet boundary.
   * \param[in] val_index - Index corresponding to the outlet boundary.
   * \return The temperature.
   */
  su2double GetSurface_Temperature(unsigned short val_imarker);

  /*!
   * \brief Get the pressure at an outlet boundary.
   * \param[in] val_index - Index corresponding to the outlet boundary.
   * \return The pressure.
   */
  su2double GetSurface_Pressure(unsigned short val_imarker);

  /*!
   * \brief Get the density at an outlet boundary.
   * \param[in] val_index - Index corresponding to the outlet boundary.
   * \return The density.
   */
  su2double GetSurface_Density(unsigned short val_imarker);

  /*!
   * \brief Get the enthalpy at an outlet boundary.
   * \param[in] val_index - Index corresponding to the outlet boundary.
   * \return The density.
   */
  su2double GetSurface_Enthalpy(unsigned short val_imarker);

  /*!
   * \brief Get the normal velocity at an outlet boundary.
   * \param[in] val_index - Index corresponding to the outlet boundary.
   * \return The normal velocity.
   */
  su2double GetSurface_NormalVelocity(unsigned short val_imarker);

  /*!
   * \brief Get the streamwise flow uniformity at the surface.
   * \param[in] val_imarker - Index corresponding to the outlet boundary.
   * \return The streamwise flow uniformity.
   */
  su2double GetSurface_Uniformity(unsigned short val_imarker);

  /*!
   * \brief Get the secondary flow strength at the surface.
   * \param[in] val_imarker - Index corresponding to the outlet boundary.
   * \return The secondary flow strength.
   */
  su2double GetSurface_SecondaryStrength(unsigned short val_imarker);

  /*!
   * \brief Get the relative secondary flow strength at the surface.
   * \param[in] val_imarker - Index corresponding to the outlet boundary.
   * \return The relative seondary flow strength.
   */
  su2double GetSurface_SecondOverUniform(unsigned short val_imarker);

  /*!
   * \brief Get the momentum distortion at the surface.
   * \param[in] val_imarker - Index corresponding to the outlet boundary.
   * \return The momentum distortion.
   */
  su2double GetSurface_MomentumDistortion(unsigned short val_imarker);

  /*!
   * \brief Get the total temperature at an outlet boundary.
   * \param[in] val_index - Index corresponding to the outlet boundary.
   * \return The total temperature.
   */
  su2double GetSurface_TotalTemperature(unsigned short val_imarker);

  /*!
   * \brief Get the total pressure at an outlet boundary.
   * \param[in] val_index - Index corresponding to the outlet boundary.
   * \return The total pressure.
   */
  su2double GetSurface_TotalPressure(unsigned short val_imarker);

  /*!
   * \brief Get the pressure drop between two surfaces.
   * \param[in] val_index - Index corresponding to the outlet boundary.
   * \return The pressure drop.
   */
  su2double GetSurface_PressureDrop(unsigned short val_imarker);

  /*!
   * \brief Get the back pressure (static) at an outlet boundary.
   * \param[in] val_index - Index corresponding to the outlet boundary.
   * \return The outlet pressure.
   */
  su2double GetSurface_IDC(unsigned short val_imarker);
  
  /*!
   * \brief Get the back pressure (static) at an outlet boundary.
   * \param[in] val_index - Index corresponding to the outlet boundary.
   * \return The outlet pressure.
   */
  su2double GetSurface_IDC_Mach(unsigned short val_imarker);
  
  /*!
   * \brief Get the back pressure (static) at an outlet boundary.
   * \param[in] val_index - Index corresponding to the outlet boundary.
   * \return The outlet pressure.
   */
  su2double GetSurface_IDR(unsigned short val_imarker);
  
  /*!
   * \brief Get the back pressure (static) at an outlet boundary.
   * \param[in] val_index - Index corresponding to the outlet boundary.
   * \return The outlet pressure.
   */
  su2double GetActDiskOutlet_Pressure(string val_marker);
  
  /*!
   * \brief Get the back pressure (static) at an outlet boundary.
   * \param[in] val_index - Index corresponding to the outlet boundary.
   * \return The outlet pressure.
   */
  su2double GetActDiskOutlet_TotalPressure(string val_marker);
  
  /*!
   * \brief Get the back pressure (static) at an outlet boundary.
   * \param[in] val_index - Index corresponding to the outlet boundary.
   * \return The outlet pressure.
   */
  su2double GetActDiskOutlet_GrossThrust(string val_marker);
  
  /*!
   * \brief Get the back pressure (static) at an outlet boundary.
   * \param[in] val_index - Index corresponding to the outlet boundary.
   * \return The outlet pressure.
   */
  su2double GetActDiskOutlet_Force(string val_marker);
  
  /*!
   * \brief Get the back pressure (static) at an outlet boundary.
   * \param[in] val_index - Index corresponding to the outlet boundary.
   * \return The outlet pressure.
   */
  su2double GetActDiskOutlet_Power(string val_marker);
  
  /*!
   * \brief Get the back pressure (static) at an outlet boundary.
   * \param[in] val_index - Index corresponding to the outlet boundary.
   * \return The outlet pressure.
   */
  void SetActDiskOutlet_Pressure(unsigned short val_imarker, su2double val_actdisk_pressure);
  
  /*!
   * \brief Get the back pressure (static) at an outlet boundary.
   * \param[in] val_index - Index corresponding to the outlet boundary.
   * \return The outlet pressure.
   */
  void SetActDiskOutlet_TotalPressure(unsigned short val_imarker, su2double val_actdisk_totalpressure);
  
  /*!
   * \brief Get the back pressure (static) at an outlet boundary.
   * \param[in] val_index - Index corresponding to the outlet boundary.
   * \return The outlet pressure.
   */
  void SetActDiskOutlet_GrossThrust(unsigned short val_imarker, su2double val_actdisk_grossthrust);
  
  /*!
   * \brief Get the back pressure (static) at an outlet boundary.
   * \param[in] val_index - Index corresponding to the outlet boundary.
   * \return The outlet pressure.
   */
  void SetActDiskOutlet_Force(unsigned short val_imarker, su2double val_actdisk_force);
  
  /*!
   * \brief Get the back pressure (static) at an outlet boundary.
   * \param[in] val_index - Index corresponding to the outlet boundary.
   * \return The outlet pressure.
   */
  void SetActDiskOutlet_Power(unsigned short val_imarker, su2double val_actdisk_power);
  
  /*!
   * \brief Get the displacement value at an displacement boundary.
   * \param[in] val_index - Index corresponding to the displacement boundary.
   * \return The displacement value.
   */
  su2double GetDispl_Value(string val_index);
  
  /*!
   * \brief Get the force value at an load boundary.
   * \param[in] val_index - Index corresponding to the load boundary.
   * \return The load value.
   */
  su2double GetLoad_Value(string val_index);
  
  /*!
   * \brief Get the constant value at a damper boundary.
   * \param[in] val_index - Index corresponding to the load boundary.
   * \return The damper constant.
   */
  su2double GetDamper_Constant(string val_index);
  
  /*!
   * \brief Get the force value at a load boundary defined in cartesian coordinates.
   * \param[in] val_index - Index corresponding to the load boundary.
   * \return The load value.
   */
  su2double GetLoad_Dir_Value(string val_index);
  
  /*!
   * \brief Get the force multiplier at a load boundary in cartesian coordinates.
   * \param[in] val_index - Index corresponding to the load boundary.
   * \return The load multiplier.
   */
  su2double GetLoad_Dir_Multiplier(string val_index);
  
  /*!
   * \brief Get the force value at a load boundary defined in cartesian coordinates.
   * \param[in] val_index - Index corresponding to the load boundary.
   * \return The load value.
   */
  su2double GetDisp_Dir_Value(string val_index);
  
  /*!
   * \brief Get the force multiplier at a load boundary in cartesian coordinates.
   * \param[in] val_index - Index corresponding to the load boundary.
   * \return The load multiplier.
   */
  su2double GetDisp_Dir_Multiplier(string val_index);
  
  /*!
   * \brief Get the force direction at a loaded boundary in cartesian coordinates.
   * \param[in] val_index - Index corresponding to the load boundary.
   * \return The load direction.
   */
  su2double* GetLoad_Dir(string val_index);
  
  /*!
   * \brief Get the force direction at a loaded boundary in cartesian coordinates.
   * \param[in] val_index - Index corresponding to the load boundary.
   * \return The load direction.
   */
  su2double* GetDisp_Dir(string val_index);
  
  /*!
   * \brief Get the amplitude of the sine-wave at a load boundary defined in cartesian coordinates.
   * \param[in] val_index - Index corresponding to the load boundary.
   * \return The load value.
   */
  su2double GetLoad_Sine_Amplitude(string val_index);
  
  /*!
   * \brief Get the frequency of the sine-wave at a load boundary in cartesian coordinates.
   * \param[in] val_index - Index corresponding to the load boundary.
   * \return The load frequency.
   */
  su2double GetLoad_Sine_Frequency(string val_index);
  
  /*!
   * \brief Get the force direction at a sine-wave loaded boundary in cartesian coordinates.
   * \param[in] val_index - Index corresponding to the load boundary.
   * \return The load direction.
   */
  su2double* GetLoad_Sine_Dir(string val_index);
  
  /*!
   * \brief Get the force value at an load boundary.
   * \param[in] val_index - Index corresponding to the load boundary.
   * \return The load value.
   */
  su2double GetFlowLoad_Value(string val_index);
  
  /*!
   * \brief Cyclic pitch amplitude for rotor blades.
   * \return The specified cyclic pitch amplitude.
   */
  su2double GetCyclic_Pitch(void);
  
  /*!
   * \brief Collective pitch setting for rotor blades.
   * \return The specified collective pitch setting.
   */
  su2double GetCollective_Pitch(void);
  
  /*!
   * \brief Get name of the arbitrary mesh motion input file.
   * \return File name of the arbitrary mesh motion input file.
   */
  string GetDV_Filename(void);
  
  /*!
   * \brief Get name of the unordered ASCII volume sensitivity file.
   * \return File name of the unordered ASCII volume sensitivity file.
   */
  string GetDV_Unordered_Sens_Filename(void);
  
  /*!
   * \brief Get name of the unordered ASCII surface sensitivity file.
   * \return File name of the unordered ASCII surface sensitivity file.
   */
  string GetDV_Sens_Filename(void);
  
  /*!
   * \brief Set the config options.
   */
  void SetConfig_Options(unsigned short val_iZone, unsigned short val_nZone);
  
  /*!
   * \brief Set the config options.
   */
  void SetRunTime_Options(void);
  
  /*!
   * \brief Set the config file parsing.
   */
  void SetConfig_Parsing(char case_filename[MAX_STRING_SIZE]);
  
  /*!
   * \brief Set the config file parsing.
   */
  bool SetRunTime_Parsing(char case_filename[MAX_STRING_SIZE]);
  
  /*!
   * \brief Config file postprocessing.
   */
  void SetPostprocessing(unsigned short val_software, unsigned short val_izone, unsigned short val_nDim);
  
  /*!
   * \brief Config file markers processing.
   */
  void SetMarkers(unsigned short val_software);
  
  /*!
   * \brief Config file output.
   */
  void SetOutput(unsigned short val_software, unsigned short val_izone);
  
  /*!
   * \brief Value of Aeroelastic solution coordinate at time n+1.
   */
  vector<vector<su2double> > GetAeroelastic_np1(unsigned short iMarker);
  
  /*!
   * \brief Value of Aeroelastic solution coordinate at time n.
   */
  vector<vector<su2double> > GetAeroelastic_n(unsigned short iMarker);
  
  /*!
   * \brief Value of Aeroelastic solution coordinate at time n-1.
   */
  vector<vector<su2double> > GetAeroelastic_n1(unsigned short iMarker);
  
  /*!
   * \brief Value of Aeroelastic solution coordinate at time n+1.
   */
  void SetAeroelastic_np1(unsigned short iMarker, vector<vector<su2double> > solution);
  
  /*!
   * \brief Value of Aeroelastic solution coordinate at time n from time n+1.
   */
  void SetAeroelastic_n(void);
  
  /*!
   * \brief Value of Aeroelastic solution coordinate at time n-1 from time n.
   */
  void SetAeroelastic_n1(void);
  
  /*!
   * \brief Aeroelastic Flutter Speed Index.
   */
  su2double GetAeroelastic_Flutter_Speed_Index(void);
  
  /*!
   * \brief Uncoupled Aeroelastic Frequency Plunge.
   */
  su2double GetAeroelastic_Frequency_Plunge(void);
  
  /*!
   * \brief Uncoupled Aeroelastic Frequency Pitch.
   */
  su2double GetAeroelastic_Frequency_Pitch(void);
  
  /*!
   * \brief Aeroelastic Airfoil Mass Ratio.
   */
  su2double GetAeroelastic_Airfoil_Mass_Ratio(void);
  
  /*!
   * \brief Aeroelastic center of gravity location.
   */
  su2double GetAeroelastic_CG_Location(void);
  
  /*!
   * \brief Aeroelastic radius of gyration squared.
   */
  su2double GetAeroelastic_Radius_Gyration_Squared(void);
  
  /*!
   * \brief Aeroelastic solve every x inner iteration.
   */
  unsigned short GetAeroelasticIter(void);
  
  /*!
   * \brief Value of plunging coordinate.
   * \param[in] val_marker - the marker we are monitoring.
   * \return Value of plunging coordinate.
   */
  su2double GetAeroelastic_plunge(unsigned short val_marker);
  
  /*!
   * \brief Value of pitching coordinate.
   * \param[in] val_marker - the marker we are monitoring.
   * \return Value of pitching coordinate.
   */
  su2double GetAeroelastic_pitch(unsigned short val_marker);
  
  /*!
   * \brief Value of plunging coordinate.
   * \param[in] val_marker - the marker we are monitoring.
   * \param[in] val - value of plunging coordinate.
   */
  void SetAeroelastic_plunge(unsigned short val_marker, su2double val);
  
  /*!
   * \brief Value of pitching coordinate.
   * \param[in] val_marker - the marker we are monitoring.
   * \param[in] val - value of pitching coordinate.
   */
  void SetAeroelastic_pitch(unsigned short val_marker, su2double val);
  
  /*!
   * \brief Get information about the aeroelastic simulation.
   * \return <code>TRUE</code> if it is an aeroelastic case; otherwise <code>FALSE</code>.
   */
  bool GetAeroelastic_Simulation(void);
  
  /*!
   * \brief Get information about the wind gust.
   * \return <code>TRUE</code> if there is a wind gust; otherwise <code>FALSE</code>.
   */
  bool GetWind_Gust(void);
  
  /*!
   * \brief Get the type of gust to simulate.
   * \return type of gust to use for the simulation.
   */
  unsigned short GetGust_Type(void);
  
  /*!
   * \brief Get the gust direction.
   * \return the gust direction.
   */
  unsigned short GetGust_Dir(void);
  
  /*!
   * \brief Value of the gust wavelength.
   */
  su2double GetGust_WaveLength(void);
  
  /*!
   * \brief Value of the number of gust periods.
   */
  su2double GetGust_Periods(void);
  
  /*!
   * \brief Value of the gust amplitude.
   */
  su2double GetGust_Ampl(void);
  
  /*!
   * \brief Value of the time at which to begin the gust.
   */
  su2double GetGust_Begin_Time(void);
  
  /*!
   * \brief Value of the location ath which the gust begins.
   */
  su2double GetGust_Begin_Loc(void);
  
  /*!
   * \brief Get the number of iterations to evaluate the parametric coordinates.
   * \return Number of iterations to evaluate the parametric coordinates.
   */
  unsigned short GetnFFD_Iter(void);
  
  /*!
   * \brief Get the tolerance of the point inversion algorithm.
   * \return Tolerance of the point inversion algorithm.
   */
  su2double GetFFD_Tol(void);
  
  /*!
   * \brief Get the scale factor for the line search.
   * \return Scale factor for the line search.
   */
  su2double GetOpt_RelaxFactor(void);

  /*!
   * \brief Get the bound for the line search.
   * \return Bound for the line search.
   */
  su2double GetOpt_LineSearch_Bound(void);
  
  /*!
   * \brief Set the scale factor for the line search.
   * \param[in] val_scale - scale of the deformation.
   */
  void SetOpt_RelaxFactor(su2double val_scale);
  
  /*!
   * \brief Get the node number of the CV to visualize.
   * \return Node number of the CV to visualize.
   */
  long GetVisualize_CV(void);
  
  /*!
   * \brief Get information about whether to use fixed CL mode.
   * \return <code>TRUE</code> if fixed CL mode is active; otherwise <code>FALSE</code>.
   */
  bool GetFixed_CL_Mode(void);
  
  /*!
   * \brief Get information about whether to use fixed CL mode.
   * \return <code>TRUE</code> if fixed CL mode is active; otherwise <code>FALSE</code>.
   */
  bool GetFixed_CM_Mode(void);
  
  /*!
   * \brief Get information about whether to use fixed CL mode.
   * \return <code>TRUE</code> if fixed CL mode is active; otherwise <code>FALSE</code>.
   */
  bool GetEval_dOF_dCX(void);
  
  /*!
   * \brief Get information about whether to use fixed CL mode.
   * \return <code>TRUE</code> if fixed CL mode is active; otherwise <code>FALSE</code>.
   */
  bool GetDiscard_InFiles(void);
  
  /*!
   * \brief Get the value specified for the target CL.
   * \return Value of the target CL.
   */
  su2double GetTarget_CL(void);
  
  /*!
   * \brief Get the value for the lift curve slope for fixed CL mode.
   * \return Lift curve slope for fixed CL mode.
   */
  su2double GetdCL_dAlpha(void);
  
  /*!
   * \brief Get the value of iterations to re-evaluate the angle of attack.
   * \return Number of iterations.
   */
  unsigned long GetUpdate_Alpha(void);
  
  /*!
   * \brief Number of iterations to evaluate dCL_dAlpha.
   * \return Number of iterations.
   */
  unsigned long GetIter_dCL_dAlpha(void);
  
  /*!
   * \brief Get the value of the damping coefficient for fixed CL mode.
   * \return Damping coefficient for fixed CL mode.
   */
  su2double GetdCM_diH(void);
  
  /*!
   * \brief Get the value of iterations to re-evaluate the angle of attack.
   * \return Number of iterations.
   */
  unsigned long GetIter_Fixed_CL(void);
  
  /*!
   * \brief Get the value of iterations to re-evaluate the angle of attack.
   * \return Number of iterations.
   */
  unsigned long GetIter_Fixed_NetThrust(void);
  
  /*!
   * \brief Get the value of the damping coefficient for fixed CL mode.
   * \return Damping coefficient for fixed CL mode.
   */
  su2double GetdNetThrust_dBCThrust(void);
  
  /*!
   * \brief Get the value of iterations to re-evaluate the angle of attack.
   * \return Number of iterations.
   */
  unsigned long GetUpdate_BCThrust(void);
  
  /*!
   * \brief Set the value of the boolean for updating AoA in fixed lift mode.
   * \param[in] val_update - the bool for whether to update the AoA.
   */
  void SetUpdate_BCThrust_Bool(bool val_update);
  
  /*!
   * \brief Set the value of the boolean for updating AoA in fixed lift mode.
   * \param[in] val_update - the bool for whether to update the AoA.
   */
  void SetUpdate_AoA(bool val_update);
  
  /*!
   * \brief Get information about whether to update the AoA for fixed lift mode.
   * \return <code>TRUE</code> if we should update the AoA for fixed lift mode; otherwise <code>FALSE</code>.
   */
  bool GetUpdate_BCThrust_Bool(void);
  
  /*!
   * \brief Get information about whether to update the AoA for fixed lift mode.
   * \return <code>TRUE</code> if we should update the AoA for fixed lift mode; otherwise <code>FALSE</code>.
   */
  bool GetUpdate_AoA(void);
  
  /*!
   * \brief Set the current number of non-physical nodes in the solution.
   * \param[in] val_nonphys_points - current number of non-physical points.
   */
  void SetNonphysical_Points(unsigned long val_nonphys_points);
  
  /*!
   * \brief Get the current number of non-physical nodes in the solution.
   * \return Current number of non-physical points.
   */
  unsigned long GetNonphysical_Points(void);
  
  /*!
   * \brief Set the current number of non-physical reconstructions for 2nd-order upwinding.
   * \param[in] val_nonphys_reconstr - current number of non-physical reconstructions for 2nd-order upwinding.
   */
  void SetNonphysical_Reconstr(unsigned long val_nonphys_reconstr);
  
  /*!
   * \brief Get the current number of non-physical reconstructions for 2nd-order upwinding.
   * \return Current number of non-physical reconstructions for 2nd-order upwinding.
   */
  unsigned long GetNonphysical_Reconstr(void);
  
  /*!
   * \brief Given arrays x[1..n] and y[1..n] containing a tabulated function, i.e., yi = f(xi), with
   x1 < x2 < . . . < xN , and given values yp1 and ypn for the first derivative of the interpolating
   function at points 1 and n, respectively, this routine returns an array y2[1..n] that contains
   the second derivatives of the interpolating function at the tabulated points xi. If yp1 and/or
   ypn are equal to 1 × 1030 or larger, the routine is signaled to set the corresponding boundary
   condition for a natural spline, with zero second derivative on that boundary.
   Numerical Recipes: The Art of Scientific Computing, Third Edition in C++.
   */
  void SetSpline(vector<su2double> &x, vector<su2double> &y, unsigned long n, su2double yp1, su2double ypn, vector<su2double> &y2);
  
  /*!
   * \brief Given the arrays xa[1..n] and ya[1..n], which tabulate a function (with the xai’s in order),
   and given the array y2a[1..n], which is the output from spline above, and given a value of
   x, this routine returns a cubic-spline interpolated value y.
   Numerical Recipes: The Art of Scientific Computing, Third Edition in C++.
   * \returns The interpolated value of for x.
   */
  su2double GetSpline(vector<su2double> &xa, vector<su2double> &ya, vector<su2double> &y2a, unsigned long n, su2double x);

  /*!
   * \brief Start the timer for profiling subroutines.
   * \param[in] val_start_time - the value of the start time.
   */
  void Tick(double *val_start_time);

  /*!
   * \brief Stop the timer for profiling subroutines and store results.
   * \param[in] val_start_time - the value of the start time.
   * \param[in] val_function_name - string for the name of the profiled subroutine.
   * \param[in] val_group_id - string for the name of the profiled subroutine.
   */
  void Tock(double val_start_time, string val_function_name, int val_group_id);

  /*!
   * \brief Write a CSV file containing the results of the profiling.
   */
  void SetProfilingCSV(void);

  /*!
   * \brief Start the timer for profiling subroutines.
   * \param[in] val_start_time - the value of the start time.
   */
  void GEMM_Tick(double *val_start_time);

  /*!
   * \brief Stop the timer for the GEMM profiling and store results.
   * \param[in] val_start_time - The value of the start time.
   * \param[in] M, N, K        - Matrix size of the GEMM call.
   */
  void GEMM_Tock(double val_start_time, int M, int N, int K);

  /*!
   * \brief Write a CSV file containing the results of the profiling.
   */
  void GEMMProfilingCSV(void);

  /*!
   *
   * \brief Set freestream turbonormal for initializing solution.
   */
  void SetFreeStreamTurboNormal(su2double* turboNormal);

  /*!
   *
   * \brief Set freestream turbonormal for initializing solution.
   */
  su2double* GetFreeStreamTurboNormal(void);

  /*!
   *
   * \brief Set multizone properties.
   */
  void SetMultizone(CConfig *driver_config, CConfig **config_container);

  /*!
   * \brief Get the verbosity level of the console output.
   * \return Verbosity level for the console output.
   */
  unsigned short GetConsole_Output_Verb(void);
  
  /*!
   * \brief Get the kind of marker analyze marker (area-averaged, mass flux averaged, etc).
   * \return Kind of average.
   */
  unsigned short GetKind_Average(void);

  /*!
   *
   * \brief Get the direct differentation method.
   * \return direct differentiation method.
   */
  unsigned short GetDirectDiff();
  
  /*!
   * \brief Get the indicator whether we are solving an discrete adjoint problem.
   * \return the discrete adjoint indicator.
   */
  bool GetDiscrete_Adjoint(void);
  
  /*!
   * \brief Get the indicator whether we want to benchmark the MPI performance of FSI problems
   * \return The value for checking
   */
  bool CheckFSI_MPI(void);
  
  /*!
   * \brief Get the number of fluid subiterations roblems.
   * \return Number of FSI subiters.
   */
  unsigned short GetnIterFSI(void);
  
  /*!
   * \brief Get the number of subiterations while a ramp is applied.
   * \return Number of FSI subiters.
   */
  unsigned short GetnIterFSI_Ramp(void);
  
  /*!
   * \brief Get Aitken's relaxation parameter for static relaxation cases.
   * \return Aitken's relaxation parameters.
   */
  su2double GetAitkenStatRelax(void);
  
  /*!
   * \brief Get Aitken's maximum relaxation parameter for dynamic relaxation cases and first iteration.
   * \return Aitken's relaxation parameters.
   */
  su2double GetAitkenDynMaxInit(void);
  
  /*!
   * \brief Get Aitken's maximum relaxation parameter for dynamic relaxation cases and first iteration.
   * \return Aitken's relaxation parameters.
   */
  su2double GetAitkenDynMinInit(void);
  
  
  /*!
   * \brief Decide whether to apply dead loads to the model.
   * \return <code>TRUE</code> if the dead loads are to be applied, <code>FALSE</code> otherwise.
   */
  
  bool GetDeadLoad(void);
  
  /*!
   * \brief Identifies if the mesh is matching or not (temporary, while implementing interpolation procedures).
   * \return <code>TRUE</code> if the mesh is matching, <code>FALSE</code> otherwise.
   */
  
  bool GetPseudoStatic(void);
  
  /*!
   * \brief Identifies if we want to restart from a steady or an unsteady solution.
   * \return <code>TRUE</code> if we restart from steady state solution, <code>FALSE</code> otherwise.
   */
  
  bool GetSteadyRestart(void);
  
  
  /*!
   * \brief Provides information about the time integration of the structural analysis, and change the write in the output
   *        files information about the iteration.
   * \return The kind of time integration: Static or dynamic analysis
   */
  unsigned short GetDynamic_Analysis(void);
  
  /*!
   * \brief If we are prforming an unsteady simulation, there is only
   *        one value of the time step for the complete simulation.
   * \return Value of the time step in an unsteady simulation (non dimensional).
   */
  su2double GetDelta_DynTime(void);
  
  /*!
   * \brief If we are prforming an unsteady simulation, there is only
   *        one value of the time step for the complete simulation.
   * \return Value of the time step in an unsteady simulation (non dimensional).
   */
  su2double GetTotal_DynTime(void);
  
  /*!
   * \brief If we are prforming an unsteady simulation, there is only
   *        one value of the time step for the complete simulation.
   * \return Value of the time step in an unsteady simulation (non dimensional).
   */
  su2double GetCurrent_DynTime(void);
  
  /*!
   * \brief Get the current instance.
   * \return Current instance identifier.
   */
  unsigned short GetiInst(void);

  /*!
   * \brief Set the current instance.
   * \param[in] iInst - current instance identifier.
   */
  void SetiInst(unsigned short val_iInst);

  /*!
   * \brief Get information about writing dynamic structural analysis headers and file extensions.
   * \return 	<code>TRUE</code> means that dynamic structural analysis solution files will be written.
   */
  bool GetWrt_Dynamic(void);
  
  /*!
   * \brief Get Newmark alpha parameter.
   * \return Value of the Newmark alpha parameter.
   */
  su2double GetNewmark_beta(void);
  
  /*!
   * \brief Get Newmark delta parameter.
   * \return Value of the Newmark delta parameter.
   */
  su2double GetNewmark_gamma(void);
  
  /*!
   * \brief Get the number of integration coefficients provided by the user.
   * \return Number of integration coefficients.
   */
  unsigned short GetnIntCoeffs(void);
  
  /*!
   * \brief Get the number of different values for the elasticity modulus.
   * \return Number of different values for the elasticity modulus.
   */
  unsigned short GetnElasticityMod(void);
  
  /*!
   * \brief Get the number of different values for the Poisson ratio.
   * \return Number of different values for the Poisson ratio.
   */
  unsigned short GetnPoissonRatio(void);
  
  /*!
   * \brief Get the number of different values for the Material density.
   * \return Number of different values for the Material density.
   */
  unsigned short GetnMaterialDensity(void);
  
  /*!
   * \brief Get the integration coefficients for the Generalized Alpha - Newmark integration integration scheme.
   * \param[in] val_coeff - Index of the coefficient.
   * \return Alpha coefficient for the Runge-Kutta integration scheme.
   */
  su2double Get_Int_Coeffs(unsigned short val_coeff);
  
  /*!
   * \brief Get the number of different values for the modulus of the electric field.
   * \return Number of different values for the modulus of the electric field.
   */
  unsigned short GetnElectric_Field(void);
  
  /*!
   * \brief Get the dimensionality of the electric field.
   * \return Number of integration coefficients.
   */
  unsigned short GetnDim_Electric_Field(void);
  
  /*!
   * \brief Get the values for the electric field modulus.
   * \param[in] val_coeff - Index of the coefficient.
   * \return Alpha coefficient for the Runge-Kutta integration scheme.
   */
  su2double Get_Electric_Field_Mod(unsigned short val_coeff);
  
  /*!
   * \brief Set the values for the electric field modulus.
   * \param[in] val_coeff - Index of the electric field.
   * \param[in] val_el_field - Value of the electric field.
   */
  void Set_Electric_Field_Mod(unsigned short val_coeff, su2double val_el_field);
  
  /*!
   * \brief Get the direction of the electric field in reference configuration.
   * \param[in] val_coeff - Index of the coefficient.
   * \return Alpha coefficient for the Runge-Kutta integration scheme.
   */
  su2double* Get_Electric_Field_Dir(void);
  
  
  /*!
   * \brief Check if the user wants to apply the load as a ramp.
   * \return 	<code>TRUE</code> means that the load is to be applied as a ramp.
   */
  bool GetRamp_Load(void);
  
  /*!
   * \brief Get the maximum time of the ramp.
   * \return 	Value of the max time while the load is linearly increased
   */
  su2double GetRamp_Time(void);
  
  /*!
   * \brief Check if the user wants to apply the load as a ramp.
   * \return  <code>TRUE</code> means that the load is to be applied as a ramp.
   */
  bool GetRampAndRelease_Load(void);

  /*!
   * \brief Check if the user wants to apply the load as a ramp.
   * \return  <code>TRUE</code> means that the load is to be applied as a ramp.
   */
  bool GetSine_Load(void);

  /*!
   * \brief Get the sine load properties.
   * \param[in] val_index - Index corresponding to the load boundary.
   * \return The pointer to the sine load values.
   */
  su2double* GetLoad_Sine(void);
   /*!
    * \brief Get the kind of load transfer method we want to use for dynamic problems
    * \note This value is obtained from the config file, and it is constant
    *       during the computation.
    * \return Kind of transfer method for multiphysics problems
    */
   unsigned short GetDynamic_LoadTransfer(void);
  
   /*!
    * \brief Get the penalty weight value for the objective function.
    * \return  Penalty weight value for the reference geometry objective function.
    */
   su2double GetRefGeom_Penalty(void);
  
   /*!
    * \brief Get the penalty weight value for the objective function.
    * \return  Penalty weight value for the reference geometry objective function.
    */
   su2double GetTotalDV_Penalty(void);
  
   /*!
    * \brief Get whether a predictor is used for FSI applications.
    * \return  Bool: determines if predictor is used or not
    */
   bool GetPredictor(void);

  /*!
   * \brief Get the order of the predictor for FSI applications.
   * \return 	Order of predictor
   */
  unsigned short GetPredictorOrder(void);

  /*!
   * \brief Get boolean for using Persson's shock capturing method in Euler flow DG-FEM
   * \return Boolean for using Persson's shock capturing method in Euler flow DG-FEM
   */
  bool GetEulerPersson(void);

  /*!
   * \brief Set boolean for using Persson's shock capturing method in Euler flow DG-FEM
   * \param[in] val_EulerPersson - Boolean for using Persson's shock capturing method in Euler flow DG-FEM
   */
  void SetEulerPersson(bool val_EulerPersson);

  /*!
   * \brief Get whether a relaxation parameter is used for FSI applications.
   * \return Bool: determines if relaxation parameter  is used or not
   */
  bool GetRelaxation(void);

  /*!
   * \brief Check if the simulation we are running is a FSI simulation
   * \return Value of the physical time in an unsteady simulation.
   */
  bool GetFSI_Simulation(void);
  
  /*!
   * \brief Set that the simulation we are running is a FSI simulation
   * \param[in] FSI_sim - boolean that determines is FSI_Problem is true/false.
   */
  void SetFSI_Simulation(bool FSI_sim);

  /*!
   * \brief Set that the simulation we are running is a multizone simulation
   * \param[in] MZ_problem - boolean that determines is Multizone_Problem is true/false.
   */
  void SetMultizone_Problem(bool MZ_problem);

  /*!
   * \brief Get whether the simulation we are running is a multizone simulation
   * \return Multizone_Problem - boolean that determines is Multizone_Problem is true/false.
   */
  bool GetMultizone_Problem(void);

   /*!
    * \brief Get the ID for the FEA region that we want to compute the gradient for using direct differentiation
    * \return ID
    */
   unsigned short GetnID_DV(void);
  
  /*!
   * \brief Check if we want to apply an incremental load to the nonlinear structural simulation
   * \return <code>TRUE</code> means that the load is to be applied in increments.
   */
  bool GetIncrementalLoad(void);
  
  /*!
   * \brief Get the number of increments for an incremental load.
   * \return 	Number of increments.
   */
  unsigned long GetNumberIncrements(void);

  /*!
   * \brief Get the value of the criteria for applying incremental loading.
   * \return Value of the log10 of the residual.
   */
  su2double GetIncLoad_Criteria(unsigned short val_var);
  
  /*!
   * \brief Get the relaxation method chosen for the simulation
   * \return Value of the relaxation method
   */
  unsigned short GetRelaxation_Method_FSI(void);

  /*!
   * \brief Get the kind of Riemann solver for the DG method (FEM flow solver).
   * \note This value is obtained from the config file, and it is constant
   *       during the computation.
   * \return Kind of Riemann solver for the DG method (FEM flow solver).
   */
  unsigned short GetRiemann_Solver_FEM(void);

  /*!
   * \brief Get the factor applied during quadrature of straight elements.
   * \return The specified straight element quadrature factor.
   */
  su2double GetQuadrature_Factor_Straight(void);

  /*!
   * \brief Get the factor applied during quadrature of curved elements.
   * \return The specified curved element quadrature factor.
   */
  su2double GetQuadrature_Factor_Curved(void);

  /*!
   * \brief Get the factor applied during time quadrature for ADER-DG.
   * \return The specified ADER-DG time quadrature factor.
   */
  su2double GetQuadrature_Factor_Time_ADER_DG(void);

  /*!
   * \brief Function to make available the multiplication factor theta of the
            symmetrizing terms in the DG discretization of the viscous terms.
   * \return The specified factor for the DG discretization.
   */
  su2double GetTheta_Interior_Penalty_DGFEM(void);

  /*!
   * \brief Function to make available the matrix size in vectorization in
            order to optimize the gemm performance.
   * \return The matrix size in this direction.
   */
  unsigned short GetSizeMatMulPadding(void);

  /*!
   * \brief Function to make available whether or not the entropy must be computed.
   * \return The boolean whether or not the entropy must be computed.
   */
  bool GetCompute_Entropy(void);

  /*!
   * \brief Function to make available whether or not the lumped mass matrix
            must be used for steady computations.
   * \return The boolean whether or not to use the lumped mass matrix.
   */
  bool GetUse_Lumped_MassMatrix_DGFEM(void);

  /*!
   * \brief Function to make available whether or not only the exact Jacobian
            of the spatial discretization must be computed.
   * \return The boolean whether or not the Jacobian must be computed.
   */
  bool GetJacobian_Spatial_Discretization_Only(void);

  /*!
   * \brief Get the interpolation method used for matching between zones.
   */
  inline unsigned short GetKindInterpolation(void);
	
	/*!
	 * \brief Get option of whether to use conservative interpolation between zones.
	 */
  inline bool GetConservativeInterpolation(void);
	
  /*!
   * \brief Get the basis function to use for radial basis function interpolation for FSI.
   */
  inline unsigned short GetKindRadialBasisFunction(void);
	
  /*!
   * \brief Get option of whether to use polynomial terms in Radial Basis Function interpolation.
   */
  inline bool GetRadialBasisFunctionPolynomialOption(void);
	
  /*!
   * \brief Get the basis function radius to use for radial basis function interpolation for FSI.
   */
  inline su2double GetRadialBasisFunctionParameter(void);

  /*!
   * \brief Get information about using UQ methodology
   * \return <code>TRUE</code> means that UQ methodology of eigenspace perturbation will be used
   */
  bool GetUsing_UQ(void);

  /*!
   * \brief Get the amount of eigenvalue perturbation to be done
   * \return Value of the uq_delta_b parameter
   */
  su2double GetUQ_Delta_B(void);

  /*!
   * \brief Get the kind of eigenspace perturbation to be done
   * \return Value of the eig_val_comp
   */
  unsigned short GetEig_Val_Comp(void);

  /*!
   * \brief Get the underelaxation factor
   * \return Value of the uq_urlx parameter
   */
  su2double GetUQ_URLX(void);

  /*!
   * \brief Get information about eigenspace perturbation
   * \return <code>TRUE</code> means eigenspace perterturbation will be used
   */
  bool GetUQ_Permute(void);
  
  /*!
   * \brief Get information about whether to use wall functions.
   * \return <code>TRUE</code> if wall functions are on; otherwise <code>FALSE</code>.
   */
  bool GetWall_Functions(void);
  /*!
   * \brief Get the AD support.
   */
  bool GetAD_Mode(void);

  /*!
   * \brief Set the maximum velocity^2 in the domain for the incompressible preconditioner.
   * \param[in] Value of the maximum velocity^2 in the domain for the incompressible preconditioner.
   */
  void SetMax_Vel2(su2double val_max_vel2);

  /*!
   * \brief Get the maximum velocity^2 in the domain for the incompressible preconditioner.
   * \return Value of the maximum velocity^2 in the domain for the incompressible preconditioner.
   */
  su2double GetMax_Vel2(void);
  
  /*!
   * \brief Set the sum of the bandwidth for writing binary restarts (to be averaged later).
   * \param[in] Sum of the bandwidth for writing binary restarts.
   */
  void SetRestart_Bandwidth_Agg(su2double val_restart_bandwidth_sum);
  
  /*!
   * \brief Set the sum of the bandwidth for writing binary restarts (to be averaged later).
   * \return Sum of the bandwidth for writing binary restarts.
   */
  su2double GetRestart_Bandwidth_Agg(void);

  /*!
   * \brief Get the frequency for writing the surface solution file in Dual Time.
   * \return It writes the surface solution file with this frequency.
   */
  unsigned long GetWrt_Surf_Freq_DualTime(void);
    
  /*!
   * \brief Get the Kind of Hybrid RANS/LES.
   * \return Value of Hybrid RANS/LES method.
   */
  unsigned short GetKind_HybridRANSLES(void) const;

  /*!
   * \brief Checks if a DES-based hybrid RANS/LES model is required.
   * \return True if DES, DDES, and DDES variations are required.
   */
  bool isDESBasedModel(void);

  /*!
   * \brief Get the Kind of Roe Low Dissipation Scheme for Unsteady flows.
   * \return Value of Low dissipation approach.
   */
   unsigned short GetKind_RoeLowDiss(void);

<<<<<<< HEAD
=======
  /*!
   * \brief Get the Kind of Roe Low Dissipation Scheme for Unsteady flows.
   * \return Value of Low dissipation approach.
   */
   su2double GetRoe_Min_Dissipation(void) const;

>>>>>>> 4ccec150
   /*!
    * \brief Check if an upwind/central flux blending scheme should be applied.
    * \return True if the fluxes should be blended.
    */
   bool BlendUpwindCentralFluxes(void) const;
    
  /*!
   * \brief Get the DES Constant.
   * \return Value of DES constant.
   */
   su2double GetConst_DES(void);

  /*!
   * \brief Get QCR (SA-QCR2000).
   */
  bool GetQCR(void);

  /*!
   * \brief Get if AD preaccumulation should be performed.
   */
  bool GetAD_Preaccumulation(void);

  /*!
   * \brief Get the heat equation.
   * \return YES if weakly coupled heat equation for inc. flow is enabled.
   */
  bool GetWeakly_Coupled_Heat(void);

  /*!
   * \brief Check if values passed to the BC_HeatFlux-Routine are already integrated.
   * \return YES if the passed values is the integrated heat flux over the marker's surface.
   */
  bool GetIntegrated_HeatFlux(void);
  
  /*!
   * \brief Get Compute Average.
   * \return YES if start computing averages
   */
  bool GetCompute_Average(void);
  
  /*!
   * \brief Get topology optimization.
   */
  bool GetTopology_Optimization(void) const;

  /*!
   * \brief Get name of output file for topology optimization derivatives.
   */
  string GetTopology_Optim_FileName(void) const;

  /*!
   * \brief Get exponent for density-based stiffness penalization.
   */
  su2double GetSIMP_Exponent(void) const;

  /*!
   * \brief Get lower bound for density-based stiffness penalization.
   */
  su2double GetSIMP_MinStiffness(void) const;
  
  /*!
   * \brief Number of kernels to use in filtering the design density field.
   */
  unsigned short GetTopology_Optim_Num_Kernels(void) const;
  
  /*!
   * \brief Get the i'th kernel to use, its parameter, and the radius.
   */
  void GetTopology_Optim_Kernel(const unsigned short iKernel, unsigned short &type,
                                su2double &param, su2double &radius) const;
  /*!
   * \brief Get the type and parameter for the projection function used in topology optimization
   */
  void GetTopology_Optim_Projection(unsigned short &type, su2double &param) const;

  /*!
   * \brief Retrieve the ofstream of the history file for the current zone.
   */
  ofstream* GetHistFile(void);

  /*!
   * \brief Set the ofstream of the history file for the current zone.
   */
  void SetHistFile(ofstream *HistFile);

  /*!
   * \brief Get the type of runtime averaging to be performed (or no averaging)
   * \return The type of averaging to be performed
   */
  unsigned short GetKind_Averaging(void) const;

  /*!
   * \brief Get the type of time interval used as an averaging period.
   * \return The type of time interval to be performed.
   */
  unsigned short GetKind_Averaging_Period(void) const;

  /*!
   * \brief The number of time periods over which to average.
   * \return The number of time periods over which to average.
   */
  su2double GetnAveragingPeriods(void) const;

  /*!
   * \brief Get The time at which to start runtime averaging.
   * \return The time at which to start runtime averaging.
   */
  su2double GetAveragingStartTime(void) const;
<<<<<<< HEAD

  /*!
   * \brief Get the filenames of the individual config files
   * \return File name of the config file for zone "index"
   */
  string GetConfigFilename(unsigned short index);

  /*!
   * \brief Get the number of config files
   * \return Number of config filenames in CONFIG_LIST
   */
  unsigned short GetnConfigFiles(void);

  /*!
   * \brief Check if the multizone problem is solved for time domain.
   * \return YES if time-domain is considered.
   */
  bool GetTime_Domain(void);

  /*!
   * \brief Get the number of inner iterations
   * \return Number of inner iterations on each multizone block
   */
  unsigned long GetnInner_Iter(void);

  /*!
   * \brief Get the number of outer iterations
   * \return Number of outer iterations for the multizone problem
   */
  unsigned long GetnOuter_Iter(void);

  /*!
   * \brief Get the number of time iterations
   * \return Number of time steps run for the multizone problem
   */
  unsigned long GetnTime_Iter(void);

  /*!
   * \brief Get the number of pseudo-time iterations
   * \return Number of pseudo-time steps run for the single-zone problem
   */
  unsigned long GetnIter(void);

  /*!
   * \brief Get the restart iteration
   * \return Iteration for the restart of multizone problems
   */
  unsigned long GetRestart_Iter(void);

  /*!
   * \brief Get the time step for multizone problems
   * \return Time step for multizone problems, it is set on all the zones
   */
  su2double GetTime_Step(void);

  /*!
   * \brief Get the maximum simulation time for time-domain problems
   * \return Simulation time for multizone problems, it is set on all the zones
   */
  su2double GetMax_Time(void);

  /*!
   * \brief Check if the mesh read supports multiple zones.
   * \return YES if multiple zones can be contained in the mesh file.
   */
  bool GetMultizone_Mesh(void);

  /*!
   * \brief Check if the mesh read supports multiple zones.
   * \return YES if multiple zones can be contained in the mesh file.
   */
  bool GetMultizone_Residual(void);

  /*!
   * \brief Check if the (new) single-zone driver is to be used (temporary)
   * \return YES if the (new) single-zone driver is to be used.
   */
  bool GetSinglezone_Driver(void);

  /*!
   * \brief Check if the special output is written
   * \return YES if the special output is written.
   */
  bool GetSpecial_Output(void);

  /*!
   * \brief Check if the forces breakdown file is written
   * \return YES if the forces breakdown file is written.
   */
  bool GetWrt_ForcesBreakdown(void);
=======
>>>>>>> 4ccec150
};

#include "config_structure.inl"<|MERGE_RESOLUTION|>--- conflicted
+++ resolved
@@ -555,33 +555,21 @@
   Kind_DV_FEA;				/*!< \brief Kind of Design Variable for FEA problems.*/
   unsigned short Kind_Turb_Model;			/*!< \brief Turbulent model definition. */
   unsigned short Kind_HybridRANSLES_Testing; /*!< \brief Hybrid RANS/LES blending definition */
-<<<<<<< HEAD
-  unsigned short Kind_Hybrid_Res_Ind; /*!< \brief Hybrid RANS/LES resolution adequacy indicator type */
-  bool Hybrid_Forcing; /*!< \brief If true, the hybrid RANS/LES model will use turbulent forcing. */
-=======
   unsigned short Kind_Hybrid_Fluct_Stress_Damping; /*!< \brief Damping of the fluctuating stress in high-AR cells (only in model-split hybrid RANS/LES) */
   unsigned short Kind_Hybrid_Res_Ind; /*!< \brief Hybrid RANS/LES resolution adequacy indicator type */
   bool Hybrid_Forcing; /*!< \brief If true, the hybrid RANS/LES model will use turbulent forcing. */
   bool Hybrid_Forcing_Axi; /*!< \brief If true, the hybrid RANS/LES model will use 'axisymmetric' version of forcing. */
->>>>>>> 4ccec150
   su2double *Hybrid_Forcing_Periodic_Length;  /*!< \brief Domain lengths in periodic directions for hybrid forcing */
   su2double *default_hybrid_periodic_length;  /*!< \brief Default for Hybrid_Forcing_Periodic_Length */
   su2double Hybrid_Forcing_Strength,  /*!< \brief An overall scaling coefficient for the periodic forcing .*/
             Hybrid_Forcing_Vortex_Length;  /*!< \brief The forcing vortices will be of period N*L, where N is the forcing length and L is the turbulent lengthscale. */
   unsigned short Kind_Hybrid_SGET_Model; /*!< \brief Subgrid energy-transfer (SGET) model for hybrid RANS/LES models. */
   bool Use_Resolved_Turb_Stress; /*!< \brief Use the resolved turbulent stress during restarts. */
-<<<<<<< HEAD
   unsigned short Kind_SGS_Model;                        /*!< \brief LES SGS model definition. */
-=======
   su2double* FluctStress_AR_Params; /*!< \brief The parameters defining the blending function applied to the fluctuating stress in high-AR cells. */
   su2double* default_fluct_stress_AR_params; /*!< \brief Default values of the parameters defining the blending function applied to the fluctuating stress in high-AR cells. */
 
 
-  bool Use_v2f_Timescale_Limit; /*!< \brief Limit the timescale in the f-equation of the v2-f RANS model to 3/S. */
-  unsigned short Kind_v2f_Limit; /*!< \brief Type of realizability limit imposed on the v2-f RANS model. */
-  unsigned short Kind_SGS_Model;                        /*!< \brief LES SGS model definition. */
-
->>>>>>> 4ccec150
   unsigned short Kind_Trans_Model,			/*!< \brief Transition model definition. */
   Kind_FreeStreamTurbOption, /*!< \brief Kind of freestream boundary condition (Only used for two-equation models) */
   Kind_ActDisk, Kind_Engine_Inflow, Kind_Inlet, *Kind_Inc_Inlet, *Kind_Inc_Outlet, *Kind_Data_Riemann, *Kind_Data_Giles;           /*!< \brief Kind of inlet boundary treatment. */
@@ -1131,7 +1119,6 @@
   unsigned short Kind_Averaging_Period;  /*!< \brief Type of period over which runtime averages are to be computed. */
   su2double nAveragingPeriods;  /*!< \brief Number of periods over which to average. */
   su2double AveragingStartTime; /*!< \brief Amount of time to skip before averaging begins. */
-<<<<<<< HEAD
   bool Time_Domain;             /*!< \brief Determines if the multizone problem is solved in time-domain */
   unsigned long Outer_Iter,    /*!< \brief Determines the number of outer iterations in the multizone problem */
   Inner_Iter,                   /*!< \brief Determines the number of inner iterations in each multizone block */
@@ -1151,19 +1138,15 @@
   unsigned short eig_val_comp;  /*!< \brief Parameter used to determine type of eigenvalue perturbation */
   su2double uq_urlx;            /*!< \brief Under-relaxation factor */
   bool uq_permute;              /*!< \brief Permutation of eigenvectors */
-=======
->>>>>>> 4ccec150
 
   bool DivU_inTKEProduction;
   bool Use_v2f_Rf_mod;
   bool Use_v2f_Explicit_WallBC;
-<<<<<<< HEAD
+  bool Pv2_nonnegative;
+  su2double Production_Relaxation;
+  bool Use_v2f_Timescale_Limit; /*!< \brief Limit the timescale in the f-equation of the v2-f RANS model to 3/S. */
   unsigned short Kind_v2f_Limit; /*!< \brief Type of realizability limit imposed on the v2-f RANS model. */
   su2double v2f_Realizability_Constant; /*!< \brief The model constant used in the realizability limit. This is `C_lim` from Sveningsson and Davidson. */
-=======
-  bool Pv2_nonnegative;
-  su2double Production_Relaxation;
->>>>>>> 4ccec150
 
   /*--- all_options is a map containing all of the options. This is used during config file parsing
    to track the options which have not been set (so the default values can be used). Without this map
@@ -1838,13 +1821,13 @@
    * \brief Get the value of the frestream temperature.
    * \return Freestream temperature.
    */
-  su2double GetModVel_FreeStream(void);
+  su2double GetModVel_FreeStream(void) const;
   
   /*!
    * \brief Get the value of the frestream temperature.
    * \return Freestream temperature.
    */
-  su2double GetModVel_FreeStreamND(void);
+  su2double GetModVel_FreeStreamND(void) const;
   
   /*!
    * \brief Get the value of the frestream vibrational-electronic temperature.
@@ -2109,7 +2092,7 @@
    * \brief Get the value of the Reynolds length.
    * \return Reynolds length.
    */
-  su2double GetLength_Reynolds(void);
+  su2double GetLength_Reynolds(void) const;
   
   /*!
    * \brief Get the start up iterations using the fine grid, this works only for multigrid problems.
@@ -4328,8 +4311,6 @@
    * \return Kind of testing scheme.
    */
   unsigned short GetKind_HybridRANSLES_Testing(void);
-<<<<<<< HEAD
-=======
 
   /*!
    * \brief Get the kind of damping for fluctuating stress in high-AR cells.
@@ -4352,7 +4333,6 @@
    * \return A pointer-to-array of length 2 containing the AR parameters.
    */
   const su2double* GetFluctStress_AR_Params(void) const;
->>>>>>> 4ccec150
 
   /*!
    * \brief Get the kind of hybrid RANS/LES resolution adequacy indicator.
@@ -4365,8 +4345,6 @@
    * \return True if the hybrid RANS/LES model is to be forced.
    */
   bool isHybrid_Forced(void);
-<<<<<<< HEAD
-=======
 
   bool isHybrid_Forced_Axi(void);
 
@@ -4420,56 +4398,6 @@
   bool GetUse_v2f_Timescale_Limit(void) const;
 
   /*!
-   * \brief Get the kind of realizability limit to be used in the v2-f
-   *        RANS model.
-   * \return Kind of realizability limit to be used.
-   */
-  bool GetKind_v2f_Limit(void) const;
->>>>>>> 4ccec150
-
-  /*!
-   * \brief Get the array of domain lengths for use in hybrid forcing.
-   * \return Pointer to array of length 3
-   */
-  su2double* GetHybrid_Forcing_Periodic_Length(void);
-
-  /*!
-   * \brief Checks if a hybrid LES/RANS method should be forced.
-   * \return True if the hybrid RANS/LES model is to be forced.
-   */
-  su2double GetHybrid_Forcing_Strength(void) const;
-
-  /*!
-   * \brief Get the size of vortices to be used for forcing.
-   *
-   * The forcing vortices will be of period N*L, where N is the forcing
-   * vortex length and L is the turbulent lengthscale.
-   *
-   * \return A constant representing the size of the forcing vortices.
-   */
-  su2double GetHybrid_Forcing_Vortex_Length(void) const;
-
-  /*!
-   * \brief Get the kind of subgrid energy-transfer model for hybrid
-   *        RANS/LES
-   * \return Kind of SGET model
-   */
-  unsigned short GetKind_Hybrid_SGET_Model(void);
-
-  /*!
-   * \brief Check if the full resolved turbulent stress is to be used for
-   *        hybrid RANS/LES.
-   * \return True if the resolved turbulent stress is to be used.
-   */
-  bool GetUse_Resolved_Turb_Stress(void) const;
-
-  /*!
-   * \brief Change whether the resolved turb stress should be used..
-   * \param[in] load_stress - True if the resolved turbulent stress is to be used.
-   */
-  void SetUse_Resolved_Turb_Stress(bool use_stress);
-
-  /*!
    * \brief Get the kind of the turbulence model.
    * \return Kind of the turbulence model.
    */
@@ -5199,7 +5127,21 @@
   bool GetBoolUse_v2f_Explicit_WallBC(void);
 
   /*!
-<<<<<<< HEAD
+   * \brief Limit the production of v2 to be non-negative.
+   * \return True if the production of v2 is limited to be non-negative.
+   */
+  bool GetBool_Pv2_Nonnegative(void) const;
+
+  /*!
+   * \brief Get the relaxation factor applied to updates of production
+   *
+   * This is only used in the model-split hybrid RANS/LES
+   *
+   * \return The relaxation factor.
+   */
+  su2double GetProduction_Relaxation(void) const;
+
+  /*!
    * \brief Get the kind of realizability limit to be used in the v2-f
    *        RANS model.
    * \return Kind of realizability limit to be used.
@@ -5214,21 +5156,6 @@
    * \return The realizability model constant
    */
   su2double Getv2f_Realizability_Constant(void) const;
-=======
-   * \brief Limit the production of v2 to be non-negative.
-   * \return True if the production of v2 is limited to be non-negative.
-   */
-  bool GetBool_Pv2_Nonnegative(void) const;
-
-  /*!
-   * \brief Get the relaxation factor applied to updates of production
-   *
-   * This is only used in the model-split hybrid RANS/LES
-   *
-   * \return The relaxation factor.
-   */
-  su2double GetProduction_Relaxation(void) const;
->>>>>>> 4ccec150
 
   /*!
    * \brief number Turbomachinery performance option specified from config file.
@@ -9361,15 +9288,12 @@
    */
    unsigned short GetKind_RoeLowDiss(void);
 
-<<<<<<< HEAD
-=======
   /*!
    * \brief Get the Kind of Roe Low Dissipation Scheme for Unsteady flows.
    * \return Value of Low dissipation approach.
    */
    su2double GetRoe_Min_Dissipation(void) const;
 
->>>>>>> 4ccec150
    /*!
     * \brief Check if an upwind/central flux blending scheme should be applied.
     * \return True if the fluxes should be blended.
@@ -9478,7 +9402,6 @@
    * \return The time at which to start runtime averaging.
    */
   su2double GetAveragingStartTime(void) const;
-<<<<<<< HEAD
 
   /*!
    * \brief Get the filenames of the individual config files
@@ -9569,8 +9492,6 @@
    * \return YES if the forces breakdown file is written.
    */
   bool GetWrt_ForcesBreakdown(void);
-=======
->>>>>>> 4ccec150
 };
 
 #include "config_structure.inl"