--- conflicted
+++ resolved
@@ -557,20 +557,14 @@
   unsigned short Kind_HybridRANSLES_Testing; /*!< \brief Hybrid RANS/LES blending definition */
   unsigned short Kind_Hybrid_Res_Ind; /*!< \brief Hybrid RANS/LES resolution adequacy indicator type */
   bool Hybrid_Forcing; /*!< \brief If true, the hybrid RANS/LES model will use turbulent forcing. */
-<<<<<<< HEAD
   bool Hybrid_Forcing_Axi; /*!< \brief If true, the hybrid RANS/LES model will use 'axisymmetric' version of forcing. */
-=======
->>>>>>> 5b408387
   su2double *Hybrid_Forcing_Periodic_Length;  /*!< \brief Domain lengths in periodic directions for hybrid forcing */
   su2double *default_hybrid_periodic_length;  /*!< \brief Default for Hybrid_Forcing_Periodic_Length */
   su2double Hybrid_Forcing_Strength,  /*!< \brief An overall scaling coefficient for the periodic forcing .*/
             Hybrid_Forcing_Vortex_Length;  /*!< \brief The forcing vortices will be of period N*L, where N is the forcing length and L is the turbulent lengthscale. */
   unsigned short Kind_Hybrid_SGET_Model; /*!< \brief Subgrid energy-transfer (SGET) model for hybrid RANS/LES models. */
   bool Use_Resolved_Turb_Stress; /*!< \brief Use the resolved turbulent stress during restarts. */
-<<<<<<< HEAD
-=======
   unsigned short Kind_SGS_Model;                        /*!< \brief LES SGS model definition. */
->>>>>>> 5b408387
   unsigned short Kind_Trans_Model,			/*!< \brief Transition model definition. */
   Kind_FreeStreamTurbOption, /*!< \brief Kind of freestream boundary condition (Only used for two-equation models) */
   Kind_ActDisk, Kind_Engine_Inflow, Kind_Inlet, *Kind_Inc_Inlet, *Kind_Inc_Outlet, *Kind_Data_Riemann, *Kind_Data_Giles;           /*!< \brief Kind of inlet boundary treatment. */
@@ -1118,8 +1112,6 @@
   unsigned short Kind_Averaging_Period;  /*!< \brief Type of period over which runtime averages are to be computed. */
   su2double nAveragingPeriods;  /*!< \brief Number of periods over which to average. */
   su2double AveragingStartTime; /*!< \brief Amount of time to skip before averaging begins. */
-<<<<<<< HEAD
-=======
   bool Time_Domain;             /*!< \brief Determines if the multizone problem is solved in time-domain */
   unsigned long Outer_Iter,    /*!< \brief Determines the number of outer iterations in the multizone problem */
   Inner_Iter,                   /*!< \brief Determines the number of inner iterations in each multizone block */
@@ -1139,7 +1131,6 @@
   unsigned short eig_val_comp;  /*!< \brief Parameter used to determine type of eigenvalue perturbation */
   su2double uq_urlx;            /*!< \brief Under-relaxation factor */
   bool uq_permute;              /*!< \brief Permutation of eigenvectors */
->>>>>>> 5b408387
 
   bool DivU_inTKEProduction;
   bool Use_v2f_Rf_mod;
@@ -4314,57 +4305,10 @@
   /*!
    * \brief Checks if a hybrid LES/RANS method should be forced.
    * \return True if the hybrid RANS/LES model is to be forced.
-<<<<<<< HEAD
    */
   bool isHybrid_Forced(void);
 
   bool isHybrid_Forced_Axi(void);
-
-  /*!
-   * \brief Get the array of domain lengths for use in hybrid forcing.
-   * \return Pointer to array of length 3
-   */
-  su2double* GetHybrid_Forcing_Periodic_Length(void);
-
-  /*!
-   * \brief Checks if a hybrid LES/RANS method should be forced.
-   * \return True if the hybrid RANS/LES model is to be forced.
-   */
-  su2double GetHybrid_Forcing_Strength(void) const;
-
-  /*!
-   * \brief Get the size of vortices to be used for forcing.
-   *
-   * The forcing vortices will be of period N*L, where N is the forcing
-   * vortex length and L is the turbulent lengthscale.
-   *
-   * \return A constant representing the size of the forcing vortices.
-   */
-  su2double GetHybrid_Forcing_Vortex_Length(void) const;
-
-  /*!
-   * \brief Get the kind of subgrid energy-transfer model for hybrid
-   *        RANS/LES
-   * \return Kind of SGET model
-   */
-  unsigned short GetKind_Hybrid_SGET_Model(void);
-
-  /*!
-   * \brief Check if the full resolved turbulent stress is to be used for
-   *        hybrid RANS/LES.
-   * \return True if the resolved turbulent stress is to be used.
-   */
-  bool GetUse_Resolved_Turb_Stress(void) const;
-
-  /*!
-   * \brief Change whether the resolved turb stress should be used..
-   * \param[in] load_stress - True if the resolved turbulent stress is to be used.
-   */
-  void SetUse_Resolved_Turb_Stress(bool use_stress);
-=======
-   */
-  bool isHybrid_Forced(void);
->>>>>>> 5b408387
 
   /*!
    * \brief Get the array of domain lengths for use in hybrid forcing.
@@ -9392,8 +9336,6 @@
    * \return The time at which to start runtime averaging.
    */
   su2double GetAveragingStartTime(void) const;
-<<<<<<< HEAD
-=======
 
   /*!
    * \brief Get the filenames of the individual config files
@@ -9484,7 +9426,6 @@
    * \return YES if the forces breakdown file is written.
    */
   bool GetWrt_ForcesBreakdown(void);
->>>>>>> 5b408387
 };
 
 #include "config_structure.inl"