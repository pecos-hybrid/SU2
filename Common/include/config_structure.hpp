/*!
 * \file config_structure.hpp
 * \brief All the information about the definition of the physical problem.
 *        The subroutines and functions are in the <i>config_structure.cpp</i> file.
 * \author F. Palacios, T. Economon, B. Tracey
 * \version 6.0.1 "Falcon"
 *
 * The current SU2 release has been coordinated by the
 * SU2 International Developers Society <www.su2devsociety.org>
 * with selected contributions from the open-source community.
 *
 * The main research teams contributing to the current release are:
 *  - Prof. Juan J. Alonso's group at Stanford University.
 *  - Prof. Piero Colonna's group at Delft University of Technology.
 *  - Prof. Nicolas R. Gauger's group at Kaiserslautern University of Technology.
 *  - Prof. Alberto Guardone's group at Polytechnic University of Milan.
 *  - Prof. Rafael Palacios' group at Imperial College London.
 *  - Prof. Vincent Terrapon's group at the University of Liege.
 *  - Prof. Edwin van der Weide's group at the University of Twente.
 *  - Lab. of New Concepts in Aeronautics at Tech. Institute of Aeronautics.
 *
 * Copyright 2012-2018, Francisco D. Palacios, Thomas D. Economon,
 *                      Tim Albring, and the SU2 contributors.
 *
 * SU2 is free software; you can redistribute it and/or
 * modify it under the terms of the GNU Lesser General Public
 * License as published by the Free Software Foundation; either
 * version 2.1 of the License, or (at your option) any later version.
 *
 * SU2 is distributed in the hope that it will be useful,
 * but WITHOUT ANY WARRANTY; without even the implied warranty of
 * MERCHANTABILITY or FITNESS FOR A PARTICULAR PURPOSE. See the GNU
 * Lesser General Public License for more details.
 *
 * You should have received a copy of the GNU Lesser General Public
 * License along with SU2. If not, see <http://www.gnu.org/licenses/>.
 */

#pragma once

#include "./mpi_structure.hpp"

#include <iostream>
#include <cstdlib>
#include <fstream>
#include <sstream>
#include <string>
#include <cstring>
#include <vector>
#include <stdlib.h>
#include <cmath>
#include <map>
#include <assert.h>

#include "./option_structure.hpp"
#include "./datatype_structure.hpp"

#ifdef HAVE_CGNS
#include "cgnslib.h"
#endif

using namespace std;

/*!
 * \class CConfig
 * \brief Main class for defining the problem; basically this class reads the configuration file, and
 *        stores all the information.
 * \author F. Palacios
 */

class CConfig {
private:
  SU2_MPI::Comm SU2_Communicator; /*!< \brief MPI communicator of SU2.*/
  int rank, size;
  unsigned short Kind_SU2; /*!< \brief Kind of SU2 software component.*/
  unsigned short Ref_NonDim; /*!< \brief Kind of non dimensionalization.*/
  unsigned short Kind_AverageProcess; /*!< \brief Kind of mixing process.*/
  unsigned short Kind_PerformanceAverageProcess; /*!< \brief Kind of mixing process.*/
  unsigned short Kind_MixingPlaneInterface; /*!< \brief Kind of mixing process.*/
  unsigned short Kind_SpanWise; /*!< \brief Kind of span-wise section computation.*/
  unsigned short *Kind_TurboMachinery;  /*!< \brief Kind of turbomachynery architecture.*/
  unsigned short iZone, nZone; /*!< \brief Number of zones in the mesh. */
  unsigned short nZoneSpecified; /*!< \brief Number of zones that are specified in config file. */
  su2double Highlite_Area; /*!< \brief Highlite area. */
  su2double Fan_Poly_Eff; /*!< \brief Highlite area. */
  su2double OrderMagResidual; /*!< \brief Order of magnitude reduction. */
  su2double MinLogResidual; /*!< \brief Minimum value of the log residual. */
  su2double OrderMagResidualFSI; /*!< \brief Order of magnitude reduction. */
  su2double MinLogResidualFSI; /*!< \brief Minimum value of the log residual. */
  su2double OrderMagResidual_BGS_F; /*!< \brief Order of magnitude reduction. */
  su2double MinLogResidual_BGS_F; /*!< \brief Minimum value of the log residual. */
  su2double OrderMagResidual_BGS_S; /*!< \brief Order of magnitude reduction. */
  su2double MinLogResidual_BGS_S; /*!< \brief Minimum value of the log residual. */
  su2double Res_FEM_UTOL; 		/*!< \brief UTOL criteria for structural FEM. */
  su2double Res_FEM_RTOL; 		/*!< \brief RTOL criteria for structural FEM. */
  su2double Res_FEM_ETOL; 		/*!< \brief ETOL criteria for structural FEM. */
  su2double Res_FEM_ADJ;     /*!< \brief Convergence criteria for adjoint FEM. */
  su2double EA_ScaleFactor; /*!< \brief Equivalent Area scaling factor */
  su2double* EA_IntLimit; /*!< \brief Integration limits of the Equivalent Area computation */
  su2double AdjointLimit; /*!< \brief Adjoint variable limit */
  su2double* Obj_ChainRuleCoeff; /*!< \brief Array defining objective function for adjoint problem based on chain rule in terms of gradient w.r.t. density, velocity, pressure */
  bool MG_AdjointFlow; /*!< \brief MG with the adjoint flow problem */
  su2double* SubsonicEngine_Cyl; /*!< \brief Coordinates of the box subsonic region */
  su2double* SubsonicEngine_Values; /*!< \brief Values of the box subsonic region */
  su2double* Hold_GridFixed_Coord; /*!< \brief Coordinates of the box to hold fixed the nbumerical grid */
  su2double *DistortionRack;
  su2double *PressureLimits,
  *DensityLimits,
  *TemperatureLimits; /*!< \brief Limits for the primitive variables */
  bool ActDisk_DoubleSurface;  /*!< \brief actuator disk double surface  */
  bool Engine_HalfModel;  /*!< \brief only half model is in the computational grid  */
  bool ActDisk_SU2_DEF;  /*!< \brief actuator disk double surface  */
  unsigned short ConvCriteria;	/*!< \brief Kind of convergence criteria. */
  unsigned short nFFD_Iter; 	/*!< \brief Iteration for the point inversion problem. */
  unsigned short FFD_Blending; /*!< \brief Kind of FFD Blending function. */
  su2double* FFD_BSpline_Order; /*!< \brief BSpline order in i,j,k direction. */
  su2double FFD_Tol;  	/*!< \brief Tolerance in the point inversion problem. */
  su2double Opt_RelaxFactor;  	/*!< \brief Scale factor for the line search. */
  su2double Opt_LineSearch_Bound;  	/*!< \brief Bounds for the line search. */
  bool Write_Conv_FSI;			/*!< \brief Write convergence file for FSI problems. */
  bool ContinuousAdjoint,			/*!< \brief Flag to know if the code is solving an adjoint problem. */
  Viscous,                /*!< \brief Flag to know if the code is solving a viscous problem. */
  EquivArea,				/*!< \brief Flag to know if the code is going to compute and plot the equivalent area. */
  Engine,				/*!< \brief Flag to know if the code is going to compute a problem with engine. */
  InvDesign_Cp,				/*!< \brief Flag to know if the code is going to compute and plot the inverse design. */
  InvDesign_HeatFlux,				/*!< \brief Flag to know if the code is going to compute and plot the inverse design. */
  Grid_Movement,			/*!< \brief Flag to know if there is grid movement. */
  Wind_Gust,              /*!< \brief Flag to know if there is a wind gust. */
  Aeroelastic_Simulation, /*!< \brief Flag to know if there is an aeroelastic simulation. */
  Weakly_Coupled_Heat, /*!< \brief Flag to know if a heat equation should be weakly coupled to the incompressible solver. */
  Rotating_Frame,			/*!< \brief Flag to know if there is a rotating frame. */
  PoissonSolver,			/*!< \brief Flag to know if we are solving  poisson forces  in plasma solver. */
  Low_Mach_Precon,		/*!< \brief Flag to know if we are using a low Mach number preconditioner. */
  Low_Mach_Corr,			/*!< \brief Flag to know if we are using a low Mach number correction. */
  GravityForce,			/*!< \brief Flag to know if the gravity force is incuded in the formulation. */
  SmoothNumGrid,			/*!< \brief Smooth the numerical grid. */
  AdaptBoundary,			/*!< \brief Adapt the elements on the boundary. */
  SubsonicEngine,			/*!< \brief Engine intake subsonic region. */
  Frozen_Visc_Cont,			/*!< \brief Flag for cont. adjoint problem with/without frozen viscosity. */
  Frozen_Visc_Disc,			/*!< \brief Flag for disc. adjoint problem with/without frozen viscosity. */
  Frozen_Limiter_Disc,			/*!< \brief Flag for disc. adjoint problem with/without frozen limiter. */
  Inconsistent_Disc,      /*!< \brief Use an inconsistent (primal/dual) discrete adjoint formulation. */
  Sens_Remove_Sharp,			/*!< \brief Flag for removing or not the sharp edges from the sensitivity computation. */
  Hold_GridFixed,	/*!< \brief Flag hold fixed some part of the mesh during the deformation. */
  Axisymmetric, /*!< \brief Flag for axisymmetric calculations */
  Integrated_HeatFlux; /*!< \brief Flag for heat flux BC whether it deals with integrated values.*/
  su2double Damp_Engine_Inflow;	/*!< \brief Damping factor for the engine inlet. */
  su2double Damp_Engine_Exhaust;	/*!< \brief Damping factor for the engine exhaust. */
  su2double Damp_Res_Restric,	/*!< \brief Damping factor for the residual restriction. */
  Damp_Correc_Prolong; /*!< \brief Damping factor for the correction prolongation. */
  su2double Position_Plane; /*!< \brief Position of the Near-Field (y coordinate 2D, and z coordinate 3D). */
  su2double WeightCd; /*!< \brief Weight of the drag coefficient. */
  su2double dCD_dCL; /*!< \brief Weight of the drag coefficient. */
  su2double dCMx_dCL; /*!< \brief Weight of the drag coefficient. */
  su2double dCMy_dCL; /*!< \brief Weight of the drag coefficient. */
  su2double dCMz_dCL; /*!< \brief Weight of the drag coefficient. */
  su2double dCD_dCMy; /*!< \brief Weight of the drag coefficient. */
  su2double CL_Target; /*!< \brief Weight of the drag coefficient. */
  su2double CM_Target; /*!< \brief Weight of the drag coefficient. */
  su2double *HTP_Min_XCoord, *HTP_Min_YCoord; /*!< \brief Identification of the HTP. */
  unsigned short Unsteady_Simulation;	/*!< \brief Steady or unsteady (time stepping or dual time stepping) computation. */
  unsigned short Dynamic_Analysis;	/*!< \brief Static or dynamic structural analysis. */
  unsigned short nStartUpIter;	/*!< \brief Start up iterations using the fine grid. */
  su2double FixAzimuthalLine; /*!< \brief Fix an azimuthal line due to misalignments of the nearfield. */
  su2double **DV_Value;		/*!< \brief Previous value of the design variable. */
  su2double Venkat_LimiterCoeff;				/*!< \brief Limiter coefficient */
  unsigned long LimiterIter;	/*!< \brief Freeze the value of the limiter after a number of iterations */
  su2double AdjSharp_LimiterCoeff;				/*!< \brief Coefficient to identify the limit of a sharp edge. */
  unsigned short SystemMeasurements; /*!< \brief System of measurements. */
  unsigned short Kind_Regime;  /*!< \brief Kind of adjoint function. */
  unsigned short *Kind_ObjFunc;  /*!< \brief Kind of objective function. */
  su2double *Weight_ObjFunc;    /*!< \brief Weight applied to objective function. */
  unsigned short Kind_SensSmooth; /*!< \brief Kind of sensitivity smoothing technique. */
  unsigned short Continuous_Eqns; /*!< \brief Which equations to treat continuously (Hybrid adjoint)*/
  unsigned short Discrete_Eqns; /*!< \brief Which equations to treat discretely (Hybrid adjoint). */
  unsigned short *Design_Variable; /*!< \brief Kind of design variable. */
  unsigned short Kind_Adaptation;	/*!< \brief Kind of numerical grid adaptation. */
  unsigned short nTimeInstances;  /*!< \brief Number of periodic time instances for  harmonic balance. */
  su2double HarmonicBalance_Period;		/*!< \brief Period of oscillation to be used with harmonic balance computations. */
  su2double New_Elem_Adapt;			/*!< \brief Elements to adapt in the numerical grid adaptation process. */
  su2double Delta_UnstTime,			/*!< \brief Time step for unsteady computations. */
  Delta_UnstTimeND;						/*!< \brief Time step for unsteady computations (non dimensional). */
  su2double Delta_DynTime,		/*!< \brief Time step for dynamic structural computations. */
  Total_DynTime,				/*!< \brief Total time for dynamic structural computations. */
  Current_DynTime;			/*!< \brief Global time of the dynamic structural computations. */
  su2double Total_UnstTime,						/*!< \brief Total time for unsteady computations. */
  Total_UnstTimeND;								/*!< \brief Total time for unsteady computations (non dimensional). */
  su2double Current_UnstTime,									/*!< \brief Global time of the unsteady simulation. */
  Current_UnstTimeND;									/*!< \brief Global time of the unsteady simulation. */
  unsigned short nMarker_Euler,	/*!< \brief Number of Euler wall markers. */
  nMarker_FarField,				/*!< \brief Number of far-field markers. */
  nMarker_Custom,
  nMarker_SymWall,				/*!< \brief Number of symmetry wall markers. */
  nMarker_PerBound,				/*!< \brief Number of periodic boundary markers. */
  nMarker_MixingPlaneInterface,				/*!< \brief Number of mixing plane interface boundary markers. */
  nMarker_Turbomachinery,				/*!< \brief Number turbomachinery markers. */
  nMarker_TurboPerformance,				/*!< \brief Number of turboperformance markers. */
  nSpanWiseSections_User,			/*!< \brief Number of spanwise sections to compute 3D BC and Performance for turbomachinery   */
  nMarker_Shroud,/*!< \brief Number of shroud markers to set grid velocity to 0.*/
  nMarker_NearFieldBound,				/*!< \brief Number of near field boundary markers. */
  nMarker_ActDiskInlet, nMarker_ActDiskOutlet,
  nMarker_InterfaceBound,				/*!< \brief Number of interface boundary markers. */
  nMarker_Fluid_InterfaceBound,				/*!< \brief Number of fluid interface markers. */
  nMarker_CHTInterface,     /*!< \brief Number of conjugate heat transfer interface markers. */
  nMarker_Dirichlet,				/*!< \brief Number of interface boundary markers. */
  nMarker_Inlet,					/*!< \brief Number of inlet flow markers. */
  nMarker_Riemann,					/*!< \brief Number of Riemann flow markers. */
  nMarker_Giles,					/*!< \brief Number of Giles flow markers. */
  nRelaxFactor_Giles,                                   /*!< \brief Number of relaxation factors for Giles markers. */
  nMarker_Supersonic_Inlet,					/*!< \brief Number of supersonic inlet flow markers. */
  nMarker_Supersonic_Outlet,					/*!< \brief Number of supersonic outlet flow markers. */
  nMarker_Outlet,					/*!< \brief Number of outlet flow markers. */
  nMarker_Isothermal,     /*!< \brief Number of isothermal wall boundaries. */
  nMarker_HeatFlux,       /*!< \brief Number of constant heat flux wall boundaries. */
  nMarker_EngineExhaust,					/*!< \brief Number of nacelle exhaust flow markers. */
  nMarker_EngineInflow,					/*!< \brief Number of nacelle inflow flow markers. */
  nMarker_Clamped,						/*!< \brief Number of clamped markers in the FEM. */
  nMarker_Displacement,					/*!< \brief Number of displacement surface markers. */
  nMarker_Load,					/*!< \brief Number of load surface markers. */
  nMarker_Damper,         /*!< \brief Number of damper surface markers. */
  nMarker_Load_Dir,					/*!< \brief Number of load surface markers defined by magnitude and direction. */
  nMarker_Disp_Dir,         /*!< \brief Number of load surface markers defined by magnitude and direction. */
  nMarker_Load_Sine,					/*!< \brief Number of load surface markers defined by magnitude and direction. */
  nMarker_FlowLoad,					/*!< \brief Number of load surface markers. */
  nMarker_Neumann,				/*!< \brief Number of Neumann flow markers. */
  nMarker_Internal,				/*!< \brief Number of Neumann flow markers. */
  nMarker_All,					/*!< \brief Total number of markers using the grid information. */
  nMarker_Max,					/*!< \brief Max number of number of markers using the grid information. */
  nMarker_CfgFile;					/*!< \brief Total number of markers using the config file
                             (note that using parallel computation this number can be different
                             from nMarker_All). */
  string *Marker_Euler,			/*!< \brief Euler wall markers. */
  *Marker_FarField,				/*!< \brief Far field markers. */
  *Marker_Custom,
  *Marker_SymWall,				/*!< \brief Symmetry wall markers. */
  *Marker_PerBound,				/*!< \brief Periodic boundary markers. */
  *Marker_PerDonor,				/*!< \brief Rotationally periodic boundary donor markers. */
  *Marker_MixingPlaneInterface,				/*!< \brief MixingPlane interface boundary markers. */
  *Marker_TurboBoundIn,				/*!< \brief Turbomachinery performance boundary markers. */
  *Marker_TurboBoundOut,				/*!< \brief Turbomachinery performance boundary donor markers. */
  *Marker_NearFieldBound,				/*!< \brief Near Field boundaries markers. */
  *Marker_InterfaceBound,				/*!< \brief Interface boundaries markers. */
  *Marker_Fluid_InterfaceBound,				/*!< \brief Fluid interface markers. */
  *Marker_CHTInterface,         /*!< \brief Conjugate heat transfer interface markers. */
  *Marker_ActDiskInlet,
  *Marker_ActDiskOutlet,
  *Marker_Dirichlet,				/*!< \brief Interface boundaries markers. */
  *Marker_Inlet,					/*!< \brief Inlet flow markers. */
  *Marker_Riemann,					/*!< \brief Riemann markers. */
  *Marker_Giles,					/*!< \brief Giles markers. */
  *Marker_Shroud,                                       /*!< \brief Shroud markers. */
  *Marker_Supersonic_Inlet,					/*!< \brief Supersonic inlet flow markers. */
  *Marker_Supersonic_Outlet,					/*!< \brief Supersonic outlet flow markers. */
  *Marker_Outlet,					/*!< \brief Outlet flow markers. */
  *Marker_Isothermal,     /*!< \brief Isothermal wall markers. */
  *Marker_HeatFlux,       /*!< \brief Constant heat flux wall markers. */
  *Marker_EngineInflow,					/*!< \brief Engine Inflow flow markers. */
  *Marker_EngineExhaust,					/*!< \brief Engine Exhaust flow markers. */
  *Marker_Clamped,						/*!< \brief Clamped markers. */
  *Marker_Displacement,					/*!< \brief Displacement markers. */
  *Marker_Load,					/*!< \brief Load markers. */
  *Marker_Damper,         /*!< \brief Damper markers. */
  *Marker_Load_Dir,					/*!< \brief Load markers defined in cartesian coordinates. */
  *Marker_Disp_Dir,         /*!< \brief Load markers defined in cartesian coordinates. */
  *Marker_Load_Sine,					/*!< \brief Sine-wave loaded markers defined in cartesian coordinates. */
  *Marker_FlowLoad,					/*!< \brief Flow Load markers. */
  *Marker_Neumann,					/*!< \brief Neumann flow markers. */
  *Marker_Internal,					/*!< \brief Neumann flow markers. */
  *Marker_All_TagBound;				/*!< \brief Global index for markers using grid information. */
  su2double *Dirichlet_Value;    /*!< \brief Specified Dirichlet value at the boundaries. */
  su2double *Exhaust_Temperature_Target;    /*!< \brief Specified total temperatures for nacelle boundaries. */
  su2double *Exhaust_Pressure_Target;    /*!< \brief Specified total pressures for nacelle boundaries. */
  su2double *Inlet_Ttotal;    /*!< \brief Specified total temperatures for inlet boundaries. */
  su2double *Riemann_Var1, *Riemann_Var2;    /*!< \brief Specified values for Riemann boundary. */
  su2double **Riemann_FlowDir;  /*!< \brief Specified flow direction vector (unit vector) for Riemann boundaries. */
  su2double *Giles_Var1, *Giles_Var2, *RelaxFactorAverage, *RelaxFactorFourier;    /*!< \brief Specified values for Giles BC. */
  su2double **Giles_FlowDir;  /*!< \brief Specified flow direction vector (unit vector) for Giles BC. */
  su2double *Inlet_Ptotal;    /*!< \brief Specified total pressures for inlet boundaries. */
  su2double **Inlet_FlowDir;  /*!< \brief Specified flow direction vector (unit vector) for inlet boundaries. */
  su2double *Inlet_Temperature;    /*!< \brief Specified temperatures for a supersonic inlet boundaries. */
  su2double *Inlet_Pressure;    /*!< \brief Specified static pressures for supersonic inlet boundaries. */
  su2double **Inlet_Velocity;  /*!< \brief Specified flow velocity vectors for supersonic inlet boundaries. */
  su2double *EngineInflow_Target;    /*!< \brief Specified fan face mach for nacelle boundaries. */
  su2double *Inflow_Mach;    /*!< \brief Specified fan face mach for nacelle boundaries. */
  su2double *Inflow_Pressure;    /*!< \brief Specified fan face mach for nacelle boundaries. */
  su2double *Inflow_MassFlow;    /*!< \brief Specified fan face mach for nacelle boundaries. */
  su2double *Inflow_ReverseMassFlow;    /*!< \brief Specified fan face mach for nacelle boundaries. */
  su2double *Inflow_TotalPressure;    /*!< \brief Specified fan face mach for nacelle boundaries. */
  su2double *Inflow_Temperature;    /*!< \brief Specified fan face mach for nacelle boundaries. */
  su2double *Inflow_TotalTemperature;    /*!< \brief Specified fan face mach for nacelle boundaries. */
  su2double *Inflow_RamDrag;    /*!< \brief Specified fan face mach for nacelle boundaries. */
  su2double *Inflow_Force;    /*!< \brief Specified fan face mach for nacelle boundaries. */
  su2double *Inflow_Power;    /*!< \brief Specified fan face mach for nacelle boundaries. */
  su2double *Exhaust_Pressure;    /*!< \brief Specified fan face mach for nacelle boundaries. */
  su2double *Exhaust_Temperature;    /*!< \brief Specified fan face mach for nacelle boundaries. */
  su2double *Exhaust_MassFlow;    /*!< \brief Specified fan face mach for nacelle boundaries. */
  su2double *Exhaust_TotalPressure;    /*!< \brief Specified fan face mach for nacelle boundaries. */
  su2double *Exhaust_TotalTemperature;    /*!< \brief Specified fan face mach for nacelle boundaries. */
  su2double *Exhaust_GrossThrust;    /*!< \brief Specified fan face mach for nacelle boundaries. */
  su2double *Exhaust_Force;    /*!< \brief Specified fan face mach for nacelle boundaries. */
  su2double *Exhaust_Power;    /*!< \brief Specified fan face mach for nacelle boundaries. */
  su2double *Engine_Power;    /*!< \brief Specified fan face mach for nacelle boundaries. */
  su2double *Engine_Mach;    /*!< \brief Specified fan face mach for nacelle boundaries. */
  su2double *Engine_Force;    /*!< \brief Specified fan face mach for nacelle boundaries. */
  su2double *Engine_NetThrust;    /*!< \brief Specified fan face mach for nacelle boundaries. */
  su2double *Engine_GrossThrust;    /*!< \brief Specified fan face mach for nacelle boundaries. */
  su2double *Engine_Area;    /*!< \brief Specified fan face mach for nacelle boundaries. */
  su2double *Outlet_Pressure;    /*!< \brief Specified back pressures (static) for outlet boundaries. */
  su2double *Isothermal_Temperature; /*!< \brief Specified isothermal wall temperatures (static). */
  su2double *Heat_Flux;  /*!< \brief Specified wall heat fluxes. */
  su2double *Displ_Value;    /*!< \brief Specified displacement for displacement boundaries. */
  su2double *Load_Value;    /*!< \brief Specified force for load boundaries. */
  su2double *Damper_Constant;    /*!< \brief Specified constant for damper boundaries. */
  su2double *Load_Dir_Value;    /*!< \brief Specified force for load boundaries defined in cartesian coordinates. */
  su2double *Load_Dir_Multiplier;    /*!< \brief Specified multiplier for load boundaries defined in cartesian coordinates. */
  su2double *Disp_Dir_Value;    /*!< \brief Specified force for load boundaries defined in cartesian coordinates. */
   su2double *Disp_Dir_Multiplier;    /*!< \brief Specified multiplier for load boundaries defined in cartesian coordinates. */
  su2double **Load_Dir;  /*!< \brief Specified flow direction vector (unit vector) for inlet boundaries. */
  su2double **Disp_Dir;  /*!< \brief Specified structural displacement direction (unit vector). */
  su2double *Load_Sine_Amplitude;    /*!< \brief Specified amplitude for a sine-wave load. */
  su2double *Load_Sine_Frequency;    /*!< \brief Specified multiplier for load boundaries defined in cartesian coordinates. */
  su2double **Load_Sine_Dir;  /*!< \brief Specified flow direction vector (unit vector) for inlet boundaries. */
  su2double *FlowLoad_Value;    /*!< \brief Specified force for flow load boundaries. */
  su2double *ActDiskInlet_MassFlow;    /*!< \brief Specified fan face mach for nacelle boundaries. */
  su2double *ActDiskInlet_Temperature;    /*!< \brief Specified fan face mach for nacelle boundaries. */
  su2double *ActDiskInlet_TotalTemperature;    /*!< \brief Specified fan face mach for nacelle boundaries. */
  su2double *ActDiskInlet_Pressure;    /*!< \brief Specified fan face mach for nacelle boundaries. */
  su2double *ActDiskInlet_TotalPressure;    /*!< \brief Specified fan face mach for nacelle boundaries. */
  su2double *ActDiskInlet_RamDrag;    /*!< \brief Specified fan face mach for nacelle boundaries. */
  su2double *ActDiskInlet_Force;    /*!< \brief Specified fan face mach for nacelle boundaries. */
  su2double *ActDiskInlet_Power;    /*!< \brief Specified fan face mach for nacelle boundaries. */
  su2double *ActDiskOutlet_MassFlow;    /*!< \brief Specified fan face mach for nacelle boundaries. */
  su2double *ActDiskOutlet_Temperature;    /*!< \brief Specified fan face mach for nacelle boundaries. */
  su2double *ActDiskOutlet_TotalTemperature;    /*!< \brief Specified fan face mach for nacelle boundaries. */
  su2double *ActDiskOutlet_Pressure;    /*!< \brief Specified fan face mach for nacelle boundaries. */
  su2double *ActDiskOutlet_TotalPressure;    /*!< \brief Specified fan face mach for nacelle boundaries. */
  su2double *ActDiskOutlet_GrossThrust;    /*!< \brief Specified fan face mach for nacelle boundaries. */
  su2double *ActDiskOutlet_Force;    /*!< \brief Specified fan face mach for nacelle boundaries. */
  su2double *ActDiskOutlet_Power;    /*!< \brief Specified fan face mach for nacelle boundaries. */
  su2double **ActDisk_PressJump, **ActDisk_TempJump,  **ActDisk_Omega;
  su2double *ActDisk_DeltaPress;    /*!< \brief Specified fan face mach for nacelle boundaries. */
  su2double *ActDisk_DeltaTemp;    /*!< \brief Specified fan face mach for nacelle boundaries. */
  su2double *ActDisk_TotalPressRatio;    /*!< \brief Specified fan face mach for nacelle boundaries. */
  su2double *ActDisk_TotalTempRatio;    /*!< \brief Specified fan face mach for nacelle boundaries. */
  su2double *ActDisk_StaticPressRatio;    /*!< \brief Specified fan face mach for nacelle boundaries. */
  su2double *ActDisk_StaticTempRatio;    /*!< \brief Specified fan face mach for nacelle boundaries. */
  su2double *ActDisk_Power;    /*!< \brief Specified fan face mach for nacelle boundaries. */
  su2double *ActDisk_MassFlow;    /*!< \brief Specified fan face mach for nacelle boundaries. */
  su2double *ActDisk_Mach;    /*!< \brief Specified fan face mach for nacelle boundaries. */
  su2double *ActDisk_Force;    /*!< \brief Specified fan face mach for nacelle boundaries. */
  su2double *Surface_MassFlow;    /*!< \brief Massflow at the boundaries. */
  su2double *Surface_Mach;    /*!< \brief Mach number at the boundaries. */
  su2double *Surface_Temperature;    /*!< \brief Temperature at the boundaries. */
  su2double *Surface_Pressure;    /*!< \brief Pressure at the boundaries. */
  su2double *Surface_Density;    /*!< \brief Density at the boundaries. */
  su2double *Surface_Enthalpy;    /*!< \brief Enthalpy at the boundaries. */
  su2double *Surface_NormalVelocity;    /*!< \brief Normal velocity at the boundaries. */
  su2double *Surface_TotalTemperature;   /*!< \brief Total temperature at the boundaries. */
  su2double *Surface_TotalPressure;    /*!< \brief Total pressure at the boundaries. */
  su2double *Surface_DC60;    /*!< \brief Specified fan face mach for nacelle boundaries. */
  su2double *Surface_IDC;    /*!< \brief Specified fan face mach for nacelle boundaries. */
  su2double *Surface_IDC_Mach;    /*!< \brief Specified fan face mach for nacelle boundaries. */
  su2double *Surface_IDR;    /*!< \brief Specified fan face mach for nacelle boundaries. */
  su2double *ActDisk_NetThrust;    /*!< \brief Specified fan face mach for nacelle boundaries. */
  su2double *ActDisk_BCThrust;    /*!< \brief Specified fan face mach for nacelle boundaries. */
  su2double *ActDisk_BCThrust_Old;    /*!< \brief Specified fan face mach for nacelle boundaries. */
  su2double *ActDisk_GrossThrust;    /*!< \brief Specified fan face mach for nacelle boundaries. */
  su2double *ActDisk_Area;    /*!< \brief Specified fan face mach for nacelle boundaries. */
  su2double *ActDisk_ReverseMassFlow;    /*!< \brief Specified fan face mach for nacelle boundaries. */
  su2double **Periodic_RotCenter;  /*!< \brief Rotational center for each periodic boundary. */
  su2double **Periodic_RotAngles;      /*!< \brief Rotation angles for each periodic boundary. */
  su2double **Periodic_Translation;      /*!< \brief Translation vector for each periodic boundary. */
  unsigned short nPeriodic_Index;     /*!< \brief Number of SEND_RECEIVE periodic transformations. */
  su2double **Periodic_Center;         /*!< \brief Rotational center for each SEND_RECEIVE boundary. */
  su2double **Periodic_Rotation;      /*!< \brief Rotation angles for each SEND_RECEIVE boundary. */
  su2double **Periodic_Translate;      /*!< \brief Translation vector for each SEND_RECEIVE boundary. */
  string *Marker_CfgFile_TagBound;			/*!< \brief Global index for markers using config file. */
  unsigned short *Marker_All_KindBC,			/*!< \brief Global index for boundaries using grid information. */
  *Marker_CfgFile_KindBC;		/*!< \brief Global index for boundaries using config file. */
  short *Marker_All_SendRecv;		/*!< \brief Information about if the boundary is sended (+), received (-). */
  short *Marker_All_PerBound;	/*!< \brief Global index for periodic bc using the grid information. */
  unsigned long nExtIter;			/*!< \brief Number of external iterations. */
  unsigned long ExtIter;			/*!< \brief Current external iteration number. */
  unsigned long ExtIter_OffSet;			/*!< \brief External iteration number offset. */
  unsigned long IntIter;			/*!< \brief Current internal iteration number. */
  unsigned long FSIIter;			/*!< \brief Current Fluid Structure Interaction sub-iteration number. */
  unsigned long Unst_nIntIter;			/*!< \brief Number of internal iterations (Dual time Method). */
  unsigned long Dyn_nIntIter;			/*!< \brief Number of internal iterations (Newton-Raphson Method for nonlinear structural analysis). */
  long Unst_RestartIter;			/*!< \brief Iteration number to restart an unsteady simulation (Dual time Method). */
  long Unst_AdjointIter;			/*!< \brief Iteration number to begin the reverse time integration in the direct solver for the unsteady adjoint. */
  long Iter_Avg_Objective;			/*!< \brief Iteration the number of time steps to be averaged, counting from the back */
  long Dyn_RestartIter;			/*!< \brief Iteration number to restart a dynamic structural analysis. */
  unsigned short nRKStep;	/*!< \brief Number of steps of the explicit Runge-Kutta method. */
  unsigned short nRKAmat;       /*!< \brief Number of coeffs in lower triangular part of A matrix for explicit Runge-Kutta method. */
  unsigned short nRKBvec;	/*!< \brief Number of coeffs in b vector for explicit Runge-Kutta method. */
  unsigned short nRKCvec;	/*!< \brief Number of coeffs in c vector for explicit Runge-Kutta method. */
  su2double *RK_aMat_read;      /*!< \brief Space to read A matrix coefficients. */
  su2double **RK_aMat;        /*!< \brief Runge-Kutta matrix (usually denoted a in Butcher tableau). */
  su2double *RK_bVec;         /*!< \brief Runge-Kutta weight vector (usually denoted b in Butcher tableau). */
  su2double *RK_cVec;         /*!< \brief Runge-Kutta node vector (usually denoted c in Butcher tableau). */
  unsigned short nRKAmatImp;       /*!< \brief Number of coeffs in lower triangular part of A matrix for explicit Runge-Kutta method. */
  unsigned short nRKBvecImp;	/*!< \brief Number of coeffs in b vector for explicit Runge-Kutta method. */
  unsigned short nRKCvecImp;	/*!< \brief Number of coeffs in c vector for explicit Runge-Kutta method. */
  su2double *RK_aMat_read_imp;      /*!< \brief Space to read A matrix coefficients. */
  su2double **RK_aMat_imp;        /*!< \brief Runge-Kutta matrix (usually denoted a in Butcher tableau). */
  su2double *RK_bVec_imp;         /*!< \brief Runge-Kutta weight vector (usually denoted b in Butcher tableau). */
  su2double *RK_cVec_imp;         /*!< \brief Runge-Kutta node vector (usually denoted c in Butcher tableau). */
  unsigned short nMGLevels;		/*!< \brief Number of multigrid levels (coarse levels). */
  unsigned short nCFL;			/*!< \brief Number of CFL, one for each multigrid level. */
  su2double
  CFLRedCoeff_Turb,		/*!< \brief CFL reduction coefficient on the LevelSet problem. */
  CFLRedCoeff_AdjFlow,	/*!< \brief CFL reduction coefficient for the adjoint problem. */
  CFLRedCoeff_AdjTurb,	/*!< \brief CFL reduction coefficient for the adjoint problem. */
  CFLFineGrid,		/*!< \brief CFL of the finest grid. */
  CFLSolid,       /*!< \brief CFL in (heat) solid solvers. */
  Max_DeltaTime,  		/*!< \brief Max delta time. */
  Unst_CFL;		/*!< \brief Unsteady CFL number. */
  bool ReorientElements;		/*!< \brief Flag for enabling element reorientation. */
  bool AddIndNeighbor;			/*!< \brief Include indirect neighbor in the agglomeration process. */
  unsigned short nDV,		/*!< \brief Number of design variables. */
  nObj, nObjW;              /*! \brief Number of objective functions. */
  unsigned short* nDV_Value;		/*!< \brief Number of values for each design variable (might be different than 1 if we allow arbitrary movement). */
  unsigned short nFFDBox;		/*!< \brief Number of ffd boxes. */
  unsigned short nGridMovement;		/*!< \brief Number of grid movement types specified. */
  unsigned short nTurboMachineryKind; 	/*!< \brief Number turbomachinery types specified. */
  unsigned short nParamDV;		/*!< \brief Number of parameters of the design variable. */
  su2double **ParamDV;				/*!< \brief Parameters of the design variable. */
  su2double **CoordFFDBox;				/*!< \brief Coordinates of the FFD boxes. */
  unsigned short **DegreeFFDBox;	/*!< \brief Degree of the FFD boxes. */
  string *FFDTag;				/*!< \brief Parameters of the design variable. */
  string *TagFFDBox;				/*!< \brief Tag of the FFD box. */
  unsigned short GeometryMode;			/*!< \brief Gemoetry mode (analysis or gradient computation). */
  unsigned short MGCycle;			/*!< \brief Kind of multigrid cycle. */
  unsigned short FinestMesh;		/*!< \brief Finest mesh for the full multigrid approach. */
  unsigned short nFFD_Fix_IDir, nFFD_Fix_JDir, nFFD_Fix_KDir;                 /*!< \brief Number of planes fixed in the FFD. */
  unsigned short nMG_PreSmooth,                 /*!< \brief Number of MG pre-smooth parameters found in config file. */
  nMG_PostSmooth,                             /*!< \brief Number of MG post-smooth parameters found in config file. */
  nMG_CorrecSmooth;                           /*!< \brief Number of MG correct-smooth parameters found in config file. */
  short *FFD_Fix_IDir, *FFD_Fix_JDir, *FFD_Fix_KDir;	/*!< \brief Exact sections. */
  unsigned short *MG_PreSmooth,	/*!< \brief Multigrid Pre smoothing. */
  *MG_PostSmooth,					/*!< \brief Multigrid Post smoothing. */
  *MG_CorrecSmooth;					/*!< \brief Multigrid Jacobi implicit smoothing of the correction. */
  su2double *LocationStations;   /*!< \brief Airfoil sections in wing slicing subroutine. */
  su2double *NacelleLocation;   /*!< \brief Definition of the nacelle location. */
  unsigned short Kind_Solver,	/*!< \brief Kind of solver Euler, NS, Continuous adjoint, etc.  */
  *Kind_Solver_PerZone,  /*!< \brief Kind of solvers for each zone Euler, NS, Continuous adjoint, etc.  */
  Kind_FluidModel,			/*!< \brief Kind of the Fluid Model: Ideal or Van der Walls, ... . */
  Kind_ViscosityModel,			/*!< \brief Kind of the Viscosity Model*/
  Kind_ConductivityModel,			/*!< \brief Kind of the Thermal Conductivity Model*/
  Kind_FreeStreamOption,			/*!< \brief Kind of free stream option to choose if initializing with density or temperature  */
  Kind_InitOption,			/*!< \brief Kind of Init option to choose if initializing with Reynolds number or with thermodynamic conditions   */
  Kind_GasModel,				/*!< \brief Kind of the Gas Model. */
  *Kind_GridMovement,    /*!< \brief Kind of the unsteady mesh movement. */
  Kind_Gradient_Method,		/*!< \brief Numerical method for computation of spatial gradients. */
  Kind_Deform_Linear_Solver, /*!< Numerical method to deform the grid */
  Kind_Deform_Linear_Solver_Prec,		/*!< \brief Preconditioner of the linear solver. */
  Kind_Linear_Solver,		/*!< \brief Numerical solver for the implicit scheme. */
  Kind_Linear_Solver_FSI_Struc,	 /*!< \brief Numerical solver for the structural part in FSI problems. */
  Kind_Linear_Solver_Prec,		/*!< \brief Preconditioner of the linear solver. */
  Kind_Linear_Solver_Prec_FSI_Struc,		/*!< \brief Preconditioner of the linear solver for the structural part in FSI problems. */
  Kind_AdjTurb_Linear_Solver,		/*!< \brief Numerical solver for the turbulent adjoint implicit scheme. */
  Kind_AdjTurb_Linear_Prec,		/*!< \brief Preconditioner of the turbulent adjoint linear solver. */
  Kind_DiscAdj_Linear_Solver, /*!< \brief Linear solver for the discrete adjoint system. */
  Kind_DiscAdj_Linear_Prec,  /*!< \brief Preconditioner of the discrete adjoint linear solver. */
  Kind_DiscAdj_Linear_Solver_FSI_Struc, /*!< \brief Linear solver for the discrete adjoint system in the structural side of FSI problems. */
  Kind_DiscAdj_Linear_Prec_FSI_Struc,   /*!< \brief Preconditioner of the discrete adjoint linear solver in the structural side of FSI problems. */
  Kind_SlopeLimit,				/*!< \brief Global slope limiter. */
  Kind_SlopeLimit_Flow,		/*!< \brief Slope limiter for flow equations.*/
  Kind_SlopeLimit_Turb,		/*!< \brief Slope limiter for the turbulence equation.*/
  Kind_SlopeLimit_AdjTurb,	/*!< \brief Slope limiter for the adjoint turbulent equation.*/
  Kind_SlopeLimit_AdjFlow,	/*!< \brief Slope limiter for the adjoint equation.*/
  Kind_TimeNumScheme,			/*!< \brief Global explicit or implicit time integration. */
  Kind_TimeIntScheme_Flow,	/*!< \brief Time integration for the flow equations. */
  Kind_TimeIntScheme_AdjFlow,		/*!< \brief Time integration for the adjoint flow equations. */
  Kind_TimeIntScheme_Turb,	/*!< \brief Time integration for the turbulence model. */
  Kind_TimeIntScheme_AdjTurb,	/*!< \brief Time integration for the adjoint turbulence model. */
  Kind_TimeIntScheme_Wave,	/*!< \brief Time integration for the wave equations. */
  Kind_TimeIntScheme_Heat,	/*!< \brief Time integration for the wave equations. */
  Kind_TimeStep_Heat, /*!< \brief Time stepping method for the (fvm) heat equation. */
  Kind_TimeIntScheme_Poisson,	/*!< \brief Time integration for the wave equations. */
  Kind_TimeIntScheme_FEA,	/*!< \brief Time integration for the FEA equations. */
  Kind_SpaceIteScheme_FEA,	/*!< \brief Iterative scheme for nonlinear structural analysis. */
  Kind_ConvNumScheme,			/*!< \brief Global definition of the convective term. */
  Kind_ConvNumScheme_Flow,	/*!< \brief Centered or upwind scheme for the flow equations. */
  Kind_ConvNumScheme_Heat,	/*!< \brief Centered or upwind scheme for the flow equations. */
  Kind_ConvNumScheme_AdjFlow,		/*!< \brief Centered or upwind scheme for the adjoint flow equations. */
  Kind_ConvNumScheme_Turb,	/*!< \brief Centered or upwind scheme for the turbulence model. */
  Kind_ConvNumScheme_AdjTurb,	/*!< \brief Centered or upwind scheme for the adjoint turbulence model. */
  Kind_ConvNumScheme_Template,	/*!< \brief Centered or upwind scheme for the level set equation. */
  Kind_Centered,				/*!< \brief Centered scheme. */
  Kind_Centered_Flow,			/*!< \brief Centered scheme for the flow equations. */
  Kind_Centered_AdjFlow,			/*!< \brief Centered scheme for the adjoint flow equations. */
  Kind_Centered_Turb,			/*!< \brief Centered scheme for the turbulence model. */
  Kind_Centered_AdjTurb,		/*!< \brief Centered scheme for the adjoint turbulence model. */
  Kind_Centered_Template,		/*!< \brief Centered scheme for the template model. */
  Kind_Upwind,				/*!< \brief Upwind scheme. */
  Kind_Upwind_Flow,			/*!< \brief Upwind scheme for the flow equations. */
  Kind_Upwind_AdjFlow,			/*!< \brief Upwind scheme for the adjoint flow equations. */
  Kind_Upwind_Turb,			/*!< \brief Upwind scheme for the turbulence model. */
  Kind_Upwind_AdjTurb,		/*!< \brief Upwind scheme for the adjoint turbulence model. */
  Kind_Upwind_Template,			/*!< \brief Upwind scheme for the template model. */
  Kind_Solver_Fluid_FSI,		/*!< \brief Kind of solver for the fluid in FSI applications. */
  Kind_Solver_Struc_FSI,		/*!< \brief Kind of solver for the structure in FSI applications. */
  Kind_BGS_RelaxMethod,				/*!< \brief Kind of relaxation method for Block Gauss Seidel method in FSI problems. */
  Kind_TransferMethod;	/*!< \brief Iterative scheme for nonlinear structural analysis. */
  bool MUSCL,		/*!< \brief MUSCL scheme .*/
  MUSCL_Flow,		/*!< \brief MUSCL scheme for the flow equations.*/
  MUSCL_Turb,	 /*!< \brief MUSCL scheme for the turbulence equations.*/
  MUSCL_Heat,	 /*!< \brief MUSCL scheme for the (fvm) heat equation.*/
  MUSCL_AdjFlow,		/*!< \brief MUSCL scheme for the adj flow equations.*/
  MUSCL_AdjTurb; 	/*!< \brief MUSCL scheme for the adj turbulence equations.*/
  bool FSI_Problem,			/*!< \brief Boolean to determine whether the simulation is FSI or not. */
  ZoneSpecific_Problem;   /*!< \brief Boolean to determine whether we wish to use zone-specific solvers. */
  unsigned short nID_DV;  /*!< \brief ID for the region of FEM when computed using direct differentiation. */
  bool AD_Mode;         /*!< \brief Algorithmic Differentiation support. */
  bool AD_Preaccumulation;   /*!< \brief Enable or disable preaccumulation in the AD mode. */
  unsigned short Kind_Material_Compress,	/*!< \brief Determines if the material is compressible or incompressible (structural analysis). */
  Kind_Material,			/*!< \brief Determines the material model to be used (structural analysis). */
  Kind_Struct_Solver,		/*!< \brief Determines the geometric condition (small or large deformations) for structural analysis. */
  Kind_DV_FEA;				/*!< \brief Kind of Design Variable for FEA problems.*/
  unsigned short Kind_Turb_Model;			/*!< \brief Turbulent model definition. */
  bool Hybrid_Turb_Model;  /*!< \brief A hybrid RANS/LES model (other than DES) will be used. */
  unsigned short Kind_Hybrid_Blending; /*!< \brief Hybrid RANS/LES blending definition */
  unsigned short Kind_Hybrid_Res_Ind; /*!< \brief Hybrid RANS/LES resolution adequacy indicator type */
  unsigned short Kind_Hybrid_Aniso_Model; /*!< \brief Hybrid RANS/LES subgrid anisotropy model definition */
  su2double Hybrid_Model_Constant; /*!< \brief Model constant relating the approximate second order structure function to the unresolved turbulent kinetic energy */
  unsigned short Kind_Trans_Model,			/*!< \brief Transition model definition. */
<<<<<<< HEAD
  Kind_FreeStreamTurbOption, /*!< \brief Kind of freestream boundary condition (Only used for two-equation models) */
  Kind_ActDisk, Kind_Engine_Inflow, Kind_Inlet, *Kind_Data_Riemann, *Kind_Data_NRBC;           /*!< \brief Kind of inlet boundary treatment. */
=======
  Kind_ActDisk, Kind_Engine_Inflow, Kind_Inlet, *Kind_Data_Riemann, *Kind_Data_Giles;           /*!< \brief Kind of inlet boundary treatment. */
>>>>>>> 5e170f46
  su2double Linear_Solver_Error;		/*!< \brief Min error of the linear solver for the implicit formulation. */
  su2double Deform_Linear_Solver_Error;    /*!< \brief Min error of the linear solver for the implicit formulation. */
  su2double Linear_Solver_Error_FSI_Struc;		/*!< \brief Min error of the linear solver for the implicit formulation in the structural side for FSI problems . */
  su2double Linear_Solver_Error_Heat;        /*!< \brief Min error of the linear solver for the implicit formulation in the fvm heat solver . */
  unsigned long Linear_Solver_Iter;		/*!< \brief Max iterations of the linear solver for the implicit formulation. */
<<<<<<< HEAD
  bool Linear_Solver_Max_Iter_Error; /*!< \brief Program will exit with an error if the linear solver exceeds the max iterations. */
=======
  unsigned long Deform_Linear_Solver_Iter;   /*!< \brief Max iterations of the linear solver for the implicit formulation. */
>>>>>>> 5e170f46
  unsigned long Linear_Solver_Iter_FSI_Struc;		/*!< \brief Max iterations of the linear solver for FSI applications and structural solver. */
  unsigned long Linear_Solver_Iter_Heat;       /*!< \brief Max iterations of the linear solver for the implicit formulation in the fvm heat solver. */
  unsigned long Linear_Solver_Restart_Frequency;   /*!< \brief Restart frequency of the linear solver for the implicit formulation. */
  unsigned short Linear_Solver_ILU_n;		/*!< \brief ILU fill=in level. */
  su2double SemiSpan;		/*!< \brief Wing Semi span. */
  su2double Roe_Kappa;		/*!< \brief Relaxation of the Roe scheme. */
  su2double Relaxation_Factor_Flow;		/*!< \brief Relaxation coefficient of the linear solver mean flow. */
  su2double Relaxation_Factor_Turb;		/*!< \brief Relaxation coefficient of the linear solver turbulence. */
  su2double Relaxation_Factor_AdjFlow;		/*!< \brief Relaxation coefficient of the linear solver adjoint mean flow. */
  su2double Relaxation_Factor_CHT;  /*!< \brief Relaxation coefficient for the update of conjugate heat variables. */
  su2double AdjTurb_Linear_Error;		/*!< \brief Min error of the turbulent adjoint linear solver for the implicit formulation. */
  su2double EntropyFix_Coeff;              /*!< \brief Entropy fix coefficient. */
  unsigned short AdjTurb_Linear_Iter;		/*!< \brief Min error of the turbulent adjoint linear solver for the implicit formulation. */
  su2double *Stations_Bounds;                  /*!< \brief Airfoil section limit. */
  unsigned short nLocationStations,      /*!< \brief Number of section cuts to make when outputting mesh and cp . */
  nWingStations;               /*!< \brief Number of section cuts to make when calculating internal volume. */
  su2double* Kappa_Flow,           /*!< \brief Numerical dissipation coefficients for the flow equations. */
  *Kappa_AdjFlow,                  /*!< \brief Numerical dissipation coefficients for the adjoint flow equations. */
  *Kappa_Heat;                    /*!< \brief Numerical dissipation coefficients for the (fvm) heat equation. */  
  su2double* FFD_Axis;       /*!< \brief Numerical dissipation coefficients for the adjoint equations. */
  su2double Kappa_1st_AdjFlow,	/*!< \brief JST 1st order dissipation coefficient for adjoint flow equations (coarse multigrid levels). */
  Kappa_2nd_AdjFlow,			/*!< \brief JST 2nd order dissipation coefficient for adjoint flow equations. */
  Kappa_4th_AdjFlow,			/*!< \brief JST 4th order dissipation coefficient for adjoint flow equations. */
  Kappa_1st_Flow,			/*!< \brief JST 1st order dissipation coefficient for flow equations (coarse multigrid levels). */
  Kappa_2nd_Flow,			/*!< \brief JST 2nd order dissipation coefficient for flow equations. */
  Kappa_4th_Flow,			/*!< \brief JST 4th order dissipation coefficient for flow equations. */
  Kappa_2nd_Heat,     /*!< \brief 2nd order dissipation coefficient for heat equation. */
  Kappa_4th_Heat;     /*!< \brief 4th order dissipation coefficient for heat equation. */  
  su2double Geo_Waterline_Location; /*!< \brief Location of the waterline. */
  
  su2double Min_Beta_RoeTurkel,		/*!< \brief Minimum value of Beta for the Roe-Turkel low Mach preconditioner. */
  Max_Beta_RoeTurkel;		/*!< \brief Maximum value of Beta for the Roe-Turkel low Mach preconditioner. */
  unsigned long GridDef_Nonlinear_Iter, /*!< \brief Number of nonlinear increments for grid deformation. */
  GridDef_Linear_Iter; /*!< \brief Number of linear smoothing iterations for grid deformation. */
  unsigned short Deform_Stiffness_Type; /*!< \brief Type of element stiffness imposed for FEA mesh deformation. */
  bool Deform_Output;  /*!< \brief Print the residuals during mesh deformation to the console. */
  su2double Deform_Tol_Factor; /*!< Factor to multiply smallest volume for deform tolerance (0.001 default) */
  su2double Deform_Coeff; /*!< Deform coeffienct */
  su2double Deform_Limit; /*!< Deform limit */
  unsigned short FFD_Continuity; /*!< Surface continuity at the intersection with the FFD */
  unsigned short FFD_CoordSystem; /*!< Define the coordinates system */
  su2double Deform_ElasticityMod, Deform_PoissonRatio; /*!< young's modulus and poisson ratio for volume deformation stiffness model */
  bool Visualize_Deformation;	/*!< \brief Flag to visualize the deformation in MDC. */
  bool FFD_Symmetry_Plane;	/*!< \brief FFD symmetry plane. */
  su2double Mach;		/*!< \brief Mach number. */
  su2double Reynolds;	/*!< \brief Reynolds number. */
  su2double Froude;	/*!< \brief Froude number. */
  su2double Length_Reynolds;	/*!< \brief Reynolds length (dimensional). */
  su2double AoA,			/*!< \brief Angle of attack (just external flow). */
  iH, AoS, AoA_Offset, AoS_Offset, AoA_Sens;		/*!< \brief Angle of sideSlip (just external flow). */
  bool Fixed_CL_Mode;			/*!< \brief Activate fixed CL mode (external flow only). */
  bool Fixed_CM_Mode;			/*!< \brief Activate fixed CL mode (external flow only). */
  bool Eval_dOF_dCX;			/*!< \brief Activate fixed CL mode (external flow only). */
  bool Discard_InFiles; /*!< \brief Discard angle of attack in solution and geometry files. */
  su2double Target_CL;			/*!< \brief Specify a target CL instead of AoA (external flow only). */
  su2double Target_CM;			/*!< \brief Specify a target CL instead of AoA (external flow only). */
  su2double Total_CM;			/*!< \brief Specify a target CL instead of AoA (external flow only). */
  su2double Total_CD;			/*!< \brief Specify a target CL instead of AoA (external flow only). */
  su2double dCL_dAlpha;        /*!< \brief value of dCl/dAlpha. */
  su2double dCM_diH;        /*!< \brief value of dCM/dHi. */
  unsigned long Iter_Fixed_CL;			/*!< \brief Iterations to re-evaluate the angle of attack (external flow only). */
  unsigned long Iter_Fixed_CM;			/*!< \brief Iterations to re-evaluate the angle of attack (external flow only). */
  unsigned long Iter_Fixed_NetThrust;			/*!< \brief Iterations to re-evaluate the angle of attack (external flow only). */
  unsigned long Iter_dCL_dAlpha;   /*!< \brief Number of iterations to evaluate dCL_dAlpha. */
  unsigned long Update_Alpha;			/*!< \brief Iterations to re-evaluate the angle of attack (external flow only). */
  unsigned long Update_iH;			/*!< \brief Iterations to re-evaluate the angle of attack (external flow only). */
  unsigned long Update_BCThrust;			/*!< \brief Iterations to re-evaluate the angle of attack (external flow only). */
  su2double dNetThrust_dBCThrust;        /*!< \brief value of dCl/dAlpha. */
  bool Update_BCThrust_Bool;			/*!< \brief Boolean flag for whether to update the AoA for fixed lift mode on a given iteration. */
  bool Update_AoA;			/*!< \brief Boolean flag for whether to update the AoA for fixed lift mode on a given iteration. */
  bool Update_HTPIncidence;			/*!< \brief Boolean flag for whether to update the AoA for fixed lift mode on a given iteration. */
  su2double ChargeCoeff;		/*!< \brief Charge coefficient (just for poisson problems). */
  unsigned short Cauchy_Func_Flow,	/*!< \brief Function where to apply the convergence criteria in the flow problem. */
  Cauchy_Func_AdjFlow,				/*!< \brief Function where to apply the convergence criteria in the adjoint problem. */
  Cauchy_Elems;						/*!< \brief Number of elements to evaluate. */
  unsigned short Residual_Func_Flow;	/*!< \brief Equation to apply residual convergence to. */
  unsigned short Res_FEM_CRIT;  /*!< \brief Criteria to apply to the FEM convergence (absolute/relative). */
  unsigned long StartConv_Iter;	/*!< \brief Start convergence criteria at iteration. */
  su2double Cauchy_Eps;	/*!< \brief Epsilon used for the convergence. */
  unsigned long Wrt_Sol_Freq,	/*!< \brief Writing solution frequency. */
  Wrt_Sol_Freq_DualTime,	/*!< \brief Writing solution frequency for Dual Time. */
  Wrt_Con_Freq,				/*!< \brief Writing convergence history frequency. */
  Wrt_Con_Freq_DualTime;				/*!< \brief Writing convergence history frequency. */
  bool Wrt_Unsteady;  /*!< \brief Write unsteady data adding header and prefix. */
  bool Wrt_Dynamic;  		/*!< \brief Write dynamic data adding header and prefix. */
  bool Restart,	/*!< \brief Restart solution (for direct, adjoint, and linearized problems).*/
  Wrt_Binary_Restart,	/*!< \brief Write binary SU2 native restart files.*/
  Read_Binary_Restart,	/*!< \brief Read binary SU2 native restart files.*/
  Restart_Flow;	/*!< \brief Restart flow solution for adjoint and linearized problems. */
  unsigned short nMarker_Monitoring,	/*!< \brief Number of markers to monitor. */
  nMarker_Designing,					/*!< \brief Number of markers for the objective function. */
  nMarker_GeoEval,					/*!< \brief Number of markers for the objective function. */
  nMarker_ZoneInterface, /*!< \brief Number of markers in the zone interface. */
  nMarker_Plotting,					/*!< \brief Number of markers to plot. */
  nMarker_Analyze,					/*!< \brief Number of markers to plot. */
  nMarker_Moving,               /*!< \brief Number of markers in motion (DEFORMING, MOVING_WALL, or FLUID_STRUCTURE). */
  nMarker_PyCustom,               /*!< \brief Number of markers that are customizable in Python. */
  nMarker_DV,               /*!< \brief Number of markers affected by the design variables. */
  nMarker_WallFunctions;    /*!< \brief Number of markers for which wall functions must be applied. */
  string *Marker_Monitoring,     /*!< \brief Markers to monitor. */
  *Marker_Designing,         /*!< \brief Markers to plot. */
  *Marker_GeoEval,         /*!< \brief Markers to plot. */
  *Marker_Plotting,          /*!< \brief Markers to plot. */
  *Marker_Analyze,          /*!< \brief Markers to plot. */
  *Marker_ZoneInterface,          /*!< \brief Markers in the FSI interface. */
  *Marker_Moving,            /*!< \brief Markers in motion (DEFORMING, MOVING_WALL, or FLUID_STRUCTURE). */
  *Marker_PyCustom,            /*!< \brief Markers that are customizable in Python. */
  *Marker_DV,            /*!< \brief Markers affected by the design variables. */
  *Marker_WallFunctions; /*!< \brief Markers for which wall functions must be applied. */
  unsigned short  *Kind_WallFunctions;        /*!< \brief The kind of wall function to use for the corresponding markers. */
  unsigned short  **IntInfo_WallFunctions;    /*!< \brief Additional integer information for the wall function markers. */
  su2double       **DoubleInfo_WallFunctions; /*!< \brief Additional double information for the wall function markers. */
  unsigned short  *Marker_All_Monitoring,        /*!< \brief Global index for monitoring using the grid information. */
  *Marker_All_GeoEval,       /*!< \brief Global index for geometrical evaluation. */
  *Marker_All_Plotting,        /*!< \brief Global index for plotting using the grid information. */
  *Marker_All_Analyze,        /*!< \brief Global index for plotting using the grid information. */
  *Marker_All_ZoneInterface,        /*!< \brief Global index for FSI interface markers using the grid information. */
  *Marker_All_Turbomachinery,        /*!< \brief Global index for Turbomachinery markers using the grid information. */
  *Marker_All_TurbomachineryFlag,        /*!< \brief Global index for Turbomachinery markers flag using the grid information. */
  *Marker_All_MixingPlaneInterface,        /*!< \brief Global index for MixingPlane interface markers using the grid information. */    
  *Marker_All_DV,          /*!< \brief Global index for design variable markers using the grid information. */
  *Marker_All_Moving,          /*!< \brief Global index for moving surfaces using the grid information. */
  *Marker_All_PyCustom,                 /*!< \brief Global index for Python customizable surfaces using the grid information. */
  *Marker_All_Designing,         /*!< \brief Global index for moving using the grid information. */
  *Marker_CfgFile_Monitoring,     /*!< \brief Global index for monitoring using the config information. */
  *Marker_CfgFile_Designing,      /*!< \brief Global index for monitoring using the config information. */
  *Marker_CfgFile_GeoEval,      /*!< \brief Global index for monitoring using the config information. */
  *Marker_CfgFile_Plotting,     /*!< \brief Global index for plotting using the config information. */
  *Marker_CfgFile_Analyze,     /*!< \brief Global index for plotting using the config information. */
  *Marker_CfgFile_ZoneInterface,     /*!< \brief Global index for FSI interface using the config information. */
  *Marker_CfgFile_Turbomachinery,     /*!< \brief Global index for Turbomachinery  using the config information. */
  *Marker_CfgFile_TurbomachineryFlag,     /*!< \brief Global index for Turbomachinery flag using the config information. */
  *Marker_CfgFile_MixingPlaneInterface,     /*!< \brief Global index for MixingPlane interface using the config information. */
  *Marker_CfgFile_Moving,       /*!< \brief Global index for moving surfaces using the config information. */
  *Marker_CfgFile_PyCustom,        /*!< \brief Global index for Python customizable surfaces using the config information. */
  *Marker_CfgFile_DV,       /*!< \brief Global index for design variable markers using the config information. */
  *Marker_CfgFile_PerBound;     /*!< \brief Global index for periodic boundaries using the config information. */
  string *PlaneTag;      /*!< \brief Global index for the plane adaptation (upper, lower). */
  su2double DualVol_Power;			/*!< \brief Power for the dual volume in the grid adaptation sensor. */
  su2double *nBlades;						/*!< \brief number of blades for turbomachinery computation. */
  unsigned short Analytical_Surface;	/*!< \brief Information about the analytical definition of the surface for grid adaptation. */
  unsigned short Geo_Description;	/*!< \brief Description of the geometry. */
  unsigned short Mesh_FileFormat;	/*!< \brief Mesh input format. */
  unsigned short Output_FileFormat;	/*!< \brief Format of the output files. */
  unsigned short ActDisk_Jump;	/*!< \brief Format of the output files. */
  bool CFL_Adapt;      /*!< \brief Adaptive CFL number. */
  bool HB_Precondition;    /*< \brief Flag to turn on harmonic balance source term preconditioning */
  su2double RefArea,		/*!< \brief Reference area for coefficient computation. */
  RefElemLength,				/*!< \brief Reference element length for computing the slope limiting epsilon. */
  RefSharpEdges,				/*!< \brief Reference coefficient for detecting sharp edges. */
  RefLength,			/*!< \brief Reference length for moment computation. */
  *RefOriginMoment,           /*!< \brief Origin for moment computation. */
  *RefOriginMoment_X,      /*!< \brief X Origin for moment computation. */
  *RefOriginMoment_Y,      /*!< \brief Y Origin for moment computation. */
  *RefOriginMoment_Z,      /*!< \brief Z Origin for moment computation. */
  *CFL_AdaptParam,      /*!< \brief Information about the CFL ramp. */
  *RelaxFactor_Giles,      /*!< \brief Information about the under relaxation factor for Giles BC. */
  *CFL,
  *HTP_Axis,      /*!< \brief Location of the HTP axis. */
  DomainVolume;		/*!< \brief Volume of the computational grid. */
  unsigned short nRefOriginMoment_X,    /*!< \brief Number of X-coordinate moment computation origins. */
  nRefOriginMoment_Y,           /*!< \brief Number of Y-coordinate moment computation origins. */
  nRefOriginMoment_Z;           /*!< \brief Number of Z-coordinate moment computation origins. */
  string Mesh_FileName,			/*!< \brief Mesh input file. */
  Mesh_Out_FileName,				/*!< \brief Mesh output file. */
  Solution_FlowFileName,			/*!< \brief Flow solution input file. */
  Solution_LinFileName,			/*!< \brief Linearized flow solution input file. */
  Solution_AdjFileName,			/*!< \brief Adjoint solution input file for drag functional. */
  Solution_FEMFileName,			/*!< \brief Solution input file for structural problem. */
  Solution_AdjFEMFileName,     /*!< \brief Adjoint solution input file for structural problem. */
  Flow_FileName,					/*!< \brief Flow variables output file. */
  Structure_FileName,					/*!< \brief Structure variables output file. */
  SurfStructure_FileName,					/*!< \brief Surface structure variables output file. */
  AdjStructure_FileName,         /*!< \brief Structure variables output file. */
  AdjSurfStructure_FileName,         /*!< \brief Surface structure variables output file. */
  SurfWave_FileName,					/*!< \brief Surface structure variables output file. */
  SurfHeat_FileName,					/*!< \brief Surface structure variables output file. */
  Wave_FileName,					/*!< \brief Wave variables output file. */
  Heat_FileName,					/*!< \brief Heat variables output file. */
  AdjWave_FileName,					/*!< \brief Adjoint wave variables output file. */
  Residual_FileName,				/*!< \brief Residual variables output file. */
  Conv_FileName,					/*!< \brief Convergence history output file. */
  Breakdown_FileName,			    /*!< \brief Breakdown output file. */
  Conv_FileName_FSI,					/*!< \brief Convergence history output file. */
  Restart_FlowFileName,			/*!< \brief Restart file for flow variables. */
  Restart_WaveFileName,			/*!< \brief Restart file for wave variables. */
  Restart_HeatFileName,			/*!< \brief Restart file for heat variables. */
  Restart_AdjFileName,			/*!< \brief Restart file for adjoint variables, drag functional. */
  Restart_FEMFileName,			/*!< \brief Restart file for FEM elasticity. */
  Restart_AdjFEMFileName,      /*!< \brief Restart file for FEM elasticity. */
  Adj_FileName,					/*!< \brief Output file with the adjoint variables. */
  ObjFunc_Grad_FileName,			/*!< \brief Gradient of the objective function. */
  ObjFunc_Value_FileName,			/*!< \brief Objective function. */
  SurfFlowCoeff_FileName,			/*!< \brief Output file with the flow variables on the surface. */
  SurfAdjCoeff_FileName,			/*!< \brief Output file with the adjoint variables on the surface. */
  New_SU2_FileName,       		/*!< \brief Output SU2 mesh file converted from CGNS format. */
  SurfSens_FileName,			/*!< \brief Output file for the sensitivity on the surface (discrete adjoint). */
  VolSens_FileName,			/*!< \brief Output file for the sensitivity in the volume (discrete adjoint). */
  Hybrid_Const_FileName;                /*!< \brief Input file for the hybrid RANS/LES constants. */
  bool Low_MemoryOutput,      /*!< \brief Write a volume solution file */
  Wrt_Vol_Sol,                /*!< \brief Write a volume solution file */
  Wrt_Srf_Sol,                /*!< \brief Write a surface solution file */
  Wrt_Csv_Sol,                /*!< \brief Write a surface comma-separated values solution file */
  Wrt_Residuals,              /*!< \brief Write residuals to solution file */
  Wrt_Surface,                /*!< \brief Write solution at each surface */
  Wrt_Limiters,              /*!< \brief Write residuals to solution file */
  Wrt_SharpEdges,              /*!< \brief Write residuals to solution file */
  Wrt_Halo,                   /*!< \brief Write rind layers in solution files */
  Plot_Section_Forces;       /*!< \brief Write sectional forces for specified markers. */
  unsigned short Console_Output_Verb,  /*!< \brief Level of verbosity for console output */
  Kind_Average;        /*!< \brief Particular average for the marker analyze. */
  su2double Gamma,			/*!< \brief Ratio of specific heats of the gas. */
  Bulk_Modulus,			/*!< \brief Value of the bulk modulus for incompressible flows. */
  ArtComp_Factor,			/*!< \brief Value of the artificial compresibility factor for incompressible flows. */
  Gas_Constant,     /*!< \brief Specific gas constant. */
  Gas_ConstantND,     /*!< \brief Non-dimensional specific gas constant. */
  Gas_Constant_Ref, /*!< \brief Reference specific gas constant. */
  Temperature_Critical,   /*!< \brief Critical Temperature for real fluid model.  */
  Pressure_Critical,   /*!< \brief Critical Pressure for real fluid model.  */
  Density_Critical,   /*!< \brief Critical Density for real fluid model.  */
  Acentric_Factor,   /*!< \brief Acentric Factor for real fluid model.  */
  Mu_Constant,     /*!< \brief Constant viscosity for ConstantViscosity model.  */
  Mu_ConstantND,   /*!< \brief Non-dimensional constant viscosity for ConstantViscosity model.  */
  Kt_Constant,     /*!< \brief Constant thermal conductivity for ConstantConductivity model.  */
  Kt_ConstantND,   /*!< \brief Non-dimensional constant thermal conductivity for ConstantConductivity model.  */
  Mu_Ref,     /*!< \brief Reference viscosity for Sutherland model.  */
  Mu_RefND,   /*!< \brief Non-dimensional reference viscosity for Sutherland model.  */
  Mu_Temperature_Ref,     /*!< \brief Reference temperature for Sutherland model.  */
  Mu_Temperature_RefND,   /*!< \brief Non-dimensional reference temperature for Sutherland model.  */
  Mu_S,     /*!< \brief Reference S for Sutherland model.  */
  Mu_SND,   /*!< \brief Non-dimensional reference S for Sutherland model.  */
  Specific_Heat_Fluid, /*!< \brief Specific heat in fluids. */
  Specific_Heat_Solid, /*!< \brief Specific heat in solids. */
  Thermal_Conductivity_Solid, /*!< \brief Thermal conductivity in solids. */
  Thermal_Diffusivity_Solid, /*!< \brief Thermal diffusivity in solids. */
  Temperature_Freestream_Solid, /*!< \brief Temperature in solids at freestream conditions. */
  Density_Solid,      /*!< \brief Total density in solids. */  
  *Velocity_FreeStream,     /*!< \brief Free-stream velocity vector of the fluid.  */
  Energy_FreeStream,     /*!< \brief Free-stream total energy of the fluid.  */
  ModVel_FreeStream,     /*!< \brief Magnitude of the free-stream velocity of the fluid.  */
  ModVel_FreeStreamND,     /*!< \brief Non-dimensional magnitude of the free-stream velocity of the fluid.  */
  Density_FreeStream,     /*!< \brief Free-stream density of the fluid. */
  Viscosity_FreeStream,     /*!< \brief Free-stream viscosity of the fluid.  */
  Tke_FreeStream,     /*!< \brief Total turbulent kinetic energy of the fluid.  */
  Intermittency_FreeStream,     /*!< \brief Freestream intermittency (for sagt transition model) of the fluid.  */
  TurbulenceIntensity_FreeStream,     /*!< \brief Freestream turbulent intensity (for sagt transition model) of the fluid.  */
  Turb2LamViscRatio_FreeStream,          /*!< \brief Ratio of turbulent to laminar viscosity. */
  TurbLength_FreeStream, /*!< \brief Freestream turbulent lengthscale */
  NuFactor_FreeStream,  /*!< \brief Ratio of turbulent to laminar viscosity. */
  NuFactor_Engine,  /*!< \brief Ratio of turbulent to laminar viscosity at the engine. */
  SecondaryFlow_ActDisk,  /*!< \brief Ratio of turbulent to laminar viscosity at the actuator disk. */
  Initial_BCThrust,  /*!< \brief Ratio of turbulent to laminar viscosity at the actuator disk. */
  Pressure_FreeStream,     /*!< \brief Total pressure of the fluid. */
  Temperature_FreeStream,  /*!< \brief Total temperature of the fluid.  */
  Temperature_ve_FreeStream,  /*!< \brief Total vibrational-electronic temperature of the fluid.  */
  *MassFrac_FreeStream, /*!< \brief Mixture mass fractions of the fluid. */
  Prandtl_Lam,      /*!< \brief Laminar Prandtl number for the gas.  */
  Prandtl_Turb,     /*!< \brief Turbulent Prandtl number for the gas.  */
  Length_Ref,       /*!< \brief Reference length for non-dimensionalization. */
  Pressure_Ref,     /*!< \brief Reference pressure for non-dimensionalization.  */
  Temperature_Ref,  /*!< \brief Reference temperature for non-dimensionalization.*/
  Density_Ref,      /*!< \brief Reference density for non-dimensionalization.*/
  Velocity_Ref,     /*!< \brief Reference velocity for non-dimensionalization.*/
  Time_Ref,                  /*!< \brief Reference time for non-dimensionalization. */
  Viscosity_Ref,              /*!< \brief Reference viscosity for non-dimensionalization. */
  Conductivity_Ref,           /*!< \brief Reference conductivity for non-dimensionalization. */
  Energy_Ref,                 /*!< \brief Reference viscosity for non-dimensionalization. */
  Wall_Temperature,           /*!< \brief Temperature at an isotropic wall in Kelvin. */
  Omega_Ref,                  /*!< \brief Reference angular velocity for non-dimensionalization. */
  Force_Ref,                  /*!< \brief Reference body force for non-dimensionalization. */
  Pressure_FreeStreamND,      /*!< \brief Farfield pressure value (external flow). */
  Temperature_FreeStreamND,   /*!< \brief Farfield temperature value (external flow). */
  Density_FreeStreamND,       /*!< \brief Farfield density value (external flow). */
  Velocity_FreeStreamND[3],   /*!< \brief Farfield velocity values (external flow). */
  Energy_FreeStreamND,        /*!< \brief Farfield energy value (external flow). */
  Viscosity_FreeStreamND,     /*!< \brief Farfield viscosity value (external flow). */
  Tke_FreeStreamND,           /*!< \brief Farfield kinetic energy (external flow). */
  Omega_FreeStreamND,         /*!< \brief Specific dissipation (external flow). */
  Omega_FreeStream;           /*!< \brief Specific dissipation (external flow). */
  unsigned short nElectric_Constant; /*!< \brief Number of different electric constants. */
  su2double *Electric_Constant;   /*!< \brief Dielectric constant modulus. */
  su2double Knowles_B,      /*!< \brief Knowles material model constant B. */
  Knowles_N;                /*!< \brief Knowles material model constant N. */
  bool DE_Effects; 						/*!< Application of DE effects to FE analysis */
  bool RefGeom; 						/*!< Read a reference geometry for optimization purposes. */
  unsigned long refNodeID;     /*!< \brief Global ID for the reference node (optimization). */
  string RefGeom_FEMFileName;    			/*!< \brief File name for reference geometry. */
  unsigned short RefGeom_FileFormat;	/*!< \brief Mesh input format. */
  unsigned short Kind_2DElasForm;			/*!< \brief Kind of bidimensional elasticity solver. */
  unsigned short nIterFSI;	  /*!< \brief Number of maximum number of subiterations in a FSI problem. */
  unsigned short nIterFSI_Ramp;  /*!< \brief Number of FSI subiterations during which a ramp is applied. */
  su2double AitkenStatRelax;	/*!< \brief Aitken's relaxation factor (if set as static) */
  su2double AitkenDynMaxInit;	/*!< \brief Aitken's maximum dynamic relaxation factor for the first iteration */
  su2double AitkenDynMinInit;	/*!< \brief Aitken's minimum dynamic relaxation factor for the first iteration */
  bool RampAndRelease;        /*!< \brief option for ramp load and release */
  bool Sine_Load;             /*!< \brief option for sine load */
  su2double *SineLoad_Coeff;  /*!< \brief Stores the load coefficient */
  su2double Wave_Speed;			  /*!< \brief Wave speed used in the wave solver. */
  su2double Thermal_Diffusivity;			/*!< \brief Thermal diffusivity used in the heat solver. */
  su2double Cyclic_Pitch,     /*!< \brief Cyclic pitch for rotorcraft simulations. */
  Collective_Pitch;           /*!< \brief Collective pitch for rotorcraft simulations. */
  string Motion_Filename;			/*!< \brief Arbitrary mesh motion input base filename. */
  su2double Mach_Motion;			/*!< \brief Mach number based on mesh velocity and freestream quantities. */
  su2double *Motion_Origin_X, /*!< \brief X-coordinate of the mesh motion origin. */
  *Motion_Origin_Y,           /*!< \brief Y-coordinate of the mesh motion origin. */
  *Motion_Origin_Z,           /*!< \brief Z-coordinate of the mesh motion origin. */
  *Translation_Rate_X,        /*!< \brief Translational velocity of the mesh in the x-direction. */
  *Translation_Rate_Y,        /*!< \brief Translational velocity of the mesh in the y-direction. */
  *Translation_Rate_Z,        /*!< \brief Translational velocity of the mesh in the z-direction. */
  *Rotation_Rate_X,           /*!< \brief Angular velocity of the mesh about the x-axis. */
  *Rotation_Rate_Y,           /*!< \brief Angular velocity of the mesh about the y-axis. */
  *Rotation_Rate_Z,           /*!< \brief Angular velocity of the mesh about the z-axis. */
  *Pitching_Omega_X,          /*!< \brief Angular frequency of the mesh pitching about the x-axis. */
  *Pitching_Omega_Y,          /*!< \brief Angular frequency of the mesh pitching about the y-axis. */
  *Pitching_Omega_Z,          /*!< \brief Angular frequency of the mesh pitching about the z-axis. */
  *Pitching_Ampl_X,           /*!< \brief Pitching amplitude about the x-axis. */
  *Pitching_Ampl_Y,           /*!< \brief Pitching amplitude about the y-axis. */
  *Pitching_Ampl_Z,           /*!< \brief Pitching amplitude about the z-axis. */
  *Pitching_Phase_X,          /*!< \brief Pitching phase offset about the x-axis. */
  *Pitching_Phase_Y,          /*!< \brief Pitching phase offset about the y-axis. */
  *Pitching_Phase_Z,          /*!< \brief Pitching phase offset about the z-axis. */
  *Plunging_Omega_X,          /*!< \brief Angular frequency of the mesh plunging in the x-direction. */
  *Plunging_Omega_Y,          /*!< \brief Angular frequency of the mesh plunging in the y-direction. */
  *Plunging_Omega_Z,          /*!< \brief Angular frequency of the mesh plunging in the z-direction. */
  *Plunging_Ampl_X,           /*!< \brief Plunging amplitude in the x-direction. */
  *Plunging_Ampl_Y,           /*!< \brief Plunging amplitude in the y-direction. */
  *Plunging_Ampl_Z,           /*!< \brief Plunging amplitude in the z-direction. */
  *Omega_HB;                  /*!< \brief Frequency for Harmonic Balance Operator (in rad/s). */
  unsigned short nMotion_Origin_X,    /*!< \brief Number of X-coordinate mesh motion origins. */
  nMotion_Origin_Y,           /*!< \brief Number of Y-coordinate mesh motion origins. */
  nMotion_Origin_Z,           /*!< \brief Number of Z-coordinate mesh motion origins. */
  nTranslation_Rate_X,        /*!< \brief Number of Translational x-velocities for mesh motion. */
  nTranslation_Rate_Y,        /*!< \brief Number of Translational y-velocities for mesh motion. */
  nTranslation_Rate_Z,        /*!< \brief Number of Translational z-velocities for mesh motion. */
  nRotation_Rate_X,           /*!< \brief Number of Angular velocities about the x-axis for mesh motion. */
  nRotation_Rate_Y,           /*!< \brief Number of Angular velocities about the y-axis for mesh motion. */
  nRotation_Rate_Z,           /*!< \brief Number of Angular velocities about the z-axis for mesh motion. */
  nPitching_Omega_X,          /*!< \brief Number of Angular frequencies about the x-axis for pitching. */
  nPitching_Omega_Y,          /*!< \brief Number of Angular frequencies about the y-axis for pitching. */
  nPitching_Omega_Z,          /*!< \brief Number of Angular frequencies about the z-axis for pitching. */
  nPitching_Ampl_X,           /*!< \brief Number of Pitching amplitudes about the x-axis. */
  nPitching_Ampl_Y,           /*!< \brief Number of Pitching amplitudes about the y-axis. */
  nPitching_Ampl_Z,           /*!< \brief Number of Pitching amplitudes about the z-axis. */
  nPitching_Phase_X,          /*!< \brief Number of Pitching phase offsets about the x-axis. */
  nPitching_Phase_Y,          /*!< \brief Number of Pitching phase offsets about the y-axis. */
  nPitching_Phase_Z,          /*!< \brief Number of Pitching phase offsets about the z-axis. */
  nPlunging_Omega_X,          /*!< \brief Number of Angular frequencies in the x-direction for plunging. */
  nPlunging_Omega_Y,          /*!< \brief Number of Angular frequencies in the y-direction for plunging. */
  nPlunging_Omega_Z,          /*!< \brief Number of Angular frequencies in the z-direction for plunging. */
  nPlunging_Ampl_X,           /*!< \brief Number of Plunging amplitudes in the x-direction. */
  nPlunging_Ampl_Y,           /*!< \brief Number of Plunging amplitudes in the y-direction. */
  nPlunging_Ampl_Z,           /*!< \brief Number of Plunging amplitudes in the z-direction. */
  nOmega_HB,                /*!< \brief Number of frequencies in Harmonic Balance Operator. */
  nMoveMotion_Origin,         /*!< \brief Number of motion origins. */
  *MoveMotion_Origin;         /*!< \brief Keeps track if we should move moment origin. */
  vector<vector<vector<su2double> > > Aeroelastic_np1, /*!< \brief Aeroelastic solution at time level n+1. */
  Aeroelastic_n,              /*!< \brief Aeroelastic solution at time level n. */
  Aeroelastic_n1;             /*!< \brief Aeroelastic solution at time level n-1. */
  su2double FlutterSpeedIndex,/*!< \brief The flutter speed index. */
  PlungeNaturalFrequency,     /*!< \brief Plunging natural frequency for Aeroelastic. */
  PitchNaturalFrequency,      /*!< \brief Pitch natural frequency for Aeroelastic. */
  AirfoilMassRatio,           /*!< \brief The airfoil mass ratio for Aeroelastic. */
  CG_Location,                /*!< \brief Center of gravity location for Aeroelastic. */
  RadiusGyrationSquared;      /*!< \brief The radius of gyration squared for Aeroelastic. */
  su2double *Aeroelastic_plunge, /*!< \brief Value of plunging coordinate at the end of an external iteration. */
  *Aeroelastic_pitch;         /*!< \brief Value of pitching coordinate at the end of an external iteration. */
  unsigned short AeroelasticIter; /*!< \brief Solve the aeroelastic equations every given number of internal iterations. */
  unsigned short Gust_Type,	  /*!< \brief Type of Gust. */
  Gust_Dir;                   /*!< \brief Direction of the gust */
  su2double Gust_WaveLength,  /*!< \brief The gust wavelength. */
  Gust_Periods,               /*!< \brief Number of gust periods. */
  Gust_Ampl,                  /*!< \brief Gust amplitude. */
  Gust_Begin_Time,            /*!< \brief Time at which to begin the gust. */
  Gust_Begin_Loc;             /*!< \brief Location at which the gust begins. */
  long Visualize_CV;          /*!< \brief Node number for the CV to be visualized */
  bool ExtraOutput;
  long ExtraHeatOutputZone;   /*!< \brief Heat solver zone with extra screen output */
  bool DeadLoad; 	          	/*!< Application of dead loads to the FE analysis */
  bool PseudoStatic;    /*!< Application of dead loads to the FE analysis */
  bool MatchingMesh; 	        /*!< Matching mesh (while implementing interpolation procedures). */
  bool SteadyRestart; 	      /*!< Restart from a steady state for FSI problems. */
  su2double Newmark_beta,		/*!< \brief Parameter alpha for Newmark method. */
  Newmark_gamma;				      /*!< \brief Parameter delta for Newmark method. */
  unsigned short nIntCoeffs;	/*!< \brief Number of integration coeffs for structural calculations. */
  su2double *Int_Coeffs;		  /*!< \brief Time integration coefficients for structural method. */
  unsigned short nElasticityMod,  /*!< \brief Number of different values for the elasticity modulus. */
  nPoissonRatio,                    /*!< \brief Number of different values for the Poisson ratio modulus. */
  nMaterialDensity;                 /*!< \brief Number of different values for the Material density. */
  su2double *ElasticityMod,         /*!< \brief Value of the elasticity moduli. */
  *PoissonRatio,                    /*!< \brief Value of the Poisson ratios. */
  *MaterialDensity;                 /*!< \brief Value of the Material densities. */
  unsigned short nElectric_Field,	/*!< \brief Number of different values for the electric field in the membrane. */
  nDim_Electric_Field;				/*!< \brief Dimensionality of the problem. */
  unsigned short nDim_RefNode;   /*!< \brief Dimensionality of the vector . */
  su2double *Electric_Field_Mod, 	/*!< \brief Values of the modulus of the electric field. */
  *Electric_Field_Dir;				/*!< \brief Direction of the electric field. */
  su2double *RefNode_Displacement;  /*!< \brief Displacement of the reference node. */
  bool Ramp_Load;				          /*!< \brief Apply the load with linear increases. */
  unsigned short Dynamic_LoadTransfer;  /*!< \brief Method for dynamic load transferring. */
  bool IncrementalLoad;		    /*!< \brief Apply the load in increments (for nonlinear structural analysis). */
  unsigned long IncLoad_Nincrements; /*!< \brief Number of increments. */
  su2double *IncLoad_Criteria;/*!< \brief Criteria for the application of incremental loading. */
  su2double Ramp_Time;			  /*!< \brief Time until the maximum load is applied. */
  unsigned short Pred_Order;  /*!< \brief Order of the predictor for FSI applications. */
  unsigned short Kind_Interpolation; /*!\brief type of interpolation to use for FSI applications. */
  bool Prestretch;            /*!< Read a reference geometry for optimization purposes. */
  string Prestretch_FEMFileName;         /*!< \brief File name for reference geometry. */
  string FEA_FileName;         /*!< \brief File name for element-based properties. */
  su2double RefGeom_Penalty,        /*!< \brief Penalty weight value for the reference geometry objective function. */
  RefNode_Penalty,            /*!< \brief Penalty weight value for the reference node objective function. */
  DV_Penalty;                 /*!< \brief Penalty weight to add a constraint to the total amount of stiffness. */
  bool addCrossTerm;          /*!< \brief Evaluates the need to add the cross term when setting the adjoint output. */
  unsigned long Nonphys_Points, /*!< \brief Current number of non-physical points in the solution. */
  Nonphys_Reconstr;      /*!< \brief Current number of non-physical reconstructions for 2nd-order upwinding. */
  bool ParMETIS;      /*!< \brief Boolean for activating ParMETIS mode (while testing). */
  unsigned short DirectDiff; /*!< \brief Direct Differentation mode. */
  bool DiscreteAdjoint; /*!< \brief AD-based discrete adjoint mode. */
  unsigned long Wrt_Surf_Freq_DualTime;	/*!< \brief Writing surface solution frequency for Dual Time. */
  su2double Const_DES;   /*!< \brief Detached Eddy Simulation Constant. */
  unsigned short Kind_HybridRANSLES; /*!< \brief Kind of Hybrid RANS/LES. */
  unsigned short Kind_RoeLowDiss;    /*!< \brief Kind of Roe scheme with low dissipation for unsteady flows. */
  bool QCR;                   /*!< \brief Spalart-Allmaras with Quadratic Constitutive Relation, 2000 version (SA-QCR2000) . */
  su2double *default_vel_inf, /*!< \brief Default freestream velocity array for the COption class. */
  *default_eng_cyl,           /*!< \brief Default engine box array for the COption class. */
  *default_eng_val,           /*!< \brief Default engine box array values for the COption class. */
  *default_cfl_adapt,         /*!< \brief Default CFL adapt param array for the COption class. */
  *default_jst_coeff,         /*!< \brief Default artificial dissipation (flow) array for the COption class. */
  *default_ffd_coeff,         /*!< \brief Default artificial dissipation (flow) array for the COption class. */
  *default_mixedout_coeff,    /*!< \brief Default default mixedout algorithm coefficients for the COption class. */
  *default_rampRotFrame_coeff,/*!< \brief Default ramp rotating frame coefficients for the COption class. */
  *default_rampOutPres_coeff, /*!< \brief Default ramp outlet pressure coefficients for the COption class. */
  *default_jst_adj_coeff,      /*!< \brief Default artificial dissipation (adjoint) array for the COption class. */
  *default_ad_coeff_heat,     /*!< \brief Default artificial dissipation (heat) array for the COption class. */  
  *default_obj_coeff,         /*!< \brief Default objective array for the COption class. */
  *default_geo_loc,           /*!< \brief Default SU2_GEO section locations array for the COption class. */
  *default_distortion,        /*!< \brief Default SU2_GEO section locations array for the COption class. */
  *default_ea_lim,            /*!< \brief Default equivalent area limit array for the COption class. */
  *default_grid_fix,          /*!< \brief Default fixed grid (non-deforming region) array for the COption class. */
  *default_htp_axis,          /*!< \brief Default HTP axis for the COption class. */
  *default_ffd_axis,          /*!< \brief Default FFD axis for the COption class. */
  *default_inc_crit,          /*!< \brief Default incremental criteria array for the COption class. */
<<<<<<< HEAD
  *default_body_force;        /*!< \brief Default body force vector for the COption class. */
  bool Body_Force;            /*!< \brief Flag to know if a body force is included in the formulation. */
  su2double *Body_Force_Vector;  /*!< \brief Values of the prescribed body force vector. */
=======
  *default_extrarelfac,       /*!< \brief Default extra relaxation factor for Giles BC in the COption class. */
  *default_sineload_coeff;    /*!< \brief Default values for a sine load. */
  unsigned short nSpanWiseSections; /*!< \brief number of span-wise sections */
  unsigned short nSpanMaxAllZones; /*!< \brief number of maximum span-wise sections for all zones */
  unsigned short *nSpan_iZones;  /*!< \brief number of span-wise sections for each zones */
  bool turbMixingPlane;   /*!< \brief option for turbulent mixingplane */
  bool SpatialFourier; /*!< \brief option for computing the fourier transforms for subsonic non-reflecting BC. */
  bool RampRotatingFrame;   /*!< \brief option for ramping up or down the Rotating Frame values */
  bool RampOutletPressure;  /*!< \brief option for ramping up or down the outlet pressure */
  su2double *Mixedout_Coeff; /*!< \brief coefficient for the  */
  su2double *RampRotatingFrame_Coeff; /*!< \brief coefficient for Rotating frame ramp */
  su2double *RampOutletPressure_Coeff; /*!< \brief coefficient for outlet pressure ramp */
  su2double AverageMachLimit;       /*!< \brief option for turbulent mixingplane */
  su2double *FinalRotation_Rate_Z; /*!< \brief Final rotation rate Z if Ramp rotating frame is activated. */
  su2double FinalOutletPressure; /*!< \brief Final outlet pressure if Ramp outlet pressure is activated. */
  su2double MonitorOutletPressure; /*!< \brief Monitor outlet pressure if Ramp outlet pressure is activated. */
  su2double *default_body_force;        /*!< \brief Default body force vector for the COption class. */
  su2double *default_nacelle_location;        /*!< \brief Location of the nacelle. */
  su2double *ExtraRelFacGiles; /*!< \brief coefficient for extra relaxation factor for Giles BC*/
  bool Body_Force;            /*!< \brief Flag to know if a body force is included in the formulation. */
  su2double *Body_Force_Vector;  /*!< \brief Values of the prescribed body force vector. */
  su2double *FreeStreamTurboNormal; /*!< \brief Direction to initialize the flow in turbomachinery computation */
  ofstream *ConvHistFile;       /*!< \brief Store the pointer to each history file */
>>>>>>> 5e170f46

  /*--- all_options is a map containing all of the options. This is used during config file parsing
   to track the options which have not been set (so the default values can be used). Without this map
   there would be no list of all the config file options. ---*/
  
  map<string, bool> all_options;
  
  /*--- brief param is a map from the option name (config file string) to its decoder (the specific child
   class of COptionBase that turns the string into a value) ---*/
  
  map<string, COptionBase*> option_map;
  
  
  // All of the addXxxOptions take in the name of the option, and a refernce to the field of that option
  // in the option structure. Depending on the specific type, it may take in a default value, and may
  // take in extra options. The addXxxOptions mostly follow the same pattern, so please see addDoubleOption
  // for detailed comments.
  //
  // List options are those that can be an unknown number of elements, and also take in a reference to
  // an integer. This integer will be populated with the number of elements of that type unmarshaled.
  //
  // Array options are those with a fixed number of elements.
  //
  // List and Array options should also be able to be specified with the string "NONE" indicating that there
  // are no elements. This allows the option to be present in a config file but left blank.
  
  /*!<\brief addDoubleOption creates a config file parser for an option with the given name whose
   value can be represented by a su2double.*/
  
  void addDoubleOption(const string name, su2double & option_field, su2double default_value) {
    // Check if the key is already in the map. If this fails, it is coder error
    // and not user error, so throw.
    assert(option_map.find(name) == option_map.end());
    
    // Add this option to the list of all the options
    all_options.insert(pair<string, bool>(name, true));
    
    // Create the parser for a su2double option with a reference to the option_field and the desired
    // default value. This will take the string in the config file, convert it to a su2double, and
    // place that su2double in the memory location specified by the reference.
    COptionBase* val = new COptionDouble(name, option_field, default_value);
    
    // Create an association between the option name ("CFL") and the parser generated above.
    // During configuration, the parsing script will get the option name, and use this map
    // to find how to parse that option.
    option_map.insert(pair<string, COptionBase *>(name, val));
  }
  
  void addStringOption(const string name, string & option_field, string default_value) {
    assert(option_map.find(name) == option_map.end());
    all_options.insert(pair<string, bool>(name, true));
    COptionBase* val = new COptionString(name, option_field, default_value);
    option_map.insert(pair<string, COptionBase *>(name, val));
  }
  
  void addIntegerOption(const string name, int & option_field, int default_value) {
    assert(option_map.find(name) == option_map.end());
    all_options.insert(pair<string, bool>(name, true));
    COptionBase* val = new COptionInt(name, option_field, default_value);
    option_map.insert(pair<string, COptionBase *>(name, val));
  }
  
  void addUnsignedLongOption(const string name, unsigned long & option_field, unsigned long default_value) {
    assert(option_map.find(name) == option_map.end());
    all_options.insert(pair<string, bool>(name, true));
    COptionBase* val = new COptionULong(name, option_field, default_value);
    option_map.insert(pair<string, COptionBase *>(name, val));
  }
  
  void addUnsignedShortOption(const string name, unsigned short & option_field, unsigned short default_value) {
    assert(option_map.find(name) == option_map.end());
    all_options.insert(pair<string, bool>(name, true));
    COptionBase* val = new COptionUShort(name, option_field, default_value);
    option_map.insert(pair<string, COptionBase *>(name, val));
  }
  
  void addLongOption(const string name, long & option_field, long default_value) {
    assert(option_map.find(name) == option_map.end());
    all_options.insert(pair<string, bool>(name, true));
    COptionBase* val = new COptionLong(name, option_field, default_value);
    option_map.insert(pair<string, COptionBase *>(name, val));
  }
  
  void addBoolOption(const string name, bool & option_field, bool default_value) {
    assert(option_map.find(name) == option_map.end());
    all_options.insert(pair<string, bool>(name, true));
    COptionBase* val = new COptionBool(name, option_field, default_value);
    option_map.insert(pair<string, COptionBase *>(name, val));
  }
  
  // enum types work differently than all of the others because there are a small number of valid
  // string entries for the type. One must also provide a list of all the valid strings of that type.
  template <class Tenum>
  void addEnumOption(const string name, unsigned short & option_field, const map<string, Tenum> & enum_map, Tenum default_value) {
    assert(option_map.find(name) == option_map.end());
    all_options.insert(pair<string, bool>(name, true));
    COptionBase* val = new COptionEnum<Tenum>(name, enum_map, option_field, default_value);
    option_map.insert(pair<string, COptionBase *>(name, val));
    return;
  }
  
  
  // input_size is the number of options read in from the config file
  template <class Tenum>
  void addEnumListOption(const string name, unsigned short & input_size, unsigned short * & option_field, const map<string, Tenum> & enum_map) {
    input_size = 0;
    assert(option_map.find(name) == option_map.end());
    all_options.insert(pair<string, bool>(name, true));
    COptionBase* val = new COptionEnumList<Tenum>(name, enum_map, option_field, input_size);
    option_map.insert( pair<string, COptionBase*>(name, val) );
  }
  
  void addDoubleArrayOption(const string name, const int size, su2double * & option_field, su2double * default_value) {
    
    //  su2double * def = new su2double [size];
    //  for (int i = 0; i < size; i++) {
    //    def[i] = default_value[i];
    //  }
    
    assert(option_map.find(name) == option_map.end());
    all_options.insert(pair<string, bool>(name, true));
    COptionBase* val = new COptionDoubleArray(name, size, option_field, default_value);
    option_map.insert(pair<string, COptionBase *>(name, val));
  }
  
  void addDoubleListOption(const string name, unsigned short & size, su2double * & option_field) {
    assert(option_map.find(name) == option_map.end());
    all_options.insert(pair<string, bool>(name, true));
    COptionBase* val = new COptionDoubleList(name, size, option_field);
    option_map.insert(pair<string, COptionBase *>(name, val));
  }
  
  void addShortListOption(const string name, unsigned short & size, short * & option_field) {
    assert(option_map.find(name) == option_map.end());
    all_options.insert(pair<string, bool>(name, true));
    COptionBase* val = new COptionShortList(name, size, option_field);
    option_map.insert(pair<string, COptionBase *>(name, val));
  }
  
  void addUShortListOption(const string name, unsigned short & size, unsigned short * & option_field) {
    assert(option_map.find(name) == option_map.end());
    all_options.insert(pair<string, bool>(name, true));
    COptionBase* val = new COptionUShortList(name, size, option_field);
    option_map.insert(pair<string, COptionBase *>(name, val));
  }
  
  void addStringListOption(const string name, unsigned short & num_marker, string* & option_field) {
    assert(option_map.find(name) == option_map.end());
    all_options.insert(pair<string, bool>(name, true));
    COptionBase* val = new COptionStringList(name, num_marker, option_field);
    option_map.insert(pair<string, COptionBase *>(name, val));
  }
  
  void addConvectOption(const string name, unsigned short & space_field, unsigned short & centered_field, unsigned short & upwind_field) {
    assert(option_map.find(name) == option_map.end());
    all_options.insert(pair<string, bool>(name, true));
    COptionBase* val = new COptionConvect(name, space_field, centered_field, upwind_field);
    option_map.insert(pair<string, COptionBase *>(name, val));
  }
  
  void addMathProblemOption(const string name, bool & ContinuousAdjoint, const bool & ContinuousAdjoint_default,
                            bool & DiscreteAdjoint, const bool & DiscreteAdjoint_default,
                            bool & Restart_Flow, const bool & Restart_Flow_default) {
    assert(option_map.find(name) == option_map.end());
    all_options.insert(pair<string, bool>(name, true));
    COptionBase* val = new COptionMathProblem(name, ContinuousAdjoint, ContinuousAdjoint_default, DiscreteAdjoint, DiscreteAdjoint_default, Restart_Flow, Restart_Flow_default);
    option_map.insert(pair<string, COptionBase *>(name, val));
  }
  
  void addDVParamOption(const string name, unsigned short & nDV_field, su2double** & paramDV, string* & FFDTag,
                        unsigned short* & design_variable) {
    assert(option_map.find(name) == option_map.end());
    all_options.insert(pair<string, bool>(name, true));
    COptionBase* val = new COptionDVParam(name, nDV_field, paramDV, FFDTag, design_variable);
    option_map.insert(pair<string, COptionBase *>(name, val));
  }
  
  void addDVValueOption(const string name, unsigned short* & nDVValue_field, su2double** & valueDV, unsigned short & nDV_field,  su2double** & paramDV,
                        unsigned short* & design_variable) {
    assert(option_map.find(name) == option_map.end());
    all_options.insert(pair<string, bool>(name, true));
    COptionBase* val = new COptionDVValue(name, nDVValue_field, valueDV, nDV_field, paramDV, design_variable);
    option_map.insert(pair<string, COptionBase *>(name, val));
  }
  
  void addFFDDefOption(const string name, unsigned short & nFFD_field, su2double** & coordFFD, string* & FFDTag) {
    assert(option_map.find(name) == option_map.end());
    all_options.insert(pair<string, bool>(name, true));
    COptionBase* val = new COptionFFDDef(name, nFFD_field, coordFFD, FFDTag);
    option_map.insert(pair<string, COptionBase *>(name, val));
  }
  
  void addFFDDegreeOption(const string name, unsigned short & nFFD_field, unsigned short** & degreeFFD) {
    assert(option_map.find(name) == option_map.end());
    all_options.insert(pair<string, bool>(name, true));
    COptionBase* val = new COptionFFDDegree(name, nFFD_field, degreeFFD);
    option_map.insert(pair<string, COptionBase *>(name, val));
  }
  
  void addStringDoubleListOption(const string name, unsigned short & list_size, string * & string_field,
                                 su2double* & double_field) {
    assert(option_map.find(name) == option_map.end());
    all_options.insert(pair<string, bool>(name, true));
    COptionBase* val = new COptionStringDoubleList(name, list_size, string_field, double_field);
    option_map.insert(pair<string, COptionBase *>(name, val));
  }
  
  void addInletOption(const string name, unsigned short & nMarker_Inlet, string * & Marker_Inlet,
                      su2double* & Ttotal, su2double* & Ptotal, su2double** & FlowDir) {
    assert(option_map.find(name) == option_map.end());
    all_options.insert(pair<string, bool>(name, true));
    COptionBase* val = new COptionInlet(name, nMarker_Inlet, Marker_Inlet, Ttotal, Ptotal, FlowDir);
    option_map.insert(pair<string, COptionBase *>(name, val));
  }
  
  template <class Tenum>
  void addRiemannOption(const string name, unsigned short & nMarker_Riemann, string * & Marker_Riemann, unsigned short* & option_field, const map<string, Tenum> & enum_map,
                        su2double* & var1, su2double* & var2, su2double** & FlowDir) {
    assert(option_map.find(name) == option_map.end());
    all_options.insert(pair<string, bool>(name, true));
    COptionBase* val = new COptionRiemann<Tenum>(name, nMarker_Riemann, Marker_Riemann, option_field, enum_map, var1, var2, FlowDir);
    option_map.insert(pair<string, COptionBase *>(name, val));
  }
  
  template <class Tenum>
  void addGilesOption(const string name, unsigned short & nMarker_Giles, string * & Marker_Giles, unsigned short* & option_field, const map<string, Tenum> & enum_map,
                     su2double* & var1, su2double* & var2, su2double** & FlowDir, su2double* & relaxfactor1, su2double* & relaxfactor2) {
    assert(option_map.find(name) == option_map.end());
    all_options.insert(pair<string, bool>(name, true));
    COptionBase* val = new COptionGiles<Tenum>(name, nMarker_Giles, Marker_Giles, option_field, enum_map, var1, var2, FlowDir, relaxfactor1, relaxfactor2);
    option_map.insert(pair<string, COptionBase *>(name, val));
  }
  
  void addExhaustOption(const string name, unsigned short & nMarker_Exhaust, string * & Marker_Exhaust,
                        su2double* & Ttotal, su2double* & Ptotal) {
    assert(option_map.find(name) == option_map.end());
    all_options.insert(pair<string, bool>(name, true));
    COptionBase* val = new COptionExhaust(name, nMarker_Exhaust, Marker_Exhaust, Ttotal, Ptotal);
    option_map.insert(pair<string, COptionBase *>(name, val));
  }
  
  void addPeriodicOption(const string & name, unsigned short & nMarker_PerBound,
                         string* & Marker_PerBound, string* & Marker_PerDonor,
                         su2double** & RotCenter, su2double** & RotAngles, su2double** & Translation) {
    assert(option_map.find(name) == option_map.end());
    all_options.insert(pair<string, bool>(name, true));
    COptionBase* val = new COptionPeriodic(name, nMarker_PerBound, Marker_PerBound, Marker_PerDonor, RotCenter, RotAngles, Translation);
    option_map.insert(pair<string, COptionBase *>(name, val));
  }
 
  void addTurboPerfOption(const string & name, unsigned short & nMarker_TurboPerf,
                    string* & Marker_TurboBoundIn, string* & Marker_TurboBoundOut) {
    assert(option_map.find(name) == option_map.end());
    all_options.insert(pair<string, bool>(name, true));
    COptionBase* val = new COptionTurboPerformance(name, nMarker_TurboPerf, Marker_TurboBoundIn, Marker_TurboBoundOut);
    option_map.insert(pair<string, COptionBase *>(name, val));
  }
  
  void addActDiskOption(const string & name,
                        unsigned short & nMarker_ActDiskInlet, unsigned short & nMarker_ActDiskOutlet, string* & Marker_ActDiskInlet, string* & Marker_ActDiskOutlet,
                        su2double** & ActDisk_PressJump, su2double** & ActDisk_TempJump, su2double** & ActDisk_Omega) {
    assert(option_map.find(name) == option_map.end());
    all_options.insert(pair<string, bool>(name, true));
    COptionBase* val = new COptionActDisk(name,
                                          nMarker_ActDiskInlet, nMarker_ActDiskOutlet, Marker_ActDiskInlet, Marker_ActDiskOutlet,
                                          ActDisk_PressJump, ActDisk_TempJump, ActDisk_Omega);
    option_map.insert(pair<string, COptionBase *>(name, val));
  }

  void addWallFunctionOption(const string &name,               unsigned short &list_size,
                             string* &string_field,            unsigned short* &val_Kind_WF,
                             unsigned short** &val_IntInfo_WF, su2double** &val_DoubleInfo_WF) {
    assert(option_map.find(name) == option_map.end());
    all_options.insert(pair<string, bool>(name, true));
    COptionBase* val = new COptionWallFunction(name, list_size, string_field, val_Kind_WF,
                                               val_IntInfo_WF, val_DoubleInfo_WF);
    option_map.insert(pair<string, COptionBase *>(name, val));
  }
  
  void addPythonOption(const string name) {
    assert(option_map.find(name) == option_map.end());
    all_options.insert(pair<string, bool>(name, true));
    COptionBase* val = new COptionPython(name);
    option_map.insert(pair<string, COptionBase *>(name, val));
  }
  
public:
  
  vector<string> fields; /*!< \brief Tags for the different fields in a restart file. */
  
  /*!
   * \brief Constructor of the class which reads the input file.
   */
  CConfig(char case_filename[MAX_STRING_SIZE], unsigned short val_software, unsigned short val_iZone, unsigned short val_nZone, unsigned short val_nDim, unsigned short verb_level);
  
  /*!
   * \brief Constructor of the class which reads the input file.
   */
  CConfig(char case_filename[MAX_STRING_SIZE], unsigned short val_software);
  
<<<<<<< HEAD
        /*!
         * \brief Constructor of the class which reads the input file.
         */
        CConfig(char case_filename[MAX_STRING_SIZE], CConfig *config);

        /*!
         * \brief Contructor that sets all options to default values.
         */
        CConfig();


=======
  /*!
   * \brief Constructor of the class which reads the input file.
   */
  CConfig(char case_filename[MAX_STRING_SIZE], CConfig *config);
  
>>>>>>> 5e170f46
  /*!
   * \brief Destructor of the class.
   */
  ~CConfig(void);
  
  /*!
   * \brief Get the MPI communicator of SU2.
   * \return MPI communicator of SU2.
   */
  SU2_MPI::Comm GetMPICommunicator();

  /*!
   * \brief Set the MPI communicator for SU2.
   * \param[in] Communicator - MPI communicator for SU2.
   */
  void SetMPICommunicator(SU2_MPI::Comm Communicator);

  /*!
   * \brief Gets the number of zones in the mesh file.
   * \param[in] val_mesh_filename - Name of the file with the grid information.
   * \param[in] val_format - Format of the file with the grid information.
   * \param[in] config - Definition of the particular problem.
   * \return Total number of zones in the grid file.
   */
  static unsigned short GetnZone(string val_mesh_filename, unsigned short val_format, CConfig *config);
  
  /*!
   * \brief Gets the number of dimensions in the mesh file
   * \param[in] val_mesh_filename - Name of the file with the grid information.
   * \param[in] val_format - Format of the file with the grid information.
   * \return Total number of domains in the grid file.
   */
  static unsigned short GetnDim(string val_mesh_filename, unsigned short val_format);
  
  /*!
   * \brief Initializes pointers to null
   */
  void SetPointersNull(void);
  
  /*!
   * \brief breaks an input line from the config file into a set of tokens
   * \param[in] str - the input line string
   * \param[out] option_name - the name of the option found at the beginning of the line
   * \param[out] option_value - the tokens found after the "=" sign on the line
   * \returns false if the line is empty or a commment, true otherwise
   */
  bool TokenizeString(string & str, string & option_name,
                      vector<string> & option_value);
  
  /*!
   * \brief Get reference origin for moment computation.
   * \param[in] val_marker - the marker we are monitoring.
   * \return Reference origin (in cartesians coordinates) for moment computation.
   */
  su2double *GetRefOriginMoment(unsigned short val_marker);
  
  /*!
   * \brief Get reference origin x-coordinate for moment computation.
   * \param[in] val_marker - the marker we are monitoring.
   * \return Reference origin x-coordinate (in cartesians coordinates) for moment computation.
   */
  su2double GetRefOriginMoment_X(unsigned short val_marker);
  
  /*!
   * \brief Get reference origin y-coordinate for moment computation.
   * \param[in] val_marker - the marker we are monitoring.
   * \return Reference origin y-coordinate (in cartesians coordinates) for moment computation.
   */
  su2double GetRefOriginMoment_Y(unsigned short val_marker);
  
  /*!
   * \brief Get reference origin z-coordinate for moment computation.
   * \param[in] val_marker - the marker we are monitoring.
   * \return Reference origin z-coordinate (in cartesians coordinates) for moment computation.
   */
  su2double GetRefOriginMoment_Z(unsigned short val_marker);
  
  /*!
   * \brief Set reference origin x-coordinate for moment computation.
   * \param[in] val_marker - the marker we are monitoring.
   * \param[in] val_origin - New x-coordinate of the mesh motion origin.
   */
  void SetRefOriginMoment_X(unsigned short val_marker, su2double val_origin);
  
  /*!
   * \brief Set reference origin y-coordinate for moment computation.
   * \param[in] val_marker - the marker we are monitoring.
   * \param[in] val_origin - New y-coordinate of the mesh motion origin.
   */
  void SetRefOriginMoment_Y(unsigned short val_marker, su2double val_origin);
  
  /*!
   * \brief Set reference origin z-coordinate for moment computation.
   * \param[in] val_marker - the marker we are monitoring.
   * \param[in] val_origin - New z-coordinate of the mesh motion origin.
   */
  void SetRefOriginMoment_Z(unsigned short val_marker, su2double val_origin);
  
  /*!
   * \brief Get index of the upper and lower horizontal plane.
   * \param[in] index - 0 means upper surface, and 1 means lower surface.
   * \return Index of the upper and lower surface.
   */
  string GetPlaneTag(unsigned short index);
  
  /*!
   * \brief Get the integration limits for the equivalent area computation.
   * \param[in] index - 0 means x_min, and 1 means x_max.
   * \return Integration limits for the equivalent area computation.
   */
  su2double GetEA_IntLimit(unsigned short index);
  
  /*!
   * \brief Get the integration limits for the equivalent area computation.
   * \param[in] index - 0 means x_min, and 1 means x_max.
   * \return Integration limits for the equivalent area computation.
   */
  su2double GetEA_ScaleFactor(void);
  
  /*!
   * \brief Get the limit value for the adjoint variables.
   * \return Limit value for the adjoint variables.
   */
  su2double GetAdjointLimit(void);
  
  /*!
   * \brief Get the the coordinates where of the box where the grid is going to be deformed.
   * \return Coordinates where of the box where the grid is going to be deformed.
   */
  su2double *GetHold_GridFixed_Coord(void);
  
  /*!
   * \brief Get the the coordinates where of the box where a subsonic region is imposed.
   * \return Coordinates where of the box where the grid is going to be a subsonic region.
   */
  su2double *GetSubsonicEngine_Values(void);
  
  /*!
   * \brief Get the the coordinates where of the box where a subsonic region is imposed.
   * \return Coordinates where of the box where the grid is going to be a subsonic region.
   */
  su2double *GetSubsonicEngine_Cyl(void);
  
  /*!
   * \brief Get the the coordinates where of the box where a subsonic region is imposed.
   * \return Coordinates where of the box where the grid is going to be a subsonic region.
   */
  su2double *GetDistortionRack(void);
  
  /*!
   * \brief Get the power of the dual volume in the grid adaptation sensor.
   * \return Power of the dual volume in the grid adaptation sensor.
   */
  su2double GetDualVol_Power(void);
  
  /*!
   * \brief Get Information about if there is an analytical definition of the surface for doing the
   *        grid adaptation.
   * \return Definition of the surfaces. NONE implies that there isn't any analytical definition
   *         and it will use and interpolation.
   */
  unsigned short GetAnalytical_Surface(void);
  
  /*!
   * \brief Get Description of the geometry to be analyzed
   */
  unsigned short GetGeo_Description(void);
  
  /*!
   * \brief Creates a tecplot file to visualize the partition made by the DDC software.
   * \return <code>TRUE</code> if the partition is going to be plotted; otherwise <code>FALSE</code>.
   */
  bool GetExtraOutput(void);

  /*!
   * \brief Heat solver zone with extra screen output.
   * \return Heat solver zone with extra screen output.
   */
  long GetExtraHeatOutputZone(void);
  
  /*!
   * \brief Get the value of the Mach number (velocity divided by speed of sound).
   * \return Value of the Mach number.
   */
  su2double GetMach(void);
  
  /*!
   * \brief Get the value of the Gamma of fluid (ratio of specific heats).
   * \return Value of the constant: Gamma
   */
  su2double GetGamma(void);
  
  /*!
   * \brief Get the values of the CFL adapation.
   * \return Value of CFL adapation
   */
  su2double GetCFL_AdaptParam(unsigned short val_index);
  
  /*!
   * \brief Get the values of the CFL adapation.
   * \return Value of CFL adapation
   */
  bool GetCFL_Adapt(void);
  
  /*!
   * \brief Get the values of the CFL adapation.
   * \return Value of CFL adapation
   */
  su2double GetHTP_Axis(unsigned short val_index);
  
  /*!
   * \brief Get the value of the limits for the sections.
   * \return Value of the limits for the sections.
   */
  su2double GetStations_Bounds(unsigned short val_var);
  
  /*!
   * \brief Get the value of the vector that connects the cartesian axis with a sherical or cylindrical one.
   * \return Coordinate of the Axis.
   */
  su2double GetFFD_Axis(unsigned short val_var);
  
  /*!
   * \brief Get the value of the bulk modulus.
   * \return Value of the bulk modulus.
   */
  su2double GetBulk_Modulus(void);
  
  /*!
   * \brief Get the artificial compresibility factor.
   * \return Value of the artificial compresibility factor.
   */
  su2double GetArtComp_Factor(void);
  
  /*!
   * \brief Get the value of specific gas constant.
   * \return Value of the constant: Gamma
   */
  su2double GetGas_Constant(void);
  
  /*!
   * \brief Get the value of specific gas constant.
   * \return Value of the constant: Gamma
   */
  su2double GetGas_ConstantND(void);
  
  /*!
   * \brief Get the coefficients of the Blottner viscosity model
   * \param[in] val_Species - Index of the species
   * \param[in] val_Coeff - Index of the coefficient (As, Bs, Cs)
   * \return Value of the Blottner coefficient
   */
  su2double GetBlottnerCoeff(unsigned short val_Species, unsigned short val_Coeff);
  
  /*!
   * \brief Get the p-norm for heat-flux objective functions (adjoint problem).
   * \return Value of the heat flux p-norm
   */
  su2double GetPnormHeat(void);
  
  /*!
   * \brief Get the value of wall temperature.
   * \return Value of the constant: Temperature
   */
  su2double GetWallTemperature(void);
  
  /*!
   * \brief Get the reference value for the specific gas constant.
   * \return Reference value for the specific gas constant.
   */
  su2double GetGas_Constant_Ref(void);
  
  /*!
   * \brief Get the value of the frestream temperature.
   * \return Freestream temperature.
   */
  su2double GetTemperature_FreeStream(void);
  
  /*!
   * \brief Get the value of the frestream temperature.
   * \return Freestream temperature.
   */
  su2double GetEnergy_FreeStream(void);
  
  /*!
   * \brief Get the value of the frestream temperature.
   * \return Freestream temperature.
   */
  su2double GetViscosity_FreeStream(void);
  
  /*!
   * \brief Get the value of the frestream temperature.
   * \return Freestream temperature.
   */
  su2double GetDensity_FreeStream(void);

  /*!
   * \brief Get the value of the solid density.
   * \return Solid density.
   */
  su2double GetDensity_Solid(void);
  
  /*!
   * \brief Get the value of the frestream temperature.
   * \return Freestream temperature.
   */
  su2double GetModVel_FreeStream(void);
  
  /*!
   * \brief Get the value of the frestream temperature.
   * \return Freestream temperature.
   */
  su2double GetModVel_FreeStreamND(void);
  
  /*!
   * \brief Get the value of the frestream vibrational-electronic temperature.
   * \return Freestream temperature.
   */
  su2double GetTemperature_ve_FreeStream(void);
  
  /*!
   * \brief Get the value of the laminar Prandtl number.
   * \return Laminar Prandtl number.
   */
  su2double GetPrandtl_Lam(void);
  
  /*!
   * \brief Get the value of the turbulent Prandtl number.
   * \return Turbulent Prandtl number.
   */
  su2double GetPrandtl_Turb(void);

  /*!
   * \brief Get the value of the specific heat for fluids.
   * \return Specific heat number (fluid).
   */
  su2double GetSpecificHeat_Fluid(void);

  /*!
   * \brief Get the value of the specific heat for solids.
   * \return Specific heat number (solid).
   */
  su2double GetSpecificHeat_Solid(void);

  /*!
   * \brief Get the value of the thermal conductivity for solids.
   * \return Thermal conductivity (solid).
   */
  su2double GetThermalConductivity_Solid(void);

  /*!
   * \brief Get the value of the thermal diffusivity for solids.
   * \return Thermal conductivity (solid).
   */
  su2double GetThermalDiffusivity_Solid(void);

  /*!
   * \brief Get the temperature in solids at freestream conditions.
   * \return Freestream temperature (solid).
   */
  su2double GetTemperature_Freestream_Solid(void);
  
  /*!
   * \brief Get the value of the reference length for non-dimensionalization.
   *        This value should always be 1 internally, and is not user-specified.
   * \return Reference length for non-dimensionalization.
   */
  su2double GetLength_Ref(void);
  
  /*!
   * \brief Get the value of the reference pressure for non-dimensionalization.
   * \return Reference pressure for non-dimensionalization.
   */
  su2double GetPressure_Ref(void);
  
  /*!
   * \brief Get the value of the reference pressure for non-dimensionalization.
   * \return Reference pressure for non-dimensionalization.
   */
  su2double GetEnergy_Ref(void);
  
  /*!
   * \brief Get the value of the reference temperature for non-dimensionalization.
   * \return Reference temperature for non-dimensionalization.
   */
  su2double GetTemperature_Ref(void);
  
  /*!
   * \brief Get the value of the reference density for non-dimensionalization.
   * \return Reference density for non-dimensionalization.
   */
  su2double GetDensity_Ref(void);
  
  /*!
   * \brief Get the value of the reference velocity for non-dimensionalization.
   * \return Reference velocity for non-dimensionalization.
   */
  su2double GetVelocity_Ref(void);
  
  /*!
   * \brief Get the value of the reference time for non-dimensionalization.
   * \return Reference time for non-dimensionalization.
   */
  su2double GetTime_Ref(void);
  
  /*!
   * \brief Get the value of the reference viscosity for non-dimensionalization.
   * \return Reference viscosity for non-dimensionalization.
   */
  su2double GetViscosity_Ref(void);
  
  /*!
   * \brief Get the value of the reference viscosity for non-dimensionalization.
   * \return Reference viscosity for non-dimensionalization.
   */
  su2double GetHighlite_Area(void);
  
  /*!
   * \brief Get the value of the reference viscosity for non-dimensionalization.
   * \return Reference viscosity for non-dimensionalization.
   */
  su2double GetFan_Poly_Eff(void);
  
  /*!
   * \brief Get the value of the reference conductivity for non-dimensionalization.
   * \return Reference conductivity for non-dimensionalization.
   */
  su2double GetConductivity_Ref(void);
  
  /*!
   * \brief Get the value of the reference angular velocity for non-dimensionalization.
   * \return Reference angular velocity for non-dimensionalization.
   */
  su2double GetOmega_Ref(void);
  
  /*!
   * \brief Get the value of the reference force for non-dimensionalization.
   * \return Reference force for non-dimensionalization.
   */
  su2double GetForce_Ref(void);
  
  /*!
   * \brief Get the value of the non-dimensionalized freestream pressure.
   * \return Non-dimensionalized freestream pressure.
   */
  su2double GetPressure_FreeStream(void);
  
  /*!
   * \brief Get the value of the non-dimensionalized freestream pressure.
   * \return Non-dimensionalized freestream pressure.
   */
  su2double GetPressure_FreeStreamND(void);
  
  /*!
   * \brief Get the vector of the dimensionalized freestream velocity.
   * \return Dimensionalized freestream velocity vector.
   */
  su2double* GetVelocity_FreeStream(void);
  
  /*!
   * \brief Get the value of the non-dimensionalized freestream temperature.
   * \return Non-dimensionalized freestream temperature.
   */
  su2double GetTemperature_FreeStreamND(void);
  
  /*!
   * \brief Get the value of the non-dimensionalized freestream density.
   * \return Non-dimensionalized freestream density.
   */
  su2double GetDensity_FreeStreamND(void);
  
  /*!
   * \brief Get the vector of the non-dimensionalized freestream velocity.
   * \return Non-dimensionalized freestream velocity vector.
   */
  su2double* GetVelocity_FreeStreamND(void);
  
  /*!
   * \brief Get the value of the non-dimensionalized freestream energy.
   * \return Non-dimensionalized freestream energy.
   */
  su2double GetEnergy_FreeStreamND(void);
  
  /*!
   * \brief Get the value of the non-dimensionalized freestream viscosity.
   * \return Non-dimensionalized freestream viscosity.
   */
  su2double GetViscosity_FreeStreamND(void);
  
  /*!
   * \brief Get the value of the non-dimensionalized freestream viscosity.
   * \return Non-dimensionalized freestream viscosity.
   */
  su2double GetTke_FreeStreamND(void);
  
  /*!
   * \brief Get the value of the non-dimensionalized freestream viscosity.
   * \return Non-dimensionalized freestream viscosity.
   */
  su2double GetOmega_FreeStreamND(void);
  
  /*!
   * \brief Get the value of the non-dimensionalized freestream viscosity.
   * \return Non-dimensionalized freestream viscosity.
   */
  su2double GetTke_FreeStream(void);
  
  /*!
   * \brief Get the value of the non-dimensionalized freestream viscosity.
   * \return Non-dimensionalized freestream viscosity.
   */
  su2double GetOmega_FreeStream(void);
  
  /*!
   * \brief Get the value of the non-dimensionalized freestream intermittency.
   * \return Non-dimensionalized freestream intermittency.
   */
  su2double GetIntermittency_FreeStream(void);
  
  /*!
   * \brief Get the value of the non-dimensionalized freestream turbulence intensity.
   * \return Non-dimensionalized freestream intensity.
   */
  su2double GetTurbulenceIntensity_FreeStream(void);
  
  /*!
   * \brief Get the value of the non-dimensionalized freestream turbulence intensity.
   * \return Non-dimensionalized freestream intensity.
   */
  su2double GetNuFactor_FreeStream(void);
  
  /*!
   * \brief Get the value of the non-dimensionalized engine turbulence intensity.
   * \return Non-dimensionalized engine intensity.
   */
  su2double GetNuFactor_Engine(void);
  
  /*!
   * \brief Get the value of the non-dimensionalized actuator disk turbulence intensity.
   * \return Non-dimensionalized actuator disk intensity.
   */
  su2double GetSecondaryFlow_ActDisk(void);
  
  /*!
   * \brief Get the value of the non-dimensionalized actuator disk turbulence intensity.
   * \return Non-dimensionalized actuator disk intensity.
   */
  su2double GetInitial_BCThrust(void);
  
  /*!
   * \brief Get the value of the non-dimensionalized actuator disk turbulence intensity.
   * \return Non-dimensionalized actuator disk intensity.
   */
  void SetInitial_BCThrust(su2double val_bcthrust);
  
  /*!
   * \brief Get the value of the turbulent to laminar viscosity ratio.
   * \return Ratio of turbulent to laminar viscosity ratio.
   */
  su2double GetTurb2LamViscRatio_FreeStream(void);
  
  /*!
   * \brief Get the freestream turbulent length scale
   * \return Freestream turbulent length scale
   */
  su2double GetTurbLength_FreeStream(void);

  /*!
   * \brief Get the vector of free stream mass fraction values.
   * \return Ratio of species mass to mixture mass.
   */
  su2double* GetMassFrac_FreeStream(void);
  
  /*!
   * \brief Get the value of the Reynolds length.
   * \return Reynolds length.
   */
  su2double GetLength_Reynolds(void);
  
  /*!
   * \brief Get the start up iterations using the fine grid, this works only for multigrid problems.
   * \return Start up iterations using the fine grid.
   */
  unsigned short GetnStartUpIter(void);
  
  /*!
   * \brief Get the reference area for non dimensional coefficient computation. If the value from the
   *        is 0 then, the code will compute the reference area using the projection of the shape into
   *        the z plane (3D) or the x plane (2D).
   * \return Value of the reference area for coefficient computation.
   */
  su2double GetRefArea(void);
  
  /*!
   * \brief Get the wave speed.
   * \return Value of the wave speed.
   */
  su2double GetWaveSpeed(void);
  
  /*!
   * \brief Get the wave speed.
   * \return Value of the wave speed.
   */
  su2double GetThermalDiffusivity(void);
  
  /*!
   * \brief Get the Young's modulus of elasticity.
   * \return Value of the Young's modulus of elasticity.
   */
  su2double GetElasticyMod(unsigned short id_val);
  
  /*!
    * \brief Decide whether to apply DE effects to the model.
    * \return <code>TRUE</code> if the DE effects are to be applied, <code>FALSE</code> otherwise.
    */
  
  bool GetDE_Effects(void);
  
  /*!
    * \brief Decide whether to predict the DE effects for the next time step.
    * \return <code>TRUE</code> if the DE effects are to be applied, <code>FALSE</code> otherwise.
    */
  
  bool GetDE_Predicted(void);
  
  /*!
   * \brief Get the number of different electric constants.
   * \return Value of the DE modulus.
   */
  unsigned short GetnElectric_Constant(void);

  /*!
   * \brief Get the value of the DE modulus.
   * \return Value of the DE modulus.
   */
  su2double GetElectric_Constant(unsigned short iVar);

  /*!
   * \brief Get the value of the B constant in the Knowles material model.
   * \return Value of the B constant in the Knowles material model.
   */
  su2double GetKnowles_B(void);

  /*!
   * \brief Get the value of the N constant in the Knowles material model.
   * \return Value of the N constant in the Knowles material model.
   */
  su2double GetKnowles_N(void);

  /*!
   * \brief Get the kind of design variable for FEA.
   * \return Value of the DE voltage.
   */
  unsigned short GetDV_FEA(void);

  /*!
   * \brief Get the ID of the reference node.
   * \return Number of FSI subiters.
   */
  unsigned long GetRefNode_ID(void);

  /*!
   * \brief Get the values for the reference node displacement.
   * \param[in] val_coeff - Index of the displacement.
   */
  su2double GetRefNode_Displacement(unsigned short val_coeff);

  /*!
   * \brief Get the penalty weight value for the objective function.
   * \return  Penalty weight value for the reference geometry objective function.
   */
  su2double GetRefNode_Penalty(void);

  /*!
    * \brief Decide whether it's necessary to read a reference geometry.
    * \return <code>TRUE</code> if it's necessary to read a reference geometry, <code>FALSE</code> otherwise.
    */

  bool GetRefGeom(void);

  /*!
   * \brief Get the name of the file with the reference geometry of the structural problem.
   * \return Name of the file with the reference geometry of the structural problem.
   */
  string GetRefGeom_FEMFileName(void);

  /*!
   * \brief Get the format of the reference geometry file.
   * \return Format of the reference geometry file.
   */
  unsigned short GetRefGeom_FileFormat(void);

    /*!
   * \brief Formulation for 2D elasticity (plane stress - strain)
   * \return Flag to 2D elasticity model.
   */
  unsigned short GetElas2D_Formulation(void);
  
  /*!
   * \brief Decide whether it's necessary to read a reference geometry.
   * \return <code>TRUE</code> if it's necessary to read a reference geometry, <code>FALSE</code> otherwise.
   */
  
  bool GetPrestretch(void);
  
  /*!
    * \brief Decide whether it's necessary to add the cross term for adjoint FSI.
    * \return <code>TRUE</code> if it's necessary to add the cross term, <code>FALSE</code> otherwise.
    */
  
  bool Add_CrossTerm(void);
  
  /*!
    * \brief Set the boolean addCrossTerm to true or false.
    */
  
  void Set_CrossTerm(bool needCrossTerm);

  /*!
   * \brief Get the name of the file with the element properties for structural problems.
   * \return Name of the file with the element properties of the structural problem.
   */
  string GetFEA_FileName(void);

  /*!
   * \brief Get the name of the file with the reference geometry of the structural problem.
   * \return Name of the file with the reference geometry of the structural problem.
   */
  string GetPrestretch_FEMFileName(void);
  
  /*!
   * \brief Get the Poisson's ratio.
   * \return Value of the Poisson's ratio.
   */
  su2double GetPoissonRatio(unsigned short id_val);
  
  /*!
   * \brief Get the Material Density.
   * \return Value of the Material Density.
   */
  su2double GetMaterialDensity(unsigned short id_val);
  
  /*!
   * \brief Compressibility/incompressibility of the solids analysed using the structural solver.
   * \return Compressible or incompressible.
   */
  unsigned short GetMaterialCompressibility(void);
  
  /*!
   * \brief Compressibility/incompressibility of the solids analysed using the structural solver.
   * \return Compressible or incompressible.
   */
  unsigned short GetMaterialModel(void);
  
  /*!
   * \brief Geometric conditions for the structural solver.
   * \return Small or large deformation structural analysis.
   */
  unsigned short GetGeometricConditions(void);
  
  /*!
   * \brief Get the reference length for computing moment (the default value is 1).
   * \return Reference length for moment computation.
   */
  su2double GetRefLength(void);
  
  /*!
   * \brief Get the reference element length for computing the slope limiting epsilon.
   * \return Reference element length for slope limiting epsilon.
   */
  su2double GetRefElemLength(void);
  
  /*!
   * \brief Get the reference coefficient for detecting sharp edges.
   * \return Reference coefficient for detecting sharp edges.
   */
  su2double GetRefSharpEdges(void);
  
  /*!
   * \brief Get the volume of the whole domain using the fine grid, this value is common for all the grids
   *        in the multigrid method.
   * \return Volume of the whole domain.
   */
  su2double GetDomainVolume(void);
  
  /*!
   * \brief In case the <i>RefArea</i> is equal to 0 then, it is necessary to compute a reference area,
   *        with this function we set the value of the reference area.
   * \param[in] val_area - Value of the reference area for non dimensional coefficient computation.
   */
  void SetRefArea(su2double val_area);
  
  /*!
   * \brief In case the <i>SemiSpan</i> is equal to 0 then, it is necessary to compute the max y distance,
   *        with this function we set the value of the semi span.
   * \param[in] val_semispan - Value of the semispan.
   */
  void SetSemiSpan(su2double val_semispan);
  
  /*!
   * \brief Set the value of the domain volume computed on the finest grid.
   * \note This volume do not include the volume of the body that is being simulated.
   * \param[in] val_volume - Value of the domain volume computed on the finest grid.
   */
  void SetDomainVolume(su2double val_volume);
  
  /*!
   * \brief Set the finest mesh in a multigrid strategy.
   * \note If we are using a Full Multigrid Strategy or a start up with finest grid, it is necessary
   *       to change several times the finest grid.
   * \param[in] val_finestmesh - Index of the finest grid.
   */
  void SetFinestMesh(unsigned short val_finestmesh);
  
  /*!
   * \brief Set the kind of time integration scheme.
   * \note If we are solving different equations it will be necessary to change several
   *       times the kind of time integration, to choose the right scheme.
   * \param[in] val_kind_timeintscheme - Kind of time integration scheme.
   */
  void SetKind_TimeIntScheme(unsigned short val_kind_timeintscheme);
  
  /*!
   * \brief Set the parameters of the convective numerical scheme.
   * \note The parameters will change because we are solving different kind of equations.
   * \param[in] val_kind_convnumscheme - Center or upwind scheme.
   * \param[in] val_kind_centered - If centered scheme, kind of centered scheme (JST, etc.).
   * \param[in] val_kind_upwind - If upwind scheme, kind of upwind scheme (Roe, etc.).
   * \param[in] val_kind_slopelimit - If upwind scheme, kind of slope limit.
   * \param[in] val_muscl - Define if we apply a MUSCL scheme or not.
   */
  void SetKind_ConvNumScheme(unsigned short val_kind_convnumscheme, unsigned short val_kind_centered,
                             unsigned short val_kind_upwind, unsigned short val_kind_slopelimit, bool val_muscl);
  
  /*!
   * \brief Get the value of limiter coefficient.
   * \return Value of the limiter coefficient.
   */
  su2double GetVenkat_LimiterCoeff(void);
  
  /*!
   * \brief Freeze the value of the limiter after a number of iterations.
   * \return Number of iterations.
   */
  unsigned long GetLimiterIter(void);
  
  /*!
   * \brief Get the value of sharp edge limiter.
   * \return Value of the sharp edge limiter coefficient.
   */
  su2double GetAdjSharp_LimiterCoeff(void);
  
  /*!
   * \brief Get the Reynolds number. Dimensionless number that gives a measure of the ratio of inertial forces
   *        to viscous forces and consequently quantifies the relative importance of these two types of forces
   *        for given flow condition.
   * \return Value of the Reynolds number.
   */
  su2double GetReynolds(void);
  
  /*!
   * \brief Get the Froude number for free surface problems.
   * \return Value of the Froude number.
   */
  su2double GetFroude(void);
  
  /*!
   * \brief Set the Froude number for free surface problems.
   * \return Value of the Froude number.
   */
  void SetFroude(su2double val_froude);
  
  /*!
   * \brief Set the Froude number for free surface problems.
   * \return Value of the Froude number.
   */
  void SetMach(su2double val_mach);
  
  /*!
   * \brief Set the Froude number for free surface problems.
   * \return Value of the Froude number.
   */
  void SetReynolds(su2double val_reynolds);
  
  /*!
   * \brief Set the Froude number for free surface problems.
   * \return Value of the Froude number.
   */
  void SetLength_Ref(su2double val_length_ref);
  
  /*!
   * \brief Set the Froude number for free surface problems.
   * \return Value of the Froude number.
   */
  void SetVelocity_Ref(su2double val_velocity_ref);
  
  /*!
   * \brief Set the Froude number for free surface problems.
   * \return Value of the Froude number.
   */
  void SetPressure_Ref(su2double val_pressure_ref);
  
  /*!
   * \brief Set the Froude number for free surface problems.
   * \return Value of the Froude number.
   */
  void SetDensity_Ref(su2double val_density_ref);
  
  /*!
   * \brief Set the reference temperature.
   * \return Value of the Froude number.
   */
  void SetTemperature_Ref(su2double val_temperature_ref);
  
  /*!
   * \brief Set the Froude number for free surface problems.
   * \return Value of the Froude number.
   */
  void SetTime_Ref(su2double val_time_ref);
  
  /*!
   * \brief Set the Froude number for free surface problems.
   * \return Value of the Froude number.
   */
  void SetEnergy_Ref(su2double val_energy_ref);
  
  /*!
   * \brief Set the Froude number for free surface problems.
   * \return Value of the Froude number.
   */
  void SetOmega_Ref(su2double val_omega_ref);
  
  /*!
   * \brief Set the Froude number for free surface problems.
   * \return Value of the Froude number.
   */
  void SetForce_Ref(su2double val_force_ref);
  
  /*!
   * \brief Set the Froude number for free surface problems.
   * \return Value of the Froude number.
   */
  void SetGas_Constant_Ref(su2double val_gas_constant_ref);
  
  /*!
   * \brief Set the Froude number for free surface problems.
   * \return Value of the Froude number.
   */
  void SetGas_Constant(su2double val_gas_constant);
  
  /*!
   * \brief Set the Froude number for free surface problems.
   * \return Value of the Froude number.
   */
  void SetViscosity_Ref(su2double val_viscosity_ref);
  
  /*!
   * \brief Set the Froude number for free surface problems.
   * \return Value of the Froude number.
   */
  void SetConductivity_Ref(su2double val_conductivity_ref);
  
  /*!
   * \brief Set the Froude number for free surface problems.
   * \return Value of the Froude number.
   */
  void SetPressure_FreeStreamND(su2double val_pressure_freestreamnd);
  
  /*!
   * \brief Set the Froude number for free surface problems.
   * \return Value of the Froude number.
   */
  void SetPressure_FreeStream(su2double val_pressure_freestream);
  
  /*!
   * \brief Set the Froude number for free surface problems.
   * \return Value of the Froude number.
   */
  void SetDensity_FreeStreamND(su2double val_density_freestreamnd);
  
  /*!
   * \brief Set the Froude number for free surface problems.
   * \return Value of the Froude number.
   */
  void SetDensity_FreeStream(su2double val_density_freestream);
  
  /*!
   * \brief Set the Froude number for free surface problems.
   * \return Value of the Froude number.
   */
  void SetViscosity_FreeStream(su2double val_viscosity_freestream);
  
  /*!
   * \brief Set the Froude number for free surface problems.
   * \return Value of the Froude number.
   */
  void SetModVel_FreeStream(su2double val_modvel_freestream);
  
  /*!
   * \brief Set the Froude number for free surface problems.
   * \return Value of the Froude number.
   */
  void SetModVel_FreeStreamND(su2double val_modvel_freestreamnd);
  
  /*!
   * \brief Set the Froude number for free surface problems.
   * \return Value of the Froude number.
   */
  void SetTemperature_FreeStream(su2double val_temperature_freestream);
  
  /*!
   * \brief Set the Froude number for free surface problems.
   * \return Value of the Froude number.
   */
  void SetTemperature_FreeStreamND(su2double val_temperature_freestreamnd);
  
  /*!
   * \brief Set the Froude number for free surface problems.
   * \return Value of the Froude number.
   */
  void SetGas_ConstantND(su2double val_gas_constantnd);
  
  /*!
   * \brief Set the Froude number for free surface problems.
   * \return Value of the Froude number.
   */
  void SetVelocity_FreeStreamND(su2double val_velocity_freestreamnd, unsigned short val_dim);
  
  /*!
   * \brief Set the Froude number for free surface problems.
   * \return Value of the Froude number.
   */
  void SetViscosity_FreeStreamND(su2double val_viscosity_freestreamnd);
  
  /*!
   * \brief Set the Froude number for free surface problems.
   * \return Value of the Froude number.
   */
  void SetTke_FreeStreamND(su2double val_tke_freestreamnd);
  
  /*!
   * \brief Set the Froude number for free surface problems.
   * \return Value of the Froude number.
   */
  void SetOmega_FreeStreamND(su2double val_omega_freestreamnd);
  
  /*!
   * \brief Set the Froude number for free surface problems.
   * \return Value of the Froude number.
   */
  void SetTke_FreeStream(su2double val_tke_freestream);
  
  /*!
   * \brief Set the Froude number for free surface problems.
   * \return Value of the Froude number.
   */
  void SetOmega_FreeStream(su2double val_omega_freestream);
  
  /*!
   * \brief Set the Froude number for free surface problems.
   * \return Value of the Froude number.
   */
  void SetEnergy_FreeStreamND(su2double val_energy_freestreamnd);
  
  /*!
   * \brief Set the Froude number for free surface problems.
   * \return Value of the Froude number.
   */
  void SetEnergy_FreeStream(su2double val_energy_freestream);

  /*!
   * \brief Set the thermal diffusivity for solids.
   * \return Value of the Froude number.
   */
  void SetThermalDiffusivity_Solid(su2double val_thermal_diffusivity);
  
  /*!
   * \brief Set the Froude number for free surface problems.
   * \return Value of the Froude number.
   */
  void SetTotal_UnstTimeND(su2double val_total_unsttimend);
  
  /*!
   * \brief Get the angle of attack of the body. This is the angle between a reference line on a lifting body
   *        (often the chord line of an airfoil) and the vector representing the relative motion between the
   *        lifting body and the fluid through which it is moving.
   * \return Value of the angle of attack.
   */
  su2double GetAoA(void);
  
  /*!
   * \brief Get the off set angle of attack of the body. The solution and the geometry
   *        file are able to modifity the angle of attack in the config file
   * \return Value of the off set angle of attack.
   */
  su2double GetAoA_Offset(void);
  
  /*!
   * \brief Get the off set sideslip angle of the body. The solution and the geometry
   *        file are able to modifity the angle of attack in the config file
   * \return Value of the off set sideslip angle.
   */
  su2double GetAoS_Offset(void);
  
  /*!
   * \brief Get the functional sensitivity with respect to changes in the angle of attack.
   * \return Value of the angle of attack.
   */
  su2double GetAoA_Sens(void);
  
  /*!
   * \brief Set the angle of attack.
   * \param[in] val_AoA - Value of the angle of attack.
   */
  void SetAoA(su2double val_AoA);
  
  /*!
   * \brief Set the off set angle of attack.
   * \param[in] val_AoA - Value of the angle of attack.
   */
  void SetAoA_Offset(su2double val_AoA_offset);
  
  /*!
   * \brief Set the off set sideslip angle.
   * \param[in] val_AoA - Value of the off set sideslip angle.
   */
  void SetAoS_Offset(su2double val_AoS_offset);
  
  /*!
   * \brief Set the angle of attack.
   * \param[in] val_AoA - Value of the angle of attack.
   */
  void SetAoA_Sens(su2double val_AoA_sens);
  
  /*!
   * \brief Set the angle of attack.
   * \param[in] val_AoA - Value of the angle of attack.
   */
  void SetAoS(su2double val_AoS);
  
  /*!
   * \brief Get the angle of sideslip of the body. It relates to the rotation of the aircraft centerline from
   *        the relative wind.
   * \return Value of the angle of sideslip.
   */
  su2double GetAoS(void);
  
  /*!
   * \brief Get the charge coefficient that is used in the poissonal potential simulation.
   * \return Value of the charge coefficient.
   */
  su2double GetChargeCoeff(void);
  
  /*!
   * \brief Get the number of multigrid levels.
   * \return Number of multigrid levels (without including the original grid).
   */
  unsigned short GetnMGLevels(void);
  
  /*!
   * \brief Set the number of multigrid levels.
   * \param[in] val_nMGLevels - Index of the mesh were the CFL is applied
   */
  void SetMGLevels(unsigned short val_nMGLevels);
  
  /*!
   * \brief Get the index of the finest grid.
   * \return Index of the finest grid in a multigrid strategy, this is 0 unless we are
   performing a Full multigrid.
   */
  unsigned short GetFinestMesh(void);
  
  /*!
   * \brief Get the kind of multigrid (V or W).
   * \note This variable is used in a recursive way to perform the different kind of cycles
   * \return 0 or 1 depending of we are dealing with a V or W cycle.
   */
  unsigned short GetMGCycle(void);
  
  /*!
   * \brief Get the king of evaluation in the geometrical module.
   * \return 0 or 1 depending of we are dealing with a V or W cycle.
   */
  unsigned short GetGeometryMode(void);
  
  /*!
   * \brief Get the Courant Friedrich Levi number for each grid.
   * \param[in] val_mesh - Index of the mesh were the CFL is applied.
   * \return CFL number for each grid.
   */
  su2double GetCFL(unsigned short val_mesh);

  /*!
   * \brief Get the Courant Friedrich Levi number for solid solvers.
   * \param[in] val_mesh - Index of the mesh were the CFL is applied.
   * \return CFL number for each grid.
   */
  su2double GetCFL_Solid(void);
  
  /*!
   * \brief Get the Courant Friedrich Levi number for each grid.
   * \param[in] val_mesh - Index of the mesh were the CFL is applied.
   * \return CFL number for each grid.
   */
  void SetCFL(unsigned short val_mesh, su2double val_cfl);

  /*!
   * \brief Get the Courant Friedrich Levi number for unsteady simulations.
   * \return CFL number for unsteady simulations.
   */
  su2double GetUnst_CFL(void);

  /*!
   * \brief Get information about element reorientation
   * \return 	<code>TRUE</code> means that elements can be reoriented if suspected unhealthy
   */
  bool GetReorientElements(void);
  
  /*!
   * \brief Get the Courant Friedrich Levi number for unsteady simulations.
   * \return CFL number for unsteady simulations.
   */
  su2double GetMax_DeltaTime(void);
  
  /*!
   * \brief Get a parameter of the particular design variable.
   * \param[in] val_dv - Number of the design variable that we want to read.
   * \param[in] val_param - Index of the parameter that we want to read.
   * \return Design variable parameter.
   */
  su2double GetParamDV(unsigned short val_dv, unsigned short val_param);
  
  /*!
   * \brief Get the coordinates of the FFD corner points.
   * \param[in] val_ffd - Index of the FFD box.
   * \param[in] val_coord - Index of the coordinate that we want to read.
   * \return Value of the coordinate.
   */
  su2double GetCoordFFDBox(unsigned short val_ffd, unsigned short val_index);
  
  /*!
   * \brief Get the degree of the FFD corner points.
   * \param[in] val_ffd - Index of the FFD box.
   * \param[in] val_degree - Index (I,J,K) to obtain the degree.
   * \return Value of the degree in a particular direction.
   */
  unsigned short GetDegreeFFDBox(unsigned short val_ffd, unsigned short val_index);
  
  /*!
   * \brief Get the FFD Tag of a particular design variable.
   * \param[in] val_dv - Number of the design variable that we want to read.
   * \return Name of the FFD box.
   */
  string GetFFDTag(unsigned short val_dv);
  
  /*!
   * \brief Get the FFD Tag of a particular FFD box.
   * \param[in] val_ffd - Number of the FFD box that we want to read.
   * \return Name of the FFD box.
   */
  string GetTagFFDBox(unsigned short val_ffd);
  
  /*!
   * \brief Get the number of design variables.
   * \return Number of the design variables.
   */
  unsigned short GetnDV(void);
  
  /*!
   * \brief Get the number of design variables.
   * \return Number of the design variables.
   */
  unsigned short GetnDV_Value(unsigned short iDV);
  
  /*!
   * \brief Get the number of FFD boxes.
   * \return Number of FFD boxes.
   */
  unsigned short GetnFFDBox(void);
  
  /*!
   * \brief Get the required continuity level at the surface intersection with the FFD
   * \return Continuity level at the surface intersection.
   */
  unsigned short GetFFD_Continuity(void);
  
  /*!
   * \brief Get the coordinate system that we are going to use to define the FFD
   * \return Coordinate system (cartesian, spherical, etc).
   */
  unsigned short GetFFD_CoordSystem(void);
  
  /*!
   * \brief Get the kind of FFD Blending function.
   * \return Kind of FFD Blending function.
   */
  unsigned short GetFFD_Blending(void);
  
  /*!
   * \brief Get the kind BSpline Order in i,j,k direction.
   * \return The kind BSpline Order in i,j,k direction.
   */
  su2double* GetFFD_BSplineOrder();
  
  /*!
   * \brief Get the number of Runge-Kutta steps.
   * \return Number of Runge-Kutta steps.
   */
  unsigned short GetnRKStep(void);
  
  /*!
   * \brief Get the total number of boundary markers.
   * \return Total number of boundary markers.
   */
  unsigned short GetnMarker_All(void);
  
  /*!
   * \brief Get the total number of boundary markers.
   * \return Total number of boundary markers.
   */
  unsigned short GetnMarker_Max(void);
  
  /*!
   * \brief Get the total number of boundary markers.
   * \return Total number of boundary markers.
   */
  unsigned short GetnMarker_EngineInflow(void);
  
  /*!
   * \brief Get the total number of boundary markers.
   * \return Total number of boundary markers.
   */
  unsigned short GetnMarker_EngineExhaust(void);
  
  /*!
   * \brief Get the total number of boundary markers.
   * \return Total number of boundary markers.
   */
  unsigned short GetnMarker_NearFieldBound(void);
  
  /*!
   * \brief Get the total number of boundary markers.
   * \return Total number of boundary markers.
   */
  unsigned short GetnMarker_InterfaceBound(void);
  
  /*!
   * \brief Get the total number of boundary markers.
   * \return Total number of boundary markers.
   */
  unsigned short GetnMarker_Fluid_InterfaceBound(void);
  
  /*!
   * \brief Get the total number of boundary markers.
   * \return Total number of boundary markers.
   */
  unsigned short GetnMarker_ActDiskInlet(void);
  
  /*!
   * \brief Get the total number of boundary markers.
   * \return Total number of boundary markers.
   */
  unsigned short GetnMarker_ActDiskOutlet(void);
  
  /*!
   * \brief Get the total number of monitoring markers.
   * \return Total number of monitoring markers.
   */
  unsigned short GetnMarker_Monitoring(void);
  
  /*!
   * \brief Get the total number of moving markers.
   * \return Total number of moving markers.
   */
  unsigned short GetnMarker_Moving(void);

  /*!
   * \brief Get the total number of Python customizable markers.
   * \return Total number of Python customizable markers.
   */
  unsigned short GetnMarker_PyCustom(void);
  
  /*!
   * \brief Get the total number of moving markers.
   * \return Total number of moving markers.
   */
  unsigned short GetnMarker_Analyze(void);

  /*!
   * \brief Get the total number of heat flux markers.
   * \return Total number of heat flux markers.
   */
  unsigned short GetnMarker_HeatFlux(void);
  
  /*!
   * \brief Get the total number of objectives in kind_objective list
   * \return Total number of objectives in kind_objective list
   */
  unsigned short GetnObj(void);
  
  /*!
   * \brief Stores the number of marker in the simulation.
   * \param[in] val_nmarker - Number of markers of the problem.
   */
  void SetnMarker_All(unsigned short val_nmarker);
  
  /*!
   * \brief Get the number of external iterations.
   * \return Number of external iterations.
   */
  unsigned long GetnExtIter(void);
  
  /*!
   * \brief Get the number of internal iterations.
   * \return Number of internal iterations.
   */
  unsigned long GetUnst_nIntIter(void);
  
  /*!
   * \brief Get the number of internal iterations for the Newton-Raphson Method in nonlinear structural applications.
   * \return Number of internal iterations.
   */
  unsigned long GetDyn_nIntIter(void);
  
  /*!
   * \brief Get the restart iteration number for unsteady simulations.
   * \return Restart iteration number for unsteady simulations.
   */
  long GetUnst_RestartIter(void);
  
  /*!
   * \brief Get the starting direct iteration number for the unsteady adjoint (reverse time integration).
   * \return Starting direct iteration number for the unsteady adjoint.
   */
  long GetUnst_AdjointIter(void);
  
  /*!
   * \brief Number of iterations to average (reverse time integration).
   * \return Starting direct iteration number for the unsteady adjoint.
   */
  unsigned long GetIter_Avg_Objective(void);
  
  /*!
   * \brief Get the restart iteration number for dynamic structural simulations.
   * \return Restart iteration number for dynamic structural simulations.
   */
  long GetDyn_RestartIter(void);
  
  /*!
   * \brief Retrieves the number of periodic time instances for Harmonic Balance.
   * \return: Number of periodic time instances for Harmonic Balance.
   */
  unsigned short GetnTimeInstances(void);
  
  /*!
   * \brief Retrieves the period of oscillations to be used with Harmonic Balance.
   * \return: Period for Harmonic Balance.
   */
  su2double GetHarmonicBalance_Period(void);
  
  /*!
   * \brief Set the number of external iterations.
   * \note This is important in no time depending methods, where only
   *       one external iteration is needed.
   * \param[in] val_niter - Set the number of external iterations.
   */
  void SetnExtIter(unsigned long val_niter);
  
  /*!
   * \brief Set the current external iteration number.
   * \param[in] val_iter - Current external iteration number.
   */
  void SetExtIter(unsigned long val_iter);
  
  /*!
   * \brief Set the current external iteration number.
   * \param[in] val_iter - Current external iteration number.
   */
  void SetExtIter_OffSet(unsigned long val_iter);
  
  /*!
   * \brief Set the current FSI iteration number.
   * \param[in] val_iter - Current FSI iteration number.
   */
  void SetFSIIter(unsigned long val_iter);
  
  /*!
   * \brief Set the current internal iteration number.
   * \param[in] val_iter - Current external iteration number.
   */
  void SetIntIter(unsigned long val_iter);
  
  /*!
   * \brief Get the current external iteration number.
   * \return Current external iteration.
   */
  unsigned long GetExtIter(void);
  
  /*!
   * \brief Get the current internal iteration number.
   * \return Current external iteration.
   */
  unsigned long GetExtIter_OffSet(void);
  
  /*!
   * \brief Get the current FSI iteration number.
   * \return Current FSI iteration.
   */
  unsigned long GetFSIIter(void);
  
  /*!
   * \brief Get the current internal iteration number.
   * \return Current internal iteration.
   */
  unsigned long GetIntIter(void);
  
  /*!
   * \brief Get the frequency for writing the solution file.
   * \return It writes the solution file with this frequency.
   */
  unsigned long GetWrt_Sol_Freq(void);
  
  /*!
   * \brief Get the frequency for writing the solution file in Dual Time.
   * \return It writes the solution file with this frequency.
   */
  unsigned long GetWrt_Sol_Freq_DualTime(void);
  
  /*!
   * \brief Get the frequency for writing the convergence file.
   * \return It writes the convergence file with this frequency.
   */
  unsigned long GetWrt_Con_Freq(void);
  
  /*!
   * \brief Set the frequency for writing the convergence file.
   * \return It writes the convergence file with this frequency.
   */
  void SetWrt_Con_Freq(unsigned long val_freq);

  /*!
   * \brief Get the frequency for writing the convergence file in Dual Time.
   * \return It writes the convergence file with this frequency.
   */
  unsigned long GetWrt_Con_Freq_DualTime(void);
  
  /*!
   * \brief Get information about writing unsteady headers and file extensions.
   * \return 	<code>TRUE</code> means that unsteady solution files will be written.
   */
  bool GetWrt_Unsteady(void);
  
  /*!
   * \brief Get information about writing a volume solution file.
   * \return <code>TRUE</code> means that a volume solution file will be written.
   */
  bool GetWrt_Vol_Sol(void);
  
  /*!
   * \brief Get information about writing a volume solution file.
   * \return <code>TRUE</code> means that a volume solution file will be written.
   */
  bool GetLow_MemoryOutput(void);
  
  /*!
   * \brief Get information about writing a surface solution file.
   * \return <code>TRUE</code> means that a surface solution file will be written.
   */
  bool GetWrt_Srf_Sol(void);
  
  /*!
   * \brief Get information about writing a surface comma-separated values (CSV) solution file.
   * \return <code>TRUE</code> means that a surface comma-separated values (CSV) solution file will be written.
   */
  bool GetWrt_Csv_Sol(void);
  
  /*!
   * \brief Get information about writing residuals to volume solution file.
   * \return <code>TRUE</code> means that residuals will be written to the solution file.
   */
  bool GetWrt_Residuals(void);
  
  /*!
   * \brief Get information about writing residuals to volume solution file.
   * \return <code>TRUE</code> means that residuals will be written to the solution file.
   */
  bool GetWrt_Limiters(void);
  
  /*!
   * \brief Write solution at each surface.
   * \return <code>TRUE</code> means that the solution at each surface will be written.
   */
  bool GetWrt_Surface(void);
  
  /*!
   * \brief Get information about writing residuals to volume solution file.
   * \return <code>TRUE</code> means that residuals will be written to the solution file.
   */
  bool GetWrt_SharpEdges(void);
  
  /*!
   * \brief Get information about writing rind layers to the solution files.
   * \return <code>TRUE</code> means that rind layers will be written to the solution file.
   */
  bool GetWrt_Halo(void);
  
  /*!
   * \brief Get information about writing sectional force files.
   * \return <code>TRUE</code> means that sectional force files will be written for specified markers.
   */
  bool GetPlot_Section_Forces(void);
  
  /*!
<<<<<<< HEAD
   * \brief Get information about writing average stagnation pressure
   * \return <code>TRUE</code> means that the average stagnation pressure will be output for specified markers.
   */
  bool GetWrt_1D_Output(void);
  
  /*!
   * \brief Get a row of the a matrix coefficients for the Runge-Kutta integration scheme.
=======
   * \brief Get the alpha (convective) coefficients for the Runge-Kutta integration scheme.
>>>>>>> 5e170f46
   * \param[in] val_step - Index of the step.
   * \return Pointer to a row of coefficients
   */
  const su2double* Get_RK_aMat_row(unsigned short val_step);

  /*!
   * \brief Get the b vector for the Runge-Kutta integration scheme.
   * \return Pointer to the vector of coefficients
   */
  const su2double* Get_RK_bVec(void);

  /*!
   * \brief Get a row of the a matrix coefficients for the implicit Runge-Kutta integration scheme.
   * \param[in] val_step - Index of the step.
   * \return Pointer to a row of coefficients
   */
  const su2double* Get_RK_aMat_row_imp(unsigned short val_step);

  /*!
   * \brief Get the b vector for the Runge-Kutta integration scheme.
   * \return Pointer to the vector of coefficients
   */
  const su2double* Get_RK_bVec_imp(void);
  
  /*!
   * \brief Get the index of the surface defined in the geometry file.
   * \param[in] val_marker - Value of the marker in which we are interested.
   * \return Value of the index that is in the geometry file for the surface that
   *         has the marker <i>val_marker</i>.
   */
  string GetMarker_All_TagBound(unsigned short val_marker);
  
  /*!
   * \brief Get the index of the surface defined in the geometry file.
   * \param[in] val_marker - Value of the marker in which we are interested.
   * \return Value of the index that is in the geometry file for the surface that
   *         has the marker <i>val_marker</i>.
   */
  string GetMarker_ActDiskInlet_TagBound(unsigned short val_marker);
  
  /*!
   * \brief Get the index of the surface defined in the geometry file.
   * \param[in] val_marker - Value of the marker in which we are interested.
   * \return Value of the index that is in the geometry file for the surface that
   *         has the marker <i>val_marker</i>.
   */
  string GetMarker_ActDiskOutlet_TagBound(unsigned short val_marker);
  
  /*!
   * \brief Get the index of the surface defined in the geometry file.
   * \param[in] val_marker - Value of the marker in which we are interested.
   * \return Value of the index that is in the geometry file for the surface that
   *         has the marker <i>val_marker</i>.
   */
  string GetMarker_EngineInflow_TagBound(unsigned short val_marker);
  
  /*!
   * \brief Get the index of the surface defined in the geometry file.
   * \param[in] val_marker - Value of the marker in which we are interested.
   * \return Value of the index that is in the geometry file for the surface that
   *         has the marker <i>val_marker</i>.
   */
  string GetMarker_EngineExhaust_TagBound(unsigned short val_marker);
  
  /*!
   * \brief Get the name of the surface defined in the geometry file.
   * \param[in] val_marker - Value of the marker in which we are interested.
   * \return Name that is in the geometry file for the surface that
   *         has the marker <i>val_marker</i>.
   */
  string GetMarker_Monitoring_TagBound(unsigned short val_marker);

  /*!
   * \brief Get the name of the surface defined in the geometry file.
   * \param[in] val_marker - Value of the marker in which we are interested.
   * \return Name that is in the geometry file for the surface that
   *         has the marker <i>val_marker</i>.
   */
  string GetMarker_HeatFlux_TagBound(unsigned short val_marker);
  
  /*!
   * \brief Get the tag if the iMarker defined in the geometry file.
   * \param[in] val_tag - Value of the tag in which we are interested.
   * \return Value of the marker <i>val_marker</i> that is in the geometry file
   *         for the surface that has the tag.
   */
  short GetMarker_All_TagBound(string val_tag);
  
  /*!
   * \brief Get the kind of boundary for each marker.
   * \param[in] val_marker - Index of the marker in which we are interested.
   * \return Kind of boundary for the marker <i>val_marker</i>.
   */
  unsigned short GetMarker_All_KindBC(unsigned short val_marker);
  
  /*!
   * \brief Set the value of the boundary <i>val_boundary</i> (read from the config file)
   *        for the marker <i>val_marker</i>.
   * \param[in] val_marker - Index of the marker in which we are interested.
   * \param[in] val_boundary - Kind of boundary read from config file.
   */
  void SetMarker_All_KindBC(unsigned short val_marker, unsigned short val_boundary);
  
  /*!
   * \brief Set the value of the index <i>val_index</i> (read from the geometry file) for
   *        the marker <i>val_marker</i>.
   * \param[in] val_marker - Index of the marker in which we are interested.
   * \param[in] val_index - Index of the surface read from geometry file.
   */
  void SetMarker_All_TagBound(unsigned short val_marker, string val_index);
  
  /*!
   * \brief Set if a marker <i>val_marker</i> is going to be monitored <i>val_monitoring</i>
   *        (read from the config file).
   * \note This is important for non dimensional coefficient computation.
   * \param[in] val_marker - Index of the marker in which we are interested.
   * \param[in] val_monitoring - 0 or 1 depending if the the marker is going to be monitored.
   */
  void SetMarker_All_Monitoring(unsigned short val_marker, unsigned short val_monitoring);
  
  /*!
   * \brief Set if a marker <i>val_marker</i> is going to be monitored <i>val_monitoring</i>
   *        (read from the config file).
   * \note This is important for non dimensional coefficient computation.
   * \param[in] val_marker - Index of the marker in which we are interested.
   * \param[in] val_monitoring - 0 or 1 depending if the the marker is going to be monitored.
   */
  void SetMarker_All_GeoEval(unsigned short val_marker, unsigned short val_geoeval);
  
  /*!
   * \brief Set if a marker <i>val_marker</i> is going to be designed <i>val_designing</i>
   *        (read from the config file).
   * \note This is important for non dimensional coefficient computation.
   * \param[in] val_marker - Index of the marker in which we are interested.
   * \param[in] val_monitoring - 0 or 1 depending if the the marker is going to be designed.
   */
  void SetMarker_All_Designing(unsigned short val_marker, unsigned short val_designing);
  
  /*!
   * \brief Set if a marker <i>val_marker</i> is going to be plot <i>val_plotting</i>
   *        (read from the config file).
   * \param[in] val_marker - Index of the marker in which we are interested.
   * \param[in] val_plotting - 0 or 1 depending if the the marker is going to be plot.
   */
  void SetMarker_All_Plotting(unsigned short val_marker, unsigned short val_plotting);
  
  /*!
   * \brief Set if a marker <i>val_marker</i> is going to be plot <i>val_plotting</i>
   *        (read from the config file).
   * \param[in] val_marker - Index of the marker in which we are interested.
   * \param[in] val_plotting - 0 or 1 depending if the the marker is going to be plot.
   */
  void SetMarker_All_Analyze(unsigned short val_marker, unsigned short val_analyze);
  
  /*!
   * \brief Set if a marker <i>val_marker</i> is part of the FSI interface <i>val_plotting</i>
   *        (read from the config file).
   * \param[in] val_marker - Index of the marker in which we are interested.
   * \param[in] val_plotting - 0 or 1 depending if the the marker is part of the FSI interface.
   */
  void SetMarker_All_ZoneInterface(unsigned short val_marker, unsigned short val_fsiinterface);
 
  /*!
   * \brief Set if a marker <i>val_marker</i> is part of the Turbomachinery (read from the config file).
   * \param[in] val_marker - Index of the marker in which we are interested.
   * \param[in] val_turboperf - 0 if not part of Turbomachinery or greater than 1 if it is part.
   */
  void SetMarker_All_Turbomachinery(unsigned short val_marker, unsigned short val_turbo);

  /*!
   * \brief Set a flag to the marker <i>val_marker</i> part of the Turbomachinery (read from the config file).
   * \param[in] val_marker - Index of the marker in which we are interested.
   * \param[in] val_turboperflag - 0 if is not part of the Turbomachinery, flag INFLOW or OUTFLOW if it is part.
   */
  void SetMarker_All_TurbomachineryFlag(unsigned short val_marker, unsigned short val_turboflag);

  /*!
   * \brief Set if a marker <i>val_marker</i> is part of the MixingPlane interface (read from the config file).
   * \param[in] val_marker - Index of the marker in which we are interested.
   * \param[in] val_turboperf - 0 if not part of the MixingPlane interface or greater than 1 if it is part.
   */
  void SetMarker_All_MixingPlaneInterface(unsigned short val_marker, unsigned short val_mixplan_interface);
   
  /*!
   * \brief Set if a marker <i>val_marker</i> is going to be affected by design variables <i>val_moving</i>
   *        (read from the config file).
   * \param[in] val_marker - Index of the marker in which we are interested.
   * \param[in] val_DV - 0 or 1 depending if the the marker is affected by design variables.
   */
  void SetMarker_All_DV(unsigned short val_marker, unsigned short val_DV);
  
  /*!
   * \brief Set if a marker <i>val_marker</i> is going to be moved <i>val_moving</i>
   *        (read from the config file).
   * \param[in] val_marker - Index of the marker in which we are interested.
   * \param[in] val_moving - 0 or 1 depending if the the marker is going to be moved.
   */
  void SetMarker_All_Moving(unsigned short val_marker, unsigned short val_moving);

  /*!
   * \brief Set if a marker <i>val_marker</i> is going to be customized in Python <i>val_PyCustom</i>
   *        (read from the config file).
   * \param[in] val_marker - Index of the marker in which we are interested.
   * \param[in] val_PyCustom - 0 or 1 depending if the the marker is going to be customized in Python.
   */
  void SetMarker_All_PyCustom(unsigned short val_marker, unsigned short val_PyCustom);
  
  /*!
   * \brief Set if a marker <i>val_marker</i> is going to be periodic <i>val_perbound</i>
   *        (read from the config file).
   * \param[in] val_marker - Index of the marker in which we are interested.
   * \param[in] val_perbound - Index of the surface with the periodic boundary.
   */
  void SetMarker_All_PerBound(unsigned short val_marker, short val_perbound);
  
  /*!
   * \brief Set if a marker <i>val_marker</i> is going to be sent or receive <i>val_index</i>
   *        from another domain.
   * \param[in] val_marker - 0 or 1 depending if the the marker is going to be moved.
   * \param[in] val_index - Index of the surface read from geometry file.
   */
  void SetMarker_All_SendRecv(unsigned short val_marker, short val_index);
  
  /*!
   * \brief Get the send-receive information for a marker <i>val_marker</i>.
   * \param[in] val_marker - 0 or 1 depending if the the marker is going to be moved.
   * \return If positive, the information is sended to that domain, in case negative
   *         the information is receive from that domain.
   */
  short GetMarker_All_SendRecv(unsigned short val_marker);
  
  /*!
   * \brief Get an internal index that identify the periodic boundary conditions.
   * \param[in] val_marker - Value of the marker that correspond with the periodic boundary.
   * \return The internal index of the periodic boundary condition.
   */
  short GetMarker_All_PerBound(unsigned short val_marker);
  
  /*!
   * \brief Get the monitoring information for a marker <i>val_marker</i>.
   * \param[in] val_marker - 0 or 1 depending if the the marker is going to be monitored.
   * \return 0 or 1 depending if the marker is going to be monitored.
   */
  unsigned short GetMarker_All_Monitoring(unsigned short val_marker);
  
  /*!
   * \brief Get the monitoring information for a marker <i>val_marker</i>.
   * \param[in] val_marker - 0 or 1 depending if the the marker is going to be monitored.
   * \return 0 or 1 depending if the marker is going to be monitored.
   */
  unsigned short GetMarker_All_GeoEval(unsigned short val_marker);
  
  /*!
   * \brief Get the design information for a marker <i>val_marker</i>.
   * \param[in] val_marker - 0 or 1 depending if the the marker is going to be monitored.
   * \return 0 or 1 depending if the marker is going to be monitored.
   */
  unsigned short GetMarker_All_Designing(unsigned short val_marker);
  
  /*!
   * \brief Get the plotting information for a marker <i>val_marker</i>.
   * \param[in] val_marker - 0 or 1 depending if the the marker is going to be moved.
   * \return 0 or 1 depending if the marker is going to be plotted.
   */
  unsigned short GetMarker_All_Plotting(unsigned short val_marker);
  
  /*!
   * \brief Get the plotting information for a marker <i>val_marker</i>.
   * \param[in] val_marker - 0 or 1 depending if the the marker is going to be moved.
   * \return 0 or 1 depending if the marker is going to be plotted.
   */
  unsigned short GetMarker_All_Analyze(unsigned short val_marker);
  
  /*!
   * \brief Get the FSI interface information for a marker <i>val_marker</i>.
   * \param[in] val_marker - 0 or 1 depending if the the marker is going to be moved.
   * \return 0 or 1 depending if the marker is part of the FSI interface.
   */
  unsigned short GetMarker_All_ZoneInterface(unsigned short val_marker);
  
  /*!
	 * \brief Get the MixingPlane interface information for a marker <i>val_marker</i>.
	 * \param[in] val_marker value of the marker on the grid.
	 * \return 0 if is not part of the MixingPlane Interface and greater than 1 if it is part.
	 */
	unsigned short GetMarker_All_MixingPlaneInterface(unsigned short val_marker);

	/*!
	 * \brief Get the Turbomachinery information for a marker <i>val_marker</i>.
	 * \param[in] val_marker value of the marker on the grid.
	 * \return 0 if is not part of the Turbomachinery and greater than 1 if it is part.
	 */
	unsigned short GetMarker_All_Turbomachinery(unsigned short val_marker);

	/*!
	 * \brief Get the Turbomachinery flag information for a marker <i>val_marker</i>.
	 * \param[in] val_marker value of the marker on the grid.
	 * \return 0 if is not part of the Turbomachinery, flag INFLOW or OUTFLOW if it is part.
	 */
	unsigned short GetMarker_All_TurbomachineryFlag(unsigned short val_marker);

	/*!
   * \brief Get the number of FSI interface markers <i>val_marker</i>.
   * \param[in] void.
   * \return Number of markers belonging to the FSI interface.
   */
  unsigned short GetMarker_n_ZoneInterface(void);
  
  /*!
   * \brief Get the DV information for a marker <i>val_marker</i>.
   * \param[in] val_marker - 0 or 1 depending if the the marker is going to be affected by design variables.
   * \return 0 or 1 depending if the marker is going to be affected by design variables.
   */
  unsigned short GetMarker_All_DV(unsigned short val_marker);
  
  /*!
   * \brief Get the motion information for a marker <i>val_marker</i>.
   * \param[in] val_marker - 0 or 1 depending if the the marker is going to be moved.
   * \return 0 or 1 depending if the marker is going to be moved.
   */
  unsigned short GetMarker_All_Moving(unsigned short val_marker);

  /*!
   * \brief Get the Python customization for a marker <i>val_marker</i>.
   * \param[in] val_marker - Index of the marker in which we are interested.
   * \return 0 or 1 depending if the marker is going to be customized in Python.
   */
  unsigned short GetMarker_All_PyCustom(unsigned short val_marker);
  
  /*!
   * \brief Get the airfoil sections in the slicing process.
   * \param[in] val_section - Index of the section.
   * \return Coordinate of the airfoil to slice.
   */
  su2double GetLocationStations(unsigned short val_section);
  
  /*!
   * \brief Get the defintion of the nacelle location.
   * \param[in] val_index - Index of the section.
   * \return Coordinate of the nacelle location.
   */
  su2double GetNacelleLocation(unsigned short val_index);

  /*!
   * \brief Get the number of pre-smoothings in a multigrid strategy.
   * \param[in] val_mesh - Index of the grid.
   * \return Number of smoothing iterations.
   */
  unsigned short GetMG_PreSmooth(unsigned short val_mesh);
  
  /*!
   * \brief Get the number of post-smoothings in a multigrid strategy.
   * \param[in] val_mesh - Index of the grid.
   * \return Number of smoothing iterations.
   */
  unsigned short GetMG_PostSmooth(unsigned short val_mesh);
  
  /*!
   * \brief Get the number of implicit Jacobi smoothings of the correction in a multigrid strategy.
   * \param[in] val_mesh - Index of the grid.
   * \return Number of implicit smoothing iterations.
   */
  unsigned short GetMG_CorrecSmooth(unsigned short val_mesh);
  
  /*!
   * \brief plane of the FFD (I axis) that should be fixed.
   * \param[in] val_index - Index of the arrray with all the planes in the I direction that should be fixed.
   * \return Index of the plane that is going to be freeze.
   */
  short GetFFD_Fix_IDir(unsigned short val_index);
  
  /*!
   * \brief plane of the FFD (J axis) that should be fixed.
   * \param[in] val_index - Index of the arrray with all the planes in the J direction that should be fixed.
   * \return Index of the plane that is going to be freeze.
   */
  short GetFFD_Fix_JDir(unsigned short val_index);
  
  /*!
   * \brief plane of the FFD (K axis) that should be fixed.
   * \param[in] val_index - Index of the arrray with all the planes in the K direction that should be fixed.
   * \return Index of the plane that is going to be freeze.
   */
  short GetFFD_Fix_KDir(unsigned short val_index);
  
  /*!
   * \brief Get the number of planes to fix in the I direction.
   * \return Number of planes to fix in the I direction.
   */
  unsigned short GetnFFD_Fix_IDir(void);
  
  /*!
   * \brief Get the number of planes to fix in the J direction.
   * \return Number of planes to fix in the J direction.
   */
  unsigned short GetnFFD_Fix_JDir(void);
  
  /*!
   * \brief Get the number of planes to fix in the K direction.
   * \return Number of planes to fix in the K direction.
   */
  unsigned short GetnFFD_Fix_KDir(void);
  
  /*!
   * \brief Governing equations of the flow (it can be different from the run time equation).
   * \param[in] val_zone - Zone where the soler is applied.
   * \return Governing equation that we are solving.
   */
  unsigned short GetKind_Solver(void);
  
  /*!
   * \brief Governing equations of the flow (it can be different from the run time equation).
   * \param[in] val_zone - Zone where the soler is applied.
   * \return Governing equation that we are solving.
   */
  void SetKind_Solver(unsigned short val_solver);
  
  
  /*!
   * \brief Governing equations of the flow (it can be different from the run time equation).
   * \param[in] val_zone - Zone where the soler is applied.
   * \return Governing equation that we are solving.
   */
  unsigned short GetKind_Regime(void);
  
  /*!
   * \brief Governing equations of the flow (it can be different from the run time equation).
   * \param[in] val_zone - Zone where the soler is applied.
   * \return Governing equation that we are solving.
   */
  unsigned short GetSystemMeasurements(void);
  
  /*!
   * \brief Gas model that we are using.
   * \return Gas model that we are using.
   */
  unsigned short GetKind_GasModel(void);
  
  /*!
   * \brief Fluid model that we are using.
   * \return Fluid model that we are using.
   */
  unsigned short GetKind_FluidModel(void);
  
  /*!
   * \brief free stream option to initialize the solution
   * \return free stream option
   */
  unsigned short GetKind_FreeStreamOption(void);
  
  /*!
   * \brief free stream option to initialize the solution
   * \return free stream option
   */
  unsigned short GetKind_InitOption(void);
  /*!
   * \brief Get the value of the critical pressure.
   * \return Critical pressure.
   */
  su2double GetPressure_Critical(void);
  
  /*!
   * \brief Get the value of the critical temperature.
   * \return Critical temperature.
   */
  su2double GetTemperature_Critical(void);
  
  /*!
   * \brief Get the value of the critical pressure.
   * \return Critical pressure.
   */
  su2double GetAcentric_Factor(void);
  
  /*!
   * \brief Get the value of the viscosity model.
   * \return Viscosity model.
   */
  unsigned short GetKind_ViscosityModel(void);
  
  /*!
   * \brief Get the value of the thermal conductivity model.
   * \return Connectivity model.
   */
  unsigned short GetKind_ConductivityModel(void);
  
  /*!
   * \brief Get the value of the constant viscosity.
   * \return Constant viscosity.
   */
  su2double GetMu_Constant(void);

  /*!
   * \brief Get the value of the non-dimensional constant viscosity.
   * \return Non-dimensional constant viscosity.
   */
  su2double GetMu_ConstantND(void);

  /*!
   * \brief Get the value of the thermal conductivity.
   * \return Thermal conductivity.
   */
  su2double GetKt_Constant(void);
  
  /*!
   * \brief Get the value of the non-dimensional thermal conductivity.
   * \return Non-dimensional thermal conductivity.
   */
  su2double GetKt_ConstantND(void);
  
  /*!
   * \brief Get the value of the reference viscosity for Sutherland model.
   * \return The reference viscosity.
   */
  su2double GetMu_Ref(void);

  /*!
   * \brief Get the value of the non-dimensional reference viscosity for Sutherland model.
   * \return The non-dimensional reference viscosity.
   */
  su2double GetMu_RefND(void);
  
  /*!
   * \brief Get the value of the reference temperature for Sutherland model.
   * \return The reference temperature.
   */
  su2double GetMu_Temperature_Ref(void);

  /*!
   * \brief Get the value of the non-dimensional reference temperature for Sutherland model.
   * \return The non-dimensional reference temperature.
   */
  su2double GetMu_Temperature_RefND(void);
  
  /*!
   * \brief Get the value of the reference S for Sutherland model.
   * \return The reference S.
   */
  su2double GetMu_S(void);

  /*!
   * \brief Get the value of the non-dimensional reference S for Sutherland model.
   * \return The non-dimensional reference S.
   */
  su2double GetMu_SND(void);
  
  /*!
   * \brief Set the value of the non-dimensional constant viscosity.
   */
  void SetMu_ConstantND(su2double mu_const);
  
  /*!
   * \brief Set the value of the non-dimensional thermal conductivity.
   */
  void SetKt_ConstantND(su2double kt_const);
  
  /*!
   * \brief Set the value of the non-dimensional reference viscosity for Sutherland model.
   */
  void SetMu_RefND(su2double mu_ref);
  
  /*!
   * \brief Set the value of the non-dimensional reference temperature for Sutherland model.
   */
  void SetMu_Temperature_RefND(su2double mu_Tref);
  
  /*!
   * \brief Set the value of the non-dimensional S for Sutherland model.
   */
  void SetMu_SND(su2double mu_s);
  
  /*!
   * \brief Get the kind of method for computation of spatial gradients.
   * \return Numerical method for computation of spatial gradients.
   */
  unsigned short GetKind_Gradient_Method(void);
  
  /*!
   * \brief Get the kind of solver for the implicit solver.
   * \return Numerical solver for implicit formulation (solving the linear system).
   */
  unsigned short GetKind_Linear_Solver(void);
  
  
  /*!
   * \brief Get the kind of preconditioner for the implicit solver.
   * \return Numerical preconditioner for implicit formulation (solving the linear system).
   */
  unsigned short GetKind_Linear_Solver_Prec(void);
  
  /*!
   * \brief Get the kind of solver for the implicit solver.
   * \return Numerical solver for implicit formulation (solving the linear system).
   */
  unsigned short GetKind_Deform_Linear_Solver(void);
  
  /*!
   * \brief Set the kind of preconditioner for the implicit solver.
   * \return Numerical preconditioner for implicit formulation (solving the linear system).
   */
  void SetKind_Deform_Linear_Solver_Prec(unsigned short val_kind_prec);
  
  /*!
   * \brief Set the kind of preconditioner for the implicit solver.
   * \return Numerical preconditioner for implicit formulation (solving the linear system).
   */
  void SetKind_Linear_Solver_Prec(unsigned short val_kind_prec);
  
  /*!
   * \brief Get min error of the linear solver for the implicit formulation.
   * \return Min error of the linear solver for the implicit formulation.
   */
  su2double GetLinear_Solver_Error(void);
  
  /*!
   * \brief Get min error of the linear solver for the implicit formulation.
   * \return Min error of the linear solver for the implicit formulation.
   */
  su2double GetDeform_Linear_Solver_Error(void);
  
  /*!
   * \brief Get max number of iterations of the linear solver for the implicit formulation.
   * \return Max number of iterations of the linear solver for the implicit formulation.
   */
  unsigned long GetLinear_Solver_Iter(void);
  
  /*!
<<<<<<< HEAD
   * \brief Check if the program will error out when reaching the max number of iterations
   * \return True if the program will error out when reaching the max number of iterations
   */
  bool GetLinear_Solver_Max_Iter_Error(void);
=======
   * \brief Get max number of iterations of the linear solver for the implicit formulation.
   * \return Max number of iterations of the linear solver for the implicit formulation.
   */
  unsigned long GetDeform_Linear_Solver_Iter(void);
  
  /*!
   * \brief Get the ILU fill-in level for the linear solver.
   * \return Fill in level of the ILU preconditioner for the linear solver.
   */
  unsigned short GetLinear_Solver_ILU_n(void);
>>>>>>> 5e170f46

  /*!
   * \brief Get restart frequency of the linear solver for the implicit formulation.
   * \return Restart frequency of the linear solver for the implicit formulation.
   */
  unsigned long GetLinear_Solver_Restart_Frequency(void);
  
  /*!
   * \brief Get the relaxation coefficient of the linear solver for the implicit formulation.
   * \return relaxation coefficient of the linear solver for the implicit formulation.
   */
  su2double GetRelaxation_Factor_Flow(void);
  
  /*!
   * \brief Get the relaxation coefficient of the linear solver for the implicit formulation.
   * \return relaxation coefficient of the linear solver for the implicit formulation.
   */
  su2double GetRelaxation_Factor_AdjFlow(void);
  
  /*!
   * \brief Get the relaxation coefficient of the linear solver for the implicit formulation.
   * \return relaxation coefficient of the linear solver for the implicit formulation.
   */
  su2double GetRelaxation_Factor_Turb(void);

  /*!
   * \brief Get the relaxation coefficient of the CHT coupling.
   * \return relaxation coefficient of the CHT coupling.
   */
  su2double GetRelaxation_Factor_CHT(void);
  
  /*!
   * \brief Get the relaxation coefficient of the linear solver for the implicit formulation.
   * \return relaxation coefficient of the linear solver for the implicit formulation.
   */
  su2double GetRoe_Kappa(void);
  
  /*!
   * \brief Get the wing semi span.
   * \return value of the wing semi span.
   */
  su2double GetSemiSpan(void);
  
  /*!
   * \brief Get the kind of solver for the implicit solver.
   * \return Numerical solver for implicit formulation (solving the linear system).
   */
  unsigned short GetKind_AdjTurb_Linear_Solver(void);
  
  /*!
   * \brief Get the kind of preconditioner for the implicit solver.
   * \return Numerical preconditioner for implicit formulation (solving the linear system).
   */
  unsigned short GetKind_AdjTurb_Linear_Prec(void);
  
  /*!
   * \brief Get the kind of solver for the implicit solver.
   * \return Numerical solver for implicit formulation (solving the linear system).
   */
  unsigned short GetKind_DiscAdj_Linear_Solver(void);
  
  /*!
   * \brief Get the kind of preconditioner for the implicit solver.
   * \return Numerical preconditioner for implicit formulation (solving the linear system).
   */
  unsigned short GetKind_DiscAdj_Linear_Prec(void);
  
  /*!
   * \brief Get the kind of preconditioner for the implicit solver.
   * \return Numerical preconditioner for implicit formulation (solving the linear system).
   */
  unsigned short GetKind_Deform_Linear_Solver_Prec(void);
  
  /*!
   * \brief Set the kind of preconditioner for the implicit solver.
   * \return Numerical preconditioner for implicit formulation (solving the linear system).
   */
  void SetKind_AdjTurb_Linear_Prec(unsigned short val_kind_prec);
  
  /*!
   * \brief Get min error of the linear solver for the implicit formulation.
   * \return Min error of the linear solver for the implicit formulation.
   */
  su2double GetAdjTurb_Linear_Error(void);
  
  /*!
   * \brief Get the entropy fix.
   * \return Vaule of the entropy fix.
   */
  su2double GetEntropyFix_Coeff(void);
  
  /*!
   * \brief Get max number of iterations of the linear solver for the implicit formulation.
   * \return Max number of iterations of the linear solver for the implicit formulation.
   */
  unsigned short GetAdjTurb_Linear_Iter(void);
  
  /*!
   * \brief Get CFL reduction factor for adjoint turbulence model.
   * \return CFL reduction factor.
   */
  su2double GetCFLRedCoeff_AdjTurb(void);
  
  /*!
   * \brief Get the number of linear smoothing iterations for mesh deformation.
   * \return Number of linear smoothing iterations for mesh deformation.
   */
  unsigned long GetGridDef_Linear_Iter(void);
  
  /*!
   * \brief Get the number of nonlinear increments for mesh deformation.
   * \return Number of nonlinear increments for mesh deformation.
   */
  unsigned long GetGridDef_Nonlinear_Iter(void);
  
  /*!
   * \brief Get information about writing grid deformation residuals to the console.
   * \return <code>TRUE</code> means that grid deformation residuals will be written to the console.
   */
  bool GetDeform_Output(void);
  
  /*!
   * \brief Get factor to multiply smallest volume for deform tolerance.
   * \return Factor to multiply smallest volume for deform tolerance.
   */
  su2double GetDeform_Tol_Factor(void);
  
  /*!
   * \brief Get factor to multiply smallest volume for deform tolerance.
   * \return Factor to multiply smallest volume for deform tolerance.
   */
  su2double GetDeform_Coeff(void);
  
  /*!
   * \brief Get limit for the volumetric deformation.
   * \return Distance to the surface to be deformed.
   */
  su2double GetDeform_Limit(void);
  
  /*!
   * \brief Get Young's modulus for deformation (constant stiffness deformation)
   */
  su2double GetDeform_ElasticityMod(void);
  
  /*!
   * \brief Get Poisson's ratio for deformation (constant stiffness deformation)
   * \
   */
  su2double GetDeform_PoissonRatio(void);
  
  /*!
   * \brief Get the type of stiffness to impose for FEA mesh deformation.
   * \return type of stiffness to impose for FEA mesh deformation.
   */
  unsigned short GetDeform_Stiffness_Type(void);
  
  /*!
   * \brief Creates a teot file to visualize the deformation made by the MDC software.
   * \return <code>TRUE</code> if the deformation is going to be plotted; otherwise <code>FALSE</code>.
   */
  bool GetVisualize_Deformation(void);
  
  /*!
   * \brief Define the FFD box with a symetry plane.
   * \return <code>TRUE</code> if there is a symmetry plane in the FFD; otherwise <code>FALSE</code>.
   */
  bool GetFFD_Symmetry_Plane(void);
  
  /*!
   * \brief Get the kind of SU2 software component.
   * \return Kind of the SU2 software component.
   */
  unsigned short GetKind_SU2(void);
  
  /*!
   * \brief Get the kind of non-dimensionalization.
   * \return Kind of non-dimensionalization.
   */
  unsigned short GetRef_NonDim(void);
  
  /*!
   * \brief Get the kind of SU2 software component.
   * \return Kind of the SU2 software component.
   */
  void SetKind_SU2(unsigned short val_kind_su2);
  
  /*!
   * \brief Checks if a hybrid LES/RANS method based on k-blending is used
   * \return True if a hybrid method is used
   */
  bool isHybrid_Turb_Model(void);

  /*!
   * \brief Get the kind of hybrid RANS/LES blending scheme.
   * \return Kind of blending scheme.
   */
  unsigned short GetKind_Hybrid_Blending(void);

  /*!
   * \brief Get the kind of hybrid RANS/LES resolution adequacy indicator.
   * \return Kind of blending scheme.
   */
  unsigned short GetKind_Hybrid_Resolution_Indicator(void);

  /*!
   * \brief Get the kind of hybrid RANS/LES subgrid anisotropy model.
   * \return Kind of subgrid anisotropy model.
   */
  unsigned short GetKind_Hybrid_Anisotropy_Model(void);

  /*!
   * \brief Get the hybrid RANS/LES model constant.
   * \return The hybrid RANS/LES model constant.
   */
  su2double Get_Hybrid_Model_Const(void);

  /*!
   * \brief Get the kind of the turbulence model.
   * \return Kind of the turbulence model.
   */
  unsigned short GetKind_Turb_Model(void);
  
  /*!
   * \brief Get the kind of the transition model.
   * \return Kind of the transion model.
   */
  unsigned short GetKind_Trans_Model(void);
  
  /*!
   * \brief Get the kind of adaptation technique.
   * \return Kind of adaptation technique.
   */
  unsigned short GetKind_Adaptation(void);
  
  /*!
   * \brief Get the number of new elements added in the adaptation process.
   * \return percentage of new elements that are going to be added in the adaptation.
   */
  su2double GetNew_Elem_Adapt(void);
  
  /*!
   * \brief Get the kind of time integration method.
   * \note This is the information that the code will use, the method will
   *       change in runtime depending of the specific equation (direct, adjoint,
   *       linearized) that is being solved.
   * \return Kind of time integration method.
   */
  unsigned short GetKind_TimeIntScheme(void);
  
  /*!
   * \brief Get the kind of convective numerical scheme.
   * \note This is the information that the code will use, the method will
   *       change in runtime depending of the specific equation (direct, adjoint,
   *       linearized) that is being solved.
   * \return Kind of the convective scheme.
   */
  unsigned short GetKind_ConvNumScheme(void);
  
  /*!
   * \brief Get kind of center scheme for the convective terms.
   * \note This is the information that the code will use, the method will
   *       change in runtime depending of the specific equation (direct, adjoint,
   *       linearized) that is being solved.
   * \return Kind of center scheme for the convective terms.
   */
  unsigned short GetKind_Centered(void);
  
  /*!
   * \brief Get kind of upwind scheme for the convective terms.
   * \note This is the information that the code will use, the method will
   *       change in runtime depending of the specific equation (direct, adjoint,
   *       linearized) that is being solved.
   * \return Kind of upwind scheme for the convective terms.
   */
  unsigned short GetKind_Upwind(void);
  
  /*!
   * \brief Get if the upwind scheme used MUSCL or not.
   * \note This is the information that the code will use, the method will
   *       change in runtime depending of the specific equation (direct, adjoint,
   *       linearized) that is being solved.
   * \return MUSCL scheme.
   */
  bool GetMUSCL(void);
  
  /*!
   * \brief Get if the upwind scheme used MUSCL or not.
   * \note This is the information that the code will use, the method will
   *       change in runtime depending of the specific equation (direct, adjoint,
   *       linearized) that is being solved.
   * \return MUSCL scheme.
   */
  bool GetMUSCL_Flow(void);
  
  /*!
   * \brief Get if the upwind scheme used MUSCL or not.
   * \note This is the information that the code will use, the method will
   *       change in runtime depending of the specific equation (direct, adjoint,
   *       linearized) that is being solved.
   * \return MUSCL scheme.
   */
  bool GetMUSCL_Heat(void);

  /*!
   * \brief Get if the upwind scheme used MUSCL or not.
   * \note This is the information that the code will use, the method will
   *       change in runtime depending of the specific equation (direct, adjoint,
   *       linearized) that is being solved.
   * \return MUSCL scheme.
   */
  bool GetMUSCL_Turb(void);
  
  /*!
   * \brief Get if the upwind scheme used MUSCL or not.
   * \note This is the information that the code will use, the method will
   *       change in runtime depending of the specific equation (direct, adjoint,
   *       linearized) that is being solved.
   * \return MUSCL scheme.
   */
  bool GetMUSCL_AdjFlow(void);
  
  /*!
   * \brief Get if the upwind scheme used MUSCL or not.
   * \note This is the information that the code will use, the method will
   *       change in runtime depending of the specific equation (direct, adjoint,
   *       linearized) that is being solved.
   * \return MUSCL scheme.
   */
  bool GetMUSCL_AdjTurb(void);

  /*!
   * \brief Get the kind of integration scheme (explicit or implicit)
   *        for the flow equations.
   * \note This value is obtained from the config file, and it is constant
   *       during the computation.
   * \return Kind of integration scheme for the flow equations.
   */
  unsigned short GetKind_TimeIntScheme_Flow(void);
  
  /*!
   * \brief Get the kind of integration scheme (explicit or implicit)
   *        for the flow equations.
   * \note This value is obtained from the config file, and it is constant
   *       during the computation.
   * \return Kind of integration scheme for the plasma equations.
   */
  unsigned short GetKind_TimeIntScheme_Wave(void);
  
  /*!
   * \brief Get the kind of integration scheme (explicit or implicit)
   *        for the flow equations.
   * \note This value is obtained from the config file, and it is constant
   *       during the computation.
   * \return Kind of integration scheme for the plasma equations.
   */
  unsigned short GetKind_TimeIntScheme_Heat(void);
  
  /*!
   * \brief Get the kind of time stepping
   *        for the heat equation.
   * \note This value is obtained from the config file, and it is constant
   *       during the computation.
   * \return Kind of time stepping for the heat equation.
   */
  unsigned short GetKind_TimeStep_Heat(void);

  /*!
   * \brief Get the kind of integration scheme (explicit or implicit)
   *        for the flow equations.
   * \note This value is obtained from the config file, and it is constant
   *       during the computation.
   * \return Kind of integration scheme for the plasma equations.
   */
  unsigned short GetKind_TimeIntScheme_Poisson(void);
  
  /*!
   * \brief Get the kind of integration scheme (explicit or implicit)
   *        for the flow equations.
   * \note This value is obtained from the config file, and it is constant
   *       during the computation.
   * \return Kind of integration scheme for the plasma equations.
   */
  unsigned short GetKind_TimeIntScheme_FEA(void);
  
  /*!
   * \brief Get the kind of integration scheme (explicit or implicit)
   *        for the template equations.
   * \note This value is obtained from the config file, and it is constant
   *       during the computation.
   * \return Kind of integration scheme for the plasma equations.
   */
  unsigned short GetKind_TimeIntScheme_Template(void);
  
  /*!
   * \brief Get the kind of integration scheme (explicit or implicit)
   *        for the flow equations.
   * \note This value is obtained from the config file, and it is constant
   *       during the computation.
   * \return Kind of integration scheme for the plasma equations.
   */
  unsigned short GetKind_SpaceIteScheme_FEA(void);
  
  /*!
   * \brief Get the kind of transfer method we want to use for multiphysics problems
   * \note This value is obtained from the config file, and it is constant
   *       during the computation.
   * \return Kind of transfer method for multiphysics problems
   */
  unsigned short GetKind_TransferMethod(void);
  
  /*!
   * \brief Get the kind of convective numerical scheme for the flow
   *        equations (centered or upwind).
   * \note This value is obtained from the config file, and it is constant
   *       during the computation.
   * \return Kind of convective numerical scheme for the flow equations.
   */
  unsigned short GetKind_ConvNumScheme_Flow(void);
  
  /*!
   * \brief Get the kind of convective numerical scheme for the template
   *        equations (centered or upwind).
   * \note This value is obtained from the config file, and it is constant
   *       during the computation.
   * \return Kind of convective numerical scheme for the flow equations.
   */
  unsigned short GetKind_ConvNumScheme_Template(void);
  
  /*!
   * \brief Get the kind of center convective numerical scheme for the flow equations.
   * \note This value is obtained from the config file, and it is constant
   *       during the computation.
   * \return Kind of center convective numerical scheme for the flow equations.
   */
  unsigned short GetKind_Centered_Flow(void);
  
  /*!
   * \brief Get the kind of center convective numerical scheme for the plasma equations.
   * \note This value is obtained from the config file, and it is constant
   *       during the computation.
   * \return Kind of center convective numerical scheme for the flow equations.
   */
  unsigned short GetKind_Centered_Template(void);
  
  /*!
   * \brief Get the kind of upwind convective numerical scheme for the flow equations.
   * \note This value is obtained from the config file, and it is constant
   *       during the computation.
   * \return Kind of upwind convective numerical scheme for the flow equations.
   */
  unsigned short GetKind_Upwind_Flow(void);
  
  /*!
   * \brief Get the method for limiting the spatial gradients.
   * \return Method for limiting the spatial gradients.
   */
  unsigned short GetKind_SlopeLimit(void);
  
  /*!
   * \brief Get the method for limiting the spatial gradients.
   * \return Method for limiting the spatial gradients solving the flow equations.
   */
  unsigned short GetKind_SlopeLimit_Flow(void);
  
  /*!
   * \brief Get the method for limiting the spatial gradients.
   * \return Method for limiting the spatial gradients solving the turbulent equation.
   */
  unsigned short GetKind_SlopeLimit_Turb(void);
  
  /*!
   * \brief Get the method for limiting the spatial gradients.
   * \return Method for limiting the spatial gradients solving the adjoint turbulent equation.
   */
  unsigned short GetKind_SlopeLimit_AdjTurb(void);
  
  /*!
   * \brief Get the method for limiting the spatial gradients.
   * \return Method for limiting the spatial gradients solving the adjoint flow equation.
   */
  unsigned short GetKind_SlopeLimit_AdjFlow(void);
  
  /*!
   * \brief Value of the calibrated constant for the Lax method (center scheme).
   * \note This constant is used in coarse levels and with first order methods.
   * \return Calibrated constant for the Lax method.
   */
  su2double GetKappa_1st_Flow(void);
  
  /*!
   * \brief Value of the calibrated constant for the JST method (center scheme).
   * \return Calibrated constant for the JST method for the flow equations.
   */
  su2double GetKappa_2nd_Flow(void);
  
  /*!
   * \brief Value of the calibrated constant for the JST method (center scheme).
   * \return Calibrated constant for the JST method for the flow equations.
   */
  su2double GetKappa_4th_Flow(void);

  /*!
   * \brief Value of the calibrated constant for the JST method (center scheme).
   * \return Calibrated constant for the JST-like method for the heat equations.
   */
  su2double GetKappa_2nd_Heat(void);

  /*!
   * \brief Value of the calibrated constant for the JST-like method (center scheme).
   * \return Calibrated constant for the JST-like method for the heat equation.
   */
  su2double GetKappa_4th_Heat(void);
  
  /*!
   * \brief Get the kind of integration scheme (explicit or implicit)
   *        for the adjoint flow equations.
   * \note This value is obtained from the config file, and it is constant
   *       during the computation.
   * \return Kind of integration scheme for the adjoint flow equations.
   */
  unsigned short GetKind_TimeIntScheme_AdjFlow(void);
  
  /*!
   * \brief Get the kind of convective numerical scheme for the adjoint flow
   *        equations (centered or upwind).
   * \note This value is obtained from the config file, and it is constant
   *       during the computation.
   * \return Kind of convective numerical scheme for the adjoint flow equations.
   */
  unsigned short GetKind_ConvNumScheme_AdjFlow(void);
  
  /*!
   * \brief Get the kind of center convective numerical scheme for the adjoint flow equations.
   * \note This value is obtained from the config file, and it is constant
   *       during the computation.
   * \return Kind of center convective numerical scheme for the adjoint flow equations.
   */
  unsigned short GetKind_Centered_AdjFlow(void);
  
  /*!
   * \brief Get the kind of upwind convective numerical scheme for the adjoint flow equations.
   * \note This value is obtained from the config file, and it is constant
   *       during the computation.
   * \return Kind of upwind convective numerical scheme for the adjoint flow equations.
   */
  unsigned short GetKind_Upwind_AdjFlow(void);
  
  /*!
   * \brief Value of the calibrated constant for the high order method (center scheme).
   * \return Calibrated constant for the high order center method for the adjoint flow equations.
   */
  su2double GetKappa_2nd_AdjFlow(void);
  
  /*!
   * \brief Value of the calibrated constant for the high order method (center scheme).
   * \return Calibrated constant for the high order center method for the adjoint flow equations.
   */
  su2double GetKappa_4th_AdjFlow(void);
  
  /*!
   * \brief Value of the calibrated constant for the low order method (center scheme).
   * \return Calibrated constant for the low order center method for the adjoint flow equations.
   */
  su2double GetKappa_1st_AdjFlow(void);
  
  /*!
   * \brief Get the kind of integration scheme (implicit)
   *        for the turbulence equations.
   * \note This value is obtained from the config file, and it is constant
   *       during the computation.
   * \return Kind of integration scheme for the turbulence equations.
   */
  unsigned short GetKind_TimeIntScheme_Turb(void);
  
  /*!
   * \brief Get the kind of convective numerical scheme for the turbulence
   *        equations (upwind).
   * \note This value is obtained from the config file, and it is constant
   *       during the computation.
   * \return Kind of convective numerical scheme for the turbulence equations.
   */
  unsigned short GetKind_ConvNumScheme_Turb(void);
  
  /*!
   * \brief Get the kind of center convective numerical scheme for the turbulence equations.
   * \note This value is obtained from the config file, and it is constant
   *       during the computation.
   * \return Kind of center convective numerical scheme for the turbulence equations.
   */
  unsigned short GetKind_Centered_Turb(void);
  
  /*!
   * \brief Get the kind of upwind convective numerical scheme for the turbulence equations.
   * \note This value is obtained from the config file, and it is constant
   *       during the computation.
   * \return Kind of upwind convective numerical scheme for the turbulence equations.
   */
  unsigned short GetKind_Upwind_Turb(void);
  
  /*!
   * \brief Get the kind of integration scheme (explicit or implicit)
   *        for the adjoint turbulence equations.
   * \note This value is obtained from the config file, and it is constant
   *       during the computation.
   * \return Kind of integration scheme for the adjoint turbulence equations.
   */
  unsigned short GetKind_TimeIntScheme_AdjTurb(void);
  
  /*!
   * \brief Get the kind of convective numerical scheme for the adjoint turbulence
   *        equations (centered or upwind).
   * \note This value is obtained from the config file, and it is constant
   *       during the computation.
   * \return Kind of convective numerical scheme for the adjoint turbulence equations.
   */
  unsigned short GetKind_ConvNumScheme_AdjTurb(void);
  
  /*!
   * \brief Get the kind of convective numerical scheme for the heat equation.
   * \note This value is obtained from the config file, and it is constant
   *       during the computation.
   * \return Kind of convective numerical scheme for the heat equation.
   */
  unsigned short GetKind_ConvNumScheme_Heat(void);

  /*!
   * \brief Get the kind of center convective numerical scheme for the adjoint turbulence equations.
   * \note This value is obtained from the config file, and it is constant
   *       during the computation.
   * \return Kind of center convective numerical scheme for the adjoint turbulence equations.
   */
  unsigned short GetKind_Centered_AdjTurb(void);
  
  /*!
   * \brief Get the kind of upwind convective numerical scheme for the adjoint turbulence equations.
   * \note This value is obtained from the config file, and it is constant
   *       during the computation.
   * \return Kind of upwind convective numerical scheme for the adjoint turbulence equations.
   */
  unsigned short GetKind_Upwind_AdjTurb(void);
  
  /*!
   * \brief Provides information about the way in which the turbulence will be treated by the
   *        cont. adjoint method.
   * \return <code>FALSE</code> means that the adjoint turbulence equations will be used.
   */
  bool GetFrozen_Visc_Cont(void);
  
  /*!
   * \brief Provides information about the way in which the turbulence will be treated by the
   *        disc. adjoint method.
   * \return <code>FALSE</code> means that the adjoint turbulence equations will be used.
   */
  bool GetFrozen_Visc_Disc(void);
  
  /*!
   * \brief Provides information about using an inconsistent (primal/dual) discrete adjoint formulation
   * \return <code>FALSE</code> means that the adjoint use the same numerical methods than the primal problem.
   */
  bool GetInconsistent_Disc(void);

  /*!
   * \brief Provides information about the way in which the limiter will be treated by the
   *        disc. adjoint method.
   * \return <code>FALSE</code> means that the limiter computation is included.
   */
  bool GetFrozen_Limiter_Disc(void);
  
  /*!
   * \brief Write convergence file for FSI problems
   * \return <code>FALSE</code> means no file is written.
   */
  bool GetWrite_Conv_FSI(void);
  
  /*!
   * \brief Provides information about if the sharp edges are going to be removed from the sensitivity.
   * \return <code>FALSE</code> means that the sharp edges will be removed from the sensitivity.
   */
  bool GetSens_Remove_Sharp(void);
  
  /*!
   * \brief Get the kind of inlet boundary condition treatment (total conditions or mass flow).
   * \return Kind of inlet boundary condition.
   */
  unsigned short GetKind_Inlet(void);
  
  /*!
   * \brief Free stream option to initialize the turbulence solution
   * \return The type of freestream turbulence specification
   */
  unsigned short GetKind_FreeStreamTurbOption(void);

  
  /*!
   * \brief Get the kind of mixing process for averaging quantities at the boundaries.
   * \return Kind of mixing process.
   */
  unsigned short GetKind_AverageProcess(void);

  /*!
   * \brief Get the kind of mixing process for averaging quantities at the boundaries.
   * \return Kind of mixing process.
   */
  unsigned short GetKind_PerformanceAverageProcess(void);

  /*!
   * \brief Set the kind of mixing process for averaging quantities at the boundaries.
   * \return Kind of mixing process.
   */
  void SetKind_AverageProcess(unsigned short new_AverageProcess);

  /*!
   * \brief Set the kind of mixing process for averaging quantities at the boundaries.
   * \return Kind of mixing process.
   */
  void SetKind_PerformanceAverageProcess(unsigned short new_AverageProcess);

  /*!
   * \brief Get coeff for Rotating Frame Ramp.
   * \return coeff Ramp Rotating Frame.
   */
  su2double GetRampRotatingFrame_Coeff(unsigned short iCoeff);

  /*!
   * \brief Get Rotating Frame Ramp option.
   * \return Ramp Rotating Frame option.
   */
  bool GetRampRotatingFrame(void);

  /*!
   * \brief Get coeff for Outlet Pressure Ramp.
   * \return coeff Ramp Outlet Pressure.
   */
  su2double GetRampOutletPressure_Coeff(unsigned short iCoeff);

  /*!
   * \brief Get final Outlet Pressure value for the ramp.
   * \return final Outlet Pressure value.
   */
  su2double GetFinalOutletPressure(void);

  /*!
   * \brief Get final Outlet Pressure value for the ramp.
   * \return Monitor Outlet Pressure value.
   */
  su2double GetMonitorOutletPressure(void);

  /*!
   * \brief Set Monitor Outlet Pressure value for the ramp.
   */
  void SetMonitotOutletPressure(su2double newMonPres);

  /*!
   * \brief Get Outlet Pressure Ramp option.
   * \return Ramp Outlet pressure option.
   */
  bool GetRampOutletPressure(void);

  /*!
   * \brief Get mixedout coefficients.
   * \return mixedout coefficient.
   */
  su2double GetMixedout_Coeff(unsigned short iCoeff);

  /*!
   * \brief Get extra relaxation factor coefficients for the Giels BC.
   * \return mixedout coefficient.
   */
  su2double GetExtraRelFacGiles(unsigned short iCoeff);

  /*!
   * \brief Get mach limit for average massflow-based procedure .
   * \return mach limit.
   */
  su2double GetAverageMachLimit(void);

  /*!
   * \brief Get the kind of mixing process for averaging quantities at the boundaries.
   * \return Kind of mixing process.
   */
  unsigned short GetKind_MixingPlaneInterface(void);

  /*!
   * \brief Get the kind of turbomachinery architecture.
   * \return Kind of turbomachinery architecture.
   */
  unsigned short GetKind_TurboMachinery(unsigned short val_iZone);

  /*!
   * \brief Get the kind of turbomachinery architecture.
   * \return Kind of turbomachinery architecture.
   */
  unsigned short GetKind_SpanWise(void);
  
  /*!
   * \brief Verify if there is mixing plane interface specified from config file.
   * \return boolean.
   */
  bool GetBoolMixingPlaneInterface(void);

  /*!
   * \brief Verify if there is mixing plane interface specified from config file.
   * \return boolean.
   */
  bool GetBoolTurbMixingPlane(void);

  /*!
   * \brief Verify if there is mixing plane interface specified from config file.
   * \return boolean.
   */
  bool GetSpatialFourier(void);

  /*!
   * \brief number mixing plane interface specified from config file.
   * \return number of bound.
   */
  unsigned short GetnMarker_MixingPlaneInterface(void);
  
  /*!
   * \brief Verify if there is Turbomachinery performance option specified from config file.
   * \return boolean.
   */
  bool GetBoolTurbomachinery(void);

  /*!
   * \brief Verify if there are zone specific solvers entered in the config file.
   * \return boolean.
   */
  bool GetBoolZoneSpecific(void);
  
  /*!
   * \brief number Turbomachinery blades computed using the pitch information.
   * \return nBlades.
   */
  su2double GetnBlades(unsigned short val_iZone);

  /*!
   * \brief number Turbomachinery blades computed using the pitch information.
   * \return nBlades.
   */
  void SetnBlades(unsigned short val_iZone, su2double nblades);

  /*!
   * \brief Verify if there is any Giles Boundary Condition option specified from config file.
   * \return boolean.
   */
  bool GetBoolGiles(void);
  
  /*!
   * \brief Verify if there is any Riemann Boundary Condition option specified from config file.
   * \return boolean.
   */
  bool GetBoolRiemann(void);

  /*!
   * \brief number Turbomachinery performance option specified from config file.
   * \return number of bound.
   */
  unsigned short GetnMarker_Turbomachinery(void);

  /*!
   * \brief Get number of shroud markers.
   * \return number of marker shroud.
   */
  unsigned short GetnMarker_Shroud(void);

  /*!
   * \brief Get the marker shroud.
   * \return marker shroud.
   */
  string GetMarker_Shroud(unsigned short val_marker);

  /*!
   * \brief number Turbomachinery performance option specified from config file.
   * \return number of bound.
   */
  unsigned short GetnMarker_TurboPerformance(void);

  /*!
   * \brief number span-wise sections to compute 3D BC and performance for turbomachinery specified by the user.
   * \return number of span-wise sections.
   */
  unsigned short Get_nSpanWiseSections_User(void);

  /*!
   * \brief number span-wise sections to compute 3D BC and performance for turbomachinery.
   * \return number of span-wise sections.
   */
  unsigned short GetnSpanWiseSections(void);

  /*!
   * \brief set number of maximum span-wise sections among all zones .
   */
  void SetnSpanMaxAllZones(unsigned short val_nSpna_max);

  /*!
   * \brief number span-wise sections to compute performance for turbomachinery.
   * \return number of max span-wise sections.
   */
  unsigned short GetnSpanMaxAllZones(void);
	
  /*!
   * \brief set number span-wise sections to compute 3D BC and performance for turbomachinery.
   */
  void SetnSpanWiseSections(unsigned short nSpan);

  /*!
   * \brief set number span-wise sections to compute 3D BC and performance for turbomachinery.
   */
  unsigned short GetnSpan_iZones(unsigned short iZone);

  /*!
   * \brief set number span-wise sections to compute 3D BC and performance for turbomachinery.
   */
  void SetnSpan_iZones(unsigned short nSpan, unsigned short iZone);

  /*!
   * \brief get inlet bounds name for Turbomachinery performance calculation.
   * \return name of the bound.
   */
  string GetMarker_TurboPerf_BoundIn(unsigned short index);
  
  /*!
   * \brief get outlet bounds name for Turbomachinery performance calculation.
   * \return name of the bound.
   */
  string GetMarker_TurboPerf_BoundOut(unsigned short index);
  
  /*!
   * \brief get marker kind for Turbomachinery performance calculation.
   * \return kind index.
   */
  unsigned short GetKind_TurboPerf(unsigned short index);
  
  /*!
   * \brief get outlet bounds name for Turbomachinery performance calculation.
   * \return name of the bound.
   */
  string GetMarker_PerBound(unsigned short val_marker);
  
  /*!
   * \brief Get the kind of inlet boundary condition treatment (total conditions or mass flow).
   * \return Kind of inlet boundary condition.
   */
  unsigned short GetKind_Engine_Inflow(void);
  
  /*!
   * \brief Get the kind of inlet boundary condition treatment (total conditions or mass flow).
   * \return Kind of inlet boundary condition.
   */
  unsigned short GetKind_ActDisk(void);
  
  /*!
   * \brief Get the number of sections.
   * \return Number of sections
   */
  unsigned short GetnLocationStations(void);
  
  /*!
   * \brief Get the number of sections for computing internal volume.
   * \return Number of sections for computing internal volume.
   */
  unsigned short GetnWingStations(void);
  
  /*!
   * \brief Get the location of the waterline.
   * \return Z location of the waterline.
   */
  su2double GetGeo_Waterline_Location(void);
  
  /*!
   * \brief Provides information about the the nodes that are going to be moved on a deformation
   *        volumetric grid deformation.
   * \return <code>TRUE</code> means that only the points on the FFD box will be moved.
   */
  bool GetHold_GridFixed(void);
  
  /*!
   * \brief Get the kind of objective function. There are several options: Drag coefficient,
   *        Lift coefficient, efficiency, etc.
   * \note The objective function will determine the boundary condition of the adjoint problem.
   * \return Kind of objective function.
   */
  unsigned short GetKind_ObjFunc(void);
  
  /*!
   * \author H. Kline
   * \brief Get the kind of objective function. There are several options: Drag coefficient,
   *        Lift coefficient, efficiency, etc.
   * \note The objective function will determine the boundary condition of the adjoint problem.
   * \return Kind of objective function.
   */
  unsigned short GetKind_ObjFunc(unsigned short val_obj);
  
  /*!
   * \author H. Kline
   * \brief Get the weight of objective function. There are several options: Drag coefficient,
   *        Lift coefficient, efficiency, etc.
   * \note The objective function will determine the boundary condition of the adjoint problem.
   * \return Weight of objective function.
   */
  su2double GetWeight_ObjFunc(unsigned short val_obj);
  
  /*!
   * \author H. Kline
   * \brief Set the weight of objective function. There are several options: Drag coefficient,
   *        Lift coefficient, efficiency, etc.
   * \note The objective function will determine the boundary condition of the adjoint problem.
   * \return Weight of objective function.
   */
  void SetWeight_ObjFunc(unsigned short val_obj, su2double val);
  
  /*!
   * \author H. Kline
   * \brief Get the coefficients of the objective defined by the chain rule with primitive variables.
   * \note This objective is only applicable to gradient calculations. Objective value must be
   * calculated using the area averaged outlet values of density, velocity, and pressure.
   * Gradients are w.r.t density, velocity[3], and pressure. when 2D gradient w.r.t. 3rd component of velocity set to 0.
   */
  su2double GetCoeff_ObjChainRule(unsigned short iVar);
  
  /*!
   * \author H. Kline
   * \brief Get the flag indicating whether to comput a combined objective.
   */
  bool GetComboObj(void);
  
  /*!
   * \brief Get the kind of sensitivity smoothing technique.
   * \return Kind of sensitivity smoothing technique.
   */
  unsigned short GetKind_SensSmooth(void);
  
  /*!
   * \brief Provides information about the time integration, and change the write in the output
   *        files information about the iteration.
   * \return The kind of time integration: Steady state, time stepping method (unsteady) or
   *         dual time stepping method (unsteady).
   */
  unsigned short GetUnsteady_Simulation(void);
  
  /*!
   * \brief Provides the number of chemical reactions in the chemistry model
   * \return: The number of chemical reactions, read from input file
   */
  unsigned short GetnReactions(void);
  
  /*!
   * \brief Provides the number of chemical reactions in the chemistry model
   * \return: The number of chemical reactions, read from input file
   */
  su2double GetArrheniusCoeff(unsigned short iReaction);
  
  /*!
   * \brief Provides the number of chemical reactions in the chemistry model
   * \return: The number of chemical reactions, read from input file
   */
  su2double GetArrheniusEta(unsigned short iReaction);
  
  /*!
   * \brief Provides the number of chemical reactions in the chemistry model
   * \return: The number of chemical reactions, read from input file
   */
  su2double GetArrheniusTheta(unsigned short iReaction);
  
  /*!
   * \brief Provides the rate controlling temperature exponents for chemistry.
   * \return: Rate controlling temperature exponents.
   */
  su2double* GetRxnTcf_a(void);
  
  /*!
   * \brief Provides the rate controlling temperature exponents for chemistry.
   * \return: Rate controlling temperature exponents.
   */
  su2double* GetRxnTcf_b(void);
  
  /*!
   * \brief Provides the rate controlling temperature exponents for chemistry.
   * \return: Rate controlling temperature exponents.
   */
  su2double* GetRxnTcb_a(void);
  
  /*!
   * \brief Provides the rate controlling temperature exponents for chemistry.
   * \return: Rate controlling temperature exponents.
   */
  su2double* GetRxnTcb_b(void);
  
  /*!
   * \brief Dissociation potential of species.
   * \return: Dissociation potential.
   */
  su2double* GetDissociationPot(void);
  
  /*!
   * \brief Provides the number of rotational modes of energy storage
   * \return: Vector of rotational mode count
   */
  su2double* GetRotationModes(void);
  
  /*!
   * \brief Provides the characteristic vibrational temperature for calculating e_vib
   * \return: Vector of characteristic vibrational temperatures [K]
   */
  su2double* GetCharVibTemp(void);
  
  /*!
   * \brief Provides the characteristic electronic temperature for calculating e_el
   * \return: Vector of characteristic vibrational temperatures [K]
   */
  su2double** GetCharElTemp(void);
  
  /*!
   * \brief Provides the degeneracy of electron states for calculating e_el
   * \return: Vector of characteristic vibrational temperatures [K]
   */
  su2double** GetElDegeneracy(void);
  
  /*!
   * \brief Provides number electron states for calculating e_el
   * \return: Vector of number of electron states for each species
   */
  unsigned short* GetnElStates(void);
  
  
  /*!
   * \brief Provides the thermodynamic reference temperatures from the JANAF tables
   * \return: Vector of reference temperatures [K]
   */
  su2double* GetRefTemperature(void);
  
  /*!
   * \brief Provides the characteristic vibrational temperature for calculating e_vib
   * \return: The number of chemical reactions, read from input file
   */
  su2double GetCharVibTemp(unsigned short iSpecies);
  
  /*!
   * \brief Provides the molar mass of each species present in multi species fluid
   * \return: Vector of molar mass of each species in kg/kmol
   */
  su2double* GetMolar_Mass(void);
  
  /*!
   * \brief Provides the molar mass of each species present in multi species fluid
   * \return: Mass of each species in Kg
   */
  su2double GetMolar_Mass(unsigned short iSpecies);
  
  /*!
   * \brief Retrieves the number of monatomic species in the multicomponent gas.
   * \return: Number of monatomic species.
   */
  unsigned short GetnMonatomics(void);
  
  /*!
   * \brief Retrieves the number of monatomic species in the multicomponent gas.
   * \return: Number of monatomic species.
   */
  unsigned short GetnDiatomics(void);
  
  /*!
   * \brief Provides the molar mass of each species present in multi species fluid
   * \return: Molar mass of the specified gas consituent [kg/kmol]
   */
  su2double GetInitial_Gas_Composition(unsigned short iSpecies);
  
  /*!
   * \brief Provides the formation enthalpy of the specified species at standard conditions
   * \return: Enthalpy of formation
   */
  su2double* GetEnthalpy_Formation(void);
  
  /*!
   * \brief Provides the formation enthalpy of the specified species at standard conditions
   * \return: Enthalpy of formation
   */
  su2double GetEnthalpy_Formation(unsigned short iSpecies);
  
  /*!
   * \brief Provides the restart information.
   * \return Restart information, if <code>TRUE</code> then the code will use the solution as restart.
   */
  bool GetRestart(void);

  /*!
   * \brief Flag for whether binary SU2 native restart files are written.
   * \return Flag for whether binary SU2 native restart files are written, if <code>TRUE</code> then the code will output binary restart files.
   */
  bool GetWrt_Binary_Restart(void);

  /*!
   * \brief Flag for whether binary SU2 native restart files are read.
   * \return Flag for whether binary SU2 native restart files are read, if <code>TRUE</code> then the code will load binary restart files.
   */
  bool GetRead_Binary_Restart(void);

  /*!
   * \brief Provides the number of varaibles.
   * \return Number of variables.
   */
  unsigned short GetnVar(void);
  
  /*!
   * \brief Provides the number of varaibles.
   * \return Number of variables.
   */
  unsigned short GetnZone(void);
  
  /*!
   * \brief Provides the number of varaibles.
   * \return Number of variables.
   */
  unsigned short GetiZone(void);
  
  /*!
   * \brief For some problems like adjoint or the linearized equations it
   *		  is necessary to restart the flow solution.
   * \return Flow restart information, if <code>TRUE</code> then the code will restart the flow solution.
   */
  
  bool GetRestart_Flow(void);
  
  /*!
   * \brief Indicates whether electron gas is present in the gas mixture.
   */
  bool GetIonization(void);
  
  /*!
   * \brief Information about computing and plotting the equivalent area distribution.
   * \return <code>TRUE</code> or <code>FALSE</code>  depending if we are computing the equivalent area.
   */
  bool GetEquivArea(void);
  
  /*!
   * \brief Information about computing and plotting the equivalent area distribution.
   * \return <code>TRUE</code> or <code>FALSE</code>  depending if we are computing the equivalent area.
   */
  bool GetInvDesign_Cp(void);
  
  /*!
   * \brief Information about computing and plotting the equivalent area distribution.
   * \return <code>TRUE</code> or <code>FALSE</code>  depending if we are computing the equivalent area.
   */
  bool GetInvDesign_HeatFlux(void);
  
  /*!
   * \brief Get name of the input grid.
   * \return File name of the input grid.
   */
  string GetMesh_FileName(void);
  
  /*!
   * \brief Get name of the output grid, this parameter is important for grid
   *        adaptation and deformation.
   * \return File name of the output grid.
   */
  string GetMesh_Out_FileName(void);
  
  /*!
   * \brief Get the name of the file with the solution of the flow problem.
   * \return Name of the file with the solution of the flow problem.
   */
  string GetSolution_FlowFileName(void);
  
  /*!
   * \brief Get the name of the file with the solution of the adjoint flow problem
   *		  with drag objective function.
   * \return Name of the file with the solution of the adjoint flow problem with
   *         drag objective function.
   */
  string GetSolution_AdjFileName(void);
  
  /*!
   * \brief Get the name of the file with the solution of the structural problem.
   * \return Name of the file with the solution of the structural problem.
   */
  string GetSolution_FEMFileName(void);
  
  /*!
   * \brief Get the name of the file with the solution of the adjoint structural problem.
   * \return Name of the file with the solution of the structural problem.
   */
  string GetSolution_AdjFEMFileName(void);
  
  /*!
   * \brief Get the name of the file with the residual of the problem.
   * \return Name of the file with the residual of the problem.
   */
  string GetResidual_FileName(void);
  
  /*!
   * \brief Get the format of the input/output grid.
   * \return Format of the input/output grid.
   */
  unsigned short GetMesh_FileFormat(void);
  
  /*!
   * \brief Get the format of the output solution.
   * \return Format of the output solution.
   */
  unsigned short GetOutput_FileFormat(void);
  
  /*!
   * \brief Get the format of the output solution.
   * \return Format of the output solution.
   */
  unsigned short GetActDisk_Jump(void);
  
  /*!
   * \brief Get the name of the file with the convergence history of the problem.
   * \return Name of the file with convergence history of the problem.
   */
  string GetConv_FileName(void);
  
  /*!
   * \brief Get the name of the file with the convergence history of the problem for FSI applications.
   * \return Name of the file with convergence history of the problem.
   */
  string GetConv_FileName_FSI(void);
  
  /*!
   * \brief Get the name of the file with the forces breakdown of the problem.
   * \return Name of the file with forces breakdown of the problem.
   */
  string GetBreakdown_FileName(void);
  
  /*!
   * \brief Get the name of the file with the flow variables.
   * \return Name of the file with the primitive variables.
   */
  string GetFlow_FileName(void);
  
  /*!
   * \brief Get the name of the file with the structure variables.
   * \return Name of the file with the structure variables.
   */
  string GetStructure_FileName(void);
  
  /*!
   * \brief Get the name of the file with the structure variables.
   * \return Name of the file with the structure variables.
   */
  string GetSurfStructure_FileName(void);
  
  /*!
   * \brief Get the name of the file with the adjoint structure variables.
   * \return Name of the file with the adjoint structure variables.
   */
  string GetAdjStructure_FileName(void);
  
  /*!
   * \brief Get the name of the file with the adjoint structure variables.
   * \return Name of the file with the adjoint structure variables.
   */
  string GetAdjSurfStructure_FileName(void);
  
  /*!
   * \brief Get the name of the file with the structure variables.
   * \return Name of the file with the structure variables.
   */
  string GetSurfWave_FileName(void);
  
  /*!
   * \brief Get the name of the file with the structure variables.
   * \return Name of the file with the structure variables.
   */
  string GetSurfHeat_FileName(void);
  
  /*!
   * \brief Get the name of the file with the wave variables.
   * \return Name of the file with the wave variables.
   */
  string GetWave_FileName(void);
  
  /*!
   * \brief Get the name of the file with the wave variables.
   * \return Name of the file with the wave variables.
   */
  string GetHeat_FileName(void);
  
  /*!
   * \brief Get the name of the file with the adjoint wave variables.
   * \return Name of the file with the adjoint wave variables.
   */
  string GetAdjWave_FileName(void);
  
  /*!
   * \brief Get the name of the restart file for the wave variables.
   * \return Name of the restart file for the flow variables.
   */
  string GetRestart_WaveFileName(void);
  
  /*!
   * \brief Get the name of the restart file for the heat variables.
   * \return Name of the restart file for the flow variables.
   */
  string GetRestart_HeatFileName(void);
  
  /*!
   * \brief Append the zone index to the restart or the solution files.
   * \return Name of the restart file for the flow variables.
   */
  string GetMultizone_FileName(string val_filename, int val_iZone);

  /*!
   * \brief Append the zone index to the restart or the solution files.
   * \return Name of the restart file for the flow variables.
   */
  string GetMultizone_HistoryFileName(string val_filename, int val_iZone);
  
  /*!
   * \brief Get the name of the restart file for the flow variables.
   * \return Name of the restart file for the flow variables.
   */
  string GetRestart_FlowFileName(void);
  
  /*!
   * \brief Get the name of the restart file for the adjoint variables (drag objective function).
   * \return Name of the restart file for the adjoint variables (drag objective function).
   */
  string GetRestart_AdjFileName(void);
  
  /*!
   * \brief Get the name of the restart file for the structural variables.
   * \return Name of the restart file for the structural variables.
   */
  string GetRestart_FEMFileName(void);
  
  /*!
   * \brief Get the name of the restart file for the structural adjoint variables.
   * \return Name of the restart file for the structural adjoint variables.
   */
  string GetRestart_AdjFEMFileName(void);
  
  /*!
   * \brief Get the name of the file with the adjoint variables.
   * \return Name of the file with the adjoint variables.
   */
  string GetAdj_FileName(void);
  
  /*!
   * \brief Get the name of the file with the gradient of the objective function.
   * \return Name of the file with the gradient of the objective function.
   */
  string GetObjFunc_Grad_FileName(void);
  
  /*!
   * \brief Get the name of the file with the gradient of the objective function.
   * \return Name of the file with the gradient of the objective function.
   */
  string GetObjFunc_Value_FileName(void);
  
  /*!
   * \brief Get the name of the file with the surface information for the flow problem.
   * \return Name of the file with the surface information for the flow problem.
   */
  string GetSurfFlowCoeff_FileName(void);
  
  /*!
   * \brief Get the name of the file with the surface information for the adjoint problem.
   * \return Name of the file with the surface information for the adjoint problem.
   */
  string GetSurfAdjCoeff_FileName(void);
  
  /*!
   * \brief Get the name of the file with the surface sensitivity (discrete adjoint).
   * \return Name of the file with the surface sensitivity (discrete adjoint).
   */
  string GetSurfSens_FileName(void);
  
  /*!
   * \brief Get the name of the file with the volume sensitivity (discrete adjoint).
   * \return Name of the file with the volume sensitivity (discrete adjoint).
   */
  string GetVolSens_FileName(void);
  
  /*!
   * \brief Get the name of the file with the hybrid RANS/LES constants.
   * \return Name of the file with the hybrid RANS/LES constants.
   */
  string GetHybrid_Const_FileName(void);

  /*!
   * \brief Augment the input filename with the iteration number for an unsteady file.
   * \param[in] val_filename - String value of the base filename.
   * \param[in] val_iter - Unsteady iteration number or time instance.
   * \return Name of the file with the iteration number for an unsteady solution file.
   */
  string GetUnsteady_FileName(string val_filename, int val_iter);
  
  /*!
   * \brief Append the input filename string with the appropriate objective function extension.
   * \param[in] val_filename - String value of the base filename.
   * \return Name of the file with the appropriate objective function extension.
   */
  string GetObjFunc_Extension(string val_filename);
  
  /*!
   * \brief Get the criteria for structural residual (relative/absolute).
   * \return Relative/Absolute criteria for structural convergence.
   */
  unsigned short GetResidual_Criteria_FEM(void);
  
  /*!
   * \brief Get functional that is going to be used to evaluate the residual flow convergence.
   * \return Functional that is going to be used to evaluate the residual flow convergence.
   */
  unsigned short GetResidual_Func_Flow(void);
  
  /*!
   * \brief Get functional that is going to be used to evaluate the flow convergence.
   * \return Functional that is going to be used to evaluate the flow convergence.
   */
  unsigned short GetCauchy_Func_Flow(void);
  
  /*!
   * \brief Get functional that is going to be used to evaluate the adjoint flow convergence.
   * \return Functional that is going to be used to evaluate the adjoint flow convergence.
   */
  unsigned short GetCauchy_Func_AdjFlow(void);
  
  /*!
   * \brief Get the number of iterations that are considered in the Cauchy convergence criteria.
   * \return Number of elements in the Cauchy criteria.
   */
  unsigned short GetCauchy_Elems(void);
  
  /*!
   * \brief Get the number of iterations that are not considered in the convergence criteria.
   * \return Number of iterations before starting with the convergence criteria.
   */
  unsigned long GetStartConv_Iter(void);
  
  /*!
   * \brief Get the value of convergence criteria for the Cauchy method in the direct,
   *        adjoint or linearized problem.
   * \return Value of the convergence criteria.
   */
  su2double GetCauchy_Eps(void);
  
  /*!
   * \brief If we are prforming an unsteady simulation, there is only
   *        one value of the time step for the complete simulation.
   * \return Value of the time step in an unsteady simulation (non dimensional).
   */
  su2double GetDelta_UnstTimeND(void);
  
  /*!
   * \brief If we are prforming an unsteady simulation, there is only
   *        one value of the time step for the complete simulation.
   * \return Value of the time step in an unsteady simulation (non dimensional).
   */
  su2double GetTotal_UnstTimeND(void);
  
  /*!
   * \brief If we are prforming an unsteady simulation, there is only
   *        one value of the time step for the complete simulation.
   * \return Value of the time step in an unsteady simulation.
   */
  su2double GetDelta_UnstTime(void);
  
  /*!
   * \brief Set the value of the unsteadty time step using the CFL number.
   * \param[in] val_delta_unsttimend - Value of the unsteady time step using CFL number.
   */
  void SetDelta_UnstTimeND(su2double val_delta_unsttimend);
  
  /*!
   * \brief If we are performing an unsteady simulation, this is the
   * 	value of max physical time for which we run the simulation
   * \return Value of the physical time in an unsteady simulation.
   */
  su2double GetTotal_UnstTime(void);
  
  /*!
   * \brief If we are performing an unsteady simulation, this is the
   * 	value of current time.
   * \return Value of the physical time in an unsteady simulation.
   */
  su2double GetCurrent_UnstTime(void);
  
  /*!
   * \brief If we are performing an unsteady simulation, this adds to the
   * value of the current time.
   * \param[in] Amount of time to be added (usually one time step)
   */
  void AddCurrent_UnstTime(su2double delta_time);

  /*!
   * \brief If we are performing an unsteady simulation, set the
   *  value of current time.
   * \param[in] val_time - Value of the physical time in an unsteady simulation.
   */
  void SetCurrent_UnstTime(su2double val_time);

  /*!
   * \brief Divide the rectbles and hexahedron.
   * \return <code>TRUE</code> if the elements must be divided; otherwise <code>FALSE</code>.
   */
  bool GetSubsonicEngine(void);
  
  /*!
   * \brief Actuator disk defined with a double surface.
   * \return <code>TRUE</code> if the elements must be divided; otherwise <code>FALSE</code>.
   */
  bool GetActDisk_DoubleSurface(void);
  
  /*!
   * \brief Only halg of the engine is in the compputational grid.
   * \return <code>TRUE</code> if the engine is complete; otherwise <code>FALSE</code>.
   */
  bool GetEngine_HalfModel(void);
  
  /*!
   * \brief Actuator disk defined with a double surface.
   * \return <code>TRUE</code> if the elements must be divided; otherwise <code>FALSE</code>.
   */
  bool GetActDisk_SU2_DEF(void);
  
  /*!
   * \brief Value of the design variable step, we use this value in design problems.
   * \param[in] val_dv - Number of the design variable that we want to read.
   * \param[in] val_value - Value of the design variable that we want to read.
   * \return Design variable step.
   */
  su2double GetDV_Value(unsigned short val_dv, unsigned short val_val = 0);
  
  /*!
   * \brief Set the value of the design variable step, we use this value in design problems.
   * \param[in] val_dv - Number of the design variable that we want to read.
   * \param[in] val    - Value of the design variable.
   */
  void SetDV_Value(unsigned short val_dv, unsigned short val_ind, su2double val);
  
  /*!
   * \brief Get information about the grid movement.
   * \return <code>TRUE</code> if there is a grid movement; otherwise <code>FALSE</code>.
   */
  bool GetGrid_Movement(void);
  
  /*!
   * \brief Get the type of dynamic mesh motion.
   * \param[in] val_iZone - Number for the current zone in the mesh (each zone has independent motion).
   * \return Type of dynamic mesh motion.
   */
  unsigned short GetKind_GridMovement(unsigned short val_iZone);
  
  /*!
   * \brief Set the type of dynamic mesh motion.
   * \param[in] val_iZone - Number for the current zone in the mesh (each zone has independent motion).
   * \param[in] motion_Type - Specify motion type.
   */
  void SetKind_GridMovement(unsigned short val_iZone, unsigned short motion_Type);
  
  /*!
   * \brief Get the mach number based on the mesh velocity and freestream quantities.
   * \return Mach number based on the mesh velocity and freestream quantities.
   */
  su2double GetMach_Motion(void);
  
  /*!
   * \brief Get x-coordinate of the mesh motion origin.
   * \param[in] val_iZone - Number for the current zone in the mesh (each zone has independent motion).
   * \return X-coordinate of the mesh motion origin.
   */
  su2double GetMotion_Origin_X(unsigned short val_iZone);
  
  /*!
   * \brief Get y-coordinate of the mesh motion origin
   * \param[in] val_iZone - Number for the current zone in the mesh (each zone has independent motion).
   * \return Y-coordinate of the mesh motion origin.
   */
  su2double GetMotion_Origin_Y(unsigned short val_iZone);
  
  /*!
   * \brief Get z-coordinate of the mesh motion origin
   * \param[in] val_iZone - Number for the current zone in the mesh (each zone has independent motion).
   * \return Z-coordinate of the mesh motion origin.
   */
  su2double GetMotion_Origin_Z(unsigned short val_iZone);
  
  /*!
   * \brief Set x-coordinate of the mesh motion origin.
   * \param[in] val_iZone - Number for the current zone in the mesh (each zone has independent motion).
   * \param[in] val_origin - New x-coordinate of the mesh motion origin.
   */
  void SetMotion_Origin_X(unsigned short val_iZone, su2double val_origin);
  
  /*!
   * \brief Set y-coordinate of the mesh motion origin
   * \param[in] val_iZone - Number for the current zone in the mesh (each zone has independent motion).
   * \param[in] val_origin - New y-coordinate of the mesh motion origin.
   */
  void SetMotion_Origin_Y(unsigned short val_iZone, su2double val_origin);
  
  /*!
   * \brief Set z-coordinate of the mesh motion origin
   * \param[in] val_iZone - Number for the current zone in the mesh (each zone has independent motion).
   * \param[in] val_origin - New y-coordinate of the mesh motion origin.
   */
  void SetMotion_Origin_Z(unsigned short val_iZone, su2double val_origin);
  
  /*!
   * \brief Get the translational velocity of the mesh in the x-direction.
   * \param[in] val_iZone - Number for the current zone in the mesh (each zone has independent motion).
   * \return Translational velocity of the mesh in the x-direction.
   */
  su2double GetTranslation_Rate_X(unsigned short val_iZone);
  
  /*!
   * \brief Get the translational velocity of the mesh in the y-direction.
   * \param[in] val_iZone - Number for the current zone in the mesh (each zone has independent motion).
   * \return Translational velocity of the mesh in the y-direction.
   */
  su2double GetTranslation_Rate_Y(unsigned short val_iZone);
  
  /*!
   * \brief Get the translational velocity of the mesh in the z-direction.
   * \param[in] val_iZone - Number for the current zone in the mesh (each zone has independent motion).
   * \return Translational velocity of the mesh in the z-direction.
   */
  su2double GetTranslation_Rate_Z(unsigned short val_iZone);
  
  /*!
   * \brief Get the angular velocity of the mesh about the x-axis.
   * \param[in] val_iZone - Number for the current zone in the mesh (each zone has independent motion).
   * \return Angular velocity of the mesh about the x-axis.
   */
  su2double GetRotation_Rate_X(unsigned short val_iZone);
  
  /*!
   * \brief Get the angular velocity of the mesh about the y-axis.
   * \param[in] val_iZone - Number for the current zone in the mesh (each zone has independent motion).
   * \return Angular velocity of the mesh about the y-axis.
   */
  su2double GetRotation_Rate_Y(unsigned short val_iZone);
  
  /*!
   * \brief Get the angular velocity of the mesh about the z-axis.
   * \param[in] val_iZone - Number for the current zone in the mesh (each zone has independent motion).
   * \return Angular velocity of the mesh about the z-axis.
   */
  su2double GetRotation_Rate_Z(unsigned short val_iZone);
  
  /*!
   * \brief Get the angular velocity of the mesh about the z-axis.
   * \param[in] val_iZone - Number for the current zone in the mesh (each zone has independent motion).
   * \return Angular velocity of the mesh about the z-axis.
   */
  su2double GetFinalRotation_Rate_Z(unsigned short val_iZone);

  /*!
   * \brief Set the angular velocity of the mesh about the z-axis.
   * \param[in] val_iZone - Number for the current zone in the mesh (each zone has independent motion).
   * \param[in] newRotation_Rate_Z - new rotation rate after computing the ramp value.
   */
  void SetRotation_Rate_Z(su2double newRotation_Rate_Z, unsigned short val_iZone);

  /*!
   * \brief Get the angular frequency of a mesh pitching about the x-axis.
   * \param[in] val_iZone - Number for the current zone in the mesh (each zone has independent motion).
   * \return Angular frequency of a mesh pitching about the x-axis.
   */
  su2double GetPitching_Omega_X(unsigned short val_iZone);
  
  /*!
   * \brief Get the angular frequency of a mesh pitching about the y-axis.
   * \param[in] val_iZone - Number for the current zone in the mesh (each zone has independent motion).
   * \return Angular frequency of a mesh pitching about the y-axis.
   */
  su2double GetPitching_Omega_Y(unsigned short val_iZone);
  
  /*!
   * \brief Get the angular frequency of a mesh pitching about the z-axis.
   * \param[in] val_iZone - Number for the current zone in the mesh (each zone has independent motion).
   * \return Angular frequency of a mesh pitching about the z-axis.
   */
  su2double GetPitching_Omega_Z(unsigned short val_iZone);
  
  /*!
   * \brief Get the pitching amplitude about the x-axis.
   * \param[in] val_iZone - Number for the current zone in the mesh (each zone has independent motion).
   * \return Pitching amplitude about the x-axis.
   */
  su2double GetPitching_Ampl_X(unsigned short val_iZone);
  
  /*!
   * \brief Get the pitching amplitude about the y-axis.
   * \param[in] val_iZone - Number for the current zone in the mesh (each zone has independent motion).
   * \return Pitching amplitude about the y-axis.
   */
  su2double GetPitching_Ampl_Y(unsigned short val_iZone);
  
  /*!
   * \brief Get the pitching amplitude about the z-axis.
   * \param[in] val_iZone - Number for the current zone in the mesh (each zone has independent motion).
   * \return Pitching amplitude about the z-axis.
   */
  su2double GetPitching_Ampl_Z(unsigned short val_iZone);
  
  /*!
   * \brief Get the pitching phase offset about the x-axis.
   * \param[in] val_iZone - Number for the current zone in the mesh (each zone has independent motion).
   * \return Pitching phase offset about the x-axis.
   */
  su2double GetPitching_Phase_X(unsigned short val_iZone);
  
  /*!
   * \brief Get the pitching phase offset about the y-axis.
   * \param[in] val_iZone - Number for the current zone in the mesh (each zone has independent motion).
   * \return Pitching phase offset about the y-axis.
   */
  su2double GetPitching_Phase_Y(unsigned short val_iZone);
  
  /*!
   * \brief Get the pitching phase offset about the z-axis.
   * \param[in] val_iZone - Number for the current zone in the mesh (each zone has independent motion).
   * \return Pitching phase offset about the z-axis.
   */
  su2double GetPitching_Phase_Z(unsigned short val_iZone);
  
  /*!
   * \brief Get the angular frequency of a mesh plunging in the x-direction.
   * \param[in] val_iZone - Number for the current zone in the mesh (each zone has independent motion).
   * \return Angular frequency of a mesh plunging in the x-direction.
   */
  su2double GetPlunging_Omega_X(unsigned short val_iZone);
  
  /*!
   * \brief Get the angular frequency of a mesh plunging in the y-direction.
   * \param[in] val_iZone - Number for the current zone in the mesh (each zone has independent motion).
   * \return Angular frequency of a mesh plunging in the y-direction.
   */
  su2double GetPlunging_Omega_Y(unsigned short val_iZone);
  
  /*!
   * \brief Get the angular frequency of a mesh plunging in the z-direction.
   * \param[in] val_iZone - Number for the current zone in the mesh (each zone has independent motion).
   * \return Angular frequency of a mesh plunging in the z-direction.
   */
  su2double GetPlunging_Omega_Z(unsigned short val_iZone);
  
  /*!
   * \brief Get the plunging amplitude in the x-direction.
   * \param[in] val_iZone - Number for the current zone in the mesh (each zone has independent motion).
   * \return Plunging amplitude in the x-direction.
   */
  su2double GetPlunging_Ampl_X(unsigned short val_iZone);
  
  /*!
   * \brief Get the plunging amplitude in the y-direction.
   * \param[in] val_iZone - Number for the current zone in the mesh (each zone has independent motion).
   * \return Plunging amplitude in the y-direction.
   */
  su2double GetPlunging_Ampl_Y(unsigned short val_iZone);
  
  /*!
   * \brief Get the plunging amplitude in the z-direction.
   * \param[in] val_iZone - Number for the current zone in the mesh (each zone has independent motion).
   * \return Plunging amplitude in the z-direction.
   */
  su2double GetPlunging_Ampl_Z(unsigned short val_iZone);
  
  /*!
   * \brief Get the Harmonic Balance frequency pointer.
   * \return Harmonic Balance Frequency pointer.
   */
  su2double* GetOmega_HB(void);
	
  /*!
   * \brief Get if harmonic balance source term is to be preconditioned
   * \return yes or no to harmonic balance preconditioning
   */
  bool GetHB_Precondition(void);
  
  /*!
   * \brief Get if we should update the motion origin.
   * \param[in] val_marker - Value of the marker in which we are interested.
   * \return yes or no to update motion origin.
   */
  unsigned short GetMoveMotion_Origin(unsigned short val_marker);
  
  /*!
   * \brief Get the minimum value of Beta for Roe-Turkel preconditioner
   * \return the minimum value of Beta for Roe-Turkel preconditioner
   */
  su2double GetminTurkelBeta();
  
  /*!
   * \brief Get the minimum value of Beta for Roe-Turkel preconditioner
   * \return the minimum value of Beta for Roe-Turkel preconditioner
   */
  su2double GetmaxTurkelBeta();
  
  /*!
   * \brief Get information about the adibatic wall condition
   * \return <code>TRUE</code> if it is a adiabatic wall condition; otherwise <code>FALSE</code>.
   */
  bool GetAdiabaticWall(void);
  
  /*!
   * \brief Get information about the isothermal wall condition
   * \return <code>TRUE</code> if it is a isothermal wall condition; otherwise <code>FALSE</code>.
   */
  bool GetIsothermalWall(void);
  
  /*!
   * \brief Get information about the Low Mach Preconditioning
   * \return <code>TRUE</code> if we are using low Mach preconditioner; otherwise <code>FALSE</code>.
   */
  bool Low_Mach_Preconditioning(void);
  
  /*!
   * \brief Get information about the Low Mach Correction
   * \return <code>TRUE</code> if we are using low Mach correction; otherwise <code>FALSE</code>.
   */
  bool Low_Mach_Correction(void);
  
  /*!
   * \brief Get information about the poisson solver condition
   * \return <code>TRUE</code> if it is a poisson solver condition; otherwise <code>FALSE</code>.
   */
  bool GetPoissonSolver(void);
  
  /*!
   * \brief Get information about the gravity force.
   * \return <code>TRUE</code> if it uses the gravity force; otherwise <code>FALSE</code>.
   */
  bool GetGravityForce(void);

  /*!
   * \brief Get information about the body force.
   * \return <code>TRUE</code> if it uses a body force; otherwise <code>FALSE</code>.
   */
  bool GetBody_Force(void);

  /*!
   * \brief Get a pointer to the body force vector.
   * \return A pointer to the body force vector.
   */
  su2double* GetBody_Force_Vector(void);

  /*!
   * \brief Get information about the rotational frame.
   * \return <code>TRUE</code> if there is a rotational frame; otherwise <code>FALSE</code>.
   */
  bool GetRotating_Frame(void);
  
  /*!
   * \brief Get information about the axisymmetric frame.
   * \return <code>TRUE</code> if there is a rotational frame; otherwise <code>FALSE</code>.
   */
  bool GetAxisymmetric(void);
  
  /*!
   * \brief Get information about the axisymmetric frame.
   * \return <code>TRUE</code> if there is a rotational frame; otherwise <code>FALSE</code>.
   */
  bool GetDebugMode(void);
  
  /*!
   * \brief Get information about there is a smoothing of the grid coordinates.
   * \return <code>TRUE</code> if there is smoothing of the grid coordinates; otherwise <code>FALSE</code>.
   */
  bool GetAdaptBoundary(void);
  
  /*!
   * \brief Get information about there is a smoothing of the grid coordinates.
   * \return <code>TRUE</code> if there is smoothing of the grid coordinates; otherwise <code>FALSE</code>.
   */
  bool GetSmoothNumGrid(void);
  
  /*!
   * \brief Set information about there is a smoothing of the grid coordinates.
   * \param[in] val_smoothnumgrid - <code>TRUE</code> if there is smoothing of the grid coordinates; otherwise <code>FALSE</code>.
   */
  void SetSmoothNumGrid(bool val_smoothnumgrid);
  
  /*!
   * \brief Subtract one to the index of the finest grid (full multigrid strategy).
   * \return Change the index of the finest grid.
   */
  void SubtractFinestMesh(void);
  
  /*!
   * \brief Obtain the kind of design variable.
   * \param[in] val_dv - Number of the design variable that we want to read.
   * \return Design variable identification.
   */
  unsigned short GetDesign_Variable(unsigned short val_dv);
  
  /*!
   * \brief Obtain the kind of convergence criteria to establish the convergence of the CFD code.
   * \return Kind of convergence criteria.
   */
  unsigned short GetConvCriteria(void);
  
  /*!
   * \brief Get the index in the config information of the marker <i>val_marker</i>.
   * \note When we read the config file, it stores the markers in a particular vector.
   * \return Index in the config information of the marker <i>val_marker</i>.
   */
  unsigned short GetMarker_CfgFile_TagBound(string val_marker);
  
  /*!
   * \brief Get the name in the config information of the marker number <i>val_marker</i>.
   * \note When we read the config file, it stores the markers in a particular vector.
   * \return Name of the marker in the config information of the marker <i>val_marker</i>.
   */
  string GetMarker_CfgFile_TagBound(unsigned short val_marker);
  
  /*!
   * \brief Get the boundary information (kind of boundary) in the config information of the marker <i>val_marker</i>.
   * \return Kind of boundary in the config information of the marker <i>val_marker</i>.
   */
  unsigned short GetMarker_CfgFile_KindBC(string val_marker);
  
  /*!
   * \brief Get the monitoring information from the config definition for the marker <i>val_marker</i>.
   * \return Monitoring information of the boundary in the config information for the marker <i>val_marker</i>.
   */
  unsigned short GetMarker_CfgFile_Monitoring(string val_marker);
  
  /*!
   * \brief Get the monitoring information from the config definition for the marker <i>val_marker</i>.
   * \return Monitoring information of the boundary in the config information for the marker <i>val_marker</i>.
   */
  unsigned short GetMarker_CfgFile_GeoEval(string val_marker);
  
  /*!
   * \brief Get the monitoring information from the config definition for the marker <i>val_marker</i>.
   * \return Monitoring information of the boundary in the config information for the marker <i>val_marker</i>.
   */
  unsigned short GetMarker_CfgFile_Designing(string val_marker);
  
  /*!
   * \brief Get the plotting information from the config definition for the marker <i>val_marker</i>.
   * \return Plotting information of the boundary in the config information for the marker <i>val_marker</i>.
   */
  unsigned short GetMarker_CfgFile_Plotting(string val_marker);
  
  /*!
   * \brief Get the plotting information from the config definition for the marker <i>val_marker</i>.
   * \return Plotting information of the boundary in the config information for the marker <i>val_marker</i>.
   */
  unsigned short GetMarker_CfgFile_Analyze(string val_marker);
  
  /*!
   * \brief Get the FSI interface information from the config definition for the marker <i>val_marker</i>.
   * \return Plotting information of the boundary in the config information for the marker <i>val_marker</i>.
   */
  unsigned short GetMarker_CfgFile_ZoneInterface(string val_marker);
  
  /*!
   * \brief Get the TurboPerformance information from the config definition for the marker <i>val_marker</i>.
   * \return TurboPerformance information of the boundary in the config information for the marker <i>val_marker</i>.
   */
  unsigned short GetMarker_CfgFile_Turbomachinery(string val_marker);

  /*!
   * \brief Get the TurboPerformance flag information from the config definition for the marker <i>val_marker</i>.
   * \return TurboPerformance flag information of the boundary in the config information for the marker <i>val_marker</i>.
   */
  unsigned short GetMarker_CfgFile_TurbomachineryFlag(string val_marker);

  /*!
   * \brief Get the MixingPlane interface information from the config definition for the marker <i>val_marker</i>.
   * \return Plotting information of the boundary in the config information for the marker <i>val_marker</i>.
   */
  unsigned short GetMarker_CfgFile_MixingPlaneInterface(string val_marker);
  
  /*!
   * \brief Get the DV information from the config definition for the marker <i>val_marker</i>.
   * \return DV information of the boundary in the config information for the marker <i>val_marker</i>.
   */
  unsigned short GetMarker_CfgFile_DV(string val_marker);
  
  /*!
   * \brief Get the motion information from the config definition for the marker <i>val_marker</i>.
   * \return Motion information of the boundary in the config information for the marker <i>val_marker</i>.
   */
  unsigned short GetMarker_CfgFile_Moving(string val_marker);

  /*!
   * \brief Get the Python customization information from the config definition for the marker <i>val_marker</i>.
   * \return Python customization information of the boundary in the config information for the marker <i>val_marker</i>.
   */
  unsigned short GetMarker_CfgFile_PyCustom(string val_marker);
  
  /*!
   * \brief Get the periodic information from the config definition of the marker <i>val_marker</i>.
   * \return Periodic information of the boundary in the config information of the marker <i>val_marker</i>.
   */
  unsigned short GetMarker_CfgFile_PerBound(string val_marker);
  
  /*!
   * \brief  Get the name of the marker <i>val_marker</i>.
   * \return The interface which owns that marker <i>val_marker</i>.
   */
  int GetMarker_ZoneInterface(string val_marker);
  
  /*!
   * \brief Determines if problem is adjoint
   * \return true if Adjoint
   */
  bool GetContinuous_Adjoint(void);
  
  /*!
   * \brief Determines if problem is viscous
   * \return true if Viscous
   */
  bool GetViscous(void);
  
  /*!
   * \brief Provides the index of the solution in the container.
   * \param[in] val_eqsystem - Equation that is being solved.
   * \return Index on the solution container.
   */
  unsigned short GetContainerPosition(unsigned short val_eqsystem);
  
  /*!
   * \brief Value of the order of magnitude reduction of the residual.
   * \return Value of the order of magnitude reduction of the residual.
   */
  su2double GetOrderMagResidual(void);
  
  /*!
   * \brief Value of the minimum residual value (log10 scale).
   * \return Value of the minimum residual value (log10 scale).
   */
  su2double GetMinLogResidual(void);
  
  /*!
   * \brief Value of the order of magnitude reduction of the residual for FSI applications.
   * \return Value of the order of magnitude reduction of the residual.
   */
  su2double GetOrderMagResidualFSI(void);
  
  /*!
   * \brief Value of the minimum residual value for FSI applications (log10 scale).
   * \return Value of the minimum residual value (log10 scale).
   */
  su2double GetMinLogResidualFSI(void);
  
  /*!
   * \brief Value of the order of magnitude reduction of the flow residual for BGS applications.
   * \return Value of the order of magnitude reduction of the residual.
   */
  su2double GetOrderMagResidual_BGS_F(void);
  
  /*!
   * \brief Value of the minimum flow residual value for BGS applications (log10 scale).
   * \return Value of the minimum residual value (log10 scale).
   */
  su2double GetMinLogResidual_BGS_F(void);
  
  /*!
   * \brief Value of the order of magnitude reduction of the flow residual for BGS applications.
   * \return Value of the order of magnitude reduction of the residual.
   */
  su2double GetOrderMagResidual_BGS_S(void);
  
  /*!
   * \brief Value of the minimum flow residual value for BGS applications (log10 scale).
   * \return Value of the minimum residual value (log10 scale).
   */
  su2double GetMinLogResidual_BGS_S(void);
  
  /*!
   * \brief Value of the displacement tolerance UTOL for FEM structural analysis (log10 scale).
   * \return Value of Res_FEM_UTOL (log10 scale).
   */
  su2double GetResidual_FEM_UTOL(void);
  
  /*!
   * \brief Value of the displacement tolerance UTOL for FEM structural analysis (log10 scale).
   * \return Value of Res_FEM_UTOL (log10 scale).
   */
  su2double GetResidual_FEM_RTOL(void);
  
  /*!
   * \brief Value of the displacement tolerance UTOL for FEM structural analysis (log10 scale).
   * \return Value of Res_FEM_UTOL (log10 scale).
   */
  su2double GetResidual_FEM_ETOL(void);
  
  /*!
   * \brief Value of the maximum objective function for FEM elasticity adjoint (log10 scale).
   * \return Value of Res_FEM_ADJ (log10 scale).
   */
  su2double GetCriteria_FEM_ADJ(void);
  
  /*!
   * \brief Value of the damping factor for the engine inlet bc.
   * \return Value of the damping factor.
   */
  su2double GetDamp_Engine_Inflow(void);
  
  /*!
   * \brief Value of the damping factor for the engine exhaust inlet bc.
   * \return Value of the damping factor.
   */
  su2double GetDamp_Engine_Exhaust(void);
  
  /*!
   * \brief Value of the damping factor for the residual restriction.
   * \return Value of the damping factor.
   */
  su2double GetDamp_Res_Restric(void);
  
  /*!
   * \brief Value of the damping factor for the correction prolongation.
   * \return Value of the damping factor.
   */
  su2double GetDamp_Correc_Prolong(void);
  
  /*!
   * \brief Value of the position of the Near Field (y coordinate for 2D, and z coordinate for 3D).
   * \return Value of the Near Field position.
   */
  su2double GetPosition_Plane(void);
  
  /*!
   * \brief Value of the weight of the drag coefficient in the Sonic Boom optimization.
   * \return Value of the weight of the drag coefficient in the Sonic Boom optimization.
   */
  su2double GetWeightCd(void);
  
  /*!
   * \brief Value of the weight of the CD, CL, CM optimization.
   * \return Value of the weight of the CD, CL, CM optimization.
   */
  void SetdNetThrust_dBCThrust(su2double val_dnetthrust_dbcthrust);
  
  /*!
   * \brief Value of the azimuthal line to fix due to a misalignments of the nearfield.
   * \return Azimuthal line to fix due to a misalignments of the nearfield.
   */
  su2double GetFixAzimuthalLine(void);
  
  /*!
   * \brief Value of the weight of the CD, CL, CM optimization.
   * \return Value of the weight of the CD, CL, CM optimization.
   */
  su2double GetdCD_dCMy(void);
  
  /*!
   * \brief Value of the weight of the CD, CL, CM optimization.
   * \return Value of the weight of the CD, CL, CM optimization.
   */
  su2double GetCM_Target(void);
  
  /*!
   * \brief Value of the weight of the CD, CL, CM optimization.
   * \return Value of the weight of the CD, CL, CM optimization.
   */
  su2double GetdCD_dCL(void);
  
  /*!
   * \brief Value of the weight of the CD, CL, CM optimization.
   * \return Value of the weight of the CD, CL, CM optimization.
   */
  void SetdCD_dCL(su2double val_dcd_dcl);
  
  /*!
   * \brief Value of the weight of the CD, CL, CM optimization.
   * \return Value of the weight of the CD, CL, CM optimization.
   */
  su2double GetdCMx_dCL(void);
  
  /*!
   * \brief Value of the weight of the CD, CL, CM optimization.
   * \return Value of the weight of the CD, CL, CM optimization.
   */
  void SetdCMx_dCL(su2double val_dcmx_dcl);
  
  /*!
   * \brief Value of the weight of the CD, CL, CM optimization.
   * \return Value of the weight of the CD, CL, CM optimization.
   */
  su2double GetdCMy_dCL(void);
  
  /*!
   * \brief Value of the weight of the CD, CL, CM optimization.
   * \return Value of the weight of the CD, CL, CM optimization.
   */
  void SetdCMy_dCL(su2double val_dcmy_dcl);
  
  /*!
   * \brief Value of the weight of the CD, CL, CM optimization.
   * \return Value of the weight of the CD, CL, CM optimization.
   */
  su2double GetdCMz_dCL(void);
  
  /*!
   * \brief Value of the weight of the CD, CL, CM optimization.
   * \return Value of the weight of the CD, CL, CM optimization.
   */
  void SetdCMz_dCL(su2double val_dcmz_dcl);
  
  /*!
   * \brief Value of the weight of the CD, CL, CM optimization.
   * \return Value of the weight of the CD, CL, CM optimization.
   */
  void SetdCL_dAlpha(su2double val_dcl_dalpha);
  
  /*!
   * \brief Value of the weight of the CD, CL, CM optimization.
   * \return Value of the weight of the CD, CL, CM optimization.
   */
  void SetdCM_diH(su2double val_dcm_dhi);
  
  /*!
   * \brief Value of the weight of the CD, CL, CM optimization.
   * \return Value of the weight of the CD, CL, CM optimization.
   */
  void SetdCD_dCMy(su2double val_dcd_dcmy);
  
  /*!
   * \brief Value of the weight of the CD, CL, CM optimization.
   * \return Value of the weight of the CD, CL, CM optimization.
   */
  su2double GetCL_Target(void);
  
  /*!
   * \brief Set the global parameters of each simulation for each runtime system.
   * \param[in] val_solver - Solver of the simulation.
   * \param[in] val_system - Runtime system that we are solving.
   */
  void SetGlobalParam(unsigned short val_solver, unsigned short val_system, unsigned long val_extiter);
  
  /*!
   * \brief Center of rotation for a rotational periodic boundary.
   */
  su2double *GetPeriodicRotCenter(string val_marker);
  
  /*!
   * \brief Angles of rotation for a rotational periodic boundary.
   */
  su2double *GetPeriodicRotAngles(string val_marker);
  
  /*!
   * \brief Translation vector for a rotational periodic boundary.
   */
  su2double *GetPeriodicTranslation(string val_marker);
  
  /*!
   * \brief Get the rotationally periodic donor marker for boundary <i>val_marker</i>.
   * \return Periodic donor marker from the config information for the marker <i>val_marker</i>.
   */
  unsigned short GetMarker_Periodic_Donor(string val_marker);
  
  /*!
   * \brief Get the origin of the actuator disk.
   */
  su2double GetActDisk_NetThrust(string val_marker);
  
  /*!
   * \brief Get the origin of the actuator disk.
   */
  su2double GetActDisk_Power(string val_marker);
  
  /*!
   * \brief Get the origin of the actuator disk.
   */
  su2double GetActDisk_MassFlow(string val_marker);
  /*!
   * \brief Get the origin of the actuator disk.
   */
  su2double GetActDisk_Mach(string val_marker);
  /*!
   * \brief Get the origin of the actuator disk.
   */
  su2double GetActDisk_Force(string val_marker);
  
  /*!
   * \brief Get the origin of the actuator disk.
   */
  su2double GetActDisk_BCThrust(string val_marker);
  
  /*!
   * \brief Get the origin of the actuator disk.
   */
  su2double GetActDisk_BCThrust_Old(string val_marker);
  
  /*!
   * \brief Get the tip radius of th actuator disk.
   */
  su2double GetActDisk_Area(string val_marker);
  
  /*!
   * \brief Get the tip radius of th actuator disk.
   */
  su2double GetActDisk_ReverseMassFlow(string val_marker);
  
  /*!
   * \brief Get the thrust corffient of the actuator disk.
   */
  su2double GetActDisk_PressJump(string val_marker, unsigned short val_index);
  
  /*!
   * \brief Get the thrust corffient of the actuator disk.
   */
  su2double GetActDisk_TempJump(string val_marker, unsigned short val_index);
  
  /*!
   * \brief Get the rev / min of the actuator disk.
   */
  su2double GetActDisk_Omega(string val_marker, unsigned short val_index);
  
  /*!
   * \brief Get Actuator Disk Outlet for boundary <i>val_marker</i> (actuator disk inlet).
   * \return Actuator Disk Outlet from the config information for the marker <i>val_marker</i>.
   */
  unsigned short GetMarker_CfgFile_ActDiskOutlet(string val_marker);
  
  /*!
   * \brief Get Actuator Disk Outlet for boundary <i>val_marker</i> (actuator disk inlet).
   * \return Actuator Disk Outlet from the config information for the marker <i>val_marker</i>.
   */
  unsigned short GetMarker_CfgFile_EngineExhaust(string val_marker);
  
  /*!
   * \brief Get the internal index for a moving boundary <i>val_marker</i>.
   * \return Internal index for a moving boundary <i>val_marker</i>.
   */
  unsigned short GetMarker_Moving(string val_marker);
  
  /*!
   * \brief Get the name of the surface defined in the geometry file.
   * \param[in] val_marker - Value of the marker in which we are interested.
   * \return Name that is in the geometry file for the surface that
   *         has the marker <i>val_marker</i>.
   */
  string GetMarker_Moving_TagBound(unsigned short val_marker);

  /*!
   * \brief Get the name of the surface defined in the geometry file.
   * \param[in] val_marker - Value of the marker in which we are interested.
   * \return Name that is in the geometry file for the surface that
   *         has the marker <i>val_marker</i>.
   */
  string GetMarker_PyCustom_TagBound(unsigned short val_marker);
  
  /*!
   * \brief Get the name of the surface defined in the geometry file.
   * \param[in] val_marker - Value of the marker in which we are interested.
   * \return Name that is in the geometry file for the surface that
   *         has the marker <i>val_marker</i>.
   */
  string GetMarker_Analyze_TagBound(unsigned short val_marker);
  
  /*!
   * \brief Set the total number of SEND_RECEIVE periodic transformations.
   * \param[in] val_index - Total number of transformations.
   */
  void SetnPeriodicIndex(unsigned short val_index);
  
  /*!
   * \brief Get the total number of SEND_RECEIVE periodic transformations.
   * \return Total number of transformations.
   */
  unsigned short GetnPeriodicIndex(void);
  
  /*!
   * \brief Set the rotation center for a periodic transformation.
   * \param[in] val_index - Index corresponding to the periodic transformation.
   * \param[in] center - Pointer to a vector containing the coordinate of the center.
   */
  void SetPeriodicCenter(unsigned short val_index, su2double* center);
  
  /*!
   * \brief Get the rotation center for a periodic transformation.
   * \param[in] val_index - Index corresponding to the periodic transformation.
   * \return A vector containing coordinates of the center point.
   */
  su2double* GetPeriodicCenter(unsigned short val_index);
  
  /*!
   * \brief Set the rotation angles for a periodic transformation.
   * \param[in] val_index - Index corresponding to the periodic transformation.
   * \param[in] rotation - Pointer to a vector containing the rotation angles.
   */
  void SetPeriodicRotation(unsigned short val_index, su2double* rotation);
  
  /*!
   * \brief Get the rotation angles for a periodic transformation.
   * \param[in] val_index - Index corresponding to the periodic transformation.
   * \return A vector containing the angles of rotation.
   */
  su2double* GetPeriodicRotation(unsigned short val_index);
  
  /*!
   * \brief Set the translation vector for a periodic transformation.
   * \param[in] val_index - Index corresponding to the periodic transformation.
   * \param[in] translate - Pointer to a vector containing the coordinate of the center.
   */
  void SetPeriodicTranslate(unsigned short val_index, su2double* translate);
  
  /*!
   * \brief Get the translation vector for a periodic transformation.
   * \param[in] val_index - Index corresponding to the periodic transformation.
   * \return The translation vector.
   */
  su2double* GetPeriodicTranslate(unsigned short val_index);
  
  /*!
   * \brief Get the total temperature at a nacelle boundary.
   * \param[in] val_index - Index corresponding to the inlet boundary.
   * \return The total temperature.
   */
  su2double GetExhaust_Temperature_Target(string val_index);
  
  /*!
   * \brief Get the total temperature at an inlet boundary.
   * \param[in] val_index - Index corresponding to the inlet boundary.
   * \return The total temperature.
   */
  su2double GetInlet_Ttotal(string val_index);
  
  /*!
   * \brief Get the temperature at a supersonic inlet boundary.
   * \param[in] val_index - Index corresponding to the inlet boundary.
   * \return The inlet density.
   */
  su2double GetInlet_Temperature(string val_index);
  
  /*!
   * \brief Get the pressure at a supersonic inlet boundary.
   * \param[in] val_index - Index corresponding to the inlet boundary.
   * \return The inlet pressure.
   */
  su2double GetInlet_Pressure(string val_index);
  
  /*!
   * \brief Get the velocity vector at a supersonic inlet boundary.
   * \param[in] val_index - Index corresponding to the inlet boundary.
   * \return The inlet velocity vector.
   */
  su2double* GetInlet_Velocity(string val_index);
  
  /*!
   * \brief Get the fixed value at the Dirichlet boundary.
   * \param[in] val_index - Index corresponding to the Dirichlet boundary.
   * \return The total temperature.
   */
  su2double GetDirichlet_Value(string val_index);
  
  /*!
   * \brief Get whether this is a Dirichlet or a Neumann boundary.
   * \param[in] val_index - Index corresponding to the Dirichlet boundary.
   * \return Yes or No.
   */
  bool GetDirichlet_Boundary(string val_index);
  
  /*!
   * \brief Get the total pressure at an inlet boundary.
   * \param[in] val_index - Index corresponding to the inlet boundary.
   * \return The total pressure.
   */
  su2double GetInlet_Ptotal(string val_index);
  
  /*!
   * \brief Get the total pressure at an nacelle boundary.
   * \param[in] val_index - Index corresponding to the inlet boundary.
   * \return The total pressure.
   */
  su2double GetExhaust_Pressure_Target(string val_index);
  
  /*!
   * \brief Value of the CFL reduction in LevelSet problems.
   * \return Value of the CFL reduction in LevelSet problems.
   */
  su2double GetCFLRedCoeff_Turb(void);
  
  /*!
   * \brief Get the flow direction unit vector at an inlet boundary.
   * \param[in] val_index - Index corresponding to the inlet boundary.
   * \return The flow direction vector.
   */
  su2double* GetInlet_FlowDir(string val_index);
  
  /*!
   * \brief Get the back pressure (static) at an outlet boundary.
   * \param[in] val_index - Index corresponding to the outlet boundary.
   * \return The outlet pressure.
   */
  su2double GetOutlet_Pressure(string val_index);
  
  /*!
   * \brief Get the var 1 at Riemann boundary.
   * \param[in] val_marker - Index corresponding to the Riemann boundary.
   * \return The var1
   */
  su2double GetRiemann_Var1(string val_marker);
  
  /*!
   * \brief Get the var 2 at Riemann boundary.
   * \param[in] val_marker - Index corresponding to the Riemann boundary.
   * \return The var2
   */
  su2double GetRiemann_Var2(string val_marker);
  
  /*!
   * \brief Get the Flowdir at Riemann boundary.
   * \param[in] val_marker - Index corresponding to the Riemann boundary.
   * \return The Flowdir
   */
  su2double* GetRiemann_FlowDir(string val_marker);
  
  /*!
   * \brief Get Kind Data of Riemann boundary.
   * \param[in] val_marker - Index corresponding to the Riemann boundary.
   * \return Kind data
   */
  unsigned short GetKind_Data_Riemann(string val_marker);
  
  /*!
   * \brief Get the var 1 for the Giels BC.
   * \param[in] val_marker - Index corresponding to the Giles BC.
   * \return The var1
   */
  su2double GetGiles_Var1(string val_marker);
  
  /*!
   * \brief Get the var 2 for the Giles boundary.
   * \param[in] val_marker - Index corresponding to the Giles BC.
   * \return The var2
   */
  su2double GetGiles_Var2(string val_marker);
  
  /*!
   * \brief Get the Flowdir for the Giles BC.
   * \param[in] val_marker - Index corresponding to the Giles BC.
   * \return The Flowdir
   */
  su2double* GetGiles_FlowDir(string val_marker);
  
  /*!
   * \brief Get Kind Data for the Giles BC.
   * \param[in] val_marker - Index corresponding to the Giles BC.
   * \return Kind data
   */
  unsigned short GetKind_Data_Giles(string val_marker);
  
  /*!
   * \brief Set the var 1 for Giles BC.
   * \param[in] val_marker - Index corresponding to the Giles BC.
   */
  void SetGiles_Var1(su2double newVar1, string val_marker);

  /*!
   * \brief Get the relax factor for the average component for the Giles BC.
   * \param[in] val_marker - Index corresponding to the Giles BC.
   * \return The relax factor for the average component
   */
  su2double GetGiles_RelaxFactorAverage(string val_marker);

  /*!
   * \brief Get the relax factor for the fourier component for the Giles BC.
   * \param[in] val_marker - Index corresponding to the Giles BC.
   * \return The relax factor for the fourier component
   */
  su2double GetGiles_RelaxFactorFourier(string val_marker);

  /*!
   * \brief Get the outlet pressure imposed as BC for internal flow.
   * \return outlet pressure
   */
  su2double GetPressureOut_BC();

  /*!
   * \brief Set the outlet pressure imposed as BC for internal flow.
   * \param[in] val_temp - New value of the outlet pressure.
   */
  void SetPressureOut_BC(su2double val_press);

  /*!
   * \brief Get the inlet total pressure imposed as BC for internal flow.
   * \return inlet total pressure
   */
  su2double GetTotalPressureIn_BC();

  /*!
   * \brief Get the inlet total temperature imposed as BC for internal flow.
   * \return inlet total temperature
   */
  su2double GetTotalTemperatureIn_BC();

  /*!
   * \brief Set the inlet total temperature imposed as BC for internal flow.
   * \param[in] val_temp - New value of the total temperature.
   */
  void SetTotalTemperatureIn_BC(su2double val_temp);

  /*!
   * \brief Get the inlet flow angle imposed as BC for internal flow.
   * \return inlet flow angle
   */
  su2double GetFlowAngleIn_BC();

  /*!
   * \brief Get the wall temperature (static) at an isothermal boundary.
   * \param[in] val_index - Index corresponding to the isothermal boundary.
   * \return The wall temperature.
   */
  su2double GetIsothermal_Temperature(string val_index);
  
  /*!
   * \brief Get the wall heat flux on a constant heat flux boundary.
   * \param[in] val_index - Index corresponding to the constant heat flux boundary.
   * \return The heat flux.
   */
  su2double GetWall_HeatFlux(string val_index);

  /*!
   * \brief Get the wall function treatment for the given boundary marker.
   * \param[in] val_marker - String of the viscous wall marker.
   * \return The type of wall function treatment.
   */
  unsigned short GetWallFunction_Treatment(string val_marker);

  /*!
   * \brief Get the additional integer info for the wall function treatment
            for the given boundary marker.
   * \param[in] val_marker - String of the viscous wall marker.
   * \return Pointer to the integer info for the given marker.
   */
  unsigned short* GetWallFunction_IntInfo(string val_marker);

  /*!
   * \brief Get the additional double info for the wall function treatment
            for the given boundary marker.
   * \param[in] val_marker - String of the viscous wall marker.
   * \return Pointer to the double info for the given marker.
   */
  su2double* GetWallFunction_DoubleInfo(string val_marker);
  
  /*!
   * \brief Get the target (pressure, massflow, etc) at an engine inflow boundary.
   * \param[in] val_index - Index corresponding to the engine inflow boundary.
   * \return Target (pressure, massflow, etc) .
   */
  su2double GetEngineInflow_Target(string val_marker);
  
  /*!
   * \brief Get the fan face Mach number at an engine inflow boundary.
   * \param[in] val_marker - Name of the boundary.
   * \return The fan face Mach number.
   */
  su2double GetInflow_Mach(string val_marker);
  
  /*!
   * \brief Get the back pressure (static) at an engine inflow boundary.
   * \param[in] val_marker - Name of the boundary.
   * \return The engine inflow pressure.
   */
  su2double GetInflow_Pressure(string val_marker);
  
  /*!
   * \brief Get the mass flow rate at an engine inflow boundary.
   * \param[in] val_marker - Name of the boundary.
   * \return The engine mass flow rate.
   */
  su2double GetInflow_MassFlow(string val_marker);
  
  /*!
   * \brief Get the percentage of reverse flow at an engine inflow boundary.
   * \param[in] val_marker - Name of the boundary.
   * \return The percentage of reverse flow.
   */
  su2double GetInflow_ReverseMassFlow(string val_marker);
  
  /*!
   * \brief Get the percentage of reverse flow at an engine inflow boundary.
   * \param[in] val_index - Index corresponding to the engine inflow boundary.
   * \return The percentage of reverse flow.
   */
  su2double GetInflow_ReverseMassFlow(unsigned short val_marker);
  
  /*!
   * \brief Get the total pressure at an engine inflow boundary.
   * \param[in] val_marker - Name of the boundary.
   * \return The total pressure.
   */
  su2double GetInflow_TotalPressure(string val_marker);
  
  /*!
   * \brief Get the temperature (static) at an engine inflow boundary.
   * \param[in] val_marker - Name of the boundary.
   * \return The engine inflow temperature.
   */
  su2double GetInflow_Temperature(string val_marker);
  
  /*!
   * \brief Get the total temperature at an engine inflow boundary.
   * \param[in] val_marker - Name of the boundary.
   * \return The engine inflow total temperature.
   */
  su2double GetInflow_TotalTemperature(string val_marker);
  
  /*!
   * \brief Get the ram drag at an engine inflow boundary.
   * \param[in] val_marker - Name of the boundary.
   * \return The engine inflow ram drag.
   */
  su2double GetInflow_RamDrag(string val_marker);
  
  /*!
   * \brief Get the force balance at an engine inflow boundary.
   * \param[in] val_marker - Name of the boundary.
   * \return The engine inflow force balance.
   */
  su2double GetInflow_Force(string val_marker);
  
  /*!
   * \brief Get the power at an engine inflow boundary.
   * \param[in] val_marker - Name of the boundary.
   * \return The engine inflow power.
   */
  su2double GetInflow_Power(string val_marker);
  
  /*!
   * \brief Get the back pressure (static) at an engine exhaust boundary.
   * \param[in] val_marker - Name of the boundary.
   * \return The engine exhaust pressure.
   */
  su2double GetExhaust_Pressure(string val_marker);
  
  /*!
   * \brief Get the temperature (static) at an engine exhaust boundary.
   * \param[in] val_marker - Name of the boundary.
   * \return The engine exhaust temperature.
   */
  su2double GetExhaust_Temperature(string val_marker);
  
  /*!
   * \brief Get the massflow at an engine exhaust boundary.
   * \param[in] val_marker - Name of the boundary.
   * \return The engine exhaust massflow.
   */
  su2double GetExhaust_MassFlow(string val_marker);
  
  /*!
   * \brief Get the total pressure at an engine exhaust boundary.
   * \param[in] val_marker - Name of the boundary.
   * \return The engine exhaust total pressure.
   */
  su2double GetExhaust_TotalPressure(string val_marker);
  
  /*!
   * \brief Get the total temperature at an engine exhaust boundary.
   * \param[in] val_marker - Name of the boundary.
   * \return The total temperature.
   */
  su2double GetExhaust_TotalTemperature(string val_marker);
  
  /*!
   * \brief Get the gross thrust at an engine exhaust boundary.
   * \param[in] val_marker - Name of the boundary.
   * \return Gross thrust.
   */
  su2double GetExhaust_GrossThrust(string val_marker);
  
  /*!
   * \brief Get the force balance at an engine exhaust boundary.
   * \param[in] val_marker - Name of the boundary.
   * \return Force balance.
   */
  su2double GetExhaust_Force(string val_marker);
  
  /*!
   * \brief Get the power at an engine exhaust boundary.
   * \param[in] val_marker - Name of the boundary.
   * \return Power.
   */
  su2double GetExhaust_Power(string val_marker);
  
  /*!
   * \brief Get the back pressure (static) at an outlet boundary.
   * \param[in] val_index - Index corresponding to the outlet boundary.
   * \return The outlet pressure.
   */
  void SetInflow_Mach(unsigned short val_imarker, su2double val_fanface_mach);
  
  /*!
   * \brief Set the fan face static pressure at an engine inflow boundary.
   * \param[in] val_index - Index corresponding to the engine inflow boundary.
   * \param[in] val_fanface_pressure - Fan face static pressure.
   */
  void SetInflow_Pressure(unsigned short val_imarker, su2double val_fanface_pressure);
  
  /*!
   * \brief Set the massflow at an engine inflow boundary.
   * \param[in] val_index - Index corresponding to the engine inflow boundary.
   * \param[in] val_fanface_massflow - Massflow.
   */
  void SetInflow_MassFlow(unsigned short val_imarker, su2double val_fanface_massflow);
  
  /*!
   * \brief Set the reverse flow at an engine inflow boundary.
   * \param[in] val_index - Index corresponding to the engine inflow boundary.
   * \param[in] val_fanface_reversemassflow - reverse flow.
   */
  void SetInflow_ReverseMassFlow(unsigned short val_imarker, su2double val_fanface_reversemassflow);
  
  /*!
   * \brief Set the fan face total pressure at an engine inflow boundary.
   * \param[in] val_index - Index corresponding to the engine inflow boundary.
   * \param[in] val_fanface_totalpressure - Fan face total pressure.
   */
  void SetInflow_TotalPressure(unsigned short val_imarker, su2double val_fanface_totalpressure);
  
  /*!
   * \brief Set the fan face static temperature at an engine inflow boundary.
   * \param[in] val_index - Index corresponding to the engine inflow boundary.
   * \param[in] val_fanface_pressure - Fan face static temperature.
   */
  void SetInflow_Temperature(unsigned short val_imarker, su2double val_fanface_temperature);
  
  /*!
   * \brief Set the fan face total temperature at an engine inflow boundary.
   * \param[in] val_index - Index corresponding to the engine inflow boundary.
   * \param[in] val_fanface_totaltemperature - Fan face total temperature.
   */
  void SetInflow_TotalTemperature(unsigned short val_imarker, su2double val_fanface_totaltemperature);
  
  /*!
   * \brief Set the ram drag temperature at an engine inflow boundary.
   * \param[in] val_index - Index corresponding to the engine inflow boundary.
   * \param[in] val_fanface_ramdrag - Ram drag value.
   */
  void SetInflow_RamDrag(unsigned short val_imarker, su2double val_fanface_ramdrag);
  
  /*!
   * \brief Set the force balance at an engine inflow boundary.
   * \param[in] val_index - Index corresponding to the engine inflow boundary.
   * \param[in] val_fanface_force - Fan face force.
   */
  void SetInflow_Force(unsigned short val_imarker, su2double val_fanface_force);
  
  /*!
   * \brief Set the power at an engine inflow boundary.
   * \param[in] val_index - Index corresponding to the engine inflow boundary.
   * \param[in] val_fanface_force - Power.
   */
  void SetInflow_Power(unsigned short val_imarker, su2double val_fanface_power);
  
  /*!
   * \brief Set the back pressure (static) at an engine exhaust boundary.
   * \param[in] val_index - Index corresponding to the outlet boundary.
   * \param[in] val_exhaust_pressure - Exhaust static pressure.
   */
  void SetExhaust_Pressure(unsigned short val_imarker, su2double val_exhaust_pressure);
  
  /*!
   * \brief Set the temperature (static) at an engine exhaust boundary.
   * \param[in] val_index - Index corresponding to the outlet boundary.
   * \param[in] val_exhaust_temp - Exhaust static temperature.
   */
  void SetExhaust_Temperature(unsigned short val_imarker, su2double val_exhaust_temp);
  
  /*!
   * \brief Set the back pressure (static) at an engine exhaust boundary.
   * \param[in] val_index - Index corresponding to the outlet boundary.
   * \param[in] val_exhaust_temp - Exhaust static temperature.
   */
  void SetExhaust_MassFlow(unsigned short val_imarker, su2double val_exhaust_massflow);
  
  /*!
   * \brief Set the back pressure (total) at an engine exhaust boundary.
   * \param[in] val_index - Index corresponding to the outlet boundary.
   * \param[in] val_exhaust_totalpressure - Exhaust total pressure.
   */
  void SetExhaust_TotalPressure(unsigned short val_imarker, su2double val_exhaust_totalpressure);
  
  /*!
   * \brief Set the total temperature at an engine exhaust boundary.
   * \param[in] val_index - Index corresponding to the outlet boundary.
   * \param[in] val_exhaust_totaltemp - Exhaust total temperature.
   */
  void SetExhaust_TotalTemperature(unsigned short val_imarker, su2double val_exhaust_totaltemp);
  
  /*!
   * \brief Set the gross thrust at an engine exhaust boundary.
   * \param[in] val_index - Index corresponding to the outlet boundary.
   * \param[in] val_exhaust_grossthrust - Exhaust gross thrust temperature.
   */
  void SetExhaust_GrossThrust(unsigned short val_imarker, su2double val_exhaust_grossthrust);
  
  /*!
   * \brief Set the force balance at an engine exhaust boundary.
   * \param[in] val_index - Index corresponding to the outlet boundary.
   * \param[in] val_exhaust_force - Exhaust force balance.
   */
  void SetExhaust_Force(unsigned short val_imarker, su2double val_exhaust_force);
  
  /*!
   * \brief Set the power at an engine exhaust boundary.
   * \param[in] val_index - Index corresponding to the outlet boundary.
   * \param[in] val_exhaust_power - Exhaust power.
   */
  void SetExhaust_Power(unsigned short val_imarker, su2double val_exhaust_power);
  
  /*!
   * \brief Set the back pressure (static) at an outlet boundary.
   * \param[in] val_imarker - Index corresponding to a particular engine boundary.
   * \param[in] val_engine_mach - Exhaust power.
   */
  void SetEngine_Mach(unsigned short val_imarker, su2double val_engine_mach);
  
  /*!
   * \brief Set the back pressure (static) at an outlet boundary.
   * \param[in] val_imarker - Index corresponding to a particular engine boundary.
   * \param[in] val_engine_force - Exhaust power.
   */
  void SetEngine_Force(unsigned short val_imarker, su2double val_engine_force);
  
  /*!
   * \brief Get the back pressure (static) at an outlet boundary.
   * \param[in] val_imarker - Index corresponding to a particular engine boundary.
   * \param[in] val_engine_power - Exhaust power.
   */
  void SetEngine_Power(unsigned short val_imarker, su2double val_engine_power);
  
  /*!
   * \brief Get the back pressure (static) at an outlet boundary.
   * \param[in] val_imarker - Index corresponding to a particular engine boundary.
   * \param[in] val_engine_netthrust - Exhaust power.
   */
  void SetEngine_NetThrust(unsigned short val_imarker, su2double val_engine_netthrust);
  
  /*!
   * \brief Get the back pressure (static) at an outlet boundary.
   * \param[in] val_imarker - Index corresponding to a particular engine boundary.
   * \param[in] val_engine_grossthrust - Exhaust power.
   */
  void SetEngine_GrossThrust(unsigned short val_imarker, su2double val_engine_grossthrust);
  
  /*!
   * \brief Get the back pressure (static) at an outlet boundary.
   * \param[in] val_imarker - Index corresponding to a particular engine boundary.
   * \param[in] val_engine_area - Exhaust power.
   */
  void SetEngine_Area(unsigned short val_imarker, su2double val_engine_area);
  
  /*!
   * \brief Get the back pressure (static) at an outlet boundary.
   * \param[in] val_imarker - Index corresponding to a particular engine boundary.
   * \return The outlet pressure.
   */
  su2double GetEngine_Mach(unsigned short val_imarker);
  
  /*!
   * \brief Get the back pressure (static) at an outlet boundary.
   * \param[in] val_imarker - Index corresponding to a particular engine boundary.
   * \return The outlet pressure.
   */
  su2double GetEngine_Force(unsigned short val_imarker);
  
  /*!
   * \brief Get the back pressure (static) at an outlet boundary.
   * \param[in] val_imarker - Index corresponding to a particular engine boundary.
   * \return The outlet pressure.
   */
  su2double GetEngine_Power(unsigned short val_imarker);
  
  /*!
   * \brief Get the back pressure (static) at an outlet boundary.
   * \param[in] val_imarker - Index corresponding to a particular engine boundary.
   * \return The outlet pressure.
   */
  
  su2double GetEngine_NetThrust(unsigned short val_imarker);
  /*!
   * \brief Get the back pressure (static) at an outlet boundary.
   * \param[in] val_imarker - Index corresponding to a particular engine boundary.
   * \return The outlet pressure.
   */
  
  su2double GetEngine_GrossThrust(unsigned short val_imarker);
  
  /*!
   * \brief Get the back pressure (static) at an outlet boundary.
   * \param[in] val_imarker - Index corresponding to a particular engine boundary.
   * \return The outlet pressure.
   */
  su2double GetEngine_Area(unsigned short val_imarker);
  
  /*!
   * \brief Get the back pressure (static) at an outlet boundary.
   * \param[in] val_index - Index corresponding to the outlet boundary.
   * \return The outlet pressure.
   */
  void SetActDiskInlet_Temperature(unsigned short val_imarker, su2double val_actdisk_temp);
  
  /*!
   * \brief Get the back pressure (static) at an outlet boundary.
   * \param[in] val_index - Index corresponding to the outlet boundary.
   * \return The outlet pressure.
   */
  void SetActDiskInlet_TotalTemperature(unsigned short val_imarker, su2double val_actdisk_totaltemp);
  
  /*!
   * \brief Get the back pressure (static) at an outlet boundary.
   * \param[in] val_index - Index corresponding to the outlet boundary.
   * \return The outlet pressure.
   */
  su2double GetActDiskInlet_Temperature(string val_marker);
  
  /*!
   * \brief Get the back pressure (static) at an outlet boundary.
   * \param[in] val_index - Index corresponding to the outlet boundary.
   * \return The outlet pressure.
   */
  su2double GetActDiskInlet_TotalTemperature(string val_marker);
  
  /*!
   * \brief Get the back pressure (static) at an outlet boundary.
   * \param[in] val_index - Index corresponding to the outlet boundary.
   * \return The outlet pressure.
   */
  void SetActDiskOutlet_Temperature(unsigned short val_imarker, su2double val_actdisk_temp);
  
  /*!
   * \brief Get the back pressure (static) at an outlet boundary.
   * \param[in] val_index - Index corresponding to the outlet boundary.
   * \return The outlet pressure.
   */
  void SetActDiskOutlet_TotalTemperature(unsigned short val_imarker, su2double val_actdisk_totaltemp);
  
  /*!
   * \brief Get the back pressure (static) at an outlet boundary.
   * \param[in] val_index - Index corresponding to the outlet boundary.
   * \return The outlet pressure.
   */
  su2double GetActDiskOutlet_Temperature(string val_marker);
  
  /*!
   * \brief Get the back pressure (static) at an outlet boundary.
   * \param[in] val_index - Index corresponding to the outlet boundary.
   * \return The outlet pressure.
   */
  su2double GetActDiskOutlet_TotalTemperature(string val_marker);
  
  /*!
   * \brief Get the back pressure (static) at an outlet boundary.
   * \param[in] val_index - Index corresponding to the outlet boundary.
   * \return The outlet pressure.
   */
  su2double GetActDiskInlet_MassFlow(string val_marker);
  
  /*!
   * \brief Get the back pressure (static) at an outlet boundary.
   * \param[in] val_index - Index corresponding to the outlet boundary.
   * \return The outlet pressure.
   */
  void SetActDiskInlet_MassFlow(unsigned short val_imarker, su2double val_actdisk_massflow);
  
  /*!
   * \brief Get the back pressure (static) at an outlet boundary.
   * \param[in] val_index - Index corresponding to the outlet boundary.
   * \return The outlet pressure.
   */
  su2double GetActDiskOutlet_MassFlow(string val_marker);
  
  /*!
   * \brief Get the back pressure (static) at an outlet boundary.
   * \param[in] val_index - Index corresponding to the outlet boundary.
   * \return The outlet pressure.
   */
  void SetActDiskOutlet_MassFlow(unsigned short val_imarker, su2double val_actdisk_massflow);
  
  /*!
   * \brief Get the back pressure (static) at an outlet boundary.
   * \param[in] val_index - Index corresponding to the outlet boundary.
   * \return The outlet pressure.
   */
  su2double GetActDiskInlet_Pressure(string val_marker);
  
  /*!
   * \brief Get the back pressure (static) at an outlet boundary.
   * \param[in] val_index - Index corresponding to the outlet boundary.
   * \return The outlet pressure.
   */
  su2double GetActDiskInlet_TotalPressure(string val_marker);
  
  /*!
   * \brief Get the back pressure (static) at an outlet boundary.
   * \param[in] val_index - Index corresponding to the outlet boundary.
   * \return The outlet pressure.
   */
  su2double GetActDisk_DeltaPress(unsigned short val_marker);
  
  /*!
   * \brief Get the back pressure (static) at an outlet boundary.
   * \param[in] val_index - Index corresponding to the outlet boundary.
   * \return The outlet pressure.
   */
  su2double GetActDisk_DeltaTemp(unsigned short val_marker);
  
  /*!
   * \brief Get the back pressure (static) at an outlet boundary.
   * \param[in] val_index - Index corresponding to the outlet boundary.
   * \return The outlet pressure.
   */
  su2double GetActDisk_TotalPressRatio(unsigned short val_marker);
  
  /*!
   * \brief Get the back pressure (static) at an outlet boundary.
   * \param[in] val_index - Index corresponding to the outlet boundary.
   * \return The outlet pressure.
   */
  su2double GetActDisk_TotalTempRatio(unsigned short val_marker);
  
  /*!
   * \brief Get the back pressure (static) at an outlet boundary.
   * \param[in] val_index - Index corresponding to the outlet boundary.
   * \return The outlet pressure.
   */
  su2double GetActDisk_StaticPressRatio(unsigned short val_marker);
  
  /*!
   * \brief Get the back pressure (static) at an outlet boundary.
   * \param[in] val_index - Index corresponding to the outlet boundary.
   * \return The outlet pressure.
   */
  su2double GetActDisk_StaticTempRatio(unsigned short val_marker);
  
  /*!
   * \brief Get the back pressure (static) at an outlet boundary.
   * \param[in] val_index - Index corresponding to the outlet boundary.
   * \return The outlet pressure.
   */
  su2double GetActDisk_NetThrust(unsigned short val_marker);
  
  /*!
   * \brief Get the back pressure (static) at an outlet boundary.
   * \param[in] val_index - Index corresponding to the outlet boundary.
   * \return The outlet pressure.
   */
  su2double GetActDisk_BCThrust(unsigned short val_marker);
  
  /*!
   * \brief Get the back pressure (static) at an outlet boundary.
   * \param[in] val_index - Index corresponding to the outlet boundary.
   * \return The outlet pressure.
   */
  su2double GetActDisk_BCThrust_Old(unsigned short val_marker);
  
  /*!
   * \brief Get the back pressure (static) at an outlet boundary.
   * \param[in] val_index - Index corresponding to the outlet boundary.
   * \return The outlet pressure.
   */
  su2double GetActDisk_GrossThrust(unsigned short val_marker);
  
  /*!
   * \brief Get the back pressure (static) at an outlet boundary.
   * \param[in] val_index - Index corresponding to the outlet boundary.
   * \return The outlet pressure.
   */
  su2double GetActDisk_Area(unsigned short val_marker);
  
  /*!
   * \brief Get the back pressure (static) at an outlet boundary.
   * \param[in] val_index - Index corresponding to the outlet boundary.
   * \return The outlet pressure.
   */
  su2double GetActDisk_ReverseMassFlow(unsigned short val_marker);
  
  /*!
   * \brief Get the back pressure (static) at an outlet boundary.
   * \param[in] val_index - Index corresponding to the outlet boundary.
   * \return The outlet pressure.
   */
  su2double GetActDiskInlet_RamDrag(string val_marker);
  
  /*!
   * \brief Get the back pressure (static) at an outlet boundary.
   * \param[in] val_index - Index corresponding to the outlet boundary.
   * \return The outlet pressure.
   */
  su2double GetActDiskInlet_Force(string val_marker);
  
  /*!
   * \brief Get the back pressure (static) at an outlet boundary.
   * \param[in] val_index - Index corresponding to the outlet boundary.
   * \return The outlet pressure.
   */
  su2double GetActDiskInlet_Power(string val_marker);
  
  /*!
   * \brief Get the back pressure (static) at an outlet boundary.
   * \param[in] val_index - Index corresponding to the outlet boundary.
   * \return The outlet pressure.
   */
  void SetActDiskInlet_Pressure(unsigned short val_imarker, su2double val_actdisk_pressure);
  
  /*!
   * \brief Get the back pressure (static) at an outlet boundary.
   * \param[in] val_index - Index corresponding to the outlet boundary.
   * \return The outlet pressure.
   */
  void SetActDiskInlet_TotalPressure(unsigned short val_imarker, su2double val_actdisk_totalpressure);
  
  /*!
   * \brief Get the back pressure (static) at an outlet boundary.
   * \param[in] val_index - Index corresponding to the outlet boundary.
   * \return The outlet pressure.
   */
  void SetActDisk_DeltaPress(unsigned short val_imarker, su2double val_actdisk_deltapress);
  
  /*!
   * \brief Get the back pressure (static) at an outlet boundary.
   * \param[in] val_index - Index corresponding to the outlet boundary.
   * \return The outlet pressure.
   */
  void SetActDisk_Power(unsigned short val_imarker, su2double val_actdisk_power);
  
  /*!
   * \brief Get the back pressure (static) at an outlet boundary.
   * \param[in] val_index - Index corresponding to the outlet boundary.
   * \return The outlet pressure.
   */
  void SetActDisk_MassFlow(unsigned short val_imarker, su2double val_actdisk_massflow);
  
  /*!
   * \brief Get the back pressure (static) at an outlet boundary.
   * \param[in] val_index - Index corresponding to the outlet boundary.
   * \return The outlet pressure.
   */
  void SetActDisk_Mach(unsigned short val_imarker, su2double val_actdisk_mach);
  
  /*!
   * \brief Get the back pressure (static) at an outlet boundary.
   * \param[in] val_index - Index corresponding to the outlet boundary.
   * \return The outlet pressure.
   */
  void SetActDisk_Force(unsigned short val_imarker, su2double val_actdisk_force);
  
  /*!
   * \brief Get the back pressure (static) at an outlet boundary.
   * \param[in] val_index - Index corresponding to the outlet boundary.
   * \return The outlet pressure.
   */
  void SetSurface_DC60(unsigned short val_imarker, su2double val_surface_distortion);
  
  /*!
   * \brief Set the massflow at the surface.
   * \param[in] val_imarker - Index corresponding to the outlet boundary.
   * \param[in] val_surface_massflow - Value of the mass flow.
   */
  void SetSurface_MassFlow(unsigned short val_imarker, su2double val_surface_massflow);
  
  /*!
   * \brief Set the mach number at the surface.
   * \param[in] val_imarker - Index corresponding to the outlet boundary.
   * \param[in] val_surface_massflow - Value of the mach number.
   */
  void SetSurface_Mach(unsigned short val_imarker, su2double val_surface_mach);

  /*!
   * \brief Set the temperature at the surface.
   * \param[in] val_imarker - Index corresponding to the outlet boundary.
   * \param[in] val_surface_massflow - Value of the temperature.
   */
  void SetSurface_Temperature(unsigned short val_imarker, su2double val_surface_temperature);

  /*!
   * \brief Set the pressure at the surface.
   * \param[in] val_imarker - Index corresponding to the outlet boundary.
   * \param[in] val_surface_massflow - Value of the pressure.
   */
  void SetSurface_Pressure(unsigned short val_imarker, su2double val_surface_pressure);

  /*!
   * \brief Set the density at the surface.
   * \param[in] val_imarker - Index corresponding to the outlet boundary.
   * \param[in] val_surface_density - Value of the density.
   */
  void SetSurface_Density(unsigned short val_imarker, su2double val_surface_density);

  /*!
   * \brief Set the enthalpy at the surface.
   * \param[in] val_imarker - Index corresponding to the outlet boundary.
   * \param[in] val_surface_density - Value of the density.
   */
  void SetSurface_Enthalpy(unsigned short val_imarker, su2double val_surface_enthalpy);

  /*!
   * \brief Set the normal velocity at the surface.
   * \param[in] val_imarker - Index corresponding to the outlet boundary.
   * \param[in] val_surface_normalvelocity - Value of the normal velocity.
   */
  void SetSurface_NormalVelocity(unsigned short val_imarker, su2double val_surface_normalvelocity);

  /*!
   * \brief Set the total temperature at the surface.
   * \param[in] val_imarker - Index corresponding to the outlet boundary.
   * \param[in] val_surface_totaltemperature - Value of the total temperature.
   */
  void SetSurface_TotalTemperature(unsigned short val_imarker, su2double val_surface_totaltemperature);

  /*!
   * \brief Set the total pressure at the surface.
   * \param[in] val_imarker - Index corresponding to the outlet boundary.
   * \param[in] val_surface_totalpressure - Value of the total pressure.
   */
  void SetSurface_TotalPressure(unsigned short val_imarker, su2double val_surface_totalpressure);
  
  /*!
   * \brief Get the back pressure (static) at an outlet boundary.
   * \param[in] val_index - Index corresponding to the outlet boundary.
   * \return The outlet pressure.
   */
  void SetSurface_IDC(unsigned short val_imarker, su2double val_surface_distortion);
  
  /*!
   * \brief Get the back pressure (static) at an outlet boundary.
   * \param[in] val_index - Index corresponding to the outlet boundary.
   * \return The outlet pressure.
   */
  void SetSurface_IDC_Mach(unsigned short val_imarker, su2double val_surface_distortion);
  
  /*!
   * \brief Get the back pressure (static) at an outlet boundary.
   * \param[in] val_index - Index corresponding to the outlet boundary.
   * \return The outlet pressure.
   */
  void SetSurface_IDR(unsigned short val_imarker, su2double val_surface_distortion);
  
  /*!
   * \brief Get the back pressure (static) at an outlet boundary.
   * \param[in] val_index - Index corresponding to the outlet boundary.
   * \return The outlet pressure.
   */
  void SetActDisk_DeltaTemp(unsigned short val_imarker, su2double val_actdisk_deltatemp);
  
  /*!
   * \brief Get the back pressure (static) at an outlet boundary.
   * \param[in] val_index - Index corresponding to the outlet boundary.
   * \return The outlet pressure.
   */
  void SetActDisk_TotalPressRatio(unsigned short val_imarker, su2double val_actdisk_pressratio);
  
  /*!
   * \brief Get the back pressure (static) at an outlet boundary.
   * \param[in] val_index - Index corresponding to the outlet boundary.
   * \return The outlet pressure.
   */
  void SetActDisk_TotalTempRatio(unsigned short val_imarker, su2double val_actdisk_tempratio);
  
  /*!
   * \brief Get the back pressure (static) at an outlet boundary.
   * \param[in] val_index - Index corresponding to the outlet boundary.
   * \return The outlet pressure.
   */
  void SetActDisk_StaticPressRatio(unsigned short val_imarker, su2double val_actdisk_pressratio);
  
  /*!
   * \brief Get the back pressure (static) at an outlet boundary.
   * \param[in] val_index - Index corresponding to the outlet boundary.
   * \return The outlet pressure.
   */
  void SetActDisk_StaticTempRatio(unsigned short val_imarker, su2double val_actdisk_tempratio);
  
  /*!
   * \brief Get the back pressure (static) at an outlet boundary.
   * \param[in] val_index - Index corresponding to the outlet boundary.
   * \return The outlet pressure.
   */
  void SetActDisk_NetThrust(unsigned short val_imarker, su2double val_actdisk_netthrust);
  
  /*!
   * \brief Get the back pressure (static) at an outlet boundary.
   * \param[in] val_index - Index corresponding to the outlet boundary.
   * \return The outlet pressure.
   */
  void SetActDisk_BCThrust(string val_marker, su2double val_actdisk_bcthrust);
  
  /*!
   * \brief Get the back pressure (static) at an outlet boundary.
   * \param[in] val_index - Index corresponding to the outlet boundary.
   * \return The outlet pressure.
   */
  void SetActDisk_BCThrust(unsigned short val_imarker, su2double val_actdisk_bcthrust);
  
  /*!
   * \brief Get the back pressure (static) at an outlet boundary.
   * \param[in] val_index - Index corresponding to the outlet boundary.
   * \return The outlet pressure.
   */
  void SetActDisk_BCThrust_Old(string val_marker, su2double val_actdisk_bcthrust_old);
  
  /*!
   * \brief Get the back pressure (static) at an outlet boundary.
   * \param[in] val_index - Index corresponding to the outlet boundary.
   * \return The outlet pressure.
   */
  void SetActDisk_BCThrust_Old(unsigned short val_imarker, su2double val_actdisk_bcthrust_old);
  
  /*!
   * \brief Get the back pressure (static) at an outlet boundary.
   * \param[in] val_index - Index corresponding to the outlet boundary.
   * \return The outlet pressure.
   */
  void SetActDisk_GrossThrust(unsigned short val_imarker, su2double val_actdisk_grossthrust);
  
  /*!
   * \brief Get the back pressure (static) at an outlet boundary.
   * \param[in] val_index - Index corresponding to the outlet boundary.
   * \return The outlet pressure.
   */
  void SetActDisk_Area(unsigned short val_imarker, su2double val_actdisk_area);
  
  /*!
   * \brief Get the back pressure (static) at an outlet boundary.
   * \param[in] val_index - Index corresponding to the outlet boundary.
   * \return The outlet pressure.
   */
  void SetActDiskInlet_ReverseMassFlow(unsigned short val_imarker, su2double val_actdisk_area);
  
  /*!
   * \brief Get the back pressure (static) at an outlet boundary.
   * \param[in] val_index - Index corresponding to the outlet boundary.
   * \return The outlet pressure.
   */
  void SetActDiskInlet_RamDrag(unsigned short val_imarker, su2double val_actdisk_ramdrag);
  
  /*!
   * \brief Get the back pressure (static) at an outlet boundary.
   * \param[in] val_index - Index corresponding to the outlet boundary.
   * \return The outlet pressure.
   */
  void SetActDiskInlet_Force(unsigned short val_imarker, su2double val_actdisk_force);
  
  /*!
   * \brief Get the back pressure (static) at an outlet boundary.
   * \param[in] val_index - Index corresponding to the outlet boundary.
   * \return The outlet pressure.
   */
  void SetActDiskInlet_Power(unsigned short val_imarker, su2double val_actdisk_power);
  
  /*!
   * \brief Get the back pressure (static) at an outlet boundary.
   * \param[in] val_index - Index corresponding to the outlet boundary.
   * \return The outlet pressure.
   */
  su2double GetActDisk_Power(unsigned short val_imarker);
  
  /*!
   * \brief Get the back pressure (static) at an outlet boundary.
   * \param[in] val_index - Index corresponding to the outlet boundary.
   * \return The outlet pressure.
   */
  su2double GetActDisk_MassFlow(unsigned short val_imarker);
  
  /*!
   * \brief Get the back pressure (static) at an outlet boundary.
   * \param[in] val_index - Index corresponding to the outlet boundary.
   * \return The outlet pressure.
   */
  su2double GetActDisk_Mach(unsigned short val_imarker);
  
  /*!
   * \brief Get the back pressure (static) at an outlet boundary.
   * \param[in] val_index - Index corresponding to the outlet boundary.
   * \return The outlet pressure.
   */
  su2double GetActDisk_Force(unsigned short val_imarker);
  
  /*!
   * \brief Get the back pressure (static) at an outlet boundary.
   * \param[in] val_index - Index corresponding to the outlet boundary.
   * \return The outlet pressure.
   */
  su2double GetSurface_DC60(unsigned short val_imarker);
  
  /*!
   * \brief Get the massflow at an outlet boundary.
   * \param[in] val_index - Index corresponding to the outlet boundary.
   * \return The massflow.
   */
  su2double GetSurface_MassFlow(unsigned short val_imarker);
  
  /*!
   * \brief Get the mach number at an outlet boundary.
   * \param[in] val_index - Index corresponding to the outlet boundary.
   * \return The mach number.
   */
  su2double GetSurface_Mach(unsigned short val_imarker);

  /*!
   * \brief Get the temperature at an outlet boundary.
   * \param[in] val_index - Index corresponding to the outlet boundary.
   * \return The temperature.
   */
  su2double GetSurface_Temperature(unsigned short val_imarker);

  /*!
   * \brief Get the pressure at an outlet boundary.
   * \param[in] val_index - Index corresponding to the outlet boundary.
   * \return The pressure.
   */
  su2double GetSurface_Pressure(unsigned short val_imarker);

  /*!
   * \brief Get the density at an outlet boundary.
   * \param[in] val_index - Index corresponding to the outlet boundary.
   * \return The density.
   */
  su2double GetSurface_Density(unsigned short val_imarker);

  /*!
   * \brief Get the enthalpy at an outlet boundary.
   * \param[in] val_index - Index corresponding to the outlet boundary.
   * \return The density.
   */
  su2double GetSurface_Enthalpy(unsigned short val_imarker);

  /*!
   * \brief Get the normal velocity at an outlet boundary.
   * \param[in] val_index - Index corresponding to the outlet boundary.
   * \return The normal velocity.
   */
  su2double GetSurface_NormalVelocity(unsigned short val_imarker);
  /*!
   * \brief Get the total temperature at an outlet boundary.
   * \param[in] val_index - Index corresponding to the outlet boundary.
   * \return The total temperature.
   */
  su2double GetSurface_TotalTemperature(unsigned short val_imarker);

  /*!
   * \brief Get the total pressure at an outlet boundary.
   * \param[in] val_index - Index corresponding to the outlet boundary.
   * \return The total pressure.
   */
  su2double GetSurface_TotalPressure(unsigned short val_imarker);
   
  /*!
   * \brief Get the back pressure (static) at an outlet boundary.
   * \param[in] val_index - Index corresponding to the outlet boundary.
   * \return The outlet pressure.
   */
  su2double GetSurface_IDC(unsigned short val_imarker);
  
  /*!
   * \brief Get the back pressure (static) at an outlet boundary.
   * \param[in] val_index - Index corresponding to the outlet boundary.
   * \return The outlet pressure.
   */
  su2double GetSurface_IDC_Mach(unsigned short val_imarker);
  
  /*!
   * \brief Get the back pressure (static) at an outlet boundary.
   * \param[in] val_index - Index corresponding to the outlet boundary.
   * \return The outlet pressure.
   */
  su2double GetSurface_IDR(unsigned short val_imarker);
  
  /*!
   * \brief Get the back pressure (static) at an outlet boundary.
   * \param[in] val_index - Index corresponding to the outlet boundary.
   * \return The outlet pressure.
   */
  su2double GetActDiskOutlet_Pressure(string val_marker);
  
  /*!
   * \brief Get the back pressure (static) at an outlet boundary.
   * \param[in] val_index - Index corresponding to the outlet boundary.
   * \return The outlet pressure.
   */
  su2double GetActDiskOutlet_TotalPressure(string val_marker);
  
  /*!
   * \brief Get the back pressure (static) at an outlet boundary.
   * \param[in] val_index - Index corresponding to the outlet boundary.
   * \return The outlet pressure.
   */
  su2double GetActDiskOutlet_GrossThrust(string val_marker);
  
  /*!
   * \brief Get the back pressure (static) at an outlet boundary.
   * \param[in] val_index - Index corresponding to the outlet boundary.
   * \return The outlet pressure.
   */
  su2double GetActDiskOutlet_Force(string val_marker);
  
  /*!
   * \brief Get the back pressure (static) at an outlet boundary.
   * \param[in] val_index - Index corresponding to the outlet boundary.
   * \return The outlet pressure.
   */
  su2double GetActDiskOutlet_Power(string val_marker);
  
  /*!
   * \brief Get the back pressure (static) at an outlet boundary.
   * \param[in] val_index - Index corresponding to the outlet boundary.
   * \return The outlet pressure.
   */
  void SetActDiskOutlet_Pressure(unsigned short val_imarker, su2double val_actdisk_pressure);
  
  /*!
   * \brief Get the back pressure (static) at an outlet boundary.
   * \param[in] val_index - Index corresponding to the outlet boundary.
   * \return The outlet pressure.
   */
  void SetActDiskOutlet_TotalPressure(unsigned short val_imarker, su2double val_actdisk_totalpressure);
  
  /*!
   * \brief Get the back pressure (static) at an outlet boundary.
   * \param[in] val_index - Index corresponding to the outlet boundary.
   * \return The outlet pressure.
   */
  void SetActDiskOutlet_GrossThrust(unsigned short val_imarker, su2double val_actdisk_grossthrust);
  
  /*!
   * \brief Get the back pressure (static) at an outlet boundary.
   * \param[in] val_index - Index corresponding to the outlet boundary.
   * \return The outlet pressure.
   */
  void SetActDiskOutlet_Force(unsigned short val_imarker, su2double val_actdisk_force);
  
  /*!
   * \brief Get the back pressure (static) at an outlet boundary.
   * \param[in] val_index - Index corresponding to the outlet boundary.
   * \return The outlet pressure.
   */
  void SetActDiskOutlet_Power(unsigned short val_imarker, su2double val_actdisk_power);
  
  /*!
   * \brief Get the displacement value at an displacement boundary.
   * \param[in] val_index - Index corresponding to the displacement boundary.
   * \return The displacement value.
   */
  su2double GetDispl_Value(string val_index);
  
  /*!
   * \brief Get the force value at an load boundary.
   * \param[in] val_index - Index corresponding to the load boundary.
   * \return The load value.
   */
  su2double GetLoad_Value(string val_index);
  
  /*!
   * \brief Get the constant value at a damper boundary.
   * \param[in] val_index - Index corresponding to the load boundary.
   * \return The damper constant.
   */
  su2double GetDamper_Constant(string val_index);
  
  /*!
   * \brief Get the force value at a load boundary defined in cartesian coordinates.
   * \param[in] val_index - Index corresponding to the load boundary.
   * \return The load value.
   */
  su2double GetLoad_Dir_Value(string val_index);
  
  /*!
   * \brief Get the force multiplier at a load boundary in cartesian coordinates.
   * \param[in] val_index - Index corresponding to the load boundary.
   * \return The load multiplier.
   */
  su2double GetLoad_Dir_Multiplier(string val_index);
  
  /*!
   * \brief Get the force value at a load boundary defined in cartesian coordinates.
   * \param[in] val_index - Index corresponding to the load boundary.
   * \return The load value.
   */
  su2double GetDisp_Dir_Value(string val_index);
  
  /*!
   * \brief Get the force multiplier at a load boundary in cartesian coordinates.
   * \param[in] val_index - Index corresponding to the load boundary.
   * \return The load multiplier.
   */
  su2double GetDisp_Dir_Multiplier(string val_index);
  
  /*!
   * \brief Get the force direction at a loaded boundary in cartesian coordinates.
   * \param[in] val_index - Index corresponding to the load boundary.
   * \return The load direction.
   */
  su2double* GetLoad_Dir(string val_index);
  
  /*!
   * \brief Get the force direction at a loaded boundary in cartesian coordinates.
   * \param[in] val_index - Index corresponding to the load boundary.
   * \return The load direction.
   */
  su2double* GetDisp_Dir(string val_index);
  
  /*!
   * \brief Get the amplitude of the sine-wave at a load boundary defined in cartesian coordinates.
   * \param[in] val_index - Index corresponding to the load boundary.
   * \return The load value.
   */
  su2double GetLoad_Sine_Amplitude(string val_index);
  
  /*!
   * \brief Get the frequency of the sine-wave at a load boundary in cartesian coordinates.
   * \param[in] val_index - Index corresponding to the load boundary.
   * \return The load frequency.
   */
  su2double GetLoad_Sine_Frequency(string val_index);
  
  /*!
   * \brief Get the force direction at a sine-wave loaded boundary in cartesian coordinates.
   * \param[in] val_index - Index corresponding to the load boundary.
   * \return The load direction.
   */
  su2double* GetLoad_Sine_Dir(string val_index);
  
  /*!
   * \brief Get the force value at an load boundary.
   * \param[in] val_index - Index corresponding to the load boundary.
   * \return The load value.
   */
  su2double GetFlowLoad_Value(string val_index);
  
  /*!
   * \brief Cyclic pitch amplitude for rotor blades.
   * \return The specified cyclic pitch amplitude.
   */
  su2double GetCyclic_Pitch(void);
  
  /*!
   * \brief Collective pitch setting for rotor blades.
   * \return The specified collective pitch setting.
   */
  su2double GetCollective_Pitch(void);
  
  /*!
   * \brief Get name of the arbitrary mesh motion input file.
   * \return File name of the arbitrary mesh motion input file.
   */
  string GetMotion_FileName(void);
  
  /*!
   * \brief Set the config options.
   */
  void SetConfig_Options(unsigned short val_iZone, unsigned short val_nZone);
  
  /*!
   * \brief Set the config options.
   */
  void SetRunTime_Options(void);
  
  /*!
   * \brief Set the config file parsing.
   */
  void SetConfig_Parsing(char case_filename[MAX_STRING_SIZE]);
  
  /*!
   * \brief Set the config file parsing.
   */
  bool SetRunTime_Parsing(char case_filename[MAX_STRING_SIZE]);
  
  /*!
   * \brief Config file postprocessing.
   */
  void SetPostprocessing(unsigned short val_software, unsigned short val_izone, unsigned short val_nDim);
  
  /*!
   * \brief Config file markers processing.
   */
  void SetMarkers(unsigned short val_software);
  
  /*!
   * \brief Config file output.
   */
  void SetOutput(unsigned short val_software, unsigned short val_izone);
  
  /*!
   * \brief Value of Aeroelastic solution coordinate at time n+1.
   */
  vector<vector<su2double> > GetAeroelastic_np1(unsigned short iMarker);
  
  /*!
   * \brief Value of Aeroelastic solution coordinate at time n.
   */
  vector<vector<su2double> > GetAeroelastic_n(unsigned short iMarker);
  
  /*!
   * \brief Value of Aeroelastic solution coordinate at time n-1.
   */
  vector<vector<su2double> > GetAeroelastic_n1(unsigned short iMarker);
  
  /*!
   * \brief Value of Aeroelastic solution coordinate at time n+1.
   */
  void SetAeroelastic_np1(unsigned short iMarker, vector<vector<su2double> > solution);
  
  /*!
   * \brief Value of Aeroelastic solution coordinate at time n from time n+1.
   */
  void SetAeroelastic_n(void);
  
  /*!
   * \brief Value of Aeroelastic solution coordinate at time n-1 from time n.
   */
  void SetAeroelastic_n1(void);
  
  /*!
   * \brief Aeroelastic Flutter Speed Index.
   */
  su2double GetAeroelastic_Flutter_Speed_Index(void);
  
  /*!
   * \brief Uncoupled Aeroelastic Frequency Plunge.
   */
  su2double GetAeroelastic_Frequency_Plunge(void);
  
  /*!
   * \brief Uncoupled Aeroelastic Frequency Pitch.
   */
  su2double GetAeroelastic_Frequency_Pitch(void);
  
  /*!
   * \brief Aeroelastic Airfoil Mass Ratio.
   */
  su2double GetAeroelastic_Airfoil_Mass_Ratio(void);
  
  /*!
   * \brief Aeroelastic center of gravity location.
   */
  su2double GetAeroelastic_CG_Location(void);
  
  /*!
   * \brief Aeroelastic radius of gyration squared.
   */
  su2double GetAeroelastic_Radius_Gyration_Squared(void);
  
  /*!
   * \brief Aeroelastic solve every x inner iteration.
   */
  unsigned short GetAeroelasticIter(void);
  
  /*!
   * \brief Value of plunging coordinate.
   * \param[in] val_marker - the marker we are monitoring.
   * \return Value of plunging coordinate.
   */
  su2double GetAeroelastic_plunge(unsigned short val_marker);
  
  /*!
   * \brief Value of pitching coordinate.
   * \param[in] val_marker - the marker we are monitoring.
   * \return Value of pitching coordinate.
   */
  su2double GetAeroelastic_pitch(unsigned short val_marker);
  
  /*!
   * \brief Value of plunging coordinate.
   * \param[in] val_marker - the marker we are monitoring.
   * \param[in] val - value of plunging coordinate.
   */
  void SetAeroelastic_plunge(unsigned short val_marker, su2double val);
  
  /*!
   * \brief Value of pitching coordinate.
   * \param[in] val_marker - the marker we are monitoring.
   * \param[in] val - value of pitching coordinate.
   */
  void SetAeroelastic_pitch(unsigned short val_marker, su2double val);
  
  /*!
   * \brief Get information about the aeroelastic simulation.
   * \return <code>TRUE</code> if it is an aeroelastic case; otherwise <code>FALSE</code>.
   */
  bool GetAeroelastic_Simulation(void);
  
  /*!
   * \brief Get information about the wind gust.
   * \return <code>TRUE</code> if there is a wind gust; otherwise <code>FALSE</code>.
   */
  bool GetWind_Gust(void);
  
  /*!
   * \brief Get the type of gust to simulate.
   * \return type of gust to use for the simulation.
   */
  unsigned short GetGust_Type(void);
  
  /*!
   * \brief Get the gust direction.
   * \return the gust direction.
   */
  unsigned short GetGust_Dir(void);
  
  /*!
   * \brief Value of the gust wavelength.
   */
  su2double GetGust_WaveLength(void);
  
  /*!
   * \brief Value of the number of gust periods.
   */
  su2double GetGust_Periods(void);
  
  /*!
   * \brief Value of the gust amplitude.
   */
  su2double GetGust_Ampl(void);
  
  /*!
   * \brief Value of the time at which to begin the gust.
   */
  su2double GetGust_Begin_Time(void);
  
  /*!
   * \brief Value of the location ath which the gust begins.
   */
  su2double GetGust_Begin_Loc(void);
  
  /*!
   * \brief Get the number of iterations to evaluate the parametric coordinates.
   * \return Number of iterations to evaluate the parametric coordinates.
   */
  unsigned short GetnFFD_Iter(void);
  
  /*!
   * \brief Get the tolerance of the point inversion algorithm.
   * \return Tolerance of the point inversion algorithm.
   */
  su2double GetFFD_Tol(void);
  
  /*!
   * \brief Get the scale factor for the line search.
   * \return Scale factor for the line search.
   */
  su2double GetOpt_RelaxFactor(void);

  /*!
   * \brief Get the bound for the line search.
   * \return Bound for the line search.
   */
  su2double GetOpt_LineSearch_Bound(void);
  
  /*!
   * \brief Set the scale factor for the line search.
   * \param[in] val_scale - scale of the deformation.
   */
  void SetOpt_RelaxFactor(su2double val_scale);
  
  /*!
   * \brief Get the node number of the CV to visualize.
   * \return Node number of the CV to visualize.
   */
  long GetVisualize_CV(void);
  
  /*!
   * \brief Get information about whether to use fixed CL mode.
   * \return <code>TRUE</code> if fixed CL mode is active; otherwise <code>FALSE</code>.
   */
  bool GetFixed_CL_Mode(void);
  
  /*!
   * \brief Get information about whether to use fixed CL mode.
   * \return <code>TRUE</code> if fixed CL mode is active; otherwise <code>FALSE</code>.
   */
  bool GetFixed_CM_Mode(void);
  
  /*!
   * \brief Get information about whether to use fixed CL mode.
   * \return <code>TRUE</code> if fixed CL mode is active; otherwise <code>FALSE</code>.
   */
  bool GetEval_dOF_dCX(void);
  
  /*!
   * \brief Get information about whether to use fixed CL mode.
   * \return <code>TRUE</code> if fixed CL mode is active; otherwise <code>FALSE</code>.
   */
  bool GetDiscard_InFiles(void);
  
  /*!
   * \brief Get the value specified for the target CL.
   * \return Value of the target CL.
   */
  su2double GetTarget_CL(void);
  
  /*!
   * \brief Get the value for the lift curve slope for fixed CL mode.
   * \return Lift curve slope for fixed CL mode.
   */
  su2double GetdCL_dAlpha(void);
  
  /*!
   * \brief Get the value of iterations to re-evaluate the angle of attack.
   * \return Number of iterations.
   */
  unsigned long GetUpdate_Alpha(void);
  
  /*!
   * \brief Number of iterations to evaluate dCL_dAlpha.
   * \return Number of iterations.
   */
  unsigned long GetIter_dCL_dAlpha(void);
  
  /*!
   * \brief Get the value of the damping coefficient for fixed CL mode.
   * \return Damping coefficient for fixed CL mode.
   */
  su2double GetdCM_diH(void);
  
  /*!
   * \brief Get the value of iterations to re-evaluate the angle of attack.
   * \return Number of iterations.
   */
  unsigned long GetIter_Fixed_CL(void);
  
  /*!
   * \brief Get the value of iterations to re-evaluate the angle of attack.
   * \return Number of iterations.
   */
  unsigned long GetIter_Fixed_NetThrust(void);
  
  /*!
   * \brief Get the value of the damping coefficient for fixed CL mode.
   * \return Damping coefficient for fixed CL mode.
   */
  su2double GetdNetThrust_dBCThrust(void);
  
  /*!
   * \brief Get the value of iterations to re-evaluate the angle of attack.
   * \return Number of iterations.
   */
  unsigned long GetUpdate_BCThrust(void);
  
  /*!
   * \brief Set the value of the boolean for updating AoA in fixed lift mode.
   * \param[in] val_update - the bool for whether to update the AoA.
   */
  void SetUpdate_BCThrust_Bool(bool val_update);
  
  /*!
   * \brief Set the value of the boolean for updating AoA in fixed lift mode.
   * \param[in] val_update - the bool for whether to update the AoA.
   */
  void SetUpdate_AoA(bool val_update);
  
  /*!
   * \brief Get information about whether to update the AoA for fixed lift mode.
   * \return <code>TRUE</code> if we should update the AoA for fixed lift mode; otherwise <code>FALSE</code>.
   */
  bool GetUpdate_BCThrust_Bool(void);
  
  /*!
   * \brief Get information about whether to update the AoA for fixed lift mode.
   * \return <code>TRUE</code> if we should update the AoA for fixed lift mode; otherwise <code>FALSE</code>.
   */
  bool GetUpdate_AoA(void);
  
  /*!
   * \brief Set the current number of non-physical nodes in the solution.
   * \param[in] val_nonphys_points - current number of non-physical points.
   */
  void SetNonphysical_Points(unsigned long val_nonphys_points);
  
  /*!
   * \brief Get the current number of non-physical nodes in the solution.
   * \return Current number of non-physical points.
   */
  unsigned long GetNonphysical_Points(void);
  
  /*!
   * \brief Set the current number of non-physical reconstructions for 2nd-order upwinding.
   * \param[in] val_nonphys_reconstr - current number of non-physical reconstructions for 2nd-order upwinding.
   */
  void SetNonphysical_Reconstr(unsigned long val_nonphys_reconstr);
  
  /*!
   * \brief Get the current number of non-physical reconstructions for 2nd-order upwinding.
   * \return Current number of non-physical reconstructions for 2nd-order upwinding.
   */
  unsigned long GetNonphysical_Reconstr(void);
  
  /*!
   * \brief Given arrays x[1..n] and y[1..n] containing a tabulated function, i.e., yi = f(xi), with
   x1 < x2 < . . . < xN , and given values yp1 and ypn for the first derivative of the interpolating
   function at points 1 and n, respectively, this routine returns an array y2[1..n] that contains
   the second derivatives of the interpolating function at the tabulated points xi. If yp1 and/or
   ypn are equal to 1 × 1030 or larger, the routine is signaled to set the corresponding boundary
   condition for a natural spline, with zero second derivative on that boundary.
   Numerical Recipes: The Art of Scientific Computing, Third Edition in C++.
   */
  void SetSpline(vector<su2double> &x, vector<su2double> &y, unsigned long n, su2double yp1, su2double ypn, vector<su2double> &y2);
  
  /*!
   * \brief Given the arrays xa[1..n] and ya[1..n], which tabulate a function (with the xai’s in order),
   and given the array y2a[1..n], which is the output from spline above, and given a value of
   x, this routine returns a cubic-spline interpolated value y.
   Numerical Recipes: The Art of Scientific Computing, Third Edition in C++.
   * \returns The interpolated value of for x.
   */
  su2double GetSpline(vector<su2double> &xa, vector<su2double> &ya, vector<su2double> &y2a, unsigned long n, su2double x);
  

  /*!
   *
   * \brief Set freestream turbonormal for initializing solution.
   */
  void SetFreeStreamTurboNormal(su2double* turboNormal);

  /*!
   *
   * \brief Set freestream turbonormal for initializing solution.
   */
  su2double* GetFreeStreamTurboNormal(void);

  /*!
   * \brief Get the verbosity level of the console output.
   * \return Verbosity level for the console output.
   */
  unsigned short GetConsole_Output_Verb(void);
  
  /*!
   * \brief Get the kind of marker analyze marker (area-averaged, mass flux averaged, etc).
   * \return Kind of average.
   */
  unsigned short GetKind_Average(void);

  /*!
   *
   * \brief Get the direct differentation method.
   * \return direct differentiation method.
   */
  unsigned short GetDirectDiff();
  
  /*!
   * \brief Get the indicator whether we are solving an discrete adjoint problem.
   * \return the discrete adjoint indicator.
   */
  bool GetDiscrete_Adjoint(void);
  
  /*!
   * \brief Get the indicator whether we want to benchmark the MPI performance of FSI problems
   * \return The value for checking
   */
  bool CheckFSI_MPI(void);
  
  /*!
   * \brief Get the number of fluid subiterations roblems.
   * \return Number of FSI subiters.
   */
  unsigned short GetnIterFSI(void);
  
  /*!
   * \brief Get the number of subiterations while a ramp is applied.
   * \return Number of FSI subiters.
   */
  unsigned short GetnIterFSI_Ramp(void);
  
  /*!
   * \brief Get Aitken's relaxation parameter for static relaxation cases.
   * \return Aitken's relaxation parameters.
   */
  su2double GetAitkenStatRelax(void);
  
  /*!
   * \brief Get Aitken's maximum relaxation parameter for dynamic relaxation cases and first iteration.
   * \return Aitken's relaxation parameters.
   */
  su2double GetAitkenDynMaxInit(void);
  
  /*!
   * \brief Get Aitken's maximum relaxation parameter for dynamic relaxation cases and first iteration.
   * \return Aitken's relaxation parameters.
   */
  su2double GetAitkenDynMinInit(void);
  
  
  /*!
   * \brief Decide whether to apply dead loads to the model.
   * \return <code>TRUE</code> if the dead loads are to be applied, <code>FALSE</code> otherwise.
   */
  
  bool GetDeadLoad(void);
  
  /*!
   * \brief Identifies if the mesh is matching or not (temporary, while implementing interpolation procedures).
   * \return <code>TRUE</code> if the mesh is matching, <code>FALSE</code> otherwise.
   */
  
  bool GetPseudoStatic(void);
  
  /*!
    * \brief Identifies if the mesh is matching or not (temporary, while implementing interpolation procedures).
    * \return <code>TRUE</code> if the mesh is matching, <code>FALSE</code> otherwise.
    */
  
  bool GetMatchingMesh(void);
  
  /*!
   * \brief Identifies if we want to restart from a steady or an unsteady solution.
   * \return <code>TRUE</code> if we restart from steady state solution, <code>FALSE</code> otherwise.
   */
  
  bool GetSteadyRestart(void);
  
  
  /*!
   * \brief Provides information about the time integration of the structural analysis, and change the write in the output
   *        files information about the iteration.
   * \return The kind of time integration: Static or dynamic analysis
   */
  unsigned short GetDynamic_Analysis(void);
  
  /*!
   * \brief If we are prforming an unsteady simulation, there is only
   *        one value of the time step for the complete simulation.
   * \return Value of the time step in an unsteady simulation (non dimensional).
   */
  su2double GetDelta_DynTime(void);
  
  /*!
   * \brief If we are prforming an unsteady simulation, there is only
   *        one value of the time step for the complete simulation.
   * \return Value of the time step in an unsteady simulation (non dimensional).
   */
  su2double GetTotal_DynTime(void);
  
  /*!
   * \brief If we are prforming an unsteady simulation, there is only
   *        one value of the time step for the complete simulation.
   * \return Value of the time step in an unsteady simulation (non dimensional).
   */
  su2double GetCurrent_DynTime(void);
  
  /*!
   * \brief Get information about writing dynamic structural analysis headers and file extensions.
   * \return 	<code>TRUE</code> means that dynamic structural analysis solution files will be written.
   */
  bool GetWrt_Dynamic(void);
  
  /*!
   * \brief Get Newmark alpha parameter.
   * \return Value of the Newmark alpha parameter.
   */
  su2double GetNewmark_beta(void);
  
  /*!
   * \brief Get Newmark delta parameter.
   * \return Value of the Newmark delta parameter.
   */
  su2double GetNewmark_gamma(void);
  
  /*!
   * \brief Get the number of integration coefficients provided by the user.
   * \return Number of integration coefficients.
   */
  unsigned short GetnIntCoeffs(void);
  
  /*!
   * \brief Get the number of different values for the elasticity modulus.
   * \return Number of different values for the elasticity modulus.
   */
  unsigned short GetnElasticityMod(void);
  
  /*!
   * \brief Get the number of different values for the Poisson ratio.
   * \return Number of different values for the Poisson ratio.
   */
  unsigned short GetnPoissonRatio(void);
  
  /*!
   * \brief Get the number of different values for the Material density.
   * \return Number of different values for the Material density.
   */
  unsigned short GetnMaterialDensity(void);
  
  /*!
   * \brief Get the integration coefficients for the Generalized Alpha - Newmark integration integration scheme.
   * \param[in] val_coeff - Index of the coefficient.
   * \return Alpha coefficient for the Runge-Kutta integration scheme.
   */
  su2double Get_Int_Coeffs(unsigned short val_coeff);
  
  /*!
   * \brief Get the number of different values for the modulus of the electric field.
   * \return Number of different values for the modulus of the electric field.
   */
  unsigned short GetnElectric_Field(void);
  
  /*!
   * \brief Get the dimensionality of the electric field.
   * \return Number of integration coefficients.
   */
  unsigned short GetnDim_Electric_Field(void);
  
  /*!
   * \brief Get the values for the electric field modulus.
   * \param[in] val_coeff - Index of the coefficient.
   * \return Alpha coefficient for the Runge-Kutta integration scheme.
   */
  su2double Get_Electric_Field_Mod(unsigned short val_coeff);
  
  /*!
   * \brief Set the values for the electric field modulus.
   * \param[in] val_coeff - Index of the electric field.
   * \param[in] val_el_field - Value of the electric field.
   */
  void Set_Electric_Field_Mod(unsigned short val_coeff, su2double val_el_field);
  
  /*!
   * \brief Get the direction of the electric field in reference configuration.
   * \param[in] val_coeff - Index of the coefficient.
   * \return Alpha coefficient for the Runge-Kutta integration scheme.
   */
  su2double* Get_Electric_Field_Dir(void);
  
  
  /*!
   * \brief Check if the user wants to apply the load as a ramp.
   * \return 	<code>TRUE</code> means that the load is to be applied as a ramp.
   */
  bool GetRamp_Load(void);
  
  /*!
   * \brief Get the maximum time of the ramp.
   * \return 	Value of the max time while the load is linearly increased
   */
  su2double GetRamp_Time(void);
  
  /*!
   * \brief Check if the user wants to apply the load as a ramp.
   * \return  <code>TRUE</code> means that the load is to be applied as a ramp.
   */
  bool GetRampAndRelease_Load(void);

  /*!
   * \brief Check if the user wants to apply the load as a ramp.
   * \return  <code>TRUE</code> means that the load is to be applied as a ramp.
   */
  bool GetSine_Load(void);

  /*!
   * \brief Get the sine load properties.
   * \param[in] val_index - Index corresponding to the load boundary.
   * \return The pointer to the sine load values.
   */
  su2double* GetLoad_Sine(void);
   /*!
    * \brief Get the kind of load transfer method we want to use for dynamic problems
    * \note This value is obtained from the config file, and it is constant
    *       during the computation.
    * \return Kind of transfer method for multiphysics problems
    */
   unsigned short GetDynamic_LoadTransfer(void);
  
   /*!
    * \brief Get the penalty weight value for the objective function.
    * \return  Penalty weight value for the reference geometry objective function.
    */
   su2double GetRefGeom_Penalty(void);
  
   /*!
    * \brief Get the penalty weight value for the objective function.
    * \return  Penalty weight value for the reference geometry objective function.
    */
   su2double GetTotalDV_Penalty(void);
  
  /*!
   * \brief Get the order of the predictor for FSI applications.
   * \return 	Order of predictor
   */
  unsigned short GetPredictorOrder(void);
  
  /*!
   * \brief Check if the simulation we are running is a FSI simulation
   * \return Value of the physical time in an unsteady simulation.
   */
  bool GetFSI_Simulation(void);
  
   /*!
    * \brief Get the ID for the FEA region that we want to compute the gradient for using direct differentiation
    * \return ID
    */
   unsigned short GetnID_DV(void);
  
  /*!
   * \brief Check if we want to apply an incremental load to the nonlinear structural simulation
   * \return <code>TRUE</code> means that the load is to be applied in increments.
   */
  bool GetIncrementalLoad(void);
  
  /*!
   * \brief Get the number of increments for an incremental load.
   * \return 	Number of increments.
   */
  unsigned long GetNumberIncrements(void);

  /*!
   * \brief Get the value of the criteria for applying incremental loading.
   * \return Value of the log10 of the residual.
   */
  su2double GetIncLoad_Criteria(unsigned short val_var);
  
  /*!
   * \brief Get the relaxation method chosen for the simulation
   * \return Value of the relaxation method
   */
  unsigned short GetRelaxation_Method_FSI(void);
  
  /*!
   * \brief Get the interpolation method used for matching between zones.
   */
  inline unsigned short GetKindInterpolation(void);
  
  /*!
   * \brief Get the AD support.
   */
  bool GetAD_Mode(void);

  /*!
   * \brief Get the frequency for writing the surface solution file in Dual Time.
   * \return It writes the surface solution file with this frequency.
   */
  unsigned long GetWrt_Surf_Freq_DualTime(void);
    
  /*!
   * \brief Get the Kind of Hybrid RANS/LES.
   * \return Value of Hybrid RANS/LES method.
   */
  unsigned short GetKind_HybridRANSLES(void);

  /*!
   * \brief Get the Kind of Roe Low Dissipation Scheme for Unsteady flows.
   * \return Value of Low dissipation approach.
   */
   unsigned short GetKind_RoeLowDiss(void);
    
  /*!
   * \brief Get the DES Constant.
   * \return Value of DES constant.
   */
   su2double GetConst_DES(void);

  /*!
   * \brief Get QCR (SA-QCR2000).
   */
  bool GetQCR(void);

  /*!
   * \brief Get if AD preaccumulation should be performed.
   */
  bool GetAD_Preaccumulation(void);

  /*!
   * \brief Get the heat equation.
   * \return YES if weakly coupled heat equation for inc. flow is enabled.
   */
  bool GetWeakly_Coupled_Heat(void);

  /*!
   * \brief Check if values passed to the BC_HeatFlux-Routine are already integrated.
   * \return YES if the passed values is the integrated heat flux over the marker's surface.
   */
  bool GetIntegrated_HeatFlux(void);

  /*!
   * \brief Retrieve the ofstream of the history file for the current zone.
   */
  ofstream* GetHistFile(void);

  /*!
   * \brief Set the ofstream of the history file for the current zone.
   */
  void SetHistFile(ofstream *HistFile);
};

#include "config_structure.inl"<|MERGE_RESOLUTION|>--- conflicted
+++ resolved
@@ -525,22 +525,15 @@
   unsigned short Kind_Hybrid_Aniso_Model; /*!< \brief Hybrid RANS/LES subgrid anisotropy model definition */
   su2double Hybrid_Model_Constant; /*!< \brief Model constant relating the approximate second order structure function to the unresolved turbulent kinetic energy */
   unsigned short Kind_Trans_Model,			/*!< \brief Transition model definition. */
-<<<<<<< HEAD
   Kind_FreeStreamTurbOption, /*!< \brief Kind of freestream boundary condition (Only used for two-equation models) */
-  Kind_ActDisk, Kind_Engine_Inflow, Kind_Inlet, *Kind_Data_Riemann, *Kind_Data_NRBC;           /*!< \brief Kind of inlet boundary treatment. */
-=======
   Kind_ActDisk, Kind_Engine_Inflow, Kind_Inlet, *Kind_Data_Riemann, *Kind_Data_Giles;           /*!< \brief Kind of inlet boundary treatment. */
->>>>>>> 5e170f46
   su2double Linear_Solver_Error;		/*!< \brief Min error of the linear solver for the implicit formulation. */
   su2double Deform_Linear_Solver_Error;    /*!< \brief Min error of the linear solver for the implicit formulation. */
   su2double Linear_Solver_Error_FSI_Struc;		/*!< \brief Min error of the linear solver for the implicit formulation in the structural side for FSI problems . */
   su2double Linear_Solver_Error_Heat;        /*!< \brief Min error of the linear solver for the implicit formulation in the fvm heat solver . */
   unsigned long Linear_Solver_Iter;		/*!< \brief Max iterations of the linear solver for the implicit formulation. */
-<<<<<<< HEAD
   bool Linear_Solver_Max_Iter_Error; /*!< \brief Program will exit with an error if the linear solver exceeds the max iterations. */
-=======
   unsigned long Deform_Linear_Solver_Iter;   /*!< \brief Max iterations of the linear solver for the implicit formulation. */
->>>>>>> 5e170f46
   unsigned long Linear_Solver_Iter_FSI_Struc;		/*!< \brief Max iterations of the linear solver for FSI applications and structural solver. */
   unsigned long Linear_Solver_Iter_Heat;       /*!< \brief Max iterations of the linear solver for the implicit formulation in the fvm heat solver. */
   unsigned long Linear_Solver_Restart_Frequency;   /*!< \brief Restart frequency of the linear solver for the implicit formulation. */
@@ -982,11 +975,6 @@
   *default_htp_axis,          /*!< \brief Default HTP axis for the COption class. */
   *default_ffd_axis,          /*!< \brief Default FFD axis for the COption class. */
   *default_inc_crit,          /*!< \brief Default incremental criteria array for the COption class. */
-<<<<<<< HEAD
-  *default_body_force;        /*!< \brief Default body force vector for the COption class. */
-  bool Body_Force;            /*!< \brief Flag to know if a body force is included in the formulation. */
-  su2double *Body_Force_Vector;  /*!< \brief Values of the prescribed body force vector. */
-=======
   *default_extrarelfac,       /*!< \brief Default extra relaxation factor for Giles BC in the COption class. */
   *default_sineload_coeff;    /*!< \brief Default values for a sine load. */
   unsigned short nSpanWiseSections; /*!< \brief number of span-wise sections */
@@ -1010,7 +998,6 @@
   su2double *Body_Force_Vector;  /*!< \brief Values of the prescribed body force vector. */
   su2double *FreeStreamTurboNormal; /*!< \brief Direction to initialize the flow in turbomachinery computation */
   ofstream *ConvHistFile;       /*!< \brief Store the pointer to each history file */
->>>>>>> 5e170f46
 
   /*--- all_options is a map containing all of the options. This is used during config file parsing
    to track the options which have not been set (so the default values can be used). Without this map
@@ -1311,25 +1298,16 @@
    */
   CConfig(char case_filename[MAX_STRING_SIZE], unsigned short val_software);
   
-<<<<<<< HEAD
-        /*!
-         * \brief Constructor of the class which reads the input file.
-         */
-        CConfig(char case_filename[MAX_STRING_SIZE], CConfig *config);
-
-        /*!
-         * \brief Contructor that sets all options to default values.
-         */
-        CConfig();
-
-
-=======
   /*!
    * \brief Constructor of the class which reads the input file.
    */
   CConfig(char case_filename[MAX_STRING_SIZE], CConfig *config);
   
->>>>>>> 5e170f46
+  /*!
+   * \brief Contructor that sets all options to default values.
+   */
+  CConfig();
+  
   /*!
    * \brief Destructor of the class.
    */
@@ -2943,17 +2921,7 @@
   bool GetPlot_Section_Forces(void);
   
   /*!
-<<<<<<< HEAD
-   * \brief Get information about writing average stagnation pressure
-   * \return <code>TRUE</code> means that the average stagnation pressure will be output for specified markers.
-   */
-  bool GetWrt_1D_Output(void);
-  
-  /*!
    * \brief Get a row of the a matrix coefficients for the Runge-Kutta integration scheme.
-=======
-   * \brief Get the alpha (convective) coefficients for the Runge-Kutta integration scheme.
->>>>>>> 5e170f46
    * \param[in] val_step - Index of the step.
    * \return Pointer to a row of coefficients
    */
@@ -3580,12 +3548,12 @@
   unsigned long GetLinear_Solver_Iter(void);
   
   /*!
-<<<<<<< HEAD
    * \brief Check if the program will error out when reaching the max number of iterations
    * \return True if the program will error out when reaching the max number of iterations
    */
   bool GetLinear_Solver_Max_Iter_Error(void);
-=======
+
+  /*!
    * \brief Get max number of iterations of the linear solver for the implicit formulation.
    * \return Max number of iterations of the linear solver for the implicit formulation.
    */
@@ -3596,7 +3564,6 @@
    * \return Fill in level of the ILU preconditioner for the linear solver.
    */
   unsigned short GetLinear_Solver_ILU_n(void);
->>>>>>> 5e170f46
 
   /*!
    * \brief Get restart frequency of the linear solver for the implicit formulation.
