--- conflicted
+++ resolved
@@ -521,7 +521,6 @@
   unsigned short Kind_Turb_Model;			/*!< \brief Turbulent model definition. */
   unsigned short Kind_HybridRANSLES_Testing; /*!< \brief Hybrid RANS/LES blending definition */
   unsigned short Kind_Hybrid_Res_Ind; /*!< \brief Hybrid RANS/LES resolution adequacy indicator type */
-<<<<<<< HEAD
   bool Hybrid_Forcing; /*!< \brief If true, the hybrid RANS/LES model will use turbulent forcing. */
   su2double *Hybrid_Forcing_Periodic_Length;  /*!< \brief Domain lengths in periodic directions for hybrid forcing */
   su2double *default_hybrid_periodic_length;  /*!< \brief Default for Hybrid_Forcing_Periodic_Length */
@@ -529,8 +528,6 @@
             Hybrid_Forcing_Vortex_Length;  /*!< \brief The forcing vortices will be of period N*L, where N is the forcing length and L is the turbulent lengthscale. */
   unsigned short Kind_Hybrid_SGET_Model; /*!< \brief Subgrid energy-transfer (SGET) model for hybrid RANS/LES models. */
   bool Use_Resolved_Turb_Stress; /*!< \brief Use the resolved turbulent stress during restarts. */
-=======
->>>>>>> 2f2dc2c8
   unsigned short Kind_Trans_Model,			/*!< \brief Transition model definition. */
   Kind_FreeStreamTurbOption, /*!< \brief Kind of freestream boundary condition (Only used for two-equation models) */
   Kind_ActDisk, Kind_Engine_Inflow, Kind_Inlet, *Kind_Data_Riemann, *Kind_Data_Giles;           /*!< \brief Kind of inlet boundary treatment. */
@@ -3790,7 +3787,6 @@
   unsigned short GetKind_Hybrid_Resolution_Indicator(void);
 
   /*!
-<<<<<<< HEAD
    * \brief Checks if a hybrid LES/RANS method should be forced.
    * \return True if the hybrid RANS/LES model is to be forced.
    */
@@ -3839,8 +3835,6 @@
   void SetUse_Resolved_Turb_Stress(bool use_stress);
 
   /*!
-=======
->>>>>>> 2f2dc2c8
    * \brief Get the kind of the turbulence model.
    * \return Kind of the turbulence model.
    */
