/*!
 * \file resolution_integration_test.cpp
 * \brief This test checks whether the resolution tensor is correctly set for a grid
 * of quadrilateral cells.
 * \author C. Pederson
 * \version 4.3.0 "Cardinal"
 *
 * SU2 Lead Developers: Dr. Francisco Palacios (Francisco.D.Palacios@boeing.com).
 *                      Dr. Thomas D. Economon (economon@stanford.edu).
 *
 * SU2 Developers: Prof. Juan J. Alonso's group at Stanford University.
 *                 Prof. Piero Colonna's group at Delft University of Technology.
 *                 Prof. Nicolas R. Gauger's group at Kaiserslautern University of Technology.
 *                 Prof. Alberto Guardone's group at Polytechnic University of Milan.
 *                 Prof. Rafael Palacios' group at Imperial College London.
 *                 Prof. Edwin van der Weide's group at the University of Twente.
 *                 Prof. Vincent Terrapon's group at the University of Liege.
 *
 * Copyright (C) 2012-2016 SU2, the open-source CFD code.
 *
 * SU2 is free software; you can redistribute it and/or
 * modify it under the terms of the GNU Lesser General Public
 * License as published by the Free Software Foundation; either
 * version 2.1 of the License, or (at your option) any later version.
 *
 * SU2 is distributed in the hope that it will be useful,
 * but WITHOUT ANY WARRANTY; without even the implied warranty of
 * MERCHANTABILITY or FITNESS FOR A PARTICULAR PURPOSE. See the GNU
 * Lesser General Public License for more details.
 *
 * You should have received a copy of the GNU Lesser General Public
 * License along with SU2. If not, see <http://www.gnu.org/licenses/>.
 */

#define BOOST_TEST_DYN_LINK
#include <boost/test/unit_test.hpp>

#include "MPI_global_fixture.hpp"

#include <fstream>
#include <iomanip>
#include <iostream>
#include <limits> // used to find machine epsilon
#include <cmath>  // std::abs

#include "../../Common/include/config_structure.hpp"
#include "../../Common/include/geometry_structure.hpp"

namespace resolution_tensor_test {

/* ----------------------------------------------------------------------------
 *  Functions for Grid Setup
 * --------------------------------------------------------------------------*/

void WriteGradientMeshFile (const char* mesh_filename) {
  /*--- Local variables ---*/
    int KindElem, KindBound, nDim;
    int iElem, iDim, jDim, kDim;
    int iNode, jNode, kNode;
    int iPoint;
    int num_Nodes;
    double xCoord[5] = {0, 1, 2, 5, 8}; // Variable gradient
    double yCoord[5] = {0, 2, 4, 6, 8}; // Gradient of 0
    double zCoord[5] = {0, 1, 2, 3, 4}; // Gradient of 0

    std::ofstream Mesh_File;

    /*--- Set the VTK type for the interior elements and the boundary elements ---*/
    nDim = 3;
    KindElem  = 12; // Hexahedra
    KindBound = 9; // Quadrilateral

    /*--- Store the number of nodes in each direction ---*/
    iDim = 5;
    jDim = 5;
    kDim = 5;

    /*--- Open .su2 grid file ---*/
    Mesh_File.open(mesh_filename, ios::out);
    Mesh_File << fixed << setprecision(15);

    /*--- Write the dimension of the problem and the number of interior elements ---*/
    Mesh_File << "%" << std::endl;
    Mesh_File << "% Problem dimension" << std::endl;
    Mesh_File << "%" << std::endl;
    Mesh_File << "NDIME= 3" << std::endl;
    Mesh_File << "%" << std::endl;
    Mesh_File << "% Inner element connectivity" << std::endl;
    Mesh_File << "%" << std::endl;
    Mesh_File << "NELEM= " <<  (iDim-1)*(jDim-1)*(kDim-1) << std::endl;

    /*--- Write the element connectivity ---*/
    iElem = 0;
    for (kNode = 0; kNode < kDim-1; kNode++) {
      for (jNode = 0; jNode < jDim-1; jNode++) {
        for (iNode = 0; iNode < iDim-1; iNode++) {
          Mesh_File << KindElem << "\t";
          // Proper ordering here is essential.
          // See VTK documentation for hexahedral cells for ordering.
          Mesh_File << iNode     + (jNode*jDim)     + (kNode*jDim*iDim) << "\t";
          Mesh_File << (iNode+1) + (jNode*jDim)     + (kNode*jDim*iDim) << "\t";
          Mesh_File << (iNode+1) + ((jNode+1)*jDim) + (kNode*jDim*iDim) << "\t";
          Mesh_File << iNode     + ((jNode+1)*jDim) + (kNode*jDim*iDim) << "\t";
          Mesh_File << iNode     + (jNode*jDim)     + ((kNode+1)*jDim*iDim) << "\t";
          Mesh_File << (iNode+1) + (jNode*jDim)     + ((kNode+1)*jDim*iDim) << "\t";
          Mesh_File << (iNode+1) + ((jNode+1)*jDim) + ((kNode+1)*jDim*iDim) << "\t";
          Mesh_File << iNode     + ((jNode+1)*jDim) + ((kNode+1)*jDim*iDim) << "\t";
          Mesh_File << iElem << std::endl;
          iElem++;
        }
      }
    }


    /*--- Compute the number of nodes and write the node coordinates ---*/
    num_Nodes = iDim*jDim*kDim;
    Mesh_File << "%" << std::endl;
    Mesh_File << "% Node coordinates" << std::endl;
    Mesh_File << "%" << std::endl;
    Mesh_File << "NPOIN= " << num_Nodes << std::endl;
    iPoint = 0;
    for (kNode = 0; kNode < kDim; kNode++) {
      for (jNode = 0; jNode < jDim; jNode++) {
        for (iNode = 0; iNode < iDim; iNode++) {
          Mesh_File << xCoord[iNode] << "\t";
          Mesh_File << yCoord[jNode] << "\t";
          Mesh_File << zCoord[kNode] << "\t";
          Mesh_File << iPoint << std::endl;
          iPoint++;
        }
      }
    }

    /*--- Write the header information for the boundary markers ---*/
    Mesh_File << "%" << std::endl;
    Mesh_File << "% Boundary elements" << std::endl;
    Mesh_File << "%" << std::endl;
    Mesh_File << "NMARK= 6" << std::endl;

    /*--- Write the boundary information for each marker ---*/
    Mesh_File << "MARKER_TAG= bottom" << std::endl;
    Mesh_File << "MARKER_ELEMS= "<< (iDim-1)*(jDim-1) << std::endl;
    kNode = 0;
    for (iNode = 0; iNode < iDim-1; iNode++) {
      for (jNode = 0; jNode < jDim-1; jNode++) {
        Mesh_File << KindBound << "\t";
        Mesh_File << iNode     + jNode*jDim     + kNode*(iDim*jDim) << "\t";
        Mesh_File << (iNode+1) + jNode*jDim     + kNode*(iDim*jDim) << "\t";
        Mesh_File << (iNode+1) + (jNode+1)*jDim + kNode*(iDim*jDim) << "\t";
        Mesh_File << iNode     + (jNode+1)*jDim + kNode*(iDim*jDim) << std::endl;
      }
    }
    Mesh_File << "MARKER_TAG= top" << std::endl;
    Mesh_File << "MARKER_ELEMS= " << (iDim-1)*(jDim-1) << std::endl;
    kNode = kDim-1;
    for (iNode = 0; iNode < iDim-1; iNode++) {
      for (jNode = 0; jNode < jDim-1; jNode++) {
        Mesh_File << KindBound << "\t";
        Mesh_File << iNode     + jNode*jDim     + kNode*(iDim*jDim) << "\t";
        Mesh_File << (iNode+1) + jNode*jDim     + kNode*(iDim*jDim) << "\t";
        Mesh_File << (iNode+1) + (jNode+1)*jDim + kNode*(iDim*jDim) << "\t";
        Mesh_File << iNode     + (jNode+1)*jDim + kNode*(iDim*jDim) << std::endl;
      }
    }

    Mesh_File << "MARKER_TAG= left" << std::endl;
    Mesh_File << "MARKER_ELEMS= "<< (jDim-1)*(kDim-1) << std::endl;
    iNode = 0;
    for (jNode = 0; jNode < jDim-1; jNode++) {
      for (kNode = 0; kNode < kDim-1; kNode++) {
        Mesh_File << KindBound << "\t";
        Mesh_File << iNode + jNode*jDim     + kNode*(iDim*jDim)     << "\t";
        Mesh_File << iNode + jNode*jDim     + (kNode+1)*(iDim*jDim) << "\t";
        Mesh_File << iNode + (jNode+1)*jDim + (kNode+1)*(iDim*jDim) << "\t";
        Mesh_File << iNode + (jNode+1)*jDim + kNode*(iDim*jDim)     << std::endl;
      }
    }
    Mesh_File << "MARKER_TAG= right" << std::endl;
    Mesh_File << "MARKER_ELEMS= "<< (jDim-1)*(kDim-1) << std::endl;
    iNode = iDim-1;
    for (jNode = 0; jNode < jDim-1; jNode++) {
      for (kNode = 0; kNode < kDim-1; kNode++) {
        Mesh_File << KindBound << "\t";
        Mesh_File << iNode + jNode*jDim     + kNode*(iDim*jDim)     << "\t";
        Mesh_File << iNode + jNode*jDim     + (kNode+1)*(iDim*jDim) << "\t";
        Mesh_File << iNode + (jNode+1)*jDim + (kNode+1)*(iDim*jDim) << "\t";
        Mesh_File << iNode + (jNode+1)*jDim + kNode*(iDim*jDim)     << std::endl;
      }
    }

    Mesh_File << "MARKER_TAG= front" << std::endl;
    Mesh_File << "MARKER_ELEMS= "<< (iDim-1)*(kDim-1) << std::endl;
    jNode = 0;
    for (iNode = 0; iNode < iDim-1; iNode++) {
      for (kNode = 0; kNode < kDim-1; kNode++) {
        Mesh_File << KindBound << "\t";
        Mesh_File << iNode     + jNode*jDim + kNode*(iDim*jDim)     << "\t";
        Mesh_File << (iNode+1) + jNode*jDim + kNode*(iDim*jDim)     << "\t";
        Mesh_File << (iNode+1) + jNode*jDim + (kNode+1)*(iDim*jDim) << "\t";
        Mesh_File << iNode     + jNode*jDim + (kNode+1)*(iDim*jDim) << std::endl;
      }
    }
    Mesh_File << "MARKER_TAG= back" << std::endl;
    Mesh_File << "MARKER_ELEMS= "<< (iDim-1)*(kDim-1) << std::endl;
    jNode = jDim-1;
    for (iNode = 0; iNode < iDim-1; iNode++) {
      for (kNode = 0; kNode < kDim-1; kNode++) {
        Mesh_File << KindBound << "\t";
        Mesh_File << iNode     + jNode*jDim + kNode*(iDim*jDim)     << "\t";
        Mesh_File << (iNode+1) + jNode*jDim + kNode*(iDim*jDim)     << "\t";
        Mesh_File << (iNode+1) + jNode*jDim + (kNode+1)*(iDim*jDim) << "\t";
        Mesh_File << iNode     + jNode*jDim + (kNode+1)*(iDim*jDim) << std::endl;
      }
    }
    /*--- Close the mesh file and exit ---*/
    Mesh_File.close();
}

void WriteQuadMeshFile (const char* mesh_filename) {
  /*--- Local variables ---*/
    int KindElem, KindBound, nDim;
    int iElem, iDim, jDim;
    int iNode, jNode;
    int iPoint;
    int num_Nodes;
    double xSpacing, ySpacing;

    std::ofstream Mesh_File;

    /*--- Set the VTK type for the interior elements and the boundary elements ---*/
    nDim = 2;
    KindElem  = 9; // Quadrilateral
    KindBound = 3; // Line

    /*--- Store the number of nodes in each direction ---*/
    iDim = 4;
    jDim = 4;

    /*--- The grid spacing in each direction ---*/
    xSpacing = 4.0;
    ySpacing = 2.0;

    /*--- Open .su2 grid file ---*/
    Mesh_File.open(mesh_filename, ios::out);
    Mesh_File << fixed << setprecision(15);

    /*--- Write the dimension of the problem and the number of interior elements ---*/
    Mesh_File << "%" << std::endl;
    Mesh_File << "% Problem dimension" << std::endl;
    Mesh_File << "%" << std::endl;
    Mesh_File << "NDIME= 2" << std::endl;
    Mesh_File << "%" << std::endl;
    Mesh_File << "% Inner element connectivity" << std::endl;
    Mesh_File << "%" << std::endl;
    Mesh_File << "NELEM= " <<  (iDim-1)*(jDim-1) << std::endl;

    /*--- Write the element connectivity ---*/
    iElem = 0;
      for (jNode = 0; jNode < jDim-1; jNode++) {
        for (iNode = 0; iNode < iDim-1; iNode++) {
          Mesh_File << KindElem << "\t";
          Mesh_File << iNode     + (jNode*jDim)     << "\t";
          Mesh_File << (iNode+1) + (jNode*jDim)     << "\t";
          // NOTE: Reverse ordering here is essential
          Mesh_File << (iNode+1) + ((jNode+1)*jDim) << "\t";
          Mesh_File << iNode     + ((jNode+1)*jDim) << "\t";
          Mesh_File << iElem << std::endl;
          iElem++;
        }
      }


    /*--- Compute the number of nodes and write the node coordinates ---*/
    num_Nodes = iDim*jDim;
    Mesh_File << "%" << std::endl;
    Mesh_File << "% Node coordinates" << std::endl;
    Mesh_File << "%" << std::endl;
    Mesh_File << "NPOIN= " << num_Nodes << std::endl;
    iPoint = 0;
      for (jNode = 0; jNode < jDim; jNode++) {
        for (iNode = 0; iNode < iDim; iNode++) {
          Mesh_File << iNode*xSpacing << "\t";
          Mesh_File << jNode*ySpacing << "\t";
          Mesh_File << iPoint << std::endl;
          iPoint++;
        }
      }



    /*--- Write the header information for the boundary markers ---*/
    Mesh_File << "%" << std::endl;
    Mesh_File << "% Boundary elements" << std::endl;
    Mesh_File << "%" << std::endl;
    Mesh_File << "NMARK= 4" << std::endl;

    /*--- Write the boundary information for each marker ---*/
    Mesh_File << "MARKER_TAG= lower" << std::endl;
    Mesh_File << "MARKER_ELEMS= "<< (iDim-1) << std::endl;
    for (iNode = 0; iNode < iDim-1; iNode++) {
      Mesh_File << KindBound << "\t";
      Mesh_File << iNode       << "\t";
      Mesh_File << (iNode + 1) << std::endl;
    }
    Mesh_File << "MARKER_TAG= right" << std::endl;
    Mesh_File << "MARKER_ELEMS= "<< (jDim-1) << std::endl;
    for (jNode = 0; jNode < jDim-1; jNode++) {
      Mesh_File << KindBound << "\t";
      Mesh_File << (jNode+1)*iDim - 1 << "\t";
      Mesh_File << (jNode+2)*iDim - 1 << std::endl;
    }
    Mesh_File << "MARKER_TAG= upper" << std::endl;
    Mesh_File << "MARKER_ELEMS= "<< (iDim-1) << std::endl;
    for (iNode = jDim*(iDim-1); iNode < iDim*jDim-1; ++iNode) {
      Mesh_File << KindBound << "\t";
      Mesh_File << iNode       << "\t";
      Mesh_File << (iNode + 1) << std::endl;
    }
    Mesh_File << "MARKER_TAG= left" << std::endl;
    Mesh_File << "MARKER_ELEMS= "<< (jDim-1) << std::endl;
    for (jNode = 0; jNode < jDim-1; ++jNode) {
      Mesh_File << KindBound << "\t";
      Mesh_File << (jNode  )*iDim << "\t";
      Mesh_File << (jNode+1)*iDim << std::endl;
    }

    /*--- Close the mesh file and exit ---*/
    Mesh_File.close();
}

void WriteTriangleMeshFile (const char* mesh_filename) {
  /*--- Local variables ---*/
    int KindElem, KindBound;
    int iElem, nNode, mNode;
    int iNode, jNode, nPoint, iPoint, jPoint, kPoint;
    ofstream Mesh_File;

    /*--- Set the VTK type for the interior elements and the boundary elements ---*/
    KindElem  = 5; // Triangle
    KindBound = 3; // Line

    /*--- Store the number of nodes and output mesh filename ---*/
    nNode     = 3;
    mNode     = 3;

    /*--- Open .su2 grid file ---*/
    Mesh_File.precision(15);
    Mesh_File.open(mesh_filename, ios::out);

    /*--- Write the dimension of the problem and the number of interior elements ---*/
    Mesh_File << "%" << endl;
    Mesh_File << "% Problem dimension" << endl;
    Mesh_File << "%" << endl;
    Mesh_File << "NDIME= 2" << endl;
    Mesh_File << "%" << endl;
    Mesh_File << "% Inner element connectivity" << endl;
    Mesh_File << "%" << endl;
    Mesh_File << "NELEM= " <<  2*(nNode-1)*(mNode-1) << endl;

    /*--- Write the element connectivity ---*/
    iElem = 0;
    for (jNode = 0; jNode < mNode-1; jNode++) {
      for (iNode = 0; iNode < nNode-1; iNode++) {
        iPoint = jNode*nNode + iNode;
        jPoint = jNode*nNode + iNode + 1;
        kPoint = (jNode + 1)*nNode + iNode;
        Mesh_File << KindElem << "\t" << iPoint << "\t" << jPoint << "\t" << kPoint << "\t" << iElem << endl;
        iElem ++;
        iPoint = jNode*nNode + (iNode + 1);
        jPoint = (jNode + 1)*nNode + (iNode + 1);
        kPoint = (jNode + 1)*nNode + iNode;
        Mesh_File << KindElem << "\t" << iPoint << "\t" << jPoint << "\t" << kPoint << "\t" << iElem << endl;
        iElem++;
      }
    }

    /*--- Compute the number of nodes and write the node coordinates ---*/
    nPoint = (nNode)*(mNode);
    Mesh_File << "%" << endl;
    Mesh_File << "% Node coordinates" << endl;
    Mesh_File << "%" << endl;
    Mesh_File << "NPOIN= " << nNode*mNode << endl;
    iPoint = 0;
    for (jNode = 0; jNode < mNode; jNode++) {
      for (iNode = 0; iNode < nNode; iNode++) {
        Mesh_File << ((double)iNode)/((double)(nNode-1)) << "\t" << ((double)jNode)/((double)(mNode-1)) << "\t" << iPoint << endl;
        iPoint++;
      }
    }

    /*--- Write the header information for the boundary markers ---*/
    Mesh_File << "%" << endl;
    Mesh_File << "% Boundary elements" << endl;
    Mesh_File << "%" << endl;
    Mesh_File << "NMARK= 4" << endl;

    /*--- Write the boundary information for each marker ---*/
    Mesh_File << "MARKER_TAG= lower" << endl;
    Mesh_File << "MARKER_ELEMS= "<< (nNode-1) << endl;
    for (iNode = 0; iNode < nNode-1; iNode++) {
      Mesh_File << KindBound << "\t" << iNode << "\t" << (iNode + 1) << endl;
    }
    Mesh_File << "MARKER_TAG= right" << endl;
    Mesh_File << "MARKER_ELEMS= "<< (mNode-1) << endl;
    for (jNode = 0; jNode < mNode-1; jNode++) {
      Mesh_File << KindBound << "\t" << jNode*nNode + (nNode - 1) << "\t" << (jNode + 1)*nNode + (nNode - 1) << endl;
    }
    Mesh_File << "MARKER_TAG= upper" << endl;
    Mesh_File << "MARKER_ELEMS= "<< (nNode-1) << endl;
    for (iNode = 0; iNode < nNode-1; iNode++) {
      Mesh_File << KindBound << "\t" << (nNode*mNode - 1) - iNode << "\t" << (nNode*mNode - 1) - (iNode + 1) << endl;
    }
    Mesh_File << "MARKER_TAG= left" << endl;
    Mesh_File << "MARKER_ELEMS= "<< (mNode-1) << endl;
    for (jNode = mNode-2; jNode > mNode-4; jNode--) {
      Mesh_File << KindBound << "\t" << (jNode + 1)*nNode << "\t" << jNode*nNode << endl;
    }

    /*--- Close the mesh file and exit ---*/
    Mesh_File.close();
}

void WriteHexMeshFile (su2double delta_x, su2double delta_y, su2double delta_z, const char* mesh_filename) {
    /*--- Local variables ---*/
    int KindElem, KindBound, nDim;
    int iElem, iDim, jDim, kDim;
    int iNode, jNode, kNode;
    int iPoint;
    int num_Nodes;

    std::ofstream Mesh_File;

    /*--- Set the VTK type for the interior elements and the boundary elements ---*/
    nDim = 3;
    KindElem  = 12; // Hexahedra
    KindBound = 9; // Quadrilateral

    /*--- Store the number of nodes in each direction ---*/
    iDim = 4;
    jDim = 4;
    kDim = 4;

    /*--- Open .su2 grid file ---*/
    Mesh_File.open(mesh_filename, ios::out);
    Mesh_File << fixed << setprecision(15);

    /*--- Write the dimension of the problem and the number of interior elements ---*/
    Mesh_File << "%" << std::endl;
    Mesh_File << "% Problem dimension" << std::endl;
    Mesh_File << "%" << std::endl;
    Mesh_File << "NDIME= 3" << std::endl;
    Mesh_File << "%" << std::endl;
    Mesh_File << "% Inner element connectivity" << std::endl;
    Mesh_File << "%" << std::endl;
    Mesh_File << "NELEM= " <<  (iDim-1)*(jDim-1)*(kDim-1) << std::endl;

    /*--- Write the element connectivity ---*/
    iElem = 0;
    for (kNode = 0; kNode < kDim-1; kNode++) {
      for (jNode = 0; jNode < jDim-1; jNode++) {
        for (iNode = 0; iNode < iDim-1; iNode++) {
          Mesh_File << KindElem << "\t";
          // Proper ordering here is essential.
          // See VTK documentation for hexahedral cells for ordering.
          Mesh_File << iNode     + (jNode*jDim)     + (kNode*jDim*iDim) << "\t";
          Mesh_File << (iNode+1) + (jNode*jDim)     + (kNode*jDim*iDim) << "\t";
          Mesh_File << (iNode+1) + ((jNode+1)*jDim) + (kNode*jDim*iDim) << "\t";
          Mesh_File << iNode     + ((jNode+1)*jDim) + (kNode*jDim*iDim) << "\t";
          Mesh_File << iNode     + (jNode*jDim)     + ((kNode+1)*jDim*iDim) << "\t";
          Mesh_File << (iNode+1) + (jNode*jDim)     + ((kNode+1)*jDim*iDim) << "\t";
          Mesh_File << (iNode+1) + ((jNode+1)*jDim) + ((kNode+1)*jDim*iDim) << "\t";
          Mesh_File << iNode     + ((jNode+1)*jDim) + ((kNode+1)*jDim*iDim) << "\t";
          Mesh_File << iElem << std::endl;
          iElem++;
        }
      }
    }


    /*--- Compute the number of nodes and write the node coordinates ---*/
    num_Nodes = iDim*jDim*kDim;
    Mesh_File << "%" << std::endl;
    Mesh_File << "% Node coordinates" << std::endl;
    Mesh_File << "%" << std::endl;
    Mesh_File << "NPOIN= " << num_Nodes << std::endl;
    iPoint = 0;
    for (kNode = 0; kNode < kDim; kNode++) {
      for (jNode = 0; jNode < jDim; jNode++) {
        for (iNode = 0; iNode < iDim; iNode++) {
          Mesh_File << iNode*delta_x << "\t";
          Mesh_File << jNode*delta_y << "\t";
          Mesh_File << kNode*delta_z << "\t";
          Mesh_File << iPoint << std::endl;
          iPoint++;
        }
      }
    }



    /*--- Write the header information for the boundary markers ---*/
    Mesh_File << "%" << std::endl;
    Mesh_File << "% Boundary elements" << std::endl;
    Mesh_File << "%" << std::endl;
    Mesh_File << "NMARK= 6" << std::endl;

    /*--- Write the boundary information for each marker ---*/
    Mesh_File << "MARKER_TAG= bottom" << std::endl;
    Mesh_File << "MARKER_ELEMS= "<< (iDim-1)*(jDim-1) << std::endl;
    kNode = 0;
    for (iNode = 0; iNode < iDim-1; iNode++) {
      for (jNode = 0; jNode < jDim-1; jNode++) {
        Mesh_File << KindBound << "\t";
        Mesh_File << iNode     + jNode*jDim     + kNode*(iDim*jDim) << "\t";
        Mesh_File << (iNode+1) + jNode*jDim     + kNode*(iDim*jDim) << "\t";
        Mesh_File << (iNode+1) + (jNode+1)*jDim + kNode*(iDim*jDim) << "\t";
        Mesh_File << iNode     + (jNode+1)*jDim + kNode*(iDim*jDim) << std::endl;
      }
    }
    Mesh_File << "MARKER_TAG= top" << std::endl;
    Mesh_File << "MARKER_ELEMS= " << (iDim-1)*(jDim-1) << std::endl;
    kNode = kDim-1;
    for (iNode = 0; iNode < iDim-1; iNode++) {
      for (jNode = 0; jNode < jDim-1; jNode++) {
        Mesh_File << KindBound << "\t";
        Mesh_File << iNode     + jNode*jDim     + kNode*(iDim*jDim) << "\t";
        Mesh_File << (iNode+1) + jNode*jDim     + kNode*(iDim*jDim) << "\t";
        Mesh_File << (iNode+1) + (jNode+1)*jDim + kNode*(iDim*jDim) << "\t";
        Mesh_File << iNode     + (jNode+1)*jDim + kNode*(iDim*jDim) << std::endl;
      }
    }

    Mesh_File << "MARKER_TAG= left" << std::endl;
    Mesh_File << "MARKER_ELEMS= "<< (jDim-1)*(kDim-1) << std::endl;
    iNode = 0;
    for (jNode = 0; jNode < jDim-1; jNode++) {
      for (kNode = 0; kNode < kDim-1; kNode++) {
        Mesh_File << KindBound << "\t";
        Mesh_File << iNode + jNode*jDim     + kNode*(iDim*jDim)     << "\t";
        Mesh_File << iNode + jNode*jDim     + (kNode+1)*(iDim*jDim) << "\t";
        Mesh_File << iNode + (jNode+1)*jDim + (kNode+1)*(iDim*jDim) << "\t";
        Mesh_File << iNode + (jNode+1)*jDim + kNode*(iDim*jDim)     << std::endl;
      }
    }
    Mesh_File << "MARKER_TAG= right" << std::endl;
    Mesh_File << "MARKER_ELEMS= "<< (jDim-1)*(kDim-1) << std::endl;
    iNode = iDim-1;
    for (jNode = 0; jNode < jDim-1; jNode++) {
      for (kNode = 0; kNode < kDim-1; kNode++) {
        Mesh_File << KindBound << "\t";
        Mesh_File << iNode + jNode*jDim     + kNode*(iDim*jDim)     << "\t";
        Mesh_File << iNode + jNode*jDim     + (kNode+1)*(iDim*jDim) << "\t";
        Mesh_File << iNode + (jNode+1)*jDim + (kNode+1)*(iDim*jDim) << "\t";
        Mesh_File << iNode + (jNode+1)*jDim + kNode*(iDim*jDim)     << std::endl;
      }
    }

    Mesh_File << "MARKER_TAG= front" << std::endl;
    Mesh_File << "MARKER_ELEMS= "<< (iDim-1)*(kDim-1) << std::endl;
    jNode = 0;
    for (iNode = 0; iNode < iDim-1; iNode++) {
      for (kNode = 0; kNode < kDim-1; kNode++) {
        Mesh_File << KindBound << "\t";
        Mesh_File << iNode     + jNode*jDim + kNode*(iDim*jDim)     << "\t";
        Mesh_File << (iNode+1) + jNode*jDim + kNode*(iDim*jDim)     << "\t";
        Mesh_File << (iNode+1) + jNode*jDim + (kNode+1)*(iDim*jDim) << "\t";
        Mesh_File << iNode     + jNode*jDim + (kNode+1)*(iDim*jDim) << std::endl;
      }
    }
    Mesh_File << "MARKER_TAG= back" << std::endl;
    Mesh_File << "MARKER_ELEMS= "<< (iDim-1)*(kDim-1) << std::endl;
    jNode = jDim-1;
    for (iNode = 0; iNode < iDim-1; iNode++) {
      for (kNode = 0; kNode < kDim-1; kNode++) {
        Mesh_File << KindBound << "\t";
        Mesh_File << iNode     + jNode*jDim + kNode*(iDim*jDim)     << "\t";
        Mesh_File << (iNode+1) + jNode*jDim + kNode*(iDim*jDim)     << "\t";
        Mesh_File << (iNode+1) + jNode*jDim + (kNode+1)*(iDim*jDim) << "\t";
        Mesh_File << iNode     + jNode*jDim + (kNode+1)*(iDim*jDim) << std::endl;
      }
    }
    /*--- Close the mesh file and exit ---*/
    Mesh_File.close();
}

void WriteCfgFile(unsigned short nDim, const char* cfg_filename,
                  const char* mesh_filename) {
  std::ofstream cfg_file;

  cfg_file.open(cfg_filename, ios::out);
  cfg_file << "PHYSICAL_PROBLEM= NAVIER_STOKES" << std::endl;
  cfg_file << "HYBRID_RANSLES= MODEL_SPLIT" << std::endl;
  cfg_file << "RUNTIME_AVERAGING= POINTWISE" << std::endl;
  cfg_file << "UNSTEADY_SIMULATION= TIME_STEPPING" << std::endl;
  if (nDim == 2)
    cfg_file << "MARKER_FAR= ( lower upper left right )"  << std::endl;
  else
    cfg_file << "MARKER_FAR= ( top bottom back front left right )"  << std::endl;
  cfg_file << "MESH_FILENAME= " << mesh_filename << std::endl;
  cfg_file << "MESH_FORMAT= SU2" << std::endl;

  cfg_file.close();

}

/* ----------------------------------------------------------------------------
 *  Test Fixtures
 * --------------------------------------------------------------------------*/

struct ResolutionFixture {
  ResolutionFixture()
    : machine_eps(std::numeric_limits<su2double>::epsilon()) { }

  ~ResolutionFixture() {
    delete geometry;
    delete config;
  }

  void SetupConfig(unsigned short nDim, const char* mesh_filename) {
    char cfg_filename[100] = "resolution_tensor_test.cfg";
    WriteCfgFile(nDim, cfg_filename, mesh_filename);
    config = new CConfig(cfg_filename, SU2_CFD, 0, 1, 2, VERB_NONE);
    std::remove(cfg_filename);
  }

  void SetupGeometry() {
    // The use of "geometry_aux" is necessary to duplicate a multigrid
    // configuration
    CGeometry *geometry_aux = new CPhysicalGeometry(config, 0, 1);
    geometry = new CPhysicalGeometry(geometry_aux, config);
    delete geometry_aux;

    // Initialize the geometry
    geometry->SetBoundaries(config);
    geometry->SetPoint_Connectivity();
    geometry->SetElement_Connectivity();
    geometry->SetBoundVolume();
    geometry->Check_IntElem_Orientation(config);
    geometry->Check_BoundElem_Orientation(config);
    geometry->SetEdges();
    geometry->SetVertex(config);
    geometry->SetCoord_CG();
    geometry->SetControlVolume(config, ALLOCATE);
    geometry->SetBoundControlVolume(config, ALLOCATE);
  }

  static unsigned short cfg_file_counter;
  const su2double machine_eps;
  CConfig* config;
  CGeometry* geometry;
};

/* ----------------------------------------------------------------------------
 *  Tests
 * --------------------------------------------------------------------------*/

BOOST_AUTO_TEST_SUITE(ResolutionTensorTest);

BOOST_FIXTURE_TEST_CASE(Triangles_Test, ResolutionFixture) {

  // Write out the mesh and configuration files.
  const unsigned short nDim = 2;
  WriteTriangleMeshFile("triangle_test.su2");
  SetupConfig(nDim, "triangle_test.su2");
  SetupGeometry();

  unsigned short iPoint;

  geometry->SetResolutionTensor(config);

  for (iPoint = 0; iPoint < geometry->GetnPointDomain(); iPoint++) {

    const su2double* const* Mij = geometry->node[iPoint]->GetResolutionTensor();

    // Check that the values of Mij are correct
    BOOST_CHECK_SMALL(Mij[0][0] - 0.5, machine_eps);
    BOOST_CHECK_SMALL(Mij[1][0] - 0.0, machine_eps);
    BOOST_CHECK_SMALL(Mij[0][1] - 0.0, machine_eps);
    BOOST_CHECK_SMALL(Mij[1][1] - 0.5, machine_eps);
  }

  std::remove("triangle_test.su2");
}

BOOST_FIXTURE_TEST_CASE(Quads_Test, ResolutionFixture) {

  // Write out the mesh and configuration files.
  const unsigned short nDim = 2;
  WriteQuadMeshFile("quad_test.su2");
  SetupConfig(nDim, "quad_test.su2");
  SetupGeometry();

  unsigned short iPoint;

  geometry->SetResolutionTensor(config);

  for (iPoint = 0; iPoint < geometry->GetnPointDomain(); iPoint++) {

    const su2double* const* Mij = geometry->node[iPoint]->GetResolutionTensor();

    // Check that the values of Mij are correct
    BOOST_CHECK_SMALL(Mij[0][0] - 4.0, machine_eps);
    BOOST_CHECK_SMALL(Mij[1][0] - 0.0, machine_eps);
    BOOST_CHECK_SMALL(Mij[0][1] - 0.0, machine_eps);
    BOOST_CHECK_SMALL(Mij[1][1] - 2.0, machine_eps);
  }
  std::remove("quad_test.su2");
}

<<<<<<< HEAD
=======
BOOST_FIXTURE_TEST_CASE(Gradients_Test, ResolutionFixture) {

  // Write out the mesh and configuration files.
  const unsigned short nDim = 3;
  WriteGradientMeshFile("gradient_test.su2");
  SetupConfig(nDim, "gradient_test.su2");
  SetupGeometry();

  /**
   * Due to the way that the dual mesh is set up, the edge control volumes
   * (the ones lying on the boundary) have a different size than the interior
   * control volumes.
   *
   * The gradient correct should ignore these boundary artifacts.
   */

  unsigned short iDim;
  unsigned short iPoint;
  const su2double tol = 1e-6;

  geometry->SetResolutionTensor(config);

  // These are hand-calculated numerical derivatives.
  su2double correct_grads[5] = {0, 1.5, 7.0/3, 5.0/6, 0};

  for (iPoint = 0; iPoint < geometry->GetnPointDomain(); iPoint++) {
    for (iDim = 0; iDim < nDim; iDim++) {
      const su2double* const* dMsqdx = geometry->node[iPoint]->GetResolutionGradient(iDim);
      su2double* coord;
      coord = geometry->node[iPoint]->GetCoord();

      // Entries of dMdx are indexed as d(M_ij)/dx = dMdx[i][j]

      // Build the test info
      std::stringstream msg;
      msg << "Point: " << iPoint << std::endl;
      msg << "    Location: [";
      msg << coord[0] << ", " << coord[1] << ", " << coord[2];
      msg << "]" << std::endl;
      msg << "    and direction: " << iDim << std::endl;
      msg << "    Found:" << std::endl;
      msg << "    [[";
      msg << dMsqdx[0][0] << "," << dMsqdx[0][1] << "," << dMsqdx[0][2];
      msg << "]" << std::endl;
      msg << "     [";
      msg << dMsqdx[1][0] << "," << dMsqdx[1][1] << "," << dMsqdx[1][2];
      msg << "]" << std::endl;
      msg << "     [";
      msg << dMsqdx[2][0] << "," << dMsqdx[2][1] << "," << dMsqdx[2][2];
      msg << "]]" << std::endl;

      for (int i = 0; i<nDim; ++i) {
        for (int j = 0; j<nDim; ++j) {
          if (iDim == 0 and i==0 and j == 0) {
            int index;
            switch (int(coord[0])) {
              case 0:
                index = 0;
                break;
              case 1:
                index = 1;
                break;
              case 2:
                index = 2;
                break;
              case 5:
                index = 3;
                break;
              case 8:
                index = 4;
                break;
              default:
                BOOST_ERROR("A problem occurred while running the test.");
                break;
            }
            BOOST_TEST_INFO(msg.str());
            BOOST_CHECK_SMALL(dMsqdx[i][j] - correct_grads[index], tol);
          } else {
            BOOST_TEST_INFO(msg.str());
            BOOST_CHECK_SMALL(dMsqdx[i][j], tol);
          }
        }
      }
    }
  }

  std::remove("gradient_test.su2");
}

>>>>>>> acb86935
BOOST_FIXTURE_TEST_CASE(Hexahedra, ResolutionFixture) {

  // Write out the mesh and configuration files.
  const unsigned short nDim = 3;
  WriteHexMeshFile(3,2,1, "hex_mesh.su2");
  SetupConfig(nDim, "hex_mesh.su2");
  SetupGeometry();

  geometry->SetResolutionTensor(config);

  for (unsigned long iPoint = 0; iPoint < geometry->GetnPointDomain(); iPoint++) {

    const su2double* const* Mij = geometry->node[iPoint]->GetResolutionTensor();

    // Build the test info
    std::stringstream msg;
    msg << "Computed array elements:" << std::endl;
    msg << "[[";
    msg << Mij[0][0] << "," << Mij[0][1] << "," << Mij[0][2] << "],[";
    msg << Mij[1][0] << "," << Mij[1][1] << "," << Mij[1][2] << "],[";
    msg << Mij[2][0] << "," << Mij[2][1] << "," << Mij[2][2] << "]]";
    BOOST_TEST_CONTEXT(msg.str()) {
      // Check that the values of Mij are correct
      BOOST_CHECK_CLOSE_FRACTION(Mij[0][0], 3.0, machine_eps);
      BOOST_CHECK_SMALL(Mij[0][1], machine_eps);
      BOOST_CHECK_SMALL(Mij[0][2], machine_eps);
      BOOST_CHECK_SMALL(Mij[1][0], machine_eps);
      BOOST_CHECK_CLOSE_FRACTION(Mij[1][1], 2.0, machine_eps);
      BOOST_CHECK_SMALL(Mij[1][2], machine_eps);
      BOOST_CHECK_SMALL(Mij[2][0], machine_eps);
      BOOST_CHECK_SMALL(Mij[2][1], machine_eps);
      BOOST_CHECK_CLOSE_FRACTION(Mij[2][2], 1.0, machine_eps);
    }
  }

  std::remove("hex_mesh.su2");
}

BOOST_FIXTURE_TEST_CASE(M43_Power, ResolutionFixture) {

  // Write out the mesh and configuration files.
  const unsigned short nDim = 3;
  WriteHexMeshFile(3, 2, 1, "hex_mesh_2.cfg");
  SetupConfig(nDim, "hex_mesh_2.cfg");
  SetupGeometry();

  geometry->SetResolutionTensor(config);

  for (unsigned long iPoint = 0; iPoint < geometry->GetnPointDomain(); iPoint++) {

    const su2double* const* M43 = geometry->node[iPoint]->GetResolutionTensor43();

    // Build the test info
    std::stringstream msg;
    msg << "Computed array elements:" << std::endl;
    msg << "[[";
    msg << M43[0][0] << "," << M43[0][1] << "," << M43[0][2] << "],[";
    msg << M43[1][0] << "," << M43[1][1] << "," << M43[1][2] << "],[";
    msg << M43[2][0] << "," << M43[2][1] << "," << M43[2][2] << "]]";
    BOOST_TEST_CONTEXT(msg.str()) {
      // Check that the values of Mij are correct
      BOOST_CHECK_CLOSE_FRACTION(M43[0][0], std::pow(3.0, 4.0/3), machine_eps);
      BOOST_CHECK_SMALL(M43[0][1], machine_eps);
      BOOST_CHECK_SMALL(M43[0][2], machine_eps);
      BOOST_CHECK_SMALL(M43[1][0], machine_eps);
      BOOST_CHECK_CLOSE_FRACTION(M43[1][1], std::pow(2.0, 4.0/3), machine_eps);
      BOOST_CHECK_SMALL(M43[1][2], machine_eps);
      BOOST_CHECK_SMALL(M43[2][0], machine_eps);
      BOOST_CHECK_SMALL(M43[2][1], machine_eps);
      BOOST_CHECK_CLOSE_FRACTION(M43[2][2], 1.0, machine_eps);
    }
  }

  std::remove("hex_mesh_2.su2");
}

BOOST_FIXTURE_TEST_CASE(ResolutionConstantEqualsOneForIsotropic, ResolutionFixture) {

  // Write out the mesh and configuration files.
  const unsigned short nDim = 3;
  WriteHexMeshFile(1, 1, 1, "hex_mesh_isotropic.su2");
  SetupConfig(nDim, "hex_mesh_isotropic.su2");
  SetupGeometry();

  geometry->SetResolutionTensor(config);

  for (unsigned long iPoint = 0; iPoint < geometry->GetnPointDomain(); iPoint++) {

    const su2double C_M = geometry->node[iPoint]->GetResolutionCoeff();

    // Check that the values of Mij are correct
    // The constants used for the fit have this precision
    const su2double tolerance = 0.00000000001;
    BOOST_CHECK_SMALL(C_M - 1, tolerance);
  }

  std::remove("hex_mesh_isotropic.su2");
}

BOOST_FIXTURE_TEST_CASE(ResolutionConstantForAnisotropic, ResolutionFixture) {

  // Write out the mesh and configuration files.
  const unsigned short nDim = 3;
  WriteHexMeshFile(3, 2, 1, "hex_mesh_aniso.su2");
  SetupConfig(nDim, "hex_mesh_aniso.su2");
  SetupGeometry();

  geometry->SetResolutionTensor(config);

  for (unsigned long iPoint = 0; iPoint < geometry->GetnPointDomain(); iPoint++) {

    const su2double C_M = geometry->node[iPoint]->GetResolutionCoeff();

    // Check value against hand-calculated value
    const su2double correct_value = 1.04805425805;
    // The constants used for the fit have this precision
    const su2double tolerance = 0.00000000001;
    BOOST_CHECK_CLOSE_FRACTION(C_M, correct_value, tolerance);
  }
  std::remove("hex_mesh_aniso.su2");
}

BOOST_AUTO_TEST_SUITE_END();

} // end namespace<|MERGE_RESOLUTION|>--- conflicted
+++ resolved
@@ -52,16 +52,218 @@
  *  Functions for Grid Setup
  * --------------------------------------------------------------------------*/
 
-void WriteGradientMeshFile (const char* mesh_filename) {
+
+void WriteQuadMeshFile (const char* mesh_filename) {
   /*--- Local variables ---*/
+    int KindElem, KindBound, nDim;
+    int iElem, iDim, jDim;
+    int iNode, jNode;
+    int iPoint;
+    int num_Nodes;
+    double xSpacing, ySpacing;
+
+    std::ofstream Mesh_File;
+
+    /*--- Set the VTK type for the interior elements and the boundary elements ---*/
+    nDim = 2;
+    KindElem  = 9; // Quadrilateral
+    KindBound = 3; // Line
+
+    /*--- Store the number of nodes in each direction ---*/
+    iDim = 4;
+    jDim = 4;
+
+    /*--- The grid spacing in each direction ---*/
+    xSpacing = 4.0;
+    ySpacing = 2.0;
+
+    /*--- Open .su2 grid file ---*/
+    Mesh_File.open(mesh_filename, ios::out);
+    Mesh_File << fixed << setprecision(15);
+
+    /*--- Write the dimension of the problem and the number of interior elements ---*/
+    Mesh_File << "%" << std::endl;
+    Mesh_File << "% Problem dimension" << std::endl;
+    Mesh_File << "%" << std::endl;
+    Mesh_File << "NDIME= 2" << std::endl;
+    Mesh_File << "%" << std::endl;
+    Mesh_File << "% Inner element connectivity" << std::endl;
+    Mesh_File << "%" << std::endl;
+    Mesh_File << "NELEM= " <<  (iDim-1)*(jDim-1) << std::endl;
+
+    /*--- Write the element connectivity ---*/
+    iElem = 0;
+      for (jNode = 0; jNode < jDim-1; jNode++) {
+        for (iNode = 0; iNode < iDim-1; iNode++) {
+          Mesh_File << KindElem << "\t";
+          Mesh_File << iNode     + (jNode*jDim)     << "\t";
+          Mesh_File << (iNode+1) + (jNode*jDim)     << "\t";
+          // NOTE: Reverse ordering here is essential
+          Mesh_File << (iNode+1) + ((jNode+1)*jDim) << "\t";
+          Mesh_File << iNode     + ((jNode+1)*jDim) << "\t";
+          Mesh_File << iElem << std::endl;
+          iElem++;
+        }
+      }
+
+
+    /*--- Compute the number of nodes and write the node coordinates ---*/
+    num_Nodes = iDim*jDim;
+    Mesh_File << "%" << std::endl;
+    Mesh_File << "% Node coordinates" << std::endl;
+    Mesh_File << "%" << std::endl;
+    Mesh_File << "NPOIN= " << num_Nodes << std::endl;
+    iPoint = 0;
+      for (jNode = 0; jNode < jDim; jNode++) {
+        for (iNode = 0; iNode < iDim; iNode++) {
+          Mesh_File << iNode*xSpacing << "\t";
+          Mesh_File << jNode*ySpacing << "\t";
+          Mesh_File << iPoint << std::endl;
+          iPoint++;
+        }
+      }
+
+
+
+    /*--- Write the header information for the boundary markers ---*/
+    Mesh_File << "%" << std::endl;
+    Mesh_File << "% Boundary elements" << std::endl;
+    Mesh_File << "%" << std::endl;
+    Mesh_File << "NMARK= 4" << std::endl;
+
+    /*--- Write the boundary information for each marker ---*/
+    Mesh_File << "MARKER_TAG= lower" << std::endl;
+    Mesh_File << "MARKER_ELEMS= "<< (iDim-1) << std::endl;
+    for (iNode = 0; iNode < iDim-1; iNode++) {
+      Mesh_File << KindBound << "\t";
+      Mesh_File << iNode       << "\t";
+      Mesh_File << (iNode + 1) << std::endl;
+    }
+    Mesh_File << "MARKER_TAG= right" << std::endl;
+    Mesh_File << "MARKER_ELEMS= "<< (jDim-1) << std::endl;
+    for (jNode = 0; jNode < jDim-1; jNode++) {
+      Mesh_File << KindBound << "\t";
+      Mesh_File << (jNode+1)*iDim - 1 << "\t";
+      Mesh_File << (jNode+2)*iDim - 1 << std::endl;
+    }
+    Mesh_File << "MARKER_TAG= upper" << std::endl;
+    Mesh_File << "MARKER_ELEMS= "<< (iDim-1) << std::endl;
+    for (iNode = jDim*(iDim-1); iNode < iDim*jDim-1; ++iNode) {
+      Mesh_File << KindBound << "\t";
+      Mesh_File << iNode       << "\t";
+      Mesh_File << (iNode + 1) << std::endl;
+    }
+    Mesh_File << "MARKER_TAG= left" << std::endl;
+    Mesh_File << "MARKER_ELEMS= "<< (jDim-1) << std::endl;
+    for (jNode = 0; jNode < jDim-1; ++jNode) {
+      Mesh_File << KindBound << "\t";
+      Mesh_File << (jNode  )*iDim << "\t";
+      Mesh_File << (jNode+1)*iDim << std::endl;
+    }
+
+    /*--- Close the mesh file and exit ---*/
+    Mesh_File.close();
+}
+
+void WriteTriangleMeshFile (const char* mesh_filename) {
+  /*--- Local variables ---*/
+    int KindElem, KindBound;
+    int iElem, nNode, mNode;
+    int iNode, jNode, nPoint, iPoint, jPoint, kPoint;
+    ofstream Mesh_File;
+
+    /*--- Set the VTK type for the interior elements and the boundary elements ---*/
+    KindElem  = 5; // Triangle
+    KindBound = 3; // Line
+
+    /*--- Store the number of nodes and output mesh filename ---*/
+    nNode     = 3;
+    mNode     = 3;
+
+    /*--- Open .su2 grid file ---*/
+    Mesh_File.precision(15);
+    Mesh_File.open(mesh_filename, ios::out);
+
+    /*--- Write the dimension of the problem and the number of interior elements ---*/
+    Mesh_File << "%" << endl;
+    Mesh_File << "% Problem dimension" << endl;
+    Mesh_File << "%" << endl;
+    Mesh_File << "NDIME= 2" << endl;
+    Mesh_File << "%" << endl;
+    Mesh_File << "% Inner element connectivity" << endl;
+    Mesh_File << "%" << endl;
+    Mesh_File << "NELEM= " <<  2*(nNode-1)*(mNode-1) << endl;
+
+    /*--- Write the element connectivity ---*/
+    iElem = 0;
+    for (jNode = 0; jNode < mNode-1; jNode++) {
+      for (iNode = 0; iNode < nNode-1; iNode++) {
+        iPoint = jNode*nNode + iNode;
+        jPoint = jNode*nNode + iNode + 1;
+        kPoint = (jNode + 1)*nNode + iNode;
+        Mesh_File << KindElem << "\t" << iPoint << "\t" << jPoint << "\t" << kPoint << "\t" << iElem << endl;
+        iElem ++;
+        iPoint = jNode*nNode + (iNode + 1);
+        jPoint = (jNode + 1)*nNode + (iNode + 1);
+        kPoint = (jNode + 1)*nNode + iNode;
+        Mesh_File << KindElem << "\t" << iPoint << "\t" << jPoint << "\t" << kPoint << "\t" << iElem << endl;
+        iElem++;
+      }
+    }
+
+    /*--- Compute the number of nodes and write the node coordinates ---*/
+    nPoint = (nNode)*(mNode);
+    Mesh_File << "%" << endl;
+    Mesh_File << "% Node coordinates" << endl;
+    Mesh_File << "%" << endl;
+    Mesh_File << "NPOIN= " << nNode*mNode << endl;
+    iPoint = 0;
+    for (jNode = 0; jNode < mNode; jNode++) {
+      for (iNode = 0; iNode < nNode; iNode++) {
+        Mesh_File << ((double)iNode)/((double)(nNode-1)) << "\t" << ((double)jNode)/((double)(mNode-1)) << "\t" << iPoint << endl;
+        iPoint++;
+      }
+    }
+
+    /*--- Write the header information for the boundary markers ---*/
+    Mesh_File << "%" << endl;
+    Mesh_File << "% Boundary elements" << endl;
+    Mesh_File << "%" << endl;
+    Mesh_File << "NMARK= 4" << endl;
+
+    /*--- Write the boundary information for each marker ---*/
+    Mesh_File << "MARKER_TAG= lower" << endl;
+    Mesh_File << "MARKER_ELEMS= "<< (nNode-1) << endl;
+    for (iNode = 0; iNode < nNode-1; iNode++) {
+      Mesh_File << KindBound << "\t" << iNode << "\t" << (iNode + 1) << endl;
+    }
+    Mesh_File << "MARKER_TAG= right" << endl;
+    Mesh_File << "MARKER_ELEMS= "<< (mNode-1) << endl;
+    for (jNode = 0; jNode < mNode-1; jNode++) {
+      Mesh_File << KindBound << "\t" << jNode*nNode + (nNode - 1) << "\t" << (jNode + 1)*nNode + (nNode - 1) << endl;
+    }
+    Mesh_File << "MARKER_TAG= upper" << endl;
+    Mesh_File << "MARKER_ELEMS= "<< (nNode-1) << endl;
+    for (iNode = 0; iNode < nNode-1; iNode++) {
+      Mesh_File << KindBound << "\t" << (nNode*mNode - 1) - iNode << "\t" << (nNode*mNode - 1) - (iNode + 1) << endl;
+    }
+    Mesh_File << "MARKER_TAG= left" << endl;
+    Mesh_File << "MARKER_ELEMS= "<< (mNode-1) << endl;
+    for (jNode = mNode-2; jNode > mNode-4; jNode--) {
+      Mesh_File << KindBound << "\t" << (jNode + 1)*nNode << "\t" << jNode*nNode << endl;
+    }
+
+    /*--- Close the mesh file and exit ---*/
+    Mesh_File.close();
+}
+
+void WriteHexMeshFile (su2double delta_x, su2double delta_y, su2double delta_z, const char* mesh_filename) {
+    /*--- Local variables ---*/
     int KindElem, KindBound, nDim;
     int iElem, iDim, jDim, kDim;
     int iNode, jNode, kNode;
     int iPoint;
     int num_Nodes;
-    double xCoord[5] = {0, 1, 2, 5, 8}; // Variable gradient
-    double yCoord[5] = {0, 2, 4, 6, 8}; // Gradient of 0
-    double zCoord[5] = {0, 1, 2, 3, 4}; // Gradient of 0
 
     std::ofstream Mesh_File;
 
@@ -71,9 +273,9 @@
     KindBound = 9; // Quadrilateral
 
     /*--- Store the number of nodes in each direction ---*/
-    iDim = 5;
-    jDim = 5;
-    kDim = 5;
+    iDim = 4;
+    jDim = 4;
+    kDim = 4;
 
     /*--- Open .su2 grid file ---*/
     Mesh_File.open(mesh_filename, ios::out);
@@ -122,371 +324,6 @@
     for (kNode = 0; kNode < kDim; kNode++) {
       for (jNode = 0; jNode < jDim; jNode++) {
         for (iNode = 0; iNode < iDim; iNode++) {
-          Mesh_File << xCoord[iNode] << "\t";
-          Mesh_File << yCoord[jNode] << "\t";
-          Mesh_File << zCoord[kNode] << "\t";
-          Mesh_File << iPoint << std::endl;
-          iPoint++;
-        }
-      }
-    }
-
-    /*--- Write the header information for the boundary markers ---*/
-    Mesh_File << "%" << std::endl;
-    Mesh_File << "% Boundary elements" << std::endl;
-    Mesh_File << "%" << std::endl;
-    Mesh_File << "NMARK= 6" << std::endl;
-
-    /*--- Write the boundary information for each marker ---*/
-    Mesh_File << "MARKER_TAG= bottom" << std::endl;
-    Mesh_File << "MARKER_ELEMS= "<< (iDim-1)*(jDim-1) << std::endl;
-    kNode = 0;
-    for (iNode = 0; iNode < iDim-1; iNode++) {
-      for (jNode = 0; jNode < jDim-1; jNode++) {
-        Mesh_File << KindBound << "\t";
-        Mesh_File << iNode     + jNode*jDim     + kNode*(iDim*jDim) << "\t";
-        Mesh_File << (iNode+1) + jNode*jDim     + kNode*(iDim*jDim) << "\t";
-        Mesh_File << (iNode+1) + (jNode+1)*jDim + kNode*(iDim*jDim) << "\t";
-        Mesh_File << iNode     + (jNode+1)*jDim + kNode*(iDim*jDim) << std::endl;
-      }
-    }
-    Mesh_File << "MARKER_TAG= top" << std::endl;
-    Mesh_File << "MARKER_ELEMS= " << (iDim-1)*(jDim-1) << std::endl;
-    kNode = kDim-1;
-    for (iNode = 0; iNode < iDim-1; iNode++) {
-      for (jNode = 0; jNode < jDim-1; jNode++) {
-        Mesh_File << KindBound << "\t";
-        Mesh_File << iNode     + jNode*jDim     + kNode*(iDim*jDim) << "\t";
-        Mesh_File << (iNode+1) + jNode*jDim     + kNode*(iDim*jDim) << "\t";
-        Mesh_File << (iNode+1) + (jNode+1)*jDim + kNode*(iDim*jDim) << "\t";
-        Mesh_File << iNode     + (jNode+1)*jDim + kNode*(iDim*jDim) << std::endl;
-      }
-    }
-
-    Mesh_File << "MARKER_TAG= left" << std::endl;
-    Mesh_File << "MARKER_ELEMS= "<< (jDim-1)*(kDim-1) << std::endl;
-    iNode = 0;
-    for (jNode = 0; jNode < jDim-1; jNode++) {
-      for (kNode = 0; kNode < kDim-1; kNode++) {
-        Mesh_File << KindBound << "\t";
-        Mesh_File << iNode + jNode*jDim     + kNode*(iDim*jDim)     << "\t";
-        Mesh_File << iNode + jNode*jDim     + (kNode+1)*(iDim*jDim) << "\t";
-        Mesh_File << iNode + (jNode+1)*jDim + (kNode+1)*(iDim*jDim) << "\t";
-        Mesh_File << iNode + (jNode+1)*jDim + kNode*(iDim*jDim)     << std::endl;
-      }
-    }
-    Mesh_File << "MARKER_TAG= right" << std::endl;
-    Mesh_File << "MARKER_ELEMS= "<< (jDim-1)*(kDim-1) << std::endl;
-    iNode = iDim-1;
-    for (jNode = 0; jNode < jDim-1; jNode++) {
-      for (kNode = 0; kNode < kDim-1; kNode++) {
-        Mesh_File << KindBound << "\t";
-        Mesh_File << iNode + jNode*jDim     + kNode*(iDim*jDim)     << "\t";
-        Mesh_File << iNode + jNode*jDim     + (kNode+1)*(iDim*jDim) << "\t";
-        Mesh_File << iNode + (jNode+1)*jDim + (kNode+1)*(iDim*jDim) << "\t";
-        Mesh_File << iNode + (jNode+1)*jDim + kNode*(iDim*jDim)     << std::endl;
-      }
-    }
-
-    Mesh_File << "MARKER_TAG= front" << std::endl;
-    Mesh_File << "MARKER_ELEMS= "<< (iDim-1)*(kDim-1) << std::endl;
-    jNode = 0;
-    for (iNode = 0; iNode < iDim-1; iNode++) {
-      for (kNode = 0; kNode < kDim-1; kNode++) {
-        Mesh_File << KindBound << "\t";
-        Mesh_File << iNode     + jNode*jDim + kNode*(iDim*jDim)     << "\t";
-        Mesh_File << (iNode+1) + jNode*jDim + kNode*(iDim*jDim)     << "\t";
-        Mesh_File << (iNode+1) + jNode*jDim + (kNode+1)*(iDim*jDim) << "\t";
-        Mesh_File << iNode     + jNode*jDim + (kNode+1)*(iDim*jDim) << std::endl;
-      }
-    }
-    Mesh_File << "MARKER_TAG= back" << std::endl;
-    Mesh_File << "MARKER_ELEMS= "<< (iDim-1)*(kDim-1) << std::endl;
-    jNode = jDim-1;
-    for (iNode = 0; iNode < iDim-1; iNode++) {
-      for (kNode = 0; kNode < kDim-1; kNode++) {
-        Mesh_File << KindBound << "\t";
-        Mesh_File << iNode     + jNode*jDim + kNode*(iDim*jDim)     << "\t";
-        Mesh_File << (iNode+1) + jNode*jDim + kNode*(iDim*jDim)     << "\t";
-        Mesh_File << (iNode+1) + jNode*jDim + (kNode+1)*(iDim*jDim) << "\t";
-        Mesh_File << iNode     + jNode*jDim + (kNode+1)*(iDim*jDim) << std::endl;
-      }
-    }
-    /*--- Close the mesh file and exit ---*/
-    Mesh_File.close();
-}
-
-void WriteQuadMeshFile (const char* mesh_filename) {
-  /*--- Local variables ---*/
-    int KindElem, KindBound, nDim;
-    int iElem, iDim, jDim;
-    int iNode, jNode;
-    int iPoint;
-    int num_Nodes;
-    double xSpacing, ySpacing;
-
-    std::ofstream Mesh_File;
-
-    /*--- Set the VTK type for the interior elements and the boundary elements ---*/
-    nDim = 2;
-    KindElem  = 9; // Quadrilateral
-    KindBound = 3; // Line
-
-    /*--- Store the number of nodes in each direction ---*/
-    iDim = 4;
-    jDim = 4;
-
-    /*--- The grid spacing in each direction ---*/
-    xSpacing = 4.0;
-    ySpacing = 2.0;
-
-    /*--- Open .su2 grid file ---*/
-    Mesh_File.open(mesh_filename, ios::out);
-    Mesh_File << fixed << setprecision(15);
-
-    /*--- Write the dimension of the problem and the number of interior elements ---*/
-    Mesh_File << "%" << std::endl;
-    Mesh_File << "% Problem dimension" << std::endl;
-    Mesh_File << "%" << std::endl;
-    Mesh_File << "NDIME= 2" << std::endl;
-    Mesh_File << "%" << std::endl;
-    Mesh_File << "% Inner element connectivity" << std::endl;
-    Mesh_File << "%" << std::endl;
-    Mesh_File << "NELEM= " <<  (iDim-1)*(jDim-1) << std::endl;
-
-    /*--- Write the element connectivity ---*/
-    iElem = 0;
-      for (jNode = 0; jNode < jDim-1; jNode++) {
-        for (iNode = 0; iNode < iDim-1; iNode++) {
-          Mesh_File << KindElem << "\t";
-          Mesh_File << iNode     + (jNode*jDim)     << "\t";
-          Mesh_File << (iNode+1) + (jNode*jDim)     << "\t";
-          // NOTE: Reverse ordering here is essential
-          Mesh_File << (iNode+1) + ((jNode+1)*jDim) << "\t";
-          Mesh_File << iNode     + ((jNode+1)*jDim) << "\t";
-          Mesh_File << iElem << std::endl;
-          iElem++;
-        }
-      }
-
-
-    /*--- Compute the number of nodes and write the node coordinates ---*/
-    num_Nodes = iDim*jDim;
-    Mesh_File << "%" << std::endl;
-    Mesh_File << "% Node coordinates" << std::endl;
-    Mesh_File << "%" << std::endl;
-    Mesh_File << "NPOIN= " << num_Nodes << std::endl;
-    iPoint = 0;
-      for (jNode = 0; jNode < jDim; jNode++) {
-        for (iNode = 0; iNode < iDim; iNode++) {
-          Mesh_File << iNode*xSpacing << "\t";
-          Mesh_File << jNode*ySpacing << "\t";
-          Mesh_File << iPoint << std::endl;
-          iPoint++;
-        }
-      }
-
-
-
-    /*--- Write the header information for the boundary markers ---*/
-    Mesh_File << "%" << std::endl;
-    Mesh_File << "% Boundary elements" << std::endl;
-    Mesh_File << "%" << std::endl;
-    Mesh_File << "NMARK= 4" << std::endl;
-
-    /*--- Write the boundary information for each marker ---*/
-    Mesh_File << "MARKER_TAG= lower" << std::endl;
-    Mesh_File << "MARKER_ELEMS= "<< (iDim-1) << std::endl;
-    for (iNode = 0; iNode < iDim-1; iNode++) {
-      Mesh_File << KindBound << "\t";
-      Mesh_File << iNode       << "\t";
-      Mesh_File << (iNode + 1) << std::endl;
-    }
-    Mesh_File << "MARKER_TAG= right" << std::endl;
-    Mesh_File << "MARKER_ELEMS= "<< (jDim-1) << std::endl;
-    for (jNode = 0; jNode < jDim-1; jNode++) {
-      Mesh_File << KindBound << "\t";
-      Mesh_File << (jNode+1)*iDim - 1 << "\t";
-      Mesh_File << (jNode+2)*iDim - 1 << std::endl;
-    }
-    Mesh_File << "MARKER_TAG= upper" << std::endl;
-    Mesh_File << "MARKER_ELEMS= "<< (iDim-1) << std::endl;
-    for (iNode = jDim*(iDim-1); iNode < iDim*jDim-1; ++iNode) {
-      Mesh_File << KindBound << "\t";
-      Mesh_File << iNode       << "\t";
-      Mesh_File << (iNode + 1) << std::endl;
-    }
-    Mesh_File << "MARKER_TAG= left" << std::endl;
-    Mesh_File << "MARKER_ELEMS= "<< (jDim-1) << std::endl;
-    for (jNode = 0; jNode < jDim-1; ++jNode) {
-      Mesh_File << KindBound << "\t";
-      Mesh_File << (jNode  )*iDim << "\t";
-      Mesh_File << (jNode+1)*iDim << std::endl;
-    }
-
-    /*--- Close the mesh file and exit ---*/
-    Mesh_File.close();
-}
-
-void WriteTriangleMeshFile (const char* mesh_filename) {
-  /*--- Local variables ---*/
-    int KindElem, KindBound;
-    int iElem, nNode, mNode;
-    int iNode, jNode, nPoint, iPoint, jPoint, kPoint;
-    ofstream Mesh_File;
-
-    /*--- Set the VTK type for the interior elements and the boundary elements ---*/
-    KindElem  = 5; // Triangle
-    KindBound = 3; // Line
-
-    /*--- Store the number of nodes and output mesh filename ---*/
-    nNode     = 3;
-    mNode     = 3;
-
-    /*--- Open .su2 grid file ---*/
-    Mesh_File.precision(15);
-    Mesh_File.open(mesh_filename, ios::out);
-
-    /*--- Write the dimension of the problem and the number of interior elements ---*/
-    Mesh_File << "%" << endl;
-    Mesh_File << "% Problem dimension" << endl;
-    Mesh_File << "%" << endl;
-    Mesh_File << "NDIME= 2" << endl;
-    Mesh_File << "%" << endl;
-    Mesh_File << "% Inner element connectivity" << endl;
-    Mesh_File << "%" << endl;
-    Mesh_File << "NELEM= " <<  2*(nNode-1)*(mNode-1) << endl;
-
-    /*--- Write the element connectivity ---*/
-    iElem = 0;
-    for (jNode = 0; jNode < mNode-1; jNode++) {
-      for (iNode = 0; iNode < nNode-1; iNode++) {
-        iPoint = jNode*nNode + iNode;
-        jPoint = jNode*nNode + iNode + 1;
-        kPoint = (jNode + 1)*nNode + iNode;
-        Mesh_File << KindElem << "\t" << iPoint << "\t" << jPoint << "\t" << kPoint << "\t" << iElem << endl;
-        iElem ++;
-        iPoint = jNode*nNode + (iNode + 1);
-        jPoint = (jNode + 1)*nNode + (iNode + 1);
-        kPoint = (jNode + 1)*nNode + iNode;
-        Mesh_File << KindElem << "\t" << iPoint << "\t" << jPoint << "\t" << kPoint << "\t" << iElem << endl;
-        iElem++;
-      }
-    }
-
-    /*--- Compute the number of nodes and write the node coordinates ---*/
-    nPoint = (nNode)*(mNode);
-    Mesh_File << "%" << endl;
-    Mesh_File << "% Node coordinates" << endl;
-    Mesh_File << "%" << endl;
-    Mesh_File << "NPOIN= " << nNode*mNode << endl;
-    iPoint = 0;
-    for (jNode = 0; jNode < mNode; jNode++) {
-      for (iNode = 0; iNode < nNode; iNode++) {
-        Mesh_File << ((double)iNode)/((double)(nNode-1)) << "\t" << ((double)jNode)/((double)(mNode-1)) << "\t" << iPoint << endl;
-        iPoint++;
-      }
-    }
-
-    /*--- Write the header information for the boundary markers ---*/
-    Mesh_File << "%" << endl;
-    Mesh_File << "% Boundary elements" << endl;
-    Mesh_File << "%" << endl;
-    Mesh_File << "NMARK= 4" << endl;
-
-    /*--- Write the boundary information for each marker ---*/
-    Mesh_File << "MARKER_TAG= lower" << endl;
-    Mesh_File << "MARKER_ELEMS= "<< (nNode-1) << endl;
-    for (iNode = 0; iNode < nNode-1; iNode++) {
-      Mesh_File << KindBound << "\t" << iNode << "\t" << (iNode + 1) << endl;
-    }
-    Mesh_File << "MARKER_TAG= right" << endl;
-    Mesh_File << "MARKER_ELEMS= "<< (mNode-1) << endl;
-    for (jNode = 0; jNode < mNode-1; jNode++) {
-      Mesh_File << KindBound << "\t" << jNode*nNode + (nNode - 1) << "\t" << (jNode + 1)*nNode + (nNode - 1) << endl;
-    }
-    Mesh_File << "MARKER_TAG= upper" << endl;
-    Mesh_File << "MARKER_ELEMS= "<< (nNode-1) << endl;
-    for (iNode = 0; iNode < nNode-1; iNode++) {
-      Mesh_File << KindBound << "\t" << (nNode*mNode - 1) - iNode << "\t" << (nNode*mNode - 1) - (iNode + 1) << endl;
-    }
-    Mesh_File << "MARKER_TAG= left" << endl;
-    Mesh_File << "MARKER_ELEMS= "<< (mNode-1) << endl;
-    for (jNode = mNode-2; jNode > mNode-4; jNode--) {
-      Mesh_File << KindBound << "\t" << (jNode + 1)*nNode << "\t" << jNode*nNode << endl;
-    }
-
-    /*--- Close the mesh file and exit ---*/
-    Mesh_File.close();
-}
-
-void WriteHexMeshFile (su2double delta_x, su2double delta_y, su2double delta_z, const char* mesh_filename) {
-    /*--- Local variables ---*/
-    int KindElem, KindBound, nDim;
-    int iElem, iDim, jDim, kDim;
-    int iNode, jNode, kNode;
-    int iPoint;
-    int num_Nodes;
-
-    std::ofstream Mesh_File;
-
-    /*--- Set the VTK type for the interior elements and the boundary elements ---*/
-    nDim = 3;
-    KindElem  = 12; // Hexahedra
-    KindBound = 9; // Quadrilateral
-
-    /*--- Store the number of nodes in each direction ---*/
-    iDim = 4;
-    jDim = 4;
-    kDim = 4;
-
-    /*--- Open .su2 grid file ---*/
-    Mesh_File.open(mesh_filename, ios::out);
-    Mesh_File << fixed << setprecision(15);
-
-    /*--- Write the dimension of the problem and the number of interior elements ---*/
-    Mesh_File << "%" << std::endl;
-    Mesh_File << "% Problem dimension" << std::endl;
-    Mesh_File << "%" << std::endl;
-    Mesh_File << "NDIME= 3" << std::endl;
-    Mesh_File << "%" << std::endl;
-    Mesh_File << "% Inner element connectivity" << std::endl;
-    Mesh_File << "%" << std::endl;
-    Mesh_File << "NELEM= " <<  (iDim-1)*(jDim-1)*(kDim-1) << std::endl;
-
-    /*--- Write the element connectivity ---*/
-    iElem = 0;
-    for (kNode = 0; kNode < kDim-1; kNode++) {
-      for (jNode = 0; jNode < jDim-1; jNode++) {
-        for (iNode = 0; iNode < iDim-1; iNode++) {
-          Mesh_File << KindElem << "\t";
-          // Proper ordering here is essential.
-          // See VTK documentation for hexahedral cells for ordering.
-          Mesh_File << iNode     + (jNode*jDim)     + (kNode*jDim*iDim) << "\t";
-          Mesh_File << (iNode+1) + (jNode*jDim)     + (kNode*jDim*iDim) << "\t";
-          Mesh_File << (iNode+1) + ((jNode+1)*jDim) + (kNode*jDim*iDim) << "\t";
-          Mesh_File << iNode     + ((jNode+1)*jDim) + (kNode*jDim*iDim) << "\t";
-          Mesh_File << iNode     + (jNode*jDim)     + ((kNode+1)*jDim*iDim) << "\t";
-          Mesh_File << (iNode+1) + (jNode*jDim)     + ((kNode+1)*jDim*iDim) << "\t";
-          Mesh_File << (iNode+1) + ((jNode+1)*jDim) + ((kNode+1)*jDim*iDim) << "\t";
-          Mesh_File << iNode     + ((jNode+1)*jDim) + ((kNode+1)*jDim*iDim) << "\t";
-          Mesh_File << iElem << std::endl;
-          iElem++;
-        }
-      }
-    }
-
-
-    /*--- Compute the number of nodes and write the node coordinates ---*/
-    num_Nodes = iDim*jDim*kDim;
-    Mesh_File << "%" << std::endl;
-    Mesh_File << "% Node coordinates" << std::endl;
-    Mesh_File << "%" << std::endl;
-    Mesh_File << "NPOIN= " << num_Nodes << std::endl;
-    iPoint = 0;
-    for (kNode = 0; kNode < kDim; kNode++) {
-      for (jNode = 0; jNode < jDim; jNode++) {
-        for (iNode = 0; iNode < iDim; iNode++) {
           Mesh_File << iNode*delta_x << "\t";
           Mesh_File << jNode*delta_y << "\t";
           Mesh_File << kNode*delta_z << "\t";
@@ -707,98 +544,7 @@
   std::remove("quad_test.su2");
 }
 
-<<<<<<< HEAD
-=======
-BOOST_FIXTURE_TEST_CASE(Gradients_Test, ResolutionFixture) {
-
-  // Write out the mesh and configuration files.
-  const unsigned short nDim = 3;
-  WriteGradientMeshFile("gradient_test.su2");
-  SetupConfig(nDim, "gradient_test.su2");
-  SetupGeometry();
-
-  /**
-   * Due to the way that the dual mesh is set up, the edge control volumes
-   * (the ones lying on the boundary) have a different size than the interior
-   * control volumes.
-   *
-   * The gradient correct should ignore these boundary artifacts.
-   */
-
-  unsigned short iDim;
-  unsigned short iPoint;
-  const su2double tol = 1e-6;
-
-  geometry->SetResolutionTensor(config);
-
-  // These are hand-calculated numerical derivatives.
-  su2double correct_grads[5] = {0, 1.5, 7.0/3, 5.0/6, 0};
-
-  for (iPoint = 0; iPoint < geometry->GetnPointDomain(); iPoint++) {
-    for (iDim = 0; iDim < nDim; iDim++) {
-      const su2double* const* dMsqdx = geometry->node[iPoint]->GetResolutionGradient(iDim);
-      su2double* coord;
-      coord = geometry->node[iPoint]->GetCoord();
-
-      // Entries of dMdx are indexed as d(M_ij)/dx = dMdx[i][j]
-
-      // Build the test info
-      std::stringstream msg;
-      msg << "Point: " << iPoint << std::endl;
-      msg << "    Location: [";
-      msg << coord[0] << ", " << coord[1] << ", " << coord[2];
-      msg << "]" << std::endl;
-      msg << "    and direction: " << iDim << std::endl;
-      msg << "    Found:" << std::endl;
-      msg << "    [[";
-      msg << dMsqdx[0][0] << "," << dMsqdx[0][1] << "," << dMsqdx[0][2];
-      msg << "]" << std::endl;
-      msg << "     [";
-      msg << dMsqdx[1][0] << "," << dMsqdx[1][1] << "," << dMsqdx[1][2];
-      msg << "]" << std::endl;
-      msg << "     [";
-      msg << dMsqdx[2][0] << "," << dMsqdx[2][1] << "," << dMsqdx[2][2];
-      msg << "]]" << std::endl;
-
-      for (int i = 0; i<nDim; ++i) {
-        for (int j = 0; j<nDim; ++j) {
-          if (iDim == 0 and i==0 and j == 0) {
-            int index;
-            switch (int(coord[0])) {
-              case 0:
-                index = 0;
-                break;
-              case 1:
-                index = 1;
-                break;
-              case 2:
-                index = 2;
-                break;
-              case 5:
-                index = 3;
-                break;
-              case 8:
-                index = 4;
-                break;
-              default:
-                BOOST_ERROR("A problem occurred while running the test.");
-                break;
-            }
-            BOOST_TEST_INFO(msg.str());
-            BOOST_CHECK_SMALL(dMsqdx[i][j] - correct_grads[index], tol);
-          } else {
-            BOOST_TEST_INFO(msg.str());
-            BOOST_CHECK_SMALL(dMsqdx[i][j], tol);
-          }
-        }
-      }
-    }
-  }
-
-  std::remove("gradient_test.su2");
-}
-
->>>>>>> acb86935
+
 BOOST_FIXTURE_TEST_CASE(Hexahedra, ResolutionFixture) {
 
   // Write out the mesh and configuration files.
