/*!
 * \file resolution_integration_test.cpp
 * \brief This test checks whether the resolution tensor is correctly set for a grid
 * of quadrilateral cells.
 * \author C. Pederson
 * \version 4.3.0 "Cardinal"
 *
 * SU2 Lead Developers: Dr. Francisco Palacios (Francisco.D.Palacios@boeing.com).
 *                      Dr. Thomas D. Economon (economon@stanford.edu).
 *
 * SU2 Developers: Prof. Juan J. Alonso's group at Stanford University.
 *                 Prof. Piero Colonna's group at Delft University of Technology.
 *                 Prof. Nicolas R. Gauger's group at Kaiserslautern University of Technology.
 *                 Prof. Alberto Guardone's group at Polytechnic University of Milan.
 *                 Prof. Rafael Palacios' group at Imperial College London.
 *                 Prof. Edwin van der Weide's group at the University of Twente.
 *                 Prof. Vincent Terrapon's group at the University of Liege.
 *
 * Copyright (C) 2012-2016 SU2, the open-source CFD code.
 *
 * SU2 is free software; you can redistribute it and/or
 * modify it under the terms of the GNU Lesser General Public
 * License as published by the Free Software Foundation; either
 * version 2.1 of the License, or (at your option) any later version.
 *
 * SU2 is distributed in the hope that it will be useful,
 * but WITHOUT ANY WARRANTY; without even the implied warranty of
 * MERCHANTABILITY or FITNESS FOR A PARTICULAR PURPOSE. See the GNU
 * Lesser General Public License for more details.
 *
 * You should have received a copy of the GNU Lesser General Public
 * License along with SU2. If not, see <http://www.gnu.org/licenses/>.
 */

#define BOOST_TEST_MODULE Resolution Tensor
#include "MPI_global_fixture.hpp"


#include <fstream>
#include <iomanip>
#include <iostream>
#include <limits> // used to find machine epsilon
#include <cmath>  // std::abs

#include "../../Common/include/config_structure.hpp"
#include "../../Common/include/geometry_structure.hpp"

/* ----------------------------------------------------------------------------
 *  Functions for Grid Setup
 * --------------------------------------------------------------------------*/

void WriteGradientMeshFile () {
  /*--- Local variables ---*/
    int KindElem, KindBound, nDim;
    int iElem, iDim, jDim, kDim;
    int iNode, jNode, kNode;
    int iPoint;
    int num_Nodes;
    double xCoord[5] = {0, 1, 2, 5, 8}; // Variable gradient
    double yCoord[5] = {0, 2, 4, 6, 8}; // Gradient of 0
    double zCoord[5] = {0, 1, 2, 3, 4}; // Gradient of 0

    std::ofstream Mesh_File;

    /*--- Set the VTK type for the interior elements and the boundary elements ---*/
    nDim = 3;
    KindElem  = 12; // Hexahedra
    KindBound = 9; // Quadrilateral

    /*--- Store the number of nodes in each direction ---*/
    iDim = 5;
    jDim = 5;
    kDim = 5;

    /*--- Open .su2 grid file ---*/
    Mesh_File.open("test.su2", ios::out);
    Mesh_File << fixed << setprecision(15);

    /*--- Write the dimension of the problem and the number of interior elements ---*/
    Mesh_File << "%" << std::endl;
    Mesh_File << "% Problem dimension" << std::endl;
    Mesh_File << "%" << std::endl;
    Mesh_File << "NDIME= 3" << std::endl;
    Mesh_File << "%" << std::endl;
    Mesh_File << "% Inner element connectivity" << std::endl;
    Mesh_File << "%" << std::endl;
    Mesh_File << "NELEM= " <<  (iDim-1)*(jDim-1)*(kDim-1) << std::endl;

    /*--- Write the element connectivity ---*/
    iElem = 0;
    for (kNode = 0; kNode < kDim-1; kNode++) {
      for (jNode = 0; jNode < jDim-1; jNode++) {
        for (iNode = 0; iNode < iDim-1; iNode++) {
          Mesh_File << KindElem << "\t";
          // Proper ordering here is essential.
          // See VTK documentation for hexahedral cells for ordering.
          Mesh_File << iNode     + (jNode*jDim)     + (kNode*jDim*iDim) << "\t";
          Mesh_File << (iNode+1) + (jNode*jDim)     + (kNode*jDim*iDim) << "\t";
          Mesh_File << (iNode+1) + ((jNode+1)*jDim) + (kNode*jDim*iDim) << "\t";
          Mesh_File << iNode     + ((jNode+1)*jDim) + (kNode*jDim*iDim) << "\t";
          Mesh_File << iNode     + (jNode*jDim)     + ((kNode+1)*jDim*iDim) << "\t";
          Mesh_File << (iNode+1) + (jNode*jDim)     + ((kNode+1)*jDim*iDim) << "\t";
          Mesh_File << (iNode+1) + ((jNode+1)*jDim) + ((kNode+1)*jDim*iDim) << "\t";
          Mesh_File << iNode     + ((jNode+1)*jDim) + ((kNode+1)*jDim*iDim) << "\t";
          Mesh_File << iElem << std::endl;
          iElem++;
        }
      }
    }


    /*--- Compute the number of nodes and write the node coordinates ---*/
    num_Nodes = iDim*jDim*kDim;
    Mesh_File << "%" << std::endl;
    Mesh_File << "% Node coordinates" << std::endl;
    Mesh_File << "%" << std::endl;
    Mesh_File << "NPOIN= " << num_Nodes << std::endl;
    iPoint = 0;
    for (kNode = 0; kNode < kDim; kNode++) {
      for (jNode = 0; jNode < jDim; jNode++) {
        for (iNode = 0; iNode < iDim; iNode++) {
          Mesh_File << xCoord[iNode] << "\t";
          Mesh_File << yCoord[jNode] << "\t";
          Mesh_File << zCoord[kNode] << "\t";
          Mesh_File << iPoint << std::endl;
          iPoint++;
        }
      }
    }

    /*--- Write the header information for the boundary markers ---*/
    Mesh_File << "%" << std::endl;
    Mesh_File << "% Boundary elements" << std::endl;
    Mesh_File << "%" << std::endl;
    Mesh_File << "NMARK= 6" << std::endl;

    /*--- Write the boundary information for each marker ---*/
    Mesh_File << "MARKER_TAG= bottom" << std::endl;
    Mesh_File << "MARKER_ELEMS= "<< (iDim-1)*(jDim-1) << std::endl;
    kNode = 0;
    for (iNode = 0; iNode < iDim-1; iNode++) {
      for (jNode = 0; jNode < jDim-1; jNode++) {
        Mesh_File << KindBound << "\t";
        Mesh_File << iNode     + jNode*jDim     + kNode*(iDim*jDim) << "\t";
        Mesh_File << (iNode+1) + jNode*jDim     + kNode*(iDim*jDim) << "\t";
        Mesh_File << (iNode+1) + (jNode+1)*jDim + kNode*(iDim*jDim) << "\t";
        Mesh_File << iNode     + (jNode+1)*jDim + kNode*(iDim*jDim) << std::endl;
      }
    }
    Mesh_File << "MARKER_TAG= top" << std::endl;
    Mesh_File << "MARKER_ELEMS= " << (iDim-1)*(jDim-1) << std::endl;
    kNode = kDim-1;
    for (iNode = 0; iNode < iDim-1; iNode++) {
      for (jNode = 0; jNode < jDim-1; jNode++) {
        Mesh_File << KindBound << "\t";
        Mesh_File << iNode     + jNode*jDim     + kNode*(iDim*jDim) << "\t";
        Mesh_File << (iNode+1) + jNode*jDim     + kNode*(iDim*jDim) << "\t";
        Mesh_File << (iNode+1) + (jNode+1)*jDim + kNode*(iDim*jDim) << "\t";
        Mesh_File << iNode     + (jNode+1)*jDim + kNode*(iDim*jDim) << std::endl;
      }
    }

    Mesh_File << "MARKER_TAG= left" << std::endl;
    Mesh_File << "MARKER_ELEMS= "<< (jDim-1)*(kDim-1) << std::endl;
    iNode = 0;
    for (jNode = 0; jNode < jDim-1; jNode++) {
      for (kNode = 0; kNode < kDim-1; kNode++) {
        Mesh_File << KindBound << "\t";
        Mesh_File << iNode + jNode*jDim     + kNode*(iDim*jDim)     << "\t";
        Mesh_File << iNode + jNode*jDim     + (kNode+1)*(iDim*jDim) << "\t";
        Mesh_File << iNode + (jNode+1)*jDim + (kNode+1)*(iDim*jDim) << "\t";
        Mesh_File << iNode + (jNode+1)*jDim + kNode*(iDim*jDim)     << std::endl;
      }
    }
    Mesh_File << "MARKER_TAG= right" << std::endl;
    Mesh_File << "MARKER_ELEMS= "<< (jDim-1)*(kDim-1) << std::endl;
    iNode = iDim-1;
    for (jNode = 0; jNode < jDim-1; jNode++) {
      for (kNode = 0; kNode < kDim-1; kNode++) {
        Mesh_File << KindBound << "\t";
        Mesh_File << iNode + jNode*jDim     + kNode*(iDim*jDim)     << "\t";
        Mesh_File << iNode + jNode*jDim     + (kNode+1)*(iDim*jDim) << "\t";
        Mesh_File << iNode + (jNode+1)*jDim + (kNode+1)*(iDim*jDim) << "\t";
        Mesh_File << iNode + (jNode+1)*jDim + kNode*(iDim*jDim)     << std::endl;
      }
    }

    Mesh_File << "MARKER_TAG= front" << std::endl;
    Mesh_File << "MARKER_ELEMS= "<< (iDim-1)*(kDim-1) << std::endl;
    jNode = 0;
    for (iNode = 0; iNode < iDim-1; iNode++) {
      for (kNode = 0; kNode < kDim-1; kNode++) {
        Mesh_File << KindBound << "\t";
        Mesh_File << iNode     + jNode*jDim + kNode*(iDim*jDim)     << "\t";
        Mesh_File << (iNode+1) + jNode*jDim + kNode*(iDim*jDim)     << "\t";
        Mesh_File << (iNode+1) + jNode*jDim + (kNode+1)*(iDim*jDim) << "\t";
        Mesh_File << iNode     + jNode*jDim + (kNode+1)*(iDim*jDim) << std::endl;
      }
    }
    Mesh_File << "MARKER_TAG= back" << std::endl;
    Mesh_File << "MARKER_ELEMS= "<< (iDim-1)*(kDim-1) << std::endl;
    jNode = jDim-1;
    for (iNode = 0; iNode < iDim-1; iNode++) {
      for (kNode = 0; kNode < kDim-1; kNode++) {
        Mesh_File << KindBound << "\t";
        Mesh_File << iNode     + jNode*jDim + kNode*(iDim*jDim)     << "\t";
        Mesh_File << (iNode+1) + jNode*jDim + kNode*(iDim*jDim)     << "\t";
        Mesh_File << (iNode+1) + jNode*jDim + (kNode+1)*(iDim*jDim) << "\t";
        Mesh_File << iNode     + jNode*jDim + (kNode+1)*(iDim*jDim) << std::endl;
      }
    }
    /*--- Close the mesh file and exit ---*/
    Mesh_File.close();
}

void WriteQuadMeshFile () {
  /*--- Local variables ---*/
    int KindElem, KindBound, nDim;
    int iElem, iDim, jDim;
    int iNode, jNode;
    int iPoint;
    int num_Nodes;
    double xSpacing, ySpacing;

    std::ofstream Mesh_File;

    /*--- Set the VTK type for the interior elements and the boundary elements ---*/
    nDim = 2;
    KindElem  = 9; // Quadrilateral
    KindBound = 3; // Line

    /*--- Store the number of nodes in each direction ---*/
    iDim = 4;
    jDim = 4;

    /*--- The grid spacing in each direction ---*/
    xSpacing = 4.0;
    ySpacing = 2.0;

    /*--- Open .su2 grid file ---*/
    Mesh_File.open("test.su2", ios::out);
    Mesh_File << fixed << setprecision(15);

    /*--- Write the dimension of the problem and the number of interior elements ---*/
    Mesh_File << "%" << std::endl;
    Mesh_File << "% Problem dimension" << std::endl;
    Mesh_File << "%" << std::endl;
    Mesh_File << "NDIME= 2" << std::endl;
    Mesh_File << "%" << std::endl;
    Mesh_File << "% Inner element connectivity" << std::endl;
    Mesh_File << "%" << std::endl;
    Mesh_File << "NELEM= " <<  (iDim-1)*(jDim-1) << std::endl;

    /*--- Write the element connectivity ---*/
    iElem = 0;
      for (jNode = 0; jNode < jDim-1; jNode++) {
        for (iNode = 0; iNode < iDim-1; iNode++) {
          Mesh_File << KindElem << "\t";
          Mesh_File << iNode     + (jNode*jDim)     << "\t";
          Mesh_File << (iNode+1) + (jNode*jDim)     << "\t";
          // NOTE: Reverse ordering here is essential
          Mesh_File << (iNode+1) + ((jNode+1)*jDim) << "\t";
          Mesh_File << iNode     + ((jNode+1)*jDim) << "\t";
          Mesh_File << iElem << std::endl;
          iElem++;
        }
      }


    /*--- Compute the number of nodes and write the node coordinates ---*/
    num_Nodes = iDim*jDim;
    Mesh_File << "%" << std::endl;
    Mesh_File << "% Node coordinates" << std::endl;
    Mesh_File << "%" << std::endl;
    Mesh_File << "NPOIN= " << num_Nodes << std::endl;
    iPoint = 0;
      for (jNode = 0; jNode < jDim; jNode++) {
        for (iNode = 0; iNode < iDim; iNode++) {
          Mesh_File << iNode*xSpacing << "\t";
          Mesh_File << jNode*ySpacing << "\t";
          Mesh_File << iPoint << std::endl;
          iPoint++;
        }
      }



    /*--- Write the header information for the boundary markers ---*/
    Mesh_File << "%" << std::endl;
    Mesh_File << "% Boundary elements" << std::endl;
    Mesh_File << "%" << std::endl;
    Mesh_File << "NMARK= 4" << std::endl;

    /*--- Write the boundary information for each marker ---*/
    Mesh_File << "MARKER_TAG= lower" << std::endl;
    Mesh_File << "MARKER_ELEMS= "<< (iDim-1) << std::endl;
    for (iNode = 0; iNode < iDim-1; iNode++) {
      Mesh_File << KindBound << "\t";
      Mesh_File << iNode       << "\t";
      Mesh_File << (iNode + 1) << std::endl;
    }
    Mesh_File << "MARKER_TAG= right" << std::endl;
    Mesh_File << "MARKER_ELEMS= "<< (jDim-1) << std::endl;
    for (jNode = 0; jNode < jDim-1; jNode++) {
      Mesh_File << KindBound << "\t";
      Mesh_File << (jNode+1)*iDim - 1 << "\t";
      Mesh_File << (jNode+2)*iDim - 1 << std::endl;
    }
    Mesh_File << "MARKER_TAG= upper" << std::endl;
    Mesh_File << "MARKER_ELEMS= "<< (iDim-1) << std::endl;
    for (iNode = jDim*(iDim-1); iNode < iDim*jDim-1; ++iNode) {
      Mesh_File << KindBound << "\t";
      Mesh_File << iNode       << "\t";
      Mesh_File << (iNode + 1) << std::endl;
    }
    Mesh_File << "MARKER_TAG= left" << std::endl;
    Mesh_File << "MARKER_ELEMS= "<< (jDim-1) << std::endl;
    for (jNode = 0; jNode < jDim-1; ++jNode) {
      Mesh_File << KindBound << "\t";
      Mesh_File << (jNode  )*iDim << "\t";
      Mesh_File << (jNode+1)*iDim << std::endl;
    }

    /*--- Close the mesh file and exit ---*/
    Mesh_File.close();
}

void WriteTriangleMeshFile () {
  /*--- Local variables ---*/
    int KindElem, KindBound;
    int iElem, nNode, mNode;
    int iNode, jNode, nPoint, iPoint, jPoint, kPoint;
    ofstream Mesh_File;

    /*--- Set the VTK type for the interior elements and the boundary elements ---*/
    KindElem  = 5; // Triangle
    KindBound = 3; // Line

    /*--- Store the number of nodes and output mesh filename ---*/
    nNode     = 3;
    mNode     = 3;

    /*--- Open .su2 grid file ---*/
    Mesh_File.precision(15);
    Mesh_File.open("test.su2", ios::out);

    /*--- Write the dimension of the problem and the number of interior elements ---*/
    Mesh_File << "%" << endl;
    Mesh_File << "% Problem dimension" << endl;
    Mesh_File << "%" << endl;
    Mesh_File << "NDIME= 2" << endl;
    Mesh_File << "%" << endl;
    Mesh_File << "% Inner element connectivity" << endl;
    Mesh_File << "%" << endl;
    Mesh_File << "NELEM= " <<  2*(nNode-1)*(mNode-1) << endl;

    /*--- Write the element connectivity ---*/
    iElem = 0;
    for (jNode = 0; jNode < mNode-1; jNode++) {
      for (iNode = 0; iNode < nNode-1; iNode++) {
        iPoint = jNode*nNode + iNode;
        jPoint = jNode*nNode + iNode + 1;
        kPoint = (jNode + 1)*nNode + iNode;
        Mesh_File << KindElem << "\t" << iPoint << "\t" << jPoint << "\t" << kPoint << "\t" << iElem << endl;
        iElem ++;
        iPoint = jNode*nNode + (iNode + 1);
        jPoint = (jNode + 1)*nNode + (iNode + 1);
        kPoint = (jNode + 1)*nNode + iNode;
        Mesh_File << KindElem << "\t" << iPoint << "\t" << jPoint << "\t" << kPoint << "\t" << iElem << endl;
        iElem++;
      }
    }

    /*--- Compute the number of nodes and write the node coordinates ---*/
    nPoint = (nNode)*(mNode);
    Mesh_File << "%" << endl;
    Mesh_File << "% Node coordinates" << endl;
    Mesh_File << "%" << endl;
    Mesh_File << "NPOIN= " << nNode*mNode << endl;
    iPoint = 0;
    for (jNode = 0; jNode < mNode; jNode++) {
      for (iNode = 0; iNode < nNode; iNode++) {
        Mesh_File << ((double)iNode)/((double)(nNode-1)) << "\t" << ((double)jNode)/((double)(mNode-1)) << "\t" << iPoint << endl;
        iPoint++;
      }
    }

    /*--- Write the header information for the boundary markers ---*/
    Mesh_File << "%" << endl;
    Mesh_File << "% Boundary elements" << endl;
    Mesh_File << "%" << endl;
    Mesh_File << "NMARK= 4" << endl;

    /*--- Write the boundary information for each marker ---*/
    Mesh_File << "MARKER_TAG= lower" << endl;
    Mesh_File << "MARKER_ELEMS= "<< (nNode-1) << endl;
    for (iNode = 0; iNode < nNode-1; iNode++) {
      Mesh_File << KindBound << "\t" << iNode << "\t" << (iNode + 1) << endl;
    }
    Mesh_File << "MARKER_TAG= right" << endl;
    Mesh_File << "MARKER_ELEMS= "<< (mNode-1) << endl;
    for (jNode = 0; jNode < mNode-1; jNode++) {
      Mesh_File << KindBound << "\t" << jNode*nNode + (nNode - 1) << "\t" << (jNode + 1)*nNode + (nNode - 1) << endl;
    }
    Mesh_File << "MARKER_TAG= upper" << endl;
    Mesh_File << "MARKER_ELEMS= "<< (nNode-1) << endl;
    for (iNode = 0; iNode < nNode-1; iNode++) {
      Mesh_File << KindBound << "\t" << (nNode*mNode - 1) - iNode << "\t" << (nNode*mNode - 1) - (iNode + 1) << endl;
    }
    Mesh_File << "MARKER_TAG= left" << endl;
    Mesh_File << "MARKER_ELEMS= "<< (mNode-1) << endl;
    for (jNode = mNode-2; jNode > mNode-4; jNode--) {
      Mesh_File << KindBound << "\t" << (jNode + 1)*nNode << "\t" << jNode*nNode << endl;
    }

    /*--- Close the mesh file and exit ---*/
    Mesh_File.close();
}

void WriteHexMeshFile (su2double delta_x, su2double delta_y, su2double delta_z) {
    /*--- Local variables ---*/
    int KindElem, KindBound, nDim;
    int iElem, iDim, jDim, kDim;
    int iNode, jNode, kNode;
    int iPoint;
    int num_Nodes;

    std::ofstream Mesh_File;

    /*--- Set the VTK type for the interior elements and the boundary elements ---*/
    nDim = 3;
    KindElem  = 12; // Hexahedra
    KindBound = 9; // Quadrilateral

    /*--- Store the number of nodes in each direction ---*/
    iDim = 4;
    jDim = 4;
    kDim = 4;

    /*--- Open .su2 grid file ---*/
    Mesh_File.open("test.su2", ios::out);
    Mesh_File << fixed << setprecision(15);

    /*--- Write the dimension of the problem and the number of interior elements ---*/
    Mesh_File << "%" << std::endl;
    Mesh_File << "% Problem dimension" << std::endl;
    Mesh_File << "%" << std::endl;
    Mesh_File << "NDIME= 3" << std::endl;
    Mesh_File << "%" << std::endl;
    Mesh_File << "% Inner element connectivity" << std::endl;
    Mesh_File << "%" << std::endl;
    Mesh_File << "NELEM= " <<  (iDim-1)*(jDim-1)*(kDim-1) << std::endl;

    /*--- Write the element connectivity ---*/
    iElem = 0;
    for (kNode = 0; kNode < kDim-1; kNode++) {
      for (jNode = 0; jNode < jDim-1; jNode++) {
        for (iNode = 0; iNode < iDim-1; iNode++) {
          Mesh_File << KindElem << "\t";
          // Proper ordering here is essential.
          // See VTK documentation for hexahedral cells for ordering.
          Mesh_File << iNode     + (jNode*jDim)     + (kNode*jDim*iDim) << "\t";
          Mesh_File << (iNode+1) + (jNode*jDim)     + (kNode*jDim*iDim) << "\t";
          Mesh_File << (iNode+1) + ((jNode+1)*jDim) + (kNode*jDim*iDim) << "\t";
          Mesh_File << iNode     + ((jNode+1)*jDim) + (kNode*jDim*iDim) << "\t";
          Mesh_File << iNode     + (jNode*jDim)     + ((kNode+1)*jDim*iDim) << "\t";
          Mesh_File << (iNode+1) + (jNode*jDim)     + ((kNode+1)*jDim*iDim) << "\t";
          Mesh_File << (iNode+1) + ((jNode+1)*jDim) + ((kNode+1)*jDim*iDim) << "\t";
          Mesh_File << iNode     + ((jNode+1)*jDim) + ((kNode+1)*jDim*iDim) << "\t";
          Mesh_File << iElem << std::endl;
          iElem++;
        }
      }
    }


    /*--- Compute the number of nodes and write the node coordinates ---*/
    num_Nodes = iDim*jDim*kDim;
    Mesh_File << "%" << std::endl;
    Mesh_File << "% Node coordinates" << std::endl;
    Mesh_File << "%" << std::endl;
    Mesh_File << "NPOIN= " << num_Nodes << std::endl;
    iPoint = 0;
    for (kNode = 0; kNode < kDim; kNode++) {
      for (jNode = 0; jNode < jDim; jNode++) {
        for (iNode = 0; iNode < iDim; iNode++) {
          Mesh_File << iNode*delta_x << "\t";
          Mesh_File << jNode*delta_y << "\t";
          Mesh_File << kNode*delta_z << "\t";
          Mesh_File << iPoint << std::endl;
          iPoint++;
        }
      }
    }



    /*--- Write the header information for the boundary markers ---*/
    Mesh_File << "%" << std::endl;
    Mesh_File << "% Boundary elements" << std::endl;
    Mesh_File << "%" << std::endl;
    Mesh_File << "NMARK= 6" << std::endl;

    /*--- Write the boundary information for each marker ---*/
    Mesh_File << "MARKER_TAG= bottom" << std::endl;
    Mesh_File << "MARKER_ELEMS= "<< (iDim-1)*(jDim-1) << std::endl;
    kNode = 0;
    for (iNode = 0; iNode < iDim-1; iNode++) {
      for (jNode = 0; jNode < jDim-1; jNode++) {
        Mesh_File << KindBound << "\t";
        Mesh_File << iNode     + jNode*jDim     + kNode*(iDim*jDim) << "\t";
        Mesh_File << (iNode+1) + jNode*jDim     + kNode*(iDim*jDim) << "\t";
        Mesh_File << (iNode+1) + (jNode+1)*jDim + kNode*(iDim*jDim) << "\t";
        Mesh_File << iNode     + (jNode+1)*jDim + kNode*(iDim*jDim) << std::endl;
      }
    }
    Mesh_File << "MARKER_TAG= top" << std::endl;
    Mesh_File << "MARKER_ELEMS= " << (iDim-1)*(jDim-1) << std::endl;
    kNode = kDim-1;
    for (iNode = 0; iNode < iDim-1; iNode++) {
      for (jNode = 0; jNode < jDim-1; jNode++) {
        Mesh_File << KindBound << "\t";
        Mesh_File << iNode     + jNode*jDim     + kNode*(iDim*jDim) << "\t";
        Mesh_File << (iNode+1) + jNode*jDim     + kNode*(iDim*jDim) << "\t";
        Mesh_File << (iNode+1) + (jNode+1)*jDim + kNode*(iDim*jDim) << "\t";
        Mesh_File << iNode     + (jNode+1)*jDim + kNode*(iDim*jDim) << std::endl;
      }
    }

    Mesh_File << "MARKER_TAG= left" << std::endl;
    Mesh_File << "MARKER_ELEMS= "<< (jDim-1)*(kDim-1) << std::endl;
    iNode = 0;
    for (jNode = 0; jNode < jDim-1; jNode++) {
      for (kNode = 0; kNode < kDim-1; kNode++) {
        Mesh_File << KindBound << "\t";
        Mesh_File << iNode + jNode*jDim     + kNode*(iDim*jDim)     << "\t";
        Mesh_File << iNode + jNode*jDim     + (kNode+1)*(iDim*jDim) << "\t";
        Mesh_File << iNode + (jNode+1)*jDim + (kNode+1)*(iDim*jDim) << "\t";
        Mesh_File << iNode + (jNode+1)*jDim + kNode*(iDim*jDim)     << std::endl;
      }
    }
    Mesh_File << "MARKER_TAG= right" << std::endl;
    Mesh_File << "MARKER_ELEMS= "<< (jDim-1)*(kDim-1) << std::endl;
    iNode = iDim-1;
    for (jNode = 0; jNode < jDim-1; jNode++) {
      for (kNode = 0; kNode < kDim-1; kNode++) {
        Mesh_File << KindBound << "\t";
        Mesh_File << iNode + jNode*jDim     + kNode*(iDim*jDim)     << "\t";
        Mesh_File << iNode + jNode*jDim     + (kNode+1)*(iDim*jDim) << "\t";
        Mesh_File << iNode + (jNode+1)*jDim + (kNode+1)*(iDim*jDim) << "\t";
        Mesh_File << iNode + (jNode+1)*jDim + kNode*(iDim*jDim)     << std::endl;
      }
    }

    Mesh_File << "MARKER_TAG= front" << std::endl;
    Mesh_File << "MARKER_ELEMS= "<< (iDim-1)*(kDim-1) << std::endl;
    jNode = 0;
    for (iNode = 0; iNode < iDim-1; iNode++) {
      for (kNode = 0; kNode < kDim-1; kNode++) {
        Mesh_File << KindBound << "\t";
        Mesh_File << iNode     + jNode*jDim + kNode*(iDim*jDim)     << "\t";
        Mesh_File << (iNode+1) + jNode*jDim + kNode*(iDim*jDim)     << "\t";
        Mesh_File << (iNode+1) + jNode*jDim + (kNode+1)*(iDim*jDim) << "\t";
        Mesh_File << iNode     + jNode*jDim + (kNode+1)*(iDim*jDim) << std::endl;
      }
    }
    Mesh_File << "MARKER_TAG= back" << std::endl;
    Mesh_File << "MARKER_ELEMS= "<< (iDim-1)*(kDim-1) << std::endl;
    jNode = jDim-1;
    for (iNode = 0; iNode < iDim-1; iNode++) {
      for (kNode = 0; kNode < kDim-1; kNode++) {
        Mesh_File << KindBound << "\t";
        Mesh_File << iNode     + jNode*jDim + kNode*(iDim*jDim)     << "\t";
        Mesh_File << (iNode+1) + jNode*jDim + kNode*(iDim*jDim)     << "\t";
        Mesh_File << (iNode+1) + jNode*jDim + (kNode+1)*(iDim*jDim) << "\t";
        Mesh_File << iNode     + jNode*jDim + (kNode+1)*(iDim*jDim) << std::endl;
      }
    }
    /*--- Close the mesh file and exit ---*/
    Mesh_File.close();
}

void WriteCfgFile(unsigned short nDim, const char* filename) {
  std::ofstream cfg_file;

  cfg_file.open(filename, ios::out);
  cfg_file << "PHYSICAL_PROBLEM= NAVIER_STOKES" << std::endl;
  cfg_file << "HYBRID_RANSLES= MODEL_SPLIT" << std::endl;
  cfg_file << "RUNTIME_AVERAGING= POINTWISE" << std::endl;
  cfg_file << "UNSTEADY_SIMULATION= TIME_STEPPING" << std::endl;
  if (nDim == 2)
    cfg_file << "MARKER_FAR= ( lower upper left right )"  << std::endl;
  else
    cfg_file << "MARKER_FAR= ( top bottom back front left right )"  << std::endl;
  cfg_file << "MESH_FILENAME= test.su2" << std::endl;
  cfg_file << "MESH_FORMAT= SU2" << std::endl;

  cfg_file.close();

}

/* ----------------------------------------------------------------------------
 *  Test Fixtures
 * --------------------------------------------------------------------------*/

struct ResolutionFixture {
  ResolutionFixture()
    : machine_eps(std::numeric_limits<su2double>::epsilon()) { }

  ~ResolutionFixture() {
    delete geometry;
    delete config;
  }

  void SetupConfig(unsigned short nDim) {
    char cfg_filename[100] = "resolution_tensor_test.cfg";
    WriteCfgFile(nDim, cfg_filename);
    config = new CConfig(cfg_filename, SU2_CFD, 0, 1, 2, VERB_NONE);
    std::remove(cfg_filename);
  }

  void SetupGeometry() {
    // The use of "geometry_aux" is necessary to duplicate a multigrid
    // configuration
    CGeometry *geometry_aux = new CPhysicalGeometry(config, 0, 1);
    geometry = new CPhysicalGeometry(geometry_aux, config);
    delete geometry_aux;

    // Initialize the geometry
    geometry->SetBoundaries(config);
    geometry->SetPoint_Connectivity();
    geometry->SetElement_Connectivity();
    geometry->SetBoundVolume();
    geometry->Check_IntElem_Orientation(config);
    geometry->Check_BoundElem_Orientation(config);
    geometry->SetEdges();
    geometry->SetVertex(config);
    geometry->SetCoord_CG();
    geometry->SetControlVolume(config, ALLOCATE);
    geometry->SetBoundControlVolume(config, ALLOCATE);
  }

  static unsigned short cfg_file_counter;
  const su2double machine_eps;
  CConfig* config;
  CGeometry* geometry;
};

/* ----------------------------------------------------------------------------
 *  Tests
 * --------------------------------------------------------------------------*/

BOOST_GLOBAL_FIXTURE( MPIGlobalFixture );

BOOST_FIXTURE_TEST_CASE(Triangles_Test, ResolutionFixture) {

  // Write out the mesh and configuration files.
  const unsigned short nDim = 2;
  WriteTriangleMeshFile();
  SetupConfig(nDim);
  SetupGeometry();

  unsigned short iPoint;

  geometry->SetResolutionTensor(config);

  for (iPoint = 0; iPoint < geometry->GetnPointDomain(); iPoint++) {

    const su2double* const* Mij = geometry->node[iPoint]->GetResolutionTensor();

    // Check that the values of Mij are correct
    BOOST_CHECK_SMALL(Mij[0][0] - 0.5, machine_eps);
    BOOST_CHECK_SMALL(Mij[1][0] - 0.0, machine_eps);
    BOOST_CHECK_SMALL(Mij[0][1] - 0.0, machine_eps);
    BOOST_CHECK_SMALL(Mij[1][1] - 0.5, machine_eps);
  }
}

BOOST_FIXTURE_TEST_CASE(Quads_Test, ResolutionFixture) {

  // Write out the mesh and configuration files.
  const unsigned short nDim = 2;
  WriteQuadMeshFile();
  SetupConfig(nDim);
  SetupGeometry();

  unsigned short iPoint;

  geometry->SetResolutionTensor(config);

  for (iPoint = 0; iPoint < geometry->GetnPointDomain(); iPoint++) {

    const su2double* const* Mij = geometry->node[iPoint]->GetResolutionTensor();

    // Check that the values of Mij are correct
    BOOST_CHECK_SMALL(Mij[0][0] - 4.0, machine_eps);
    BOOST_CHECK_SMALL(Mij[1][0] - 0.0, machine_eps);
    BOOST_CHECK_SMALL(Mij[0][1] - 0.0, machine_eps);
    BOOST_CHECK_SMALL(Mij[1][1] - 2.0, machine_eps);
  }
}

BOOST_FIXTURE_TEST_CASE(Hexahedra, ResolutionFixture) {

  // Write out the mesh and configuration files.
  const unsigned short nDim = 3;
  WriteHexMeshFile(3,2,1);
  SetupConfig(nDim);
  SetupGeometry();

<<<<<<< HEAD
  geometry->SetResolutionTensor();
=======
  /**
   * Due to the way that the dual mesh is set up, the edge control volumes
   * (the ones lying on the boundary) have a different size than the interior
   * control volumes.
   *
   * The gradient correct should ignore these boundary artifacts.
   */

  unsigned short iDim;
  unsigned short iPoint;
  const su2double tol = 1e-6;

  geometry->SetResolutionTensor(config);
>>>>>>> 4ccec150

  for (unsigned long iPoint = 0; iPoint < geometry->GetnPointDomain(); iPoint++) {

<<<<<<< HEAD
    const su2double* const* Mij = geometry->node[iPoint]->GetResolutionTensor();

    // Build the test info
    std::stringstream msg;
    msg << "Computed array elements:" << std::endl;
    msg << "[[";
    msg << Mij[0][0] << "," << Mij[0][1] << "," << Mij[0][2] << "],[";
    msg << Mij[1][0] << "," << Mij[1][1] << "," << Mij[1][2] << "],[";
    msg << Mij[2][0] << "," << Mij[2][1] << "," << Mij[2][2] << "]]";
    BOOST_TEST_CONTEXT(msg.str()) {
      // Check that the values of Mij are correct
      BOOST_CHECK_CLOSE_FRACTION(Mij[0][0], 3.0, machine_eps);
      BOOST_CHECK_SMALL(Mij[0][1], machine_eps);
      BOOST_CHECK_SMALL(Mij[0][2], machine_eps);
      BOOST_CHECK_SMALL(Mij[1][0], machine_eps);
      BOOST_CHECK_CLOSE_FRACTION(Mij[1][1], 2.0, machine_eps);
      BOOST_CHECK_SMALL(Mij[1][2], machine_eps);
      BOOST_CHECK_SMALL(Mij[2][0], machine_eps);
      BOOST_CHECK_SMALL(Mij[2][1], machine_eps);
      BOOST_CHECK_CLOSE_FRACTION(Mij[2][2], 1.0, machine_eps);
=======
  for (iPoint = 0; iPoint < geometry->GetnPointDomain(); iPoint++) {
    for (iDim = 0; iDim < nDim; iDim++) {
      const su2double* const* dMsqdx = geometry->node[iPoint]->GetResolutionGradient(iDim);
      su2double* coord;
      coord = geometry->node[iPoint]->GetCoord();

      // Entries of dMdx are indexed as d(M_ij)/dx = dMdx[i][j]

      // Build the test info
      std::stringstream msg;
      msg << "Point: " << iPoint << std::endl;
      msg << "    Location: [";
      msg << coord[0] << ", " << coord[1] << ", " << coord[2];
      msg << "]" << std::endl;
      msg << "    and direction: " << iDim << std::endl;
      msg << "    Found:" << std::endl;
      msg << "    [[";
      msg << dMsqdx[0][0] << "," << dMsqdx[0][1] << "," << dMsqdx[0][2];
      msg << "]" << std::endl;
      msg << "     [";
      msg << dMsqdx[1][0] << "," << dMsqdx[1][1] << "," << dMsqdx[1][2];
      msg << "]" << std::endl;
      msg << "     [";
      msg << dMsqdx[2][0] << "," << dMsqdx[2][1] << "," << dMsqdx[2][2];
      msg << "]]" << std::endl;

      for (int i = 0; i<nDim; ++i) {
        for (int j = 0; j<nDim; ++j) {
          if (iDim == 0 and i==0 and j == 0) {
            int index;
            switch (int(coord[0])) {
              case 0:
                index = 0;
                break;
              case 1:
                index = 1;
                break;
              case 2:
                index = 2;
                break;
              case 5:
                index = 3;
                break;
              case 8:
                index = 4;
                break;
              default:
                BOOST_ERROR("A problem occurred while running the test.");
                break;
            }
            BOOST_TEST_INFO(msg.str());
            BOOST_CHECK_SMALL(dMsqdx[i][j] - correct_grads[index], tol);
          } else {
            BOOST_TEST_INFO(msg.str());
            BOOST_CHECK_SMALL(dMsqdx[i][j], tol);
          }
        }
      }
>>>>>>> 4ccec150
    }
  }
}

BOOST_FIXTURE_TEST_CASE(M43_Power, ResolutionFixture) {

  // Write out the mesh and configuration files.
  const unsigned short nDim = 3;
<<<<<<< HEAD
  WriteHexMeshFile(3, 2, 1);
  SetupConfig(nDim);
  SetupGeometry();

  geometry->SetResolutionTensor();

  for (unsigned long iPoint = 0; iPoint < geometry->GetnPointDomain(); iPoint++) {

    const su2double* const* M43 = geometry->node[iPoint]->GetResolutionTensor43();
=======
  WriteHexMeshFile(3,2,1);
  SetupConfig(nDim);
  SetupGeometry();

  geometry->SetResolutionTensor(config);

  for (unsigned long iPoint = 0; iPoint < geometry->GetnPointDomain(); iPoint++) {

    const su2double* const* Mij = geometry->node[iPoint]->GetResolutionTensor();
>>>>>>> 4ccec150

    // Build the test info
    std::stringstream msg;
    msg << "Computed array elements:" << std::endl;
    msg << "[[";
<<<<<<< HEAD
=======
    msg << Mij[0][0] << "," << Mij[0][1] << "," << Mij[0][2] << "],[";
    msg << Mij[1][0] << "," << Mij[1][1] << "," << Mij[1][2] << "],[";
    msg << Mij[2][0] << "," << Mij[2][1] << "," << Mij[2][2] << "]]";
    BOOST_TEST_CONTEXT(msg.str()) {
      // Check that the values of Mij are correct
      BOOST_CHECK_CLOSE_FRACTION(Mij[0][0], 3.0, machine_eps);
      BOOST_CHECK_SMALL(Mij[0][1], machine_eps);
      BOOST_CHECK_SMALL(Mij[0][2], machine_eps);
      BOOST_CHECK_SMALL(Mij[1][0], machine_eps);
      BOOST_CHECK_CLOSE_FRACTION(Mij[1][1], 2.0, machine_eps);
      BOOST_CHECK_SMALL(Mij[1][2], machine_eps);
      BOOST_CHECK_SMALL(Mij[2][0], machine_eps);
      BOOST_CHECK_SMALL(Mij[2][1], machine_eps);
      BOOST_CHECK_CLOSE_FRACTION(Mij[2][2], 1.0, machine_eps);
    }
  }
}

BOOST_FIXTURE_TEST_CASE(M43_Power, ResolutionFixture) {

  // Write out the mesh and configuration files.
  const unsigned short nDim = 3;
  WriteHexMeshFile(3, 2, 1);
  SetupConfig(nDim);
  SetupGeometry();

  geometry->SetResolutionTensor(config);

  for (unsigned long iPoint = 0; iPoint < geometry->GetnPointDomain(); iPoint++) {

    const su2double* const* M43 = geometry->node[iPoint]->GetResolutionTensor43();

    // Build the test info
    std::stringstream msg;
    msg << "Computed array elements:" << std::endl;
    msg << "[[";
>>>>>>> 4ccec150
    msg << M43[0][0] << "," << M43[0][1] << "," << M43[0][2] << "],[";
    msg << M43[1][0] << "," << M43[1][1] << "," << M43[1][2] << "],[";
    msg << M43[2][0] << "," << M43[2][1] << "," << M43[2][2] << "]]";
    BOOST_TEST_CONTEXT(msg.str()) {
      // Check that the values of Mij are correct
      BOOST_CHECK_CLOSE_FRACTION(M43[0][0], std::pow(3.0, 4.0/3), machine_eps);
      BOOST_CHECK_SMALL(M43[0][1], machine_eps);
      BOOST_CHECK_SMALL(M43[0][2], machine_eps);
      BOOST_CHECK_SMALL(M43[1][0], machine_eps);
      BOOST_CHECK_CLOSE_FRACTION(M43[1][1], std::pow(2.0, 4.0/3), machine_eps);
      BOOST_CHECK_SMALL(M43[1][2], machine_eps);
      BOOST_CHECK_SMALL(M43[2][0], machine_eps);
      BOOST_CHECK_SMALL(M43[2][1], machine_eps);
      BOOST_CHECK_CLOSE_FRACTION(M43[2][2], 1.0, machine_eps);
    }
  }
}

BOOST_FIXTURE_TEST_CASE(ResolutionConstantEqualsOneForIsotropic, ResolutionFixture) {

  // Write out the mesh and configuration files.
  const unsigned short nDim = 3;
  WriteHexMeshFile(1, 1, 1);
  SetupConfig(nDim);
  SetupGeometry();

<<<<<<< HEAD
  geometry->SetResolutionTensor();
=======
  geometry->SetResolutionTensor(config);
>>>>>>> 4ccec150

  for (unsigned long iPoint = 0; iPoint < geometry->GetnPointDomain(); iPoint++) {

    const su2double C_M = geometry->node[iPoint]->GetResolutionCoeff();

    // Check that the values of Mij are correct
    // The constants used for the fit have this precision
    const su2double tolerance = 0.00000000001;
    BOOST_CHECK_SMALL(C_M - 1, tolerance);
  }
}

BOOST_FIXTURE_TEST_CASE(ResolutionConstantForAnisotropic, ResolutionFixture) {

  // Write out the mesh and configuration files.
  const unsigned short nDim = 3;
  WriteHexMeshFile(3, 2, 1);
  SetupConfig(nDim);
  SetupGeometry();

<<<<<<< HEAD
  geometry->SetResolutionTensor();
=======
  geometry->SetResolutionTensor(config);
>>>>>>> 4ccec150

  for (unsigned long iPoint = 0; iPoint < geometry->GetnPointDomain(); iPoint++) {

    const su2double C_M = geometry->node[iPoint]->GetResolutionCoeff();

    // Check value against hand-calculated value
    const su2double correct_value = 1.04805425805;
    // The constants used for the fit have this precision
    const su2double tolerance = 0.00000000001;
    BOOST_CHECK_CLOSE_FRACTION(C_M, correct_value, tolerance);
  }
}<|MERGE_RESOLUTION|>--- conflicted
+++ resolved
@@ -708,27 +708,10 @@
   SetupConfig(nDim);
   SetupGeometry();
 
-<<<<<<< HEAD
-  geometry->SetResolutionTensor();
-=======
-  /**
-   * Due to the way that the dual mesh is set up, the edge control volumes
-   * (the ones lying on the boundary) have a different size than the interior
-   * control volumes.
-   *
-   * The gradient correct should ignore these boundary artifacts.
-   */
-
-  unsigned short iDim;
-  unsigned short iPoint;
-  const su2double tol = 1e-6;
-
   geometry->SetResolutionTensor(config);
->>>>>>> 4ccec150
 
   for (unsigned long iPoint = 0; iPoint < geometry->GetnPointDomain(); iPoint++) {
 
-<<<<<<< HEAD
     const su2double* const* Mij = geometry->node[iPoint]->GetResolutionTensor();
 
     // Build the test info
@@ -749,116 +732,6 @@
       BOOST_CHECK_SMALL(Mij[2][0], machine_eps);
       BOOST_CHECK_SMALL(Mij[2][1], machine_eps);
       BOOST_CHECK_CLOSE_FRACTION(Mij[2][2], 1.0, machine_eps);
-=======
-  for (iPoint = 0; iPoint < geometry->GetnPointDomain(); iPoint++) {
-    for (iDim = 0; iDim < nDim; iDim++) {
-      const su2double* const* dMsqdx = geometry->node[iPoint]->GetResolutionGradient(iDim);
-      su2double* coord;
-      coord = geometry->node[iPoint]->GetCoord();
-
-      // Entries of dMdx are indexed as d(M_ij)/dx = dMdx[i][j]
-
-      // Build the test info
-      std::stringstream msg;
-      msg << "Point: " << iPoint << std::endl;
-      msg << "    Location: [";
-      msg << coord[0] << ", " << coord[1] << ", " << coord[2];
-      msg << "]" << std::endl;
-      msg << "    and direction: " << iDim << std::endl;
-      msg << "    Found:" << std::endl;
-      msg << "    [[";
-      msg << dMsqdx[0][0] << "," << dMsqdx[0][1] << "," << dMsqdx[0][2];
-      msg << "]" << std::endl;
-      msg << "     [";
-      msg << dMsqdx[1][0] << "," << dMsqdx[1][1] << "," << dMsqdx[1][2];
-      msg << "]" << std::endl;
-      msg << "     [";
-      msg << dMsqdx[2][0] << "," << dMsqdx[2][1] << "," << dMsqdx[2][2];
-      msg << "]]" << std::endl;
-
-      for (int i = 0; i<nDim; ++i) {
-        for (int j = 0; j<nDim; ++j) {
-          if (iDim == 0 and i==0 and j == 0) {
-            int index;
-            switch (int(coord[0])) {
-              case 0:
-                index = 0;
-                break;
-              case 1:
-                index = 1;
-                break;
-              case 2:
-                index = 2;
-                break;
-              case 5:
-                index = 3;
-                break;
-              case 8:
-                index = 4;
-                break;
-              default:
-                BOOST_ERROR("A problem occurred while running the test.");
-                break;
-            }
-            BOOST_TEST_INFO(msg.str());
-            BOOST_CHECK_SMALL(dMsqdx[i][j] - correct_grads[index], tol);
-          } else {
-            BOOST_TEST_INFO(msg.str());
-            BOOST_CHECK_SMALL(dMsqdx[i][j], tol);
-          }
-        }
-      }
->>>>>>> 4ccec150
-    }
-  }
-}
-
-BOOST_FIXTURE_TEST_CASE(M43_Power, ResolutionFixture) {
-
-  // Write out the mesh and configuration files.
-  const unsigned short nDim = 3;
-<<<<<<< HEAD
-  WriteHexMeshFile(3, 2, 1);
-  SetupConfig(nDim);
-  SetupGeometry();
-
-  geometry->SetResolutionTensor();
-
-  for (unsigned long iPoint = 0; iPoint < geometry->GetnPointDomain(); iPoint++) {
-
-    const su2double* const* M43 = geometry->node[iPoint]->GetResolutionTensor43();
-=======
-  WriteHexMeshFile(3,2,1);
-  SetupConfig(nDim);
-  SetupGeometry();
-
-  geometry->SetResolutionTensor(config);
-
-  for (unsigned long iPoint = 0; iPoint < geometry->GetnPointDomain(); iPoint++) {
-
-    const su2double* const* Mij = geometry->node[iPoint]->GetResolutionTensor();
->>>>>>> 4ccec150
-
-    // Build the test info
-    std::stringstream msg;
-    msg << "Computed array elements:" << std::endl;
-    msg << "[[";
-<<<<<<< HEAD
-=======
-    msg << Mij[0][0] << "," << Mij[0][1] << "," << Mij[0][2] << "],[";
-    msg << Mij[1][0] << "," << Mij[1][1] << "," << Mij[1][2] << "],[";
-    msg << Mij[2][0] << "," << Mij[2][1] << "," << Mij[2][2] << "]]";
-    BOOST_TEST_CONTEXT(msg.str()) {
-      // Check that the values of Mij are correct
-      BOOST_CHECK_CLOSE_FRACTION(Mij[0][0], 3.0, machine_eps);
-      BOOST_CHECK_SMALL(Mij[0][1], machine_eps);
-      BOOST_CHECK_SMALL(Mij[0][2], machine_eps);
-      BOOST_CHECK_SMALL(Mij[1][0], machine_eps);
-      BOOST_CHECK_CLOSE_FRACTION(Mij[1][1], 2.0, machine_eps);
-      BOOST_CHECK_SMALL(Mij[1][2], machine_eps);
-      BOOST_CHECK_SMALL(Mij[2][0], machine_eps);
-      BOOST_CHECK_SMALL(Mij[2][1], machine_eps);
-      BOOST_CHECK_CLOSE_FRACTION(Mij[2][2], 1.0, machine_eps);
     }
   }
 }
@@ -881,7 +754,6 @@
     std::stringstream msg;
     msg << "Computed array elements:" << std::endl;
     msg << "[[";
->>>>>>> 4ccec150
     msg << M43[0][0] << "," << M43[0][1] << "," << M43[0][2] << "],[";
     msg << M43[1][0] << "," << M43[1][1] << "," << M43[1][2] << "],[";
     msg << M43[2][0] << "," << M43[2][1] << "," << M43[2][2] << "]]";
@@ -908,11 +780,7 @@
   SetupConfig(nDim);
   SetupGeometry();
 
-<<<<<<< HEAD
-  geometry->SetResolutionTensor();
-=======
   geometry->SetResolutionTensor(config);
->>>>>>> 4ccec150
 
   for (unsigned long iPoint = 0; iPoint < geometry->GetnPointDomain(); iPoint++) {
 
@@ -933,11 +801,7 @@
   SetupConfig(nDim);
   SetupGeometry();
 
-<<<<<<< HEAD
-  geometry->SetResolutionTensor();
-=======
   geometry->SetResolutionTensor(config);
->>>>>>> 4ccec150
 
   for (unsigned long iPoint = 0; iPoint < geometry->GetnPointDomain(); iPoint++) {
 
