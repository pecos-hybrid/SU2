/*!
 * \file grid_movement_structure.cpp
 * \brief Subroutines for doing the grid movement using different strategies.
 * \author Aerospace Design Laboratory (Stanford University) <http://su2.stanford.edu>.
 * \version 2.0.5
 *
 * Stanford University Unstructured (SU2) Code
 * Copyright (C) 2012 Aerospace Design Laboratory
 *
 * This program is free software: you can redistribute it and/or modify
 * it under the terms of the GNU General Public License as published by
 * the Free Software Foundation, either version 3 of the License, or
 * (at your option) any later version.
 *
 * This program is distributed in the hope that it will be useful,
 * but WITHOUT ANY WARRANTY; without even the implied warranty of
 * MERCHANTABILITY or FITNESS FOR A PARTICULAR PURPOSE.  See the
 * GNU General Public License for more details.
 *
 * You should have received a copy of the GNU General Public License
 * along with this program.  If not, see <http://www.gnu.org/licenses/>.
 */

#include "../include/grid_movement_structure.hpp"
#include <list>

using namespace std;

CGridMovement::CGridMovement(void) { }

CGridMovement::~CGridMovement(void) { }

CVolumetricMovement::CVolumetricMovement(CGeometry *geometry) : CGridMovement() {
	
	nDim = geometry->GetnDim();
  
}

CVolumetricMovement::~CVolumetricMovement(void) {

}

void CVolumetricMovement::SetBoundary_Smooth(CGeometry *geometry, CConfig *config) {
	unsigned short iMarker, Boundary, iDim;
	unsigned long iVertex, Point;
	double smooth_coeff = 15.0;
	unsigned short nSmooth = 1000;
	unsigned long jVertex;
	tol = config->GetGridDef_Error();
	double **Coordinate_Old = NULL, **Coordinate_Sum = NULL, **Coordinate = NULL;

	for (iMarker=0; iMarker < config->GetnMarker_All(); iMarker++) {
		Boundary = config->GetMarker_All_Boundary(iMarker);
		switch(Boundary) {
      case EULER_WALL: case HEAT_FLUX: case ISOTHERMAL:
			Coordinate_Old = new double* [geometry->nVertex[iMarker]];
			Coordinate_Sum = new double* [geometry->nVertex[iMarker]];
			Coordinate = new double* [geometry->nVertex[iMarker]];
			for (iVertex = 0; iVertex < geometry->nVertex[iMarker]; iVertex++) {
				Coordinate_Old[iVertex] = new double [geometry->GetnDim()];
				Coordinate_Sum[iVertex] = new double [geometry->GetnDim()];
				Coordinate[iVertex] = new double [geometry->GetnDim()];
			}

			for(iVertex = 0; iVertex<geometry->nVertex[iMarker]; iVertex++) {
				unsigned long iPoint = geometry->vertex[iMarker][iVertex]->GetNode();
				for(iDim = 0; iDim < geometry->GetnDim(); iDim++) {
					Coordinate_Old[iVertex][iDim] = geometry->node[iPoint]->GetCoord(iDim);
					Coordinate[iVertex][iDim] = geometry->node[iPoint]->GetCoord(iDim);
				}
			}

			for (unsigned short iSmooth = 0; iSmooth < nSmooth; iSmooth++) {
			double max_error = 0;

				for(iVertex = 0; iVertex<geometry->nVertex[iMarker]; iVertex++)
					for(iDim = 0; iDim < geometry->GetnDim(); iDim++)
						Coordinate_Sum[iVertex][iDim] = 0.0;

				for(iVertex = 0; iVertex<geometry->nVertex[iMarker]; iVertex++) {
					unsigned long iPoint = geometry->vertex[iMarker][iVertex]->GetNode();
					for (unsigned short iNeighbor = 0; iNeighbor < geometry->node[iPoint]->GetnPoint(); iNeighbor++) {
						unsigned long jPoint = geometry->node[iPoint]->GetPoint(iNeighbor);
						if (geometry->node[jPoint]->GetBoundary()) {
							for(jVertex = 0; jVertex<geometry->nVertex[iMarker]; jVertex++) {
								unsigned long kPoint = geometry->vertex[iMarker][jVertex]->GetNode();
								if (kPoint==jPoint) break;
							}
							for(iDim = 0; iDim < geometry->GetnDim(); iDim++) 
								Coordinate_Sum[iVertex][iDim] += Coordinate[jVertex][iDim];
						}
					}
				}


				for(unsigned long iVertex = 0; iVertex<geometry->nVertex[iMarker]; iVertex++) {
					const double nneigh = 2.0; //Para 2D

					double error_x = 
						Coordinate[iVertex][0] - (Coordinate_Old[iVertex][0] 
						+ smooth_coeff*Coordinate_Sum[iVertex][0])/(1.0 + smooth_coeff*nneigh);

					double error_y = 
						Coordinate[iVertex][1] - (Coordinate_Old[iVertex][1] 
						+ smooth_coeff*Coordinate_Sum[iVertex][1])/(1.0 + smooth_coeff*nneigh);

					double total_error = sqrt (error_x*error_x+error_y*error_y);

					if (max_error < total_error) max_error = total_error;

					for(iDim = 0; iDim < geometry->GetnDim(); iDim++)
						Coordinate[iVertex][iDim] =(Coordinate_Old[iVertex][iDim] 
							+ smooth_coeff*Coordinate_Sum[iVertex][iDim])/(1.0 + smooth_coeff*nneigh);
				}

				if (max_error < tol) break;

			}

			break;
		}
	}


	for (iMarker=0; iMarker < config->GetnMarker_All(); iMarker++) {
		Boundary = config->GetMarker_All_Boundary(iMarker);
		switch(Boundary) {
		case EULER_WALL: case HEAT_FLUX: case ISOTHERMAL:
			for(iVertex = 0; iVertex<geometry->nVertex[iMarker]; iVertex++) {
				Point = geometry->vertex[iMarker][iVertex]->GetNode();
				x[2*Point] = Coordinate[iVertex][0]-geometry->node[Point]->GetCoord(0);
				x[2*Point+1] = Coordinate[iVertex][1]-geometry->node[Point]->GetCoord(1);
			}
			for (iVertex = 0; iVertex < geometry->nVertex[iMarker]; iVertex++) {
				delete [] Coordinate_Old[iVertex];
				delete [] Coordinate_Sum[iVertex];
				delete [] Coordinate[iVertex];
			}
			delete [] Coordinate_Old;
			delete [] Coordinate_Sum;
			delete [] Coordinate;
			break;

		}	
	}

}

void CVolumetricMovement::SetSolution_Smoothing(CGeometry *geometry, CConfig *config) {
	unsigned long val_nSmooth = 1;
	double val_smooth_coeff = 0.25;
	
	/*--- Perform a Jacobi approximation to an implicit residual smoothing ---*/
	double **coord_old, **coord_sum, **coord;
	unsigned short nDim = 2;

	coord_old = new double* [geometry->GetnPoint()];
	coord_sum = new double* [geometry->GetnPoint()];
	coord = new double* [geometry->GetnPoint()];	
	for (unsigned long iPoint = 0; iPoint < geometry->GetnPoint(); iPoint++) {
		coord_old[iPoint] = new double [nDim];
		coord_sum[iPoint] = new double [nDim];
		coord[iPoint] = new double [nDim];		
	}

	unsigned short iDim;
	unsigned long iPoint, iEdge;
	unsigned long iVertex;
	unsigned short iMarker;	
	
	/*--- Copy the initial grid ---*/
	for (iPoint = 0; iPoint < geometry->GetnPoint(); iPoint++) {
		for (iDim = 0; iDim < nDim; iDim++) {
			coord_old[iPoint][iDim] = geometry->node[iPoint]->GetCoord(iDim);
			coord[iPoint][iDim] = geometry->node[iPoint]->GetCoord(iDim);
		}
	}
	
	/*--- Copy the deformed boundary ---*/
	for (iMarker=0; iMarker < config->GetnMarker_All(); iMarker++)
		if (config->GetMarker_All_Moving(iMarker) == YES)
			for(iVertex = 0; iVertex<geometry->nVertex[iMarker]; iVertex++) {
				unsigned long Point = geometry->vertex[iMarker][iVertex]->GetNode();
				for (iDim = 0; iDim < nDim; iDim++) {
					coord_old[Point][iDim] = geometry->node[Point]->GetCoord(iDim);
					coord[Point][iDim] = geometry->node[Point]->GetCoord(iDim);
				}
			}


	
	/*--- Jacobi iterations ---*/
	for (unsigned short iSmooth = 0; iSmooth < val_nSmooth; iSmooth++) {
		
		for (iPoint = 0; iPoint < geometry->GetnPoint(); iPoint++)
			for (iDim = 0; iDim < nDim; iDim++)
				coord_sum[iPoint][iDim]= 0.0;
		
		/*--- Loop over Interior edges ---*/
		for(iEdge = 0; iEdge < geometry->GetnEdge(); iEdge++) {	
			const unsigned long Point_0 = geometry->edge[iEdge]->GetNode(0);			
			const unsigned long Point_1 = geometry->edge[iEdge]->GetNode(1);
			
			/*--- Accumulate nearest neighbor residual to Res_sum for each variable ---*/
			for (iDim = 0; iDim < nDim; iDim++) {
				coord_sum[Point_0][iDim]= coord_sum[Point_0][iDim] + coord[Point_1][iDim];
				coord_sum[Point_1][iDim]= coord_sum[Point_1][iDim] + coord[Point_0][iDim];
			}
		}
		
		/*--- Loop over all mesh points (Update Residuals with averaged sum) ---*/
		for (iPoint = 0; iPoint < geometry->GetnPoint(); iPoint++) {
			const unsigned short nneigh = geometry->node[iPoint]->GetnPoint();
			for (iDim = 0; iDim < nDim; iDim++) {
				coord[iPoint][iDim] =(coord_old[iPoint][iDim] + 
								 val_smooth_coeff*coord_sum[iPoint][iDim])
				/(1.0 + val_smooth_coeff*double(nneigh));
			}
		}
		
		/*--- Copy the deformed boundary ---*/
		for (iMarker=0; iMarker < config->GetnMarker_All(); iMarker++)
			for(iVertex = 0; iVertex<geometry->nVertex[iMarker]; iVertex++) {
				unsigned long Point = geometry->vertex[iMarker][iVertex]->GetNode();
				for (iDim = 0; iDim < nDim; iDim++)
					coord[Point][iDim] = coord_old[Point][iDim];
			}		
		
	}
	
	for (unsigned long iPoint = 0; iPoint < geometry->GetnPoint(); iPoint++)
		for (unsigned short iDim = 0; iDim < geometry->GetnDim(); iDim++) {
			geometry->node[iPoint]->SetCoord(iDim, coord[iPoint][iDim]);
		}
	
}

void CVolumetricMovement::UpdateMultiGrid(CGeometry **geometry, CConfig *config) {
	unsigned long Fine_Point, Coarse_Point;
	unsigned short iDim, iChildren;
	double Area_Parent, Area_Children;
	unsigned short nDim = geometry[0]->GetnDim();
	double *GridVel_fine, *GridVel;
	GridVel = new double[nDim];

	for (unsigned short iMGlevel = 1; iMGlevel <=config->GetMGLevels(); iMGlevel++) {
		geometry[iMGlevel]->SetControlVolume(config,geometry[iMGlevel-1], UPDATE);
		geometry[iMGlevel]->SetBoundControlVolume(config,geometry[iMGlevel-1], UPDATE);
	}

	for (unsigned short iMesh = 0; iMesh < config->GetMGLevels(); iMesh++) {
		for (Coarse_Point = 0; Coarse_Point < geometry[iMesh+1]->GetnPoint(); Coarse_Point++) {
			Area_Parent = geometry[iMesh+1]->node[Coarse_Point]->GetVolume();

			for (iDim = 0; iDim < nDim; iDim++) GridVel[iDim] = 0.0;

			for (iChildren = 0; iChildren < 
				geometry[iMesh+1]->node[Coarse_Point]->GetnChildren_CV(); iChildren++) {
	
				Fine_Point = geometry[iMesh+1]->node[Coarse_Point]->GetChildren_CV(iChildren);
				Area_Children = geometry[iMesh]->node[Fine_Point]->GetVolume();
				GridVel_fine = geometry[iMesh]->node[Fine_Point]->GetGridVel();

				for (iDim = 0; iDim < nDim; iDim++)
					GridVel[iDim] += GridVel_fine[iDim]*Area_Children/Area_Parent;  
			}
			geometry[iMesh+1]->node[Coarse_Point]->SetGridVel(GridVel);
		}
	}
	delete [] GridVel;
}

void CVolumetricMovement::GetBoundary(CGeometry *geometry, CConfig *config, string val_filename) {

	unsigned long Point, iVertex;
	double xCoord, *Normal, Proj_Def;
	unsigned short iMarker, Boundary;

	ofstream Surface_file;
	char *cstr; cstr = new char [val_filename.size()+1];
	strcpy (cstr, val_filename.c_str());
	Surface_file.open(cstr, ios::out);

	Surface_file <<  "\"x_coord\",\"Deformation_x\",\"Deformation_y\",\"Projected_Def\" " << endl;

	for (iMarker=0; iMarker < config->GetnMarker_All(); iMarker++) {
		Boundary = config->GetMarker_All_Boundary(iMarker);
		switch(Boundary) {
		case EULER_WALL: case HEAT_FLUX: case ISOTHERMAL:
			for(iVertex = 0; iVertex<geometry->nVertex[iMarker]; iVertex++) {
				Point = geometry->vertex[iMarker][iVertex]->GetNode();
				Normal = geometry->vertex[iMarker][iVertex]->GetNormal();
				Proj_Def = x[2*Point]*Normal[0]+x[2*Point+1]*Normal[1];
				xCoord = geometry->node[Point]->GetCoord(0);
				Surface_file << xCoord << "," << x[2*Point] << "," << x[2*Point+1] << "," << Proj_Def << endl;
			}
			break;
		}	
	}
}


void CVolumetricMovement::Initialize_StiffMatrix_Structure(unsigned short nVar, CGeometry *geometry) {
	unsigned long iPoint, nPoint = geometry->GetnPoint(), nPointDomain = geometry->GetnPointDomain();
  unsigned long *row_ptr, *col_ind, *vneighs, index, nnz;
	unsigned short iNeigh, nNeigh, Max_nNeigh;
  
	row_ptr = new unsigned long [nPoint+1];
	
	/*--- +1 -> to include diagonal element	---*/
	row_ptr[0] = 0;
	for (iPoint = 0; iPoint < nPoint; iPoint++)
		row_ptr[iPoint+1] = row_ptr[iPoint]+(geometry->node[iPoint]->GetnPoint()+1); // +1 -> to include diagonal 
	nnz = row_ptr[nPoint]; 
	
	col_ind = new unsigned long [nnz];
  
  Max_nNeigh = 0;
  for (iPoint = 0; iPoint < nPoint; iPoint++) {
		nNeigh = geometry->node[iPoint]->GetnPoint();
    if (nNeigh > Max_nNeigh) Max_nNeigh = nNeigh;
  }
	vneighs = new unsigned long [Max_nNeigh+1]; // +1 -> to include diagonal 
  
	/*--- Neighbors to point iPoint to include relation of the point with 
	 itself (matrix diagonal) ---*/
	for (iPoint = 0; iPoint < nPoint; iPoint++) {
		nNeigh = geometry->node[iPoint]->GetnPoint();
		
		for (iNeigh = 0; iNeigh < nNeigh; iNeigh++)
			vneighs[iNeigh] = geometry->node[iPoint]->GetPoint(iNeigh);
		
		vneighs[nNeigh] = iPoint;
		sort(vneighs, vneighs+nNeigh+1);
		index = row_ptr[iPoint];
		for (iNeigh = 0; iNeigh <= nNeigh; iNeigh++) {
			col_ind[index] = vneighs[iNeigh];
			index++;
		}
	}
	
	/*--- solve with preconditioned conjugate gradient method ---*/
	bool preconditioner = true; 

	StiffMatrix.SetIndexes(nPoint, nPointDomain, nVar, nVar, row_ptr, col_ind, nnz, preconditioner);

	/*--- Set StiffMatrix entries to zero ---*/
	StiffMatrix.SetValZero();

	rhs  = new double [geometry->GetnPoint() * nVar];
	usol = new double [geometry->GetnPoint() * nVar];
	
	/*--- Don't delete *row_ptr, *col_ind because they are asigned to the Jacobian structure ---*/
	delete[] vneighs;
}

void CVolumetricMovement::Deallocate_StiffMatrix_Structure(CGeometry *geometry) {
	
	delete[] rhs;
	delete[] usol;
	
}


double CVolumetricMovement::SetSpringMethodContributions_Edges(CGeometry *geometry) {
	unsigned short iDim, jDim, nDim = geometry->GetnDim();
	unsigned long iEdge, Point_0, Point_1;
	double *Coord_0, *Coord_1, *Edge_Vector, *Unit_Vector;
	double Length, kij, **Smatrix, MinLength;

	Edge_Vector = new double [nDim];
	Unit_Vector = new double [nDim];
	MinLength = 1E10;
	
	Smatrix = new double* [nDim];
	for (iDim = 0; iDim < nDim; iDim++)
		Smatrix[iDim] = new double [nDim];

	/*--- Compute contributions of the basic edge spring method ---*/
	for (iEdge = 0; iEdge < geometry->GetnEdge(); iEdge++) {

		/*--- Points in edge and coordinates ---*/
		Point_0 = geometry->edge[iEdge]->GetNode(0);
		Point_1 = geometry->edge[iEdge]->GetNode(1);
		Coord_0 = geometry->node[Point_0]->GetCoord();
		Coord_1 = geometry->node[Point_1]->GetCoord();

		/*--- Compute Edge_Vector ---*/
		Length = 0;
		for (iDim = 0; iDim < nDim; iDim++) {
			Edge_Vector[iDim] = Coord_1[iDim] - Coord_0[iDim];
			Length += Edge_Vector[iDim]*Edge_Vector[iDim];
		}
		Length = sqrt(Length);
		MinLength = min(Length, MinLength);
		
		/*--- Compute Unit_Vector ---*/
		for (iDim = 0; iDim < nDim; iDim++)
			Unit_Vector[iDim] = Edge_Vector[iDim]/Length;

		/*--- Compute spring stiffness (kij) and point-to-point matrix ---*/
		kij = 1.0/Length;
		
		for (iDim = 0; iDim < nDim; iDim++)
			for (jDim = 0; jDim < nDim; jDim++)
				Smatrix[iDim][jDim] = kij*Unit_Vector[iDim]*Unit_Vector[jDim];

		/*--- Add and substract contributions to the global matrix ---*/
		StiffMatrix.AddBlock(Point_0, Point_0, Smatrix);
		StiffMatrix.SubtractBlock(Point_0, Point_1, Smatrix);
		StiffMatrix.SubtractBlock(Point_1, Point_0, Smatrix);
		StiffMatrix.AddBlock(Point_1, Point_1, Smatrix);
	}
	
	for (iDim = 0; iDim < nDim; iDim++)
		delete [] Smatrix [iDim];
	delete [] Smatrix;
	delete [] Unit_Vector;
	delete [] Edge_Vector;
	
	return MinLength;
}

double CVolumetricMovement::SetFEAMethodContributions_Elem(CGeometry *geometry) {
  
	unsigned short iVar, iDim;
	unsigned long Point_0, Point_1, Point_2, Point_3, iElem, iEdge;
  double *Coord_0, *Coord_1;
	double Length, MinLength = 1E10;
  double **StiffMatrix_Elem;
  double *Edge_Vector = new double [nDim];
  
  if (nDim == 2) {
    StiffMatrix_Elem = new double* [6];
    for (iVar = 0; iVar < 6; iVar++)
      StiffMatrix_Elem[iVar] = new double [6];
  }
  if (nDim == 3) {
    StiffMatrix_Elem = new double* [12];
    for (iVar = 0; iVar < 12; iVar++)
      StiffMatrix_Elem[iVar] = new double [12];
  }
  
  /*--- First, check the minimum edge length in the entire mesh. ---*/
	for (iEdge = 0; iEdge < geometry->GetnEdge(); iEdge++) {
    
		/*--- Points in edge and coordinates ---*/
		Point_0 = geometry->edge[iEdge]->GetNode(0);
		Point_1 = geometry->edge[iEdge]->GetNode(1);
		Coord_0 = geometry->node[Point_0]->GetCoord();
		Coord_1 = geometry->node[Point_1]->GetCoord();
    
		/*--- Compute Edge_Vector ---*/
		Length = 0;
		for (iDim = 0; iDim < nDim; iDim++) {
			Edge_Vector[iDim] = Coord_1[iDim] - Coord_0[iDim];
			Length += Edge_Vector[iDim]*Edge_Vector[iDim];
		}
		Length = sqrt(Length);
		MinLength = min(Length, MinLength);
	}
  
	/*--- Compute contributions from each element by forming the stiffness matrix (FEA) ---*/
	for (iElem = 0; iElem < geometry->GetnElem(); iElem++) {

    if (nDim == 2) {
      
      /*--- Triangles are loaded directly ---*/
      Point_0 = geometry->elem[iElem]->GetNode(0);
      Point_1 = geometry->elem[iElem]->GetNode(1);
      Point_2 = geometry->elem[iElem]->GetNode(2);      
      SetFEA_StiffMatrix2D(geometry, StiffMatrix_Elem, Point_0, Point_1, Point_2);
      AddFEA_StiffMatrix2D(geometry, StiffMatrix_Elem, Point_0, Point_1, Point_2);
      
      /*--- Divide any rectangles and add contribution from the second triangle ---*/
      if (geometry->elem[iElem]->GetVTK_Type() == RECTANGLE) {
        Point_0 = geometry->elem[iElem]->GetNode(0);
        Point_1 = geometry->elem[iElem]->GetNode(2);
        Point_2 = geometry->elem[iElem]->GetNode(3);
        SetFEA_StiffMatrix2D(geometry, StiffMatrix_Elem, Point_0, Point_1, Point_2);
        AddFEA_StiffMatrix2D(geometry, StiffMatrix_Elem, Point_0, Point_1, Point_2);
      }
      
    }
    
    if (nDim == 3) {
      
      /*--- Tetrahedra are loaded directly ---*/
      if (geometry->elem[iElem]->GetVTK_Type() == TETRAHEDRON) {
        Point_0 = geometry->elem[iElem]->GetNode(0);
        Point_1 = geometry->elem[iElem]->GetNode(1);
        Point_2 = geometry->elem[iElem]->GetNode(2);
        Point_3 = geometry->elem[iElem]->GetNode(3);
        SetFEA_StiffMatrix3D(geometry, StiffMatrix_Elem, Point_0, Point_1, Point_2, Point_3);
        AddFEA_StiffMatrix3D(geometry, StiffMatrix_Elem, Point_0, Point_1, Point_2, Point_3);
			}
      
//      /*--- Divide hexehedra into 5 tetrahedra ---*/
//			if (geometry->elem[iElem]->GetVTK_Type() == HEXAHEDRON) {
//
//				/*--- Tetrahedron 1, nodes: [0,1,2,5] ---*/
//				Point_0 = geometry->elem[iElem]->GetNode(0);
//				Point_1 = geometry->elem[iElem]->GetNode(1);
//				Point_2 = geometry->elem[iElem]->GetNode(2);
//				Point_3 = geometry->elem[iElem]->GetNode(5);
//        SetFEA_StiffMatrix3D(geometry, StiffMatrix_Elem, Point_0, Point_1, Point_2, Point_3);
//        AddFEA_StiffMatrix3D(geometry, StiffMatrix_Elem, Point_0, Point_1, Point_2, Point_3);
//        
//				/*--- Tetrahedron 2, nodes: [0,2,7,5] ---*/
//				Point_0 = geometry->elem[iElem]->GetNode(0);
//				Point_1 = geometry->elem[iElem]->GetNode(2);
//				Point_2 = geometry->elem[iElem]->GetNode(7);
//				Point_3 = geometry->elem[iElem]->GetNode(5);
//        SetFEA_StiffMatrix3D(geometry, StiffMatrix_Elem, Point_0, Point_1, Point_2, Point_3);
//        AddFEA_StiffMatrix3D(geometry, StiffMatrix_Elem, Point_0, Point_1, Point_2, Point_3);
//        
//				/*--- Tetrahedron 3, nodes: [0,2,3,7] ---*/
//				Point_0 = geometry->elem[iElem]->GetNode(0);
//				Point_1 = geometry->elem[iElem]->GetNode(7);
//				Point_2 = geometry->elem[iElem]->GetNode(2);
//				Point_3 = geometry->elem[iElem]->GetNode(3);
//        SetFEA_StiffMatrix3D(geometry, StiffMatrix_Elem, Point_0, Point_1, Point_2, Point_3);
//        AddFEA_StiffMatrix3D(geometry, StiffMatrix_Elem, Point_0, Point_1, Point_2, Point_3);
//        
//				/*--- Tetrahedron 4, nodes: [0,5,7,4] ---*/
//				Point_0 = geometry->elem[iElem]->GetNode(4);
//				Point_1 = geometry->elem[iElem]->GetNode(7);
//				Point_2 = geometry->elem[iElem]->GetNode(5);
//				Point_3 = geometry->elem[iElem]->GetNode(0);
//        SetFEA_StiffMatrix3D(geometry, StiffMatrix_Elem, Point_0, Point_1, Point_2, Point_3);
//        AddFEA_StiffMatrix3D(geometry, StiffMatrix_Elem, Point_0, Point_1, Point_2, Point_3);
//        
//				/*--- Tetrahedron 5, nodes: [2,7,5,6] ---*/
//				Point_0 = geometry->elem[iElem]->GetNode(2);
//				Point_1 = geometry->elem[iElem]->GetNode(6);
//				Point_2 = geometry->elem[iElem]->GetNode(5);
//				Point_3 = geometry->elem[iElem]->GetNode(7);
//        SetFEA_StiffMatrix3D(geometry, StiffMatrix_Elem, Point_0, Point_1, Point_2, Point_3);
//        AddFEA_StiffMatrix3D(geometry, StiffMatrix_Elem, Point_0, Point_1, Point_2, Point_3);
//        
//			}
//
//      /*--- Divide prisms into 3 tetrahedra ---*/
//      if (geometry->elem[iElem]->GetVTK_Type() == WEDGE) {
//        
//        /*--- Tetrahedron 1, nodes: [2,1,0,4] ---*/
//				Point_0 = geometry->elem[iElem]->GetNode(2);
//				Point_1 = geometry->elem[iElem]->GetNode(1);
//				Point_2 = geometry->elem[iElem]->GetNode(0);
//				Point_3 = geometry->elem[iElem]->GetNode(4);
//        SetFEA_StiffMatrix3D(geometry, StiffMatrix_Elem, Point_0, Point_1, Point_2, Point_3);
//        AddFEA_StiffMatrix3D(geometry, StiffMatrix_Elem, Point_0, Point_1, Point_2, Point_3);
//        
//				/*--- Tetrahedron 2, nodes: [3,4,5,0]  ---*/
//				Point_0 = geometry->elem[iElem]->GetNode(3);
//				Point_1 = geometry->elem[iElem]->GetNode(4);
//				Point_2 = geometry->elem[iElem]->GetNode(5);
//				Point_3 = geometry->elem[iElem]->GetNode(0);
//        SetFEA_StiffMatrix3D(geometry, StiffMatrix_Elem, Point_0, Point_1, Point_2, Point_3);
//        AddFEA_StiffMatrix3D(geometry, StiffMatrix_Elem, Point_0, Point_1, Point_2, Point_3);
//        
//        /*--- Tetrahedron 2, nodes: [5,2,0,4]  ---*/
//				Point_0 = geometry->elem[iElem]->GetNode(5);
//				Point_1 = geometry->elem[iElem]->GetNode(2);
//				Point_2 = geometry->elem[iElem]->GetNode(0);
//				Point_3 = geometry->elem[iElem]->GetNode(4);
//        SetFEA_StiffMatrix3D(geometry, StiffMatrix_Elem, Point_0, Point_1, Point_2, Point_3);
//        AddFEA_StiffMatrix3D(geometry, StiffMatrix_Elem, Point_0, Point_1, Point_2, Point_3);
//        
//        
//      }
//    
//      /*--- Divide pyramids into 2 tetrahedra ---*/
//      if (geometry->elem[iElem]->GetVTK_Type() == PYRAMID) {
//      
//        /*--- Tetrahedron 1, nodes: [0,1,2,4] ---*/
//				Point_0 = geometry->elem[iElem]->GetNode(0);
//				Point_1 = geometry->elem[iElem]->GetNode(1);
//				Point_2 = geometry->elem[iElem]->GetNode(2);
//				Point_3 = geometry->elem[iElem]->GetNode(4);
//        SetFEA_StiffMatrix3D(geometry, StiffMatrix_Elem, Point_0, Point_1, Point_2, Point_3);
//        AddFEA_StiffMatrix3D(geometry, StiffMatrix_Elem, Point_0, Point_1, Point_2, Point_3);
//        
//				/*--- Tetrahedron 2, nodes: [0,2,3,4]  ---*/
//				Point_0 = geometry->elem[iElem]->GetNode(0);
//				Point_1 = geometry->elem[iElem]->GetNode(2);
//				Point_2 = geometry->elem[iElem]->GetNode(3);
//				Point_3 = geometry->elem[iElem]->GetNode(4);
//        SetFEA_StiffMatrix3D(geometry, StiffMatrix_Elem, Point_0, Point_1, Point_2, Point_3);
//        AddFEA_StiffMatrix3D(geometry, StiffMatrix_Elem, Point_0, Point_1, Point_2, Point_3);
//        
//      }
    
    }
	}
	
  /*--- Deallocate memory and exit ---*/
  if (nDim == 2) {
    for (iVar = 0; iVar < 6; iVar++)
      delete StiffMatrix_Elem[iVar];
    delete [] StiffMatrix_Elem;
  }
  if (nDim == 3) {
    for (iVar = 0; iVar < 12; iVar++)
      delete StiffMatrix_Elem[iVar];
    delete [] StiffMatrix_Elem;
  }
  
  delete [] Edge_Vector;
  
	return MinLength;
}

void CVolumetricMovement::CheckFEA_Grid(CGeometry *geometry) {
	unsigned long Point_0, Point_1, Point_2, Point_3, iElem;
  
	/*--- Compute contributions from each element by forming the stiffness matrix (FEA) ---*/
  
	for (iElem = 0; iElem < geometry->GetnElem(); iElem++) {
    
    if (nDim == 2) {
      
      /*--- Triangles are loaded directly ---*/
      Point_0 = geometry->elem[iElem]->GetNode(0);
      Point_1 = geometry->elem[iElem]->GetNode(1);
      Point_2 = geometry->elem[iElem]->GetNode(2);
      CheckFEA_Elem2D(geometry, iElem, Point_0, Point_1, Point_2);
      
      /*--- Divide any rectangles and add contribution from the second triangle ---*/
      if (geometry->elem[iElem]->GetVTK_Type() == RECTANGLE) {
        Point_0 = geometry->elem[iElem]->GetNode(0);
        Point_1 = geometry->elem[iElem]->GetNode(2);
        Point_2 = geometry->elem[iElem]->GetNode(3);
        CheckFEA_Elem2D(geometry, iElem, Point_0, Point_1, Point_2);

      }
      
    }
    
    if (nDim == 3) {
      
      /*--- Tetrahedra are loaded directly ---*/
      if (geometry->elem[iElem]->GetVTK_Type() == TETRAHEDRON) {
        Point_0 = geometry->elem[iElem]->GetNode(0);
        Point_1 = geometry->elem[iElem]->GetNode(1);
        Point_2 = geometry->elem[iElem]->GetNode(2);
        Point_3 = geometry->elem[iElem]->GetNode(3);
        CheckFEA_Elem3D(geometry, iElem, Point_0, Point_1, Point_2, Point_3);

			}
      
      /*--- Divide hexehedra into 5 tetrahedra ---*/
			if (geometry->elem[iElem]->GetVTK_Type() == HEXAHEDRON) {
        
				/*--- Tetrahedron 1, nodes: [0,1,2,5] ---*/
				Point_0 = geometry->elem[iElem]->GetNode(0);
				Point_1 = geometry->elem[iElem]->GetNode(1);
				Point_2 = geometry->elem[iElem]->GetNode(2);
				Point_3 = geometry->elem[iElem]->GetNode(5);
        CheckFEA_Elem3D(geometry, iElem, Point_0, Point_1, Point_2, Point_3);
        
				/*--- Tetrahedron 2, nodes: [0,2,7,5] ---*/
				Point_0 = geometry->elem[iElem]->GetNode(0);
				Point_1 = geometry->elem[iElem]->GetNode(2);
				Point_2 = geometry->elem[iElem]->GetNode(7);
				Point_3 = geometry->elem[iElem]->GetNode(5);
        CheckFEA_Elem3D(geometry, iElem, Point_0, Point_1, Point_2, Point_3);
        
				/*--- Tetrahedron 3, nodes: [0,2,3,7] ---*/
				Point_0 = geometry->elem[iElem]->GetNode(0);
				Point_1 = geometry->elem[iElem]->GetNode(2);
				Point_2 = geometry->elem[iElem]->GetNode(3);
				Point_3 = geometry->elem[iElem]->GetNode(7);
        CheckFEA_Elem3D(geometry, iElem, Point_0, Point_1, Point_2, Point_3);
        
				/*--- Tetrahedron 4, nodes: [0,5,7,4] ---*/
				Point_0 = geometry->elem[iElem]->GetNode(0);
				Point_1 = geometry->elem[iElem]->GetNode(5);
				Point_2 = geometry->elem[iElem]->GetNode(7);
				Point_3 = geometry->elem[iElem]->GetNode(4);
        CheckFEA_Elem3D(geometry, iElem, Point_0, Point_1, Point_2, Point_3);
        
				/*--- Tetrahedron 5, nodes: [2,7,5,6] ---*/
				Point_0 = geometry->elem[iElem]->GetNode(2);
				Point_1 = geometry->elem[iElem]->GetNode(7);
				Point_2 = geometry->elem[iElem]->GetNode(5);
				Point_3 = geometry->elem[iElem]->GetNode(6);
        CheckFEA_Elem3D(geometry, iElem, Point_0, Point_1, Point_2, Point_3);
        
			}
      
      /*--- Divide prisms into 3 tetrahedra ---*/
      if (geometry->elem[iElem]->GetVTK_Type() == WEDGE) {
        
        /*--- Tetrahedron 1, nodes: [2,1,0,4] ---*/
				Point_0 = geometry->elem[iElem]->GetNode(2);
				Point_1 = geometry->elem[iElem]->GetNode(1);
				Point_2 = geometry->elem[iElem]->GetNode(0);
				Point_3 = geometry->elem[iElem]->GetNode(4);
        CheckFEA_Elem3D(geometry, iElem, Point_0, Point_1, Point_2, Point_3);
        
				/*--- Tetrahedron 2, nodes: [3,4,5,0]  ---*/
				Point_0 = geometry->elem[iElem]->GetNode(3);
				Point_1 = geometry->elem[iElem]->GetNode(4);
				Point_2 = geometry->elem[iElem]->GetNode(5);
				Point_3 = geometry->elem[iElem]->GetNode(0);
        CheckFEA_Elem3D(geometry, iElem, Point_0, Point_1, Point_2, Point_3);
        
        /*--- Tetrahedron 2, nodes: [5,2,0,4]  ---*/
				Point_0 = geometry->elem[iElem]->GetNode(5);
				Point_1 = geometry->elem[iElem]->GetNode(2);
				Point_2 = geometry->elem[iElem]->GetNode(0);
				Point_3 = geometry->elem[iElem]->GetNode(4);
        CheckFEA_Elem3D(geometry, iElem, Point_0, Point_1, Point_2, Point_3);
        
        
      }
      
      /*--- Divide pyramids into 2 tetrahedra ---*/
      if (geometry->elem[iElem]->GetVTK_Type() == PYRAMID) {
        
        /*--- Tetrahedron 1, nodes: [0,1,2,4] ---*/
				Point_0 = geometry->elem[iElem]->GetNode(0);
				Point_1 = geometry->elem[iElem]->GetNode(1);
				Point_2 = geometry->elem[iElem]->GetNode(2);
				Point_3 = geometry->elem[iElem]->GetNode(4);
        CheckFEA_Elem3D(geometry, iElem, Point_0, Point_1, Point_2, Point_3);
        
				/*--- Tetrahedron 2, nodes: [0,2,3,4]  ---*/
				Point_0 = geometry->elem[iElem]->GetNode(0);
				Point_1 = geometry->elem[iElem]->GetNode(2);
				Point_2 = geometry->elem[iElem]->GetNode(3);
				Point_3 = geometry->elem[iElem]->GetNode(4);
        CheckFEA_Elem3D(geometry, iElem, Point_0, Point_1, Point_2, Point_3);
        
      }
      
    }
	}
}

void CVolumetricMovement::SetFEA_StiffMatrix2D(CGeometry *geometry, double **StiffMatrix_Elem,
                                                   unsigned long val_Point_0, unsigned long val_Point_1, unsigned long val_Point_2) {
  
  
  unsigned short iDim, iVar, jVar, kVar;
  double B_Matrix[6][12], BT_Matrix[12][6], D_Matrix[6][6], Aux_Matrix[12][6];
  double a[3], b[3], c[3], Area, E, Mu, Lambda, eps = 1e-14;
  
  double *Coord_0 = geometry->node[val_Point_0]->GetCoord();
  double *Coord_1 = geometry->node[val_Point_1]->GetCoord();
  double *Coord_2 = geometry->node[val_Point_2]->GetCoord();
  
  /*--- Initialize the element stuffness matrix to zero ---*/
  for (iVar = 0; iVar < 6; iVar++)
    for (jVar = 0; jVar < 6; jVar++)
      StiffMatrix_Elem[iVar][jVar] = 0.0;
  
  for (iDim = 0; iDim < nDim; iDim++) {
    a[iDim] = Coord_0[iDim]-Coord_2[iDim];
    b[iDim] = Coord_1[iDim]-Coord_2[iDim];
  }
  
  Area = 0.5*fabs(a[0]*b[1]-a[1]*b[0]) + eps;
  
  /*--- Each element uses their own stiffness which is inversely
   proportional to the area/volume of the cell. Using Mu = E & Lambda = -E
   is a modification to help allow rigid rotation of elements (see
   "Robust Mesh Deformation using the Linear Elasticity Equations" by
   R. P. Dwight. This might need more testing... ---*/
  
  E = 1.0 / Area;
  Mu = E;
  Lambda = -E;
  
  a[0] = 0.5 * (Coord_1[0]*Coord_2[1]-Coord_2[0]*Coord_1[1]) / Area;
  a[1] = 0.5 * (Coord_2[0]*Coord_0[1]-Coord_0[0]*Coord_2[1]) / Area;
  a[2] = 0.5 * (Coord_0[0]*Coord_1[1]-Coord_1[0]*Coord_0[1]) / Area;
  
  b[0] = 0.5 * (Coord_1[1]-Coord_2[1]) / Area;
  b[1] = 0.5 * (Coord_2[1]-Coord_0[1]) / Area;
  b[2] = 0.5 * (Coord_0[1]-Coord_1[1]) / Area;
  
  c[0] = 0.5 * (Coord_2[0]-Coord_1[0]) / Area;
  c[1] = 0.5 * (Coord_0[0]-Coord_2[0]) / Area;
  c[2] = 0.5 * (Coord_1[0]-Coord_0[0]) / Area;
  
  /*--- Compute the B Matrix ---*/
  B_Matrix[0][0] = b[0];	B_Matrix[0][1] = 0.0;		B_Matrix[0][2] = b[1];	B_Matrix[0][3] = 0.0;		B_Matrix[0][4] = b[2];	B_Matrix[0][5] = 0.0;
  B_Matrix[1][0] = 0.0;		B_Matrix[1][1] = c[0];	B_Matrix[1][2] = 0.0;		B_Matrix[1][3] = c[1];	B_Matrix[1][4] = 0.0;		B_Matrix[1][5] = c[2];
  B_Matrix[2][0] = c[0];	B_Matrix[2][1] = b[0];	B_Matrix[2][2] = c[1];	B_Matrix[2][3] = b[1];	B_Matrix[2][4] = c[2];	B_Matrix[2][5] = b[2];
  
  for (iVar = 0; iVar < 3; iVar++)
    for (jVar = 0; jVar < 6; jVar++)
      BT_Matrix[jVar][iVar] = B_Matrix[iVar][jVar];
  
  /*--- Compute the D Matrix (for plane strain and 3-D)---*/
  D_Matrix[0][0] = Lambda + 2.0*Mu;		D_Matrix[0][1] = Lambda;            D_Matrix[0][2] = 0.0;
  D_Matrix[1][0] = Lambda;            D_Matrix[1][1] = Lambda + 2.0*Mu;   D_Matrix[1][2] = 0.0;
  D_Matrix[2][0] = 0.0;               D_Matrix[2][1] = 0.0;               D_Matrix[2][2] = Mu;
  
  /*--- Compute the BT.D Matrix ---*/
  for (iVar = 0; iVar < 6; iVar++) {
    for (jVar = 0; jVar < 3; jVar++) {
      Aux_Matrix[iVar][jVar] = 0.0;
      for (kVar = 0; kVar < 3; kVar++)
        Aux_Matrix[iVar][jVar] += BT_Matrix[iVar][kVar]*D_Matrix[kVar][jVar];
    }
  }
  
  /*--- Compute the BT.D.B Matrix (stiffness matrix) ---*/
  for (iVar = 0; iVar < 6; iVar++) {
    for (jVar = 0; jVar < 6; jVar++) {
      StiffMatrix_Elem[iVar][jVar] = 0.0;
      for (kVar = 0; kVar < 3; kVar++)
        StiffMatrix_Elem[iVar][jVar] += Area * Aux_Matrix[iVar][kVar]*B_Matrix[kVar][jVar];
    }
  }
  
}

void CVolumetricMovement::SetFEA_StiffMatrix3D(CGeometry *geometry, double **StiffMatrix_Elem,
                                               unsigned long val_Point_0, unsigned long val_Point_1, unsigned long val_Point_2, unsigned long val_Point_3) {
  
  unsigned short iVar, jVar, kVar;
  double B_Matrix[6][12], BT_Matrix[12][6], D_Matrix[6][6], Aux_Matrix[12][6];
  double a[4], b[4], c[4], d[4], Volume, E, Mu, Lambda, eps = 1e-14;
  
  double *Coord_0 = geometry->node[val_Point_0]->GetCoord();
  double *Coord_1 = geometry->node[val_Point_1]->GetCoord();
  double *Coord_2 = geometry->node[val_Point_2]->GetCoord();
  double *Coord_3 = geometry->node[val_Point_3]->GetCoord();
  
  Volume = 0.0;
  Volume -= Determinant_3x3(Coord_1[0],Coord_1[1],Coord_1[2],Coord_2[0],Coord_2[1],Coord_2[2],Coord_3[0],Coord_3[1],Coord_3[2]);
  Volume += Determinant_3x3(Coord_0[0],Coord_0[1],Coord_0[2],Coord_2[0],Coord_2[1],Coord_2[2],Coord_3[0],Coord_3[1],Coord_3[2]);
  Volume -= Determinant_3x3(Coord_0[0],Coord_0[1],Coord_0[2],Coord_1[0],Coord_1[1],Coord_1[2],Coord_3[0],Coord_3[1],Coord_3[2]);
  Volume += Determinant_3x3(Coord_0[0],Coord_0[1],Coord_0[2],Coord_1[0],Coord_1[1],Coord_1[2],Coord_2[0],Coord_2[1],Coord_2[2]);
  Volume = Volume / 6.0 + eps;
  
  double r1[3], r2[3], r3[3], CrossProduct[3];
  for (unsigned short iDim = 0; iDim < nDim; iDim++) {
    r1[iDim] = Coord_1[iDim] - Coord_0[iDim];
    r2[iDim] = Coord_2[iDim] - Coord_0[iDim];
    r3[iDim] = Coord_3[iDim] - Coord_0[iDim];
  }
	CrossProduct[0] = (r1[1]*r2[2] - r1[2]*r2[1])*r3[0];
	CrossProduct[1] = (r1[2]*r2[0] - r1[0]*r2[2])*r3[1];
	CrossProduct[2] = (r1[0]*r2[1] - r1[1]*r2[0])*r3[2];
  Volume = (CrossProduct[0] + CrossProduct[1] + CrossProduct[2])/6.0;
  
   if (Volume < 0.0) cout << "Negative Volume: " << Volume << endl;

  //Volume = fabs(Volume);
  
  /*--- Each element uses their own stiffness which is inversely
   proportional to the area/volume of the cell. Using Mu = E & Lambda = -E
   is a modification to help allow rigid rotation of elements (see
   "Robust Mesh Deformation using the Linear Elasticity Equations" by
   R. P. Dwight. This might need more testing... ---*/
  
  /*--- Try basing the stiffness on the distance from the wall ---*/
  //Volume = 0.25 * (Coord_0[2]+Coord_1[2]+Coord_2[2]+Coord_3[2]);
  
  E = 1.0 / Volume;
  Mu = E;
  Lambda = -E;
  
//  Steel, E = 2E11, Nu = 0.3
//  double E = 2E11; //config->GetElasticyMod();
//  double Nu = 0.0;//config->GetPoissonRatio();
//  Mu = E / (2.0*(1.0 + Nu));
//  Lambda = Nu*E/((1.0+Nu)*(1.0-2.0*Nu));
  
  a[0] = Determinant_3x3(Coord_1[0],Coord_1[1],Coord_1[2],Coord_2[0],Coord_2[1],Coord_2[2],Coord_3[0],Coord_3[1],Coord_3[2])/(6.0*Volume);
  b[0] = -Determinant_3x3(1.0,Coord_1[1],Coord_1[2],1.0,Coord_2[1],Coord_2[2],1.0,Coord_3[1],Coord_3[2])/(6.0*Volume);
  c[0] = -Determinant_3x3(Coord_1[0],1.0,Coord_1[2],Coord_2[0],1.0,Coord_2[2],Coord_3[0],1.0,Coord_3[2])/(6.0*Volume);
  d[0] = -Determinant_3x3(Coord_1[0],Coord_1[1],1.0,Coord_2[0],Coord_2[1],1.0,Coord_3[0],Coord_3[1],1.0)/(6.0*Volume);
  
  a[1] = -Determinant_3x3(Coord_2[0],Coord_2[1],Coord_2[2],Coord_3[0],Coord_3[1],Coord_3[2],Coord_0[0],Coord_0[1],Coord_0[2])/(6.0*Volume);
  b[1] = Determinant_3x3(1.0,Coord_2[1],Coord_2[2],1.0,Coord_3[1],Coord_3[2],1.0,Coord_0[1],Coord_0[2])/(6.0*Volume);
  c[1] = Determinant_3x3(Coord_2[0],1.0,Coord_2[2],Coord_3[0],1.0,Coord_3[2],Coord_0[0],1.0,Coord_0[2])/(6.0*Volume);
  d[1] = Determinant_3x3(Coord_2[0],Coord_2[1],1.0,Coord_3[0],Coord_3[1],1.0,Coord_0[0],Coord_0[1],1.0)/(6.0*Volume);

  a[2] = Determinant_3x3(Coord_3[0],Coord_3[1],Coord_3[2],Coord_0[0],Coord_0[1],Coord_0[2],Coord_1[0],Coord_1[1],Coord_1[2])/(6.0*Volume);
  b[2] = -Determinant_3x3(1.0,Coord_3[1],Coord_3[2],1.0,Coord_0[1],Coord_0[2],1.0,Coord_1[1],Coord_1[2])/(6.0*Volume);
  c[2] = -Determinant_3x3(Coord_3[0],1.0,Coord_3[2],Coord_0[0],1.0,Coord_0[2],Coord_1[0],1.0,Coord_1[2])/(6.0*Volume);
  d[2] = -Determinant_3x3(Coord_3[0],Coord_3[1],1.0,Coord_0[0],Coord_0[1],1.0,Coord_1[0],Coord_1[1],1.0)/(6.0*Volume);
  
  a[3] = -Determinant_3x3(Coord_0[0],Coord_0[1],Coord_0[2],Coord_1[0],Coord_1[1],Coord_1[2],Coord_2[0],Coord_2[1],Coord_2[2])/(6.0*Volume);
  b[3] = Determinant_3x3(1.0,Coord_0[1],Coord_0[2],1.0,Coord_1[1],Coord_1[2],1.0,Coord_2[1],Coord_2[2])/(6.0*Volume);
  c[3] = Determinant_3x3(Coord_0[0],1.0,Coord_0[2],Coord_1[0],1.0,Coord_1[2],Coord_2[0],1.0,Coord_2[2])/(6.0*Volume);
  d[3] = Determinant_3x3(Coord_0[0],Coord_0[1],1.0,Coord_1[0],Coord_1[1],1.0,Coord_2[0],Coord_2[1],1.0)/(6.0*Volume);
  
  /*--- Compute the B Matrix ---*/
  B_Matrix[0][0] = b[0];	B_Matrix[0][1] = 0.0;		B_Matrix[0][2] = 0.0;
  B_Matrix[0][3] = b[1];	B_Matrix[0][4] = 0.0;		B_Matrix[0][5] = 0.0;
  B_Matrix[0][6] = b[2];	B_Matrix[0][7] = 0.0;		B_Matrix[0][8] = 0.0;
  B_Matrix[0][9] = b[3];	B_Matrix[0][10] = 0.0;	B_Matrix[0][11] = 0.0;
  
  B_Matrix[1][0] = 0.0;   B_Matrix[1][1] = c[0];  B_Matrix[1][2] = 0.0;
  B_Matrix[1][3] = 0.0;   B_Matrix[1][4] = c[1];	B_Matrix[1][5] = 0.0;
  B_Matrix[1][6] = 0.0;		B_Matrix[1][7] = c[2];  B_Matrix[1][8] = 0.0;
  B_Matrix[1][9] = 0.0;		B_Matrix[1][10] = c[3];	B_Matrix[1][11] = 0.0;
  
  B_Matrix[2][0] = 0.0;		B_Matrix[2][1] = 0.0;		B_Matrix[2][2] = d[0];
  B_Matrix[2][3] = 0.0;   B_Matrix[2][4] = 0.0;		B_Matrix[2][5] = d[1];
  B_Matrix[2][6] = 0.0;		B_Matrix[2][7] = 0.0;   B_Matrix[2][8] = d[2];
  B_Matrix[2][9] = 0.0;		B_Matrix[2][10] = 0.0;	B_Matrix[2][11] = d[3];
  
  B_Matrix[3][0] = c[0];	B_Matrix[3][1] = b[0];	B_Matrix[3][2] = 0.0;
  B_Matrix[3][3] = c[1];  B_Matrix[3][4] = b[1];	B_Matrix[3][5] = 0.0;
  B_Matrix[3][6] = c[2];	B_Matrix[3][7] = b[2];  B_Matrix[3][8] = 0.0;
  B_Matrix[3][9] = c[3];	B_Matrix[3][10] = b[3];	B_Matrix[3][11] = 0.0;
  
  B_Matrix[4][0] = 0.0;		B_Matrix[4][1] = d[0];	B_Matrix[4][2] = c[0];
  B_Matrix[4][3] = 0.0;   B_Matrix[4][4] = d[1];	B_Matrix[4][5] = c[1];
  B_Matrix[4][6] = 0.0;		B_Matrix[4][7] = d[2];  B_Matrix[4][8] = c[2];
  B_Matrix[4][9] = 0.0;		B_Matrix[4][10] = d[3];	B_Matrix[4][11] = c[3];
  
  B_Matrix[5][0] = d[0];	B_Matrix[5][1] = 0.0;		B_Matrix[5][2] = b[0];
  B_Matrix[5][3] = d[1];  B_Matrix[5][4] = 0.0;		B_Matrix[5][5] = b[1];
  B_Matrix[5][6] = d[2];	B_Matrix[5][7] = 0.0;   B_Matrix[5][8] = b[2];
  B_Matrix[5][9] = d[3];	B_Matrix[5][10] = 0.0;	B_Matrix[5][11] = b[3];
  
  for (iVar = 0; iVar < 6; iVar++)
    for (jVar = 0; jVar < 12; jVar++)
      BT_Matrix[jVar][iVar] = B_Matrix[iVar][jVar];
  
  /*--- Compute the D Matrix (for plane strain and 3-D)---*/
  D_Matrix[0][0] = Lambda + 2.0*Mu;	D_Matrix[0][1] = Lambda;					D_Matrix[0][2] = Lambda;					D_Matrix[0][3] = 0.0;	D_Matrix[0][4] = 0.0;	D_Matrix[0][5] = 0.0;
  D_Matrix[1][0] = Lambda;					D_Matrix[1][1] = Lambda + 2.0*Mu;	D_Matrix[1][2] = Lambda;					D_Matrix[1][3] = 0.0;	D_Matrix[1][4] = 0.0;	D_Matrix[1][5] = 0.0;
  D_Matrix[2][0] = Lambda;					D_Matrix[2][1] = Lambda;					D_Matrix[2][2] = Lambda + 2.0*Mu;	D_Matrix[2][3] = 0.0;	D_Matrix[2][4] = 0.0;	D_Matrix[2][5] = 0.0;
  D_Matrix[3][0] = 0.0;							D_Matrix[3][1] = 0.0;							D_Matrix[3][2] = 0.0;							D_Matrix[3][3] = Mu;	D_Matrix[3][4] = 0.0;	D_Matrix[3][5] = 0.0;
  D_Matrix[4][0] = 0.0;							D_Matrix[4][1] = 0.0;							D_Matrix[4][2] = 0.0;							D_Matrix[4][3] = 0.0;	D_Matrix[4][4] = Mu;	D_Matrix[4][5] = 0.0;
  D_Matrix[5][0] = 0.0;							D_Matrix[5][1] = 0.0;							D_Matrix[5][2] = 0.0;							D_Matrix[5][3] = 0.0;	D_Matrix[5][4] = 0.0;	D_Matrix[5][5] = Mu;
  
//  D_Matrix[0][0] = 1.0;             D_Matrix[0][1] = 0.0;             D_Matrix[0][2] = 0.0;					D_Matrix[0][3] = 0.0;   D_Matrix[0][4] = 0.0;	D_Matrix[0][5] = 0.0;
//  D_Matrix[1][0] = 0.0;             D_Matrix[1][1] = 1.0;             D_Matrix[1][2] = 0.0;					D_Matrix[1][3] = 0.0;   D_Matrix[1][4] = 0.0;	D_Matrix[1][5] = 0.0;
//  D_Matrix[2][0] = 0.0;             D_Matrix[2][1] = 0.0;             D_Matrix[2][2] = 1.0;         D_Matrix[2][3] = 0.0;   D_Matrix[2][4] = 0.0;	D_Matrix[2][5] = 0.0;
//  D_Matrix[3][0] = 0.0;							D_Matrix[3][1] = 0.0;							D_Matrix[3][2] = 0.0;         D_Matrix[3][3] = 1.0;   D_Matrix[3][4] = 0.0;	D_Matrix[3][5] = 0.0;
//  D_Matrix[4][0] = 0.0;							D_Matrix[4][1] = 0.0;							D_Matrix[4][2] = 0.0;					D_Matrix[4][3] = 0.0;   D_Matrix[4][4] = 1.0;	D_Matrix[4][5] = 0.0;
//  D_Matrix[5][0] = 0.0;							D_Matrix[5][1] = 0.0;							D_Matrix[5][2] = 0.0;					D_Matrix[5][3] = 0.0;   D_Matrix[5][4] = 0.0;	D_Matrix[5][5] = 1.0;
  
  /*--- Compute the BT.D Matrix ---*/
  for (iVar = 0; iVar < 12; iVar++) {
    for (jVar = 0; jVar < 6; jVar++) {
      Aux_Matrix[iVar][jVar] = 0.0;
      for (kVar = 0; kVar < 6; kVar++)
        Aux_Matrix[iVar][jVar] += BT_Matrix[iVar][kVar]*D_Matrix[kVar][jVar];
    }
  }
  
  /*--- Compute the BT.D.B Matrix (stiffness matrix) ---*/
  for (iVar = 0; iVar < 12; iVar++) {
    for (jVar = 0; jVar < 12; jVar++) {
      StiffMatrix_Elem[iVar][jVar] = 0.0;
      for (kVar = 0; kVar < 6; kVar++)
        StiffMatrix_Elem[iVar][jVar] += Volume * Aux_Matrix[iVar][kVar]*B_Matrix[kVar][jVar];
    }
  }
  
}

void CVolumetricMovement::AddFEA_StiffMatrix2D(CGeometry *geometry, double **StiffMatrix_Elem,
                                               unsigned long val_Point_0, unsigned long val_Point_1, unsigned long val_Point_2) {
  
  unsigned short iVar, jVar;
  unsigned short nVar = geometry->GetnDim();
  
  double **StiffMatrix_Node;
  StiffMatrix_Node = new double* [nVar];
  for (iVar = 0; iVar < nVar; iVar++)
    StiffMatrix_Node[iVar] = new double [nVar];
  
  for (iVar = 0; iVar < nVar; iVar++)
    for (jVar = 0; jVar < nVar; jVar++)
      StiffMatrix_Node[iVar][jVar] = 0.0;
  
  
  /*--- Transform the stiffness matrix for the triangular element into the
   contributions for the individual nodes relative to each other. ---*/
  StiffMatrix_Node[0][0] = StiffMatrix_Elem[0][0];	StiffMatrix_Node[0][1] = StiffMatrix_Elem[0][1];
  StiffMatrix_Node[1][0] = StiffMatrix_Elem[1][0];	StiffMatrix_Node[1][1] = StiffMatrix_Elem[1][1];
  StiffMatrix.AddBlock(val_Point_0, val_Point_0, StiffMatrix_Node);
  
  StiffMatrix_Node[0][0] = StiffMatrix_Elem[0][2];	StiffMatrix_Node[0][1] = StiffMatrix_Elem[0][3];
  StiffMatrix_Node[1][0] = StiffMatrix_Elem[1][2];	StiffMatrix_Node[1][1] = StiffMatrix_Elem[1][3];
  StiffMatrix.AddBlock(val_Point_0, val_Point_1, StiffMatrix_Node);
  
  StiffMatrix_Node[0][0] = StiffMatrix_Elem[0][4];	StiffMatrix_Node[0][1] = StiffMatrix_Elem[0][5];
  StiffMatrix_Node[1][0] = StiffMatrix_Elem[1][4];	StiffMatrix_Node[1][1] = StiffMatrix_Elem[1][5];
  StiffMatrix.AddBlock(val_Point_0, val_Point_2, StiffMatrix_Node);
  
  StiffMatrix_Node[0][0] = StiffMatrix_Elem[2][0];	StiffMatrix_Node[0][1] = StiffMatrix_Elem[2][1];
  StiffMatrix_Node[1][0] = StiffMatrix_Elem[3][0];	StiffMatrix_Node[1][1] = StiffMatrix_Elem[3][1];
  StiffMatrix.AddBlock(val_Point_1, val_Point_0, StiffMatrix_Node);
  
  StiffMatrix_Node[0][0] = StiffMatrix_Elem[2][2];	StiffMatrix_Node[0][1] = StiffMatrix_Elem[2][3];
  StiffMatrix_Node[1][0] = StiffMatrix_Elem[3][2];	StiffMatrix_Node[1][1] = StiffMatrix_Elem[3][3];
  StiffMatrix.AddBlock(val_Point_1, val_Point_1, StiffMatrix_Node);
  
  StiffMatrix_Node[0][0] = StiffMatrix_Elem[2][4];	StiffMatrix_Node[0][1] = StiffMatrix_Elem[2][5];
  StiffMatrix_Node[1][0] = StiffMatrix_Elem[3][4];	StiffMatrix_Node[1][1] = StiffMatrix_Elem[3][5];
  StiffMatrix.AddBlock(val_Point_1, val_Point_2, StiffMatrix_Node);
  
  StiffMatrix_Node[0][0] = StiffMatrix_Elem[4][0];	StiffMatrix_Node[0][1] = StiffMatrix_Elem[4][1];
  StiffMatrix_Node[1][0] = StiffMatrix_Elem[5][0];	StiffMatrix_Node[1][1] = StiffMatrix_Elem[5][1];
  StiffMatrix.AddBlock(val_Point_2, val_Point_0, StiffMatrix_Node);
  
  StiffMatrix_Node[0][0] = StiffMatrix_Elem[4][2];	StiffMatrix_Node[0][1] = StiffMatrix_Elem[4][3];
  StiffMatrix_Node[1][0] = StiffMatrix_Elem[5][2];	StiffMatrix_Node[1][1] = StiffMatrix_Elem[5][3];
  StiffMatrix.AddBlock(val_Point_2, val_Point_1, StiffMatrix_Node);
  
  StiffMatrix_Node[0][0] = StiffMatrix_Elem[4][4];	StiffMatrix_Node[0][1] = StiffMatrix_Elem[4][5];
  StiffMatrix_Node[1][0] = StiffMatrix_Elem[5][4];	StiffMatrix_Node[1][1] = StiffMatrix_Elem[5][5];
  StiffMatrix.AddBlock(val_Point_2, val_Point_2, StiffMatrix_Node);
  
  
  /*--- Deallocate memory and exit ---*/
  for (iVar = 0; iVar < nVar; iVar++)
    delete StiffMatrix_Node[iVar];
  delete [] StiffMatrix_Node;
  
}

void CVolumetricMovement::AddFEA_StiffMatrix3D(CGeometry *geometry, double **StiffMatrix_Elem,
                                               unsigned long val_Point_0, unsigned long val_Point_1, unsigned long val_Point_2, unsigned long val_Point_3) {
  
  unsigned short iVar, jVar;
  unsigned short nVar = geometry->GetnDim();
  
  double **StiffMatrix_Node;
  StiffMatrix_Node = new double* [nVar];
  for (iVar = 0; iVar < nVar; iVar++)
    StiffMatrix_Node[iVar] = new double [nVar];
  
  for (iVar = 0; iVar < nVar; iVar++)
    for (jVar = 0; jVar < nVar; jVar++)
      StiffMatrix_Node[iVar][jVar] = 0.0;
  
//  for (iVar = 0; iVar < 12; iVar++) {
//    cout.precision(2);
//  cout.setf(ios::fixed,ios::floatfield);
//  cout << StiffMatrix_Elem[iVar][0] <<"\t"<< StiffMatrix_Elem[iVar][1] <<"\t"<< StiffMatrix_Elem[iVar][2] <<"\t"<< StiffMatrix_Elem[iVar][3] <<"\t"<< StiffMatrix_Elem[iVar][4] <<"\t"<< StiffMatrix_Elem[iVar][5] <<"\t"<< StiffMatrix_Elem[iVar][6] <<"\t"<< StiffMatrix_Elem[iVar][7] <<"\t"<< StiffMatrix_Elem[iVar][8] <<"\t"<< StiffMatrix_Elem[iVar][9] <<"\t"<< StiffMatrix_Elem[iVar][10] <<"\t"<< StiffMatrix_Elem[iVar][11] <<    endl;
//  }
//  cout << endl;
//  cout << endl;
//  cout << endl;
//  cout << endl;
//  cin.get();

  
  /*--- Transform the stiffness matrix for the tetrahedral element into the
   contributions for the individual nodes relative to each other. ---*/
  
  StiffMatrix_Node[0][0] = StiffMatrix_Elem[0][0];	StiffMatrix_Node[0][1] = StiffMatrix_Elem[0][1];	StiffMatrix_Node[0][2] = StiffMatrix_Elem[0][2];
  StiffMatrix_Node[1][0] = StiffMatrix_Elem[1][0];	StiffMatrix_Node[1][1] = StiffMatrix_Elem[1][1];	StiffMatrix_Node[1][2] = StiffMatrix_Elem[1][2];
  StiffMatrix_Node[2][0] = StiffMatrix_Elem[2][0];	StiffMatrix_Node[2][1] = StiffMatrix_Elem[2][1];	StiffMatrix_Node[2][2] = StiffMatrix_Elem[2][2];
  StiffMatrix.AddBlock(val_Point_0, val_Point_0, StiffMatrix_Node);
  
  StiffMatrix_Node[0][0] = StiffMatrix_Elem[0][3];	StiffMatrix_Node[0][1] = StiffMatrix_Elem[0][4];	StiffMatrix_Node[0][2] = StiffMatrix_Elem[0][5];
  StiffMatrix_Node[1][0] = StiffMatrix_Elem[1][3];	StiffMatrix_Node[1][1] = StiffMatrix_Elem[1][4];	StiffMatrix_Node[1][2] = StiffMatrix_Elem[1][5];
  StiffMatrix_Node[2][0] = StiffMatrix_Elem[2][3];	StiffMatrix_Node[2][1] = StiffMatrix_Elem[2][4];	StiffMatrix_Node[2][2] = StiffMatrix_Elem[2][5];
  StiffMatrix.AddBlock(val_Point_0, val_Point_1, StiffMatrix_Node);
  
  StiffMatrix_Node[0][0] = StiffMatrix_Elem[0][6];	StiffMatrix_Node[0][1] = StiffMatrix_Elem[0][7];	StiffMatrix_Node[0][2] = StiffMatrix_Elem[0][8];
  StiffMatrix_Node[1][0] = StiffMatrix_Elem[1][6];	StiffMatrix_Node[1][1] = StiffMatrix_Elem[1][7];	StiffMatrix_Node[1][2] = StiffMatrix_Elem[1][8];
  StiffMatrix_Node[2][0] = StiffMatrix_Elem[2][6];	StiffMatrix_Node[2][1] = StiffMatrix_Elem[2][7];	StiffMatrix_Node[2][2] = StiffMatrix_Elem[2][8];
  StiffMatrix.AddBlock(val_Point_0, val_Point_2, StiffMatrix_Node);
  
  StiffMatrix_Node[0][0] = StiffMatrix_Elem[0][9];	StiffMatrix_Node[0][1] = StiffMatrix_Elem[0][10];	StiffMatrix_Node[0][2] = StiffMatrix_Elem[0][11];
  StiffMatrix_Node[1][0] = StiffMatrix_Elem[1][9];	StiffMatrix_Node[1][1] = StiffMatrix_Elem[1][10];	StiffMatrix_Node[1][2] = StiffMatrix_Elem[1][11];
  StiffMatrix_Node[2][0] = StiffMatrix_Elem[2][9];	StiffMatrix_Node[2][1] = StiffMatrix_Elem[2][10];	StiffMatrix_Node[2][2] = StiffMatrix_Elem[2][11];
  StiffMatrix.AddBlock(val_Point_0, val_Point_3, StiffMatrix_Node);
  
  StiffMatrix_Node[0][0] = StiffMatrix_Elem[3][0];	StiffMatrix_Node[0][1] = StiffMatrix_Elem[3][1];	StiffMatrix_Node[0][2] = StiffMatrix_Elem[3][2];
  StiffMatrix_Node[1][0] = StiffMatrix_Elem[4][0];	StiffMatrix_Node[1][1] = StiffMatrix_Elem[4][1];	StiffMatrix_Node[1][2] = StiffMatrix_Elem[4][2];
  StiffMatrix_Node[2][0] = StiffMatrix_Elem[5][0];	StiffMatrix_Node[2][1] = StiffMatrix_Elem[5][1];	StiffMatrix_Node[2][2] = StiffMatrix_Elem[5][2];
  StiffMatrix.AddBlock(val_Point_1, val_Point_0, StiffMatrix_Node);
  
  StiffMatrix_Node[0][0] = StiffMatrix_Elem[3][3];	StiffMatrix_Node[0][1] = StiffMatrix_Elem[3][4];	StiffMatrix_Node[0][2] = StiffMatrix_Elem[3][5];
  StiffMatrix_Node[1][0] = StiffMatrix_Elem[4][3];	StiffMatrix_Node[1][1] = StiffMatrix_Elem[4][4];	StiffMatrix_Node[1][2] = StiffMatrix_Elem[4][5];
  StiffMatrix_Node[2][0] = StiffMatrix_Elem[5][3];	StiffMatrix_Node[2][1] = StiffMatrix_Elem[5][4];	StiffMatrix_Node[2][2] = StiffMatrix_Elem[5][5];
  StiffMatrix.AddBlock(val_Point_1, val_Point_1, StiffMatrix_Node);
  
  StiffMatrix_Node[0][0] = StiffMatrix_Elem[3][6];	StiffMatrix_Node[0][1] = StiffMatrix_Elem[3][7];	StiffMatrix_Node[0][2] = StiffMatrix_Elem[3][8];
  StiffMatrix_Node[1][0] = StiffMatrix_Elem[4][6];	StiffMatrix_Node[1][1] = StiffMatrix_Elem[4][7];	StiffMatrix_Node[1][2] = StiffMatrix_Elem[4][8];
  StiffMatrix_Node[2][0] = StiffMatrix_Elem[5][6];	StiffMatrix_Node[2][1] = StiffMatrix_Elem[5][7];	StiffMatrix_Node[2][2] = StiffMatrix_Elem[5][8];
  StiffMatrix.AddBlock(val_Point_1, val_Point_2, StiffMatrix_Node);
  
  StiffMatrix_Node[0][0] = StiffMatrix_Elem[3][9];	StiffMatrix_Node[0][1] = StiffMatrix_Elem[3][10];	StiffMatrix_Node[0][2] = StiffMatrix_Elem[3][11];
  StiffMatrix_Node[1][0] = StiffMatrix_Elem[4][9];	StiffMatrix_Node[1][1] = StiffMatrix_Elem[4][10];	StiffMatrix_Node[1][2] = StiffMatrix_Elem[4][11];
  StiffMatrix_Node[2][0] = StiffMatrix_Elem[5][9];	StiffMatrix_Node[2][1] = StiffMatrix_Elem[5][10];	StiffMatrix_Node[2][2] = StiffMatrix_Elem[5][11];
  StiffMatrix.AddBlock(val_Point_1, val_Point_3, StiffMatrix_Node);
  
  StiffMatrix_Node[0][0] = StiffMatrix_Elem[6][0];	StiffMatrix_Node[0][1] = StiffMatrix_Elem[6][1];	StiffMatrix_Node[0][2] = StiffMatrix_Elem[6][2];
  StiffMatrix_Node[1][0] = StiffMatrix_Elem[7][0];	StiffMatrix_Node[1][1] = StiffMatrix_Elem[7][1];	StiffMatrix_Node[1][2] = StiffMatrix_Elem[7][2];
  StiffMatrix_Node[2][0] = StiffMatrix_Elem[8][0];	StiffMatrix_Node[2][1] = StiffMatrix_Elem[8][1];	StiffMatrix_Node[2][2] = StiffMatrix_Elem[8][2];
  StiffMatrix.AddBlock(val_Point_2, val_Point_0, StiffMatrix_Node);
  
  StiffMatrix_Node[0][0] = StiffMatrix_Elem[6][3];	StiffMatrix_Node[0][1] = StiffMatrix_Elem[6][4];	StiffMatrix_Node[0][2] = StiffMatrix_Elem[6][5];
  StiffMatrix_Node[1][0] = StiffMatrix_Elem[7][3];	StiffMatrix_Node[1][1] = StiffMatrix_Elem[7][4];	StiffMatrix_Node[1][2] = StiffMatrix_Elem[7][5];
  StiffMatrix_Node[2][0] = StiffMatrix_Elem[8][3];	StiffMatrix_Node[2][1] = StiffMatrix_Elem[8][4];	StiffMatrix_Node[2][2] = StiffMatrix_Elem[8][5];
  StiffMatrix.AddBlock(val_Point_2, val_Point_1, StiffMatrix_Node);
  
  StiffMatrix_Node[0][0] = StiffMatrix_Elem[6][6];	StiffMatrix_Node[0][1] = StiffMatrix_Elem[6][7];	StiffMatrix_Node[0][2] = StiffMatrix_Elem[6][8];
  StiffMatrix_Node[1][0] = StiffMatrix_Elem[7][6];	StiffMatrix_Node[1][1] = StiffMatrix_Elem[7][7];	StiffMatrix_Node[1][2] = StiffMatrix_Elem[7][8];
  StiffMatrix_Node[2][0] = StiffMatrix_Elem[8][6];	StiffMatrix_Node[2][1] = StiffMatrix_Elem[8][7];	StiffMatrix_Node[2][2] = StiffMatrix_Elem[8][8];
  StiffMatrix.AddBlock(val_Point_2, val_Point_2, StiffMatrix_Node);
  
  StiffMatrix_Node[0][0] = StiffMatrix_Elem[6][9];	StiffMatrix_Node[0][1] = StiffMatrix_Elem[6][10];	StiffMatrix_Node[0][2] = StiffMatrix_Elem[6][11];
  StiffMatrix_Node[1][0] = StiffMatrix_Elem[7][9];	StiffMatrix_Node[1][1] = StiffMatrix_Elem[7][10];	StiffMatrix_Node[1][2] = StiffMatrix_Elem[7][11];
  StiffMatrix_Node[2][0] = StiffMatrix_Elem[8][9];	StiffMatrix_Node[2][1] = StiffMatrix_Elem[8][10];	StiffMatrix_Node[2][2] = StiffMatrix_Elem[8][11];
  StiffMatrix.AddBlock(val_Point_2, val_Point_3, StiffMatrix_Node);
  
  StiffMatrix_Node[0][0] = StiffMatrix_Elem[9][0];	StiffMatrix_Node[0][1] = StiffMatrix_Elem[9][1];	StiffMatrix_Node[0][2] = StiffMatrix_Elem[9][2];
  StiffMatrix_Node[1][0] = StiffMatrix_Elem[10][0];	StiffMatrix_Node[1][1] = StiffMatrix_Elem[10][1];	StiffMatrix_Node[1][2] = StiffMatrix_Elem[10][2];
  StiffMatrix_Node[2][0] = StiffMatrix_Elem[11][0];	StiffMatrix_Node[2][1] = StiffMatrix_Elem[11][1];	StiffMatrix_Node[2][2] = StiffMatrix_Elem[11][2];
  StiffMatrix.AddBlock(val_Point_3, val_Point_0, StiffMatrix_Node);
  
  StiffMatrix_Node[0][0] = StiffMatrix_Elem[9][3];	StiffMatrix_Node[0][1] = StiffMatrix_Elem[9][4];	StiffMatrix_Node[0][2] = StiffMatrix_Elem[9][5];
  StiffMatrix_Node[1][0] = StiffMatrix_Elem[10][3];	StiffMatrix_Node[1][1] = StiffMatrix_Elem[10][4];	StiffMatrix_Node[1][2] = StiffMatrix_Elem[10][5];
  StiffMatrix_Node[2][0] = StiffMatrix_Elem[11][3];	StiffMatrix_Node[2][1] = StiffMatrix_Elem[11][4];	StiffMatrix_Node[2][2] = StiffMatrix_Elem[11][5];
  StiffMatrix.AddBlock(val_Point_3, val_Point_1, StiffMatrix_Node);
  
  StiffMatrix_Node[0][0] = StiffMatrix_Elem[9][6];	StiffMatrix_Node[0][1] = StiffMatrix_Elem[9][7];	StiffMatrix_Node[0][2] = StiffMatrix_Elem[9][8];
  StiffMatrix_Node[1][0] = StiffMatrix_Elem[10][6];	StiffMatrix_Node[1][1] = StiffMatrix_Elem[10][7];	StiffMatrix_Node[1][2] = StiffMatrix_Elem[10][8];
  StiffMatrix_Node[2][0] = StiffMatrix_Elem[11][6];	StiffMatrix_Node[2][1] = StiffMatrix_Elem[11][7];	StiffMatrix_Node[2][2] = StiffMatrix_Elem[11][8];
  StiffMatrix.AddBlock(val_Point_3, val_Point_2, StiffMatrix_Node);
  
  StiffMatrix_Node[0][0] = StiffMatrix_Elem[9][9];	StiffMatrix_Node[0][1] = StiffMatrix_Elem[9][10];		StiffMatrix_Node[0][2] = StiffMatrix_Elem[9][11];
  StiffMatrix_Node[1][0] = StiffMatrix_Elem[10][9];	StiffMatrix_Node[1][1] = StiffMatrix_Elem[10][10];	StiffMatrix_Node[1][2] = StiffMatrix_Elem[10][11];
  StiffMatrix_Node[2][0] = StiffMatrix_Elem[11][9];	StiffMatrix_Node[2][1] = StiffMatrix_Elem[11][10];	StiffMatrix_Node[2][2] = StiffMatrix_Elem[11][11];
  StiffMatrix.AddBlock(val_Point_3, val_Point_3, StiffMatrix_Node);
  
  /*--- Deallocate memory and exit ---*/
  for (iVar = 0; iVar < nVar; iVar++)
    delete StiffMatrix_Node[iVar];
  delete [] StiffMatrix_Node;
  
}

void CVolumetricMovement::CheckFEA_Elem2D(CGeometry *geometry, unsigned long val_iElem, unsigned long val_Point_0, unsigned long val_Point_1, unsigned long val_Point_2) {
  
  
  unsigned short iDim;
  double a[3], b[3], Area, eps = 1e-14;
  
  double *Coord_0 = geometry->node[val_Point_0]->GetCoord();
  double *Coord_1 = geometry->node[val_Point_1]->GetCoord();
  double *Coord_2 = geometry->node[val_Point_2]->GetCoord();
  
  for (iDim = 0; iDim < nDim; iDim++) {
    a[iDim] = Coord_0[iDim]-Coord_2[iDim];
    b[iDim] = Coord_1[iDim]-Coord_2[iDim];
  }
  
  Area = 0.5*fabs(a[0]*b[1]-a[1]*b[0]) + eps;
  
  if (Area < 0.0) cout << "Negative Volume for element " << val_iElem << ": " << Area << endl;
  
}

void CVolumetricMovement::CheckFEA_Elem3D(CGeometry *geometry, unsigned long val_iElem, unsigned long val_Point_0, unsigned long val_Point_1, unsigned long val_Point_2, unsigned long val_Point_3) {
  
  
  unsigned short iDim;
  double r1[3], r2[3], r3[3], CrossProduct[3], Volume;
  
  double *Coord_0 = geometry->node[val_Point_0]->GetCoord();
  double *Coord_1 = geometry->node[val_Point_1]->GetCoord();
  double *Coord_2 = geometry->node[val_Point_2]->GetCoord();
  double *Coord_3 = geometry->node[val_Point_3]->GetCoord();
  
  for (iDim = 0; iDim < nDim; iDim++) {
    r1[iDim] = Coord_1[iDim] - Coord_0[iDim];
    r2[iDim] = Coord_2[iDim] - Coord_0[iDim];
    r3[iDim] = Coord_3[iDim] - Coord_0[iDim];
  }
  
	CrossProduct[0] = (r1[1]*r2[2] - r1[2]*r2[1])*r3[0];
	CrossProduct[1] = (r1[2]*r2[0] - r1[0]*r2[2])*r3[1];
	CrossProduct[2] = (r1[0]*r2[1] - r1[1]*r2[0])*r3[2];
  
  Volume = (CrossProduct[0] + CrossProduct[1] + CrossProduct[2])/6.0;
  
  if (Volume < 0.0) cout << "Negative Volume for element " << val_iElem << ": " << Volume << endl;
  
}

void CVolumetricMovement::SetBoundaryDisplacements(CGeometry *geometry, CConfig *config) {

	unsigned short iDim, nDim = geometry->GetnDim(), iMarker, axis = 0;
	unsigned long iPoint, total_index, iVertex;
	double *VarCoord, MeanCoord[3], VarIncrement = 1.0;
  
  /*--- If using the FEA method, impose the surface deflections in increments
   and solve the linear elasticity equations iteratively with successive
   small deformations. ---*/
  if (config->GetKind_GridDef_Method() == FEA)
    VarIncrement = 1.0/((double)config->GetFEA_Iter());
	
	/*--- As initialization, set to zero displacements of all the surfaces except the symmetry
	 plane and the receive boundaries. ---*/
	for (iMarker = 0; iMarker < config->GetnMarker_All(); iMarker++) {
		if ((config->GetMarker_All_Boundary(iMarker) != SYMMETRY_PLANE) && (config->GetMarker_All_Boundary(iMarker) != SEND_RECEIVE)) {
			for (iVertex = 0; iVertex < geometry->nVertex[iMarker]; iVertex++) {
				iPoint = geometry->vertex[iMarker][iVertex]->GetNode();
				for (iDim = 0; iDim < nDim; iDim++) {
					total_index = iPoint*nDim + iDim;
					rhs[total_index]  = 0.0;
					usol[total_index] = 0.0;
          StiffMatrix.DeleteValsRowi(total_index);
				}
			}
    }
  }
	
  /*--- Set to zero displacements of the normal component for the symmetry plane condition ---*/
	for (iMarker = 0; iMarker < config->GetnMarker_All(); iMarker++) {
		if ((config->GetMarker_All_Boundary(iMarker) == SYMMETRY_PLANE) && (nDim == 3)) {
      
			for (iDim = 0; iDim < nDim; iDim++) MeanCoord[iDim] = 0.0;
			for (iVertex = 0; iVertex < geometry->nVertex[iMarker]; iVertex++) {
				iPoint = geometry->vertex[iMarker][iVertex]->GetNode();
				VarCoord = geometry->node[iPoint]->GetCoord();
				for (iDim = 0; iDim < nDim; iDim++)
					MeanCoord[iDim] += VarCoord[iDim]*VarCoord[iDim];
			}
			for (iDim = 0; iDim < nDim; iDim++) MeanCoord[iDim] = sqrt(MeanCoord[iDim]);
			
			if ((MeanCoord[0] <= MeanCoord[1]) && (MeanCoord[0] <= MeanCoord[2])) axis = 0;
			if ((MeanCoord[1] <= MeanCoord[0]) && (MeanCoord[1] <= MeanCoord[2])) axis = 1;
			if ((MeanCoord[2] <= MeanCoord[0]) && (MeanCoord[2] <= MeanCoord[1])) axis = 2;
						
			for (iVertex = 0; iVertex < geometry->nVertex[iMarker]; iVertex++) {
				iPoint = geometry->vertex[iMarker][iVertex]->GetNode();
				total_index = iPoint*nDim + axis;
				rhs[total_index] = 0.0;
				usol[total_index] = 0.0;
				StiffMatrix.DeleteValsRowi(total_index);
			}
		}
	}
  
	/*--- Set the known displacements, note that some points of the moving surfaces
   could be on on the symmetry plane, we should specify DeleteValsRowi again (just in case) ---*/
	for (iMarker = 0; iMarker < config->GetnMarker_All(); iMarker++) {
		if (config->GetMarker_All_Moving(iMarker) == YES)  {
			for (iVertex = 0; iVertex < geometry->nVertex[iMarker]; iVertex++) {
				iPoint = geometry->vertex[iMarker][iVertex]->GetNode();
				VarCoord = geometry->vertex[iMarker][iVertex]->GetVarCoord();
				for (iDim = 0; iDim < nDim; iDim++) {
					total_index = iPoint*nDim + iDim;
					rhs[total_index]  = VarCoord[iDim] * VarIncrement;
					usol[total_index] = 0.0;
          if (config->GetKind_GridDef_Method() == SPRING)
            usol[total_index] = VarCoord[iDim] * VarIncrement;
          StiffMatrix.DeleteValsRowi(total_index);
				}
			}
    }
  }
  
  /*--- Don't move the nearfield plane ---*/
  for (iMarker = 0; iMarker < config->GetnMarker_All(); iMarker++) {
		if (config->GetMarker_All_Boundary(iMarker) == NEARFIELD_BOUNDARY) {
			for (iVertex = 0; iVertex < geometry->nVertex[iMarker]; iVertex++) {
				iPoint = geometry->vertex[iMarker][iVertex]->GetNode();
				for (iDim = 0; iDim < nDim; iDim++) {
					total_index = iPoint*nDim + iDim;
					rhs[total_index]  = 0.0;
					usol[total_index] = 0.0;
          StiffMatrix.DeleteValsRowi(total_index);
				}
			}
    }
  }
  
}

void CVolumetricMovement::SetDomainDisplacements(CGeometry *geometry, CConfig *config) {
	unsigned short iDim, nDim = geometry->GetnDim();
	unsigned long iPoint, total_index;
	double *Coord, MinCoordValues[3], MaxCoordValues[3], *Hold_GridFixed_Coord;
	
	Hold_GridFixed_Coord = config->GetHold_GridFixed_Coord();
	
	MinCoordValues[0] = Hold_GridFixed_Coord[0];
	MinCoordValues[1] = Hold_GridFixed_Coord[1];
	MinCoordValues[2] = Hold_GridFixed_Coord[2];
	MaxCoordValues[0] = Hold_GridFixed_Coord[3];
	MaxCoordValues[1] = Hold_GridFixed_Coord[4];
	MaxCoordValues[2] = Hold_GridFixed_Coord[5];

	/*--- Set to zero displacements of all the points that are not going to be moved
	 except the surfaces ---*/
	for (iPoint = 0; iPoint < geometry->GetnPoint(); iPoint++) {
		Coord = geometry->node[iPoint]->GetCoord();
		for (iDim = 0; iDim < nDim; iDim++) {
			if ((Coord[iDim] < MinCoordValues[iDim]) || (Coord[iDim] > MaxCoordValues[iDim])) {
				total_index = iPoint*nDim + iDim;
				rhs[total_index]  = 0.0;
				usol[total_index] = 0.0;
				StiffMatrix.DeleteValsRowi(total_index);
			}
		}
	}
}

void CVolumetricMovement::UpdateGridCoord(CGeometry *geometry, CConfig *config) {
	unsigned long iPoint, total_index;
	double new_coord;

	unsigned short iDim, nDim = geometry->GetnDim();
	unsigned long nPoint = geometry->GetnPoint();
  
	for (iPoint = 0; iPoint < nPoint; iPoint++)
		for (iDim = 0; iDim < nDim; iDim++) {
			total_index = iPoint*nDim + iDim;
			new_coord = geometry->node[iPoint]->GetCoord(iDim) + usol[total_index];
			if (fabs(new_coord) < EPS*EPS) new_coord = 0.0;
			geometry->node[iPoint]->SetCoord(iDim, new_coord);
		}
}

void CVolumetricMovement::SpringMethod(CGeometry *geometry, CConfig *config, bool UpdateGeo) {
	double MinLength, NumError;
	unsigned long iPoint, total_index, IterLinSol;
	unsigned short iDim, nDim = geometry->GetnDim();
    
    unsigned long nPoint = geometry->GetnPoint();
    unsigned long nPointDomain = geometry->GetnPointDomain();
    
	Initialize_StiffMatrix_Structure(nDim, geometry);
	
	StiffMatrix.SetValZero();
	
	MinLength = SetSpringMethodContributions_Edges(geometry);
	
	for (iPoint = 0; iPoint < geometry->GetnPoint(); iPoint++) {
		for (iDim = 0; iDim < nDim; iDim++) {
			total_index = iPoint*nDim + iDim;
			rhs[total_index]  = 0.0;
			usol[total_index] = 0.0;
		}
    }
	
	SetBoundaryDisplacements(geometry, config);
    
	if (config->GetHold_GridFixed())
		SetDomainDisplacements(geometry, config);
	
	NumError = config->GetGridDef_Error();
    if (NumError > MinLength) {
        cout << "Warning: The error tol. is greater than the minimum edge length.\n" << endl;
        cout << "NumError: " << NumError <<"." << "  MinLength: " << MinLength << "." << endl;
    }
    
    /*--- Solve the linear system (Krylov subspace methods) ---*/
    CSysVector rhs_vec(nPoint, nPointDomain, nDim, rhs);
    CSysVector sol_vec(nPoint, nPointDomain, nDim, usol);
    
    CMatrixVectorProduct* mat_vec = new CSparseMatrixVectorProduct(StiffMatrix, geometry, config);

    CPreconditioner* precond = NULL;
    StiffMatrix.BuildJacobiPreconditioner();
    precond = new CJacobiPreconditioner(StiffMatrix, geometry, config);
    
    CSysSolve system;
    IterLinSol = system.ConjugateGradient(rhs_vec, sol_vec, *mat_vec, *precond, NumError, 300, true);
    
    /*--- Copy the solution to the array ---*/
    sol_vec.CopyToArray(usol);
    
    /*--- Deallocate memory needed by the Krylov linear solver ---*/
    delete mat_vec;
    delete precond;
    
    UpdateGridCoord(geometry, config);
    
	if (UpdateGeo) {
		geometry->SetCG();
		geometry->SetControlVolume(config, UPDATE);
		geometry->SetBoundControlVolume(config, UPDATE);
	}
    
	Deallocate_StiffMatrix_Structure(geometry);
    
}

void CVolumetricMovement::FEAMethod(CGeometry *geometry, CConfig *config, bool UpdateGeo) {
    unsigned short iDim;
	unsigned long iPoint, total_index, IterLinSol, iFEA;
<<<<<<< HEAD
    double MinLength, NumError;
    
    unsigned long nPoint = geometry->GetnPoint();
    unsigned long nPointDomain = geometry->GetnPointDomain();

    /*--- Initialize the global stiffness matrix structure for the mesh ---*/
	Initialize_StiffMatrix_Structure(nDim, geometry);
=======
  double MinLength, NumError;
  
  /*--- Initialize the global stiffness matrix structure for the mesh ---*/
  
	Initialize_StiffMatrix_Structure(nDim, geometry);
  
  /*--- Loop over the total number of FEA iterations. The surface
   deformation can be divided into increments, as the linear elasticity
   equations hold only for small deformation. ---*/
  
  for (iFEA = 0; iFEA < config->GetFEA_Iter(); iFEA++) {
    
    StiffMatrix.SetValZero();
    
    /*--- Compute the stiffness matrix entries for all elements in the
     mesh using a finite element method discretization of the linear
     elasticity equations. Transfer element stiffnesses to point-to-point. ---*/
    
    MinLength = SetFEAMethodContributions_Elem(geometry);
    
    /*--- Print a warning if error tolerance is larger than min length ---*/
    NumError = config->GetGridDef_Error();
    if (NumError > MinLength) {
      cout << "Warning: The error tol. is greater than the minimum edge length.\n" << endl;
      cout << "NumError: " << NumError <<"." << "  MinLength: " << MinLength << "." << endl;
    }
    
    /*--- Initialize the solution and r.h.s. vectors to zero ---*/
    
    for (iPoint = 0; iPoint < geometry->GetnPoint(); iPoint++) {
      for (iDim = 0; iDim < nDim; iDim++) {
        total_index = iPoint*nDim + iDim;
        rhs[total_index]  = 0.0;
        usol[total_index] = 0.0;
      }
    }
    
    /*--- Set the boundary displacements (as prescribed by the design variable
     perturbations controlling the surface shape) as a Dirichlet BC. ---*/
    
    SetBoundaryDisplacements(geometry, config);
    
    /*--- Fix the location of any points in the domain, if requested. ---*/
    
    if (config->GetHold_GridFixed())
      SetDomainDisplacements(geometry, config);
    
    /*--- Solve the linear system (Krylov subspace methods) ---*/
    
    CSysVector rhs_vec((const unsigned int)geometry->GetnPoint(),
                       (const unsigned int)geometry->GetnPointDomain(), nDim, rhs);
    CSysVector sol_vec((const unsigned int)geometry->GetnPoint(),
                       (const unsigned int)geometry->GetnPointDomain(), nDim, usol);
    
    CMatrixVectorProduct* mat_vec = new CSparseMatrixVectorProduct(StiffMatrix);
    CSolutionSendReceive* sol_mpi = new CSparseMatrixSolMPI(StiffMatrix, geometry, config);
    
    CPreconditioner* precond = NULL;
    StiffMatrix.BuildJacobiPreconditioner();
    precond = new CJacobiPreconditioner(StiffMatrix);
    
    CSysSolve system;
    IterLinSol = system.GMRES(rhs_vec, sol_vec, *mat_vec, *precond, *sol_mpi, NumError, 500, true);
    
    /*--- Copy the solution to the array ---*/
    sol_vec.CopyToArray(usol);
    
    /*--- Deallocate memory needed by the Krylov linear solver ---*/
    
    delete mat_vec;
    delete precond;
    delete sol_mpi;
    
    /*--- Update the grid coordinates for all nodes using the solution
     of the linear system (usol contains the x, y, z displacements). ---*/
    
    UpdateGridCoord(geometry, config);
>>>>>>> 66653a41
    
    /*--- Loop over the total number of FEA iterations. The surface
     deformation can be divided into increments, as the linear elasticity
     equations hold only for small deformation. ---*/
    for (iFEA = 0; iFEA < config->GetFEA_Iter(); iFEA++) {
        
        StiffMatrix.SetValZero();
        
        /*--- Compute the stiffness matrix entries for all elements in the
         mesh using a finite element method discretization of the linear
         elasticity equations. Transfer element stiffnesses to point-to-point. ---*/
        
        MinLength = SetFEAMethodContributions_Elem(geometry);
        
        /*--- Print a warning if error tolerance is larger than min length ---*/
        NumError = config->GetGridDef_Error();
        if (NumError > MinLength) {
            cout << "Warning: The error tol. is greater than the minimum edge length.\n" << endl;
            cout << "NumError: " << NumError <<"." << "  MinLength: " << MinLength << "." << endl;
        }
        
        /*--- Initialize the solution and r.h.s. vectors to zero ---*/
        for (iPoint = 0; iPoint < geometry->GetnPoint(); iPoint++) {
            for (iDim = 0; iDim < nDim; iDim++) {
                total_index = iPoint*nDim + iDim;
                rhs[total_index]  = 0.0;
                usol[total_index] = 0.0;
            }
        }
        
        /*--- Set the boundary displacements (as prescribed by the design variable
         perturbations controlling the surface shape) as a Dirichlet BC. ---*/
        SetBoundaryDisplacements(geometry, config);
        
        /*--- Fix the location of any points in the domain, if requested. ---*/
        if (config->GetHold_GridFixed())
            SetDomainDisplacements(geometry, config);
        
        /*--- Solve the linear system (Krylov subspace methods) ---*/
        CSysVector rhs_vec(nPoint, nPointDomain, nDim, rhs);
        CSysVector sol_vec(nPoint, nPointDomain, nDim, usol);
        
        CMatrixVectorProduct* mat_vec = new CSparseMatrixVectorProduct(StiffMatrix, geometry, config);

        CPreconditioner* precond = NULL;
        StiffMatrix.BuildJacobiPreconditioner();
        precond = new CJacobiPreconditioner(StiffMatrix, geometry, config);
        
        CSysSolve system;
 //       IterLinSol = system.BCGSTAB(rhs_vec, sol_vec, *mat_vec, *precond, NumError, 300, true);
        IterLinSol = system.GMRES(rhs_vec, sol_vec, *mat_vec, *precond, NumError, 300, true);
        
        /*--- Copy the solution to the array ---*/
        sol_vec.CopyToArray(usol);
        
        /*--- Deallocate memory needed by the Krylov linear solver ---*/
        delete mat_vec;
        delete precond;

        /*--- Update the grid coordinates for all nodes using the solution
         of the linear system (usol contains the x, y, z displacements). ---*/
        UpdateGridCoord(geometry, config);
        
        if (UpdateGeo) {
            geometry->SetCG();
            geometry->SetControlVolume(config, UPDATE);
            geometry->SetBoundControlVolume(config, UPDATE);
        }
        
    }
    
<<<<<<< HEAD
    /*--- Perform a grid quality check after deformation. ---*/
    
    CheckFEA_Grid(geometry);
    
    /*--- Deallocate memory for the global stiffness matrix and exit. ---*/
    
=======
  }
  
  /*--- Perform a grid quality check after deformation. ---*/
  
  CheckFEA_Grid(geometry);
  
  /*--- Deallocate memory for the global stiffness matrix and exit. ---*/
  
>>>>>>> 66653a41
	Deallocate_StiffMatrix_Structure(geometry);
    
}

void CVolumetricMovement::SetRigidRotation(CGeometry *geometry, CConfig *config,
                                           unsigned short iZone, unsigned long iter) {
  
  int rank = MASTER_NODE;
#ifndef NO_MPI
	rank = MPI::COMM_WORLD.Get_rank();
#endif
  
	/*--- Local variables ---*/
	unsigned short iDim, nDim; 
	unsigned long iPoint;
	double r[3], rotCoord[3], *Coord, Center[3], Omega[3], Lref, dt;
  double *GridVel, newGridVel[3];
	double rotMatrix[3][3] = {{0.0,0.0,0.0}, {0.0,0.0,0.0}, {0.0,0.0,0.0}};
	double dtheta, dphi, dpsi, cosTheta, sinTheta;
	double cosPhi, sinPhi, cosPsi, sinPsi;
	double DEG2RAD = PI_NUMBER/180.0;
	bool time_spectral = (config->GetUnsteady_Simulation() == TIME_SPECTRAL);
	bool adjoint = config->GetAdjoint();
  double motion_ramp = config->GetMotion_Ramp(iter);

	/*--- Problem dimension and physical time step ---*/
	nDim = geometry->GetnDim();
	dt   = config->GetDelta_UnstTimeND();
	Lref = config->GetLength_Ref();

  /*--- For time-spectral, motion is the same in each zone (at each instance).
   *    This is used for calls to the config container ---*/
  if (time_spectral)
	  iZone = ZONE_0;
  
  /*--- For the unsteady adjoint, use reverse time ---*/
  if (adjoint) {
    /*--- Set the first adjoint mesh position to the final direct one ---*/
    if (iter == 0) dt = ((double)config->GetnExtIter()-1)*dt;
    /*--- Reverse the rotation direction for the adjoint ---*/
    else dt = -1.0*dt;
  } else {
    /*--- No rotation at all for the first direct solution ---*/
    if (iter == 0) dt = 0;
  }
  
  /*--- Center of rotation & angular velocity vector from config ---*/
  
  Center[0] = config->GetMotion_Origin_X(iZone);
  Center[1] = config->GetMotion_Origin_Y(iZone);
  Center[2] = config->GetMotion_Origin_Z(iZone);
  Omega[0]  = (config->GetRotation_Rate_X(iZone)/config->GetOmega_Ref())*motion_ramp;
  Omega[1]  = (config->GetRotation_Rate_Y(iZone)/config->GetOmega_Ref())*motion_ramp;
  Omega[2]  = (config->GetRotation_Rate_Z(iZone)/config->GetOmega_Ref())*motion_ramp;

  /*-- Set dt for time-spectral cases ---*/
  if (time_spectral) {
	  /*--- period of oscillation & compute time interval using nTimeInstances ---*/
	  double period = config->GetTimeSpectral_Period();
	  dt = period * (double)iter/(double)(config->GetnTimeInstances());
  }
  
  /*--- Compute delta change in the angle about the x, y, & z axes. ---*/

  dtheta = Omega[0]*dt;
  dphi   = Omega[1]*dt;
  dpsi   = Omega[2]*dt;

  if (rank == MASTER_NODE) {
	  cout.precision(4);
	  cout << "Delta rotation angles (about x, y, z axes): (";
	  cout << dtheta/DEG2RAD << ", ";
	  cout << dphi/DEG2RAD << ", ";
	  cout << dpsi/DEG2RAD << ") degrees." << endl;
  }
  
	/*--- Store angles separately for clarity. Compute sines/cosines. ---*/
  
	cosTheta = cos(dtheta);  cosPhi = cos(dphi);  cosPsi = cos(dpsi);
	sinTheta = sin(dtheta);  sinPhi = sin(dphi);  sinPsi = sin(dpsi);
  
	/*--- Compute the rotation matrix. Note that the implicit
   ordering is rotation about the x-axis, y-axis, then z-axis. ---*/
  
	rotMatrix[0][0] = cosPhi*cosPsi;
	rotMatrix[1][0] = cosPhi*sinPsi;
	rotMatrix[2][0] = -sinPhi;
  
	rotMatrix[0][1] = sinTheta*sinPhi*cosPsi - cosTheta*sinPsi;
	rotMatrix[1][1] = sinTheta*sinPhi*sinPsi + cosTheta*cosPsi;
	rotMatrix[2][1] = sinTheta*cosPhi;
  
	rotMatrix[0][2] = cosTheta*sinPhi*cosPsi + sinTheta*sinPsi;
	rotMatrix[1][2] = cosTheta*sinPhi*sinPsi - sinTheta*cosPsi;
	rotMatrix[2][2] = cosTheta*cosPhi;
  
	/*--- Loop over and rotate each node in the volume mesh ---*/
	for (iPoint = 0; iPoint < geometry->GetnPoint(); iPoint++) {
    
    /*--- Coordinates of the current point ---*/
    Coord   = geometry->node[iPoint]->GetCoord();
    GridVel = geometry->node[iPoint]->GetGridVel();
    
    /*--- Calculate non-dim. position from rotation center ---*/
    for (iDim = 0; iDim < nDim; iDim++)
      r[iDim] = (Coord[iDim]-Center[iDim])/Lref;
    if (nDim == 2) r[nDim] = 0.0;
    
    /*--- Compute transformed point coordinates ---*/
    rotCoord[0] = rotMatrix[0][0]*r[0] 
                + rotMatrix[0][1]*r[1] 
                + rotMatrix[0][2]*r[2];
    
    rotCoord[1] = rotMatrix[1][0]*r[0] 
                + rotMatrix[1][1]*r[1] 
                + rotMatrix[1][2]*r[2];
    
    rotCoord[2] = rotMatrix[2][0]*r[0] 
                + rotMatrix[2][1]*r[1] 
                + rotMatrix[2][2]*r[2];
    
    /*--- Cross Product of angular velocity and distance from center.
     Note that we have assumed the grid velocities have been set to
     an initial value in the plunging routine. ---*/
    
    newGridVel[0] = GridVel[0] + Omega[1]*rotCoord[2] - Omega[2]*rotCoord[1];
    newGridVel[1] = GridVel[1] + Omega[2]*rotCoord[0] - Omega[0]*rotCoord[2];
    newGridVel[2] = GridVel[2] + Omega[0]*rotCoord[1] - Omega[1]*rotCoord[0];
    
    /*--- Store new node location & grid velocity. Add center. 
     Do not store the grid velocity if this is an adjoint calculation.---*/
    for (iDim = 0; iDim < nDim; iDim++) {
      geometry->node[iPoint]->SetCoord(iDim,rotCoord[iDim] + Center[iDim]);
      if (!adjoint) geometry->node[iPoint]->SetGridVel(iDim, newGridVel[iDim]);
    }
  }
  
	/*--- After moving all nodes, update geometry class ---*/
	geometry->SetCG();
	geometry->SetControlVolume(config, UPDATE);
	geometry->SetBoundControlVolume(config, UPDATE);

}

void CVolumetricMovement::SetRigidPitching(CGeometry *geometry, CConfig *config, unsigned short iZone, unsigned long iter) {
  
  int rank = MASTER_NODE;
#ifndef NO_MPI
	rank = MPI::COMM_WORLD.Get_rank();
#endif
  
  /*--- Local variables ---*/
  double r[3], rotCoord[3],*Coord, Center[3], Omega[3], Ampl[3], Phase[3];
  double Lref, deltaT, alphaDot[3], *GridVel, newGridVel[3];
  double rotMatrix[3][3] = {{0.0,0.0,0.0}, {0.0,0.0,0.0}, {0.0,0.0,0.0}};
  double dtheta, dphi, dpsi, cosTheta, sinTheta;
  double cosPhi, sinPhi, cosPsi, sinPsi;
  double time_new, time_old;
  double DEG2RAD = PI_NUMBER/180.0;
  unsigned short iDim;
  unsigned short nDim = geometry->GetnDim();
  unsigned long iPoint;
  bool time_spectral = (config->GetUnsteady_Simulation() == TIME_SPECTRAL);
  bool adjoint = config->GetAdjoint();
	double motion_ramp = config->GetMotion_Ramp(iter);
  
  /*--- Retrieve values from the config file ---*/
  deltaT = config->GetDelta_UnstTimeND(); 
  Lref   = config->GetLength_Ref();

  /*--- For time-spectral, motion is the same in each zone (at each instance). ---*/
  if (time_spectral) {
	  iZone = ZONE_0;
  }

  /*--- Pitching origin, frequency, and amplitude from config. ---*/	
  Center[0] = config->GetMotion_Origin_X(iZone);
  Center[1] = config->GetMotion_Origin_Y(iZone);
  Center[2] = config->GetMotion_Origin_Z(iZone);
  Omega[0]  = (config->GetPitching_Omega_X(iZone)/config->GetOmega_Ref())*motion_ramp;
  Omega[1]  = (config->GetPitching_Omega_Y(iZone)/config->GetOmega_Ref())*motion_ramp;
  Omega[2]  = (config->GetPitching_Omega_Z(iZone)/config->GetOmega_Ref())*motion_ramp;
  Ampl[0]   = config->GetPitching_Ampl_X(iZone)*DEG2RAD;
  Ampl[1]   = config->GetPitching_Ampl_Y(iZone)*DEG2RAD;
  Ampl[2]   = config->GetPitching_Ampl_Z(iZone)*DEG2RAD;
  Phase[0]   = config->GetPitching_Phase_X(iZone)*DEG2RAD;
  Phase[1]   = config->GetPitching_Phase_Y(iZone)*DEG2RAD;
  Phase[2]   = config->GetPitching_Phase_Z(iZone)*DEG2RAD;

  if (time_spectral) {    
	  /*--- period of oscillation & compute time interval using nTimeInstances ---*/
	  double period = config->GetTimeSpectral_Period();
	  deltaT = period/(double)(config->GetnTimeInstances());
  }

  /*--- Compute delta time based on physical time step ---*/
  if (adjoint) {
    /*--- For the unsteady adjoint, we integrate backwards through
     physical time, so perform mesh motion in reverse. ---*/ 
    unsigned long nFlowIter  = config->GetnExtIter();
    unsigned long directIter = nFlowIter - iter - 1;
    time_new = static_cast<double>(directIter)*deltaT;
    time_old = time_new;
    if (iter != 0) time_old = (static_cast<double>(directIter)+1.0)*deltaT;
  } else {
    /*--- Forward time for the direct problem ---*/
    time_new = static_cast<double>(iter)*deltaT;
    if (time_spectral) {
    	/*--- For time-spectral, begin movement from the zero position ---*/
    	time_old = 0.0;
    } else {
    	time_old = time_new;
    	if (iter != 0) time_old = (static_cast<double>(iter)-1.0)*deltaT;
    }
  }
  
	/*--- Compute delta change in the angle about the x, y, & z axes. ---*/
  
	dtheta = -Ampl[0]*(sin(Omega[0]*time_new + Phase[0]) - sin(Omega[0]*time_old + Phase[0]));
	dphi   = -Ampl[1]*(sin(Omega[1]*time_new + Phase[1]) - sin(Omega[1]*time_old + Phase[1]));
	dpsi   = -Ampl[2]*(sin(Omega[2]*time_new + Phase[2]) - sin(Omega[2]*time_old + Phase[2]));
  
  /*--- Angular velocity at the new time ---*/
  
  alphaDot[0] = -Omega[0]*Ampl[0]*cos(Omega[0]*time_new);
  alphaDot[1] = -Omega[1]*Ampl[1]*cos(Omega[1]*time_new);
  alphaDot[2] = -Omega[2]*Ampl[2]*cos(Omega[2]*time_new);
  
  if (rank == MASTER_NODE) {
    cout.precision(4);
		cout << "New pitching angles (about x, y, z axes): (";
    cout << Ampl[0]*sin(Omega[0]*time_new + Phase[0])/DEG2RAD << ", ";
    cout << Ampl[1]*sin(Omega[1]*time_new + Phase[1])/DEG2RAD << ", ";
    cout << Ampl[2]*sin(Omega[2]*time_new + Phase[2])/DEG2RAD << ") ";
    cout << "degrees." << endl;
  }
  
	/*--- Store angles separately for clarity. Compute sines/cosines. ---*/
  
	cosTheta = cos(dtheta);  cosPhi = cos(dphi);  cosPsi = cos(dpsi);
	sinTheta = sin(dtheta);  sinPhi = sin(dphi);  sinPsi = sin(dpsi);
  
	/*--- Compute the rotation matrix. Note that the implicit
   ordering is rotation about the x-axis, y-axis, then z-axis. ---*/
  
	rotMatrix[0][0] = cosPhi*cosPsi;
	rotMatrix[1][0] = cosPhi*sinPsi;
	rotMatrix[2][0] = -sinPhi;
  
	rotMatrix[0][1] = sinTheta*sinPhi*cosPsi - cosTheta*sinPsi;
	rotMatrix[1][1] = sinTheta*sinPhi*sinPsi + cosTheta*cosPsi;
	rotMatrix[2][1] = sinTheta*cosPhi;
  
	rotMatrix[0][2] = cosTheta*sinPhi*cosPsi + sinTheta*sinPsi;
	rotMatrix[1][2] = cosTheta*sinPhi*sinPsi - sinTheta*cosPsi;
	rotMatrix[2][2] = cosTheta*cosPhi;
  
	/*--- Loop over and rotate each node in the volume mesh ---*/
	for (iPoint = 0; iPoint < geometry->GetnPoint(); iPoint++) {
    
    /*--- Coordinates of the current point ---*/
    Coord   = geometry->node[iPoint]->GetCoord();
    GridVel = geometry->node[iPoint]->GetGridVel();
    
    /*--- Calculate non-dim. position from rotation center ---*/
    for (iDim = 0; iDim < nDim; iDim++)
      r[iDim] = (Coord[iDim]-Center[iDim])/Lref;
    if (nDim == 2) r[nDim] = 0.0;
    
    /*--- Compute transformed point coordinates ---*/
    rotCoord[0] = rotMatrix[0][0]*r[0] 
                + rotMatrix[0][1]*r[1] 
                + rotMatrix[0][2]*r[2];
    
    rotCoord[1] = rotMatrix[1][0]*r[0] 
                + rotMatrix[1][1]*r[1] 
                + rotMatrix[1][2]*r[2];
    
    rotCoord[2] = rotMatrix[2][0]*r[0] 
                + rotMatrix[2][1]*r[1] 
                + rotMatrix[2][2]*r[2];
    
    /*--- Cross Product of angular velocity and distance from center.
     Note that we have assumed the grid velocities have been set to 
     an initial value in the plunging routine. ---*/
    
    newGridVel[0] = GridVel[0] + alphaDot[1]*rotCoord[2] - alphaDot[2]*rotCoord[1];
    newGridVel[1] = GridVel[1] + alphaDot[2]*rotCoord[0] - alphaDot[0]*rotCoord[2];
    newGridVel[2] = GridVel[2] + alphaDot[0]*rotCoord[1] - alphaDot[1]*rotCoord[0];
    
    /*--- Store new node location & grid velocity. Add center location.
     Do not store the grid velocity if this is an adjoint calculation.---*/
    
    for (iDim = 0; iDim < nDim; iDim++) {
      geometry->node[iPoint]->SetCoord(iDim,rotCoord[iDim]+Center[iDim]);
      if (!adjoint) geometry->node[iPoint]->SetGridVel(iDim,newGridVel[iDim]);
    }
  }
  
	/*--- After moving all nodes, update geometry class ---*/
	geometry->SetCG();
	geometry->SetControlVolume(config, UPDATE);
	geometry->SetBoundControlVolume(config, UPDATE);
  
}

void CVolumetricMovement::SetRigidPlunging(CGeometry *geometry, CConfig *config, unsigned short iZone, unsigned long iter) {
  
  int rank = MASTER_NODE;
#ifndef NO_MPI
	rank = MPI::COMM_WORLD.Get_rank();
#endif
  
  /*--- Local variables ---*/
  double deltaX[3], newCoord[3], Center[3], *Coord, Omega[3], Ampl[3], Lref;
  double *GridVel, newGridVel[3], xDot[3];
  double deltaT, time_new, time_old;
  unsigned short iDim, nDim = geometry->GetnDim();
  unsigned long iPoint;
  bool time_spectral = (config->GetUnsteady_Simulation() == TIME_SPECTRAL);
  bool adjoint = config->GetAdjoint();
	double motion_ramp = config->GetMotion_Ramp(iter);
  
  /*--- Retrieve values from the config file ---*/
  deltaT = config->GetDelta_UnstTimeND();
  Lref   = config->GetLength_Ref();
  
  /*--- For time-spectral, motion is the same in each zone (at each instance). ---*/
  if (time_spectral) {
	  iZone = ZONE_0;
  }
  
  /*--- Plunging frequency and amplitude from config. ---*/
  Center[0] = config->GetMotion_Origin_X(iZone);
  Center[1] = config->GetMotion_Origin_Y(iZone);
  Center[2] = config->GetMotion_Origin_Z(iZone);
  Omega[0]  = (config->GetPlunging_Omega_X(iZone)/config->GetOmega_Ref())*motion_ramp;
  Omega[1]  = (config->GetPlunging_Omega_Y(iZone)/config->GetOmega_Ref())*motion_ramp;
  Omega[2]  = (config->GetPlunging_Omega_Z(iZone)/config->GetOmega_Ref())*motion_ramp;
  Ampl[0]   = config->GetPlunging_Ampl_X(iZone)/Lref;
  Ampl[1]   = config->GetPlunging_Ampl_Y(iZone)/Lref;
  Ampl[2]   = config->GetPlunging_Ampl_Z(iZone)/Lref;
  
  if (time_spectral) {
	  /*--- period of oscillation & time interval using nTimeInstances ---*/
	  double period = config->GetTimeSpectral_Period();
	  deltaT = period/(double)(config->GetnTimeInstances());
  }
  
  /*--- Compute delta time based on physical time step ---*/
  if (adjoint) {
    /*--- For the unsteady adjoint, we integrate backwards through
     physical time, so perform mesh motion in reverse. ---*/
    unsigned long nFlowIter  = config->GetnExtIter();
    unsigned long directIter = nFlowIter - iter - 1;
    time_new = static_cast<double>(directIter)*deltaT;
    time_old = time_new;
    if (iter != 0) time_old = (static_cast<double>(directIter)+1.0)*deltaT;
  } else {
    /*--- Forward time for the direct problem ---*/
    time_new = static_cast<double>(iter)*deltaT;
    if (time_spectral) {
    	/*--- For time-spectral, begin movement from the zero position ---*/
    	time_old = 0.0;
    } else {
    	time_old = time_new;
    	if (iter != 0) time_old = (static_cast<double>(iter)-1.0)*deltaT;
    }
  }
  
	/*--- Compute delta change in the position in the x, y, & z directions. ---*/
	deltaX[0] = -Ampl[0]*(sin(Omega[0]*time_new) - sin(Omega[0]*time_old));
	deltaX[1] = -Ampl[1]*(sin(Omega[1]*time_new) - sin(Omega[1]*time_old));
	deltaX[2] = -Ampl[2]*(sin(Omega[2]*time_new) - sin(Omega[2]*time_old));
  
  /*--- Compute grid velocity due to plunge in the x, y, & z directions. ---*/
	xDot[0] = -Ampl[0]*Omega[0]*(cos(Omega[0]*time_new));
	xDot[1] = -Ampl[1]*Omega[1]*(cos(Omega[1]*time_new));
	xDot[2] = -Ampl[2]*Omega[2]*(cos(Omega[2]*time_new));
  
  if (rank == MASTER_NODE) {
    cout.precision(4);
		cout << "Delta plunging increments (dx, dy, dz): (";
    cout << deltaX[0] << ", ";
    cout << deltaX[1] << ", ";
    cout << deltaX[2] << ")." << endl;
  }
  
	/*--- Loop over and move each node in the volume mesh ---*/
	for (iPoint = 0; iPoint < geometry->GetnPoint(); iPoint++) {
    
    /*--- Coordinates of the current point ---*/
    Coord   = geometry->node[iPoint]->GetCoord();
    GridVel = geometry->node[iPoint]->GetGridVel();
    
    /*--- Increment the node position using the delta values. ---*/
    for (iDim = 0; iDim < nDim; iDim++)
      newCoord[iDim] = Coord[iDim] + deltaX[iDim];
    
    /*--- Cross Product of angular velocity and distance from center.
     Note that we have assumed the grid velocities have been set to
     an initial value in the plunging routine. ---*/
    
    newGridVel[0] = GridVel[0] + xDot[0];
    newGridVel[1] = GridVel[1] + xDot[1];
    newGridVel[2] = GridVel[2] + xDot[2];
    
    /*--- Store new node location & grid velocity. Do not store the grid
     velocity if this is an adjoint calculation. ---*/
    
    for (iDim = 0; iDim < nDim; iDim++) {
      geometry->node[iPoint]->SetCoord(iDim,newCoord[iDim]);
      if (!adjoint) geometry->node[iPoint]->SetGridVel(iDim,newGridVel[iDim]);
    }
  }
  
  /*--- Set the mesh motion center to the new location after
   incrementing the position with the rigid translation. This
   new location will be used for subsequent pitching/rotation.---*/
  
  config->SetMotion_Origin_X(iZone,Center[0]+deltaX[0]);
  config->SetMotion_Origin_Y(iZone,Center[1]+deltaX[1]);
  config->SetMotion_Origin_Z(iZone,Center[2]+deltaX[2]);
  
	/*--- After moving all nodes, update geometry class ---*/
	geometry->SetCG();
	geometry->SetControlVolume(config, UPDATE);
	geometry->SetBoundControlVolume(config, UPDATE);
  
}

void CVolumetricMovement::SetRigidTranslation(CGeometry *geometry, CConfig *config, unsigned short iZone, unsigned long iter) {
  
  int rank = MASTER_NODE;
#ifndef NO_MPI
	rank = MPI::COMM_WORLD.Get_rank();
#endif
  
  /*--- Local variables ---*/
  double deltaX[3], newCoord[3], Center[3], *Coord, Lref;
  double xDot[3];
  double deltaT, time_new, time_old;
  double motion_ramp = config->GetMotion_Ramp(iter);
  unsigned short iDim, nDim = geometry->GetnDim();
  unsigned long iPoint;
  bool time_spectral = (config->GetUnsteady_Simulation() == TIME_SPECTRAL);
  bool adjoint = config->GetAdjoint();
	
  /*--- Retrieve values from the config file ---*/
  deltaT = config->GetDelta_UnstTimeND();
  Lref   = config->GetLength_Ref();
  
  /*--- For time-spectral, motion is the same in each zone (at each instance). ---*/
  if (time_spectral) {
	  iZone = ZONE_0;
  }

  /*--- Get motion center and translation rates from config ---*/
  Center[0] = config->GetMotion_Origin_X(iZone);
  Center[1] = config->GetMotion_Origin_Y(iZone);
  Center[2] = config->GetMotion_Origin_Z(iZone);
  xDot[0]   = config->GetTranslation_Rate_X(iZone)*motion_ramp;
  xDot[1]   = config->GetTranslation_Rate_Y(iZone)*motion_ramp;
  xDot[2]   = config->GetTranslation_Rate_Z(iZone)*motion_ramp;
  
  if (time_spectral) {
	  /*--- period of oscillation & time interval using nTimeInstances ---*/
	  double period = config->GetTimeSpectral_Period();
	  deltaT = period/(double)(config->GetnTimeInstances());
  }
  
  /*--- Compute delta time based on physical time step ---*/
  if (adjoint) {
    /*--- For the unsteady adjoint, we integrate backwards through
     physical time, so perform mesh motion in reverse. ---*/
    unsigned long nFlowIter  = config->GetnExtIter();
    unsigned long directIter = nFlowIter - iter - 1;
    time_new = static_cast<double>(directIter)*deltaT;
    time_old = time_new;
    if (iter != 0) time_old = (static_cast<double>(directIter)+1.0)*deltaT;
  } else {
    /*--- Forward time for the direct problem ---*/
    time_new = static_cast<double>(iter)*deltaT;
    if (time_spectral) {
    	/*--- For time-spectral, begin movement from the zero position ---*/
    	time_old = 0.0;
    } else {
    	time_old = time_new;
    	if (iter != 0) time_old = (static_cast<double>(iter)-1.0)*deltaT;
    }
  }
  
	/*--- Compute delta change in the position in the x, y, & z directions. ---*/
	deltaX[0] = xDot[0]*deltaT;
	deltaX[1] = xDot[1]*deltaT;
	deltaX[2] = xDot[2]*deltaT;
  
  if (rank == MASTER_NODE) {
    cout.precision(4);
		cout << "Delta translation increments (dx, dy, dz): (";
    cout << deltaX[0] << ", ";
    cout << deltaX[1] << ", ";
    cout << deltaX[2] << ")." << endl;
  }
  
	/*--- Loop over and move each node in the volume mesh ---*/
	for (iPoint = 0; iPoint < geometry->GetnPoint(); iPoint++) {
    
    /*--- Coordinates of the current point ---*/
    Coord = geometry->node[iPoint]->GetCoord();
    
    /*--- Increment the node position using the delta values. ---*/
    for (iDim = 0; iDim < nDim; iDim++)
      newCoord[iDim] = Coord[iDim] + deltaX[iDim];
    
    /*--- Store new node location & grid velocity. Do not store the grid
     velocity if this is an adjoint calculation. ---*/
    
    for (iDim = 0; iDim < nDim; iDim++) {
      geometry->node[iPoint]->SetCoord(iDim,newCoord[iDim]);
      if (!adjoint) geometry->node[iPoint]->SetGridVel(iDim,xDot[iDim]);
    }
  }
  
  /*--- Set the mesh motion center to the new location after
   incrementing the position with the rigid translation. This
   new location will be used for subsequent pitching/rotation.---*/
  
  config->SetMotion_Origin_X(iZone,Center[0]+deltaX[0]);
  config->SetMotion_Origin_Y(iZone,Center[1]+deltaX[1]);
  config->SetMotion_Origin_Z(iZone,Center[2]+deltaX[2]);
  
	/*--- After moving all nodes, update geometry class ---*/
	geometry->SetCG();
	geometry->SetControlVolume(config, UPDATE);
	geometry->SetBoundControlVolume(config, UPDATE);
  
}

void CVolumetricMovement::SolveTypicalSectionWingModel(CGeometry *geometry, double Cl, double Cm, CConfig *config, unsigned short iZone, unsigned long iter, double (&displacements)[4]) {
    
    /*--- The structural model solved in this routine is the typical section wing model
     The details of the implementation can be found in J.J. Alonso "Fully-Implicit Time-Marching Aeroelastic Solutions" 1994.
     This routine is limited to 2 dimensional problems ---*/
    
    int rank = MASTER_NODE;
#ifndef NO_MPI
	rank = MPI::COMM_WORLD.Get_rank();
#endif
    
    unsigned short nDim=geometry->GetnDim();
    if (nDim != 2) {
        if (rank == MASTER_NODE) {
            printf("\n\n   !!! Error !!!\n" );
            printf("Grid movement kind Aeroelastic is only available in 2 dimensions.");
            printf("Now exiting...\n\n");
            exit(0);
        }
    }
    
    /*--- Amount of output to print to screen ---*/
    bool verbose = true;
    
    /*--- Retrieve values from the config file ---*/
    double w_a = config->GetAeroelastic_Frequency_Pitch();
    double dt = config->GetDelta_UnstTime();
    dt = dt*w_a; //Non-dimensionalize the structural time.
    double Lref = config->GetLength_Ref();
    double b = Lref/2.0;  // airfoil semichord
    double Density_Inf  = config->GetDensity_FreeStreamND();
    double P_Inf = config->GetPressure_FreeStreamND();
    double Mach_Inf     = config->GetMach_FreeStreamND();
    double gamma = config->GetGamma();
    
    /*--- airfoil mass ratio ---*/
    double mu = 60;
    /*--- Structural Equation damping ---*/
    double xi[2] = {0.0,0.0};
    
    /*--- Flutter Speep Index ---*/
    double Vf = (Mach_Inf*sqrt(gamma*P_Inf/Density_Inf))/(b*w_a*sqrt(mu));
    if (verbose && (rank == MASTER_NODE) && (iter == 1)) {
        std::cout << "Flutter Speed Index = " << Vf << std::endl;
    }
        
    /*--- Eigenvectors and Eigenvalues of the Generalized EigenValue Problem. ---*/
    double PHI[2][2];   // generalized eigenvectors.
    double w[2];        //generalized eigenvalues.
    SetUpTypicalSectionWingModel(PHI,w,config);
    
    /*--- Solving the Decoupled Aeroelastic Problem with second order time discretization Eq (9) ---*/
    
    /*--- Solution variables. //x1[i], i-equation. // Time (n+1)->np1, n->n, (n-1)->n1 ---*/
    double x1_n[2], x1_n1[2], x1_np1[2];
    double x2_n[2], x2_n1[2], x2_np1[2];
    
    double x1_np1_old[2];
    double x2_np1_old[2];
    
    /*--- Values from previous movement of spring at true time step n+1 
       We use this values because we are solving for delta changes not absolute changes ---*/
    double *source_np1 = config->GetAeroelastic_np1();
    x1_np1_old[0] = source_np1[0];
    x1_np1_old[1] = source_np1[1];
    x2_np1_old[0] = source_np1[2];
    x2_np1_old[1] = source_np1[3];
    
    /*--- Values at previous timesteps. ---*/
    double *source_n = config->GetAeroelastic_n();
    double *source_n1 = config->GetAeroelastic_n1();
    
    x1_n[0] = source_n[0];
    x1_n[1] = source_n[1];
    x2_n[0] = source_n[2];
    x2_n[1] = source_n[3];
    
    x1_n1[0] = source_n1[0];
    x1_n1[1] = source_n1[1];
    x2_n1[0] = source_n1[2];
    x2_n1[1] = source_n1[3];
    
    /*--- Set up of variables used to solve the structural problem. ---*/
    double Q[2];
    double A_inv[2][2];
    double detA;
    double S1, S2;
    double RHS[2];
    double eta[2];
    double eta_dot[2];
    
    /*--- Forcing Term ---*/
    double cons = Vf*Vf/PI_NUMBER;
    double F[2] = {cons*(-Cl), cons*(2*Cm)};
    
    for (int i=0; i<2; i++) {
        Q[i] = 0;
        for (int k=0; k<2; k++) {
            Q[i] += PHI[k][i]*F[k]; //PHI transpose
        }
    }
    
    /*--- solve each decoupled equation (The inverse of the 2x2 matrix is provided) ---*/
    for (int i=0; i<2; i++) {
        /* Matrix Inverse */
        detA = 9.0/(4.0*dt*dt) + 3*w[i]*xi[i]/(dt) + w[i]*w[i];
        A_inv[0][0] = 1/detA * 3/(2.0*dt) + 2*xi[i]*w[i];
        A_inv[0][1] = 1/detA * 1;
        A_inv[1][0] = 1/detA * -w[i]*w[i];
        A_inv[1][1] = 1/detA * 3/(2.0*dt);
        
        /* Source Terms from previous iterations */
        S1 = (-4*x1_n[i] + x1_n1[i])/(2.0*dt);
        S2 = (-4*x2_n[i] + x2_n1[i])/(2.0*dt);
        
        /* Problem Right Hand Side */
        RHS[0] = -S1;
        RHS[1] = Q[i]-S2;
        
        /* Solve the equations */
        x1_np1[i] = A_inv[0][0]*RHS[0] + A_inv[0][1]*RHS[1];
        x2_np1[i] = A_inv[1][0]*RHS[0] + A_inv[1][1]*RHS[1];
        
        eta[i] = x1_np1[i]-x1_np1_old[i];  // For displacements, the change(deltas) is used.
        eta_dot[i] = x2_np1[i]; // For velocities, absolute values are used.
    }
    
    /*--- Transform back from the generalized coordinates to get the actual displacements in plunge and pitch ---*/
    double q[2];
    double q_dot[2];
    for (int i=0; i<2; i++) {
        q[i] = 0;
        q_dot[i] = 0;
        for (int k=0; k<2; k++) {
            q[i] += PHI[i][k]*eta[k];
            q_dot[i] += PHI[i][k]*eta_dot[k];
        }
    }
    
    double dy = b*q[0];
    double dalpha = q[1];
    
    double y_dot = w_a*b*q_dot[0];
    double alpha_dot = w_a*q_dot[1];
    
    /*--- Set the solution of the structural equations ---*/
    displacements[0] = dy;
    displacements[1] = dalpha;
    displacements[2] = y_dot;
    displacements[3] = alpha_dot;
    
    /*--- write the plunging and pitching coordinates.
     For now have python scripts that post-process the output to either the file or the screen
     In the future could have the post-process values written to a solution file ---*/
    if (rank == MASTER_NODE) {
        std::fstream output_file;
        output_file.open("plunging_pitching.txt", std::fstream::in | std::fstream::out | std::fstream::app);
        
        output_file << std::setprecision(15) << dy/b << "    " << dalpha << "\n";
        output_file.close();
        
        if (verbose) {
            std::cout.precision(15);
            std::cout << "plunging movement = " << dy/b << std::endl;
            std::cout << "pitching movement = " << dalpha << std::endl;
        }
    }

    /*--- Calculate the total plunge and total pitch displacements for the unsteady step by summing the displacement at each sudo time step ---*/
    double pitch, plunge;
    pitch = config->GetAeroelastic_pitch();
    plunge = config->GetAeroelastic_plunge();
    
    config->SetAeroelastic_pitch(pitch+dalpha);
    config->SetAeroelastic_plunge(plunge+dy/b);
    

    /*--- Output the plunge and pitch for the unsteady time step ---*/
    if (rank == MASTER_NODE && iter == (config->GetUnst_nIntIter()-1)) {
        std::fstream output_file;
        output_file.open("plunging_pitching2.txt", std::fstream::in | std::fstream::out | std::fstream::app);
        
        output_file << std::setprecision(15) << plunge << "    " << pitch << "\n";
        output_file.close();
        
        std::cout.precision(15);
        std::cout << "plunge = " << config->GetAeroelastic_plunge() << std::endl;
        std::cout << "pitch = " << config->GetAeroelastic_pitch() << std::endl;
    }
    
    /*--- Set the Aeroelastic solution at time n+1. This gets update every sudo time step
     and after convering the sudo time step the solution at n+1 get moved to the solution at n
     in SetDualTime_Solver method ---*/
    config->SetAeroelastic_np1(0, x1_np1[0]);
    config->SetAeroelastic_np1(1, x1_np1[1]);
    config->SetAeroelastic_np1(2, x2_np1[0]);
    config->SetAeroelastic_np1(3, x2_np1[1]);
    
}

void CVolumetricMovement::AeroelasticDeform(CGeometry *geometry, CConfig *config, unsigned short iZone, double displacements[4]) {
    /* The sign conventions of these are those of the Typical Section Wing Model, below the signs are corrected */
    double dy = -displacements[0];           // relative plunge
    double dalpha = -displacements[1];       // relative pitch
    
    double Center[2];
    Center[0] = config->GetMotion_Origin_X(iZone);
    Center[1] = config->GetMotion_Origin_Y(iZone);
    double Lref = config->GetLength_Ref();
    double *Coord;
    unsigned short iDim;
    unsigned long iPoint;
    double x_new, y_new;
    
    unsigned short iMarker;
    unsigned long iVertex;
    double VarCoord[3];
    
	/*--- Store movement of each node on the moving surface ---*/
	for (iMarker = 0; iMarker < config->GetnMarker_All(); iMarker++) {
        if (config->GetMarker_All_Moving(iMarker) == YES) {
            for(iVertex = 0; iVertex < geometry->nVertex[iMarker]; iVertex++) {
                iPoint = geometry->vertex[iMarker][iVertex]->GetNode();
                /*--- Coordinates of the current point ---*/
                Coord = geometry->node[iPoint]->GetCoord();
                
                /*--- Calculate non-dim. position from rotation center ---*/
                double r[2] = {0,0};
                for (iDim = 0; iDim < nDim; iDim++)
                    r[iDim] = (Coord[iDim]-Center[iDim])/Lref;
                
                /*--- Compute delta of transformed point coordinates ---*/
                // The deltas are needed for the Spring Method.
                // rotation contribution + plunging contribution - previous position
                x_new = cos(dalpha)*r[0] - sin(dalpha)*r[1] -r[0];
                y_new = sin(dalpha)*r[0] + cos(dalpha)*r[1] -r[1] + dy;
                
                VarCoord[0] = x_new;
                VarCoord[1] = y_new;
                VarCoord[2] = 0.0;

                /*--- Store new delta node locations for the surface ---*/
                geometry->vertex[iMarker][iVertex]->SetVarCoord(VarCoord);
            }
		}
	}
    
        /*--- Set the mesh motion center to the new location after incrementing the position with the plunge ---*/
    config->SetMotion_Origin_Y(iZone,Center[1]+dy);
    
    /*--- Move/Deform the rest of the mesh by the Spring Method ---*/
    SpringMethod(geometry, config, true);

}

void CVolumetricMovement::AeroelasticRigid(CGeometry *geometry, CConfig *config, unsigned short iZone, double displacements[4]) {

    /*--- The sign conventions of these are those of the Typical Section Wing Model, below the signs are corrected ---*/
    double dy = -displacements[0];           // relative plunge
    double dalpha = -displacements[1];       // relative pitch
    double y_dot = -displacements[2];        // absolute plunge velocity
    double alpha_dot = -displacements[3];    // absolute pitch velocity
    
    double Center[2];
    Center[0] = config->GetMotion_Origin_X(iZone);
    Center[1] = config->GetMotion_Origin_Y(iZone);
    double Lref = config->GetLength_Ref();
    double *Coord;
    unsigned short iDim;
    unsigned long iPoint;
    double x_new, y_new;
    
    unsigned short Aeroelastic_Grid_Vel = config->GetAeroelastic_GridVelocity();

    /*--- Loop over and rotate each node in the volume mesh ---*/
    for (iPoint = 0; iPoint < geometry->GetnPoint(); iPoint++) {

        /*--- Coordinates of the current point ---*/
        Coord = geometry->node[iPoint]->GetCoord();

        /*--- Calculate non-dim. position from rotation center ---*/
        double r[2] = {0,0};
        for (iDim = 0; iDim < nDim; iDim++)
            r[iDim] = (Coord[iDim]-Center[iDim])/Lref;

        /*--- Compute transformed point coordinates ---*/
        // rotation contribution + Center + plunging contribution 
        x_new = cos(dalpha)*r[0] - sin(dalpha)*r[1] + Center[0];
        y_new = sin(dalpha)*r[0] + cos(dalpha)*r[1] + Center[1] + dy;

        /*--- Store new node location ---*/
        geometry->node[iPoint]->SetCoord(0,x_new);
        geometry->node[iPoint]->SetCoord(1,y_new);
    }

        /*--- Set the mesh motion center to the new location after incrementing the position with the plunge ---*/
    config->SetMotion_Origin_Y(iZone,Center[1]+dy);


    /*--- After moving all nodes, update geometry class ---*/
    geometry->SetCG();
    geometry->SetControlVolume(config, UPDATE);
    geometry->SetBoundControlVolume(config, UPDATE);


    if (Aeroelastic_Grid_Vel == ANALYTIC) {
        /*--- Find Analytic Grid Velocities ---*/
        
        /*--- Loop over each node in the volume mesh ---*/
        for (iPoint = 0; iPoint < geometry->GetnPoint(); iPoint++) {
            
            /*--- Coordinates of the current point ---*/
            Coord = geometry->node[iPoint]->GetCoord();
            
            /*--- Calculate non-dim. position from rotation center ---*/
            double r[2] = {0,0};
            for (iDim = 0; iDim < nDim; iDim++)
                r[iDim] = (Coord[iDim]-Center[iDim])/Lref;
            
            /*--- Cross Product of angular velocity and distance from center ---*/
            double GridVel[2] = {0,0};
            GridVel[0] = -alpha_dot*r[1];
            GridVel[1] = alpha_dot*r[0] + y_dot;
            
            /*--- Set Grid Velocity for the point in the given zone ---*/
            for(iDim = 0; iDim < nDim; iDim++) {
                
                /*--- Store grid velocity for this point ---*/
                geometry->node[iPoint]->SetGridVel(iDim, GridVel[iDim]);
                
            }
        }
    }
}


void CVolumetricMovement::SetUpTypicalSectionWingModel(double (&PHI)[2][2],double (&lambda)[2], CConfig *config) {
    
    /*--- Retrieve values from the config file ---*/
    double w_h = config->GetAeroelastic_Frequency_Plunge();
    double w_a = config->GetAeroelastic_Frequency_Pitch();
    
    /*--- Geometrical Parameters */
    double x_a = 1.8;
    double r_a2 = 3.48;
    
    // Mass Matrix
    // double M[2][2] = {{1,x_a},{x_a,r_a2}};
    // Stiffness Matrix
    double K[2][2] = {{(w_h/w_a)*(w_h/w_a),0},{0,r_a2}};
    
    
    /* Eigenvector and Eigenvalue Matrices of the Generalized EigenValue Problem. */
    
    double LAMBDA[2][2];
    double y;
    y = sqrt(r_a2*pow(w_a,4) - 2*r_a2*pow(w_a,2)*pow(w_h,2) + r_a2*pow(w_h,4) + 4*pow(w_a,2)*pow(w_h,2)*pow(x_a,2));
    
    PHI[0][0] = (sqrt(r_a2)*y + r_a2*pow(w_a,2) - r_a2*pow(w_h,2))/(2*pow(w_h,2)*x_a);
    PHI[0][1] = -(sqrt(r_a2)*y - r_a2*pow(w_a,2) + r_a2*pow(w_h,2))/(2*pow(w_h,2)*x_a);
    PHI[1][0] = 1.0;
    PHI[1][1] = 1.0;
    
    LAMBDA[0][0] = (r_a2*pow(w_a,2) + r_a2*pow(w_h,2) - sqrt(r_a2)*y) / (2*pow(w_a,2)*(r_a2-pow(x_a,2)));
    LAMBDA[0][1] = 0;
    LAMBDA[1][0] = 0;
    LAMBDA[1][1] = (r_a2*pow(w_a,2) + r_a2*pow(w_h,2) + sqrt(r_a2)*y) / (2*pow(w_a,2)*(r_a2-pow(x_a,2)));
    
    /* Nondimesionalize the Eigenvectors such that PHI'*M*PHI = I and PHI'*K*PHI = LAMBDA */
    double temp1[2][2], temp2[2][2];
    for (int i=0; i<2; i++) {
        for (int j=0; j<2; j++) {
            temp1[i][j] = 0;
            for (int k=0; k<2; k++) {
                temp1[i][j] += K[i][k]*PHI[k][j];
            }
        }
    }
    
    for (int i=0; i<2; i++) {
        for (int j=0; j<2; j++) {
            temp2[i][j] = 0;
            for (int k=0; k<2; k++) {
                temp2[i][j] += PHI[k][i]*temp1[k][j]; //PHI transpose
            }
        }
    }
    
    //Modify the first column
    PHI[0][0] = 1/sqrt(temp2[0][0]/LAMBDA[0][0])*PHI[0][0];
    PHI[1][0] = 1/sqrt(temp2[0][0]/LAMBDA[0][0])*PHI[1][0];
    //Modify the second column
    PHI[0][1] = 1/sqrt(temp2[1][1]/LAMBDA[1][1])*PHI[0][1];
    PHI[1][1] = 1/sqrt(temp2[1][1]/LAMBDA[1][1])*PHI[1][1];
    
    //Eigenvalues
    lambda[0] = sqrt(LAMBDA[0][0]);
    lambda[1] = sqrt(LAMBDA[1][1]);
    
}


CSurfaceMovement::CSurfaceMovement(void) : CGridMovement() {
	nChunk = 0;
	ChunkDefinition = false;
}

CSurfaceMovement::~CSurfaceMovement(void) {}

void CSurfaceMovement::CopyBoundary(CGeometry *geometry, CConfig *config) {
	unsigned short iMarker;
	unsigned long iVertex, iPoint;
	double *Coord;
	
	for (iMarker = 0; iMarker < config->GetnMarker_All(); iMarker++)
		for(iVertex = 0; iVertex < geometry->nVertex[iMarker]; iVertex++) {	
			iPoint = geometry->vertex[iMarker][iVertex]->GetNode();
			Coord = geometry->node[iPoint]->GetCoord();
			geometry->vertex[iMarker][iVertex]->SetCoord(Coord);
		}
}

void CSurfaceMovement::SetParametricCoord(CGeometry *geometry, CConfig *config, CFreeFormChunk *chunk, unsigned short iChunk) {
	unsigned short iMarker, iDim;
	unsigned long iVertex, iPoint;
	double *car_coord, *car_coord_new, *par_coord, guess[3], max_diff, 
	my_max_diff = 0.0, diff;
	
#ifndef NO_MPI
	int rank = MPI::COMM_WORLD.Get_rank();
#else
	int rank = MASTER_NODE;
#endif
	
	guess[0] = 0.5; guess[1] = 0.5; guess[2] = 0.5;
		
	for (iMarker = 0; iMarker < config->GetnMarker_All(); iMarker++)
		if (config->GetMarker_All_Moving(iMarker) == YES)
			for (iVertex = 0; iVertex < geometry->nVertex[iMarker]; iVertex++) {
				car_coord = geometry->vertex[iMarker][iVertex]->GetCoord();
				iPoint = geometry->vertex[iMarker][iVertex]->GetNode();
				
				/*--- If the point is inside the FFD, compute the value of the parametric coordinate ---*/
				if (chunk->GetPointFFD(geometry, config, iPoint)) {
					
					/*--- Find the parametric coordinate ---*/
					par_coord = chunk->GetParametricCoord_Iterative(car_coord, guess, 1E-10, 99999);
					
					/*--- If the parametric coordinates are in (0,1) the point belongs to the chunk ---*/
					if (((par_coord[0] >= - EPS) && (par_coord[0] <= 1.0 + EPS)) && 
							((par_coord[1] >= - EPS) && (par_coord[1] <= 1.0 + EPS)) && 
							((par_coord[2] >= - EPS) && (par_coord[2] <= 1.0 + EPS))) {
						
						/*--- Set the value of the parametric coordinate ---*/
						chunk->Set_MarkerIndex(iMarker);
						chunk->Set_VertexIndex(iVertex);
						chunk->Set_PointIndex(iPoint);
						chunk->Set_ParametricCoord(par_coord);
						chunk->Set_CartesianCoord(car_coord);						
						
						/*--- Compute the cartesian coordinates using the parametric coordinates 
						 to check that everithing is right ---*/
						car_coord_new = chunk->EvalCartesianCoord(par_coord);
						
						/*--- Compute max difference between original value and the recomputed value ---*/
						diff = 0.0; 
						for (iDim = 0; iDim < geometry->GetnDim(); iDim++)
							diff += (car_coord_new[iDim]-car_coord[iDim])*(car_coord_new[iDim]-car_coord[iDim]);
						diff = sqrt(diff);
						my_max_diff = max(my_max_diff, diff);
						
						guess[0] = par_coord[0]; guess[1] = par_coord[1]; guess[2] = par_coord[2];
					}
				}
			}
		
#ifndef NO_MPI
	MPI::COMM_WORLD.Allreduce(&my_max_diff, &max_diff, 1, MPI::DOUBLE, MPI::MAX); 	
#else
	max_diff = my_max_diff;
#endif
	
	if (rank == MASTER_NODE) 
		cout << "Compute parametric coord      | FFD box: " << chunk->GetTag() << ". Max diff: " << max_diff <<"."<< endl;
	
}

void CSurfaceMovement::SetParametricCoordCP(CGeometry *geometry, CConfig *config, CFreeFormChunk *ChunkParent, CFreeFormChunk *ChunkChild) {
	unsigned short iOrder, jOrder, kOrder;
	double *car_coord, *par_coord, guess[3];

#ifndef NO_MPI
	int rank = MPI::COMM_WORLD.Get_rank();
#else
	int rank = MASTER_NODE;
#endif
	
	for (iOrder = 0; iOrder < ChunkChild->GetlOrder(); iOrder++)
		for (jOrder = 0; jOrder < ChunkChild->GetmOrder(); jOrder++)
			for (kOrder = 0; kOrder < ChunkChild->GetnOrder(); kOrder++) {
				car_coord = ChunkChild->GetCoordControlPoints(iOrder, jOrder, kOrder);
				par_coord = ChunkParent->GetParametricCoord_Iterative(car_coord, guess, 1E-10, 99999);
				ChunkChild->SetParCoordControlPoints(par_coord, iOrder, jOrder, kOrder);
			}

	if (rank == MASTER_NODE)
		cout << "Compute parametric coord (CP) | FFD parent box: " << ChunkParent->GetTag() << ". FFD child box: " << ChunkChild->GetTag() <<"."<< endl;


}

void CSurfaceMovement::GetCartesianCoordCP(CGeometry *geometry, CConfig *config, CFreeFormChunk *ChunkParent, CFreeFormChunk *ChunkChild) {
	unsigned short iOrder, jOrder, kOrder, iDim;
	double *car_coord, *par_coord;
	
#ifndef NO_MPI
	int rank = MPI::COMM_WORLD.Get_rank();
#else
	int rank = MASTER_NODE;
#endif
		
	for (iOrder = 0; iOrder < ChunkChild->GetlOrder(); iOrder++)
		for (jOrder = 0; jOrder < ChunkChild->GetmOrder(); jOrder++)
			for (kOrder = 0; kOrder < ChunkChild->GetnOrder(); kOrder++) {
				par_coord = ChunkChild->GetParCoordControlPoints(iOrder, jOrder, kOrder);
				
				/*--- Clip the value of the parametric coordinates (just in case)  ---*/
				for (iDim = 0; iDim < 3; iDim++) {
					if (par_coord[iDim] >= 1.0) par_coord[iDim] = 1.0;
					if (par_coord[iDim] <= 0.0) par_coord[iDim] = 0.0;
				}

				car_coord = ChunkParent->EvalCartesianCoord(par_coord);
				ChunkChild->SetCoordControlPoints(car_coord, iOrder, jOrder, kOrder);
			}
	
	if (rank == MASTER_NODE)
		cout << "Update cartesian coord (CP)   | FFD parent box: " << ChunkParent->GetTag() << ". FFD child box: " << ChunkChild->GetTag() <<"."<< endl;

}


void CSurfaceMovement::UpdateParametricCoord(CGeometry *geometry, CConfig *config, CFreeFormChunk *chunk, unsigned short iChunk) {
	unsigned short iMarker, iDim;
	unsigned long iVertex, iPoint, iSurfacePoints;
	double car_coord[3], *car_coord_new, *car_coord_old, *par_coord, *var_coord, guess[3], max_diff, 
	my_max_diff = 0.0, diff;
	
#ifndef NO_MPI
	int rank = MPI::COMM_WORLD.Get_rank();
#else
	int rank = MASTER_NODE;
#endif
			
	/*--- Recompute the parametric coordinates ---*/
	for (iSurfacePoints = 0; iSurfacePoints < chunk->GetnSurfacePoint(); iSurfacePoints++) {
		
		/*--- Get the marker of the surface point ---*/
		iMarker = chunk->Get_MarkerIndex(iSurfacePoints);
		
		if (config->GetMarker_All_Moving(iMarker) == YES) {
			
			/*--- Get the vertex of the surface point ---*/
			iVertex = chunk->Get_VertexIndex(iSurfacePoints);
			iPoint = chunk->Get_PointIndex(iSurfacePoints);
	
			/*--- Get the parametric and cartesians coordinates of the 
			 surface point (they don't mach) ---*/
			par_coord = chunk->Get_ParametricCoord(iSurfacePoints);
			
			/*--- Compute and set the cartesian coord using the variation computed 
			 with the previous deformation ---*/
			var_coord = geometry->vertex[iMarker][iVertex]->GetVarCoord();
			car_coord_old = geometry->node[iPoint]->GetCoord();
			for (iDim = 0; iDim < 3; iDim++)
				car_coord[iDim] = car_coord_old[iDim] + var_coord[iDim];
			chunk->Set_CartesianCoord(car_coord, iSurfacePoints);

			/*--- Find the parametric coordinate using as guess the previous value ---*/	
			guess[0] = par_coord[0]; guess[1] = par_coord[1]; guess[2] = par_coord[2];
			par_coord = chunk->GetParametricCoord_Iterative(car_coord, guess, 1E-10, 99999);
					
			/*--- Set the new value of the parametric coordinates ---*/
			chunk->Set_ParametricCoord(par_coord, iSurfacePoints);
			
			/*--- Compute the cartesian coordinates using the parametric coordinates 
			 to check that everithing is right ---*/
			car_coord_new = chunk->EvalCartesianCoord(par_coord);
			
			/*--- Compute max difference between original value and the recomputed value ---*/
			diff = 0.0; 
			for (iDim = 0; iDim < geometry->GetnDim(); iDim++)
				diff += (car_coord_new[iDim]-car_coord[iDim])*(car_coord_new[iDim]-car_coord[iDim]);
			diff = sqrt(diff);
			my_max_diff = max(my_max_diff, diff);
				
		}
	}
		
#ifndef NO_MPI
	MPI::COMM_WORLD.Allreduce(&my_max_diff, &max_diff, 1, MPI::DOUBLE, MPI::MAX); 	
#else
	max_diff = my_max_diff;
#endif
	
	if (rank == MASTER_NODE) 
		cout << "Update parametric coord       | FFD box: " << chunk->GetTag() << ". Max diff: " << max_diff <<"."<< endl;
	
}

void CSurfaceMovement::SetCartesianCoord(CGeometry *geometry, CConfig *config, CFreeFormChunk *chunk, unsigned short iChunk) {
	double *car_coord_old, *car_coord_new, diff, my_max_diff = 0.0, max_diff,
	*par_coord, VarCoord[3];
	unsigned short iMarker, iDim;
	unsigned long iVertex, iPoint, iSurfacePoints;
	
#ifndef NO_MPI
	int rank = MPI::COMM_WORLD.Get_rank();
#else
	int rank = MASTER_NODE;
#endif
	
	/*--- Recompute the cartesians coordinates ---*/
	for (iSurfacePoints = 0; iSurfacePoints < chunk->GetnSurfacePoint(); iSurfacePoints++) {
		
		/*--- Get the marker of the surface point ---*/
		iMarker = chunk->Get_MarkerIndex(iSurfacePoints);
		
		if (config->GetMarker_All_Moving(iMarker) == YES) {
			
			/*--- Get the vertex of the surface point ---*/
			iVertex = chunk->Get_VertexIndex(iSurfacePoints);
			iPoint = chunk->Get_PointIndex(iSurfacePoints);

			/*--- Set to zero the variation of the coordinates ---*/
			for (iDim = 0; iDim < 3; iDim++) VarCoord[iDim] = 0.0;
			geometry->vertex[iMarker][iVertex]->SetVarCoord(VarCoord);

			/*--- Get the parametric coordinate of the surface point ---*/
			par_coord = chunk->Get_ParametricCoord(iSurfacePoints);
			
			/*--- Compute the new cartesian coordinate, and set the value in 
			 the chunk structure ---*/
			car_coord_new = chunk->EvalCartesianCoord(par_coord);
			chunk->Set_CartesianCoord(car_coord_new, iSurfacePoints);
			
			/*--- Get the original cartesian coordinates of the surface point ---*/
			car_coord_old = geometry->node[iPoint]->GetCoord();

			/*--- Set the value of the variation of the coordinates ---*/
			for (iDim = 0; iDim < 3; iDim++) {
				VarCoord[iDim] = car_coord_new[iDim] - car_coord_old[iDim];
				if (fabs(VarCoord[iDim]) < EPS) VarCoord[iDim] = 0.0;
			}
			
			diff = sqrt((car_coord_new[0]-car_coord_old[0])*(car_coord_new[0]-car_coord_old[0]) +
									(car_coord_new[1]-car_coord_old[1])*(car_coord_new[1]-car_coord_old[1]) +
									(car_coord_new[2]-car_coord_old[2])*(car_coord_new[2]-car_coord_old[2]));
			
			my_max_diff = max(my_max_diff, diff);
			
			/*--- Set the variation of the coordinates ---*/
			geometry->vertex[iMarker][iVertex]->SetVarCoord(VarCoord);

		}
	}
		
#ifndef NO_MPI
	MPI::COMM_WORLD.Allreduce(&my_max_diff, &max_diff, 1, MPI::DOUBLE, MPI::MAX); 	
#else
	max_diff = my_max_diff;
#endif
	
	if (rank == MASTER_NODE) 
		cout << "Update cartesian coord        | FFD box: " << chunk->GetTag() << ". Max diff: " << max_diff <<"."<< endl;
	
}

void CSurfaceMovement::SetFFDCPChange(CGeometry *geometry, CConfig *config, CFreeFormChunk *chunk, unsigned short iChunk, 
																			unsigned short iDV, bool ResetDef) {
	
	double movement[3], Ampl_old, Ampl_new, Ampl;	
	unsigned short design_chunk, index[3];
		
	design_chunk = int(config->GetParamDV(iDV, 0));
	
	if (design_chunk == iChunk) {
		
		Ampl_old = config->GetDV_Value_Old(iDV);
		Ampl_new = config->GetDV_Value_New(iDV);
		Ampl = Ampl_new-Ampl_old;	
		
		index[0] = int(config->GetParamDV(iDV, 1));
		index[1] = int(config->GetParamDV(iDV, 2)); 
		index[2] = int(config->GetParamDV(iDV, 3));
		
		movement[0] = config->GetParamDV(iDV, 4)*Ampl; 
		movement[1] = config->GetParamDV(iDV, 5)*Ampl; 
		movement[2] = config->GetParamDV(iDV, 6)*Ampl;
		
		if (ResetDef == true) chunk->SetOriginalControlPoints();
		chunk->SetControlPoints(index, movement);
		
	}
		
}

void CSurfaceMovement::SetFFDCamber(CGeometry *geometry, CConfig *config, CFreeFormChunk *chunk, unsigned short iChunk, 
																		unsigned short iDV, bool ResetDef) {
	double Ampl_old, Ampl_new, Ampl, movement[3];	
	unsigned short design_chunk, index[3], kIndex;
	
	design_chunk = int(config->GetParamDV(iDV, 0));
	
	if (design_chunk == iChunk) {
		
		/*--- Compute the variation of the design variable ---*/
		for (kIndex = 0; kIndex < 2; kIndex++) {
						
			Ampl_old = config->GetDV_Value_Old(iDV);
			Ampl_new = config->GetDV_Value_New(iDV);
			Ampl = Ampl_new-Ampl_old;	
			
			design_chunk = int(config->GetParamDV(iDV, 0));
			if (design_chunk > nChunk) { cout <<"The chunk ID is bigger than the number of chunks!!"<< endl; exit(1); }
			
			index[0] = int(config->GetParamDV(iDV, 1));
			index[1] = int(config->GetParamDV(iDV, 2)); 
			index[2] = kIndex;
			
			movement[0] = 0.0; movement[1] = 0.0; 
			if (kIndex == 0) movement[2] = Ampl;
			else movement[2] = Ampl;
			
			if (ResetDef == true) chunk->SetOriginalControlPoints();
			chunk->SetControlPoints(index, movement);
		}
		
	}
	
}

void CSurfaceMovement::SetFFDThickness(CGeometry *geometry, CConfig *config, CFreeFormChunk *chunk, unsigned short iChunk, 
																			 unsigned short iDV, bool ResetDef) {
	double Ampl_old, Ampl_new, Ampl, movement[3];	
	unsigned short design_chunk, index[3], kIndex;
		
	design_chunk = int(config->GetParamDV(iDV, 0));
	
	if (design_chunk == iChunk) {
		
		/*--- Compute the variation of the design variable ---*/
		for (kIndex = 0; kIndex < 2; kIndex++) {
			
			Ampl_old = config->GetDV_Value_Old(iDV);
			Ampl_new = config->GetDV_Value_New(iDV);
			Ampl = Ampl_new-Ampl_old;	
			
			design_chunk = int(config->GetParamDV(iDV, 0));
			
			index[0] = int(config->GetParamDV(iDV, 1));
			index[1] = int(config->GetParamDV(iDV, 2)); 
			index[2] = kIndex;
			
			movement[0] = 0.0; movement[1] = 0.0; 
			if (kIndex == 0) movement[2] = -Ampl;
			else movement[2] = Ampl;
			
			if (ResetDef == true) chunk->SetOriginalControlPoints();
			chunk->SetControlPoints(index, movement);
		}
		
	}
	
}

void CSurfaceMovement::SetFFDVolume(CGeometry *geometry, CConfig *config, CFreeFormChunk *chunk, unsigned short iChunk, 
																			 unsigned short iDV, bool ResetDef) {
	double Ampl_old, Ampl_new, Ampl, movement[3]; 
	unsigned short design_chunk, index[3];
			
	design_chunk = int(config->GetParamDV(iDV, 0));
	
	if (design_chunk == iChunk) {
		
		/*--- Compute the variation of the design variable ---*/
		Ampl_old = config->GetDV_Value_Old(iDV);
		Ampl_new = config->GetDV_Value_New(iDV);
		Ampl = Ampl_new-Ampl_old;	
				
		index[0] = int(config->GetParamDV(iDV, 1));
		index[1] = int(config->GetParamDV(iDV, 2)); 
		index[2] = 0;
		
		movement[0] = 0.0; movement[1] = 0.0; 
		movement[2] = Ampl;
		
		if (ResetDef == true) chunk->SetOriginalControlPoints();
		chunk->SetControlPoints(index, movement);
		
	}
	
}


void CSurfaceMovement::SetFFDDihedralAngle(CGeometry *geometry, CConfig *config, CFreeFormChunk *chunk, unsigned short iChunk, 
																					 unsigned short iDV, bool ResetDef) {
	unsigned short iOrder, jOrder, kOrder, design_chunk, index[3];
	double movement[3];
			
	design_chunk = int(config->GetParamDV(iDV, 0));
	
	if (design_chunk == iChunk) {
		
		/*--- The angle of rotation. ---*/
		double theta_old = config->GetDV_Value_Old(iDV)*PI_NUMBER/180.0;
		double theta_new = config->GetDV_Value_New(iDV)*PI_NUMBER/180.0;
		double theta = theta_new-theta_old;
		
		/*--- Change the value of the control point if move is true ---*/
		for (iOrder = 0; iOrder < chunk->GetlOrder(); iOrder++)
			for (jOrder = 0; jOrder < chunk->GetmOrder(); jOrder++)
				for (kOrder = 0; kOrder < chunk->GetnOrder(); kOrder++) {
					index[0] = iOrder; index[1] = jOrder; index[2] = kOrder;
					double *coord = chunk->GetCoordControlPoints(iOrder, jOrder, kOrder);
					movement[0] = 0.0; movement[1] = 0.0; movement[2] = coord[1]*tan(theta);
					
					if (ResetDef == true) chunk->SetOriginalControlPoints();
					chunk->SetControlPoints(index, movement);
				}
		
	}

}

void CSurfaceMovement::SetFFDTwistAngle(CGeometry *geometry, CConfig *config, CFreeFormChunk *chunk, unsigned short iChunk, 
																				unsigned short iDV, bool ResetDef) {
	unsigned short iOrder, jOrder, kOrder;
	double  x, y, z, movement[3];
	unsigned short index[3], design_chunk;
	
	design_chunk = int(config->GetParamDV(iDV, 0));
	
	if (design_chunk == iChunk) {
		
		/*--- xyz-coordinates of a point on the line of rotation. ---*/
		double a = config->GetParamDV(iDV, 1);
		double b = config->GetParamDV(iDV, 2);
		double c = config->GetParamDV(iDV, 3);
		
    /*--- xyz-coordinate of the line's direction vector. ---*/
		double u = config->GetParamDV(iDV, 4)-config->GetParamDV(iDV, 1);
		double v = config->GetParamDV(iDV, 5)-config->GetParamDV(iDV, 2);
		double w = config->GetParamDV(iDV, 6)-config->GetParamDV(iDV, 3);
		
		/*--- The angle of rotation. ---*/
		double theta_old = config->GetDV_Value_Old(iDV)*PI_NUMBER/180.0;
		double theta_new = config->GetDV_Value_New(iDV)*PI_NUMBER/180.0;
		double theta = theta_new-theta_old;
		
		/*--- An intermediate value used in computations. ---*/
		double u2=u*u; double v2=v*v; double w2=w*w;     
		double l2 = u2 + v2 + w2; double l = sqrt(l2);
		double cosT; double sinT;  
		
		/*--- Change the value of the control point if move is true ---*/
		for (iOrder = 0; iOrder < chunk->GetlOrder(); iOrder++)
			for (jOrder = 0; jOrder < chunk->GetmOrder(); jOrder++)
				for (kOrder = 0; kOrder < chunk->GetnOrder(); kOrder++) {
					index[0] = iOrder; index[1] = jOrder; index[2] = kOrder;
					double *coord = chunk->GetCoordControlPoints(iOrder, jOrder, kOrder);
					x = coord[0]; y = coord[1]; z = coord[2];
					
					double factor = 0.0; 
					if ( z < config->GetParamDV(iDV, 3) )
						factor = 0.0;
					if (( z >= config->GetParamDV(iDV, 3)) && ( z <= config->GetParamDV(iDV, 6)) )
						factor = (z-config->GetParamDV(iDV, 3)) / (config->GetParamDV(iDV, 6)-config->GetParamDV(iDV, 3));
					if ( z > config->GetParamDV(iDV, 6) )
						factor = 1.0;
					
					cosT = cos(theta*factor); 
					sinT = sin(theta*factor);  
					
					movement[0] = a*(v2 + w2) + u*(-b*v - c*w + u*x + v*y + w*z)
					+ (-a*(v2 + w2) + u*(b*v + c*w - v*y - w*z) + (v2 + w2)*x)*cosT
					+ l*(-c*v + b*w - w*y + v*z)*sinT;
					movement[0] = movement[0]/l2 - x;
					
					movement[1] = b*(u2 + w2) + v*(-a*u - c*w + u*x + v*y + w*z) 
					+ (-b*(u2 + w2) + v*(a*u + c*w - u*x - w*z) + (u2 + w2)*y)*cosT
					+ l*(c*u - a*w + w*x - u*z)*sinT;
					movement[1] = movement[1]/l2 - y;
					
					movement[2] = c*(u2 + v2) + w*(-a*u - b*v + u*x + v*y + w*z) 
					+ (-c*(u2 + v2) + w*(a*u + b*v - u*x - v*y) + (u2 + v2)*z)*cosT
					+ l*(-b*u + a*v - v*x + u*y)*sinT;
					movement[2] = movement[2]/l2 - z;
					
					if (ResetDef == true) chunk->SetOriginalControlPoints();
					chunk->SetControlPoints(index, movement);		
				}
		
	}
	
}


void CSurfaceMovement::SetFFDRotation(CGeometry *geometry, CConfig *config, CFreeFormChunk *chunk, unsigned short iChunk, 
																			unsigned short iDV, bool ResetDef) {
	unsigned short iOrder, jOrder, kOrder;
	double  movement[3], x, y, z;
	unsigned short index[3], design_chunk;
		
	design_chunk = int(config->GetParamDV(iDV, 0));
	
	if (design_chunk == iChunk) {
		
		/*--- xyz-coordinates of a point on the line of rotation. ---*/
		double a = config->GetParamDV(0,1);
		double b = config->GetParamDV(0,2);
		double c = config->GetParamDV(0,3);
		
		/*--- xyz-coordinate of the line's direction vector. ---*/
		double u = config->GetParamDV(0,4)-config->GetParamDV(0,1);
		double v = config->GetParamDV(0,5)-config->GetParamDV(0,2);
		double w = config->GetParamDV(0,6)-config->GetParamDV(0,3);
		
		/*--- The angle of rotation. ---*/
		double theta_old = config->GetDV_Value_Old(0)*PI_NUMBER/180.0;
		double theta_new = config->GetDV_Value_New(0)*PI_NUMBER/180.0;
		double theta = theta_new-theta_old;
		
		/*--- An intermediate value used in computations. ---*/
		double u2=u*u; double v2=v*v; double w2=w*w;     
		double cosT = cos(theta); double sinT = sin(theta);  
		double l2 = u2 + v2 + w2; double l = sqrt(l2);
		
		/*--- Change the value of the control point if move is true ---*/
		for (iOrder = 0; iOrder < chunk->GetlOrder(); iOrder++)
			for (jOrder = 0; jOrder < chunk->GetmOrder(); jOrder++)
				for (kOrder = 0; kOrder < chunk->GetnOrder(); kOrder++) {
					index[0] = iOrder; index[1] = jOrder; index[2] = kOrder;
					double *coord = chunk->GetCoordControlPoints(iOrder, jOrder, kOrder);
					x = coord[0]; y = coord[1]; z = coord[2];
					movement[0] = a*(v2 + w2) + u*(-b*v - c*w + u*x + v*y + w*z)
					+ (-a*(v2 + w2) + u*(b*v + c*w - v*y - w*z) + (v2 + w2)*x)*cosT
					+ l*(-c*v + b*w - w*y + v*z)*sinT;
					movement[0] = movement[0]/l2 - x;
					
					movement[1] = b*(u2 + w2) + v*(-a*u - c*w + u*x + v*y + w*z) 
					+ (-b*(u2 + w2) + v*(a*u + c*w - u*x - w*z) + (u2 + w2)*y)*cosT
					+ l*(c*u - a*w + w*x - u*z)*sinT;
					movement[1] = movement[1]/l2 - y;
					
					movement[2] = c*(u2 + v2) + w*(-a*u - b*v + u*x + v*y + w*z) 
					+ (-c*(u2 + v2) + w*(a*u + b*v - u*x - v*y) + (u2 + v2)*z)*cosT
					+ l*(-b*u + a*v - v*x + u*y)*sinT;
					movement[2] = movement[2]/l2 - z;
					
					if (ResetDef == true) chunk->SetOriginalControlPoints();
					chunk->SetControlPoints(index, movement);		
				}
		
	}
	
}


void CSurfaceMovement::SetHicksHenne(CGeometry *boundary, CConfig *config, unsigned short iDV, bool ResetDef) {
	unsigned long iVertex, Point;
	unsigned short iMarker;
	double VarCoord[3], *Coord, *Normal, ek, fk, BumpSize = 1.0, BumpLoc = 0.0, xCoord;
  
	bool upper = true, double_surface = false;
  
	/*--- Reset airfoil deformation if first deformation ---*/
	if ((iDV == 0) || (ResetDef == true)) {
		for (iMarker = 0; iMarker < config->GetnMarker_All(); iMarker++)
			for (iVertex = 0; iVertex < boundary->nVertex[iMarker]; iVertex++) {
				VarCoord[0] = 0.0; VarCoord[1] = 0.0; VarCoord[2] = 0.0;
				boundary->vertex[iMarker][iVertex]->SetVarCoord(VarCoord);
			}
	}
  
	/*--- Perform multiple airfoil deformation ---*/
	double Ampl_old = config->GetDV_Value_Old(iDV);
	double Ampl_new = config->GetDV_Value_New(iDV);
	double Ampl = Ampl_new-Ampl_old;
	double xk = config->GetParamDV(iDV, 1);
	const double t2 = 3.0;
  
	if (config->GetParamDV(iDV, 0) == NO)  { upper = false; double_surface = true; }
	if (config->GetParamDV(iDV, 0) == YES) { upper = true; double_surface = true; }
  
	for (iMarker = 0; iMarker < config->GetnMarker_All(); iMarker++) {

		for (iVertex = 0; iVertex < boundary->nVertex[iMarker]; iVertex++) {
			VarCoord[0] = 0.0; VarCoord[1] = 0.0; VarCoord[2] = 0.0;
			if (config->GetMarker_All_Moving(iMarker) == YES) {
				Point = boundary->vertex[iMarker][iVertex]->GetNode();
				Coord = boundary->vertex[iMarker][iVertex]->GetCoord();
				Normal = boundary->vertex[iMarker][iVertex]->GetNormal();
        
        /*--- Bump computation ---*/
				if (double_surface) {
					ek = log10(0.5)/log10(xk);
					fk = pow( sin( PI_NUMBER * pow(Coord[0],ek) ) , t2);
					/*--- Upper and lower surface ---*/
					if (( upper) && (Normal[1] > 0)) { VarCoord[1] =  Ampl*fk; }
					if ((!upper) && (Normal[1] < 0)) { VarCoord[1] = -Ampl*fk; }
				}
				else {
					xCoord = Coord[0] - BumpLoc;
					ek = log10(0.5)/log10(xk/BumpSize);
					fk = pow( sin( PI_NUMBER * pow(xCoord/BumpSize,ek)),t2);
          
					/*--- Only one surface ---*/
					if ((xCoord <= 0.0) || (xCoord >= BumpSize)) VarCoord[1] =  0.0;
					else VarCoord[1] =  Ampl*fk;
				}
			}
      
			boundary->vertex[iMarker][iVertex]->AddVarCoord(VarCoord);
		}
	}
}

void CSurfaceMovement::SetSpherical(CGeometry *boundary, CConfig *config, unsigned short iDV, bool ResetDef) {

	unsigned long iVertex, iPoint, n;
	unsigned short iMarker, jDV;
	double VarCoord[3], *Coord, *Normal, Theta_Value, Radius_Value, Value_old, Value_new, Delta;
	double x, x2, y2, z2, r_yz, r_yz2, theta, r, cos_theta, sin_theta, cos_phi, sin_phi;
	vector<double> Theta_Spline, Radius_Spline, Radius2_Spline;
	int ControlPoint_Index;
	ofstream File;
  
  /*--- Read the baseline spline ---*/
  Theta_Spline.push_back(0.0);              Radius_Spline.push_back(0.1524);
  Theta_Spline.push_back(0.1963495408494);  Radius_Spline.push_back(0.1524);
  Theta_Spline.push_back(0.3926990816987);  Radius_Spline.push_back(0.1524);
  Theta_Spline.push_back(0.7853981633974);  Radius_Spline.push_back(0.1524);
  Theta_Spline.push_back(1.570796326795);   Radius_Spline.push_back(0.1524);
  
  
  /*--- Read the baseline spline ---*/
//  Theta_Spline.push_back(0.0);              Radius_Spline.push_back(5.9);
//  Theta_Spline.push_back(0.1963495408494);  Radius_Spline.push_back(5.0);
//  Theta_Spline.push_back(0.3926990816987);  Radius_Spline.push_back(4.0);
//  Theta_Spline.push_back(0.7853981633974);  Radius_Spline.push_back(3.0);
//  Theta_Spline.push_back(1.570796326795);   Radius_Spline.push_back(2.6);
    
  if (ResetDef == true) { /*--- Only one deformation (iVD), reseting the spline at every design variable ---*/
    
    /*--- Modify the baseline control point positions using the the deformation ---*/
    ControlPoint_Index = int(config->GetParamDV(iDV, 0));
    
    Theta_Value = config->GetParamDV(iDV, 1);
    Radius_Value = config->GetParamDV(iDV, 2);
    Value_old = config->GetDV_Value_Old(iDV);
    Value_new = config->GetDV_Value_New(iDV);
    Delta = Value_new-Value_old;
    
    Theta_Spline[ControlPoint_Index] += Delta*Theta_Value;
    Radius_Spline[ControlPoint_Index] += Delta*Radius_Value;
    
  }
  
  else { /*--- Aditive deformation, change all the points of the original spline,
          using all the design variables. ---*/
    
    for (jDV = 0; jDV < config->GetnDV(); jDV++) {
            
      /*--- Modify the baseline control point positions using the the deformation ---*/
      ControlPoint_Index = int(config->GetParamDV(jDV, 0));
      
      Theta_Value = config->GetParamDV(jDV, 1);
      Radius_Value = config->GetParamDV(jDV, 2);
      Value_old = config->GetDV_Value_Old(jDV);
      Value_new = config->GetDV_Value_New(jDV);
      Delta = Value_new-Value_old;
      
      Theta_Spline[ControlPoint_Index] += Delta*Theta_Value;
      Radius_Spline[ControlPoint_Index] += Delta*Radius_Value;
      
    }
    
  }
  
	/*--- Create the spline ---*/
	n = Theta_Spline.size();
	Radius2_Spline.resize(n);
	boundary->SetSpline(Theta_Spline, Radius_Spline, n, 0, 0, Radius2_Spline);
  
	/*--- Loop over all the points in the surface to evaluate the coordinate change ---*/
	for (iMarker = 0; iMarker < config->GetnMarker_All(); iMarker++) {
		for (iVertex = 0; iVertex < boundary->nVertex[iMarker]; iVertex++) {
			VarCoord[0] = 0.0; VarCoord[1] = 0.0; VarCoord[2] = 0.0;
      
			if (config->GetMarker_All_Moving(iMarker) == YES) {
        
        iPoint = boundary->vertex[iMarker][iVertex]->GetNode();
        Coord = boundary->vertex[iMarker][iVertex]->GetCoord();
        Normal = boundary->vertex[iMarker][iVertex]->GetNormal();
        
        /*--- Compute the coordinate variation due to a surface modification, given
         ControlPoint_Index, Theta, Radius, and Ampl ---*/
        
 //       x = Coord[0] - (6.5 + 2.9205);	// HARD-CODED VALUE; needs to be fixed (MC)
 //       if (x > 0) {
        
        x = 0.1524 - Coord[0];	// HARD-CODED VALUE; needs to be fixed (MC)
        
        if ((Coord[0] >= 0.0) && (Coord[0] <= 0.128559))  {
          
          /*--- Compute the coordinate variation due to a surface modification, given
           ControlPoint_Index, Theta, Radius, and Ampl ---*/
          if (Coord[1] == 0.0 && Coord[2] == 0.0) {	// on axis
            r = boundary->GetSpline(Theta_Spline, Radius_Spline, Radius2_Spline, n, 0.0);
            VarCoord[0] = r - x;
            VarCoord[1] = 0.0;
            VarCoord[2] = 0.0;
          }
          else {
            x2 = x*x; y2 = Coord[1]*Coord[1]; z2 = Coord[2]*Coord[2];
            r_yz = sqrt(y2 + z2); r_yz2 = y2 + z2;
            theta = atan(r_yz/x);
            cos_theta = x/sqrt(x2 + r_yz2);
            sin_theta = r_yz/sqrt(x2 + r_yz2);
            cos_phi = Coord[1]/sqrt(z2 + y2);
            sin_phi = Coord[2]/sqrt(z2 + y2);
            r = boundary->GetSpline(Theta_Spline, Radius_Spline, Radius2_Spline, n, theta);
            VarCoord[0] = r*cos_theta - x;
            VarCoord[1] = r*sin_theta*cos_phi - Coord[1];
            VarCoord[2] = r*sin_theta*sin_phi - Coord[2];
          }
          
        }
        
				/*--- Set the coordinate variation due to a surface modification ---*/
        
				boundary->vertex[iMarker][iVertex]->AddVarCoord(VarCoord);
        
			}
		}
	}

  
  Theta_Spline.clear();
  Radius_Spline.clear();
  Radius2_Spline.clear();

}

void CSurfaceMovement::SetCosBump(CGeometry *boundary, CConfig *config, unsigned short iDV, bool ResetDef) {
	unsigned long iVertex, Point;
	unsigned short iMarker;
	double VarCoord[3], *Coord, *Normal, fk, DesignSize = 2.0, DesignLoc = 1.0, xCoord, xCoord_Local;
  
	bool upper = true, double_surface = false;

	/*--- Reset airfoil deformation if first deformation ---*/
	if ((iDV == 0) || (ResetDef == true)) {
		for (iMarker = 0; iMarker < config->GetnMarker_All(); iMarker++)
			for (iVertex = 0; iVertex < boundary->nVertex[iMarker]; iVertex++) {
				VarCoord[0] = 0.0; VarCoord[1] = 0.0; VarCoord[2] = 0.0;
				boundary->vertex[iMarker][iVertex]->SetVarCoord(VarCoord);
			}
	}
  
	/*--- Perform multiple airfoil deformation ---*/
	double Ampl_old = config->GetDV_Value_Old(iDV);
	double Ampl_new = config->GetDV_Value_New(iDV);
	double Ampl = Ampl_new-Ampl_old;
	double BumpCenter = DesignLoc + config->GetParamDV(iDV, 1)*DesignSize;
	double BumpSize = config->GetParamDV(iDV, 2);
  
	if (config->GetParamDV(iDV, 0) == NO)  { upper = false; double_surface = true; }
	if (config->GetParamDV(iDV, 0) == YES) { upper = true; double_surface = true; }
  
	for (iMarker = 0; iMarker < config->GetnMarker_All(); iMarker++) {
    
		for (iVertex = 0; iVertex < boundary->nVertex[iMarker]; iVertex++) {
			VarCoord[0] = 0.0; VarCoord[1] = 0.0; VarCoord[2] = 0.0;
			if (config->GetMarker_All_Moving(iMarker) == YES) {

				Point = boundary->vertex[iMarker][iVertex]->GetNode();
				Coord = boundary->vertex[iMarker][iVertex]->GetCoord();
				Normal = boundary->vertex[iMarker][iVertex]->GetNormal();
        
        /*--- Bump computation ---*/
				if (double_surface) {
					xCoord = Coord[0];
          xCoord_Local = (xCoord - BumpCenter);

          if (fabs(xCoord_Local) < BumpSize) fk = 0.5*(1.0+cos(PI_NUMBER*xCoord_Local/BumpSize));
          else fk = 0.0;
					/*--- Upper and lower surface ---*/
					if (( upper) && (Normal[1] > 0)) { VarCoord[1] =  Ampl*fk; }
					if ((!upper) && (Normal[1] < 0)) { VarCoord[1] = -Ampl*fk; }
				}
				else {

					xCoord = Coord[0];
          xCoord_Local = (xCoord - BumpCenter);
          
//          if (fabs(xCoord_Local) < BumpSize*4.0) fk = 0.5*(1.0+cos(PI_NUMBER*xCoord_Local/BumpSize))*
//            0.5*(1.0+cos(PI_NUMBER*xCoord_Local/(BumpSize*2.0)))*
//            0.5*(1.0+cos(PI_NUMBER*xCoord_Local/(BumpSize*4.0)));
//          else fk = 0.0;
          
          if (fabs(xCoord_Local) < BumpSize) fk = 0.5*(1.0+cos(PI_NUMBER*xCoord_Local/BumpSize));
          else fk = 0.0;
          
//					xCoord_Local = (xCoord - BumpCenter)/(0.5*BumpSize);
//					ek = -1.0 / (1.0 - xCoord_Local*xCoord_Local);
//          if (fabs(xCoord_Local) < 1.0) fk = exp(ek)/exp(-1.0);
//          else fk = 0.0;

					/*--- Only one surface ---*/
					VarCoord[1] =  Ampl*fk;
				}
			}
      
			boundary->vertex[iMarker][iVertex]->AddVarCoord(VarCoord);
		}
	}
}

void CSurfaceMovement::SetFourier(CGeometry *boundary, CConfig *config, unsigned short iDV, bool ResetDef) {
	unsigned long iVertex, Point;
	unsigned short iMarker;
	double VarCoord[3], *Coord, *Normal, fk, DesignSize = 2.0, DesignLoc = 1.0, xCoord, xCoord_Local;
  
	bool upper = true, double_surface = false;
  
	/*--- Reset airfoil deformation if first deformation ---*/
	if ((iDV == 0) || (ResetDef == true)) {
		for (iMarker = 0; iMarker < config->GetnMarker_All(); iMarker++)
			for (iVertex = 0; iVertex < boundary->nVertex[iMarker]; iVertex++) {
				VarCoord[0] = 0.0; VarCoord[1] = 0.0; VarCoord[2] = 0.0;
				boundary->vertex[iMarker][iVertex]->SetVarCoord(VarCoord);
			}
	}
  
	/*--- Perform multiple airfoil deformation ---*/
	double Ampl_old = config->GetDV_Value_Old(iDV);
	double Ampl_new = config->GetDV_Value_New(iDV);
	double Ampl = Ampl_new-Ampl_old;
  double T = DesignSize;
  double n = int(config->GetParamDV(iDV, 1));
  double omega = 2.0*PI_NUMBER/T;
  double omega_n = omega*n;
  
	if (config->GetParamDV(iDV, 0) == NO)  { upper = false; double_surface = true; }
	if (config->GetParamDV(iDV, 0) == YES) { upper = true; double_surface = true; }
  
	for (iMarker = 0; iMarker < config->GetnMarker_All(); iMarker++) {
    
		for (iVertex = 0; iVertex < boundary->nVertex[iMarker]; iVertex++) {
			VarCoord[0] = 0.0; VarCoord[1] = 0.0; VarCoord[2] = 0.0;
			if (config->GetMarker_All_Moving(iMarker) == YES) {
        
				Point = boundary->vertex[iMarker][iVertex]->GetNode();
				Coord = boundary->vertex[iMarker][iVertex]->GetCoord();
				Normal = boundary->vertex[iMarker][iVertex]->GetNormal();
        
        /*--- Bump computation ---*/
				if (double_surface) {

          xCoord = Coord[0];
          xCoord_Local = (xCoord - (DesignLoc+0.5*DesignSize));
          
          if ((xCoord_Local < -0.5*T) || (xCoord_Local > 0.5*T)) fk = 0.0;
          else {
            if (n == 0) fk = 0.5;
            else {
              if (int(config->GetParamDV(iDV, 2)) == 0) fk = cos(omega_n*xCoord_Local);
              else fk = sin(omega_n*xCoord_Local);
            }
          }
          
					/*--- Upper and lower surface ---*/
					if (( upper) && (Normal[1] > 0)) { VarCoord[1] =  Ampl*fk; }
					if ((!upper) && (Normal[1] < 0)) { VarCoord[1] = -Ampl*fk; }
				}
				else {
          
					xCoord = Coord[0];
          xCoord_Local = (xCoord - (DesignLoc+0.5*DesignSize));
          
          if ((xCoord_Local < -0.5*T) || (xCoord_Local > 0.5*T)) fk = 0.0;
          else {
            if (n == 0) fk = 0.5;
            else {
              if (int(config->GetParamDV(iDV, 2)) == 0) fk = cos(omega_n*xCoord_Local);
              else fk = sin(omega_n*xCoord_Local);
            }
          }
          
					/*--- Only one surface ---*/
					VarCoord[1] =  Ampl*fk;
				}
			}
      
			boundary->vertex[iMarker][iVertex]->AddVarCoord(VarCoord);
		}
	}
}

void CSurfaceMovement::SetDisplacement(CGeometry *boundary, CConfig *config, unsigned short iDV, bool ResetDef) {
	unsigned long iVertex;
	unsigned short iMarker;
	double VarCoord[3];
	double Ampl_old = config->GetDV_Value_Old(0);
	double Ampl_new = config->GetDV_Value_New(0);
	double Ampl = Ampl_new-Ampl_old;
	
	if (config->GetnDV() != 1) { cout << "This kind of design variable is not prepared for multiple deformations."; cin.get();	}
	
	double xDispl = config->GetParamDV(iDV, 0);
	double yDispl = config->GetParamDV(iDV, 1);
	double zDispl = 0;
	if (boundary->GetnDim() == 3) zDispl = config->GetParamDV(iDV, 2);
	
	for (iMarker = 0; iMarker < config->GetnMarker_All(); iMarker++)
		for (iVertex = 0; iVertex < boundary->nVertex[iMarker]; iVertex++) {
			VarCoord[0] = 0.0; VarCoord[1] = 0.0; VarCoord[2] = 0.0;
			if (config->GetMarker_All_Moving(iMarker) == YES) {
				VarCoord[0] = Ampl*xDispl;
				VarCoord[1] = Ampl*yDispl;
				if (boundary->GetnDim() == 3) VarCoord[2] = Ampl*zDispl;
			}
			boundary->vertex[iMarker][iVertex]->SetVarCoord(VarCoord);
		}
}

void CSurfaceMovement::SetRotation(CGeometry *boundary, CConfig *config, unsigned short iDV, bool ResetDef) {
	unsigned long iVertex;
	unsigned short iMarker;
	double VarCoord[3], *Coord;
	double  movement[3], x, y, z;
	
	if (config->GetnDV() != 1) { cout << "This kind of design variable is not prepared for multiple deformations."; cin.get();	}
	
	/*--- xyz-coordinates of a point on the line of rotation. */
	double a = config->GetParamDV(iDV, 0);
	double b = config->GetParamDV(iDV, 1);
	double c = 0.0;
	if (boundary->GetnDim() == 3) c = config->GetParamDV(0,2);
	
	/*--- xyz-coordinate of the line's direction vector. ---*/
	double u = config->GetParamDV(iDV, 3)-config->GetParamDV(iDV, 0);
	double v = config->GetParamDV(iDV, 4)-config->GetParamDV(iDV, 1);
	double w = 1.0;
	if (boundary->GetnDim() == 3) w = config->GetParamDV(iDV, 5)-config->GetParamDV(iDV, 2);
	
	/*--- The angle of rotation. ---*/
	double theta_old = config->GetDV_Value_Old(iDV)*PI_NUMBER/180.0;
	double theta_new = config->GetDV_Value_New(iDV)*PI_NUMBER/180.0;
	double theta = theta_new-theta_old;
	
	/*--- An intermediate value used in computations. ---*/
	double u2=u*u; double v2=v*v; double w2=w*w;     
	double cosT = cos(theta); double sinT = sin(theta);  
	double l2 = u2 + v2 + w2; double l = sqrt(l2);
	
	for (iMarker = 0; iMarker < config->GetnMarker_All(); iMarker++)
		for (iVertex = 0; iVertex < boundary->nVertex[iMarker]; iVertex++) {
			VarCoord[0] = 0.0; VarCoord[1] = 0.0; VarCoord[2] = 0.0;
			if (config->GetMarker_All_Moving(iMarker) == YES) {
				Coord = boundary->vertex[iMarker][iVertex]->GetCoord();						
				x = Coord[0]; y = Coord[1]; z = Coord[2];
				
				movement[0] = a*(v2 + w2) + u*(-b*v - c*w + u*x + v*y + w*z)
				+ (-a*(v2 + w2) + u*(b*v + c*w - v*y - w*z) + (v2 + w2)*x)*cosT
				+ l*(-c*v + b*w - w*y + v*z)*sinT;
				movement[0] = movement[0]/l2 - x;
				
				movement[1] = b*(u2 + w2) + v*(-a*u - c*w + u*x + v*y + w*z) 
				+ (-b*(u2 + w2) + v*(a*u + c*w - u*x - w*z) + (u2 + w2)*y)*cosT
				+ l*(c*u - a*w + w*x - u*z)*sinT;
				movement[1] = movement[1]/l2 - y;
				
				movement[2] = c*(u2 + v2) + w*(-a*u - b*v + u*x + v*y + w*z) 
				+ (-c*(u2 + v2) + w*(a*u + b*v - u*x - v*y) + (u2 + v2)*z)*cosT
				+ l*(-b*u + a*v - v*x + u*y)*sinT;
				if (boundary->GetnDim() == 3) movement[2] = movement[2]/l2 - z;
				else movement[2] = 0.0;
				
				VarCoord[0] = movement[0];
				VarCoord[1] = movement[1];
				if (boundary->GetnDim() == 3) VarCoord[2] = movement[2];
				
			}
			boundary->vertex[iMarker][iVertex]->SetVarCoord(VarCoord);
		}	
}

void CSurfaceMovement::SetBoundary_Flutter2D(CGeometry *geometry, CConfig *config, 
                                             unsigned long iter) {
	
	double VarCoord[3], omega, w_red, deltaT, ampl, v_inf, *vel;
  double alpha, alpha_new, alpha_old, dx, dy;
  double time_new, time_old;
  double DEG2RAD = PI_NUMBER/180.0;
  unsigned short iDim, iMarker;
  unsigned short nDim = geometry->GetnDim();
  unsigned long iPoint, iVertex;
  bool adjoint = config->GetAdjoint();
    
#ifndef NO_MPI
	int rank = MPI::COMM_WORLD.Get_rank();
#else
	int rank = MASTER_NODE;
#endif
	
  /*--- Retrieve values from the config file ---*/
  deltaT    = config->GetDelta_UnstTimeND();
  vel       = config->GetVelocity_FreeStreamND();
  w_red     = config->GetReduced_Frequency();
  ampl      = config->GetPitching_Amplitude();
  
  /*--- Compute delta time based on physical time step ---*/
  if (adjoint) {
    /*--- For the unsteady adjoint, we integrate backwards through
     physical time, so perform mesh motion in reverse. ---*/ 
    unsigned long nFlowIter  = config->GetnExtIter();
    unsigned long directIter = nFlowIter - iter - 1;
    time_new = static_cast<double>(directIter)*deltaT;
    time_old = time_new;
    if (iter != 0) time_old = (static_cast<double>(directIter)+1.0)*deltaT;
  } else {
    /*--- Forward time for the direct problem ---*/
    time_new = static_cast<double>(iter)*deltaT;
    time_old = time_new;
    if (iter != 0) time_old = (static_cast<double>(iter)-1.0)*deltaT;
  }
	
  /*--- For now, hard code the origin and chord length. These can be
   inputs in the config file in the future. ---*/
  double x_origin = 0.248, y_origin = 0.0;
	double chord = 1.0;
  
  /*--- Compute the freestream velocity for use with the reduced frequency --*/
  v_inf = 0.0;
  for (iDim = 0; iDim < nDim; iDim++)
    v_inf += vel[iDim]*vel[iDim];
  v_inf = sqrt(v_inf);
  
  /*--- Update the pitching angle at this time step. Flip sign for
   nose-up positive convention. ---*/
  omega     = 2.0*w_red*v_inf/chord;
  alpha_new = ampl*sin(omega*time_new);
  alpha_old = ampl*sin(omega*time_old);
  alpha     = -(1E-12 + (alpha_new - alpha_old))*DEG2RAD;
	
	if (rank == MASTER_NODE)
		cout << "New pitching angle (alpha): " << alpha_new << " degrees." << endl;
  
	/*--- Store movement and velocity of each node on the pitching surface ---*/
	for (iMarker = 0; iMarker < config->GetnMarker_All(); iMarker++) {
    if (config->GetMarker_All_Moving(iMarker) == YES) {
      for(iVertex = 0; iVertex < geometry->nVertex[iMarker]; iVertex++) {
        iPoint = geometry->vertex[iMarker][iVertex]->GetNode();
        dx = geometry->node[iPoint]->GetCoord(0) - x_origin;
        dy = geometry->node[iPoint]->GetCoord(1) - y_origin;
        VarCoord[0] = dx*cos(alpha) - dy*sin(alpha) - dx;
        VarCoord[1] = dx*sin(alpha) + dy*cos(alpha) - dy;
        VarCoord[2] = 0.0;
        /*--- Set position and velocity for this node ---*/
        geometry->vertex[iMarker][iVertex]->SetVarCoord(VarCoord);
      }
		}	
	}
  
}

void CSurfaceMovement::SetBoundary_Flutter3D(CGeometry *geometry, CConfig *config, 
                                             CFreeFormChunk **chunk, unsigned long iter) {
	
	double omega, w_red, deltaT, ampl, v_inf, *vel;
  double alpha, alpha_new, alpha_old;
  double time_new, time_old;
  unsigned short iDim;
  unsigned short nDim = geometry->GetnDim();
  bool adjoint = config->GetAdjoint();
    
#ifndef NO_MPI
	int rank = MPI::COMM_WORLD.Get_rank();
#else
	int rank = MASTER_NODE;
#endif
	
  /*--- Retrieve values from the config file ---*/
  deltaT = config->GetDelta_UnstTimeND();
  vel    = config->GetVelocity_FreeStreamND();
  w_red  = config->GetReduced_Frequency();
  ampl   = config->GetPitching_Amplitude();
  
  /*--- Compute delta time based on physical time step ---*/
  if (adjoint) {
    /*--- For the unsteady adjoint, we integrate backwards through
     physical time, so perform mesh motion in reverse. ---*/ 
    unsigned long nFlowIter  = config->GetnExtIter();
    unsigned long directIter = nFlowIter - iter - 1;
    time_new = static_cast<double>(directIter)*deltaT;
    time_old = time_new;
    if (iter != 0) time_old = (static_cast<double>(directIter)+1.0)*deltaT;
  } else {
    /*--- Forward time for the direct problem ---*/
    time_new = static_cast<double>(iter)*deltaT;
    time_old = time_new;
    if (iter != 0) time_old = (static_cast<double>(iter)-1.0)*deltaT;
  }
  
  /*--- Compute the freestream velocity for use with the reduced frequency --*/
  v_inf = 0.0;
  for (iDim = 0; iDim < nDim; iDim++)
    v_inf += vel[iDim]*vel[iDim];
  v_inf = sqrt(v_inf);
  
  /*--- For now, hard code the origin and chord length. These can be
   inputs in the config file in the future. ---*/
	double chord = 1.0;
	
  /*--- Update the pitching angle at this time step. Flip sign for
   nose-up positive convention. ---*/
  omega     = 2.0*w_red*v_inf/chord;
  alpha_new = ampl*sin(omega*time_new);
  alpha_old = ampl*sin(omega*time_old);
  alpha     = (1E-10 + (alpha_new - alpha_old))*(-PI_NUMBER/180.0);
	
	if (rank == MASTER_NODE)
		cout << "New dihedral angle (alpha): " << alpha_new << " degrees." << endl;
	
	unsigned short iOrder, jOrder, kOrder;
	short iChunk;
	double movement[3];
	bool *move = new bool [nChunk];
	unsigned short *index = new unsigned short[3];
	
	move[0] = true; move[1] = true; move[2] = true;	
  
	/*--- Change the value of the control point if move is true ---*/
	for (iChunk = 0; iChunk < nChunk; iChunk++)
		if (move[iChunk])
			for (iOrder = 0; iOrder < chunk[iChunk]->GetlOrder(); iOrder++)
				for (jOrder = 0; jOrder < chunk[iChunk]->GetmOrder(); jOrder++)
					for (kOrder = 0; kOrder < chunk[iChunk]->GetnOrder(); kOrder++) {
						index[0] = iOrder; index[1] = jOrder; index[2] = kOrder;
						double *coord = chunk[iChunk]->GetCoordControlPoints(iOrder, jOrder, kOrder);
						movement[0] = 0.0; movement[1] = 0.0; movement[2] = coord[1]*tan(alpha);
						chunk[iChunk]->SetControlPoints(index, movement);
					}
	
	/*--- Recompute cartesian coordinates using the new control points position ---*/
	for (iChunk = 0; iChunk < nChunk; iChunk++)
		SetCartesianCoord(geometry, config, chunk[iChunk], iChunk);
	
}

void CSurfaceMovement::SetExternal_Deformation(CGeometry *geometry, CConfig *config, unsigned short iZone, unsigned long iter) {
  
  int rank = MASTER_NODE;
#ifndef NO_MPI
	rank = MPI::COMM_WORLD.Get_rank();
#endif
  
  /*--- Local variables ---*/
  
	unsigned short iDim, nDim; 
	unsigned long iPoint, flowIter = 0;
  unsigned long jPoint, GlobalIndex;
	double VarCoord[3], *Coord_Old = NULL, *Coord_New = NULL, Center[3];
  double Lref   = config->GetLength_Ref();
  double NewCoord[3], rotMatrix[3][3] = {{0.0,0.0,0.0}, {0.0,0.0,0.0}, {0.0,0.0,0.0}};
  double r[3], rotCoord[3];
  unsigned long iVertex;
  unsigned short iMarker;
  char buffer[50];
  string motion_filename, UnstExt, text_line;
  ifstream motion_file;
  bool unsteady = config->GetUnsteady_Simulation();
  bool adjoint = config->GetAdjoint();
  
	/*--- Load stuff from config ---*/
  
	nDim = geometry->GetnDim();
  motion_filename = config->GetMotion_FileName();
  
  /*--- Set the extension for the correct unsteady mesh motion file ---*/
  
  if (unsteady) {
    if (adjoint) {
      /*--- For the unsteady adjoint, we integrate backwards through
       physical time, so perform mesh motion in reverse. ---*/
      unsigned long nFlowIter = config->GetnExtIter() - 1;
      flowIter  = nFlowIter - iter;
      motion_filename.erase (motion_filename.end()-4, motion_filename.end());
      if ((int(flowIter) >= 0) && (int(flowIter) < 10)) sprintf (buffer, "_0000%d.dat", int(flowIter));
      if ((int(flowIter) >= 10) && (int(flowIter) < 100)) sprintf (buffer, "_000%d.dat", int(flowIter));
      if ((int(flowIter) >= 100) && (int(flowIter) < 1000)) sprintf (buffer, "_00%d.dat", int(flowIter));
      if ((int(flowIter) >= 1000) && (int(flowIter) < 10000)) sprintf (buffer, "_0%d.dat", int(flowIter));
      if  (int(flowIter) >= 10000) sprintf (buffer, "_%d.dat", int(flowIter));
      UnstExt = string(buffer);
      motion_filename.append(UnstExt);
    } else {
      /*--- Forward time for the direct problem ---*/
      flowIter = iter;
      motion_filename.erase (motion_filename.end()-4, motion_filename.end());
      if ((int(flowIter) >= 0) && (int(flowIter) < 10)) sprintf (buffer, "_0000%d.dat", int(flowIter));
      if ((int(flowIter) >= 10) && (int(flowIter) < 100)) sprintf (buffer, "_000%d.dat", int(flowIter));
      if ((int(flowIter) >= 100) && (int(flowIter) < 1000)) sprintf (buffer, "_00%d.dat", int(flowIter));
      if ((int(flowIter) >= 1000) && (int(flowIter) < 10000)) sprintf (buffer, "_0%d.dat", int(flowIter));
      if  (int(flowIter) >= 10000) sprintf (buffer, "_%d.dat", int(flowIter));
      UnstExt = string(buffer);
      motion_filename.append(UnstExt);
    }
    
    if (rank == MASTER_NODE)
      cout << "Reading in the arbitrary mesh motion from direct iteration " << flowIter << "." << endl;
  }
  
  /*--- Open the motion file ---*/

  motion_file.open(motion_filename.data(), ios::in);
  /*--- Throw error if there is no file ---*/
  if (motion_file.fail()) {
    cout << "There is no mesh motion file!" << endl;
    cout << "Press any key to exit..." << endl;
    cin.get(); exit(1);
  }
  
  /*--- Read in and store the new mesh node locations ---*/ 
  
  while (getline(motion_file,text_line)) {
    istringstream point_line(text_line);
    if (nDim == 2) point_line >> iPoint >> NewCoord[0] >> NewCoord[1];
    if (nDim == 3) point_line >> iPoint >> NewCoord[0] >> NewCoord[1] >> NewCoord[2];
    for (iMarker = 0; iMarker < config->GetnMarker_All(); iMarker++) {
      if (config->GetMarker_All_Moving(iMarker) == YES) {
        for(iVertex = 0; iVertex < geometry->nVertex[iMarker]; iVertex++) {
          jPoint = geometry->vertex[iMarker][iVertex]->GetNode();
          GlobalIndex = geometry->node[jPoint]->GetGlobalIndex();
          if (GlobalIndex == iPoint) {
            geometry->vertex[iMarker][iVertex]->SetVarCoord(NewCoord);
            break;
          }
        }
      }
    }
  }
  /*--- Close the restart file ---*/
  motion_file.close();
  
  /*--- If rotating as well, prepare the rotation matrix ---*/
  
  if (config->GetGrid_Movement() &&
      config->GetKind_GridMovement(iZone) == EXTERNAL_ROTATION) {
    
    /*--- Variables needed only for rotation ---*/
    
    double Omega[3], dt;
    double dtheta, dphi, dpsi, cosTheta, sinTheta;
    double cosPhi, sinPhi, cosPsi, sinPsi;
    
    /*--- Center of rotation & angular velocity vector from config ---*/
    Center[0] = config->GetMotion_Origin_X(iZone);
    Center[1] = config->GetMotion_Origin_Y(iZone);
    Center[2] = config->GetMotion_Origin_Z(iZone);
    
    /*--- Angular velocity vector from config ---*/
    
    dt = static_cast<double>(iter)*config->GetDelta_UnstTimeND();
    Omega[0]  = config->GetRotation_Rate_X(iZone);
    Omega[1]  = config->GetRotation_Rate_Y(iZone);
    Omega[2]  = config->GetRotation_Rate_Z(iZone);
    
    /*--- For the unsteady adjoint, use reverse time ---*/
    if (adjoint) {
      /*--- Set the first adjoint mesh position to the final direct one ---*/
      if (iter == 0) dt = ((double)config->GetnExtIter()-1) * dt;
      /*--- Reverse the rotation direction for the adjoint ---*/
      else dt = -1.0*dt;
    } else {
      /*--- No rotation at all for the first direct solution ---*/
      if (iter == 0) dt = 0;
    }
    
    /*--- Compute delta change in the angle about the x, y, & z axes. ---*/
    
    dtheta = Omega[0]*dt;   
    dphi   = Omega[1]*dt; 
    dpsi   = Omega[2]*dt;
    
    /*--- Store angles separately for clarity. Compute sines/cosines. ---*/
    
    cosTheta = cos(dtheta);  cosPhi = cos(dphi);  cosPsi = cos(dpsi);
    sinTheta = sin(dtheta);  sinPhi = sin(dphi);  sinPsi = sin(dpsi);
    
    /*--- Compute the rotation matrix. Note that the implicit
     ordering is rotation about the x-axis, y-axis, then z-axis. ---*/
    
    rotMatrix[0][0] = cosPhi*cosPsi;
    rotMatrix[1][0] = cosPhi*sinPsi;
    rotMatrix[2][0] = -sinPhi;
    
    rotMatrix[0][1] = sinTheta*sinPhi*cosPsi - cosTheta*sinPsi;
    rotMatrix[1][1] = sinTheta*sinPhi*sinPsi + cosTheta*cosPsi;
    rotMatrix[2][1] = sinTheta*cosPhi;
    
    rotMatrix[0][2] = cosTheta*sinPhi*cosPsi + sinTheta*sinPsi;
    rotMatrix[1][2] = cosTheta*sinPhi*sinPsi - sinTheta*cosPsi;
    rotMatrix[2][2] = cosTheta*cosPhi;
    
  }
  
  /*--- Loop through to find only moving surface markers ---*/
  
  for (iMarker = 0; iMarker < config->GetnMarker_All(); iMarker++) {
    if (config->GetMarker_All_Moving(iMarker) == YES) {
      
      /*--- Loop over all surface points for this marker ---*/
      
      for(iVertex = 0; iVertex < geometry->nVertex[iMarker]; iVertex++) {
        iPoint = geometry->vertex[iMarker][iVertex]->GetNode();
        
        /*--- Get current and new coordinates from file ---*/
        
        Coord_Old = geometry->node[iPoint]->GetCoord();
        Coord_New = geometry->vertex[iMarker][iVertex]->GetVarCoord();
        
        /*--- If we're also rotating, multiply each point by the
         rotation matrix. It is assumed that the coordinates in
         Coord_Old have already been rotated using SetRigid_Rotation(). ---*/
        
        if (config->GetGrid_Movement() &&
            config->GetKind_GridMovement(iZone) == EXTERNAL_ROTATION) {
          
          /*--- Calculate non-dim. position from rotation center ---*/
          
          for (iDim = 0; iDim < nDim; iDim++)
            r[iDim] = (Coord_New[iDim]-Center[iDim])/Lref;
          if (nDim == 2) r[nDim] = 0.0;
          
          /*--- Compute transformed point coordinates ---*/
          
          rotCoord[0] = rotMatrix[0][0]*r[0] 
                      + rotMatrix[0][1]*r[1] 
                      + rotMatrix[0][2]*r[2] + Center[0];
          
          rotCoord[1] = rotMatrix[1][0]*r[0] 
                      + rotMatrix[1][1]*r[1] 
                      + rotMatrix[1][2]*r[2] + Center[1];
          
          rotCoord[2] = rotMatrix[2][0]*r[0] 
                      + rotMatrix[2][1]*r[1] 
                      + rotMatrix[2][2]*r[2] + Center[2];
          
          /*--- Copy rotated coords back to original array for consistency ---*/
          for (iDim = 0; iDim < nDim; iDim++)
            Coord_New[iDim] = rotCoord[iDim];
        }
        
        /*--- Calculate delta change in the x, y, & z directions ---*/
        for (iDim = 0; iDim < nDim; iDim++)
          VarCoord[iDim] = (Coord_New[iDim]-Coord_Old[iDim])/Lref;
        if (nDim == 2) VarCoord[nDim] = 0.0;

        /*--- Set position changes to be applied by the spring analogy ---*/
        geometry->vertex[iMarker][iVertex]->SetVarCoord(VarCoord);
        
      }
    }	
  }
}

void CSurfaceMovement::SetNACA_4Digits(CGeometry *boundary, CConfig *config) {
	unsigned long iVertex, Point;
	unsigned short iMarker;
	double VarCoord[3], *Coord, *Normal, Ycurv, Yesp;

	if (config->GetnDV() != 1) { cout << "This kind of design variable is not prepared for multiple deformations."; cin.get();	}

	double Ya = config->GetParamDV(0,0) / 100.0; /*--- Maximum camber as a fraction of the chord 
					(100 m is the first of the four digits) ---*/
	double Xa = config->GetParamDV(0,1) / 10.0; /*--- Location of maximum camber as a fraction of 
					the chord (10 p is the second digit in the NACA xxxx description) ---*/
	double t = config->GetParamDV(0,2) / 100.0; /*--- Maximum thickness as a fraction of the
					  chord (so 100 t gives the last two digits in 
					  the NACA 4-digit denomination) ---*/
		
	for (iMarker = 0; iMarker < config->GetnMarker_All(); iMarker++)
		for (iVertex = 0; iVertex < boundary->nVertex[iMarker]; iVertex++) {
			VarCoord[0] = 0.0; VarCoord[1] = 0.0; VarCoord[2] = 0.0;
			if (config->GetMarker_All_Moving(iMarker) == YES) {
				Point = boundary->vertex[iMarker][iVertex]->GetNode();
				Coord = boundary->vertex[iMarker][iVertex]->GetCoord();
				Normal = boundary->vertex[iMarker][iVertex]->GetNormal();
				
				if  (Coord[0] < Xa) Ycurv = (2.0*Xa*Coord[0]-pow(Coord[0],2.0))*(Ya/pow(Xa,2.0));
				else Ycurv = ((1.0-2.0*Xa)+2.0*Xa*Coord[0]-pow(Coord[0],2.0))*(Ya/pow((1.0-Xa), 2.0));
				
				Yesp = t*(1.4845*sqrt(Coord[0])-0.6300*Coord[0]-1.7580*pow(Coord[0],2.0)+
						  1.4215*pow(Coord[0],3.0)-0.518*pow(Coord[0],4.0));
				
				if (Normal[1] > 0) VarCoord[1] =  (Ycurv + Yesp) - Coord[1];
				if (Normal[1] < 0) VarCoord[1] =  (Ycurv - Yesp) - Coord[1];

			}
			boundary->vertex[iMarker][iVertex]->SetVarCoord(VarCoord);
		}
}

void CSurfaceMovement::SetParabolic(CGeometry *boundary, CConfig *config) {
	unsigned long iVertex, Point;
	unsigned short iMarker;
	double VarCoord[3], *Coord, *Normal;
	
	if (config->GetnDV() != 1) { cout << "This kind of design variable is not prepared for multiple deformations."; cin.get();	}
	
	double c = config->GetParamDV(0,0); /*--- Center of the parabola ---*/
	double t = config->GetParamDV(0,1) / 100.0; /*--- Thickness of the parabola ---*/
	
	for (iMarker = 0; iMarker < config->GetnMarker_All(); iMarker++)
		for (iVertex = 0; iVertex < boundary->nVertex[iMarker]; iVertex++) {
			VarCoord[0] = 0.0; VarCoord[1] = 0.0; VarCoord[2] = 0.0;
			if (config->GetMarker_All_Moving(iMarker) == YES) {
				Point = boundary->vertex[iMarker][iVertex]->GetNode();
				Coord = boundary->vertex[iMarker][iVertex]->GetCoord();
				Normal = boundary->vertex[iMarker][iVertex]->GetNormal();
				
				if (Normal[1] > 0) {
					VarCoord[1] =  t*(Coord[0]*Coord[0]-Coord[0])/(2.0*(c*c-c)) - Coord[1];
				}
				if (Normal[1] < 0) {
					VarCoord[1] =  t*(Coord[0]-Coord[0]*Coord[0])/(2.0*(c*c-c)) - Coord[1];
				}
			}
			boundary->vertex[iMarker][iVertex]->SetVarCoord(VarCoord);
		}
}

void CSurfaceMovement::SetObstacle(CGeometry *boundary, CConfig *config) {
	unsigned long iVertex, Point;
	unsigned short iMarker;
	double VarCoord[3], *Coord, xCoord;
	
	if (config->GetnDV() != 1) { cout << "This kind of design variable is not prepared for multiple deformations."; cin.get();	}
	
	double H = config->GetParamDV(0,0); /*--- Non-dimensionalized height of the obstacle ---*/
	double L = config->GetParamDV(0,1); /*--- Non-dimensionalized length of the obstacle ---*/
	double xOffSet = 0.0; /*--- x offset ---*/

	for (iMarker = 0; iMarker < config->GetnMarker_All(); iMarker++)
		for (iVertex = 0; iVertex < boundary->nVertex[iMarker]; iVertex++) {
			VarCoord[0] = 0.0; VarCoord[1] = 0.0; VarCoord[2] = 0.0;
			if (config->GetMarker_All_Moving(iMarker) == YES) {
				Point = boundary->vertex[iMarker][iVertex]->GetNode();
				Coord = boundary->vertex[iMarker][iVertex]->GetCoord();
				xCoord = Coord[0]-xOffSet;
				if ((xCoord > 0) && (xCoord < L))
					VarCoord[1] = (27.0/4.0)*(H/(L*L*L))*xCoord*(xCoord-L)*(xCoord-L);
				else 
					VarCoord[1] = 0.0;
			}
			boundary->vertex[iMarker][iVertex]->SetVarCoord(VarCoord);
		}
}

void CSurfaceMovement::SetStretch(CGeometry *boundary, CConfig *config) {
	unsigned long iVertex, Point;
	unsigned short iMarker;
	double VarCoord[3], *Coord;
	
	if (config->GetnDV() != 1) { cout << "This kind of design variable is not prepared for multiple deformations."; cin.get();	}
	
	double End = config->GetParamDV(0,1);
	
	for (iMarker = 0; iMarker < config->GetnMarker_All(); iMarker++)
		for (iVertex = 0; iVertex < boundary->nVertex[iMarker]; iVertex++) {
			VarCoord[0] = 0.0; VarCoord[1] = 0.0; VarCoord[2] = 0.0;
			if (config->GetMarker_All_Moving(iMarker) == YES) {
				Point = boundary->vertex[iMarker][iVertex]->GetNode();
				Coord = boundary->vertex[iMarker][iVertex]->GetCoord();
				VarCoord[0] = End - Coord[0];
			}
			boundary->vertex[iMarker][iVertex]->SetVarCoord(VarCoord);
		}
}

void CSurfaceMovement::ReadFFDInfo(CGeometry *geometry, CConfig *config, CFreeFormChunk **chunk, string val_mesh_filename, bool val_fullmesh) {
	string text_line, iTag;
	ifstream mesh_file;
	double coord[3];
	unsigned short degree[3], iChunk, iCornerPoints, iControlPoints, iMarker, iDegree, jDegree, kDegree, iChar, LevelChunk, nParentChunk, iParentChunk, nChildChunk, iChildChunk, nMarker;
	unsigned long iSurfacePoints, iPoint, jPoint, iVertex, nVertex, nPoint, iElem = 0, nElem;

  int rank = MASTER_NODE;

#ifndef NO_MPI  
	rank = MPI::COMM_WORLD.Get_rank();
#endif
	
	char *cstr = new char [val_mesh_filename.size()+1];
	strcpy (cstr, val_mesh_filename.c_str());
	
	mesh_file.open(cstr, ios::in);
	if (mesh_file.fail()) {
		cout << "There is no geometry file (ReadFFDInfo)!!" << endl;
		cout << "Press any key to exit..." << endl;
		cin.get();
		exit(1);
	}
	
	while (getline (mesh_file, text_line)) {
		
		/*--- Read the inner elements ---*/
		string::size_type position = text_line.find ("NELEM=",0);
		if (position != string::npos) {
			text_line.erase (0,6); nElem = atoi(text_line.c_str());
			for (iElem = 0; iElem < nElem; iElem++)  {
				getline(mesh_file, text_line);
			}
		}
		
		/*--- Read the inner points ---*/
		position = text_line.find ("NPOINT=",0);
		if (position != string::npos) {
			text_line.erase (0,6); nPoint = atoi(text_line.c_str());
			for (iPoint = 0; iPoint < nPoint; iPoint++)  {
				getline(mesh_file, text_line);
			}
		}

    /*--- Read the boundaries  ---*/
		position = text_line.find ("NMARK=",0);
		if (position != string::npos) {
			text_line.erase (0,6); nMarker = atoi(text_line.c_str());
      for (iMarker = 0; iMarker < nMarker; iMarker++) {
        getline(mesh_file, text_line);
        getline(mesh_file, text_line);
        text_line.erase (0,13); nVertex = atoi(text_line.c_str());
        for (iVertex = 0; iVertex < nVertex; iVertex++)  {
          getline(mesh_file, text_line);
        }
      }
		}
    
    /*--- Read the chunk information  ---*/
		position = text_line.find ("NCHUNK=",0);
		if (position != string::npos) {
			text_line.erase (0,7);
			nChunk = atoi(text_line.c_str());
			if (rank == MASTER_NODE) cout << nChunk << " Free Form Deformation (FFD) chunks." << endl;
			unsigned short *nCornerPoints = new unsigned short[nChunk];
			unsigned short *nControlPoints = new unsigned short[nChunk];
			unsigned long *nSurfacePoints = new unsigned long[nChunk];
			
			getline (mesh_file,text_line);
			text_line.erase (0,7); 
			nLevel = atoi(text_line.c_str());
			if (rank == MASTER_NODE) cout << nLevel << " Free Form Deformation (FFD) nested levels." << endl;

			for (iChunk = 0 ; iChunk < nChunk; iChunk++) {
				
				/*--- Read the name of the FFD box ---*/
				getline (mesh_file,text_line);
				text_line.erase (0,10); 
				
				/*--- Remove extra data from the chunk name ---*/
				string::size_type position;
				for (iChar = 0; iChar < 20; iChar++) {
					position = text_line.find( " ", 0 );
					if(position != string::npos) text_line.erase (position,1);
					position = text_line.find( "\r", 0 );
					if(position != string::npos) text_line.erase (position,1);
					position = text_line.find( "\n", 0 );
					if(position != string::npos) text_line.erase (position,1);
				}
				
				string TagChunk = text_line.c_str();
				if (rank == MASTER_NODE) cout << "FFD box tag: " << TagChunk <<". ";

				/*--- Read the level of the FFD box ---*/
				getline (mesh_file,text_line);
				text_line.erase (0,12);
				LevelChunk = atoi(text_line.c_str());
				if (rank == MASTER_NODE) cout << "FFD box level: " << LevelChunk <<". ";
				
				/*--- Read the degree of the FFD box ---*/
				getline (mesh_file,text_line);
				text_line.erase (0,15); degree[0] = atoi(text_line.c_str());
				getline (mesh_file,text_line);
				text_line.erase (0,15); degree[1] = atoi(text_line.c_str());
				getline (mesh_file,text_line);
				text_line.erase (0,15); degree[2] = atoi(text_line.c_str());
				if (rank == MASTER_NODE) cout << "Degrees: " << degree[0] <<", " << degree[1] <<", "<< degree[2] <<". "<< endl;
				chunk[iChunk] = new CFreeFormChunk(int(degree[0]), int(degree[1]), int(degree[2]));				
				chunk[iChunk]->SetTag(TagChunk); chunk[iChunk]->SetLevel(LevelChunk);

				/*--- Read the number of parents boxes ---*/
				getline (mesh_file,text_line);
				text_line.erase (0,14);
				nParentChunk = atoi(text_line.c_str());
				if (rank == MASTER_NODE) cout << "Number of parent boxes: " << nParentChunk <<". ";
				for (iParentChunk = 0; iParentChunk < nParentChunk; iParentChunk++) {
					getline(mesh_file, text_line);
					
					/*--- Remove extra data from the chunk name ---*/
					string::size_type position;
					for (iChar = 0; iChar < 20; iChar++) {
						position = text_line.find( " ", 0 );
						if(position != string::npos) text_line.erase (position,1);
						position = text_line.find( "\r", 0 );
						if(position != string::npos) text_line.erase (position,1);
						position = text_line.find( "\n", 0 );
						if(position != string::npos) text_line.erase (position,1);
					}
					
					string ParentChunk = text_line.c_str();
					chunk[iChunk]->SetParentChunk(ParentChunk);
				}
				
				/*--- Read the number of children boxes ---*/
				getline (mesh_file,text_line);
				text_line.erase (0,15);
				nChildChunk = atoi(text_line.c_str());
				if (rank == MASTER_NODE) cout << "Number of child boxes: " << nChildChunk <<"." << endl;
				for (iChildChunk = 0; iChildChunk < nChildChunk; iChildChunk++) {
					getline(mesh_file, text_line);
					
					/*--- Remove extra data from the chunk name ---*/
					string::size_type position;
					for (iChar = 0; iChar < 20; iChar++) {
						position = text_line.find( " ", 0 );
						if(position != string::npos) text_line.erase (position,1);
						position = text_line.find( "\r", 0 );
						if(position != string::npos) text_line.erase (position,1);
						position = text_line.find( "\n", 0 );
						if(position != string::npos) text_line.erase (position,1);
					}
					
					string ChildChunk = text_line.c_str();
					chunk[iChunk]->SetChildChunk(ChildChunk);
				}
								
				/*--- Read the number of the corner points ---*/
				getline (mesh_file,text_line);
				text_line.erase (0,20); nCornerPoints[iChunk] = atoi(text_line.c_str());
				if (rank == MASTER_NODE) cout << "Corner points: " << nCornerPoints[iChunk] <<". ";
				
				/*--- Read the coordinates of the corner points ---*/
				for (iCornerPoints = 0; iCornerPoints < nCornerPoints[iChunk]; iCornerPoints++) {
					getline(mesh_file,text_line); istringstream chunk_line(text_line);
					chunk_line >> coord[0]; chunk_line >> coord[1]; chunk_line >> coord[2];
					chunk[iChunk]->SetCoordCornerPoints(coord, iCornerPoints);
				}
				
				/*--- Read the number of the control points ---*/
				getline (mesh_file,text_line);
				text_line.erase (0,21); nControlPoints[iChunk] = atoi(text_line.c_str());
				if (rank == MASTER_NODE) cout << "Control points: " << nControlPoints[iChunk] <<". ";
				
				/*--- Method to identify if there is a chunk definition ---*/
				if (nControlPoints[iChunk] != 0) ChunkDefinition = true;

				/*--- Read the coordinates of the control points ---*/
				for (iControlPoints = 0; iControlPoints < nControlPoints[iChunk]; iControlPoints++) {
					getline(mesh_file,text_line); istringstream chunk_line(text_line);
					chunk_line >> iDegree; chunk_line >> jDegree; chunk_line >> kDegree; 
					chunk_line >> coord[0]; chunk_line >> coord[1]; chunk_line >> coord[2]; 
					chunk[iChunk]->SetCoordControlPoints(coord, iDegree, jDegree, kDegree); 
				}
				
				getline (mesh_file,text_line);
				text_line.erase (0,21); nSurfacePoints[iChunk] = atoi(text_line.c_str());
				
				unsigned long my_nSurfPoints = nSurfacePoints[iChunk];
				unsigned long nSurfPoints = 0;
				
#ifndef NO_MPI
        if (config->GetKind_SU2() != SU2_DDC)
          MPI::COMM_WORLD.Allreduce(&my_nSurfPoints, &nSurfPoints, 1, MPI::UNSIGNED_LONG, MPI::SUM);
        else
          nSurfPoints = my_nSurfPoints;
#else
				nSurfPoints = my_nSurfPoints;
#endif
				
				if (rank == MASTER_NODE) cout << "Surface points: " << nSurfPoints <<"."<<endl;
        
				/*--- The the surface points parametric coordinates ---*/
				for (iSurfacePoints = 0; iSurfacePoints < nSurfacePoints[iChunk]; iSurfacePoints++) {
					getline(mesh_file,text_line); istringstream chunk_line(text_line);
					chunk_line >> iTag; chunk_line >> iPoint;
					iMarker = config->GetTag_Marker_All(iTag);
					chunk_line >> coord[0]; chunk_line >> coord[1]; chunk_line >> coord[2];
          
          if (val_fullmesh) {  // With vertices information (mesh deformation).
            for(iVertex = 0; iVertex < geometry->nVertex[iMarker]; iVertex++) {
              jPoint =  geometry->vertex[iMarker][iVertex]->GetNode();
              if (iPoint == jPoint) {
                chunk[iChunk]->Set_MarkerIndex(iMarker);
                chunk[iChunk]->Set_VertexIndex(iVertex);
                chunk[iChunk]->Set_PointIndex(iPoint);
                chunk[iChunk]->Set_ParametricCoord(coord);
                chunk[iChunk]->Set_CartesianCoord(geometry->node[iPoint]->GetCoord());
              }
            }
					}
          else {  // Without vertices information (partitioning).
            chunk[iChunk]->Set_MarkerIndex(iMarker);
            chunk[iChunk]->Set_PointIndex(iPoint);
            chunk[iChunk]->Set_ParametricCoord(coord);
          }
				}
        
			}
			
			delete [] nCornerPoints;
			delete [] nControlPoints;
			delete [] nSurfacePoints;		
		}
	}
	mesh_file.close();
  
	if (nChunk == 0) {
		if (rank == MASTER_NODE) cout <<"There is no FFD box definition. Just in case, review the .su2 file" << endl;
	}

}

void CSurfaceMovement::WriteFFDInfo(CGeometry *geometry, CConfig *config, CFreeFormChunk **chunk, string val_mesh_filename, bool val_fullmesh) {
	ofstream mesh_file;
	unsigned short iOrder, jOrder, kOrder, iChunk, iCornerPoints, iMarker, iParentChunk, iChildChunk;
	unsigned long iVertex, iPoint, iSurfacePoints;
	char *cstr = new char [val_mesh_filename.size()+1];
	strcpy (cstr, val_mesh_filename.c_str());
	
	mesh_file.precision(15);
	mesh_file.open(cstr, ios::out | ios::app);
	
	mesh_file << "NCHUNK= " << nChunk << endl;
	mesh_file << "NLEVEL= " << nLevel << endl;
	
	for (iChunk = 0 ; iChunk < nChunk; iChunk++) {
		
		mesh_file << "CHUNK_TAG= " << chunk[iChunk]->GetTag() << endl;
		mesh_file << "CHUNK_LEVEL= " << chunk[iChunk]->GetLevel() << endl;

		mesh_file << "CHUNK_DEGREE_I= " << chunk[iChunk]->GetlOrder()-1 << endl;
		mesh_file << "CHUNK_DEGREE_J= " << chunk[iChunk]->GetmOrder()-1 << endl;
		mesh_file << "CHUNK_DEGREE_K= " << chunk[iChunk]->GetnOrder()-1 << endl;
		
		mesh_file << "CHUNK_PARENTS= " << chunk[iChunk]->GetnParentChunk() << endl;
		for (iParentChunk = 0; iParentChunk < chunk[iChunk]->GetnParentChunk(); iParentChunk++)
			mesh_file << chunk[iChunk]->GetParentChunkTag(iParentChunk) << endl;
		mesh_file << "CHUNK_CHILDREN= " << chunk[iChunk]->GetnChildChunk() << endl;
		for (iChildChunk = 0; iChildChunk < chunk[iChunk]->GetnChildChunk(); iChildChunk++)
			mesh_file << chunk[iChunk]->GetChildChunkTag(iChildChunk) << endl;
		
		mesh_file << "CHUNK_CORNER_POINTS= " << chunk[iChunk]->GetnCornerPoints() << endl;
		for (iCornerPoints = 0; iCornerPoints < chunk[iChunk]->GetnCornerPoints(); iCornerPoints++) {
			double *coord = chunk[iChunk]->GetCoordCornerPoints(iCornerPoints);
			mesh_file << coord[0] << "\t" << coord[1] << "\t" << coord[2] << endl;
		}

		/*--- No FFD definition ---*/
		if (chunk[iChunk]->GetnControlPoints() == 0) {
			mesh_file << "CHUNK_CONTROL_POINTS= 0" << endl;
			mesh_file << "CHUNK_SURFACE_POINTS= 0" << endl;				
		}
		else {
			mesh_file << "CHUNK_CONTROL_POINTS= " << chunk[iChunk]->GetnControlPoints() << endl;
			for (iOrder = 0; iOrder < chunk[iChunk]->GetlOrder(); iOrder++)
				for (jOrder = 0; jOrder < chunk[iChunk]->GetmOrder(); jOrder++)
					for (kOrder = 0; kOrder < chunk[iChunk]->GetnOrder(); kOrder++) {
						double *coord = chunk[iChunk]->GetCoordControlPoints(iOrder, jOrder, kOrder);
						mesh_file << iOrder << "\t" << jOrder << "\t" << kOrder << "\t" << coord[0] << "\t" << coord[1] << "\t" << coord[2] << endl;
					}
			
      if (val_fullmesh) {
        mesh_file << "CHUNK_SURFACE_POINTS= " << chunk[iChunk]->GetnSurfacePoint() << endl;
        for (iSurfacePoints = 0; iSurfacePoints < chunk[iChunk]->GetnSurfacePoint(); iSurfacePoints++) {
          iMarker = chunk[iChunk]->Get_MarkerIndex(iSurfacePoints);
          iVertex = chunk[iChunk]->Get_VertexIndex(iSurfacePoints);
          iPoint = chunk[iChunk]->Get_PointIndex(iSurfacePoints);
          double *parcoord = chunk[iChunk]->Get_ParametricCoord(iSurfacePoints);
          mesh_file << scientific << config->GetMarker_All_Tag(iMarker) << "\t" << iPoint << "\t" << parcoord[0] << "\t" << parcoord[1] << "\t" << parcoord[2] << endl;
        }
      }
      else {
        
        /*--- Compute the number of points on the new surfaces, note that we are not
         adding the new ghost points (receive), which eventually are also inside the chunck ---*/
       unsigned long nSurfacePoint = 0;
        for (iSurfacePoints = 0; iSurfacePoints < chunk[iChunk]->GetnSurfacePoint(); iSurfacePoints++) {
          iPoint = chunk[iChunk]->Get_PointIndex(iSurfacePoints);
          if ((geometry->GetGlobal_to_Local_Point(iPoint) != -1) && (iPoint <= geometry->GetMax_GlobalPoint())) nSurfacePoint++;
        }

        mesh_file << "CHUNK_SURFACE_POINTS= " << nSurfacePoint << endl;
        for (iSurfacePoints = 0; iSurfacePoints < chunk[iChunk]->GetnSurfacePoint(); iSurfacePoints++) {
          iMarker = chunk[iChunk]->Get_MarkerIndex(iSurfacePoints);
          iPoint = chunk[iChunk]->Get_PointIndex(iSurfacePoints);
          if ((geometry->GetGlobal_to_Local_Point(iPoint) != -1) && (iPoint <= geometry->GetMax_GlobalPoint())) {
            double *parCoord = chunk[iChunk]->Get_ParametricCoord(iSurfacePoints);
            mesh_file << scientific << config->GetMarker_All_Tag(iMarker) << "\t" << geometry->GetGlobal_to_Local_Point(iPoint) << "\t" << parCoord[0] << "\t" << parCoord[1] << "\t" << parCoord[2] << endl;
          }
        }
      }
			
		}
		
	}
	mesh_file.close();
}

CFreeFormChunk::CFreeFormChunk(void) : CGridMovement() { }

CFreeFormChunk::CFreeFormChunk(unsigned short val_lDegree, unsigned short val_mDegree, unsigned short val_nDegree) : CGridMovement() {
	unsigned short iCornerPoints, iOrder, jOrder, kOrder, iDim;
	
	/*--- Only for 3D problems and FFD with Hexahedron ---*/
	nDim = 3;
	nCornerPoints = 8;
	
	/*--- Allocate Corners points ---*/
	Coord_Corner_Points = new double* [nCornerPoints];
	for (iCornerPoints = 0; iCornerPoints < nCornerPoints; iCornerPoints++)
		Coord_Corner_Points[iCornerPoints] = new double [nDim];
	
	param_coord = new double[nDim]; param_coord_ = new double[nDim];
	cart_coord = new double[nDim]; cart_coord_ = new double[nDim];
	gradient = new double[nDim];

	lDegree = val_lDegree; lOrder = lDegree+1;
	mDegree = val_mDegree; mOrder = mDegree+1;
	nDegree = val_nDegree; nOrder = nDegree+1;
	nControlPoints = lOrder*mOrder*nOrder;
	
	Coord_Control_Points = new double*** [lOrder];
	ParCoord_Control_Points = new double*** [lOrder];
	Coord_Control_Points_Copy = new double*** [lOrder];
	for (iOrder = 0; iOrder < lOrder; iOrder++) {
		Coord_Control_Points[iOrder] = new double** [mOrder];
		ParCoord_Control_Points[iOrder] = new double** [mOrder];
		Coord_Control_Points_Copy[iOrder] = new double** [mOrder];
		for (jOrder = 0; jOrder < mOrder; jOrder++) {
			Coord_Control_Points[iOrder][jOrder] = new double* [nOrder];
			ParCoord_Control_Points[iOrder][jOrder] = new double* [nOrder];
			Coord_Control_Points_Copy[iOrder][jOrder] = new double* [nOrder];
			for (kOrder = 0; kOrder < nOrder; kOrder++) {
				Coord_Control_Points[iOrder][jOrder][kOrder] = new double [nDim];
				ParCoord_Control_Points[iOrder][jOrder][kOrder] = new double [nDim];
				Coord_Control_Points_Copy[iOrder][jOrder][kOrder] = new double [nDim];
			}
		}
	}
	
	/*--- Zero-initialization ---*/
	for (iOrder = 0; iOrder < lOrder; iOrder++) 
		for (jOrder = 0; jOrder < mOrder; jOrder++) 
			for (kOrder = 0; kOrder < nOrder; kOrder++)
				for (iDim = 0; iDim < nDim; iDim++)
					Coord_Control_Points[iOrder][jOrder][kOrder][iDim] = 0.0;
}

CFreeFormChunk::~CFreeFormChunk(void) {
	unsigned short iOrder, jOrder, kOrder, iCornerPoints;
	
	for (iOrder = 0; iOrder < lOrder; iOrder++) 
		for (jOrder = 0; jOrder < mOrder; jOrder++) 
			for (kOrder = 0; kOrder < nOrder; kOrder++) {
				delete [] Coord_Control_Points[iOrder][jOrder][kOrder];
				delete [] ParCoord_Control_Points[iOrder][jOrder][kOrder];
				delete [] Coord_Control_Points_Copy[iOrder][jOrder][kOrder];
			}
	delete [] Coord_Control_Points;
	delete [] ParCoord_Control_Points;
	delete [] Coord_Control_Points_Copy;

	delete [] param_coord;
	delete [] cart_coord;
	delete [] gradient;
	
	for (iCornerPoints = 0; iCornerPoints < nCornerPoints; iCornerPoints++)
		delete [] Coord_Corner_Points[iCornerPoints];
	delete [] Coord_Corner_Points;
}

void  CFreeFormChunk::SetUnitCornerPoints(void) {
	double coord [3];
	
	coord [0] = 0.0; coord [1] = 0.0; coord [2] = 0.0; this->SetCoordCornerPoints(coord,0);
	coord [0] = 1.0; coord [1] = 0.0; coord [2] = 0.0; this->SetCoordCornerPoints(coord,1);
	coord [0] = 1.0; coord [1] = 1.0; coord [2] = 0.0; this->SetCoordCornerPoints(coord,2);
	coord [0] = 0.0; coord [1] = 1.0; coord [2] = 0.0; this->SetCoordCornerPoints(coord,3);
	coord [0] = 0.0; coord [1] = 0.0; coord [2] = 1.0; this->SetCoordCornerPoints(coord,4);
	coord [0] = 1.0; coord [1] = 0.0; coord [2] = 1.0; this->SetCoordCornerPoints(coord,5);
	coord [0] = 1.0; coord [1] = 1.0; coord [2] = 1.0; this->SetCoordCornerPoints(coord,6);
	coord [0] = 0.0; coord [1] = 1.0; coord [2] = 1.0; this->SetCoordCornerPoints(coord,7);
}

void CFreeFormChunk::SetControlPoints_Parallelepiped (void) {
	unsigned short iDim, iDegree, jDegree, kDegree;
	
	/*--- Set base control points according to the notation of Vtk for hexahedrons ---*/
	for (iDim = 0; iDim < nDim; iDim++) {
		Coord_Control_Points	[0]			[0]			[0]			[iDim]	= Coord_Corner_Points[0][iDim];
		Coord_Control_Points	[lOrder-1]	[0]			[0]			[iDim]	= Coord_Corner_Points[1][iDim];
		Coord_Control_Points	[lOrder-1]	[mOrder-1]	[0]			[iDim]	= Coord_Corner_Points[2][iDim];
		Coord_Control_Points	[0]			[mOrder-1]	[0]			[iDim]	= Coord_Corner_Points[3][iDim];
		Coord_Control_Points	[0]			[0]			[nOrder-1]	[iDim]	= Coord_Corner_Points[4][iDim];
		Coord_Control_Points	[lOrder-1]	[0]			[nOrder-1]	[iDim]	= Coord_Corner_Points[5][iDim];
		Coord_Control_Points	[lOrder-1]	[mOrder-1]	[nOrder-1]	[iDim]	= Coord_Corner_Points[6][iDim];
		Coord_Control_Points	[0]			[mOrder-1]	[nOrder-1]	[iDim]	= Coord_Corner_Points[7][iDim];
	}
	
	/*--- Fill the rest of the cubic matrix of control points with uniform spacing (parallelepiped) ---*/
	for (iDegree = 0; iDegree <= lDegree; iDegree++)
		for (jDegree = 0; jDegree <= mDegree; jDegree++)
			for (kDegree = 0; kDegree <= nDegree; kDegree++) {
				Coord_Control_Points[iDegree][jDegree][kDegree][0] = Coord_Corner_Points[0][0] 
				+ double(iDegree)/double(lDegree)*(Coord_Corner_Points[1][0]-Coord_Corner_Points[0][0]);
				Coord_Control_Points[iDegree][jDegree][kDegree][1] = Coord_Corner_Points[0][1] 
				+ double(jDegree)/double(mDegree)*(Coord_Corner_Points[3][1]-Coord_Corner_Points[0][1]);				
				Coord_Control_Points[iDegree][jDegree][kDegree][2] = Coord_Corner_Points[0][2] 
				+ double(kDegree)/double(nDegree)*(Coord_Corner_Points[4][2]-Coord_Corner_Points[0][2]);
			}
}

void CFreeFormChunk::SetSupportCP(CFreeFormChunk *chunk) {
	unsigned short iDim, iOrder, jOrder, kOrder;
	unsigned short lOrder = chunk->GetlOrder();
	unsigned short mOrder = chunk->GetmOrder();
	unsigned short nOrder = chunk->GetnOrder();
	
	Coord_SupportCP = new double*** [lOrder];
	for (iOrder = 0; iOrder < lOrder; iOrder++) {
		Coord_SupportCP[iOrder] = new double** [mOrder];
		for (jOrder = 0; jOrder < mOrder; jOrder++) {
			Coord_SupportCP[iOrder][jOrder] = new double* [nOrder];
			for (kOrder = 0; kOrder < nOrder; kOrder++)
				Coord_SupportCP[iOrder][jOrder][kOrder] = new double [nDim];
		}
	}
	
	/*--- Set base support control points according to the notation of Vtk for hexahedrons ---*/
	for (iDim = 0; iDim < nDim; iDim++) {
		Coord_SupportCP	[0]			[0]			[0]			[iDim]	= Coord_Corner_Points[0][iDim];
		Coord_SupportCP	[lOrder-1]	[0]			[0]			[iDim]	= Coord_Corner_Points[1][iDim];
		Coord_SupportCP	[lOrder-1]	[mOrder-1]	[0]			[iDim]	= Coord_Corner_Points[2][iDim];
		Coord_SupportCP	[0]			[mOrder-1]	[0]			[iDim]	= Coord_Corner_Points[3][iDim];
		Coord_SupportCP	[0]			[0]			[nOrder-1]	[iDim]	= Coord_Corner_Points[4][iDim];
		Coord_SupportCP	[lOrder-1]	[0]			[nOrder-1]	[iDim]	= Coord_Corner_Points[5][iDim];
		Coord_SupportCP	[lOrder-1]	[mOrder-1]	[nOrder-1]	[iDim]	= Coord_Corner_Points[6][iDim];
		Coord_SupportCP	[0]			[mOrder-1]	[nOrder-1]	[iDim]	= Coord_Corner_Points[7][iDim];
	}
	
	/*--- Fill the rest of the cubic matrix of support control points with uniform spacing  ---*/
	for (iOrder = 0; iOrder < lOrder; iOrder++)
		for (jOrder = 0; jOrder < mOrder; jOrder++)
			for (kOrder = 0; kOrder < nOrder; kOrder++) {
				Coord_SupportCP[iOrder][jOrder][kOrder][0] = Coord_Corner_Points[0][0] 
				+ double(iOrder)/double(lOrder-1)*(Coord_Corner_Points[1][0]-Coord_Corner_Points[0][0]);
				Coord_SupportCP[iOrder][jOrder][kOrder][1] = Coord_Corner_Points[0][1] 
				+ double(jOrder)/double(mOrder-1)*(Coord_Corner_Points[3][1]-Coord_Corner_Points[0][1]);				
				Coord_SupportCP[iOrder][jOrder][kOrder][2] = Coord_Corner_Points[0][2] 
				+ double(kOrder)/double(nOrder-1)*(Coord_Corner_Points[4][2]-Coord_Corner_Points[0][2]);
			}
}

void CFreeFormChunk::SetSupportCPChange(CFreeFormChunk *chunk) {
	unsigned short iDim, iOrder, jOrder, kOrder;
	double movement[3], *car_coord_old, *car_coord_new, *par_coord;
	unsigned short lOrder = chunk->GetlOrder();
	unsigned short mOrder = chunk->GetmOrder();
	unsigned short nOrder = chunk->GetnOrder();
	unsigned short *index = new unsigned short[nDim];

	double ****param_Coord_SupportCP = new double*** [lOrder];
	for (iOrder = 0; iOrder < lOrder; iOrder++) {
		param_Coord_SupportCP[iOrder] = new double** [mOrder];
		for (jOrder = 0; jOrder < mOrder; jOrder++) {
			param_Coord_SupportCP[iOrder][jOrder] = new double* [nOrder];
			for (kOrder = 0; kOrder < nOrder; kOrder++)
				param_Coord_SupportCP[iOrder][jOrder][kOrder] = new double [nDim];
		}
	}
	
	for (iOrder = 0; iOrder < lOrder; iOrder++)
		for (jOrder = 0; jOrder < mOrder; jOrder++)
			for (kOrder = 0; kOrder < nOrder; kOrder++)
				for (iDim = 0; iDim < nDim; iDim++)
					param_Coord_SupportCP[iOrder][jOrder][kOrder][iDim] = 
					Coord_SupportCP[iOrder][jOrder][kOrder][iDim];
	
	for (iDim = 0; iDim < nDim; iDim++) {
		Coord_Control_Points[0][0][0][iDim]	= chunk->GetCoordCornerPoints(iDim, 0);
		Coord_Control_Points[1][0][0][iDim]	= chunk->GetCoordCornerPoints(iDim, 1);
		Coord_Control_Points[1][1][0][iDim]	= chunk->GetCoordCornerPoints(iDim, 2);
		Coord_Control_Points[0][1][0][iDim]	= chunk->GetCoordCornerPoints(iDim, 3);
		Coord_Control_Points[0][0][1][iDim]	= chunk->GetCoordCornerPoints(iDim, 4);
		Coord_Control_Points[1][0][1][iDim]	= chunk->GetCoordCornerPoints(iDim, 5);
		Coord_Control_Points[1][1][1][iDim]	= chunk->GetCoordCornerPoints(iDim, 6);
		Coord_Control_Points[0][1][1][iDim]	= chunk->GetCoordCornerPoints(iDim, 7);
	}
	
	for (iOrder = 0; iOrder < chunk->GetlOrder(); iOrder++)
		for (jOrder = 0; jOrder < chunk->GetmOrder(); jOrder++)
			for (kOrder = 0; kOrder < chunk->GetnOrder(); kOrder++) {
				par_coord = param_Coord_SupportCP[iOrder][jOrder][kOrder];
				car_coord_new = EvalCartesianCoord(par_coord);
				car_coord_old = chunk->GetCoordControlPoints(iOrder, jOrder, kOrder);
				index[0] = iOrder; index[1] = jOrder; index[2] = kOrder;
				movement[0] = car_coord_new[0] - car_coord_old[0]; 
				movement[1] = car_coord_new[1] - car_coord_old[1]; 
				movement[2] = car_coord_new[2] - car_coord_old[2]; 
				chunk->SetControlPoints(index, movement);
			}
}

void CFreeFormChunk::SetParaView (char chunk_filename[200], bool new_file) {
	ofstream chunk_file;
	unsigned short iCornerPoints, iDim, iControlPoints, iDegree, jDegree, kDegree;
		
	if (new_file) chunk_file.open(chunk_filename, ios::out);
	else chunk_file.open(chunk_filename, ios::out | ios::app);
	
	chunk_file << "# vtk DataFile Version 2.0" << endl;
	chunk_file << "Visualization of the FFD box" << endl;
	chunk_file << "ASCII" << endl;
	chunk_file << "DATASET UNSTRUCTURED_GRID" << endl;
	chunk_file << "POINTS " << nCornerPoints + nControlPoints << " float" << endl;
	
	chunk_file.precision(15);
	
	for(iCornerPoints = 0; iCornerPoints < nCornerPoints; iCornerPoints++) {
		for(iDim = 0; iDim < nDim; iDim++)
			chunk_file << scientific << Coord_Corner_Points[iCornerPoints][iDim] << "\t";
		chunk_file << "\n";
	}
	for (iDegree = 0; iDegree <= lDegree; iDegree++)
		for (jDegree = 0; jDegree <= mDegree; jDegree++)
			for (kDegree = 0; kDegree <= nDegree; kDegree++) {
				for(iDim = 0; iDim < nDim; iDim++)
					chunk_file << scientific << Coord_Control_Points[iDegree][jDegree][kDegree][iDim] << "\t";
				chunk_file << "\n";
			}
	
	chunk_file << "CELLS " << 1 + nControlPoints << "\t" << (8+1) + (1+1) * nControlPoints << endl;
	chunk_file << "8 0 1 2 3 4 5 6 7" << endl;
	for (iControlPoints = 0; iControlPoints < nControlPoints; iControlPoints++)
		chunk_file << "1 " << iControlPoints + 8 << endl;
	
	chunk_file << "CELL_TYPES " << 1 + nControlPoints<< endl;
	chunk_file << "12" << endl;
	for (iControlPoints = 0; iControlPoints < nControlPoints; iControlPoints++)
		chunk_file << "1" << endl;
	
	chunk_file.close();
}

void CFreeFormChunk::SetTecplot(char chunk_filename[200], bool new_file) {
	ofstream chunk_file;
	unsigned short iDim, iDegree, jDegree, kDegree;
	
	if (new_file) {
		chunk_file.open(chunk_filename, ios::out);
		chunk_file << "TITLE = \"Visualization of the FFD box\"" << endl;
		chunk_file << "VARIABLES = \"x\", \"y\", \"z\"" << endl;
	}
	else chunk_file.open(chunk_filename, ios::out | ios::app);

	chunk_file << "ZONE I="<<lDegree+1<<", J="<<mDegree+1<<", K="<<nDegree+1<<", DATAPACKING=POINT" << endl;
	
	chunk_file.precision(15);
	
	for (kDegree = 0; kDegree <= nDegree; kDegree++)
		for (jDegree = 0; jDegree <= mDegree; jDegree++)
			for (iDegree = 0; iDegree <= lDegree; iDegree++) {
				for(iDim = 0; iDim < nDim; iDim++)
					chunk_file << scientific << Coord_Control_Points[iDegree][jDegree][kDegree][iDim] << "\t";
				chunk_file << "\n";
			}
		
	chunk_file.close();
}


double *CFreeFormChunk::GetParametricCoord_Analytical(double *cart_coord) {
	unsigned short iDim;
	double *e1, *e2, *e3, *e12, *e23, *e13, *p;
	
	/*--- Auxiliary Basis Vectors of the deformed chunk ---*/
	e1 = new double[3]; e2 = new double[3]; e3 = new double[3];
	for (iDim = 0; iDim < nDim; iDim++) {
		e1[iDim] = Coord_Corner_Points[1][iDim]-Coord_Corner_Points[0][iDim];
		e2[iDim] = Coord_Corner_Points[3][iDim]-Coord_Corner_Points[0][iDim];
		e3[iDim] = Coord_Corner_Points[4][iDim]-Coord_Corner_Points[0][iDim];
	}
	
	/*--- Respective Cross-Products ---*/
	e12 = new double[3]; e23 = new double[3]; e13 = new double[3];
	CrossProduct(e1,e2,e12);
	CrossProduct(e1,e3,e13);
	CrossProduct(e2,e3,e23);
	
	/*--- p is Tranlated vector from the origin ---*/
	p = new double[3];
	for (iDim = 0; iDim < nDim; iDim++)
		p[iDim] = cart_coord[iDim] - Coord_Corner_Points[0][iDim];
	
	param_coord[0] = DotProduct(e23,p)/DotProduct(e23,e1);
	param_coord[1] = DotProduct(e13,p)/DotProduct(e13,e2);
	param_coord[2] = DotProduct(e12,p)/DotProduct(e12,e3);
	
	delete [] e1;
  delete [] e2;
  delete [] e3;
  delete [] e12;
  delete [] e23;
  delete [] e13;
  delete [] p;
	
	return param_coord;
}

double *CFreeFormChunk::EvalCartesianCoord(double *param_coord) {
	unsigned short iDim, iDegree, jDegree, kDegree;
	
	for (iDim = 0; iDim < nDim; iDim++)
		cart_coord[iDim] = 0;
	
	for (iDegree = 0; iDegree <= lDegree; iDegree++)
		for (jDegree = 0; jDegree <= mDegree; jDegree++)
			for (kDegree = 0; kDegree <= nDegree; kDegree++)
				for (iDim = 0; iDim < nDim; iDim++) {
					cart_coord[iDim] += Coord_Control_Points[iDegree][jDegree][kDegree][iDim]
					* GetBernstein(lDegree, iDegree, param_coord[0])
					* GetBernstein(mDegree, jDegree, param_coord[1])
					* GetBernstein(nDegree, kDegree, param_coord[2]);
				}
	
	return cart_coord;
}

double CFreeFormChunk::GetBernstein(short val_n, short val_i, double val_t) {
	double value;

	if (val_i > val_n) { value = 0; return value; }
	if (val_i == 0) {
		if (val_t == 0) value = 1;
		else if (val_t == 1) value = 0;
		else value = Binomial(val_n,val_i)*(pow(val_t, val_i)) * pow(1.0 - val_t, val_n - val_i);
	}
	else if (val_i == val_n) {
		if (val_t == 0) value = 0;
		else if (val_t == 1) value = 1;
		else value = pow(val_t,val_n);
	}
	else value = Binomial(val_n,val_i)*(pow(val_t,val_i)) * pow(1.0-val_t, val_n - val_i);
	
	return value;
}

double CFreeFormChunk::GetBernsteinDerivative(short val_n, short val_i, 
											   double val_t, short val_order) {
	double value = 0.0;
	
	/*--- Verify this subroutine, it provides negative val_n, 
	 which is a wrong value for GetBernstein ---*/
	
	if (val_order == 0) { 
		value = GetBernstein(val_n, val_i, val_t); return value; 
	}
	
	if (val_i == 0) { 
		value = val_n*(-GetBernsteinDerivative(val_n-1, val_i, val_t, val_order-1)); return value; 
	}
	else {
		if (val_n == 0) { 
			value = val_t; return value; 
		}
		else {
			value = val_n*(GetBernsteinDerivative(val_n-1, val_i-1, val_t, val_order-1) - GetBernsteinDerivative(val_n-1, val_i, val_t, val_order-1));
			return value;
		}
	}

	return value;
}

double *CFreeFormChunk::GetGradient_Analytical(double *val_coord, double *xyz) {
	unsigned short iDim, jDim, lmn[3];
	
	/*--- Set the Degree of the Berstein polynomials ---*/
	lmn[0] = lDegree; lmn[1] = mDegree; lmn[2] = nDegree;
	
	for (iDim = 0; iDim < nDim; iDim++) gradient[iDim] = 0;
	
	for (iDim = 0; iDim < nDim; iDim++)
		for (jDim = 0; jDim < nDim; jDim++)
			gradient[jDim] += GetDerivative2(val_coord, iDim, xyz,  lmn) *  
			GetDerivative3(val_coord, iDim, jDim, lmn);
	
	return gradient;
}

double *CFreeFormChunk::GetGradient_Numerical(double *uvw, double *xyz) {
	double delta = 1E-6, parametric[3], *coord_eval, functional_plus, functional_minus;
	
	parametric[0] = uvw[0] + delta;
	parametric[1] = uvw[1]; 
	parametric[2] = uvw[2]; 
	coord_eval = EvalCartesianCoord(parametric);
	functional_plus = ((coord_eval[0]-xyz[0])*(coord_eval[0]-xyz[0]) + 
					   (coord_eval[1]-xyz[1])*(coord_eval[1]-xyz[1]) +
					   (coord_eval[2]-xyz[2])*(coord_eval[2]-xyz[2]));
	parametric[0] = uvw[0] - delta;
	parametric[1] = uvw[1]; 
	parametric[2] = uvw[2]; 
	coord_eval = EvalCartesianCoord(parametric);
	functional_minus = ((coord_eval[0]-xyz[0])*(coord_eval[0]-xyz[0]) + 
						(coord_eval[1]-xyz[1])*(coord_eval[1]-xyz[1]) +
						(coord_eval[2]-xyz[2])*(coord_eval[2]-xyz[2]));
	gradient[0] = 0.5*(functional_plus-functional_minus)/delta;
	
	parametric[0] = uvw[0];
	parametric[1] = uvw[1] + delta;
	parametric[2] = uvw[2]; 
	coord_eval = EvalCartesianCoord(parametric);
	functional_plus = ((coord_eval[0]-xyz[0])*(coord_eval[0]-xyz[0]) + 
					   (coord_eval[1]-xyz[1])*(coord_eval[1]-xyz[1]) +
					   (coord_eval[2]-xyz[2])*(coord_eval[2]-xyz[2]));
	parametric[0] = uvw[0];
	parametric[1] = uvw[1] - delta;
	parametric[2] = uvw[2]; 
	coord_eval = EvalCartesianCoord(parametric);
	functional_minus = ((coord_eval[0]-xyz[0])*(coord_eval[0]-xyz[0]) + 
						(coord_eval[1]-xyz[1])*(coord_eval[1]-xyz[1]) +
						(coord_eval[2]-xyz[2])*(coord_eval[2]-xyz[2]));
	gradient[1] = 0.5*(functional_plus-functional_minus)/delta;
	
	parametric[0] = uvw[0];
	parametric[1] = uvw[1]; 
	parametric[2] = uvw[2] + delta;
	coord_eval = EvalCartesianCoord(parametric);
	functional_plus = ((coord_eval[0]-xyz[0])*(coord_eval[0]-xyz[0]) + 
					   (coord_eval[1]-xyz[1])*(coord_eval[1]-xyz[1]) +
					   (coord_eval[2]-xyz[2])*(coord_eval[2]-xyz[2]));
	parametric[0] = uvw[0];
	parametric[1] = uvw[1]; 
	parametric[2] = uvw[2] - delta;
	coord_eval = EvalCartesianCoord(parametric);
	functional_minus = ((coord_eval[0]-xyz[0])*(coord_eval[0]-xyz[0]) + 
						(coord_eval[1]-xyz[1])*(coord_eval[1]-xyz[1]) +
						(coord_eval[2]-xyz[2])*(coord_eval[2]-xyz[2]));
	gradient[2] = 0.5*(functional_plus-functional_minus)/delta;
	
	return gradient;
}

double *CFreeFormChunk::GetParametricCoord_Iterative(double *xyz, double *guess, double tol, 
																										 unsigned long it_max) {
	double **Hessian, Indep_Term[3], under_relax = 1.0, MinNormError, NormError;
	unsigned short iDim, RandonCounter;
	unsigned long iter;
	
	/*--- Allocate the Hessian ---*/
	Hessian = new double* [nDim];
	for (iDim = 0; iDim < nDim; iDim++) {
		Hessian[iDim] = new double[nDim];
		param_coord[iDim] = guess[iDim];
		Indep_Term [iDim] = 0.0;
	}
	
	RandonCounter = 0; MinNormError = 1E6;
	
	for (iter = 0; iter < it_max; iter++) {
		
		/*--- The independent term of the solution of our system is -Gradient(sol_old) ---*/
		gradient = GetGradient_Analytical(param_coord, xyz);
		
		for (iDim = 0; iDim < nDim; iDim++) 
			Indep_Term[iDim] = -gradient[iDim];
						
		/*--- Relaxation of the Newton Method ---*/
		for (iDim = 0; iDim < nDim; iDim++) 
			Indep_Term[iDim] = under_relax * Indep_Term[iDim];
		
		/*--- Hessian = The Matrix of our system, getHessian(sol_old,xyz,...) ---*/
		GetHessian_Analytical(param_coord, xyz, Hessian);
		
		/*--- Gauss elimination algorithm. Solution will be stored on Indep_Term ---*/
		Gauss_Elimination(Hessian, Indep_Term, nDim);				
		
		/*--- Solution is in fact par_new-par_old; Must Update doing par_new=par_old + solution ---*/
		for (iDim = 0; iDim < nDim; iDim++) 
			param_coord[iDim] += Indep_Term[iDim];
		
		/*--- If the gradient is small, we have converged ---*/
		if ((abs(Indep_Term[0]) < tol) && (abs(Indep_Term[1]) < tol) && (abs(Indep_Term[2]) < tol))	break;
		NormError = sqrt(Indep_Term[0]*Indep_Term[0] + Indep_Term[1]*Indep_Term[1] + Indep_Term[2]*Indep_Term[2]);
		MinNormError = min(NormError, MinNormError);
		
		/*--- If we have no convergence with 50 iterations probably we are out of the chunk, then 
		 we try with a ramdom choice ---*/
		if (((iter % 50) == 0) && (iter != 0)) {
			RandonCounter++;
			param_coord[0] = double(rand())/double(RAND_MAX);
			param_coord[1] = double(rand())/double(RAND_MAX);
			param_coord[2] = double(rand())/double(RAND_MAX);
		}
		
		if (RandonCounter == 100) {
			cout << "I can not localize this point: " << xyz[0] <<" "<< xyz[1] <<" "<< xyz[2] <<". Min Error: "<< MinNormError <<"."<< endl;
			param_coord[0] = 0.0; param_coord[1] = 0.0; param_coord[2] = 0.0;
			Indep_Term[0] = 0.0; Indep_Term[1] = 0.0; Indep_Term[2] = 0.0;
			break;
		}
	}
	
	/*--- There is no convergence of the point inversion algorithm ---*/
	if ((abs(Indep_Term[0]) > tol) || (abs(Indep_Term[1]) > tol) || (abs(Indep_Term[2]) > tol)) 
		cout << "No Convergence Detected After " << iter << " Iterations" << endl;
	
	for (iDim = 0; iDim < nDim; iDim++) 
		delete [] Hessian[iDim];
	delete [] Hessian;
	
	/*--- Real Solution is now par_coord; Return it ---*/
	return param_coord;
}

unsigned short CFreeFormChunk::Binomial (unsigned short n, unsigned short m) {
	unsigned short result;

	if ( (m == 0) || (m == n) ) result = 1;
	else result = Factorial(n) / (Factorial(n-m)*Factorial(m));
		
	return result;
}

unsigned long CFreeFormChunk::BinomialOpt (unsigned long n, unsigned long m) {
	unsigned long b[100], i , j;
	if (n+1 > 100) cout << "ERROR!!! Increase the size of b in the BinomialOpt subroutine!" <<endl;
	
	b[0] = 1;
	for (i = 1; i <= n; ++i) {
		b[i] = 1;
		for(j = i-1U; j > 0; --j)
			b[j] += b[j-1U];
	}
	
	return b[m];
}

unsigned short CFreeFormChunk::Factorial (unsigned short n) {
	
	if ( n > 1 ) n = n*Factorial(n-1);
	if ( n == 0 ) n = 1;
	
	return n;
}


bool CFreeFormChunk::GetPointFFD(CGeometry *geometry, CConfig *config, unsigned long iPoint) {
	double *Coord;
	unsigned short iVar, jVar;
	bool Inside;
	
	unsigned short Index[5][7] = {
		{0, 1, 2, 5, 0, 1, 2},
		{0, 2, 7, 5, 0, 2, 7},
		{0, 2, 3, 7, 0, 2, 3},
		{0, 5, 7, 4, 0, 5, 7},
		{2, 7, 5, 6, 2, 7, 5}};
	
	Coord = geometry->node[iPoint]->GetCoord();
	
	/*--- 1st tetrahedron {V0, V1, V2, V5}
	 2nd tetrahedron {V0, V2, V7, V5}
	 3th tetrahedron {V0, V2, V3, V7}
	 4th tetrahedron {V0, V5, V7, V4}
	 5th tetrahedron {V2, V7, V5, V6} ---*/
	
	for (iVar = 0; iVar < 5; iVar++) {
		Inside = true;
		for (jVar = 0; jVar < 4; jVar++) {
			double Distance_Point = geometry->Point2Plane_Distance(Coord, 
																														 Coord_Corner_Points[Index[iVar][jVar+1]], 
																														 Coord_Corner_Points[Index[iVar][jVar+2]], 
																														 Coord_Corner_Points[Index[iVar][jVar+3]]);
			
			double Distance_Vertex = geometry->Point2Plane_Distance(Coord_Corner_Points[Index[iVar][jVar]], 
																															Coord_Corner_Points[Index[iVar][jVar+1]], 
																															Coord_Corner_Points[Index[iVar][jVar+2]], 
																															Coord_Corner_Points[Index[iVar][jVar+3]]);
			if (Distance_Point*Distance_Vertex < 0.0) Inside = false;					
		}
		if (Inside) break;
	}
	
	return Inside;

}

void CFreeFormChunk::SetDeformationZone(CGeometry *geometry, CConfig *config, unsigned short iChunk) {
	double *Coord;
	unsigned short iMarker, iVar, jVar;
	unsigned long iVertex, iPoint;
	bool Inside;
	
	unsigned short Index[5][7] = {
		{0, 1, 2, 5, 0, 1, 2},
		{0, 2, 7, 5, 0, 2, 7},
		{0, 2, 3, 7, 0, 2, 3},
		{0, 5, 7, 4, 0, 5, 7},
		{2, 7, 5, 6, 2, 7, 5}};
	
	for (iMarker = 0; iMarker < config->GetnMarker_All(); iMarker++)
		if (config->GetMarker_All_Moving(iMarker) == YES)
			for(iVertex = 0; iVertex < geometry->nVertex[iMarker]; iVertex++) {	
				iPoint = geometry->vertex[iMarker][iVertex]->GetNode();
				geometry->node[iPoint]->SetMove(false);
				
				Coord = geometry->node[iPoint]->GetCoord();
				
				/*--- 1st tetrahedron {V0, V1, V2, V5}
				 2nd tetrahedron {V0, V2, V7, V5}
				 3th tetrahedron {V0, V2, V3, V7}
				 4th tetrahedron {V0, V5, V7, V4}
				 5th tetrahedron {V2, V7, V5, V6} ---*/
				
				for (iVar = 0; iVar < 5; iVar++) {
					Inside = true;
					for (jVar = 0; jVar < 4; jVar++) {
						double Distance_Point = geometry->Point2Plane_Distance(Coord, 
																																	 Coord_Corner_Points[Index[iVar][jVar+1]], 
																																	 Coord_Corner_Points[Index[iVar][jVar+2]], 
																																	 Coord_Corner_Points[Index[iVar][jVar+3]]);				
						double Distance_Vertex = geometry->Point2Plane_Distance(Coord_Corner_Points[Index[iVar][jVar]], 
																																		Coord_Corner_Points[Index[iVar][jVar+1]], 
																																		Coord_Corner_Points[Index[iVar][jVar+2]], 
																																		Coord_Corner_Points[Index[iVar][jVar+3]]);
						if (Distance_Point*Distance_Vertex < 0.0) Inside = false;					
					}
					if (Inside) break;
				}
				
				if (Inside) {
					geometry->node[iPoint]->SetMove(true);
				}
				
			}
}

double CFreeFormChunk::GetDerivative1 (double *uvw, unsigned short val_diff, unsigned short *ijk, unsigned short *lmn) {
	unsigned short iDim;
	double value = GetBernsteinDerivative(lmn[val_diff], ijk[val_diff], uvw[val_diff], 1);
	
	for (iDim = 0; iDim < nDim; iDim++)
		if (iDim != val_diff)
			value *= GetBernstein(lmn[iDim], ijk[iDim], uvw[iDim]);
	
	return value;	
}

double CFreeFormChunk::GetDerivative2 (double *uvw, unsigned short dim, double *xyz, unsigned short *lmn) {
	
	unsigned short iDegree, jDegree, kDegree;
	double value = 0.0;
	
	for (iDegree = 0; iDegree <= lmn[0]; iDegree++)
		for (jDegree = 0; jDegree <= lmn[1]; jDegree++)
			for (kDegree = 0; kDegree <= lmn[2]; kDegree++)
				value += Coord_Control_Points[iDegree][jDegree][kDegree][dim] 
				* GetBernstein(lmn[0], iDegree, uvw[0])
				* GetBernstein(lmn[1], jDegree, uvw[1])
				* GetBernstein(lmn[2], kDegree, uvw[2]);
	
	return 2.0*(value - xyz[dim]);	
}

double CFreeFormChunk::GetDerivative3(double *uvw, unsigned short dim, unsigned short diff_this, unsigned short *lmn) {
	unsigned short iDegree, jDegree, kDegree, ijk[3];
	double value = 0;
	
	for (iDegree = 0; iDegree <= lmn[0]; iDegree++)
		for (jDegree = 0; jDegree <= lmn[1]; jDegree++)
			for (kDegree = 0; kDegree <= lmn[2]; kDegree++) {
				ijk[0] = iDegree; ijk[1] = jDegree; ijk[2] = kDegree;
				value += Coord_Control_Points[iDegree][jDegree][kDegree][dim] * 
				GetDerivative1(uvw, diff_this, ijk, lmn);
			}
	
	return value;
}

double CFreeFormChunk::GetDerivative4 (double *uvw, unsigned short val_diff, unsigned short val_diff2,
																			 unsigned short *ijk, unsigned short *lmn) {
	unsigned short iDim;
	double value;
	
	if (val_diff == val_diff2) {
		value = GetBernsteinDerivative(lmn[val_diff], ijk[val_diff], uvw[val_diff], 2);
		for (iDim = 0; iDim < nDim; iDim++)
			if (iDim != val_diff)
				value *= GetBernstein(lmn[iDim], ijk[iDim], uvw[iDim]);
	}
	else {
		value = GetBernsteinDerivative(lmn[val_diff],  ijk[val_diff],  uvw[val_diff], 1) *
		GetBernsteinDerivative(lmn[val_diff2], ijk[val_diff2], uvw[val_diff2], 1);
		for (iDim = 0; iDim < nDim; iDim++)
			if ((iDim != val_diff) && (iDim != val_diff2))
				value *= GetBernstein(lmn[iDim], ijk[iDim], uvw[iDim]);
	}
	
	return value;
}

double CFreeFormChunk::GetDerivative5(double *uvw, unsigned short dim, unsigned short diff_this, unsigned short diff_this_also, 
																			unsigned short *lmn) {
	
	unsigned short iDegree, jDegree, kDegree, ijk[3];
	double value = 0.0;
	
	for (iDegree = 0; iDegree <= lmn[0]; iDegree++)
		for (jDegree = 0; jDegree <= lmn[1]; jDegree++)
			for (kDegree = 0; kDegree <= lmn[2]; kDegree++) {
				ijk[0] = iDegree; ijk[1] = jDegree; ijk[2] = kDegree;
				value += Coord_Control_Points[iDegree][jDegree][kDegree][dim] *
				GetDerivative4(uvw, diff_this, diff_this_also, ijk, lmn);
			}
	
	return value;
}

void CFreeFormChunk::GetHessian_Analytical(double *uvw, double *xyz, double **val_Hessian) {
	
	unsigned short iDim, jDim;
	unsigned short l, m, n, lmn[3];
	
	/*--- Set the Degree of the Berstein polynomials ---*/
	lmn[0] = lDegree; lmn[1] = mDegree; lmn[2] = nDegree;
	
	/*--- Berstein polynomials degrees ---*/
	l = lmn[0]; m = lmn[1]; n = lmn[2];
	
	for (iDim = 0; iDim < nDim; iDim++)
		for (jDim = 0; jDim < nDim; jDim++)
			val_Hessian[iDim][jDim] = 0.0;
	
	/*--- Note that being all the functions linear combinations of polynomials, they are C^\infty,
	 and the Hessian will be symmetric; no need to compute the under-diagonal part, for example ---*/
	for (iDim = 0; iDim < nDim; iDim++) {
		val_Hessian[0][0] += 2.0 * GetDerivative3(uvw,iDim,0,lmn) * GetDerivative3(uvw,iDim,0,lmn) + 
		GetDerivative2(uvw,iDim,xyz,lmn) * GetDerivative5(uvw,iDim,0,0,lmn);
		
		val_Hessian[1][1] += 2.0 * GetDerivative3(uvw,iDim,1,lmn) * GetDerivative3(uvw,iDim,1,lmn) + 
		GetDerivative2(uvw,iDim,xyz,lmn) * GetDerivative5(uvw,iDim,1,1,lmn);
		
		val_Hessian[2][2] += 2.0 * GetDerivative3(uvw,iDim,2,lmn) * GetDerivative3(uvw,iDim,2,lmn) + 
		GetDerivative2(uvw,iDim,xyz,lmn) * GetDerivative5(uvw,iDim,2,2,lmn);
		
		val_Hessian[0][1] += 2.0 * GetDerivative3(uvw,iDim,0,lmn) * GetDerivative3(uvw,iDim,1,lmn) +
		GetDerivative2(uvw,iDim,xyz,lmn) * GetDerivative5(uvw,iDim,0,1,lmn);
		
		val_Hessian[0][2] += 2.0 * GetDerivative3(uvw,iDim,0,lmn) * GetDerivative3(uvw,iDim,2,lmn) +
		GetDerivative2(uvw,iDim,xyz,lmn) * GetDerivative5(uvw,iDim,0,2,lmn);
		
		val_Hessian[1][2] += 2.0 * GetDerivative3(uvw,iDim,1,lmn) * GetDerivative3(uvw,iDim,2,lmn) +
		GetDerivative2(uvw,iDim,xyz,lmn) * GetDerivative5(uvw,iDim,1,2,lmn);
	}
	
	val_Hessian[1][0] = val_Hessian[0][1];
	val_Hessian[2][0] = val_Hessian[0][2];
	val_Hessian[2][1] = val_Hessian[1][2];
}

void CFreeFormChunk::Gauss_Elimination(double** A, double* rhs, unsigned short nVar) {
	unsigned short jVar, kVar, iVar;
    double weight, aux;
	
	if (nVar == 1)
		rhs[0] /= (A[0][0]+EPS*EPS);
	else {
		/*--- Transform system in Upper Matrix ---*/
		for (iVar = 1; iVar < nVar; iVar++) {
			for (jVar = 0; jVar < iVar; jVar++) {
				weight = A[iVar][jVar]/(A[jVar][jVar]+EPS*EPS);
				for (kVar = jVar; kVar < nVar; kVar++)
					A[iVar][kVar] -= weight*A[jVar][kVar];
				rhs[iVar] -= weight*rhs[jVar];
			}
		}
		/*--- Backwards substitution ---*/
		rhs[nVar-1] = rhs[nVar-1]/(A[nVar-1][nVar-1]+EPS*EPS);
		for (short iVar = nVar-2; iVar >= 0; iVar--) {
			aux = 0;
			for (jVar = iVar+1; jVar < nVar; jVar++)
				aux += A[iVar][jVar]*rhs[jVar];
			rhs[iVar] = (rhs[iVar]-aux)/(A[iVar][iVar]+EPS*EPS);
			if (iVar == 0) break;
		}
	}
}
<|MERGE_RESOLUTION|>--- conflicted
+++ resolved
@@ -1,5121 +1,5031 @@
-/*!
- * \file grid_movement_structure.cpp
- * \brief Subroutines for doing the grid movement using different strategies.
- * \author Aerospace Design Laboratory (Stanford University) <http://su2.stanford.edu>.
- * \version 2.0.5
- *
- * Stanford University Unstructured (SU2) Code
- * Copyright (C) 2012 Aerospace Design Laboratory
- *
- * This program is free software: you can redistribute it and/or modify
- * it under the terms of the GNU General Public License as published by
- * the Free Software Foundation, either version 3 of the License, or
- * (at your option) any later version.
- *
- * This program is distributed in the hope that it will be useful,
- * but WITHOUT ANY WARRANTY; without even the implied warranty of
- * MERCHANTABILITY or FITNESS FOR A PARTICULAR PURPOSE.  See the
- * GNU General Public License for more details.
- *
- * You should have received a copy of the GNU General Public License
- * along with this program.  If not, see <http://www.gnu.org/licenses/>.
- */
-
-#include "../include/grid_movement_structure.hpp"
-#include <list>
-
-using namespace std;
-
-CGridMovement::CGridMovement(void) { }
-
-CGridMovement::~CGridMovement(void) { }
-
-CVolumetricMovement::CVolumetricMovement(CGeometry *geometry) : CGridMovement() {
-	
-	nDim = geometry->GetnDim();
-  
-}
-
-CVolumetricMovement::~CVolumetricMovement(void) {
-
-}
-
-void CVolumetricMovement::SetBoundary_Smooth(CGeometry *geometry, CConfig *config) {
-	unsigned short iMarker, Boundary, iDim;
-	unsigned long iVertex, Point;
-	double smooth_coeff = 15.0;
-	unsigned short nSmooth = 1000;
-	unsigned long jVertex;
-	tol = config->GetGridDef_Error();
-	double **Coordinate_Old = NULL, **Coordinate_Sum = NULL, **Coordinate = NULL;
-
-	for (iMarker=0; iMarker < config->GetnMarker_All(); iMarker++) {
-		Boundary = config->GetMarker_All_Boundary(iMarker);
-		switch(Boundary) {
-      case EULER_WALL: case HEAT_FLUX: case ISOTHERMAL:
-			Coordinate_Old = new double* [geometry->nVertex[iMarker]];
-			Coordinate_Sum = new double* [geometry->nVertex[iMarker]];
-			Coordinate = new double* [geometry->nVertex[iMarker]];
-			for (iVertex = 0; iVertex < geometry->nVertex[iMarker]; iVertex++) {
-				Coordinate_Old[iVertex] = new double [geometry->GetnDim()];
-				Coordinate_Sum[iVertex] = new double [geometry->GetnDim()];
-				Coordinate[iVertex] = new double [geometry->GetnDim()];
-			}
-
-			for(iVertex = 0; iVertex<geometry->nVertex[iMarker]; iVertex++) {
-				unsigned long iPoint = geometry->vertex[iMarker][iVertex]->GetNode();
-				for(iDim = 0; iDim < geometry->GetnDim(); iDim++) {
-					Coordinate_Old[iVertex][iDim] = geometry->node[iPoint]->GetCoord(iDim);
-					Coordinate[iVertex][iDim] = geometry->node[iPoint]->GetCoord(iDim);
-				}
-			}
-
-			for (unsigned short iSmooth = 0; iSmooth < nSmooth; iSmooth++) {
-			double max_error = 0;
-
-				for(iVertex = 0; iVertex<geometry->nVertex[iMarker]; iVertex++)
-					for(iDim = 0; iDim < geometry->GetnDim(); iDim++)
-						Coordinate_Sum[iVertex][iDim] = 0.0;
-
-				for(iVertex = 0; iVertex<geometry->nVertex[iMarker]; iVertex++) {
-					unsigned long iPoint = geometry->vertex[iMarker][iVertex]->GetNode();
-					for (unsigned short iNeighbor = 0; iNeighbor < geometry->node[iPoint]->GetnPoint(); iNeighbor++) {
-						unsigned long jPoint = geometry->node[iPoint]->GetPoint(iNeighbor);
-						if (geometry->node[jPoint]->GetBoundary()) {
-							for(jVertex = 0; jVertex<geometry->nVertex[iMarker]; jVertex++) {
-								unsigned long kPoint = geometry->vertex[iMarker][jVertex]->GetNode();
-								if (kPoint==jPoint) break;
-							}
-							for(iDim = 0; iDim < geometry->GetnDim(); iDim++) 
-								Coordinate_Sum[iVertex][iDim] += Coordinate[jVertex][iDim];
-						}
-					}
-				}
-
-
-				for(unsigned long iVertex = 0; iVertex<geometry->nVertex[iMarker]; iVertex++) {
-					const double nneigh = 2.0; //Para 2D
-
-					double error_x = 
-						Coordinate[iVertex][0] - (Coordinate_Old[iVertex][0] 
-						+ smooth_coeff*Coordinate_Sum[iVertex][0])/(1.0 + smooth_coeff*nneigh);
-
-					double error_y = 
-						Coordinate[iVertex][1] - (Coordinate_Old[iVertex][1] 
-						+ smooth_coeff*Coordinate_Sum[iVertex][1])/(1.0 + smooth_coeff*nneigh);
-
-					double total_error = sqrt (error_x*error_x+error_y*error_y);
-
-					if (max_error < total_error) max_error = total_error;
-
-					for(iDim = 0; iDim < geometry->GetnDim(); iDim++)
-						Coordinate[iVertex][iDim] =(Coordinate_Old[iVertex][iDim] 
-							+ smooth_coeff*Coordinate_Sum[iVertex][iDim])/(1.0 + smooth_coeff*nneigh);
-				}
-
-				if (max_error < tol) break;
-
-			}
-
-			break;
-		}
-	}
-
-
-	for (iMarker=0; iMarker < config->GetnMarker_All(); iMarker++) {
-		Boundary = config->GetMarker_All_Boundary(iMarker);
-		switch(Boundary) {
-		case EULER_WALL: case HEAT_FLUX: case ISOTHERMAL:
-			for(iVertex = 0; iVertex<geometry->nVertex[iMarker]; iVertex++) {
-				Point = geometry->vertex[iMarker][iVertex]->GetNode();
-				x[2*Point] = Coordinate[iVertex][0]-geometry->node[Point]->GetCoord(0);
-				x[2*Point+1] = Coordinate[iVertex][1]-geometry->node[Point]->GetCoord(1);
-			}
-			for (iVertex = 0; iVertex < geometry->nVertex[iMarker]; iVertex++) {
-				delete [] Coordinate_Old[iVertex];
-				delete [] Coordinate_Sum[iVertex];
-				delete [] Coordinate[iVertex];
-			}
-			delete [] Coordinate_Old;
-			delete [] Coordinate_Sum;
-			delete [] Coordinate;
-			break;
-
-		}	
-	}
-
-}
-
-void CVolumetricMovement::SetSolution_Smoothing(CGeometry *geometry, CConfig *config) {
-	unsigned long val_nSmooth = 1;
-	double val_smooth_coeff = 0.25;
-	
-	/*--- Perform a Jacobi approximation to an implicit residual smoothing ---*/
-	double **coord_old, **coord_sum, **coord;
-	unsigned short nDim = 2;
-
-	coord_old = new double* [geometry->GetnPoint()];
-	coord_sum = new double* [geometry->GetnPoint()];
-	coord = new double* [geometry->GetnPoint()];	
-	for (unsigned long iPoint = 0; iPoint < geometry->GetnPoint(); iPoint++) {
-		coord_old[iPoint] = new double [nDim];
-		coord_sum[iPoint] = new double [nDim];
-		coord[iPoint] = new double [nDim];		
-	}
-
-	unsigned short iDim;
-	unsigned long iPoint, iEdge;
-	unsigned long iVertex;
-	unsigned short iMarker;	
-	
-	/*--- Copy the initial grid ---*/
-	for (iPoint = 0; iPoint < geometry->GetnPoint(); iPoint++) {
-		for (iDim = 0; iDim < nDim; iDim++) {
-			coord_old[iPoint][iDim] = geometry->node[iPoint]->GetCoord(iDim);
-			coord[iPoint][iDim] = geometry->node[iPoint]->GetCoord(iDim);
-		}
-	}
-	
-	/*--- Copy the deformed boundary ---*/
-	for (iMarker=0; iMarker < config->GetnMarker_All(); iMarker++)
-		if (config->GetMarker_All_Moving(iMarker) == YES)
-			for(iVertex = 0; iVertex<geometry->nVertex[iMarker]; iVertex++) {
-				unsigned long Point = geometry->vertex[iMarker][iVertex]->GetNode();
-				for (iDim = 0; iDim < nDim; iDim++) {
-					coord_old[Point][iDim] = geometry->node[Point]->GetCoord(iDim);
-					coord[Point][iDim] = geometry->node[Point]->GetCoord(iDim);
-				}
-			}
-
-
-	
-	/*--- Jacobi iterations ---*/
-	for (unsigned short iSmooth = 0; iSmooth < val_nSmooth; iSmooth++) {
-		
-		for (iPoint = 0; iPoint < geometry->GetnPoint(); iPoint++)
-			for (iDim = 0; iDim < nDim; iDim++)
-				coord_sum[iPoint][iDim]= 0.0;
-		
-		/*--- Loop over Interior edges ---*/
-		for(iEdge = 0; iEdge < geometry->GetnEdge(); iEdge++) {	
-			const unsigned long Point_0 = geometry->edge[iEdge]->GetNode(0);			
-			const unsigned long Point_1 = geometry->edge[iEdge]->GetNode(1);
-			
-			/*--- Accumulate nearest neighbor residual to Res_sum for each variable ---*/
-			for (iDim = 0; iDim < nDim; iDim++) {
-				coord_sum[Point_0][iDim]= coord_sum[Point_0][iDim] + coord[Point_1][iDim];
-				coord_sum[Point_1][iDim]= coord_sum[Point_1][iDim] + coord[Point_0][iDim];
-			}
-		}
-		
-		/*--- Loop over all mesh points (Update Residuals with averaged sum) ---*/
-		for (iPoint = 0; iPoint < geometry->GetnPoint(); iPoint++) {
-			const unsigned short nneigh = geometry->node[iPoint]->GetnPoint();
-			for (iDim = 0; iDim < nDim; iDim++) {
-				coord[iPoint][iDim] =(coord_old[iPoint][iDim] + 
-								 val_smooth_coeff*coord_sum[iPoint][iDim])
-				/(1.0 + val_smooth_coeff*double(nneigh));
-			}
-		}
-		
-		/*--- Copy the deformed boundary ---*/
-		for (iMarker=0; iMarker < config->GetnMarker_All(); iMarker++)
-			for(iVertex = 0; iVertex<geometry->nVertex[iMarker]; iVertex++) {
-				unsigned long Point = geometry->vertex[iMarker][iVertex]->GetNode();
-				for (iDim = 0; iDim < nDim; iDim++)
-					coord[Point][iDim] = coord_old[Point][iDim];
-			}		
-		
-	}
-	
-	for (unsigned long iPoint = 0; iPoint < geometry->GetnPoint(); iPoint++)
-		for (unsigned short iDim = 0; iDim < geometry->GetnDim(); iDim++) {
-			geometry->node[iPoint]->SetCoord(iDim, coord[iPoint][iDim]);
-		}
-	
-}
-
-void CVolumetricMovement::UpdateMultiGrid(CGeometry **geometry, CConfig *config) {
-	unsigned long Fine_Point, Coarse_Point;
-	unsigned short iDim, iChildren;
-	double Area_Parent, Area_Children;
-	unsigned short nDim = geometry[0]->GetnDim();
-	double *GridVel_fine, *GridVel;
-	GridVel = new double[nDim];
-
-	for (unsigned short iMGlevel = 1; iMGlevel <=config->GetMGLevels(); iMGlevel++) {
-		geometry[iMGlevel]->SetControlVolume(config,geometry[iMGlevel-1], UPDATE);
-		geometry[iMGlevel]->SetBoundControlVolume(config,geometry[iMGlevel-1], UPDATE);
-	}
-
-	for (unsigned short iMesh = 0; iMesh < config->GetMGLevels(); iMesh++) {
-		for (Coarse_Point = 0; Coarse_Point < geometry[iMesh+1]->GetnPoint(); Coarse_Point++) {
-			Area_Parent = geometry[iMesh+1]->node[Coarse_Point]->GetVolume();
-
-			for (iDim = 0; iDim < nDim; iDim++) GridVel[iDim] = 0.0;
-
-			for (iChildren = 0; iChildren < 
-				geometry[iMesh+1]->node[Coarse_Point]->GetnChildren_CV(); iChildren++) {
-	
-				Fine_Point = geometry[iMesh+1]->node[Coarse_Point]->GetChildren_CV(iChildren);
-				Area_Children = geometry[iMesh]->node[Fine_Point]->GetVolume();
-				GridVel_fine = geometry[iMesh]->node[Fine_Point]->GetGridVel();
-
-				for (iDim = 0; iDim < nDim; iDim++)
-					GridVel[iDim] += GridVel_fine[iDim]*Area_Children/Area_Parent;  
-			}
-			geometry[iMesh+1]->node[Coarse_Point]->SetGridVel(GridVel);
-		}
-	}
-	delete [] GridVel;
-}
-
-void CVolumetricMovement::GetBoundary(CGeometry *geometry, CConfig *config, string val_filename) {
-
-	unsigned long Point, iVertex;
-	double xCoord, *Normal, Proj_Def;
-	unsigned short iMarker, Boundary;
-
-	ofstream Surface_file;
-	char *cstr; cstr = new char [val_filename.size()+1];
-	strcpy (cstr, val_filename.c_str());
-	Surface_file.open(cstr, ios::out);
-
-	Surface_file <<  "\"x_coord\",\"Deformation_x\",\"Deformation_y\",\"Projected_Def\" " << endl;
-
-	for (iMarker=0; iMarker < config->GetnMarker_All(); iMarker++) {
-		Boundary = config->GetMarker_All_Boundary(iMarker);
-		switch(Boundary) {
-		case EULER_WALL: case HEAT_FLUX: case ISOTHERMAL:
-			for(iVertex = 0; iVertex<geometry->nVertex[iMarker]; iVertex++) {
-				Point = geometry->vertex[iMarker][iVertex]->GetNode();
-				Normal = geometry->vertex[iMarker][iVertex]->GetNormal();
-				Proj_Def = x[2*Point]*Normal[0]+x[2*Point+1]*Normal[1];
-				xCoord = geometry->node[Point]->GetCoord(0);
-				Surface_file << xCoord << "," << x[2*Point] << "," << x[2*Point+1] << "," << Proj_Def << endl;
-			}
-			break;
-		}	
-	}
-}
-
-
-void CVolumetricMovement::Initialize_StiffMatrix_Structure(unsigned short nVar, CGeometry *geometry) {
-	unsigned long iPoint, nPoint = geometry->GetnPoint(), nPointDomain = geometry->GetnPointDomain();
-  unsigned long *row_ptr, *col_ind, *vneighs, index, nnz;
-	unsigned short iNeigh, nNeigh, Max_nNeigh;
-  
-	row_ptr = new unsigned long [nPoint+1];
-	
-	/*--- +1 -> to include diagonal element	---*/
-	row_ptr[0] = 0;
-	for (iPoint = 0; iPoint < nPoint; iPoint++)
-		row_ptr[iPoint+1] = row_ptr[iPoint]+(geometry->node[iPoint]->GetnPoint()+1); // +1 -> to include diagonal 
-	nnz = row_ptr[nPoint]; 
-	
-	col_ind = new unsigned long [nnz];
-  
-  Max_nNeigh = 0;
-  for (iPoint = 0; iPoint < nPoint; iPoint++) {
-		nNeigh = geometry->node[iPoint]->GetnPoint();
-    if (nNeigh > Max_nNeigh) Max_nNeigh = nNeigh;
-  }
-	vneighs = new unsigned long [Max_nNeigh+1]; // +1 -> to include diagonal 
-  
-	/*--- Neighbors to point iPoint to include relation of the point with 
-	 itself (matrix diagonal) ---*/
-	for (iPoint = 0; iPoint < nPoint; iPoint++) {
-		nNeigh = geometry->node[iPoint]->GetnPoint();
-		
-		for (iNeigh = 0; iNeigh < nNeigh; iNeigh++)
-			vneighs[iNeigh] = geometry->node[iPoint]->GetPoint(iNeigh);
-		
-		vneighs[nNeigh] = iPoint;
-		sort(vneighs, vneighs+nNeigh+1);
-		index = row_ptr[iPoint];
-		for (iNeigh = 0; iNeigh <= nNeigh; iNeigh++) {
-			col_ind[index] = vneighs[iNeigh];
-			index++;
-		}
-	}
-	
-	/*--- solve with preconditioned conjugate gradient method ---*/
-	bool preconditioner = true; 
-
-	StiffMatrix.SetIndexes(nPoint, nPointDomain, nVar, nVar, row_ptr, col_ind, nnz, preconditioner);
-
-	/*--- Set StiffMatrix entries to zero ---*/
-	StiffMatrix.SetValZero();
-
-	rhs  = new double [geometry->GetnPoint() * nVar];
-	usol = new double [geometry->GetnPoint() * nVar];
-	
-	/*--- Don't delete *row_ptr, *col_ind because they are asigned to the Jacobian structure ---*/
-	delete[] vneighs;
-}
-
-void CVolumetricMovement::Deallocate_StiffMatrix_Structure(CGeometry *geometry) {
-	
-	delete[] rhs;
-	delete[] usol;
-	
-}
-
-
-double CVolumetricMovement::SetSpringMethodContributions_Edges(CGeometry *geometry) {
-	unsigned short iDim, jDim, nDim = geometry->GetnDim();
-	unsigned long iEdge, Point_0, Point_1;
-	double *Coord_0, *Coord_1, *Edge_Vector, *Unit_Vector;
-	double Length, kij, **Smatrix, MinLength;
-
-	Edge_Vector = new double [nDim];
-	Unit_Vector = new double [nDim];
-	MinLength = 1E10;
-	
-	Smatrix = new double* [nDim];
-	for (iDim = 0; iDim < nDim; iDim++)
-		Smatrix[iDim] = new double [nDim];
-
-	/*--- Compute contributions of the basic edge spring method ---*/
-	for (iEdge = 0; iEdge < geometry->GetnEdge(); iEdge++) {
-
-		/*--- Points in edge and coordinates ---*/
-		Point_0 = geometry->edge[iEdge]->GetNode(0);
-		Point_1 = geometry->edge[iEdge]->GetNode(1);
-		Coord_0 = geometry->node[Point_0]->GetCoord();
-		Coord_1 = geometry->node[Point_1]->GetCoord();
-
-		/*--- Compute Edge_Vector ---*/
-		Length = 0;
-		for (iDim = 0; iDim < nDim; iDim++) {
-			Edge_Vector[iDim] = Coord_1[iDim] - Coord_0[iDim];
-			Length += Edge_Vector[iDim]*Edge_Vector[iDim];
-		}
-		Length = sqrt(Length);
-		MinLength = min(Length, MinLength);
-		
-		/*--- Compute Unit_Vector ---*/
-		for (iDim = 0; iDim < nDim; iDim++)
-			Unit_Vector[iDim] = Edge_Vector[iDim]/Length;
-
-		/*--- Compute spring stiffness (kij) and point-to-point matrix ---*/
-		kij = 1.0/Length;
-		
-		for (iDim = 0; iDim < nDim; iDim++)
-			for (jDim = 0; jDim < nDim; jDim++)
-				Smatrix[iDim][jDim] = kij*Unit_Vector[iDim]*Unit_Vector[jDim];
-
-		/*--- Add and substract contributions to the global matrix ---*/
-		StiffMatrix.AddBlock(Point_0, Point_0, Smatrix);
-		StiffMatrix.SubtractBlock(Point_0, Point_1, Smatrix);
-		StiffMatrix.SubtractBlock(Point_1, Point_0, Smatrix);
-		StiffMatrix.AddBlock(Point_1, Point_1, Smatrix);
-	}
-	
-	for (iDim = 0; iDim < nDim; iDim++)
-		delete [] Smatrix [iDim];
-	delete [] Smatrix;
-	delete [] Unit_Vector;
-	delete [] Edge_Vector;
-	
-	return MinLength;
-}
-
-double CVolumetricMovement::SetFEAMethodContributions_Elem(CGeometry *geometry) {
-  
-	unsigned short iVar, iDim;
-	unsigned long Point_0, Point_1, Point_2, Point_3, iElem, iEdge;
-  double *Coord_0, *Coord_1;
-	double Length, MinLength = 1E10;
-  double **StiffMatrix_Elem;
-  double *Edge_Vector = new double [nDim];
-  
-  if (nDim == 2) {
-    StiffMatrix_Elem = new double* [6];
-    for (iVar = 0; iVar < 6; iVar++)
-      StiffMatrix_Elem[iVar] = new double [6];
-  }
-  if (nDim == 3) {
-    StiffMatrix_Elem = new double* [12];
-    for (iVar = 0; iVar < 12; iVar++)
-      StiffMatrix_Elem[iVar] = new double [12];
-  }
-  
-  /*--- First, check the minimum edge length in the entire mesh. ---*/
-	for (iEdge = 0; iEdge < geometry->GetnEdge(); iEdge++) {
-    
-		/*--- Points in edge and coordinates ---*/
-		Point_0 = geometry->edge[iEdge]->GetNode(0);
-		Point_1 = geometry->edge[iEdge]->GetNode(1);
-		Coord_0 = geometry->node[Point_0]->GetCoord();
-		Coord_1 = geometry->node[Point_1]->GetCoord();
-    
-		/*--- Compute Edge_Vector ---*/
-		Length = 0;
-		for (iDim = 0; iDim < nDim; iDim++) {
-			Edge_Vector[iDim] = Coord_1[iDim] - Coord_0[iDim];
-			Length += Edge_Vector[iDim]*Edge_Vector[iDim];
-		}
-		Length = sqrt(Length);
-		MinLength = min(Length, MinLength);
-	}
-  
-	/*--- Compute contributions from each element by forming the stiffness matrix (FEA) ---*/
-	for (iElem = 0; iElem < geometry->GetnElem(); iElem++) {
-
-    if (nDim == 2) {
-      
-      /*--- Triangles are loaded directly ---*/
-      Point_0 = geometry->elem[iElem]->GetNode(0);
-      Point_1 = geometry->elem[iElem]->GetNode(1);
-      Point_2 = geometry->elem[iElem]->GetNode(2);      
-      SetFEA_StiffMatrix2D(geometry, StiffMatrix_Elem, Point_0, Point_1, Point_2);
-      AddFEA_StiffMatrix2D(geometry, StiffMatrix_Elem, Point_0, Point_1, Point_2);
-      
-      /*--- Divide any rectangles and add contribution from the second triangle ---*/
-      if (geometry->elem[iElem]->GetVTK_Type() == RECTANGLE) {
-        Point_0 = geometry->elem[iElem]->GetNode(0);
-        Point_1 = geometry->elem[iElem]->GetNode(2);
-        Point_2 = geometry->elem[iElem]->GetNode(3);
-        SetFEA_StiffMatrix2D(geometry, StiffMatrix_Elem, Point_0, Point_1, Point_2);
-        AddFEA_StiffMatrix2D(geometry, StiffMatrix_Elem, Point_0, Point_1, Point_2);
-      }
-      
-    }
-    
-    if (nDim == 3) {
-      
-      /*--- Tetrahedra are loaded directly ---*/
-      if (geometry->elem[iElem]->GetVTK_Type() == TETRAHEDRON) {
-        Point_0 = geometry->elem[iElem]->GetNode(0);
-        Point_1 = geometry->elem[iElem]->GetNode(1);
-        Point_2 = geometry->elem[iElem]->GetNode(2);
-        Point_3 = geometry->elem[iElem]->GetNode(3);
-        SetFEA_StiffMatrix3D(geometry, StiffMatrix_Elem, Point_0, Point_1, Point_2, Point_3);
-        AddFEA_StiffMatrix3D(geometry, StiffMatrix_Elem, Point_0, Point_1, Point_2, Point_3);
-			}
-      
-//      /*--- Divide hexehedra into 5 tetrahedra ---*/
-//			if (geometry->elem[iElem]->GetVTK_Type() == HEXAHEDRON) {
-//
-//				/*--- Tetrahedron 1, nodes: [0,1,2,5] ---*/
-//				Point_0 = geometry->elem[iElem]->GetNode(0);
-//				Point_1 = geometry->elem[iElem]->GetNode(1);
-//				Point_2 = geometry->elem[iElem]->GetNode(2);
-//				Point_3 = geometry->elem[iElem]->GetNode(5);
-//        SetFEA_StiffMatrix3D(geometry, StiffMatrix_Elem, Point_0, Point_1, Point_2, Point_3);
-//        AddFEA_StiffMatrix3D(geometry, StiffMatrix_Elem, Point_0, Point_1, Point_2, Point_3);
-//        
-//				/*--- Tetrahedron 2, nodes: [0,2,7,5] ---*/
-//				Point_0 = geometry->elem[iElem]->GetNode(0);
-//				Point_1 = geometry->elem[iElem]->GetNode(2);
-//				Point_2 = geometry->elem[iElem]->GetNode(7);
-//				Point_3 = geometry->elem[iElem]->GetNode(5);
-//        SetFEA_StiffMatrix3D(geometry, StiffMatrix_Elem, Point_0, Point_1, Point_2, Point_3);
-//        AddFEA_StiffMatrix3D(geometry, StiffMatrix_Elem, Point_0, Point_1, Point_2, Point_3);
-//        
-//				/*--- Tetrahedron 3, nodes: [0,2,3,7] ---*/
-//				Point_0 = geometry->elem[iElem]->GetNode(0);
-//				Point_1 = geometry->elem[iElem]->GetNode(7);
-//				Point_2 = geometry->elem[iElem]->GetNode(2);
-//				Point_3 = geometry->elem[iElem]->GetNode(3);
-//        SetFEA_StiffMatrix3D(geometry, StiffMatrix_Elem, Point_0, Point_1, Point_2, Point_3);
-//        AddFEA_StiffMatrix3D(geometry, StiffMatrix_Elem, Point_0, Point_1, Point_2, Point_3);
-//        
-//				/*--- Tetrahedron 4, nodes: [0,5,7,4] ---*/
-//				Point_0 = geometry->elem[iElem]->GetNode(4);
-//				Point_1 = geometry->elem[iElem]->GetNode(7);
-//				Point_2 = geometry->elem[iElem]->GetNode(5);
-//				Point_3 = geometry->elem[iElem]->GetNode(0);
-//        SetFEA_StiffMatrix3D(geometry, StiffMatrix_Elem, Point_0, Point_1, Point_2, Point_3);
-//        AddFEA_StiffMatrix3D(geometry, StiffMatrix_Elem, Point_0, Point_1, Point_2, Point_3);
-//        
-//				/*--- Tetrahedron 5, nodes: [2,7,5,6] ---*/
-//				Point_0 = geometry->elem[iElem]->GetNode(2);
-//				Point_1 = geometry->elem[iElem]->GetNode(6);
-//				Point_2 = geometry->elem[iElem]->GetNode(5);
-//				Point_3 = geometry->elem[iElem]->GetNode(7);
-//        SetFEA_StiffMatrix3D(geometry, StiffMatrix_Elem, Point_0, Point_1, Point_2, Point_3);
-//        AddFEA_StiffMatrix3D(geometry, StiffMatrix_Elem, Point_0, Point_1, Point_2, Point_3);
-//        
-//			}
-//
-//      /*--- Divide prisms into 3 tetrahedra ---*/
-//      if (geometry->elem[iElem]->GetVTK_Type() == WEDGE) {
-//        
-//        /*--- Tetrahedron 1, nodes: [2,1,0,4] ---*/
-//				Point_0 = geometry->elem[iElem]->GetNode(2);
-//				Point_1 = geometry->elem[iElem]->GetNode(1);
-//				Point_2 = geometry->elem[iElem]->GetNode(0);
-//				Point_3 = geometry->elem[iElem]->GetNode(4);
-//        SetFEA_StiffMatrix3D(geometry, StiffMatrix_Elem, Point_0, Point_1, Point_2, Point_3);
-//        AddFEA_StiffMatrix3D(geometry, StiffMatrix_Elem, Point_0, Point_1, Point_2, Point_3);
-//        
-//				/*--- Tetrahedron 2, nodes: [3,4,5,0]  ---*/
-//				Point_0 = geometry->elem[iElem]->GetNode(3);
-//				Point_1 = geometry->elem[iElem]->GetNode(4);
-//				Point_2 = geometry->elem[iElem]->GetNode(5);
-//				Point_3 = geometry->elem[iElem]->GetNode(0);
-//        SetFEA_StiffMatrix3D(geometry, StiffMatrix_Elem, Point_0, Point_1, Point_2, Point_3);
-//        AddFEA_StiffMatrix3D(geometry, StiffMatrix_Elem, Point_0, Point_1, Point_2, Point_3);
-//        
-//        /*--- Tetrahedron 2, nodes: [5,2,0,4]  ---*/
-//				Point_0 = geometry->elem[iElem]->GetNode(5);
-//				Point_1 = geometry->elem[iElem]->GetNode(2);
-//				Point_2 = geometry->elem[iElem]->GetNode(0);
-//				Point_3 = geometry->elem[iElem]->GetNode(4);
-//        SetFEA_StiffMatrix3D(geometry, StiffMatrix_Elem, Point_0, Point_1, Point_2, Point_3);
-//        AddFEA_StiffMatrix3D(geometry, StiffMatrix_Elem, Point_0, Point_1, Point_2, Point_3);
-//        
-//        
-//      }
-//    
-//      /*--- Divide pyramids into 2 tetrahedra ---*/
-//      if (geometry->elem[iElem]->GetVTK_Type() == PYRAMID) {
-//      
-//        /*--- Tetrahedron 1, nodes: [0,1,2,4] ---*/
-//				Point_0 = geometry->elem[iElem]->GetNode(0);
-//				Point_1 = geometry->elem[iElem]->GetNode(1);
-//				Point_2 = geometry->elem[iElem]->GetNode(2);
-//				Point_3 = geometry->elem[iElem]->GetNode(4);
-//        SetFEA_StiffMatrix3D(geometry, StiffMatrix_Elem, Point_0, Point_1, Point_2, Point_3);
-//        AddFEA_StiffMatrix3D(geometry, StiffMatrix_Elem, Point_0, Point_1, Point_2, Point_3);
-//        
-//				/*--- Tetrahedron 2, nodes: [0,2,3,4]  ---*/
-//				Point_0 = geometry->elem[iElem]->GetNode(0);
-//				Point_1 = geometry->elem[iElem]->GetNode(2);
-//				Point_2 = geometry->elem[iElem]->GetNode(3);
-//				Point_3 = geometry->elem[iElem]->GetNode(4);
-//        SetFEA_StiffMatrix3D(geometry, StiffMatrix_Elem, Point_0, Point_1, Point_2, Point_3);
-//        AddFEA_StiffMatrix3D(geometry, StiffMatrix_Elem, Point_0, Point_1, Point_2, Point_3);
-//        
-//      }
-    
-    }
-	}
-	
-  /*--- Deallocate memory and exit ---*/
-  if (nDim == 2) {
-    for (iVar = 0; iVar < 6; iVar++)
-      delete StiffMatrix_Elem[iVar];
-    delete [] StiffMatrix_Elem;
-  }
-  if (nDim == 3) {
-    for (iVar = 0; iVar < 12; iVar++)
-      delete StiffMatrix_Elem[iVar];
-    delete [] StiffMatrix_Elem;
-  }
-  
-  delete [] Edge_Vector;
-  
-	return MinLength;
-}
-
-void CVolumetricMovement::CheckFEA_Grid(CGeometry *geometry) {
-	unsigned long Point_0, Point_1, Point_2, Point_3, iElem;
-  
-	/*--- Compute contributions from each element by forming the stiffness matrix (FEA) ---*/
-  
-	for (iElem = 0; iElem < geometry->GetnElem(); iElem++) {
-    
-    if (nDim == 2) {
-      
-      /*--- Triangles are loaded directly ---*/
-      Point_0 = geometry->elem[iElem]->GetNode(0);
-      Point_1 = geometry->elem[iElem]->GetNode(1);
-      Point_2 = geometry->elem[iElem]->GetNode(2);
-      CheckFEA_Elem2D(geometry, iElem, Point_0, Point_1, Point_2);
-      
-      /*--- Divide any rectangles and add contribution from the second triangle ---*/
-      if (geometry->elem[iElem]->GetVTK_Type() == RECTANGLE) {
-        Point_0 = geometry->elem[iElem]->GetNode(0);
-        Point_1 = geometry->elem[iElem]->GetNode(2);
-        Point_2 = geometry->elem[iElem]->GetNode(3);
-        CheckFEA_Elem2D(geometry, iElem, Point_0, Point_1, Point_2);
-
-      }
-      
-    }
-    
-    if (nDim == 3) {
-      
-      /*--- Tetrahedra are loaded directly ---*/
-      if (geometry->elem[iElem]->GetVTK_Type() == TETRAHEDRON) {
-        Point_0 = geometry->elem[iElem]->GetNode(0);
-        Point_1 = geometry->elem[iElem]->GetNode(1);
-        Point_2 = geometry->elem[iElem]->GetNode(2);
-        Point_3 = geometry->elem[iElem]->GetNode(3);
-        CheckFEA_Elem3D(geometry, iElem, Point_0, Point_1, Point_2, Point_3);
-
-			}
-      
-      /*--- Divide hexehedra into 5 tetrahedra ---*/
-			if (geometry->elem[iElem]->GetVTK_Type() == HEXAHEDRON) {
-        
-				/*--- Tetrahedron 1, nodes: [0,1,2,5] ---*/
-				Point_0 = geometry->elem[iElem]->GetNode(0);
-				Point_1 = geometry->elem[iElem]->GetNode(1);
-				Point_2 = geometry->elem[iElem]->GetNode(2);
-				Point_3 = geometry->elem[iElem]->GetNode(5);
-        CheckFEA_Elem3D(geometry, iElem, Point_0, Point_1, Point_2, Point_3);
-        
-				/*--- Tetrahedron 2, nodes: [0,2,7,5] ---*/
-				Point_0 = geometry->elem[iElem]->GetNode(0);
-				Point_1 = geometry->elem[iElem]->GetNode(2);
-				Point_2 = geometry->elem[iElem]->GetNode(7);
-				Point_3 = geometry->elem[iElem]->GetNode(5);
-        CheckFEA_Elem3D(geometry, iElem, Point_0, Point_1, Point_2, Point_3);
-        
-				/*--- Tetrahedron 3, nodes: [0,2,3,7] ---*/
-				Point_0 = geometry->elem[iElem]->GetNode(0);
-				Point_1 = geometry->elem[iElem]->GetNode(2);
-				Point_2 = geometry->elem[iElem]->GetNode(3);
-				Point_3 = geometry->elem[iElem]->GetNode(7);
-        CheckFEA_Elem3D(geometry, iElem, Point_0, Point_1, Point_2, Point_3);
-        
-				/*--- Tetrahedron 4, nodes: [0,5,7,4] ---*/
-				Point_0 = geometry->elem[iElem]->GetNode(0);
-				Point_1 = geometry->elem[iElem]->GetNode(5);
-				Point_2 = geometry->elem[iElem]->GetNode(7);
-				Point_3 = geometry->elem[iElem]->GetNode(4);
-        CheckFEA_Elem3D(geometry, iElem, Point_0, Point_1, Point_2, Point_3);
-        
-				/*--- Tetrahedron 5, nodes: [2,7,5,6] ---*/
-				Point_0 = geometry->elem[iElem]->GetNode(2);
-				Point_1 = geometry->elem[iElem]->GetNode(7);
-				Point_2 = geometry->elem[iElem]->GetNode(5);
-				Point_3 = geometry->elem[iElem]->GetNode(6);
-        CheckFEA_Elem3D(geometry, iElem, Point_0, Point_1, Point_2, Point_3);
-        
-			}
-      
-      /*--- Divide prisms into 3 tetrahedra ---*/
-      if (geometry->elem[iElem]->GetVTK_Type() == WEDGE) {
-        
-        /*--- Tetrahedron 1, nodes: [2,1,0,4] ---*/
-				Point_0 = geometry->elem[iElem]->GetNode(2);
-				Point_1 = geometry->elem[iElem]->GetNode(1);
-				Point_2 = geometry->elem[iElem]->GetNode(0);
-				Point_3 = geometry->elem[iElem]->GetNode(4);
-        CheckFEA_Elem3D(geometry, iElem, Point_0, Point_1, Point_2, Point_3);
-        
-				/*--- Tetrahedron 2, nodes: [3,4,5,0]  ---*/
-				Point_0 = geometry->elem[iElem]->GetNode(3);
-				Point_1 = geometry->elem[iElem]->GetNode(4);
-				Point_2 = geometry->elem[iElem]->GetNode(5);
-				Point_3 = geometry->elem[iElem]->GetNode(0);
-        CheckFEA_Elem3D(geometry, iElem, Point_0, Point_1, Point_2, Point_3);
-        
-        /*--- Tetrahedron 2, nodes: [5,2,0,4]  ---*/
-				Point_0 = geometry->elem[iElem]->GetNode(5);
-				Point_1 = geometry->elem[iElem]->GetNode(2);
-				Point_2 = geometry->elem[iElem]->GetNode(0);
-				Point_3 = geometry->elem[iElem]->GetNode(4);
-        CheckFEA_Elem3D(geometry, iElem, Point_0, Point_1, Point_2, Point_3);
-        
-        
-      }
-      
-      /*--- Divide pyramids into 2 tetrahedra ---*/
-      if (geometry->elem[iElem]->GetVTK_Type() == PYRAMID) {
-        
-        /*--- Tetrahedron 1, nodes: [0,1,2,4] ---*/
-				Point_0 = geometry->elem[iElem]->GetNode(0);
-				Point_1 = geometry->elem[iElem]->GetNode(1);
-				Point_2 = geometry->elem[iElem]->GetNode(2);
-				Point_3 = geometry->elem[iElem]->GetNode(4);
-        CheckFEA_Elem3D(geometry, iElem, Point_0, Point_1, Point_2, Point_3);
-        
-				/*--- Tetrahedron 2, nodes: [0,2,3,4]  ---*/
-				Point_0 = geometry->elem[iElem]->GetNode(0);
-				Point_1 = geometry->elem[iElem]->GetNode(2);
-				Point_2 = geometry->elem[iElem]->GetNode(3);
-				Point_3 = geometry->elem[iElem]->GetNode(4);
-        CheckFEA_Elem3D(geometry, iElem, Point_0, Point_1, Point_2, Point_3);
-        
-      }
-      
-    }
-	}
-}
-
-void CVolumetricMovement::SetFEA_StiffMatrix2D(CGeometry *geometry, double **StiffMatrix_Elem,
-                                                   unsigned long val_Point_0, unsigned long val_Point_1, unsigned long val_Point_2) {
-  
-  
-  unsigned short iDim, iVar, jVar, kVar;
-  double B_Matrix[6][12], BT_Matrix[12][6], D_Matrix[6][6], Aux_Matrix[12][6];
-  double a[3], b[3], c[3], Area, E, Mu, Lambda, eps = 1e-14;
-  
-  double *Coord_0 = geometry->node[val_Point_0]->GetCoord();
-  double *Coord_1 = geometry->node[val_Point_1]->GetCoord();
-  double *Coord_2 = geometry->node[val_Point_2]->GetCoord();
-  
-  /*--- Initialize the element stuffness matrix to zero ---*/
-  for (iVar = 0; iVar < 6; iVar++)
-    for (jVar = 0; jVar < 6; jVar++)
-      StiffMatrix_Elem[iVar][jVar] = 0.0;
-  
-  for (iDim = 0; iDim < nDim; iDim++) {
-    a[iDim] = Coord_0[iDim]-Coord_2[iDim];
-    b[iDim] = Coord_1[iDim]-Coord_2[iDim];
-  }
-  
-  Area = 0.5*fabs(a[0]*b[1]-a[1]*b[0]) + eps;
-  
-  /*--- Each element uses their own stiffness which is inversely
-   proportional to the area/volume of the cell. Using Mu = E & Lambda = -E
-   is a modification to help allow rigid rotation of elements (see
-   "Robust Mesh Deformation using the Linear Elasticity Equations" by
-   R. P. Dwight. This might need more testing... ---*/
-  
-  E = 1.0 / Area;
-  Mu = E;
-  Lambda = -E;
-  
-  a[0] = 0.5 * (Coord_1[0]*Coord_2[1]-Coord_2[0]*Coord_1[1]) / Area;
-  a[1] = 0.5 * (Coord_2[0]*Coord_0[1]-Coord_0[0]*Coord_2[1]) / Area;
-  a[2] = 0.5 * (Coord_0[0]*Coord_1[1]-Coord_1[0]*Coord_0[1]) / Area;
-  
-  b[0] = 0.5 * (Coord_1[1]-Coord_2[1]) / Area;
-  b[1] = 0.5 * (Coord_2[1]-Coord_0[1]) / Area;
-  b[2] = 0.5 * (Coord_0[1]-Coord_1[1]) / Area;
-  
-  c[0] = 0.5 * (Coord_2[0]-Coord_1[0]) / Area;
-  c[1] = 0.5 * (Coord_0[0]-Coord_2[0]) / Area;
-  c[2] = 0.5 * (Coord_1[0]-Coord_0[0]) / Area;
-  
-  /*--- Compute the B Matrix ---*/
-  B_Matrix[0][0] = b[0];	B_Matrix[0][1] = 0.0;		B_Matrix[0][2] = b[1];	B_Matrix[0][3] = 0.0;		B_Matrix[0][4] = b[2];	B_Matrix[0][5] = 0.0;
-  B_Matrix[1][0] = 0.0;		B_Matrix[1][1] = c[0];	B_Matrix[1][2] = 0.0;		B_Matrix[1][3] = c[1];	B_Matrix[1][4] = 0.0;		B_Matrix[1][5] = c[2];
-  B_Matrix[2][0] = c[0];	B_Matrix[2][1] = b[0];	B_Matrix[2][2] = c[1];	B_Matrix[2][3] = b[1];	B_Matrix[2][4] = c[2];	B_Matrix[2][5] = b[2];
-  
-  for (iVar = 0; iVar < 3; iVar++)
-    for (jVar = 0; jVar < 6; jVar++)
-      BT_Matrix[jVar][iVar] = B_Matrix[iVar][jVar];
-  
-  /*--- Compute the D Matrix (for plane strain and 3-D)---*/
-  D_Matrix[0][0] = Lambda + 2.0*Mu;		D_Matrix[0][1] = Lambda;            D_Matrix[0][2] = 0.0;
-  D_Matrix[1][0] = Lambda;            D_Matrix[1][1] = Lambda + 2.0*Mu;   D_Matrix[1][2] = 0.0;
-  D_Matrix[2][0] = 0.0;               D_Matrix[2][1] = 0.0;               D_Matrix[2][2] = Mu;
-  
-  /*--- Compute the BT.D Matrix ---*/
-  for (iVar = 0; iVar < 6; iVar++) {
-    for (jVar = 0; jVar < 3; jVar++) {
-      Aux_Matrix[iVar][jVar] = 0.0;
-      for (kVar = 0; kVar < 3; kVar++)
-        Aux_Matrix[iVar][jVar] += BT_Matrix[iVar][kVar]*D_Matrix[kVar][jVar];
-    }
-  }
-  
-  /*--- Compute the BT.D.B Matrix (stiffness matrix) ---*/
-  for (iVar = 0; iVar < 6; iVar++) {
-    for (jVar = 0; jVar < 6; jVar++) {
-      StiffMatrix_Elem[iVar][jVar] = 0.0;
-      for (kVar = 0; kVar < 3; kVar++)
-        StiffMatrix_Elem[iVar][jVar] += Area * Aux_Matrix[iVar][kVar]*B_Matrix[kVar][jVar];
-    }
-  }
-  
-}
-
-void CVolumetricMovement::SetFEA_StiffMatrix3D(CGeometry *geometry, double **StiffMatrix_Elem,
-                                               unsigned long val_Point_0, unsigned long val_Point_1, unsigned long val_Point_2, unsigned long val_Point_3) {
-  
-  unsigned short iVar, jVar, kVar;
-  double B_Matrix[6][12], BT_Matrix[12][6], D_Matrix[6][6], Aux_Matrix[12][6];
-  double a[4], b[4], c[4], d[4], Volume, E, Mu, Lambda, eps = 1e-14;
-  
-  double *Coord_0 = geometry->node[val_Point_0]->GetCoord();
-  double *Coord_1 = geometry->node[val_Point_1]->GetCoord();
-  double *Coord_2 = geometry->node[val_Point_2]->GetCoord();
-  double *Coord_3 = geometry->node[val_Point_3]->GetCoord();
-  
-  Volume = 0.0;
-  Volume -= Determinant_3x3(Coord_1[0],Coord_1[1],Coord_1[2],Coord_2[0],Coord_2[1],Coord_2[2],Coord_3[0],Coord_3[1],Coord_3[2]);
-  Volume += Determinant_3x3(Coord_0[0],Coord_0[1],Coord_0[2],Coord_2[0],Coord_2[1],Coord_2[2],Coord_3[0],Coord_3[1],Coord_3[2]);
-  Volume -= Determinant_3x3(Coord_0[0],Coord_0[1],Coord_0[2],Coord_1[0],Coord_1[1],Coord_1[2],Coord_3[0],Coord_3[1],Coord_3[2]);
-  Volume += Determinant_3x3(Coord_0[0],Coord_0[1],Coord_0[2],Coord_1[0],Coord_1[1],Coord_1[2],Coord_2[0],Coord_2[1],Coord_2[2]);
-  Volume = Volume / 6.0 + eps;
-  
-  double r1[3], r2[3], r3[3], CrossProduct[3];
-  for (unsigned short iDim = 0; iDim < nDim; iDim++) {
-    r1[iDim] = Coord_1[iDim] - Coord_0[iDim];
-    r2[iDim] = Coord_2[iDim] - Coord_0[iDim];
-    r3[iDim] = Coord_3[iDim] - Coord_0[iDim];
-  }
-	CrossProduct[0] = (r1[1]*r2[2] - r1[2]*r2[1])*r3[0];
-	CrossProduct[1] = (r1[2]*r2[0] - r1[0]*r2[2])*r3[1];
-	CrossProduct[2] = (r1[0]*r2[1] - r1[1]*r2[0])*r3[2];
-  Volume = (CrossProduct[0] + CrossProduct[1] + CrossProduct[2])/6.0;
-  
-   if (Volume < 0.0) cout << "Negative Volume: " << Volume << endl;
-
-  //Volume = fabs(Volume);
-  
-  /*--- Each element uses their own stiffness which is inversely
-   proportional to the area/volume of the cell. Using Mu = E & Lambda = -E
-   is a modification to help allow rigid rotation of elements (see
-   "Robust Mesh Deformation using the Linear Elasticity Equations" by
-   R. P. Dwight. This might need more testing... ---*/
-  
-  /*--- Try basing the stiffness on the distance from the wall ---*/
-  //Volume = 0.25 * (Coord_0[2]+Coord_1[2]+Coord_2[2]+Coord_3[2]);
-  
-  E = 1.0 / Volume;
-  Mu = E;
-  Lambda = -E;
-  
-//  Steel, E = 2E11, Nu = 0.3
-//  double E = 2E11; //config->GetElasticyMod();
-//  double Nu = 0.0;//config->GetPoissonRatio();
-//  Mu = E / (2.0*(1.0 + Nu));
-//  Lambda = Nu*E/((1.0+Nu)*(1.0-2.0*Nu));
-  
-  a[0] = Determinant_3x3(Coord_1[0],Coord_1[1],Coord_1[2],Coord_2[0],Coord_2[1],Coord_2[2],Coord_3[0],Coord_3[1],Coord_3[2])/(6.0*Volume);
-  b[0] = -Determinant_3x3(1.0,Coord_1[1],Coord_1[2],1.0,Coord_2[1],Coord_2[2],1.0,Coord_3[1],Coord_3[2])/(6.0*Volume);
-  c[0] = -Determinant_3x3(Coord_1[0],1.0,Coord_1[2],Coord_2[0],1.0,Coord_2[2],Coord_3[0],1.0,Coord_3[2])/(6.0*Volume);
-  d[0] = -Determinant_3x3(Coord_1[0],Coord_1[1],1.0,Coord_2[0],Coord_2[1],1.0,Coord_3[0],Coord_3[1],1.0)/(6.0*Volume);
-  
-  a[1] = -Determinant_3x3(Coord_2[0],Coord_2[1],Coord_2[2],Coord_3[0],Coord_3[1],Coord_3[2],Coord_0[0],Coord_0[1],Coord_0[2])/(6.0*Volume);
-  b[1] = Determinant_3x3(1.0,Coord_2[1],Coord_2[2],1.0,Coord_3[1],Coord_3[2],1.0,Coord_0[1],Coord_0[2])/(6.0*Volume);
-  c[1] = Determinant_3x3(Coord_2[0],1.0,Coord_2[2],Coord_3[0],1.0,Coord_3[2],Coord_0[0],1.0,Coord_0[2])/(6.0*Volume);
-  d[1] = Determinant_3x3(Coord_2[0],Coord_2[1],1.0,Coord_3[0],Coord_3[1],1.0,Coord_0[0],Coord_0[1],1.0)/(6.0*Volume);
-
-  a[2] = Determinant_3x3(Coord_3[0],Coord_3[1],Coord_3[2],Coord_0[0],Coord_0[1],Coord_0[2],Coord_1[0],Coord_1[1],Coord_1[2])/(6.0*Volume);
-  b[2] = -Determinant_3x3(1.0,Coord_3[1],Coord_3[2],1.0,Coord_0[1],Coord_0[2],1.0,Coord_1[1],Coord_1[2])/(6.0*Volume);
-  c[2] = -Determinant_3x3(Coord_3[0],1.0,Coord_3[2],Coord_0[0],1.0,Coord_0[2],Coord_1[0],1.0,Coord_1[2])/(6.0*Volume);
-  d[2] = -Determinant_3x3(Coord_3[0],Coord_3[1],1.0,Coord_0[0],Coord_0[1],1.0,Coord_1[0],Coord_1[1],1.0)/(6.0*Volume);
-  
-  a[3] = -Determinant_3x3(Coord_0[0],Coord_0[1],Coord_0[2],Coord_1[0],Coord_1[1],Coord_1[2],Coord_2[0],Coord_2[1],Coord_2[2])/(6.0*Volume);
-  b[3] = Determinant_3x3(1.0,Coord_0[1],Coord_0[2],1.0,Coord_1[1],Coord_1[2],1.0,Coord_2[1],Coord_2[2])/(6.0*Volume);
-  c[3] = Determinant_3x3(Coord_0[0],1.0,Coord_0[2],Coord_1[0],1.0,Coord_1[2],Coord_2[0],1.0,Coord_2[2])/(6.0*Volume);
-  d[3] = Determinant_3x3(Coord_0[0],Coord_0[1],1.0,Coord_1[0],Coord_1[1],1.0,Coord_2[0],Coord_2[1],1.0)/(6.0*Volume);
-  
-  /*--- Compute the B Matrix ---*/
-  B_Matrix[0][0] = b[0];	B_Matrix[0][1] = 0.0;		B_Matrix[0][2] = 0.0;
-  B_Matrix[0][3] = b[1];	B_Matrix[0][4] = 0.0;		B_Matrix[0][5] = 0.0;
-  B_Matrix[0][6] = b[2];	B_Matrix[0][7] = 0.0;		B_Matrix[0][8] = 0.0;
-  B_Matrix[0][9] = b[3];	B_Matrix[0][10] = 0.0;	B_Matrix[0][11] = 0.0;
-  
-  B_Matrix[1][0] = 0.0;   B_Matrix[1][1] = c[0];  B_Matrix[1][2] = 0.0;
-  B_Matrix[1][3] = 0.0;   B_Matrix[1][4] = c[1];	B_Matrix[1][5] = 0.0;
-  B_Matrix[1][6] = 0.0;		B_Matrix[1][7] = c[2];  B_Matrix[1][8] = 0.0;
-  B_Matrix[1][9] = 0.0;		B_Matrix[1][10] = c[3];	B_Matrix[1][11] = 0.0;
-  
-  B_Matrix[2][0] = 0.0;		B_Matrix[2][1] = 0.0;		B_Matrix[2][2] = d[0];
-  B_Matrix[2][3] = 0.0;   B_Matrix[2][4] = 0.0;		B_Matrix[2][5] = d[1];
-  B_Matrix[2][6] = 0.0;		B_Matrix[2][7] = 0.0;   B_Matrix[2][8] = d[2];
-  B_Matrix[2][9] = 0.0;		B_Matrix[2][10] = 0.0;	B_Matrix[2][11] = d[3];
-  
-  B_Matrix[3][0] = c[0];	B_Matrix[3][1] = b[0];	B_Matrix[3][2] = 0.0;
-  B_Matrix[3][3] = c[1];  B_Matrix[3][4] = b[1];	B_Matrix[3][5] = 0.0;
-  B_Matrix[3][6] = c[2];	B_Matrix[3][7] = b[2];  B_Matrix[3][8] = 0.0;
-  B_Matrix[3][9] = c[3];	B_Matrix[3][10] = b[3];	B_Matrix[3][11] = 0.0;
-  
-  B_Matrix[4][0] = 0.0;		B_Matrix[4][1] = d[0];	B_Matrix[4][2] = c[0];
-  B_Matrix[4][3] = 0.0;   B_Matrix[4][4] = d[1];	B_Matrix[4][5] = c[1];
-  B_Matrix[4][6] = 0.0;		B_Matrix[4][7] = d[2];  B_Matrix[4][8] = c[2];
-  B_Matrix[4][9] = 0.0;		B_Matrix[4][10] = d[3];	B_Matrix[4][11] = c[3];
-  
-  B_Matrix[5][0] = d[0];	B_Matrix[5][1] = 0.0;		B_Matrix[5][2] = b[0];
-  B_Matrix[5][3] = d[1];  B_Matrix[5][4] = 0.0;		B_Matrix[5][5] = b[1];
-  B_Matrix[5][6] = d[2];	B_Matrix[5][7] = 0.0;   B_Matrix[5][8] = b[2];
-  B_Matrix[5][9] = d[3];	B_Matrix[5][10] = 0.0;	B_Matrix[5][11] = b[3];
-  
-  for (iVar = 0; iVar < 6; iVar++)
-    for (jVar = 0; jVar < 12; jVar++)
-      BT_Matrix[jVar][iVar] = B_Matrix[iVar][jVar];
-  
-  /*--- Compute the D Matrix (for plane strain and 3-D)---*/
-  D_Matrix[0][0] = Lambda + 2.0*Mu;	D_Matrix[0][1] = Lambda;					D_Matrix[0][2] = Lambda;					D_Matrix[0][3] = 0.0;	D_Matrix[0][4] = 0.0;	D_Matrix[0][5] = 0.0;
-  D_Matrix[1][0] = Lambda;					D_Matrix[1][1] = Lambda + 2.0*Mu;	D_Matrix[1][2] = Lambda;					D_Matrix[1][3] = 0.0;	D_Matrix[1][4] = 0.0;	D_Matrix[1][5] = 0.0;
-  D_Matrix[2][0] = Lambda;					D_Matrix[2][1] = Lambda;					D_Matrix[2][2] = Lambda + 2.0*Mu;	D_Matrix[2][3] = 0.0;	D_Matrix[2][4] = 0.0;	D_Matrix[2][5] = 0.0;
-  D_Matrix[3][0] = 0.0;							D_Matrix[3][1] = 0.0;							D_Matrix[3][2] = 0.0;							D_Matrix[3][3] = Mu;	D_Matrix[3][4] = 0.0;	D_Matrix[3][5] = 0.0;
-  D_Matrix[4][0] = 0.0;							D_Matrix[4][1] = 0.0;							D_Matrix[4][2] = 0.0;							D_Matrix[4][3] = 0.0;	D_Matrix[4][4] = Mu;	D_Matrix[4][5] = 0.0;
-  D_Matrix[5][0] = 0.0;							D_Matrix[5][1] = 0.0;							D_Matrix[5][2] = 0.0;							D_Matrix[5][3] = 0.0;	D_Matrix[5][4] = 0.0;	D_Matrix[5][5] = Mu;
-  
-//  D_Matrix[0][0] = 1.0;             D_Matrix[0][1] = 0.0;             D_Matrix[0][2] = 0.0;					D_Matrix[0][3] = 0.0;   D_Matrix[0][4] = 0.0;	D_Matrix[0][5] = 0.0;
-//  D_Matrix[1][0] = 0.0;             D_Matrix[1][1] = 1.0;             D_Matrix[1][2] = 0.0;					D_Matrix[1][3] = 0.0;   D_Matrix[1][4] = 0.0;	D_Matrix[1][5] = 0.0;
-//  D_Matrix[2][0] = 0.0;             D_Matrix[2][1] = 0.0;             D_Matrix[2][2] = 1.0;         D_Matrix[2][3] = 0.0;   D_Matrix[2][4] = 0.0;	D_Matrix[2][5] = 0.0;
-//  D_Matrix[3][0] = 0.0;							D_Matrix[3][1] = 0.0;							D_Matrix[3][2] = 0.0;         D_Matrix[3][3] = 1.0;   D_Matrix[3][4] = 0.0;	D_Matrix[3][5] = 0.0;
-//  D_Matrix[4][0] = 0.0;							D_Matrix[4][1] = 0.0;							D_Matrix[4][2] = 0.0;					D_Matrix[4][3] = 0.0;   D_Matrix[4][4] = 1.0;	D_Matrix[4][5] = 0.0;
-//  D_Matrix[5][0] = 0.0;							D_Matrix[5][1] = 0.0;							D_Matrix[5][2] = 0.0;					D_Matrix[5][3] = 0.0;   D_Matrix[5][4] = 0.0;	D_Matrix[5][5] = 1.0;
-  
-  /*--- Compute the BT.D Matrix ---*/
-  for (iVar = 0; iVar < 12; iVar++) {
-    for (jVar = 0; jVar < 6; jVar++) {
-      Aux_Matrix[iVar][jVar] = 0.0;
-      for (kVar = 0; kVar < 6; kVar++)
-        Aux_Matrix[iVar][jVar] += BT_Matrix[iVar][kVar]*D_Matrix[kVar][jVar];
-    }
-  }
-  
-  /*--- Compute the BT.D.B Matrix (stiffness matrix) ---*/
-  for (iVar = 0; iVar < 12; iVar++) {
-    for (jVar = 0; jVar < 12; jVar++) {
-      StiffMatrix_Elem[iVar][jVar] = 0.0;
-      for (kVar = 0; kVar < 6; kVar++)
-        StiffMatrix_Elem[iVar][jVar] += Volume * Aux_Matrix[iVar][kVar]*B_Matrix[kVar][jVar];
-    }
-  }
-  
-}
-
-void CVolumetricMovement::AddFEA_StiffMatrix2D(CGeometry *geometry, double **StiffMatrix_Elem,
-                                               unsigned long val_Point_0, unsigned long val_Point_1, unsigned long val_Point_2) {
-  
-  unsigned short iVar, jVar;
-  unsigned short nVar = geometry->GetnDim();
-  
-  double **StiffMatrix_Node;
-  StiffMatrix_Node = new double* [nVar];
-  for (iVar = 0; iVar < nVar; iVar++)
-    StiffMatrix_Node[iVar] = new double [nVar];
-  
-  for (iVar = 0; iVar < nVar; iVar++)
-    for (jVar = 0; jVar < nVar; jVar++)
-      StiffMatrix_Node[iVar][jVar] = 0.0;
-  
-  
-  /*--- Transform the stiffness matrix for the triangular element into the
-   contributions for the individual nodes relative to each other. ---*/
-  StiffMatrix_Node[0][0] = StiffMatrix_Elem[0][0];	StiffMatrix_Node[0][1] = StiffMatrix_Elem[0][1];
-  StiffMatrix_Node[1][0] = StiffMatrix_Elem[1][0];	StiffMatrix_Node[1][1] = StiffMatrix_Elem[1][1];
-  StiffMatrix.AddBlock(val_Point_0, val_Point_0, StiffMatrix_Node);
-  
-  StiffMatrix_Node[0][0] = StiffMatrix_Elem[0][2];	StiffMatrix_Node[0][1] = StiffMatrix_Elem[0][3];
-  StiffMatrix_Node[1][0] = StiffMatrix_Elem[1][2];	StiffMatrix_Node[1][1] = StiffMatrix_Elem[1][3];
-  StiffMatrix.AddBlock(val_Point_0, val_Point_1, StiffMatrix_Node);
-  
-  StiffMatrix_Node[0][0] = StiffMatrix_Elem[0][4];	StiffMatrix_Node[0][1] = StiffMatrix_Elem[0][5];
-  StiffMatrix_Node[1][0] = StiffMatrix_Elem[1][4];	StiffMatrix_Node[1][1] = StiffMatrix_Elem[1][5];
-  StiffMatrix.AddBlock(val_Point_0, val_Point_2, StiffMatrix_Node);
-  
-  StiffMatrix_Node[0][0] = StiffMatrix_Elem[2][0];	StiffMatrix_Node[0][1] = StiffMatrix_Elem[2][1];
-  StiffMatrix_Node[1][0] = StiffMatrix_Elem[3][0];	StiffMatrix_Node[1][1] = StiffMatrix_Elem[3][1];
-  StiffMatrix.AddBlock(val_Point_1, val_Point_0, StiffMatrix_Node);
-  
-  StiffMatrix_Node[0][0] = StiffMatrix_Elem[2][2];	StiffMatrix_Node[0][1] = StiffMatrix_Elem[2][3];
-  StiffMatrix_Node[1][0] = StiffMatrix_Elem[3][2];	StiffMatrix_Node[1][1] = StiffMatrix_Elem[3][3];
-  StiffMatrix.AddBlock(val_Point_1, val_Point_1, StiffMatrix_Node);
-  
-  StiffMatrix_Node[0][0] = StiffMatrix_Elem[2][4];	StiffMatrix_Node[0][1] = StiffMatrix_Elem[2][5];
-  StiffMatrix_Node[1][0] = StiffMatrix_Elem[3][4];	StiffMatrix_Node[1][1] = StiffMatrix_Elem[3][5];
-  StiffMatrix.AddBlock(val_Point_1, val_Point_2, StiffMatrix_Node);
-  
-  StiffMatrix_Node[0][0] = StiffMatrix_Elem[4][0];	StiffMatrix_Node[0][1] = StiffMatrix_Elem[4][1];
-  StiffMatrix_Node[1][0] = StiffMatrix_Elem[5][0];	StiffMatrix_Node[1][1] = StiffMatrix_Elem[5][1];
-  StiffMatrix.AddBlock(val_Point_2, val_Point_0, StiffMatrix_Node);
-  
-  StiffMatrix_Node[0][0] = StiffMatrix_Elem[4][2];	StiffMatrix_Node[0][1] = StiffMatrix_Elem[4][3];
-  StiffMatrix_Node[1][0] = StiffMatrix_Elem[5][2];	StiffMatrix_Node[1][1] = StiffMatrix_Elem[5][3];
-  StiffMatrix.AddBlock(val_Point_2, val_Point_1, StiffMatrix_Node);
-  
-  StiffMatrix_Node[0][0] = StiffMatrix_Elem[4][4];	StiffMatrix_Node[0][1] = StiffMatrix_Elem[4][5];
-  StiffMatrix_Node[1][0] = StiffMatrix_Elem[5][4];	StiffMatrix_Node[1][1] = StiffMatrix_Elem[5][5];
-  StiffMatrix.AddBlock(val_Point_2, val_Point_2, StiffMatrix_Node);
-  
-  
-  /*--- Deallocate memory and exit ---*/
-  for (iVar = 0; iVar < nVar; iVar++)
-    delete StiffMatrix_Node[iVar];
-  delete [] StiffMatrix_Node;
-  
-}
-
-void CVolumetricMovement::AddFEA_StiffMatrix3D(CGeometry *geometry, double **StiffMatrix_Elem,
-                                               unsigned long val_Point_0, unsigned long val_Point_1, unsigned long val_Point_2, unsigned long val_Point_3) {
-  
-  unsigned short iVar, jVar;
-  unsigned short nVar = geometry->GetnDim();
-  
-  double **StiffMatrix_Node;
-  StiffMatrix_Node = new double* [nVar];
-  for (iVar = 0; iVar < nVar; iVar++)
-    StiffMatrix_Node[iVar] = new double [nVar];
-  
-  for (iVar = 0; iVar < nVar; iVar++)
-    for (jVar = 0; jVar < nVar; jVar++)
-      StiffMatrix_Node[iVar][jVar] = 0.0;
-  
-//  for (iVar = 0; iVar < 12; iVar++) {
-//    cout.precision(2);
-//  cout.setf(ios::fixed,ios::floatfield);
-//  cout << StiffMatrix_Elem[iVar][0] <<"\t"<< StiffMatrix_Elem[iVar][1] <<"\t"<< StiffMatrix_Elem[iVar][2] <<"\t"<< StiffMatrix_Elem[iVar][3] <<"\t"<< StiffMatrix_Elem[iVar][4] <<"\t"<< StiffMatrix_Elem[iVar][5] <<"\t"<< StiffMatrix_Elem[iVar][6] <<"\t"<< StiffMatrix_Elem[iVar][7] <<"\t"<< StiffMatrix_Elem[iVar][8] <<"\t"<< StiffMatrix_Elem[iVar][9] <<"\t"<< StiffMatrix_Elem[iVar][10] <<"\t"<< StiffMatrix_Elem[iVar][11] <<    endl;
-//  }
-//  cout << endl;
-//  cout << endl;
-//  cout << endl;
-//  cout << endl;
-//  cin.get();
-
-  
-  /*--- Transform the stiffness matrix for the tetrahedral element into the
-   contributions for the individual nodes relative to each other. ---*/
-  
-  StiffMatrix_Node[0][0] = StiffMatrix_Elem[0][0];	StiffMatrix_Node[0][1] = StiffMatrix_Elem[0][1];	StiffMatrix_Node[0][2] = StiffMatrix_Elem[0][2];
-  StiffMatrix_Node[1][0] = StiffMatrix_Elem[1][0];	StiffMatrix_Node[1][1] = StiffMatrix_Elem[1][1];	StiffMatrix_Node[1][2] = StiffMatrix_Elem[1][2];
-  StiffMatrix_Node[2][0] = StiffMatrix_Elem[2][0];	StiffMatrix_Node[2][1] = StiffMatrix_Elem[2][1];	StiffMatrix_Node[2][2] = StiffMatrix_Elem[2][2];
-  StiffMatrix.AddBlock(val_Point_0, val_Point_0, StiffMatrix_Node);
-  
-  StiffMatrix_Node[0][0] = StiffMatrix_Elem[0][3];	StiffMatrix_Node[0][1] = StiffMatrix_Elem[0][4];	StiffMatrix_Node[0][2] = StiffMatrix_Elem[0][5];
-  StiffMatrix_Node[1][0] = StiffMatrix_Elem[1][3];	StiffMatrix_Node[1][1] = StiffMatrix_Elem[1][4];	StiffMatrix_Node[1][2] = StiffMatrix_Elem[1][5];
-  StiffMatrix_Node[2][0] = StiffMatrix_Elem[2][3];	StiffMatrix_Node[2][1] = StiffMatrix_Elem[2][4];	StiffMatrix_Node[2][2] = StiffMatrix_Elem[2][5];
-  StiffMatrix.AddBlock(val_Point_0, val_Point_1, StiffMatrix_Node);
-  
-  StiffMatrix_Node[0][0] = StiffMatrix_Elem[0][6];	StiffMatrix_Node[0][1] = StiffMatrix_Elem[0][7];	StiffMatrix_Node[0][2] = StiffMatrix_Elem[0][8];
-  StiffMatrix_Node[1][0] = StiffMatrix_Elem[1][6];	StiffMatrix_Node[1][1] = StiffMatrix_Elem[1][7];	StiffMatrix_Node[1][2] = StiffMatrix_Elem[1][8];
-  StiffMatrix_Node[2][0] = StiffMatrix_Elem[2][6];	StiffMatrix_Node[2][1] = StiffMatrix_Elem[2][7];	StiffMatrix_Node[2][2] = StiffMatrix_Elem[2][8];
-  StiffMatrix.AddBlock(val_Point_0, val_Point_2, StiffMatrix_Node);
-  
-  StiffMatrix_Node[0][0] = StiffMatrix_Elem[0][9];	StiffMatrix_Node[0][1] = StiffMatrix_Elem[0][10];	StiffMatrix_Node[0][2] = StiffMatrix_Elem[0][11];
-  StiffMatrix_Node[1][0] = StiffMatrix_Elem[1][9];	StiffMatrix_Node[1][1] = StiffMatrix_Elem[1][10];	StiffMatrix_Node[1][2] = StiffMatrix_Elem[1][11];
-  StiffMatrix_Node[2][0] = StiffMatrix_Elem[2][9];	StiffMatrix_Node[2][1] = StiffMatrix_Elem[2][10];	StiffMatrix_Node[2][2] = StiffMatrix_Elem[2][11];
-  StiffMatrix.AddBlock(val_Point_0, val_Point_3, StiffMatrix_Node);
-  
-  StiffMatrix_Node[0][0] = StiffMatrix_Elem[3][0];	StiffMatrix_Node[0][1] = StiffMatrix_Elem[3][1];	StiffMatrix_Node[0][2] = StiffMatrix_Elem[3][2];
-  StiffMatrix_Node[1][0] = StiffMatrix_Elem[4][0];	StiffMatrix_Node[1][1] = StiffMatrix_Elem[4][1];	StiffMatrix_Node[1][2] = StiffMatrix_Elem[4][2];
-  StiffMatrix_Node[2][0] = StiffMatrix_Elem[5][0];	StiffMatrix_Node[2][1] = StiffMatrix_Elem[5][1];	StiffMatrix_Node[2][2] = StiffMatrix_Elem[5][2];
-  StiffMatrix.AddBlock(val_Point_1, val_Point_0, StiffMatrix_Node);
-  
-  StiffMatrix_Node[0][0] = StiffMatrix_Elem[3][3];	StiffMatrix_Node[0][1] = StiffMatrix_Elem[3][4];	StiffMatrix_Node[0][2] = StiffMatrix_Elem[3][5];
-  StiffMatrix_Node[1][0] = StiffMatrix_Elem[4][3];	StiffMatrix_Node[1][1] = StiffMatrix_Elem[4][4];	StiffMatrix_Node[1][2] = StiffMatrix_Elem[4][5];
-  StiffMatrix_Node[2][0] = StiffMatrix_Elem[5][3];	StiffMatrix_Node[2][1] = StiffMatrix_Elem[5][4];	StiffMatrix_Node[2][2] = StiffMatrix_Elem[5][5];
-  StiffMatrix.AddBlock(val_Point_1, val_Point_1, StiffMatrix_Node);
-  
-  StiffMatrix_Node[0][0] = StiffMatrix_Elem[3][6];	StiffMatrix_Node[0][1] = StiffMatrix_Elem[3][7];	StiffMatrix_Node[0][2] = StiffMatrix_Elem[3][8];
-  StiffMatrix_Node[1][0] = StiffMatrix_Elem[4][6];	StiffMatrix_Node[1][1] = StiffMatrix_Elem[4][7];	StiffMatrix_Node[1][2] = StiffMatrix_Elem[4][8];
-  StiffMatrix_Node[2][0] = StiffMatrix_Elem[5][6];	StiffMatrix_Node[2][1] = StiffMatrix_Elem[5][7];	StiffMatrix_Node[2][2] = StiffMatrix_Elem[5][8];
-  StiffMatrix.AddBlock(val_Point_1, val_Point_2, StiffMatrix_Node);
-  
-  StiffMatrix_Node[0][0] = StiffMatrix_Elem[3][9];	StiffMatrix_Node[0][1] = StiffMatrix_Elem[3][10];	StiffMatrix_Node[0][2] = StiffMatrix_Elem[3][11];
-  StiffMatrix_Node[1][0] = StiffMatrix_Elem[4][9];	StiffMatrix_Node[1][1] = StiffMatrix_Elem[4][10];	StiffMatrix_Node[1][2] = StiffMatrix_Elem[4][11];
-  StiffMatrix_Node[2][0] = StiffMatrix_Elem[5][9];	StiffMatrix_Node[2][1] = StiffMatrix_Elem[5][10];	StiffMatrix_Node[2][2] = StiffMatrix_Elem[5][11];
-  StiffMatrix.AddBlock(val_Point_1, val_Point_3, StiffMatrix_Node);
-  
-  StiffMatrix_Node[0][0] = StiffMatrix_Elem[6][0];	StiffMatrix_Node[0][1] = StiffMatrix_Elem[6][1];	StiffMatrix_Node[0][2] = StiffMatrix_Elem[6][2];
-  StiffMatrix_Node[1][0] = StiffMatrix_Elem[7][0];	StiffMatrix_Node[1][1] = StiffMatrix_Elem[7][1];	StiffMatrix_Node[1][2] = StiffMatrix_Elem[7][2];
-  StiffMatrix_Node[2][0] = StiffMatrix_Elem[8][0];	StiffMatrix_Node[2][1] = StiffMatrix_Elem[8][1];	StiffMatrix_Node[2][2] = StiffMatrix_Elem[8][2];
-  StiffMatrix.AddBlock(val_Point_2, val_Point_0, StiffMatrix_Node);
-  
-  StiffMatrix_Node[0][0] = StiffMatrix_Elem[6][3];	StiffMatrix_Node[0][1] = StiffMatrix_Elem[6][4];	StiffMatrix_Node[0][2] = StiffMatrix_Elem[6][5];
-  StiffMatrix_Node[1][0] = StiffMatrix_Elem[7][3];	StiffMatrix_Node[1][1] = StiffMatrix_Elem[7][4];	StiffMatrix_Node[1][2] = StiffMatrix_Elem[7][5];
-  StiffMatrix_Node[2][0] = StiffMatrix_Elem[8][3];	StiffMatrix_Node[2][1] = StiffMatrix_Elem[8][4];	StiffMatrix_Node[2][2] = StiffMatrix_Elem[8][5];
-  StiffMatrix.AddBlock(val_Point_2, val_Point_1, StiffMatrix_Node);
-  
-  StiffMatrix_Node[0][0] = StiffMatrix_Elem[6][6];	StiffMatrix_Node[0][1] = StiffMatrix_Elem[6][7];	StiffMatrix_Node[0][2] = StiffMatrix_Elem[6][8];
-  StiffMatrix_Node[1][0] = StiffMatrix_Elem[7][6];	StiffMatrix_Node[1][1] = StiffMatrix_Elem[7][7];	StiffMatrix_Node[1][2] = StiffMatrix_Elem[7][8];
-  StiffMatrix_Node[2][0] = StiffMatrix_Elem[8][6];	StiffMatrix_Node[2][1] = StiffMatrix_Elem[8][7];	StiffMatrix_Node[2][2] = StiffMatrix_Elem[8][8];
-  StiffMatrix.AddBlock(val_Point_2, val_Point_2, StiffMatrix_Node);
-  
-  StiffMatrix_Node[0][0] = StiffMatrix_Elem[6][9];	StiffMatrix_Node[0][1] = StiffMatrix_Elem[6][10];	StiffMatrix_Node[0][2] = StiffMatrix_Elem[6][11];
-  StiffMatrix_Node[1][0] = StiffMatrix_Elem[7][9];	StiffMatrix_Node[1][1] = StiffMatrix_Elem[7][10];	StiffMatrix_Node[1][2] = StiffMatrix_Elem[7][11];
-  StiffMatrix_Node[2][0] = StiffMatrix_Elem[8][9];	StiffMatrix_Node[2][1] = StiffMatrix_Elem[8][10];	StiffMatrix_Node[2][2] = StiffMatrix_Elem[8][11];
-  StiffMatrix.AddBlock(val_Point_2, val_Point_3, StiffMatrix_Node);
-  
-  StiffMatrix_Node[0][0] = StiffMatrix_Elem[9][0];	StiffMatrix_Node[0][1] = StiffMatrix_Elem[9][1];	StiffMatrix_Node[0][2] = StiffMatrix_Elem[9][2];
-  StiffMatrix_Node[1][0] = StiffMatrix_Elem[10][0];	StiffMatrix_Node[1][1] = StiffMatrix_Elem[10][1];	StiffMatrix_Node[1][2] = StiffMatrix_Elem[10][2];
-  StiffMatrix_Node[2][0] = StiffMatrix_Elem[11][0];	StiffMatrix_Node[2][1] = StiffMatrix_Elem[11][1];	StiffMatrix_Node[2][2] = StiffMatrix_Elem[11][2];
-  StiffMatrix.AddBlock(val_Point_3, val_Point_0, StiffMatrix_Node);
-  
-  StiffMatrix_Node[0][0] = StiffMatrix_Elem[9][3];	StiffMatrix_Node[0][1] = StiffMatrix_Elem[9][4];	StiffMatrix_Node[0][2] = StiffMatrix_Elem[9][5];
-  StiffMatrix_Node[1][0] = StiffMatrix_Elem[10][3];	StiffMatrix_Node[1][1] = StiffMatrix_Elem[10][4];	StiffMatrix_Node[1][2] = StiffMatrix_Elem[10][5];
-  StiffMatrix_Node[2][0] = StiffMatrix_Elem[11][3];	StiffMatrix_Node[2][1] = StiffMatrix_Elem[11][4];	StiffMatrix_Node[2][2] = StiffMatrix_Elem[11][5];
-  StiffMatrix.AddBlock(val_Point_3, val_Point_1, StiffMatrix_Node);
-  
-  StiffMatrix_Node[0][0] = StiffMatrix_Elem[9][6];	StiffMatrix_Node[0][1] = StiffMatrix_Elem[9][7];	StiffMatrix_Node[0][2] = StiffMatrix_Elem[9][8];
-  StiffMatrix_Node[1][0] = StiffMatrix_Elem[10][6];	StiffMatrix_Node[1][1] = StiffMatrix_Elem[10][7];	StiffMatrix_Node[1][2] = StiffMatrix_Elem[10][8];
-  StiffMatrix_Node[2][0] = StiffMatrix_Elem[11][6];	StiffMatrix_Node[2][1] = StiffMatrix_Elem[11][7];	StiffMatrix_Node[2][2] = StiffMatrix_Elem[11][8];
-  StiffMatrix.AddBlock(val_Point_3, val_Point_2, StiffMatrix_Node);
-  
-  StiffMatrix_Node[0][0] = StiffMatrix_Elem[9][9];	StiffMatrix_Node[0][1] = StiffMatrix_Elem[9][10];		StiffMatrix_Node[0][2] = StiffMatrix_Elem[9][11];
-  StiffMatrix_Node[1][0] = StiffMatrix_Elem[10][9];	StiffMatrix_Node[1][1] = StiffMatrix_Elem[10][10];	StiffMatrix_Node[1][2] = StiffMatrix_Elem[10][11];
-  StiffMatrix_Node[2][0] = StiffMatrix_Elem[11][9];	StiffMatrix_Node[2][1] = StiffMatrix_Elem[11][10];	StiffMatrix_Node[2][2] = StiffMatrix_Elem[11][11];
-  StiffMatrix.AddBlock(val_Point_3, val_Point_3, StiffMatrix_Node);
-  
-  /*--- Deallocate memory and exit ---*/
-  for (iVar = 0; iVar < nVar; iVar++)
-    delete StiffMatrix_Node[iVar];
-  delete [] StiffMatrix_Node;
-  
-}
-
-void CVolumetricMovement::CheckFEA_Elem2D(CGeometry *geometry, unsigned long val_iElem, unsigned long val_Point_0, unsigned long val_Point_1, unsigned long val_Point_2) {
-  
-  
-  unsigned short iDim;
-  double a[3], b[3], Area, eps = 1e-14;
-  
-  double *Coord_0 = geometry->node[val_Point_0]->GetCoord();
-  double *Coord_1 = geometry->node[val_Point_1]->GetCoord();
-  double *Coord_2 = geometry->node[val_Point_2]->GetCoord();
-  
-  for (iDim = 0; iDim < nDim; iDim++) {
-    a[iDim] = Coord_0[iDim]-Coord_2[iDim];
-    b[iDim] = Coord_1[iDim]-Coord_2[iDim];
-  }
-  
-  Area = 0.5*fabs(a[0]*b[1]-a[1]*b[0]) + eps;
-  
-  if (Area < 0.0) cout << "Negative Volume for element " << val_iElem << ": " << Area << endl;
-  
-}
-
-void CVolumetricMovement::CheckFEA_Elem3D(CGeometry *geometry, unsigned long val_iElem, unsigned long val_Point_0, unsigned long val_Point_1, unsigned long val_Point_2, unsigned long val_Point_3) {
-  
-  
-  unsigned short iDim;
-  double r1[3], r2[3], r3[3], CrossProduct[3], Volume;
-  
-  double *Coord_0 = geometry->node[val_Point_0]->GetCoord();
-  double *Coord_1 = geometry->node[val_Point_1]->GetCoord();
-  double *Coord_2 = geometry->node[val_Point_2]->GetCoord();
-  double *Coord_3 = geometry->node[val_Point_3]->GetCoord();
-  
-  for (iDim = 0; iDim < nDim; iDim++) {
-    r1[iDim] = Coord_1[iDim] - Coord_0[iDim];
-    r2[iDim] = Coord_2[iDim] - Coord_0[iDim];
-    r3[iDim] = Coord_3[iDim] - Coord_0[iDim];
-  }
-  
-	CrossProduct[0] = (r1[1]*r2[2] - r1[2]*r2[1])*r3[0];
-	CrossProduct[1] = (r1[2]*r2[0] - r1[0]*r2[2])*r3[1];
-	CrossProduct[2] = (r1[0]*r2[1] - r1[1]*r2[0])*r3[2];
-  
-  Volume = (CrossProduct[0] + CrossProduct[1] + CrossProduct[2])/6.0;
-  
-  if (Volume < 0.0) cout << "Negative Volume for element " << val_iElem << ": " << Volume << endl;
-  
-}
-
-void CVolumetricMovement::SetBoundaryDisplacements(CGeometry *geometry, CConfig *config) {
-
-	unsigned short iDim, nDim = geometry->GetnDim(), iMarker, axis = 0;
-	unsigned long iPoint, total_index, iVertex;
-	double *VarCoord, MeanCoord[3], VarIncrement = 1.0;
-  
-  /*--- If using the FEA method, impose the surface deflections in increments
-   and solve the linear elasticity equations iteratively with successive
-   small deformations. ---*/
-  if (config->GetKind_GridDef_Method() == FEA)
-    VarIncrement = 1.0/((double)config->GetFEA_Iter());
-	
-	/*--- As initialization, set to zero displacements of all the surfaces except the symmetry
-	 plane and the receive boundaries. ---*/
-	for (iMarker = 0; iMarker < config->GetnMarker_All(); iMarker++) {
-		if ((config->GetMarker_All_Boundary(iMarker) != SYMMETRY_PLANE) && (config->GetMarker_All_Boundary(iMarker) != SEND_RECEIVE)) {
-			for (iVertex = 0; iVertex < geometry->nVertex[iMarker]; iVertex++) {
-				iPoint = geometry->vertex[iMarker][iVertex]->GetNode();
-				for (iDim = 0; iDim < nDim; iDim++) {
-					total_index = iPoint*nDim + iDim;
-					rhs[total_index]  = 0.0;
-					usol[total_index] = 0.0;
-          StiffMatrix.DeleteValsRowi(total_index);
-				}
-			}
-    }
-  }
-	
-  /*--- Set to zero displacements of the normal component for the symmetry plane condition ---*/
-	for (iMarker = 0; iMarker < config->GetnMarker_All(); iMarker++) {
-		if ((config->GetMarker_All_Boundary(iMarker) == SYMMETRY_PLANE) && (nDim == 3)) {
-      
-			for (iDim = 0; iDim < nDim; iDim++) MeanCoord[iDim] = 0.0;
-			for (iVertex = 0; iVertex < geometry->nVertex[iMarker]; iVertex++) {
-				iPoint = geometry->vertex[iMarker][iVertex]->GetNode();
-				VarCoord = geometry->node[iPoint]->GetCoord();
-				for (iDim = 0; iDim < nDim; iDim++)
-					MeanCoord[iDim] += VarCoord[iDim]*VarCoord[iDim];
-			}
-			for (iDim = 0; iDim < nDim; iDim++) MeanCoord[iDim] = sqrt(MeanCoord[iDim]);
-			
-			if ((MeanCoord[0] <= MeanCoord[1]) && (MeanCoord[0] <= MeanCoord[2])) axis = 0;
-			if ((MeanCoord[1] <= MeanCoord[0]) && (MeanCoord[1] <= MeanCoord[2])) axis = 1;
-			if ((MeanCoord[2] <= MeanCoord[0]) && (MeanCoord[2] <= MeanCoord[1])) axis = 2;
-						
-			for (iVertex = 0; iVertex < geometry->nVertex[iMarker]; iVertex++) {
-				iPoint = geometry->vertex[iMarker][iVertex]->GetNode();
-				total_index = iPoint*nDim + axis;
-				rhs[total_index] = 0.0;
-				usol[total_index] = 0.0;
-				StiffMatrix.DeleteValsRowi(total_index);
-			}
-		}
-	}
-  
-	/*--- Set the known displacements, note that some points of the moving surfaces
-   could be on on the symmetry plane, we should specify DeleteValsRowi again (just in case) ---*/
-	for (iMarker = 0; iMarker < config->GetnMarker_All(); iMarker++) {
-		if (config->GetMarker_All_Moving(iMarker) == YES)  {
-			for (iVertex = 0; iVertex < geometry->nVertex[iMarker]; iVertex++) {
-				iPoint = geometry->vertex[iMarker][iVertex]->GetNode();
-				VarCoord = geometry->vertex[iMarker][iVertex]->GetVarCoord();
-				for (iDim = 0; iDim < nDim; iDim++) {
-					total_index = iPoint*nDim + iDim;
-					rhs[total_index]  = VarCoord[iDim] * VarIncrement;
-					usol[total_index] = 0.0;
-          if (config->GetKind_GridDef_Method() == SPRING)
-            usol[total_index] = VarCoord[iDim] * VarIncrement;
-          StiffMatrix.DeleteValsRowi(total_index);
-				}
-			}
-    }
-  }
-  
-  /*--- Don't move the nearfield plane ---*/
-  for (iMarker = 0; iMarker < config->GetnMarker_All(); iMarker++) {
-		if (config->GetMarker_All_Boundary(iMarker) == NEARFIELD_BOUNDARY) {
-			for (iVertex = 0; iVertex < geometry->nVertex[iMarker]; iVertex++) {
-				iPoint = geometry->vertex[iMarker][iVertex]->GetNode();
-				for (iDim = 0; iDim < nDim; iDim++) {
-					total_index = iPoint*nDim + iDim;
-					rhs[total_index]  = 0.0;
-					usol[total_index] = 0.0;
-          StiffMatrix.DeleteValsRowi(total_index);
-				}
-			}
-    }
-  }
-  
-}
-
-void CVolumetricMovement::SetDomainDisplacements(CGeometry *geometry, CConfig *config) {
-	unsigned short iDim, nDim = geometry->GetnDim();
-	unsigned long iPoint, total_index;
-	double *Coord, MinCoordValues[3], MaxCoordValues[3], *Hold_GridFixed_Coord;
-	
-	Hold_GridFixed_Coord = config->GetHold_GridFixed_Coord();
-	
-	MinCoordValues[0] = Hold_GridFixed_Coord[0];
-	MinCoordValues[1] = Hold_GridFixed_Coord[1];
-	MinCoordValues[2] = Hold_GridFixed_Coord[2];
-	MaxCoordValues[0] = Hold_GridFixed_Coord[3];
-	MaxCoordValues[1] = Hold_GridFixed_Coord[4];
-	MaxCoordValues[2] = Hold_GridFixed_Coord[5];
-
-	/*--- Set to zero displacements of all the points that are not going to be moved
-	 except the surfaces ---*/
-	for (iPoint = 0; iPoint < geometry->GetnPoint(); iPoint++) {
-		Coord = geometry->node[iPoint]->GetCoord();
-		for (iDim = 0; iDim < nDim; iDim++) {
-			if ((Coord[iDim] < MinCoordValues[iDim]) || (Coord[iDim] > MaxCoordValues[iDim])) {
-				total_index = iPoint*nDim + iDim;
-				rhs[total_index]  = 0.0;
-				usol[total_index] = 0.0;
-				StiffMatrix.DeleteValsRowi(total_index);
-			}
-		}
-	}
-}
-
-void CVolumetricMovement::UpdateGridCoord(CGeometry *geometry, CConfig *config) {
-	unsigned long iPoint, total_index;
-	double new_coord;
-
-	unsigned short iDim, nDim = geometry->GetnDim();
-	unsigned long nPoint = geometry->GetnPoint();
-  
-	for (iPoint = 0; iPoint < nPoint; iPoint++)
-		for (iDim = 0; iDim < nDim; iDim++) {
-			total_index = iPoint*nDim + iDim;
-			new_coord = geometry->node[iPoint]->GetCoord(iDim) + usol[total_index];
-			if (fabs(new_coord) < EPS*EPS) new_coord = 0.0;
-			geometry->node[iPoint]->SetCoord(iDim, new_coord);
-		}
-}
-
-void CVolumetricMovement::SpringMethod(CGeometry *geometry, CConfig *config, bool UpdateGeo) {
-	double MinLength, NumError;
-	unsigned long iPoint, total_index, IterLinSol;
-	unsigned short iDim, nDim = geometry->GetnDim();
-    
-    unsigned long nPoint = geometry->GetnPoint();
-    unsigned long nPointDomain = geometry->GetnPointDomain();
-    
-	Initialize_StiffMatrix_Structure(nDim, geometry);
-	
-	StiffMatrix.SetValZero();
-	
-	MinLength = SetSpringMethodContributions_Edges(geometry);
-	
-	for (iPoint = 0; iPoint < geometry->GetnPoint(); iPoint++) {
-		for (iDim = 0; iDim < nDim; iDim++) {
-			total_index = iPoint*nDim + iDim;
-			rhs[total_index]  = 0.0;
-			usol[total_index] = 0.0;
-		}
-    }
-	
-	SetBoundaryDisplacements(geometry, config);
-    
-	if (config->GetHold_GridFixed())
-		SetDomainDisplacements(geometry, config);
-	
-	NumError = config->GetGridDef_Error();
-    if (NumError > MinLength) {
-        cout << "Warning: The error tol. is greater than the minimum edge length.\n" << endl;
-        cout << "NumError: " << NumError <<"." << "  MinLength: " << MinLength << "." << endl;
-    }
-    
-    /*--- Solve the linear system (Krylov subspace methods) ---*/
-    CSysVector rhs_vec(nPoint, nPointDomain, nDim, rhs);
-    CSysVector sol_vec(nPoint, nPointDomain, nDim, usol);
-    
-    CMatrixVectorProduct* mat_vec = new CSparseMatrixVectorProduct(StiffMatrix, geometry, config);
-
-    CPreconditioner* precond = NULL;
-    StiffMatrix.BuildJacobiPreconditioner();
-    precond = new CJacobiPreconditioner(StiffMatrix, geometry, config);
-    
-    CSysSolve system;
-    IterLinSol = system.ConjugateGradient(rhs_vec, sol_vec, *mat_vec, *precond, NumError, 300, true);
-    
-    /*--- Copy the solution to the array ---*/
-    sol_vec.CopyToArray(usol);
-    
-    /*--- Deallocate memory needed by the Krylov linear solver ---*/
-    delete mat_vec;
-    delete precond;
-    
-    UpdateGridCoord(geometry, config);
-    
-	if (UpdateGeo) {
-		geometry->SetCG();
-		geometry->SetControlVolume(config, UPDATE);
-		geometry->SetBoundControlVolume(config, UPDATE);
-	}
-    
-	Deallocate_StiffMatrix_Structure(geometry);
-    
-}
-
-void CVolumetricMovement::FEAMethod(CGeometry *geometry, CConfig *config, bool UpdateGeo) {
-    unsigned short iDim;
-	unsigned long iPoint, total_index, IterLinSol, iFEA;
-<<<<<<< HEAD
-    double MinLength, NumError;
-    
-    unsigned long nPoint = geometry->GetnPoint();
-    unsigned long nPointDomain = geometry->GetnPointDomain();
-
-    /*--- Initialize the global stiffness matrix structure for the mesh ---*/
-	Initialize_StiffMatrix_Structure(nDim, geometry);
-=======
-  double MinLength, NumError;
-  
-  /*--- Initialize the global stiffness matrix structure for the mesh ---*/
-  
-	Initialize_StiffMatrix_Structure(nDim, geometry);
-  
-  /*--- Loop over the total number of FEA iterations. The surface
-   deformation can be divided into increments, as the linear elasticity
-   equations hold only for small deformation. ---*/
-  
-  for (iFEA = 0; iFEA < config->GetFEA_Iter(); iFEA++) {
-    
-    StiffMatrix.SetValZero();
-    
-    /*--- Compute the stiffness matrix entries for all elements in the
-     mesh using a finite element method discretization of the linear
-     elasticity equations. Transfer element stiffnesses to point-to-point. ---*/
-    
-    MinLength = SetFEAMethodContributions_Elem(geometry);
-    
-    /*--- Print a warning if error tolerance is larger than min length ---*/
-    NumError = config->GetGridDef_Error();
-    if (NumError > MinLength) {
-      cout << "Warning: The error tol. is greater than the minimum edge length.\n" << endl;
-      cout << "NumError: " << NumError <<"." << "  MinLength: " << MinLength << "." << endl;
-    }
-    
-    /*--- Initialize the solution and r.h.s. vectors to zero ---*/
-    
-    for (iPoint = 0; iPoint < geometry->GetnPoint(); iPoint++) {
-      for (iDim = 0; iDim < nDim; iDim++) {
-        total_index = iPoint*nDim + iDim;
-        rhs[total_index]  = 0.0;
-        usol[total_index] = 0.0;
-      }
-    }
-    
-    /*--- Set the boundary displacements (as prescribed by the design variable
-     perturbations controlling the surface shape) as a Dirichlet BC. ---*/
-    
-    SetBoundaryDisplacements(geometry, config);
-    
-    /*--- Fix the location of any points in the domain, if requested. ---*/
-    
-    if (config->GetHold_GridFixed())
-      SetDomainDisplacements(geometry, config);
-    
-    /*--- Solve the linear system (Krylov subspace methods) ---*/
-    
-    CSysVector rhs_vec((const unsigned int)geometry->GetnPoint(),
-                       (const unsigned int)geometry->GetnPointDomain(), nDim, rhs);
-    CSysVector sol_vec((const unsigned int)geometry->GetnPoint(),
-                       (const unsigned int)geometry->GetnPointDomain(), nDim, usol);
-    
-    CMatrixVectorProduct* mat_vec = new CSparseMatrixVectorProduct(StiffMatrix);
-    CSolutionSendReceive* sol_mpi = new CSparseMatrixSolMPI(StiffMatrix, geometry, config);
-    
-    CPreconditioner* precond = NULL;
-    StiffMatrix.BuildJacobiPreconditioner();
-    precond = new CJacobiPreconditioner(StiffMatrix);
-    
-    CSysSolve system;
-    IterLinSol = system.GMRES(rhs_vec, sol_vec, *mat_vec, *precond, *sol_mpi, NumError, 500, true);
-    
-    /*--- Copy the solution to the array ---*/
-    sol_vec.CopyToArray(usol);
-    
-    /*--- Deallocate memory needed by the Krylov linear solver ---*/
-    
-    delete mat_vec;
-    delete precond;
-    delete sol_mpi;
-    
-    /*--- Update the grid coordinates for all nodes using the solution
-     of the linear system (usol contains the x, y, z displacements). ---*/
-    
-    UpdateGridCoord(geometry, config);
->>>>>>> 66653a41
-    
-    /*--- Loop over the total number of FEA iterations. The surface
-     deformation can be divided into increments, as the linear elasticity
-     equations hold only for small deformation. ---*/
-    for (iFEA = 0; iFEA < config->GetFEA_Iter(); iFEA++) {
-        
-        StiffMatrix.SetValZero();
-        
-        /*--- Compute the stiffness matrix entries for all elements in the
-         mesh using a finite element method discretization of the linear
-         elasticity equations. Transfer element stiffnesses to point-to-point. ---*/
-        
-        MinLength = SetFEAMethodContributions_Elem(geometry);
-        
-        /*--- Print a warning if error tolerance is larger than min length ---*/
-        NumError = config->GetGridDef_Error();
-        if (NumError > MinLength) {
-            cout << "Warning: The error tol. is greater than the minimum edge length.\n" << endl;
-            cout << "NumError: " << NumError <<"." << "  MinLength: " << MinLength << "." << endl;
-        }
-        
-        /*--- Initialize the solution and r.h.s. vectors to zero ---*/
-        for (iPoint = 0; iPoint < geometry->GetnPoint(); iPoint++) {
-            for (iDim = 0; iDim < nDim; iDim++) {
-                total_index = iPoint*nDim + iDim;
-                rhs[total_index]  = 0.0;
-                usol[total_index] = 0.0;
-            }
-        }
-        
-        /*--- Set the boundary displacements (as prescribed by the design variable
-         perturbations controlling the surface shape) as a Dirichlet BC. ---*/
-        SetBoundaryDisplacements(geometry, config);
-        
-        /*--- Fix the location of any points in the domain, if requested. ---*/
-        if (config->GetHold_GridFixed())
-            SetDomainDisplacements(geometry, config);
-        
-        /*--- Solve the linear system (Krylov subspace methods) ---*/
-        CSysVector rhs_vec(nPoint, nPointDomain, nDim, rhs);
-        CSysVector sol_vec(nPoint, nPointDomain, nDim, usol);
-        
-        CMatrixVectorProduct* mat_vec = new CSparseMatrixVectorProduct(StiffMatrix, geometry, config);
-
-        CPreconditioner* precond = NULL;
-        StiffMatrix.BuildJacobiPreconditioner();
-        precond = new CJacobiPreconditioner(StiffMatrix, geometry, config);
-        
-        CSysSolve system;
- //       IterLinSol = system.BCGSTAB(rhs_vec, sol_vec, *mat_vec, *precond, NumError, 300, true);
-        IterLinSol = system.GMRES(rhs_vec, sol_vec, *mat_vec, *precond, NumError, 300, true);
-        
-        /*--- Copy the solution to the array ---*/
-        sol_vec.CopyToArray(usol);
-        
-        /*--- Deallocate memory needed by the Krylov linear solver ---*/
-        delete mat_vec;
-        delete precond;
-
-        /*--- Update the grid coordinates for all nodes using the solution
-         of the linear system (usol contains the x, y, z displacements). ---*/
-        UpdateGridCoord(geometry, config);
-        
-        if (UpdateGeo) {
-            geometry->SetCG();
-            geometry->SetControlVolume(config, UPDATE);
-            geometry->SetBoundControlVolume(config, UPDATE);
-        }
-        
-    }
-    
-<<<<<<< HEAD
-    /*--- Perform a grid quality check after deformation. ---*/
-    
-    CheckFEA_Grid(geometry);
-    
-    /*--- Deallocate memory for the global stiffness matrix and exit. ---*/
-    
-=======
-  }
-  
-  /*--- Perform a grid quality check after deformation. ---*/
-  
-  CheckFEA_Grid(geometry);
-  
-  /*--- Deallocate memory for the global stiffness matrix and exit. ---*/
-  
->>>>>>> 66653a41
-	Deallocate_StiffMatrix_Structure(geometry);
-    
-}
-
-void CVolumetricMovement::SetRigidRotation(CGeometry *geometry, CConfig *config,
-                                           unsigned short iZone, unsigned long iter) {
-  
-  int rank = MASTER_NODE;
-#ifndef NO_MPI
-	rank = MPI::COMM_WORLD.Get_rank();
-#endif
-  
-	/*--- Local variables ---*/
-	unsigned short iDim, nDim; 
-	unsigned long iPoint;
-	double r[3], rotCoord[3], *Coord, Center[3], Omega[3], Lref, dt;
-  double *GridVel, newGridVel[3];
-	double rotMatrix[3][3] = {{0.0,0.0,0.0}, {0.0,0.0,0.0}, {0.0,0.0,0.0}};
-	double dtheta, dphi, dpsi, cosTheta, sinTheta;
-	double cosPhi, sinPhi, cosPsi, sinPsi;
-	double DEG2RAD = PI_NUMBER/180.0;
-	bool time_spectral = (config->GetUnsteady_Simulation() == TIME_SPECTRAL);
-	bool adjoint = config->GetAdjoint();
-  double motion_ramp = config->GetMotion_Ramp(iter);
-
-	/*--- Problem dimension and physical time step ---*/
-	nDim = geometry->GetnDim();
-	dt   = config->GetDelta_UnstTimeND();
-	Lref = config->GetLength_Ref();
-
-  /*--- For time-spectral, motion is the same in each zone (at each instance).
-   *    This is used for calls to the config container ---*/
-  if (time_spectral)
-	  iZone = ZONE_0;
-  
-  /*--- For the unsteady adjoint, use reverse time ---*/
-  if (adjoint) {
-    /*--- Set the first adjoint mesh position to the final direct one ---*/
-    if (iter == 0) dt = ((double)config->GetnExtIter()-1)*dt;
-    /*--- Reverse the rotation direction for the adjoint ---*/
-    else dt = -1.0*dt;
-  } else {
-    /*--- No rotation at all for the first direct solution ---*/
-    if (iter == 0) dt = 0;
-  }
-  
-  /*--- Center of rotation & angular velocity vector from config ---*/
-  
-  Center[0] = config->GetMotion_Origin_X(iZone);
-  Center[1] = config->GetMotion_Origin_Y(iZone);
-  Center[2] = config->GetMotion_Origin_Z(iZone);
-  Omega[0]  = (config->GetRotation_Rate_X(iZone)/config->GetOmega_Ref())*motion_ramp;
-  Omega[1]  = (config->GetRotation_Rate_Y(iZone)/config->GetOmega_Ref())*motion_ramp;
-  Omega[2]  = (config->GetRotation_Rate_Z(iZone)/config->GetOmega_Ref())*motion_ramp;
-
-  /*-- Set dt for time-spectral cases ---*/
-  if (time_spectral) {
-	  /*--- period of oscillation & compute time interval using nTimeInstances ---*/
-	  double period = config->GetTimeSpectral_Period();
-	  dt = period * (double)iter/(double)(config->GetnTimeInstances());
-  }
-  
-  /*--- Compute delta change in the angle about the x, y, & z axes. ---*/
-
-  dtheta = Omega[0]*dt;
-  dphi   = Omega[1]*dt;
-  dpsi   = Omega[2]*dt;
-
-  if (rank == MASTER_NODE) {
-	  cout.precision(4);
-	  cout << "Delta rotation angles (about x, y, z axes): (";
-	  cout << dtheta/DEG2RAD << ", ";
-	  cout << dphi/DEG2RAD << ", ";
-	  cout << dpsi/DEG2RAD << ") degrees." << endl;
-  }
-  
-	/*--- Store angles separately for clarity. Compute sines/cosines. ---*/
-  
-	cosTheta = cos(dtheta);  cosPhi = cos(dphi);  cosPsi = cos(dpsi);
-	sinTheta = sin(dtheta);  sinPhi = sin(dphi);  sinPsi = sin(dpsi);
-  
-	/*--- Compute the rotation matrix. Note that the implicit
-   ordering is rotation about the x-axis, y-axis, then z-axis. ---*/
-  
-	rotMatrix[0][0] = cosPhi*cosPsi;
-	rotMatrix[1][0] = cosPhi*sinPsi;
-	rotMatrix[2][0] = -sinPhi;
-  
-	rotMatrix[0][1] = sinTheta*sinPhi*cosPsi - cosTheta*sinPsi;
-	rotMatrix[1][1] = sinTheta*sinPhi*sinPsi + cosTheta*cosPsi;
-	rotMatrix[2][1] = sinTheta*cosPhi;
-  
-	rotMatrix[0][2] = cosTheta*sinPhi*cosPsi + sinTheta*sinPsi;
-	rotMatrix[1][2] = cosTheta*sinPhi*sinPsi - sinTheta*cosPsi;
-	rotMatrix[2][2] = cosTheta*cosPhi;
-  
-	/*--- Loop over and rotate each node in the volume mesh ---*/
-	for (iPoint = 0; iPoint < geometry->GetnPoint(); iPoint++) {
-    
-    /*--- Coordinates of the current point ---*/
-    Coord   = geometry->node[iPoint]->GetCoord();
-    GridVel = geometry->node[iPoint]->GetGridVel();
-    
-    /*--- Calculate non-dim. position from rotation center ---*/
-    for (iDim = 0; iDim < nDim; iDim++)
-      r[iDim] = (Coord[iDim]-Center[iDim])/Lref;
-    if (nDim == 2) r[nDim] = 0.0;
-    
-    /*--- Compute transformed point coordinates ---*/
-    rotCoord[0] = rotMatrix[0][0]*r[0] 
-                + rotMatrix[0][1]*r[1] 
-                + rotMatrix[0][2]*r[2];
-    
-    rotCoord[1] = rotMatrix[1][0]*r[0] 
-                + rotMatrix[1][1]*r[1] 
-                + rotMatrix[1][2]*r[2];
-    
-    rotCoord[2] = rotMatrix[2][0]*r[0] 
-                + rotMatrix[2][1]*r[1] 
-                + rotMatrix[2][2]*r[2];
-    
-    /*--- Cross Product of angular velocity and distance from center.
-     Note that we have assumed the grid velocities have been set to
-     an initial value in the plunging routine. ---*/
-    
-    newGridVel[0] = GridVel[0] + Omega[1]*rotCoord[2] - Omega[2]*rotCoord[1];
-    newGridVel[1] = GridVel[1] + Omega[2]*rotCoord[0] - Omega[0]*rotCoord[2];
-    newGridVel[2] = GridVel[2] + Omega[0]*rotCoord[1] - Omega[1]*rotCoord[0];
-    
-    /*--- Store new node location & grid velocity. Add center. 
-     Do not store the grid velocity if this is an adjoint calculation.---*/
-    for (iDim = 0; iDim < nDim; iDim++) {
-      geometry->node[iPoint]->SetCoord(iDim,rotCoord[iDim] + Center[iDim]);
-      if (!adjoint) geometry->node[iPoint]->SetGridVel(iDim, newGridVel[iDim]);
-    }
-  }
-  
-	/*--- After moving all nodes, update geometry class ---*/
-	geometry->SetCG();
-	geometry->SetControlVolume(config, UPDATE);
-	geometry->SetBoundControlVolume(config, UPDATE);
-
-}
-
-void CVolumetricMovement::SetRigidPitching(CGeometry *geometry, CConfig *config, unsigned short iZone, unsigned long iter) {
-  
-  int rank = MASTER_NODE;
-#ifndef NO_MPI
-	rank = MPI::COMM_WORLD.Get_rank();
-#endif
-  
-  /*--- Local variables ---*/
-  double r[3], rotCoord[3],*Coord, Center[3], Omega[3], Ampl[3], Phase[3];
-  double Lref, deltaT, alphaDot[3], *GridVel, newGridVel[3];
-  double rotMatrix[3][3] = {{0.0,0.0,0.0}, {0.0,0.0,0.0}, {0.0,0.0,0.0}};
-  double dtheta, dphi, dpsi, cosTheta, sinTheta;
-  double cosPhi, sinPhi, cosPsi, sinPsi;
-  double time_new, time_old;
-  double DEG2RAD = PI_NUMBER/180.0;
-  unsigned short iDim;
-  unsigned short nDim = geometry->GetnDim();
-  unsigned long iPoint;
-  bool time_spectral = (config->GetUnsteady_Simulation() == TIME_SPECTRAL);
-  bool adjoint = config->GetAdjoint();
-	double motion_ramp = config->GetMotion_Ramp(iter);
-  
-  /*--- Retrieve values from the config file ---*/
-  deltaT = config->GetDelta_UnstTimeND(); 
-  Lref   = config->GetLength_Ref();
-
-  /*--- For time-spectral, motion is the same in each zone (at each instance). ---*/
-  if (time_spectral) {
-	  iZone = ZONE_0;
-  }
-
-  /*--- Pitching origin, frequency, and amplitude from config. ---*/	
-  Center[0] = config->GetMotion_Origin_X(iZone);
-  Center[1] = config->GetMotion_Origin_Y(iZone);
-  Center[2] = config->GetMotion_Origin_Z(iZone);
-  Omega[0]  = (config->GetPitching_Omega_X(iZone)/config->GetOmega_Ref())*motion_ramp;
-  Omega[1]  = (config->GetPitching_Omega_Y(iZone)/config->GetOmega_Ref())*motion_ramp;
-  Omega[2]  = (config->GetPitching_Omega_Z(iZone)/config->GetOmega_Ref())*motion_ramp;
-  Ampl[0]   = config->GetPitching_Ampl_X(iZone)*DEG2RAD;
-  Ampl[1]   = config->GetPitching_Ampl_Y(iZone)*DEG2RAD;
-  Ampl[2]   = config->GetPitching_Ampl_Z(iZone)*DEG2RAD;
-  Phase[0]   = config->GetPitching_Phase_X(iZone)*DEG2RAD;
-  Phase[1]   = config->GetPitching_Phase_Y(iZone)*DEG2RAD;
-  Phase[2]   = config->GetPitching_Phase_Z(iZone)*DEG2RAD;
-
-  if (time_spectral) {    
-	  /*--- period of oscillation & compute time interval using nTimeInstances ---*/
-	  double period = config->GetTimeSpectral_Period();
-	  deltaT = period/(double)(config->GetnTimeInstances());
-  }
-
-  /*--- Compute delta time based on physical time step ---*/
-  if (adjoint) {
-    /*--- For the unsteady adjoint, we integrate backwards through
-     physical time, so perform mesh motion in reverse. ---*/ 
-    unsigned long nFlowIter  = config->GetnExtIter();
-    unsigned long directIter = nFlowIter - iter - 1;
-    time_new = static_cast<double>(directIter)*deltaT;
-    time_old = time_new;
-    if (iter != 0) time_old = (static_cast<double>(directIter)+1.0)*deltaT;
-  } else {
-    /*--- Forward time for the direct problem ---*/
-    time_new = static_cast<double>(iter)*deltaT;
-    if (time_spectral) {
-    	/*--- For time-spectral, begin movement from the zero position ---*/
-    	time_old = 0.0;
-    } else {
-    	time_old = time_new;
-    	if (iter != 0) time_old = (static_cast<double>(iter)-1.0)*deltaT;
-    }
-  }
-  
-	/*--- Compute delta change in the angle about the x, y, & z axes. ---*/
-  
-	dtheta = -Ampl[0]*(sin(Omega[0]*time_new + Phase[0]) - sin(Omega[0]*time_old + Phase[0]));
-	dphi   = -Ampl[1]*(sin(Omega[1]*time_new + Phase[1]) - sin(Omega[1]*time_old + Phase[1]));
-	dpsi   = -Ampl[2]*(sin(Omega[2]*time_new + Phase[2]) - sin(Omega[2]*time_old + Phase[2]));
-  
-  /*--- Angular velocity at the new time ---*/
-  
-  alphaDot[0] = -Omega[0]*Ampl[0]*cos(Omega[0]*time_new);
-  alphaDot[1] = -Omega[1]*Ampl[1]*cos(Omega[1]*time_new);
-  alphaDot[2] = -Omega[2]*Ampl[2]*cos(Omega[2]*time_new);
-  
-  if (rank == MASTER_NODE) {
-    cout.precision(4);
-		cout << "New pitching angles (about x, y, z axes): (";
-    cout << Ampl[0]*sin(Omega[0]*time_new + Phase[0])/DEG2RAD << ", ";
-    cout << Ampl[1]*sin(Omega[1]*time_new + Phase[1])/DEG2RAD << ", ";
-    cout << Ampl[2]*sin(Omega[2]*time_new + Phase[2])/DEG2RAD << ") ";
-    cout << "degrees." << endl;
-  }
-  
-	/*--- Store angles separately for clarity. Compute sines/cosines. ---*/
-  
-	cosTheta = cos(dtheta);  cosPhi = cos(dphi);  cosPsi = cos(dpsi);
-	sinTheta = sin(dtheta);  sinPhi = sin(dphi);  sinPsi = sin(dpsi);
-  
-	/*--- Compute the rotation matrix. Note that the implicit
-   ordering is rotation about the x-axis, y-axis, then z-axis. ---*/
-  
-	rotMatrix[0][0] = cosPhi*cosPsi;
-	rotMatrix[1][0] = cosPhi*sinPsi;
-	rotMatrix[2][0] = -sinPhi;
-  
-	rotMatrix[0][1] = sinTheta*sinPhi*cosPsi - cosTheta*sinPsi;
-	rotMatrix[1][1] = sinTheta*sinPhi*sinPsi + cosTheta*cosPsi;
-	rotMatrix[2][1] = sinTheta*cosPhi;
-  
-	rotMatrix[0][2] = cosTheta*sinPhi*cosPsi + sinTheta*sinPsi;
-	rotMatrix[1][2] = cosTheta*sinPhi*sinPsi - sinTheta*cosPsi;
-	rotMatrix[2][2] = cosTheta*cosPhi;
-  
-	/*--- Loop over and rotate each node in the volume mesh ---*/
-	for (iPoint = 0; iPoint < geometry->GetnPoint(); iPoint++) {
-    
-    /*--- Coordinates of the current point ---*/
-    Coord   = geometry->node[iPoint]->GetCoord();
-    GridVel = geometry->node[iPoint]->GetGridVel();
-    
-    /*--- Calculate non-dim. position from rotation center ---*/
-    for (iDim = 0; iDim < nDim; iDim++)
-      r[iDim] = (Coord[iDim]-Center[iDim])/Lref;
-    if (nDim == 2) r[nDim] = 0.0;
-    
-    /*--- Compute transformed point coordinates ---*/
-    rotCoord[0] = rotMatrix[0][0]*r[0] 
-                + rotMatrix[0][1]*r[1] 
-                + rotMatrix[0][2]*r[2];
-    
-    rotCoord[1] = rotMatrix[1][0]*r[0] 
-                + rotMatrix[1][1]*r[1] 
-                + rotMatrix[1][2]*r[2];
-    
-    rotCoord[2] = rotMatrix[2][0]*r[0] 
-                + rotMatrix[2][1]*r[1] 
-                + rotMatrix[2][2]*r[2];
-    
-    /*--- Cross Product of angular velocity and distance from center.
-     Note that we have assumed the grid velocities have been set to 
-     an initial value in the plunging routine. ---*/
-    
-    newGridVel[0] = GridVel[0] + alphaDot[1]*rotCoord[2] - alphaDot[2]*rotCoord[1];
-    newGridVel[1] = GridVel[1] + alphaDot[2]*rotCoord[0] - alphaDot[0]*rotCoord[2];
-    newGridVel[2] = GridVel[2] + alphaDot[0]*rotCoord[1] - alphaDot[1]*rotCoord[0];
-    
-    /*--- Store new node location & grid velocity. Add center location.
-     Do not store the grid velocity if this is an adjoint calculation.---*/
-    
-    for (iDim = 0; iDim < nDim; iDim++) {
-      geometry->node[iPoint]->SetCoord(iDim,rotCoord[iDim]+Center[iDim]);
-      if (!adjoint) geometry->node[iPoint]->SetGridVel(iDim,newGridVel[iDim]);
-    }
-  }
-  
-	/*--- After moving all nodes, update geometry class ---*/
-	geometry->SetCG();
-	geometry->SetControlVolume(config, UPDATE);
-	geometry->SetBoundControlVolume(config, UPDATE);
-  
-}
-
-void CVolumetricMovement::SetRigidPlunging(CGeometry *geometry, CConfig *config, unsigned short iZone, unsigned long iter) {
-  
-  int rank = MASTER_NODE;
-#ifndef NO_MPI
-	rank = MPI::COMM_WORLD.Get_rank();
-#endif
-  
-  /*--- Local variables ---*/
-  double deltaX[3], newCoord[3], Center[3], *Coord, Omega[3], Ampl[3], Lref;
-  double *GridVel, newGridVel[3], xDot[3];
-  double deltaT, time_new, time_old;
-  unsigned short iDim, nDim = geometry->GetnDim();
-  unsigned long iPoint;
-  bool time_spectral = (config->GetUnsteady_Simulation() == TIME_SPECTRAL);
-  bool adjoint = config->GetAdjoint();
-	double motion_ramp = config->GetMotion_Ramp(iter);
-  
-  /*--- Retrieve values from the config file ---*/
-  deltaT = config->GetDelta_UnstTimeND();
-  Lref   = config->GetLength_Ref();
-  
-  /*--- For time-spectral, motion is the same in each zone (at each instance). ---*/
-  if (time_spectral) {
-	  iZone = ZONE_0;
-  }
-  
-  /*--- Plunging frequency and amplitude from config. ---*/
-  Center[0] = config->GetMotion_Origin_X(iZone);
-  Center[1] = config->GetMotion_Origin_Y(iZone);
-  Center[2] = config->GetMotion_Origin_Z(iZone);
-  Omega[0]  = (config->GetPlunging_Omega_X(iZone)/config->GetOmega_Ref())*motion_ramp;
-  Omega[1]  = (config->GetPlunging_Omega_Y(iZone)/config->GetOmega_Ref())*motion_ramp;
-  Omega[2]  = (config->GetPlunging_Omega_Z(iZone)/config->GetOmega_Ref())*motion_ramp;
-  Ampl[0]   = config->GetPlunging_Ampl_X(iZone)/Lref;
-  Ampl[1]   = config->GetPlunging_Ampl_Y(iZone)/Lref;
-  Ampl[2]   = config->GetPlunging_Ampl_Z(iZone)/Lref;
-  
-  if (time_spectral) {
-	  /*--- period of oscillation & time interval using nTimeInstances ---*/
-	  double period = config->GetTimeSpectral_Period();
-	  deltaT = period/(double)(config->GetnTimeInstances());
-  }
-  
-  /*--- Compute delta time based on physical time step ---*/
-  if (adjoint) {
-    /*--- For the unsteady adjoint, we integrate backwards through
-     physical time, so perform mesh motion in reverse. ---*/
-    unsigned long nFlowIter  = config->GetnExtIter();
-    unsigned long directIter = nFlowIter - iter - 1;
-    time_new = static_cast<double>(directIter)*deltaT;
-    time_old = time_new;
-    if (iter != 0) time_old = (static_cast<double>(directIter)+1.0)*deltaT;
-  } else {
-    /*--- Forward time for the direct problem ---*/
-    time_new = static_cast<double>(iter)*deltaT;
-    if (time_spectral) {
-    	/*--- For time-spectral, begin movement from the zero position ---*/
-    	time_old = 0.0;
-    } else {
-    	time_old = time_new;
-    	if (iter != 0) time_old = (static_cast<double>(iter)-1.0)*deltaT;
-    }
-  }
-  
-	/*--- Compute delta change in the position in the x, y, & z directions. ---*/
-	deltaX[0] = -Ampl[0]*(sin(Omega[0]*time_new) - sin(Omega[0]*time_old));
-	deltaX[1] = -Ampl[1]*(sin(Omega[1]*time_new) - sin(Omega[1]*time_old));
-	deltaX[2] = -Ampl[2]*(sin(Omega[2]*time_new) - sin(Omega[2]*time_old));
-  
-  /*--- Compute grid velocity due to plunge in the x, y, & z directions. ---*/
-	xDot[0] = -Ampl[0]*Omega[0]*(cos(Omega[0]*time_new));
-	xDot[1] = -Ampl[1]*Omega[1]*(cos(Omega[1]*time_new));
-	xDot[2] = -Ampl[2]*Omega[2]*(cos(Omega[2]*time_new));
-  
-  if (rank == MASTER_NODE) {
-    cout.precision(4);
-		cout << "Delta plunging increments (dx, dy, dz): (";
-    cout << deltaX[0] << ", ";
-    cout << deltaX[1] << ", ";
-    cout << deltaX[2] << ")." << endl;
-  }
-  
-	/*--- Loop over and move each node in the volume mesh ---*/
-	for (iPoint = 0; iPoint < geometry->GetnPoint(); iPoint++) {
-    
-    /*--- Coordinates of the current point ---*/
-    Coord   = geometry->node[iPoint]->GetCoord();
-    GridVel = geometry->node[iPoint]->GetGridVel();
-    
-    /*--- Increment the node position using the delta values. ---*/
-    for (iDim = 0; iDim < nDim; iDim++)
-      newCoord[iDim] = Coord[iDim] + deltaX[iDim];
-    
-    /*--- Cross Product of angular velocity and distance from center.
-     Note that we have assumed the grid velocities have been set to
-     an initial value in the plunging routine. ---*/
-    
-    newGridVel[0] = GridVel[0] + xDot[0];
-    newGridVel[1] = GridVel[1] + xDot[1];
-    newGridVel[2] = GridVel[2] + xDot[2];
-    
-    /*--- Store new node location & grid velocity. Do not store the grid
-     velocity if this is an adjoint calculation. ---*/
-    
-    for (iDim = 0; iDim < nDim; iDim++) {
-      geometry->node[iPoint]->SetCoord(iDim,newCoord[iDim]);
-      if (!adjoint) geometry->node[iPoint]->SetGridVel(iDim,newGridVel[iDim]);
-    }
-  }
-  
-  /*--- Set the mesh motion center to the new location after
-   incrementing the position with the rigid translation. This
-   new location will be used for subsequent pitching/rotation.---*/
-  
-  config->SetMotion_Origin_X(iZone,Center[0]+deltaX[0]);
-  config->SetMotion_Origin_Y(iZone,Center[1]+deltaX[1]);
-  config->SetMotion_Origin_Z(iZone,Center[2]+deltaX[2]);
-  
-	/*--- After moving all nodes, update geometry class ---*/
-	geometry->SetCG();
-	geometry->SetControlVolume(config, UPDATE);
-	geometry->SetBoundControlVolume(config, UPDATE);
-  
-}
-
-void CVolumetricMovement::SetRigidTranslation(CGeometry *geometry, CConfig *config, unsigned short iZone, unsigned long iter) {
-  
-  int rank = MASTER_NODE;
-#ifndef NO_MPI
-	rank = MPI::COMM_WORLD.Get_rank();
-#endif
-  
-  /*--- Local variables ---*/
-  double deltaX[3], newCoord[3], Center[3], *Coord, Lref;
-  double xDot[3];
-  double deltaT, time_new, time_old;
-  double motion_ramp = config->GetMotion_Ramp(iter);
-  unsigned short iDim, nDim = geometry->GetnDim();
-  unsigned long iPoint;
-  bool time_spectral = (config->GetUnsteady_Simulation() == TIME_SPECTRAL);
-  bool adjoint = config->GetAdjoint();
-	
-  /*--- Retrieve values from the config file ---*/
-  deltaT = config->GetDelta_UnstTimeND();
-  Lref   = config->GetLength_Ref();
-  
-  /*--- For time-spectral, motion is the same in each zone (at each instance). ---*/
-  if (time_spectral) {
-	  iZone = ZONE_0;
-  }
-
-  /*--- Get motion center and translation rates from config ---*/
-  Center[0] = config->GetMotion_Origin_X(iZone);
-  Center[1] = config->GetMotion_Origin_Y(iZone);
-  Center[2] = config->GetMotion_Origin_Z(iZone);
-  xDot[0]   = config->GetTranslation_Rate_X(iZone)*motion_ramp;
-  xDot[1]   = config->GetTranslation_Rate_Y(iZone)*motion_ramp;
-  xDot[2]   = config->GetTranslation_Rate_Z(iZone)*motion_ramp;
-  
-  if (time_spectral) {
-	  /*--- period of oscillation & time interval using nTimeInstances ---*/
-	  double period = config->GetTimeSpectral_Period();
-	  deltaT = period/(double)(config->GetnTimeInstances());
-  }
-  
-  /*--- Compute delta time based on physical time step ---*/
-  if (adjoint) {
-    /*--- For the unsteady adjoint, we integrate backwards through
-     physical time, so perform mesh motion in reverse. ---*/
-    unsigned long nFlowIter  = config->GetnExtIter();
-    unsigned long directIter = nFlowIter - iter - 1;
-    time_new = static_cast<double>(directIter)*deltaT;
-    time_old = time_new;
-    if (iter != 0) time_old = (static_cast<double>(directIter)+1.0)*deltaT;
-  } else {
-    /*--- Forward time for the direct problem ---*/
-    time_new = static_cast<double>(iter)*deltaT;
-    if (time_spectral) {
-    	/*--- For time-spectral, begin movement from the zero position ---*/
-    	time_old = 0.0;
-    } else {
-    	time_old = time_new;
-    	if (iter != 0) time_old = (static_cast<double>(iter)-1.0)*deltaT;
-    }
-  }
-  
-	/*--- Compute delta change in the position in the x, y, & z directions. ---*/
-	deltaX[0] = xDot[0]*deltaT;
-	deltaX[1] = xDot[1]*deltaT;
-	deltaX[2] = xDot[2]*deltaT;
-  
-  if (rank == MASTER_NODE) {
-    cout.precision(4);
-		cout << "Delta translation increments (dx, dy, dz): (";
-    cout << deltaX[0] << ", ";
-    cout << deltaX[1] << ", ";
-    cout << deltaX[2] << ")." << endl;
-  }
-  
-	/*--- Loop over and move each node in the volume mesh ---*/
-	for (iPoint = 0; iPoint < geometry->GetnPoint(); iPoint++) {
-    
-    /*--- Coordinates of the current point ---*/
-    Coord = geometry->node[iPoint]->GetCoord();
-    
-    /*--- Increment the node position using the delta values. ---*/
-    for (iDim = 0; iDim < nDim; iDim++)
-      newCoord[iDim] = Coord[iDim] + deltaX[iDim];
-    
-    /*--- Store new node location & grid velocity. Do not store the grid
-     velocity if this is an adjoint calculation. ---*/
-    
-    for (iDim = 0; iDim < nDim; iDim++) {
-      geometry->node[iPoint]->SetCoord(iDim,newCoord[iDim]);
-      if (!adjoint) geometry->node[iPoint]->SetGridVel(iDim,xDot[iDim]);
-    }
-  }
-  
-  /*--- Set the mesh motion center to the new location after
-   incrementing the position with the rigid translation. This
-   new location will be used for subsequent pitching/rotation.---*/
-  
-  config->SetMotion_Origin_X(iZone,Center[0]+deltaX[0]);
-  config->SetMotion_Origin_Y(iZone,Center[1]+deltaX[1]);
-  config->SetMotion_Origin_Z(iZone,Center[2]+deltaX[2]);
-  
-	/*--- After moving all nodes, update geometry class ---*/
-	geometry->SetCG();
-	geometry->SetControlVolume(config, UPDATE);
-	geometry->SetBoundControlVolume(config, UPDATE);
-  
-}
-
-void CVolumetricMovement::SolveTypicalSectionWingModel(CGeometry *geometry, double Cl, double Cm, CConfig *config, unsigned short iZone, unsigned long iter, double (&displacements)[4]) {
-    
-    /*--- The structural model solved in this routine is the typical section wing model
-     The details of the implementation can be found in J.J. Alonso "Fully-Implicit Time-Marching Aeroelastic Solutions" 1994.
-     This routine is limited to 2 dimensional problems ---*/
-    
-    int rank = MASTER_NODE;
-#ifndef NO_MPI
-	rank = MPI::COMM_WORLD.Get_rank();
-#endif
-    
-    unsigned short nDim=geometry->GetnDim();
-    if (nDim != 2) {
-        if (rank == MASTER_NODE) {
-            printf("\n\n   !!! Error !!!\n" );
-            printf("Grid movement kind Aeroelastic is only available in 2 dimensions.");
-            printf("Now exiting...\n\n");
-            exit(0);
-        }
-    }
-    
-    /*--- Amount of output to print to screen ---*/
-    bool verbose = true;
-    
-    /*--- Retrieve values from the config file ---*/
-    double w_a = config->GetAeroelastic_Frequency_Pitch();
-    double dt = config->GetDelta_UnstTime();
-    dt = dt*w_a; //Non-dimensionalize the structural time.
-    double Lref = config->GetLength_Ref();
-    double b = Lref/2.0;  // airfoil semichord
-    double Density_Inf  = config->GetDensity_FreeStreamND();
-    double P_Inf = config->GetPressure_FreeStreamND();
-    double Mach_Inf     = config->GetMach_FreeStreamND();
-    double gamma = config->GetGamma();
-    
-    /*--- airfoil mass ratio ---*/
-    double mu = 60;
-    /*--- Structural Equation damping ---*/
-    double xi[2] = {0.0,0.0};
-    
-    /*--- Flutter Speep Index ---*/
-    double Vf = (Mach_Inf*sqrt(gamma*P_Inf/Density_Inf))/(b*w_a*sqrt(mu));
-    if (verbose && (rank == MASTER_NODE) && (iter == 1)) {
-        std::cout << "Flutter Speed Index = " << Vf << std::endl;
-    }
-        
-    /*--- Eigenvectors and Eigenvalues of the Generalized EigenValue Problem. ---*/
-    double PHI[2][2];   // generalized eigenvectors.
-    double w[2];        //generalized eigenvalues.
-    SetUpTypicalSectionWingModel(PHI,w,config);
-    
-    /*--- Solving the Decoupled Aeroelastic Problem with second order time discretization Eq (9) ---*/
-    
-    /*--- Solution variables. //x1[i], i-equation. // Time (n+1)->np1, n->n, (n-1)->n1 ---*/
-    double x1_n[2], x1_n1[2], x1_np1[2];
-    double x2_n[2], x2_n1[2], x2_np1[2];
-    
-    double x1_np1_old[2];
-    double x2_np1_old[2];
-    
-    /*--- Values from previous movement of spring at true time step n+1 
-       We use this values because we are solving for delta changes not absolute changes ---*/
-    double *source_np1 = config->GetAeroelastic_np1();
-    x1_np1_old[0] = source_np1[0];
-    x1_np1_old[1] = source_np1[1];
-    x2_np1_old[0] = source_np1[2];
-    x2_np1_old[1] = source_np1[3];
-    
-    /*--- Values at previous timesteps. ---*/
-    double *source_n = config->GetAeroelastic_n();
-    double *source_n1 = config->GetAeroelastic_n1();
-    
-    x1_n[0] = source_n[0];
-    x1_n[1] = source_n[1];
-    x2_n[0] = source_n[2];
-    x2_n[1] = source_n[3];
-    
-    x1_n1[0] = source_n1[0];
-    x1_n1[1] = source_n1[1];
-    x2_n1[0] = source_n1[2];
-    x2_n1[1] = source_n1[3];
-    
-    /*--- Set up of variables used to solve the structural problem. ---*/
-    double Q[2];
-    double A_inv[2][2];
-    double detA;
-    double S1, S2;
-    double RHS[2];
-    double eta[2];
-    double eta_dot[2];
-    
-    /*--- Forcing Term ---*/
-    double cons = Vf*Vf/PI_NUMBER;
-    double F[2] = {cons*(-Cl), cons*(2*Cm)};
-    
-    for (int i=0; i<2; i++) {
-        Q[i] = 0;
-        for (int k=0; k<2; k++) {
-            Q[i] += PHI[k][i]*F[k]; //PHI transpose
-        }
-    }
-    
-    /*--- solve each decoupled equation (The inverse of the 2x2 matrix is provided) ---*/
-    for (int i=0; i<2; i++) {
-        /* Matrix Inverse */
-        detA = 9.0/(4.0*dt*dt) + 3*w[i]*xi[i]/(dt) + w[i]*w[i];
-        A_inv[0][0] = 1/detA * 3/(2.0*dt) + 2*xi[i]*w[i];
-        A_inv[0][1] = 1/detA * 1;
-        A_inv[1][0] = 1/detA * -w[i]*w[i];
-        A_inv[1][1] = 1/detA * 3/(2.0*dt);
-        
-        /* Source Terms from previous iterations */
-        S1 = (-4*x1_n[i] + x1_n1[i])/(2.0*dt);
-        S2 = (-4*x2_n[i] + x2_n1[i])/(2.0*dt);
-        
-        /* Problem Right Hand Side */
-        RHS[0] = -S1;
-        RHS[1] = Q[i]-S2;
-        
-        /* Solve the equations */
-        x1_np1[i] = A_inv[0][0]*RHS[0] + A_inv[0][1]*RHS[1];
-        x2_np1[i] = A_inv[1][0]*RHS[0] + A_inv[1][1]*RHS[1];
-        
-        eta[i] = x1_np1[i]-x1_np1_old[i];  // For displacements, the change(deltas) is used.
-        eta_dot[i] = x2_np1[i]; // For velocities, absolute values are used.
-    }
-    
-    /*--- Transform back from the generalized coordinates to get the actual displacements in plunge and pitch ---*/
-    double q[2];
-    double q_dot[2];
-    for (int i=0; i<2; i++) {
-        q[i] = 0;
-        q_dot[i] = 0;
-        for (int k=0; k<2; k++) {
-            q[i] += PHI[i][k]*eta[k];
-            q_dot[i] += PHI[i][k]*eta_dot[k];
-        }
-    }
-    
-    double dy = b*q[0];
-    double dalpha = q[1];
-    
-    double y_dot = w_a*b*q_dot[0];
-    double alpha_dot = w_a*q_dot[1];
-    
-    /*--- Set the solution of the structural equations ---*/
-    displacements[0] = dy;
-    displacements[1] = dalpha;
-    displacements[2] = y_dot;
-    displacements[3] = alpha_dot;
-    
-    /*--- write the plunging and pitching coordinates.
-     For now have python scripts that post-process the output to either the file or the screen
-     In the future could have the post-process values written to a solution file ---*/
-    if (rank == MASTER_NODE) {
-        std::fstream output_file;
-        output_file.open("plunging_pitching.txt", std::fstream::in | std::fstream::out | std::fstream::app);
-        
-        output_file << std::setprecision(15) << dy/b << "    " << dalpha << "\n";
-        output_file.close();
-        
-        if (verbose) {
-            std::cout.precision(15);
-            std::cout << "plunging movement = " << dy/b << std::endl;
-            std::cout << "pitching movement = " << dalpha << std::endl;
-        }
-    }
-
-    /*--- Calculate the total plunge and total pitch displacements for the unsteady step by summing the displacement at each sudo time step ---*/
-    double pitch, plunge;
-    pitch = config->GetAeroelastic_pitch();
-    plunge = config->GetAeroelastic_plunge();
-    
-    config->SetAeroelastic_pitch(pitch+dalpha);
-    config->SetAeroelastic_plunge(plunge+dy/b);
-    
-
-    /*--- Output the plunge and pitch for the unsteady time step ---*/
-    if (rank == MASTER_NODE && iter == (config->GetUnst_nIntIter()-1)) {
-        std::fstream output_file;
-        output_file.open("plunging_pitching2.txt", std::fstream::in | std::fstream::out | std::fstream::app);
-        
-        output_file << std::setprecision(15) << plunge << "    " << pitch << "\n";
-        output_file.close();
-        
-        std::cout.precision(15);
-        std::cout << "plunge = " << config->GetAeroelastic_plunge() << std::endl;
-        std::cout << "pitch = " << config->GetAeroelastic_pitch() << std::endl;
-    }
-    
-    /*--- Set the Aeroelastic solution at time n+1. This gets update every sudo time step
-     and after convering the sudo time step the solution at n+1 get moved to the solution at n
-     in SetDualTime_Solver method ---*/
-    config->SetAeroelastic_np1(0, x1_np1[0]);
-    config->SetAeroelastic_np1(1, x1_np1[1]);
-    config->SetAeroelastic_np1(2, x2_np1[0]);
-    config->SetAeroelastic_np1(3, x2_np1[1]);
-    
-}
-
-void CVolumetricMovement::AeroelasticDeform(CGeometry *geometry, CConfig *config, unsigned short iZone, double displacements[4]) {
-    /* The sign conventions of these are those of the Typical Section Wing Model, below the signs are corrected */
-    double dy = -displacements[0];           // relative plunge
-    double dalpha = -displacements[1];       // relative pitch
-    
-    double Center[2];
-    Center[0] = config->GetMotion_Origin_X(iZone);
-    Center[1] = config->GetMotion_Origin_Y(iZone);
-    double Lref = config->GetLength_Ref();
-    double *Coord;
-    unsigned short iDim;
-    unsigned long iPoint;
-    double x_new, y_new;
-    
-    unsigned short iMarker;
-    unsigned long iVertex;
-    double VarCoord[3];
-    
-	/*--- Store movement of each node on the moving surface ---*/
-	for (iMarker = 0; iMarker < config->GetnMarker_All(); iMarker++) {
-        if (config->GetMarker_All_Moving(iMarker) == YES) {
-            for(iVertex = 0; iVertex < geometry->nVertex[iMarker]; iVertex++) {
-                iPoint = geometry->vertex[iMarker][iVertex]->GetNode();
-                /*--- Coordinates of the current point ---*/
-                Coord = geometry->node[iPoint]->GetCoord();
-                
-                /*--- Calculate non-dim. position from rotation center ---*/
-                double r[2] = {0,0};
-                for (iDim = 0; iDim < nDim; iDim++)
-                    r[iDim] = (Coord[iDim]-Center[iDim])/Lref;
-                
-                /*--- Compute delta of transformed point coordinates ---*/
-                // The deltas are needed for the Spring Method.
-                // rotation contribution + plunging contribution - previous position
-                x_new = cos(dalpha)*r[0] - sin(dalpha)*r[1] -r[0];
-                y_new = sin(dalpha)*r[0] + cos(dalpha)*r[1] -r[1] + dy;
-                
-                VarCoord[0] = x_new;
-                VarCoord[1] = y_new;
-                VarCoord[2] = 0.0;
-
-                /*--- Store new delta node locations for the surface ---*/
-                geometry->vertex[iMarker][iVertex]->SetVarCoord(VarCoord);
-            }
-		}
-	}
-    
-        /*--- Set the mesh motion center to the new location after incrementing the position with the plunge ---*/
-    config->SetMotion_Origin_Y(iZone,Center[1]+dy);
-    
-    /*--- Move/Deform the rest of the mesh by the Spring Method ---*/
-    SpringMethod(geometry, config, true);
-
-}
-
-void CVolumetricMovement::AeroelasticRigid(CGeometry *geometry, CConfig *config, unsigned short iZone, double displacements[4]) {
-
-    /*--- The sign conventions of these are those of the Typical Section Wing Model, below the signs are corrected ---*/
-    double dy = -displacements[0];           // relative plunge
-    double dalpha = -displacements[1];       // relative pitch
-    double y_dot = -displacements[2];        // absolute plunge velocity
-    double alpha_dot = -displacements[3];    // absolute pitch velocity
-    
-    double Center[2];
-    Center[0] = config->GetMotion_Origin_X(iZone);
-    Center[1] = config->GetMotion_Origin_Y(iZone);
-    double Lref = config->GetLength_Ref();
-    double *Coord;
-    unsigned short iDim;
-    unsigned long iPoint;
-    double x_new, y_new;
-    
-    unsigned short Aeroelastic_Grid_Vel = config->GetAeroelastic_GridVelocity();
-
-    /*--- Loop over and rotate each node in the volume mesh ---*/
-    for (iPoint = 0; iPoint < geometry->GetnPoint(); iPoint++) {
-
-        /*--- Coordinates of the current point ---*/
-        Coord = geometry->node[iPoint]->GetCoord();
-
-        /*--- Calculate non-dim. position from rotation center ---*/
-        double r[2] = {0,0};
-        for (iDim = 0; iDim < nDim; iDim++)
-            r[iDim] = (Coord[iDim]-Center[iDim])/Lref;
-
-        /*--- Compute transformed point coordinates ---*/
-        // rotation contribution + Center + plunging contribution 
-        x_new = cos(dalpha)*r[0] - sin(dalpha)*r[1] + Center[0];
-        y_new = sin(dalpha)*r[0] + cos(dalpha)*r[1] + Center[1] + dy;
-
-        /*--- Store new node location ---*/
-        geometry->node[iPoint]->SetCoord(0,x_new);
-        geometry->node[iPoint]->SetCoord(1,y_new);
-    }
-
-        /*--- Set the mesh motion center to the new location after incrementing the position with the plunge ---*/
-    config->SetMotion_Origin_Y(iZone,Center[1]+dy);
-
-
-    /*--- After moving all nodes, update geometry class ---*/
-    geometry->SetCG();
-    geometry->SetControlVolume(config, UPDATE);
-    geometry->SetBoundControlVolume(config, UPDATE);
-
-
-    if (Aeroelastic_Grid_Vel == ANALYTIC) {
-        /*--- Find Analytic Grid Velocities ---*/
-        
-        /*--- Loop over each node in the volume mesh ---*/
-        for (iPoint = 0; iPoint < geometry->GetnPoint(); iPoint++) {
-            
-            /*--- Coordinates of the current point ---*/
-            Coord = geometry->node[iPoint]->GetCoord();
-            
-            /*--- Calculate non-dim. position from rotation center ---*/
-            double r[2] = {0,0};
-            for (iDim = 0; iDim < nDim; iDim++)
-                r[iDim] = (Coord[iDim]-Center[iDim])/Lref;
-            
-            /*--- Cross Product of angular velocity and distance from center ---*/
-            double GridVel[2] = {0,0};
-            GridVel[0] = -alpha_dot*r[1];
-            GridVel[1] = alpha_dot*r[0] + y_dot;
-            
-            /*--- Set Grid Velocity for the point in the given zone ---*/
-            for(iDim = 0; iDim < nDim; iDim++) {
-                
-                /*--- Store grid velocity for this point ---*/
-                geometry->node[iPoint]->SetGridVel(iDim, GridVel[iDim]);
-                
-            }
-        }
-    }
-}
-
-
-void CVolumetricMovement::SetUpTypicalSectionWingModel(double (&PHI)[2][2],double (&lambda)[2], CConfig *config) {
-    
-    /*--- Retrieve values from the config file ---*/
-    double w_h = config->GetAeroelastic_Frequency_Plunge();
-    double w_a = config->GetAeroelastic_Frequency_Pitch();
-    
-    /*--- Geometrical Parameters */
-    double x_a = 1.8;
-    double r_a2 = 3.48;
-    
-    // Mass Matrix
-    // double M[2][2] = {{1,x_a},{x_a,r_a2}};
-    // Stiffness Matrix
-    double K[2][2] = {{(w_h/w_a)*(w_h/w_a),0},{0,r_a2}};
-    
-    
-    /* Eigenvector and Eigenvalue Matrices of the Generalized EigenValue Problem. */
-    
-    double LAMBDA[2][2];
-    double y;
-    y = sqrt(r_a2*pow(w_a,4) - 2*r_a2*pow(w_a,2)*pow(w_h,2) + r_a2*pow(w_h,4) + 4*pow(w_a,2)*pow(w_h,2)*pow(x_a,2));
-    
-    PHI[0][0] = (sqrt(r_a2)*y + r_a2*pow(w_a,2) - r_a2*pow(w_h,2))/(2*pow(w_h,2)*x_a);
-    PHI[0][1] = -(sqrt(r_a2)*y - r_a2*pow(w_a,2) + r_a2*pow(w_h,2))/(2*pow(w_h,2)*x_a);
-    PHI[1][0] = 1.0;
-    PHI[1][1] = 1.0;
-    
-    LAMBDA[0][0] = (r_a2*pow(w_a,2) + r_a2*pow(w_h,2) - sqrt(r_a2)*y) / (2*pow(w_a,2)*(r_a2-pow(x_a,2)));
-    LAMBDA[0][1] = 0;
-    LAMBDA[1][0] = 0;
-    LAMBDA[1][1] = (r_a2*pow(w_a,2) + r_a2*pow(w_h,2) + sqrt(r_a2)*y) / (2*pow(w_a,2)*(r_a2-pow(x_a,2)));
-    
-    /* Nondimesionalize the Eigenvectors such that PHI'*M*PHI = I and PHI'*K*PHI = LAMBDA */
-    double temp1[2][2], temp2[2][2];
-    for (int i=0; i<2; i++) {
-        for (int j=0; j<2; j++) {
-            temp1[i][j] = 0;
-            for (int k=0; k<2; k++) {
-                temp1[i][j] += K[i][k]*PHI[k][j];
-            }
-        }
-    }
-    
-    for (int i=0; i<2; i++) {
-        for (int j=0; j<2; j++) {
-            temp2[i][j] = 0;
-            for (int k=0; k<2; k++) {
-                temp2[i][j] += PHI[k][i]*temp1[k][j]; //PHI transpose
-            }
-        }
-    }
-    
-    //Modify the first column
-    PHI[0][0] = 1/sqrt(temp2[0][0]/LAMBDA[0][0])*PHI[0][0];
-    PHI[1][0] = 1/sqrt(temp2[0][0]/LAMBDA[0][0])*PHI[1][0];
-    //Modify the second column
-    PHI[0][1] = 1/sqrt(temp2[1][1]/LAMBDA[1][1])*PHI[0][1];
-    PHI[1][1] = 1/sqrt(temp2[1][1]/LAMBDA[1][1])*PHI[1][1];
-    
-    //Eigenvalues
-    lambda[0] = sqrt(LAMBDA[0][0]);
-    lambda[1] = sqrt(LAMBDA[1][1]);
-    
-}
-
-
-CSurfaceMovement::CSurfaceMovement(void) : CGridMovement() {
-	nChunk = 0;
-	ChunkDefinition = false;
-}
-
-CSurfaceMovement::~CSurfaceMovement(void) {}
-
-void CSurfaceMovement::CopyBoundary(CGeometry *geometry, CConfig *config) {
-	unsigned short iMarker;
-	unsigned long iVertex, iPoint;
-	double *Coord;
-	
-	for (iMarker = 0; iMarker < config->GetnMarker_All(); iMarker++)
-		for(iVertex = 0; iVertex < geometry->nVertex[iMarker]; iVertex++) {	
-			iPoint = geometry->vertex[iMarker][iVertex]->GetNode();
-			Coord = geometry->node[iPoint]->GetCoord();
-			geometry->vertex[iMarker][iVertex]->SetCoord(Coord);
-		}
-}
-
-void CSurfaceMovement::SetParametricCoord(CGeometry *geometry, CConfig *config, CFreeFormChunk *chunk, unsigned short iChunk) {
-	unsigned short iMarker, iDim;
-	unsigned long iVertex, iPoint;
-	double *car_coord, *car_coord_new, *par_coord, guess[3], max_diff, 
-	my_max_diff = 0.0, diff;
-	
-#ifndef NO_MPI
-	int rank = MPI::COMM_WORLD.Get_rank();
-#else
-	int rank = MASTER_NODE;
-#endif
-	
-	guess[0] = 0.5; guess[1] = 0.5; guess[2] = 0.5;
-		
-	for (iMarker = 0; iMarker < config->GetnMarker_All(); iMarker++)
-		if (config->GetMarker_All_Moving(iMarker) == YES)
-			for (iVertex = 0; iVertex < geometry->nVertex[iMarker]; iVertex++) {
-				car_coord = geometry->vertex[iMarker][iVertex]->GetCoord();
-				iPoint = geometry->vertex[iMarker][iVertex]->GetNode();
-				
-				/*--- If the point is inside the FFD, compute the value of the parametric coordinate ---*/
-				if (chunk->GetPointFFD(geometry, config, iPoint)) {
-					
-					/*--- Find the parametric coordinate ---*/
-					par_coord = chunk->GetParametricCoord_Iterative(car_coord, guess, 1E-10, 99999);
-					
-					/*--- If the parametric coordinates are in (0,1) the point belongs to the chunk ---*/
-					if (((par_coord[0] >= - EPS) && (par_coord[0] <= 1.0 + EPS)) && 
-							((par_coord[1] >= - EPS) && (par_coord[1] <= 1.0 + EPS)) && 
-							((par_coord[2] >= - EPS) && (par_coord[2] <= 1.0 + EPS))) {
-						
-						/*--- Set the value of the parametric coordinate ---*/
-						chunk->Set_MarkerIndex(iMarker);
-						chunk->Set_VertexIndex(iVertex);
-						chunk->Set_PointIndex(iPoint);
-						chunk->Set_ParametricCoord(par_coord);
-						chunk->Set_CartesianCoord(car_coord);						
-						
-						/*--- Compute the cartesian coordinates using the parametric coordinates 
-						 to check that everithing is right ---*/
-						car_coord_new = chunk->EvalCartesianCoord(par_coord);
-						
-						/*--- Compute max difference between original value and the recomputed value ---*/
-						diff = 0.0; 
-						for (iDim = 0; iDim < geometry->GetnDim(); iDim++)
-							diff += (car_coord_new[iDim]-car_coord[iDim])*(car_coord_new[iDim]-car_coord[iDim]);
-						diff = sqrt(diff);
-						my_max_diff = max(my_max_diff, diff);
-						
-						guess[0] = par_coord[0]; guess[1] = par_coord[1]; guess[2] = par_coord[2];
-					}
-				}
-			}
-		
-#ifndef NO_MPI
-	MPI::COMM_WORLD.Allreduce(&my_max_diff, &max_diff, 1, MPI::DOUBLE, MPI::MAX); 	
-#else
-	max_diff = my_max_diff;
-#endif
-	
-	if (rank == MASTER_NODE) 
-		cout << "Compute parametric coord      | FFD box: " << chunk->GetTag() << ". Max diff: " << max_diff <<"."<< endl;
-	
-}
-
-void CSurfaceMovement::SetParametricCoordCP(CGeometry *geometry, CConfig *config, CFreeFormChunk *ChunkParent, CFreeFormChunk *ChunkChild) {
-	unsigned short iOrder, jOrder, kOrder;
-	double *car_coord, *par_coord, guess[3];
-
-#ifndef NO_MPI
-	int rank = MPI::COMM_WORLD.Get_rank();
-#else
-	int rank = MASTER_NODE;
-#endif
-	
-	for (iOrder = 0; iOrder < ChunkChild->GetlOrder(); iOrder++)
-		for (jOrder = 0; jOrder < ChunkChild->GetmOrder(); jOrder++)
-			for (kOrder = 0; kOrder < ChunkChild->GetnOrder(); kOrder++) {
-				car_coord = ChunkChild->GetCoordControlPoints(iOrder, jOrder, kOrder);
-				par_coord = ChunkParent->GetParametricCoord_Iterative(car_coord, guess, 1E-10, 99999);
-				ChunkChild->SetParCoordControlPoints(par_coord, iOrder, jOrder, kOrder);
-			}
-
-	if (rank == MASTER_NODE)
-		cout << "Compute parametric coord (CP) | FFD parent box: " << ChunkParent->GetTag() << ". FFD child box: " << ChunkChild->GetTag() <<"."<< endl;
-
-
-}
-
-void CSurfaceMovement::GetCartesianCoordCP(CGeometry *geometry, CConfig *config, CFreeFormChunk *ChunkParent, CFreeFormChunk *ChunkChild) {
-	unsigned short iOrder, jOrder, kOrder, iDim;
-	double *car_coord, *par_coord;
-	
-#ifndef NO_MPI
-	int rank = MPI::COMM_WORLD.Get_rank();
-#else
-	int rank = MASTER_NODE;
-#endif
-		
-	for (iOrder = 0; iOrder < ChunkChild->GetlOrder(); iOrder++)
-		for (jOrder = 0; jOrder < ChunkChild->GetmOrder(); jOrder++)
-			for (kOrder = 0; kOrder < ChunkChild->GetnOrder(); kOrder++) {
-				par_coord = ChunkChild->GetParCoordControlPoints(iOrder, jOrder, kOrder);
-				
-				/*--- Clip the value of the parametric coordinates (just in case)  ---*/
-				for (iDim = 0; iDim < 3; iDim++) {
-					if (par_coord[iDim] >= 1.0) par_coord[iDim] = 1.0;
-					if (par_coord[iDim] <= 0.0) par_coord[iDim] = 0.0;
-				}
-
-				car_coord = ChunkParent->EvalCartesianCoord(par_coord);
-				ChunkChild->SetCoordControlPoints(car_coord, iOrder, jOrder, kOrder);
-			}
-	
-	if (rank == MASTER_NODE)
-		cout << "Update cartesian coord (CP)   | FFD parent box: " << ChunkParent->GetTag() << ". FFD child box: " << ChunkChild->GetTag() <<"."<< endl;
-
-}
-
-
-void CSurfaceMovement::UpdateParametricCoord(CGeometry *geometry, CConfig *config, CFreeFormChunk *chunk, unsigned short iChunk) {
-	unsigned short iMarker, iDim;
-	unsigned long iVertex, iPoint, iSurfacePoints;
-	double car_coord[3], *car_coord_new, *car_coord_old, *par_coord, *var_coord, guess[3], max_diff, 
-	my_max_diff = 0.0, diff;
-	
-#ifndef NO_MPI
-	int rank = MPI::COMM_WORLD.Get_rank();
-#else
-	int rank = MASTER_NODE;
-#endif
-			
-	/*--- Recompute the parametric coordinates ---*/
-	for (iSurfacePoints = 0; iSurfacePoints < chunk->GetnSurfacePoint(); iSurfacePoints++) {
-		
-		/*--- Get the marker of the surface point ---*/
-		iMarker = chunk->Get_MarkerIndex(iSurfacePoints);
-		
-		if (config->GetMarker_All_Moving(iMarker) == YES) {
-			
-			/*--- Get the vertex of the surface point ---*/
-			iVertex = chunk->Get_VertexIndex(iSurfacePoints);
-			iPoint = chunk->Get_PointIndex(iSurfacePoints);
-	
-			/*--- Get the parametric and cartesians coordinates of the 
-			 surface point (they don't mach) ---*/
-			par_coord = chunk->Get_ParametricCoord(iSurfacePoints);
-			
-			/*--- Compute and set the cartesian coord using the variation computed 
-			 with the previous deformation ---*/
-			var_coord = geometry->vertex[iMarker][iVertex]->GetVarCoord();
-			car_coord_old = geometry->node[iPoint]->GetCoord();
-			for (iDim = 0; iDim < 3; iDim++)
-				car_coord[iDim] = car_coord_old[iDim] + var_coord[iDim];
-			chunk->Set_CartesianCoord(car_coord, iSurfacePoints);
-
-			/*--- Find the parametric coordinate using as guess the previous value ---*/	
-			guess[0] = par_coord[0]; guess[1] = par_coord[1]; guess[2] = par_coord[2];
-			par_coord = chunk->GetParametricCoord_Iterative(car_coord, guess, 1E-10, 99999);
-					
-			/*--- Set the new value of the parametric coordinates ---*/
-			chunk->Set_ParametricCoord(par_coord, iSurfacePoints);
-			
-			/*--- Compute the cartesian coordinates using the parametric coordinates 
-			 to check that everithing is right ---*/
-			car_coord_new = chunk->EvalCartesianCoord(par_coord);
-			
-			/*--- Compute max difference between original value and the recomputed value ---*/
-			diff = 0.0; 
-			for (iDim = 0; iDim < geometry->GetnDim(); iDim++)
-				diff += (car_coord_new[iDim]-car_coord[iDim])*(car_coord_new[iDim]-car_coord[iDim]);
-			diff = sqrt(diff);
-			my_max_diff = max(my_max_diff, diff);
-				
-		}
-	}
-		
-#ifndef NO_MPI
-	MPI::COMM_WORLD.Allreduce(&my_max_diff, &max_diff, 1, MPI::DOUBLE, MPI::MAX); 	
-#else
-	max_diff = my_max_diff;
-#endif
-	
-	if (rank == MASTER_NODE) 
-		cout << "Update parametric coord       | FFD box: " << chunk->GetTag() << ". Max diff: " << max_diff <<"."<< endl;
-	
-}
-
-void CSurfaceMovement::SetCartesianCoord(CGeometry *geometry, CConfig *config, CFreeFormChunk *chunk, unsigned short iChunk) {
-	double *car_coord_old, *car_coord_new, diff, my_max_diff = 0.0, max_diff,
-	*par_coord, VarCoord[3];
-	unsigned short iMarker, iDim;
-	unsigned long iVertex, iPoint, iSurfacePoints;
-	
-#ifndef NO_MPI
-	int rank = MPI::COMM_WORLD.Get_rank();
-#else
-	int rank = MASTER_NODE;
-#endif
-	
-	/*--- Recompute the cartesians coordinates ---*/
-	for (iSurfacePoints = 0; iSurfacePoints < chunk->GetnSurfacePoint(); iSurfacePoints++) {
-		
-		/*--- Get the marker of the surface point ---*/
-		iMarker = chunk->Get_MarkerIndex(iSurfacePoints);
-		
-		if (config->GetMarker_All_Moving(iMarker) == YES) {
-			
-			/*--- Get the vertex of the surface point ---*/
-			iVertex = chunk->Get_VertexIndex(iSurfacePoints);
-			iPoint = chunk->Get_PointIndex(iSurfacePoints);
-
-			/*--- Set to zero the variation of the coordinates ---*/
-			for (iDim = 0; iDim < 3; iDim++) VarCoord[iDim] = 0.0;
-			geometry->vertex[iMarker][iVertex]->SetVarCoord(VarCoord);
-
-			/*--- Get the parametric coordinate of the surface point ---*/
-			par_coord = chunk->Get_ParametricCoord(iSurfacePoints);
-			
-			/*--- Compute the new cartesian coordinate, and set the value in 
-			 the chunk structure ---*/
-			car_coord_new = chunk->EvalCartesianCoord(par_coord);
-			chunk->Set_CartesianCoord(car_coord_new, iSurfacePoints);
-			
-			/*--- Get the original cartesian coordinates of the surface point ---*/
-			car_coord_old = geometry->node[iPoint]->GetCoord();
-
-			/*--- Set the value of the variation of the coordinates ---*/
-			for (iDim = 0; iDim < 3; iDim++) {
-				VarCoord[iDim] = car_coord_new[iDim] - car_coord_old[iDim];
-				if (fabs(VarCoord[iDim]) < EPS) VarCoord[iDim] = 0.0;
-			}
-			
-			diff = sqrt((car_coord_new[0]-car_coord_old[0])*(car_coord_new[0]-car_coord_old[0]) +
-									(car_coord_new[1]-car_coord_old[1])*(car_coord_new[1]-car_coord_old[1]) +
-									(car_coord_new[2]-car_coord_old[2])*(car_coord_new[2]-car_coord_old[2]));
-			
-			my_max_diff = max(my_max_diff, diff);
-			
-			/*--- Set the variation of the coordinates ---*/
-			geometry->vertex[iMarker][iVertex]->SetVarCoord(VarCoord);
-
-		}
-	}
-		
-#ifndef NO_MPI
-	MPI::COMM_WORLD.Allreduce(&my_max_diff, &max_diff, 1, MPI::DOUBLE, MPI::MAX); 	
-#else
-	max_diff = my_max_diff;
-#endif
-	
-	if (rank == MASTER_NODE) 
-		cout << "Update cartesian coord        | FFD box: " << chunk->GetTag() << ". Max diff: " << max_diff <<"."<< endl;
-	
-}
-
-void CSurfaceMovement::SetFFDCPChange(CGeometry *geometry, CConfig *config, CFreeFormChunk *chunk, unsigned short iChunk, 
-																			unsigned short iDV, bool ResetDef) {
-	
-	double movement[3], Ampl_old, Ampl_new, Ampl;	
-	unsigned short design_chunk, index[3];
-		
-	design_chunk = int(config->GetParamDV(iDV, 0));
-	
-	if (design_chunk == iChunk) {
-		
-		Ampl_old = config->GetDV_Value_Old(iDV);
-		Ampl_new = config->GetDV_Value_New(iDV);
-		Ampl = Ampl_new-Ampl_old;	
-		
-		index[0] = int(config->GetParamDV(iDV, 1));
-		index[1] = int(config->GetParamDV(iDV, 2)); 
-		index[2] = int(config->GetParamDV(iDV, 3));
-		
-		movement[0] = config->GetParamDV(iDV, 4)*Ampl; 
-		movement[1] = config->GetParamDV(iDV, 5)*Ampl; 
-		movement[2] = config->GetParamDV(iDV, 6)*Ampl;
-		
-		if (ResetDef == true) chunk->SetOriginalControlPoints();
-		chunk->SetControlPoints(index, movement);
-		
-	}
-		
-}
-
-void CSurfaceMovement::SetFFDCamber(CGeometry *geometry, CConfig *config, CFreeFormChunk *chunk, unsigned short iChunk, 
-																		unsigned short iDV, bool ResetDef) {
-	double Ampl_old, Ampl_new, Ampl, movement[3];	
-	unsigned short design_chunk, index[3], kIndex;
-	
-	design_chunk = int(config->GetParamDV(iDV, 0));
-	
-	if (design_chunk == iChunk) {
-		
-		/*--- Compute the variation of the design variable ---*/
-		for (kIndex = 0; kIndex < 2; kIndex++) {
-						
-			Ampl_old = config->GetDV_Value_Old(iDV);
-			Ampl_new = config->GetDV_Value_New(iDV);
-			Ampl = Ampl_new-Ampl_old;	
-			
-			design_chunk = int(config->GetParamDV(iDV, 0));
-			if (design_chunk > nChunk) { cout <<"The chunk ID is bigger than the number of chunks!!"<< endl; exit(1); }
-			
-			index[0] = int(config->GetParamDV(iDV, 1));
-			index[1] = int(config->GetParamDV(iDV, 2)); 
-			index[2] = kIndex;
-			
-			movement[0] = 0.0; movement[1] = 0.0; 
-			if (kIndex == 0) movement[2] = Ampl;
-			else movement[2] = Ampl;
-			
-			if (ResetDef == true) chunk->SetOriginalControlPoints();
-			chunk->SetControlPoints(index, movement);
-		}
-		
-	}
-	
-}
-
-void CSurfaceMovement::SetFFDThickness(CGeometry *geometry, CConfig *config, CFreeFormChunk *chunk, unsigned short iChunk, 
-																			 unsigned short iDV, bool ResetDef) {
-	double Ampl_old, Ampl_new, Ampl, movement[3];	
-	unsigned short design_chunk, index[3], kIndex;
-		
-	design_chunk = int(config->GetParamDV(iDV, 0));
-	
-	if (design_chunk == iChunk) {
-		
-		/*--- Compute the variation of the design variable ---*/
-		for (kIndex = 0; kIndex < 2; kIndex++) {
-			
-			Ampl_old = config->GetDV_Value_Old(iDV);
-			Ampl_new = config->GetDV_Value_New(iDV);
-			Ampl = Ampl_new-Ampl_old;	
-			
-			design_chunk = int(config->GetParamDV(iDV, 0));
-			
-			index[0] = int(config->GetParamDV(iDV, 1));
-			index[1] = int(config->GetParamDV(iDV, 2)); 
-			index[2] = kIndex;
-			
-			movement[0] = 0.0; movement[1] = 0.0; 
-			if (kIndex == 0) movement[2] = -Ampl;
-			else movement[2] = Ampl;
-			
-			if (ResetDef == true) chunk->SetOriginalControlPoints();
-			chunk->SetControlPoints(index, movement);
-		}
-		
-	}
-	
-}
-
-void CSurfaceMovement::SetFFDVolume(CGeometry *geometry, CConfig *config, CFreeFormChunk *chunk, unsigned short iChunk, 
-																			 unsigned short iDV, bool ResetDef) {
-	double Ampl_old, Ampl_new, Ampl, movement[3]; 
-	unsigned short design_chunk, index[3];
-			
-	design_chunk = int(config->GetParamDV(iDV, 0));
-	
-	if (design_chunk == iChunk) {
-		
-		/*--- Compute the variation of the design variable ---*/
-		Ampl_old = config->GetDV_Value_Old(iDV);
-		Ampl_new = config->GetDV_Value_New(iDV);
-		Ampl = Ampl_new-Ampl_old;	
-				
-		index[0] = int(config->GetParamDV(iDV, 1));
-		index[1] = int(config->GetParamDV(iDV, 2)); 
-		index[2] = 0;
-		
-		movement[0] = 0.0; movement[1] = 0.0; 
-		movement[2] = Ampl;
-		
-		if (ResetDef == true) chunk->SetOriginalControlPoints();
-		chunk->SetControlPoints(index, movement);
-		
-	}
-	
-}
-
-
-void CSurfaceMovement::SetFFDDihedralAngle(CGeometry *geometry, CConfig *config, CFreeFormChunk *chunk, unsigned short iChunk, 
-																					 unsigned short iDV, bool ResetDef) {
-	unsigned short iOrder, jOrder, kOrder, design_chunk, index[3];
-	double movement[3];
-			
-	design_chunk = int(config->GetParamDV(iDV, 0));
-	
-	if (design_chunk == iChunk) {
-		
-		/*--- The angle of rotation. ---*/
-		double theta_old = config->GetDV_Value_Old(iDV)*PI_NUMBER/180.0;
-		double theta_new = config->GetDV_Value_New(iDV)*PI_NUMBER/180.0;
-		double theta = theta_new-theta_old;
-		
-		/*--- Change the value of the control point if move is true ---*/
-		for (iOrder = 0; iOrder < chunk->GetlOrder(); iOrder++)
-			for (jOrder = 0; jOrder < chunk->GetmOrder(); jOrder++)
-				for (kOrder = 0; kOrder < chunk->GetnOrder(); kOrder++) {
-					index[0] = iOrder; index[1] = jOrder; index[2] = kOrder;
-					double *coord = chunk->GetCoordControlPoints(iOrder, jOrder, kOrder);
-					movement[0] = 0.0; movement[1] = 0.0; movement[2] = coord[1]*tan(theta);
-					
-					if (ResetDef == true) chunk->SetOriginalControlPoints();
-					chunk->SetControlPoints(index, movement);
-				}
-		
-	}
-
-}
-
-void CSurfaceMovement::SetFFDTwistAngle(CGeometry *geometry, CConfig *config, CFreeFormChunk *chunk, unsigned short iChunk, 
-																				unsigned short iDV, bool ResetDef) {
-	unsigned short iOrder, jOrder, kOrder;
-	double  x, y, z, movement[3];
-	unsigned short index[3], design_chunk;
-	
-	design_chunk = int(config->GetParamDV(iDV, 0));
-	
-	if (design_chunk == iChunk) {
-		
-		/*--- xyz-coordinates of a point on the line of rotation. ---*/
-		double a = config->GetParamDV(iDV, 1);
-		double b = config->GetParamDV(iDV, 2);
-		double c = config->GetParamDV(iDV, 3);
-		
-    /*--- xyz-coordinate of the line's direction vector. ---*/
-		double u = config->GetParamDV(iDV, 4)-config->GetParamDV(iDV, 1);
-		double v = config->GetParamDV(iDV, 5)-config->GetParamDV(iDV, 2);
-		double w = config->GetParamDV(iDV, 6)-config->GetParamDV(iDV, 3);
-		
-		/*--- The angle of rotation. ---*/
-		double theta_old = config->GetDV_Value_Old(iDV)*PI_NUMBER/180.0;
-		double theta_new = config->GetDV_Value_New(iDV)*PI_NUMBER/180.0;
-		double theta = theta_new-theta_old;
-		
-		/*--- An intermediate value used in computations. ---*/
-		double u2=u*u; double v2=v*v; double w2=w*w;     
-		double l2 = u2 + v2 + w2; double l = sqrt(l2);
-		double cosT; double sinT;  
-		
-		/*--- Change the value of the control point if move is true ---*/
-		for (iOrder = 0; iOrder < chunk->GetlOrder(); iOrder++)
-			for (jOrder = 0; jOrder < chunk->GetmOrder(); jOrder++)
-				for (kOrder = 0; kOrder < chunk->GetnOrder(); kOrder++) {
-					index[0] = iOrder; index[1] = jOrder; index[2] = kOrder;
-					double *coord = chunk->GetCoordControlPoints(iOrder, jOrder, kOrder);
-					x = coord[0]; y = coord[1]; z = coord[2];
-					
-					double factor = 0.0; 
-					if ( z < config->GetParamDV(iDV, 3) )
-						factor = 0.0;
-					if (( z >= config->GetParamDV(iDV, 3)) && ( z <= config->GetParamDV(iDV, 6)) )
-						factor = (z-config->GetParamDV(iDV, 3)) / (config->GetParamDV(iDV, 6)-config->GetParamDV(iDV, 3));
-					if ( z > config->GetParamDV(iDV, 6) )
-						factor = 1.0;
-					
-					cosT = cos(theta*factor); 
-					sinT = sin(theta*factor);  
-					
-					movement[0] = a*(v2 + w2) + u*(-b*v - c*w + u*x + v*y + w*z)
-					+ (-a*(v2 + w2) + u*(b*v + c*w - v*y - w*z) + (v2 + w2)*x)*cosT
-					+ l*(-c*v + b*w - w*y + v*z)*sinT;
-					movement[0] = movement[0]/l2 - x;
-					
-					movement[1] = b*(u2 + w2) + v*(-a*u - c*w + u*x + v*y + w*z) 
-					+ (-b*(u2 + w2) + v*(a*u + c*w - u*x - w*z) + (u2 + w2)*y)*cosT
-					+ l*(c*u - a*w + w*x - u*z)*sinT;
-					movement[1] = movement[1]/l2 - y;
-					
-					movement[2] = c*(u2 + v2) + w*(-a*u - b*v + u*x + v*y + w*z) 
-					+ (-c*(u2 + v2) + w*(a*u + b*v - u*x - v*y) + (u2 + v2)*z)*cosT
-					+ l*(-b*u + a*v - v*x + u*y)*sinT;
-					movement[2] = movement[2]/l2 - z;
-					
-					if (ResetDef == true) chunk->SetOriginalControlPoints();
-					chunk->SetControlPoints(index, movement);		
-				}
-		
-	}
-	
-}
-
-
-void CSurfaceMovement::SetFFDRotation(CGeometry *geometry, CConfig *config, CFreeFormChunk *chunk, unsigned short iChunk, 
-																			unsigned short iDV, bool ResetDef) {
-	unsigned short iOrder, jOrder, kOrder;
-	double  movement[3], x, y, z;
-	unsigned short index[3], design_chunk;
-		
-	design_chunk = int(config->GetParamDV(iDV, 0));
-	
-	if (design_chunk == iChunk) {
-		
-		/*--- xyz-coordinates of a point on the line of rotation. ---*/
-		double a = config->GetParamDV(0,1);
-		double b = config->GetParamDV(0,2);
-		double c = config->GetParamDV(0,3);
-		
-		/*--- xyz-coordinate of the line's direction vector. ---*/
-		double u = config->GetParamDV(0,4)-config->GetParamDV(0,1);
-		double v = config->GetParamDV(0,5)-config->GetParamDV(0,2);
-		double w = config->GetParamDV(0,6)-config->GetParamDV(0,3);
-		
-		/*--- The angle of rotation. ---*/
-		double theta_old = config->GetDV_Value_Old(0)*PI_NUMBER/180.0;
-		double theta_new = config->GetDV_Value_New(0)*PI_NUMBER/180.0;
-		double theta = theta_new-theta_old;
-		
-		/*--- An intermediate value used in computations. ---*/
-		double u2=u*u; double v2=v*v; double w2=w*w;     
-		double cosT = cos(theta); double sinT = sin(theta);  
-		double l2 = u2 + v2 + w2; double l = sqrt(l2);
-		
-		/*--- Change the value of the control point if move is true ---*/
-		for (iOrder = 0; iOrder < chunk->GetlOrder(); iOrder++)
-			for (jOrder = 0; jOrder < chunk->GetmOrder(); jOrder++)
-				for (kOrder = 0; kOrder < chunk->GetnOrder(); kOrder++) {
-					index[0] = iOrder; index[1] = jOrder; index[2] = kOrder;
-					double *coord = chunk->GetCoordControlPoints(iOrder, jOrder, kOrder);
-					x = coord[0]; y = coord[1]; z = coord[2];
-					movement[0] = a*(v2 + w2) + u*(-b*v - c*w + u*x + v*y + w*z)
-					+ (-a*(v2 + w2) + u*(b*v + c*w - v*y - w*z) + (v2 + w2)*x)*cosT
-					+ l*(-c*v + b*w - w*y + v*z)*sinT;
-					movement[0] = movement[0]/l2 - x;
-					
-					movement[1] = b*(u2 + w2) + v*(-a*u - c*w + u*x + v*y + w*z) 
-					+ (-b*(u2 + w2) + v*(a*u + c*w - u*x - w*z) + (u2 + w2)*y)*cosT
-					+ l*(c*u - a*w + w*x - u*z)*sinT;
-					movement[1] = movement[1]/l2 - y;
-					
-					movement[2] = c*(u2 + v2) + w*(-a*u - b*v + u*x + v*y + w*z) 
-					+ (-c*(u2 + v2) + w*(a*u + b*v - u*x - v*y) + (u2 + v2)*z)*cosT
-					+ l*(-b*u + a*v - v*x + u*y)*sinT;
-					movement[2] = movement[2]/l2 - z;
-					
-					if (ResetDef == true) chunk->SetOriginalControlPoints();
-					chunk->SetControlPoints(index, movement);		
-				}
-		
-	}
-	
-}
-
-
-void CSurfaceMovement::SetHicksHenne(CGeometry *boundary, CConfig *config, unsigned short iDV, bool ResetDef) {
-	unsigned long iVertex, Point;
-	unsigned short iMarker;
-	double VarCoord[3], *Coord, *Normal, ek, fk, BumpSize = 1.0, BumpLoc = 0.0, xCoord;
-  
-	bool upper = true, double_surface = false;
-  
-	/*--- Reset airfoil deformation if first deformation ---*/
-	if ((iDV == 0) || (ResetDef == true)) {
-		for (iMarker = 0; iMarker < config->GetnMarker_All(); iMarker++)
-			for (iVertex = 0; iVertex < boundary->nVertex[iMarker]; iVertex++) {
-				VarCoord[0] = 0.0; VarCoord[1] = 0.0; VarCoord[2] = 0.0;
-				boundary->vertex[iMarker][iVertex]->SetVarCoord(VarCoord);
-			}
-	}
-  
-	/*--- Perform multiple airfoil deformation ---*/
-	double Ampl_old = config->GetDV_Value_Old(iDV);
-	double Ampl_new = config->GetDV_Value_New(iDV);
-	double Ampl = Ampl_new-Ampl_old;
-	double xk = config->GetParamDV(iDV, 1);
-	const double t2 = 3.0;
-  
-	if (config->GetParamDV(iDV, 0) == NO)  { upper = false; double_surface = true; }
-	if (config->GetParamDV(iDV, 0) == YES) { upper = true; double_surface = true; }
-  
-	for (iMarker = 0; iMarker < config->GetnMarker_All(); iMarker++) {
-
-		for (iVertex = 0; iVertex < boundary->nVertex[iMarker]; iVertex++) {
-			VarCoord[0] = 0.0; VarCoord[1] = 0.0; VarCoord[2] = 0.0;
-			if (config->GetMarker_All_Moving(iMarker) == YES) {
-				Point = boundary->vertex[iMarker][iVertex]->GetNode();
-				Coord = boundary->vertex[iMarker][iVertex]->GetCoord();
-				Normal = boundary->vertex[iMarker][iVertex]->GetNormal();
-        
-        /*--- Bump computation ---*/
-				if (double_surface) {
-					ek = log10(0.5)/log10(xk);
-					fk = pow( sin( PI_NUMBER * pow(Coord[0],ek) ) , t2);
-					/*--- Upper and lower surface ---*/
-					if (( upper) && (Normal[1] > 0)) { VarCoord[1] =  Ampl*fk; }
-					if ((!upper) && (Normal[1] < 0)) { VarCoord[1] = -Ampl*fk; }
-				}
-				else {
-					xCoord = Coord[0] - BumpLoc;
-					ek = log10(0.5)/log10(xk/BumpSize);
-					fk = pow( sin( PI_NUMBER * pow(xCoord/BumpSize,ek)),t2);
-          
-					/*--- Only one surface ---*/
-					if ((xCoord <= 0.0) || (xCoord >= BumpSize)) VarCoord[1] =  0.0;
-					else VarCoord[1] =  Ampl*fk;
-				}
-			}
-      
-			boundary->vertex[iMarker][iVertex]->AddVarCoord(VarCoord);
-		}
-	}
-}
-
-void CSurfaceMovement::SetSpherical(CGeometry *boundary, CConfig *config, unsigned short iDV, bool ResetDef) {
-
-	unsigned long iVertex, iPoint, n;
-	unsigned short iMarker, jDV;
-	double VarCoord[3], *Coord, *Normal, Theta_Value, Radius_Value, Value_old, Value_new, Delta;
-	double x, x2, y2, z2, r_yz, r_yz2, theta, r, cos_theta, sin_theta, cos_phi, sin_phi;
-	vector<double> Theta_Spline, Radius_Spline, Radius2_Spline;
-	int ControlPoint_Index;
-	ofstream File;
-  
-  /*--- Read the baseline spline ---*/
-  Theta_Spline.push_back(0.0);              Radius_Spline.push_back(0.1524);
-  Theta_Spline.push_back(0.1963495408494);  Radius_Spline.push_back(0.1524);
-  Theta_Spline.push_back(0.3926990816987);  Radius_Spline.push_back(0.1524);
-  Theta_Spline.push_back(0.7853981633974);  Radius_Spline.push_back(0.1524);
-  Theta_Spline.push_back(1.570796326795);   Radius_Spline.push_back(0.1524);
-  
-  
-  /*--- Read the baseline spline ---*/
-//  Theta_Spline.push_back(0.0);              Radius_Spline.push_back(5.9);
-//  Theta_Spline.push_back(0.1963495408494);  Radius_Spline.push_back(5.0);
-//  Theta_Spline.push_back(0.3926990816987);  Radius_Spline.push_back(4.0);
-//  Theta_Spline.push_back(0.7853981633974);  Radius_Spline.push_back(3.0);
-//  Theta_Spline.push_back(1.570796326795);   Radius_Spline.push_back(2.6);
-    
-  if (ResetDef == true) { /*--- Only one deformation (iVD), reseting the spline at every design variable ---*/
-    
-    /*--- Modify the baseline control point positions using the the deformation ---*/
-    ControlPoint_Index = int(config->GetParamDV(iDV, 0));
-    
-    Theta_Value = config->GetParamDV(iDV, 1);
-    Radius_Value = config->GetParamDV(iDV, 2);
-    Value_old = config->GetDV_Value_Old(iDV);
-    Value_new = config->GetDV_Value_New(iDV);
-    Delta = Value_new-Value_old;
-    
-    Theta_Spline[ControlPoint_Index] += Delta*Theta_Value;
-    Radius_Spline[ControlPoint_Index] += Delta*Radius_Value;
-    
-  }
-  
-  else { /*--- Aditive deformation, change all the points of the original spline,
-          using all the design variables. ---*/
-    
-    for (jDV = 0; jDV < config->GetnDV(); jDV++) {
-            
-      /*--- Modify the baseline control point positions using the the deformation ---*/
-      ControlPoint_Index = int(config->GetParamDV(jDV, 0));
-      
-      Theta_Value = config->GetParamDV(jDV, 1);
-      Radius_Value = config->GetParamDV(jDV, 2);
-      Value_old = config->GetDV_Value_Old(jDV);
-      Value_new = config->GetDV_Value_New(jDV);
-      Delta = Value_new-Value_old;
-      
-      Theta_Spline[ControlPoint_Index] += Delta*Theta_Value;
-      Radius_Spline[ControlPoint_Index] += Delta*Radius_Value;
-      
-    }
-    
-  }
-  
-	/*--- Create the spline ---*/
-	n = Theta_Spline.size();
-	Radius2_Spline.resize(n);
-	boundary->SetSpline(Theta_Spline, Radius_Spline, n, 0, 0, Radius2_Spline);
-  
-	/*--- Loop over all the points in the surface to evaluate the coordinate change ---*/
-	for (iMarker = 0; iMarker < config->GetnMarker_All(); iMarker++) {
-		for (iVertex = 0; iVertex < boundary->nVertex[iMarker]; iVertex++) {
-			VarCoord[0] = 0.0; VarCoord[1] = 0.0; VarCoord[2] = 0.0;
-      
-			if (config->GetMarker_All_Moving(iMarker) == YES) {
-        
-        iPoint = boundary->vertex[iMarker][iVertex]->GetNode();
-        Coord = boundary->vertex[iMarker][iVertex]->GetCoord();
-        Normal = boundary->vertex[iMarker][iVertex]->GetNormal();
-        
-        /*--- Compute the coordinate variation due to a surface modification, given
-         ControlPoint_Index, Theta, Radius, and Ampl ---*/
-        
- //       x = Coord[0] - (6.5 + 2.9205);	// HARD-CODED VALUE; needs to be fixed (MC)
- //       if (x > 0) {
-        
-        x = 0.1524 - Coord[0];	// HARD-CODED VALUE; needs to be fixed (MC)
-        
-        if ((Coord[0] >= 0.0) && (Coord[0] <= 0.128559))  {
-          
-          /*--- Compute the coordinate variation due to a surface modification, given
-           ControlPoint_Index, Theta, Radius, and Ampl ---*/
-          if (Coord[1] == 0.0 && Coord[2] == 0.0) {	// on axis
-            r = boundary->GetSpline(Theta_Spline, Radius_Spline, Radius2_Spline, n, 0.0);
-            VarCoord[0] = r - x;
-            VarCoord[1] = 0.0;
-            VarCoord[2] = 0.0;
-          }
-          else {
-            x2 = x*x; y2 = Coord[1]*Coord[1]; z2 = Coord[2]*Coord[2];
-            r_yz = sqrt(y2 + z2); r_yz2 = y2 + z2;
-            theta = atan(r_yz/x);
-            cos_theta = x/sqrt(x2 + r_yz2);
-            sin_theta = r_yz/sqrt(x2 + r_yz2);
-            cos_phi = Coord[1]/sqrt(z2 + y2);
-            sin_phi = Coord[2]/sqrt(z2 + y2);
-            r = boundary->GetSpline(Theta_Spline, Radius_Spline, Radius2_Spline, n, theta);
-            VarCoord[0] = r*cos_theta - x;
-            VarCoord[1] = r*sin_theta*cos_phi - Coord[1];
-            VarCoord[2] = r*sin_theta*sin_phi - Coord[2];
-          }
-          
-        }
-        
-				/*--- Set the coordinate variation due to a surface modification ---*/
-        
-				boundary->vertex[iMarker][iVertex]->AddVarCoord(VarCoord);
-        
-			}
-		}
-	}
-
-  
-  Theta_Spline.clear();
-  Radius_Spline.clear();
-  Radius2_Spline.clear();
-
-}
-
-void CSurfaceMovement::SetCosBump(CGeometry *boundary, CConfig *config, unsigned short iDV, bool ResetDef) {
-	unsigned long iVertex, Point;
-	unsigned short iMarker;
-	double VarCoord[3], *Coord, *Normal, fk, DesignSize = 2.0, DesignLoc = 1.0, xCoord, xCoord_Local;
-  
-	bool upper = true, double_surface = false;
-
-	/*--- Reset airfoil deformation if first deformation ---*/
-	if ((iDV == 0) || (ResetDef == true)) {
-		for (iMarker = 0; iMarker < config->GetnMarker_All(); iMarker++)
-			for (iVertex = 0; iVertex < boundary->nVertex[iMarker]; iVertex++) {
-				VarCoord[0] = 0.0; VarCoord[1] = 0.0; VarCoord[2] = 0.0;
-				boundary->vertex[iMarker][iVertex]->SetVarCoord(VarCoord);
-			}
-	}
-  
-	/*--- Perform multiple airfoil deformation ---*/
-	double Ampl_old = config->GetDV_Value_Old(iDV);
-	double Ampl_new = config->GetDV_Value_New(iDV);
-	double Ampl = Ampl_new-Ampl_old;
-	double BumpCenter = DesignLoc + config->GetParamDV(iDV, 1)*DesignSize;
-	double BumpSize = config->GetParamDV(iDV, 2);
-  
-	if (config->GetParamDV(iDV, 0) == NO)  { upper = false; double_surface = true; }
-	if (config->GetParamDV(iDV, 0) == YES) { upper = true; double_surface = true; }
-  
-	for (iMarker = 0; iMarker < config->GetnMarker_All(); iMarker++) {
-    
-		for (iVertex = 0; iVertex < boundary->nVertex[iMarker]; iVertex++) {
-			VarCoord[0] = 0.0; VarCoord[1] = 0.0; VarCoord[2] = 0.0;
-			if (config->GetMarker_All_Moving(iMarker) == YES) {
-
-				Point = boundary->vertex[iMarker][iVertex]->GetNode();
-				Coord = boundary->vertex[iMarker][iVertex]->GetCoord();
-				Normal = boundary->vertex[iMarker][iVertex]->GetNormal();
-        
-        /*--- Bump computation ---*/
-				if (double_surface) {
-					xCoord = Coord[0];
-          xCoord_Local = (xCoord - BumpCenter);
-
-          if (fabs(xCoord_Local) < BumpSize) fk = 0.5*(1.0+cos(PI_NUMBER*xCoord_Local/BumpSize));
-          else fk = 0.0;
-					/*--- Upper and lower surface ---*/
-					if (( upper) && (Normal[1] > 0)) { VarCoord[1] =  Ampl*fk; }
-					if ((!upper) && (Normal[1] < 0)) { VarCoord[1] = -Ampl*fk; }
-				}
-				else {
-
-					xCoord = Coord[0];
-          xCoord_Local = (xCoord - BumpCenter);
-          
-//          if (fabs(xCoord_Local) < BumpSize*4.0) fk = 0.5*(1.0+cos(PI_NUMBER*xCoord_Local/BumpSize))*
-//            0.5*(1.0+cos(PI_NUMBER*xCoord_Local/(BumpSize*2.0)))*
-//            0.5*(1.0+cos(PI_NUMBER*xCoord_Local/(BumpSize*4.0)));
-//          else fk = 0.0;
-          
-          if (fabs(xCoord_Local) < BumpSize) fk = 0.5*(1.0+cos(PI_NUMBER*xCoord_Local/BumpSize));
-          else fk = 0.0;
-          
-//					xCoord_Local = (xCoord - BumpCenter)/(0.5*BumpSize);
-//					ek = -1.0 / (1.0 - xCoord_Local*xCoord_Local);
-//          if (fabs(xCoord_Local) < 1.0) fk = exp(ek)/exp(-1.0);
-//          else fk = 0.0;
-
-					/*--- Only one surface ---*/
-					VarCoord[1] =  Ampl*fk;
-				}
-			}
-      
-			boundary->vertex[iMarker][iVertex]->AddVarCoord(VarCoord);
-		}
-	}
-}
-
-void CSurfaceMovement::SetFourier(CGeometry *boundary, CConfig *config, unsigned short iDV, bool ResetDef) {
-	unsigned long iVertex, Point;
-	unsigned short iMarker;
-	double VarCoord[3], *Coord, *Normal, fk, DesignSize = 2.0, DesignLoc = 1.0, xCoord, xCoord_Local;
-  
-	bool upper = true, double_surface = false;
-  
-	/*--- Reset airfoil deformation if first deformation ---*/
-	if ((iDV == 0) || (ResetDef == true)) {
-		for (iMarker = 0; iMarker < config->GetnMarker_All(); iMarker++)
-			for (iVertex = 0; iVertex < boundary->nVertex[iMarker]; iVertex++) {
-				VarCoord[0] = 0.0; VarCoord[1] = 0.0; VarCoord[2] = 0.0;
-				boundary->vertex[iMarker][iVertex]->SetVarCoord(VarCoord);
-			}
-	}
-  
-	/*--- Perform multiple airfoil deformation ---*/
-	double Ampl_old = config->GetDV_Value_Old(iDV);
-	double Ampl_new = config->GetDV_Value_New(iDV);
-	double Ampl = Ampl_new-Ampl_old;
-  double T = DesignSize;
-  double n = int(config->GetParamDV(iDV, 1));
-  double omega = 2.0*PI_NUMBER/T;
-  double omega_n = omega*n;
-  
-	if (config->GetParamDV(iDV, 0) == NO)  { upper = false; double_surface = true; }
-	if (config->GetParamDV(iDV, 0) == YES) { upper = true; double_surface = true; }
-  
-	for (iMarker = 0; iMarker < config->GetnMarker_All(); iMarker++) {
-    
-		for (iVertex = 0; iVertex < boundary->nVertex[iMarker]; iVertex++) {
-			VarCoord[0] = 0.0; VarCoord[1] = 0.0; VarCoord[2] = 0.0;
-			if (config->GetMarker_All_Moving(iMarker) == YES) {
-        
-				Point = boundary->vertex[iMarker][iVertex]->GetNode();
-				Coord = boundary->vertex[iMarker][iVertex]->GetCoord();
-				Normal = boundary->vertex[iMarker][iVertex]->GetNormal();
-        
-        /*--- Bump computation ---*/
-				if (double_surface) {
-
-          xCoord = Coord[0];
-          xCoord_Local = (xCoord - (DesignLoc+0.5*DesignSize));
-          
-          if ((xCoord_Local < -0.5*T) || (xCoord_Local > 0.5*T)) fk = 0.0;
-          else {
-            if (n == 0) fk = 0.5;
-            else {
-              if (int(config->GetParamDV(iDV, 2)) == 0) fk = cos(omega_n*xCoord_Local);
-              else fk = sin(omega_n*xCoord_Local);
-            }
-          }
-          
-					/*--- Upper and lower surface ---*/
-					if (( upper) && (Normal[1] > 0)) { VarCoord[1] =  Ampl*fk; }
-					if ((!upper) && (Normal[1] < 0)) { VarCoord[1] = -Ampl*fk; }
-				}
-				else {
-          
-					xCoord = Coord[0];
-          xCoord_Local = (xCoord - (DesignLoc+0.5*DesignSize));
-          
-          if ((xCoord_Local < -0.5*T) || (xCoord_Local > 0.5*T)) fk = 0.0;
-          else {
-            if (n == 0) fk = 0.5;
-            else {
-              if (int(config->GetParamDV(iDV, 2)) == 0) fk = cos(omega_n*xCoord_Local);
-              else fk = sin(omega_n*xCoord_Local);
-            }
-          }
-          
-					/*--- Only one surface ---*/
-					VarCoord[1] =  Ampl*fk;
-				}
-			}
-      
-			boundary->vertex[iMarker][iVertex]->AddVarCoord(VarCoord);
-		}
-	}
-}
-
-void CSurfaceMovement::SetDisplacement(CGeometry *boundary, CConfig *config, unsigned short iDV, bool ResetDef) {
-	unsigned long iVertex;
-	unsigned short iMarker;
-	double VarCoord[3];
-	double Ampl_old = config->GetDV_Value_Old(0);
-	double Ampl_new = config->GetDV_Value_New(0);
-	double Ampl = Ampl_new-Ampl_old;
-	
-	if (config->GetnDV() != 1) { cout << "This kind of design variable is not prepared for multiple deformations."; cin.get();	}
-	
-	double xDispl = config->GetParamDV(iDV, 0);
-	double yDispl = config->GetParamDV(iDV, 1);
-	double zDispl = 0;
-	if (boundary->GetnDim() == 3) zDispl = config->GetParamDV(iDV, 2);
-	
-	for (iMarker = 0; iMarker < config->GetnMarker_All(); iMarker++)
-		for (iVertex = 0; iVertex < boundary->nVertex[iMarker]; iVertex++) {
-			VarCoord[0] = 0.0; VarCoord[1] = 0.0; VarCoord[2] = 0.0;
-			if (config->GetMarker_All_Moving(iMarker) == YES) {
-				VarCoord[0] = Ampl*xDispl;
-				VarCoord[1] = Ampl*yDispl;
-				if (boundary->GetnDim() == 3) VarCoord[2] = Ampl*zDispl;
-			}
-			boundary->vertex[iMarker][iVertex]->SetVarCoord(VarCoord);
-		}
-}
-
-void CSurfaceMovement::SetRotation(CGeometry *boundary, CConfig *config, unsigned short iDV, bool ResetDef) {
-	unsigned long iVertex;
-	unsigned short iMarker;
-	double VarCoord[3], *Coord;
-	double  movement[3], x, y, z;
-	
-	if (config->GetnDV() != 1) { cout << "This kind of design variable is not prepared for multiple deformations."; cin.get();	}
-	
-	/*--- xyz-coordinates of a point on the line of rotation. */
-	double a = config->GetParamDV(iDV, 0);
-	double b = config->GetParamDV(iDV, 1);
-	double c = 0.0;
-	if (boundary->GetnDim() == 3) c = config->GetParamDV(0,2);
-	
-	/*--- xyz-coordinate of the line's direction vector. ---*/
-	double u = config->GetParamDV(iDV, 3)-config->GetParamDV(iDV, 0);
-	double v = config->GetParamDV(iDV, 4)-config->GetParamDV(iDV, 1);
-	double w = 1.0;
-	if (boundary->GetnDim() == 3) w = config->GetParamDV(iDV, 5)-config->GetParamDV(iDV, 2);
-	
-	/*--- The angle of rotation. ---*/
-	double theta_old = config->GetDV_Value_Old(iDV)*PI_NUMBER/180.0;
-	double theta_new = config->GetDV_Value_New(iDV)*PI_NUMBER/180.0;
-	double theta = theta_new-theta_old;
-	
-	/*--- An intermediate value used in computations. ---*/
-	double u2=u*u; double v2=v*v; double w2=w*w;     
-	double cosT = cos(theta); double sinT = sin(theta);  
-	double l2 = u2 + v2 + w2; double l = sqrt(l2);
-	
-	for (iMarker = 0; iMarker < config->GetnMarker_All(); iMarker++)
-		for (iVertex = 0; iVertex < boundary->nVertex[iMarker]; iVertex++) {
-			VarCoord[0] = 0.0; VarCoord[1] = 0.0; VarCoord[2] = 0.0;
-			if (config->GetMarker_All_Moving(iMarker) == YES) {
-				Coord = boundary->vertex[iMarker][iVertex]->GetCoord();						
-				x = Coord[0]; y = Coord[1]; z = Coord[2];
-				
-				movement[0] = a*(v2 + w2) + u*(-b*v - c*w + u*x + v*y + w*z)
-				+ (-a*(v2 + w2) + u*(b*v + c*w - v*y - w*z) + (v2 + w2)*x)*cosT
-				+ l*(-c*v + b*w - w*y + v*z)*sinT;
-				movement[0] = movement[0]/l2 - x;
-				
-				movement[1] = b*(u2 + w2) + v*(-a*u - c*w + u*x + v*y + w*z) 
-				+ (-b*(u2 + w2) + v*(a*u + c*w - u*x - w*z) + (u2 + w2)*y)*cosT
-				+ l*(c*u - a*w + w*x - u*z)*sinT;
-				movement[1] = movement[1]/l2 - y;
-				
-				movement[2] = c*(u2 + v2) + w*(-a*u - b*v + u*x + v*y + w*z) 
-				+ (-c*(u2 + v2) + w*(a*u + b*v - u*x - v*y) + (u2 + v2)*z)*cosT
-				+ l*(-b*u + a*v - v*x + u*y)*sinT;
-				if (boundary->GetnDim() == 3) movement[2] = movement[2]/l2 - z;
-				else movement[2] = 0.0;
-				
-				VarCoord[0] = movement[0];
-				VarCoord[1] = movement[1];
-				if (boundary->GetnDim() == 3) VarCoord[2] = movement[2];
-				
-			}
-			boundary->vertex[iMarker][iVertex]->SetVarCoord(VarCoord);
-		}	
-}
-
-void CSurfaceMovement::SetBoundary_Flutter2D(CGeometry *geometry, CConfig *config, 
-                                             unsigned long iter) {
-	
-	double VarCoord[3], omega, w_red, deltaT, ampl, v_inf, *vel;
-  double alpha, alpha_new, alpha_old, dx, dy;
-  double time_new, time_old;
-  double DEG2RAD = PI_NUMBER/180.0;
-  unsigned short iDim, iMarker;
-  unsigned short nDim = geometry->GetnDim();
-  unsigned long iPoint, iVertex;
-  bool adjoint = config->GetAdjoint();
-    
-#ifndef NO_MPI
-	int rank = MPI::COMM_WORLD.Get_rank();
-#else
-	int rank = MASTER_NODE;
-#endif
-	
-  /*--- Retrieve values from the config file ---*/
-  deltaT    = config->GetDelta_UnstTimeND();
-  vel       = config->GetVelocity_FreeStreamND();
-  w_red     = config->GetReduced_Frequency();
-  ampl      = config->GetPitching_Amplitude();
-  
-  /*--- Compute delta time based on physical time step ---*/
-  if (adjoint) {
-    /*--- For the unsteady adjoint, we integrate backwards through
-     physical time, so perform mesh motion in reverse. ---*/ 
-    unsigned long nFlowIter  = config->GetnExtIter();
-    unsigned long directIter = nFlowIter - iter - 1;
-    time_new = static_cast<double>(directIter)*deltaT;
-    time_old = time_new;
-    if (iter != 0) time_old = (static_cast<double>(directIter)+1.0)*deltaT;
-  } else {
-    /*--- Forward time for the direct problem ---*/
-    time_new = static_cast<double>(iter)*deltaT;
-    time_old = time_new;
-    if (iter != 0) time_old = (static_cast<double>(iter)-1.0)*deltaT;
-  }
-	
-  /*--- For now, hard code the origin and chord length. These can be
-   inputs in the config file in the future. ---*/
-  double x_origin = 0.248, y_origin = 0.0;
-	double chord = 1.0;
-  
-  /*--- Compute the freestream velocity for use with the reduced frequency --*/
-  v_inf = 0.0;
-  for (iDim = 0; iDim < nDim; iDim++)
-    v_inf += vel[iDim]*vel[iDim];
-  v_inf = sqrt(v_inf);
-  
-  /*--- Update the pitching angle at this time step. Flip sign for
-   nose-up positive convention. ---*/
-  omega     = 2.0*w_red*v_inf/chord;
-  alpha_new = ampl*sin(omega*time_new);
-  alpha_old = ampl*sin(omega*time_old);
-  alpha     = -(1E-12 + (alpha_new - alpha_old))*DEG2RAD;
-	
-	if (rank == MASTER_NODE)
-		cout << "New pitching angle (alpha): " << alpha_new << " degrees." << endl;
-  
-	/*--- Store movement and velocity of each node on the pitching surface ---*/
-	for (iMarker = 0; iMarker < config->GetnMarker_All(); iMarker++) {
-    if (config->GetMarker_All_Moving(iMarker) == YES) {
-      for(iVertex = 0; iVertex < geometry->nVertex[iMarker]; iVertex++) {
-        iPoint = geometry->vertex[iMarker][iVertex]->GetNode();
-        dx = geometry->node[iPoint]->GetCoord(0) - x_origin;
-        dy = geometry->node[iPoint]->GetCoord(1) - y_origin;
-        VarCoord[0] = dx*cos(alpha) - dy*sin(alpha) - dx;
-        VarCoord[1] = dx*sin(alpha) + dy*cos(alpha) - dy;
-        VarCoord[2] = 0.0;
-        /*--- Set position and velocity for this node ---*/
-        geometry->vertex[iMarker][iVertex]->SetVarCoord(VarCoord);
-      }
-		}	
-	}
-  
-}
-
-void CSurfaceMovement::SetBoundary_Flutter3D(CGeometry *geometry, CConfig *config, 
-                                             CFreeFormChunk **chunk, unsigned long iter) {
-	
-	double omega, w_red, deltaT, ampl, v_inf, *vel;
-  double alpha, alpha_new, alpha_old;
-  double time_new, time_old;
-  unsigned short iDim;
-  unsigned short nDim = geometry->GetnDim();
-  bool adjoint = config->GetAdjoint();
-    
-#ifndef NO_MPI
-	int rank = MPI::COMM_WORLD.Get_rank();
-#else
-	int rank = MASTER_NODE;
-#endif
-	
-  /*--- Retrieve values from the config file ---*/
-  deltaT = config->GetDelta_UnstTimeND();
-  vel    = config->GetVelocity_FreeStreamND();
-  w_red  = config->GetReduced_Frequency();
-  ampl   = config->GetPitching_Amplitude();
-  
-  /*--- Compute delta time based on physical time step ---*/
-  if (adjoint) {
-    /*--- For the unsteady adjoint, we integrate backwards through
-     physical time, so perform mesh motion in reverse. ---*/ 
-    unsigned long nFlowIter  = config->GetnExtIter();
-    unsigned long directIter = nFlowIter - iter - 1;
-    time_new = static_cast<double>(directIter)*deltaT;
-    time_old = time_new;
-    if (iter != 0) time_old = (static_cast<double>(directIter)+1.0)*deltaT;
-  } else {
-    /*--- Forward time for the direct problem ---*/
-    time_new = static_cast<double>(iter)*deltaT;
-    time_old = time_new;
-    if (iter != 0) time_old = (static_cast<double>(iter)-1.0)*deltaT;
-  }
-  
-  /*--- Compute the freestream velocity for use with the reduced frequency --*/
-  v_inf = 0.0;
-  for (iDim = 0; iDim < nDim; iDim++)
-    v_inf += vel[iDim]*vel[iDim];
-  v_inf = sqrt(v_inf);
-  
-  /*--- For now, hard code the origin and chord length. These can be
-   inputs in the config file in the future. ---*/
-	double chord = 1.0;
-	
-  /*--- Update the pitching angle at this time step. Flip sign for
-   nose-up positive convention. ---*/
-  omega     = 2.0*w_red*v_inf/chord;
-  alpha_new = ampl*sin(omega*time_new);
-  alpha_old = ampl*sin(omega*time_old);
-  alpha     = (1E-10 + (alpha_new - alpha_old))*(-PI_NUMBER/180.0);
-	
-	if (rank == MASTER_NODE)
-		cout << "New dihedral angle (alpha): " << alpha_new << " degrees." << endl;
-	
-	unsigned short iOrder, jOrder, kOrder;
-	short iChunk;
-	double movement[3];
-	bool *move = new bool [nChunk];
-	unsigned short *index = new unsigned short[3];
-	
-	move[0] = true; move[1] = true; move[2] = true;	
-  
-	/*--- Change the value of the control point if move is true ---*/
-	for (iChunk = 0; iChunk < nChunk; iChunk++)
-		if (move[iChunk])
-			for (iOrder = 0; iOrder < chunk[iChunk]->GetlOrder(); iOrder++)
-				for (jOrder = 0; jOrder < chunk[iChunk]->GetmOrder(); jOrder++)
-					for (kOrder = 0; kOrder < chunk[iChunk]->GetnOrder(); kOrder++) {
-						index[0] = iOrder; index[1] = jOrder; index[2] = kOrder;
-						double *coord = chunk[iChunk]->GetCoordControlPoints(iOrder, jOrder, kOrder);
-						movement[0] = 0.0; movement[1] = 0.0; movement[2] = coord[1]*tan(alpha);
-						chunk[iChunk]->SetControlPoints(index, movement);
-					}
-	
-	/*--- Recompute cartesian coordinates using the new control points position ---*/
-	for (iChunk = 0; iChunk < nChunk; iChunk++)
-		SetCartesianCoord(geometry, config, chunk[iChunk], iChunk);
-	
-}
-
-void CSurfaceMovement::SetExternal_Deformation(CGeometry *geometry, CConfig *config, unsigned short iZone, unsigned long iter) {
-  
-  int rank = MASTER_NODE;
-#ifndef NO_MPI
-	rank = MPI::COMM_WORLD.Get_rank();
-#endif
-  
-  /*--- Local variables ---*/
-  
-	unsigned short iDim, nDim; 
-	unsigned long iPoint, flowIter = 0;
-  unsigned long jPoint, GlobalIndex;
-	double VarCoord[3], *Coord_Old = NULL, *Coord_New = NULL, Center[3];
-  double Lref   = config->GetLength_Ref();
-  double NewCoord[3], rotMatrix[3][3] = {{0.0,0.0,0.0}, {0.0,0.0,0.0}, {0.0,0.0,0.0}};
-  double r[3], rotCoord[3];
-  unsigned long iVertex;
-  unsigned short iMarker;
-  char buffer[50];
-  string motion_filename, UnstExt, text_line;
-  ifstream motion_file;
-  bool unsteady = config->GetUnsteady_Simulation();
-  bool adjoint = config->GetAdjoint();
-  
-	/*--- Load stuff from config ---*/
-  
-	nDim = geometry->GetnDim();
-  motion_filename = config->GetMotion_FileName();
-  
-  /*--- Set the extension for the correct unsteady mesh motion file ---*/
-  
-  if (unsteady) {
-    if (adjoint) {
-      /*--- For the unsteady adjoint, we integrate backwards through
-       physical time, so perform mesh motion in reverse. ---*/
-      unsigned long nFlowIter = config->GetnExtIter() - 1;
-      flowIter  = nFlowIter - iter;
-      motion_filename.erase (motion_filename.end()-4, motion_filename.end());
-      if ((int(flowIter) >= 0) && (int(flowIter) < 10)) sprintf (buffer, "_0000%d.dat", int(flowIter));
-      if ((int(flowIter) >= 10) && (int(flowIter) < 100)) sprintf (buffer, "_000%d.dat", int(flowIter));
-      if ((int(flowIter) >= 100) && (int(flowIter) < 1000)) sprintf (buffer, "_00%d.dat", int(flowIter));
-      if ((int(flowIter) >= 1000) && (int(flowIter) < 10000)) sprintf (buffer, "_0%d.dat", int(flowIter));
-      if  (int(flowIter) >= 10000) sprintf (buffer, "_%d.dat", int(flowIter));
-      UnstExt = string(buffer);
-      motion_filename.append(UnstExt);
-    } else {
-      /*--- Forward time for the direct problem ---*/
-      flowIter = iter;
-      motion_filename.erase (motion_filename.end()-4, motion_filename.end());
-      if ((int(flowIter) >= 0) && (int(flowIter) < 10)) sprintf (buffer, "_0000%d.dat", int(flowIter));
-      if ((int(flowIter) >= 10) && (int(flowIter) < 100)) sprintf (buffer, "_000%d.dat", int(flowIter));
-      if ((int(flowIter) >= 100) && (int(flowIter) < 1000)) sprintf (buffer, "_00%d.dat", int(flowIter));
-      if ((int(flowIter) >= 1000) && (int(flowIter) < 10000)) sprintf (buffer, "_0%d.dat", int(flowIter));
-      if  (int(flowIter) >= 10000) sprintf (buffer, "_%d.dat", int(flowIter));
-      UnstExt = string(buffer);
-      motion_filename.append(UnstExt);
-    }
-    
-    if (rank == MASTER_NODE)
-      cout << "Reading in the arbitrary mesh motion from direct iteration " << flowIter << "." << endl;
-  }
-  
-  /*--- Open the motion file ---*/
-
-  motion_file.open(motion_filename.data(), ios::in);
-  /*--- Throw error if there is no file ---*/
-  if (motion_file.fail()) {
-    cout << "There is no mesh motion file!" << endl;
-    cout << "Press any key to exit..." << endl;
-    cin.get(); exit(1);
-  }
-  
-  /*--- Read in and store the new mesh node locations ---*/ 
-  
-  while (getline(motion_file,text_line)) {
-    istringstream point_line(text_line);
-    if (nDim == 2) point_line >> iPoint >> NewCoord[0] >> NewCoord[1];
-    if (nDim == 3) point_line >> iPoint >> NewCoord[0] >> NewCoord[1] >> NewCoord[2];
-    for (iMarker = 0; iMarker < config->GetnMarker_All(); iMarker++) {
-      if (config->GetMarker_All_Moving(iMarker) == YES) {
-        for(iVertex = 0; iVertex < geometry->nVertex[iMarker]; iVertex++) {
-          jPoint = geometry->vertex[iMarker][iVertex]->GetNode();
-          GlobalIndex = geometry->node[jPoint]->GetGlobalIndex();
-          if (GlobalIndex == iPoint) {
-            geometry->vertex[iMarker][iVertex]->SetVarCoord(NewCoord);
-            break;
-          }
-        }
-      }
-    }
-  }
-  /*--- Close the restart file ---*/
-  motion_file.close();
-  
-  /*--- If rotating as well, prepare the rotation matrix ---*/
-  
-  if (config->GetGrid_Movement() &&
-      config->GetKind_GridMovement(iZone) == EXTERNAL_ROTATION) {
-    
-    /*--- Variables needed only for rotation ---*/
-    
-    double Omega[3], dt;
-    double dtheta, dphi, dpsi, cosTheta, sinTheta;
-    double cosPhi, sinPhi, cosPsi, sinPsi;
-    
-    /*--- Center of rotation & angular velocity vector from config ---*/
-    Center[0] = config->GetMotion_Origin_X(iZone);
-    Center[1] = config->GetMotion_Origin_Y(iZone);
-    Center[2] = config->GetMotion_Origin_Z(iZone);
-    
-    /*--- Angular velocity vector from config ---*/
-    
-    dt = static_cast<double>(iter)*config->GetDelta_UnstTimeND();
-    Omega[0]  = config->GetRotation_Rate_X(iZone);
-    Omega[1]  = config->GetRotation_Rate_Y(iZone);
-    Omega[2]  = config->GetRotation_Rate_Z(iZone);
-    
-    /*--- For the unsteady adjoint, use reverse time ---*/
-    if (adjoint) {
-      /*--- Set the first adjoint mesh position to the final direct one ---*/
-      if (iter == 0) dt = ((double)config->GetnExtIter()-1) * dt;
-      /*--- Reverse the rotation direction for the adjoint ---*/
-      else dt = -1.0*dt;
-    } else {
-      /*--- No rotation at all for the first direct solution ---*/
-      if (iter == 0) dt = 0;
-    }
-    
-    /*--- Compute delta change in the angle about the x, y, & z axes. ---*/
-    
-    dtheta = Omega[0]*dt;   
-    dphi   = Omega[1]*dt; 
-    dpsi   = Omega[2]*dt;
-    
-    /*--- Store angles separately for clarity. Compute sines/cosines. ---*/
-    
-    cosTheta = cos(dtheta);  cosPhi = cos(dphi);  cosPsi = cos(dpsi);
-    sinTheta = sin(dtheta);  sinPhi = sin(dphi);  sinPsi = sin(dpsi);
-    
-    /*--- Compute the rotation matrix. Note that the implicit
-     ordering is rotation about the x-axis, y-axis, then z-axis. ---*/
-    
-    rotMatrix[0][0] = cosPhi*cosPsi;
-    rotMatrix[1][0] = cosPhi*sinPsi;
-    rotMatrix[2][0] = -sinPhi;
-    
-    rotMatrix[0][1] = sinTheta*sinPhi*cosPsi - cosTheta*sinPsi;
-    rotMatrix[1][1] = sinTheta*sinPhi*sinPsi + cosTheta*cosPsi;
-    rotMatrix[2][1] = sinTheta*cosPhi;
-    
-    rotMatrix[0][2] = cosTheta*sinPhi*cosPsi + sinTheta*sinPsi;
-    rotMatrix[1][2] = cosTheta*sinPhi*sinPsi - sinTheta*cosPsi;
-    rotMatrix[2][2] = cosTheta*cosPhi;
-    
-  }
-  
-  /*--- Loop through to find only moving surface markers ---*/
-  
-  for (iMarker = 0; iMarker < config->GetnMarker_All(); iMarker++) {
-    if (config->GetMarker_All_Moving(iMarker) == YES) {
-      
-      /*--- Loop over all surface points for this marker ---*/
-      
-      for(iVertex = 0; iVertex < geometry->nVertex[iMarker]; iVertex++) {
-        iPoint = geometry->vertex[iMarker][iVertex]->GetNode();
-        
-        /*--- Get current and new coordinates from file ---*/
-        
-        Coord_Old = geometry->node[iPoint]->GetCoord();
-        Coord_New = geometry->vertex[iMarker][iVertex]->GetVarCoord();
-        
-        /*--- If we're also rotating, multiply each point by the
-         rotation matrix. It is assumed that the coordinates in
-         Coord_Old have already been rotated using SetRigid_Rotation(). ---*/
-        
-        if (config->GetGrid_Movement() &&
-            config->GetKind_GridMovement(iZone) == EXTERNAL_ROTATION) {
-          
-          /*--- Calculate non-dim. position from rotation center ---*/
-          
-          for (iDim = 0; iDim < nDim; iDim++)
-            r[iDim] = (Coord_New[iDim]-Center[iDim])/Lref;
-          if (nDim == 2) r[nDim] = 0.0;
-          
-          /*--- Compute transformed point coordinates ---*/
-          
-          rotCoord[0] = rotMatrix[0][0]*r[0] 
-                      + rotMatrix[0][1]*r[1] 
-                      + rotMatrix[0][2]*r[2] + Center[0];
-          
-          rotCoord[1] = rotMatrix[1][0]*r[0] 
-                      + rotMatrix[1][1]*r[1] 
-                      + rotMatrix[1][2]*r[2] + Center[1];
-          
-          rotCoord[2] = rotMatrix[2][0]*r[0] 
-                      + rotMatrix[2][1]*r[1] 
-                      + rotMatrix[2][2]*r[2] + Center[2];
-          
-          /*--- Copy rotated coords back to original array for consistency ---*/
-          for (iDim = 0; iDim < nDim; iDim++)
-            Coord_New[iDim] = rotCoord[iDim];
-        }
-        
-        /*--- Calculate delta change in the x, y, & z directions ---*/
-        for (iDim = 0; iDim < nDim; iDim++)
-          VarCoord[iDim] = (Coord_New[iDim]-Coord_Old[iDim])/Lref;
-        if (nDim == 2) VarCoord[nDim] = 0.0;
-
-        /*--- Set position changes to be applied by the spring analogy ---*/
-        geometry->vertex[iMarker][iVertex]->SetVarCoord(VarCoord);
-        
-      }
-    }	
-  }
-}
-
-void CSurfaceMovement::SetNACA_4Digits(CGeometry *boundary, CConfig *config) {
-	unsigned long iVertex, Point;
-	unsigned short iMarker;
-	double VarCoord[3], *Coord, *Normal, Ycurv, Yesp;
-
-	if (config->GetnDV() != 1) { cout << "This kind of design variable is not prepared for multiple deformations."; cin.get();	}
-
-	double Ya = config->GetParamDV(0,0) / 100.0; /*--- Maximum camber as a fraction of the chord 
-					(100 m is the first of the four digits) ---*/
-	double Xa = config->GetParamDV(0,1) / 10.0; /*--- Location of maximum camber as a fraction of 
-					the chord (10 p is the second digit in the NACA xxxx description) ---*/
-	double t = config->GetParamDV(0,2) / 100.0; /*--- Maximum thickness as a fraction of the
-					  chord (so 100 t gives the last two digits in 
-					  the NACA 4-digit denomination) ---*/
-		
-	for (iMarker = 0; iMarker < config->GetnMarker_All(); iMarker++)
-		for (iVertex = 0; iVertex < boundary->nVertex[iMarker]; iVertex++) {
-			VarCoord[0] = 0.0; VarCoord[1] = 0.0; VarCoord[2] = 0.0;
-			if (config->GetMarker_All_Moving(iMarker) == YES) {
-				Point = boundary->vertex[iMarker][iVertex]->GetNode();
-				Coord = boundary->vertex[iMarker][iVertex]->GetCoord();
-				Normal = boundary->vertex[iMarker][iVertex]->GetNormal();
-				
-				if  (Coord[0] < Xa) Ycurv = (2.0*Xa*Coord[0]-pow(Coord[0],2.0))*(Ya/pow(Xa,2.0));
-				else Ycurv = ((1.0-2.0*Xa)+2.0*Xa*Coord[0]-pow(Coord[0],2.0))*(Ya/pow((1.0-Xa), 2.0));
-				
-				Yesp = t*(1.4845*sqrt(Coord[0])-0.6300*Coord[0]-1.7580*pow(Coord[0],2.0)+
-						  1.4215*pow(Coord[0],3.0)-0.518*pow(Coord[0],4.0));
-				
-				if (Normal[1] > 0) VarCoord[1] =  (Ycurv + Yesp) - Coord[1];
-				if (Normal[1] < 0) VarCoord[1] =  (Ycurv - Yesp) - Coord[1];
-
-			}
-			boundary->vertex[iMarker][iVertex]->SetVarCoord(VarCoord);
-		}
-}
-
-void CSurfaceMovement::SetParabolic(CGeometry *boundary, CConfig *config) {
-	unsigned long iVertex, Point;
-	unsigned short iMarker;
-	double VarCoord[3], *Coord, *Normal;
-	
-	if (config->GetnDV() != 1) { cout << "This kind of design variable is not prepared for multiple deformations."; cin.get();	}
-	
-	double c = config->GetParamDV(0,0); /*--- Center of the parabola ---*/
-	double t = config->GetParamDV(0,1) / 100.0; /*--- Thickness of the parabola ---*/
-	
-	for (iMarker = 0; iMarker < config->GetnMarker_All(); iMarker++)
-		for (iVertex = 0; iVertex < boundary->nVertex[iMarker]; iVertex++) {
-			VarCoord[0] = 0.0; VarCoord[1] = 0.0; VarCoord[2] = 0.0;
-			if (config->GetMarker_All_Moving(iMarker) == YES) {
-				Point = boundary->vertex[iMarker][iVertex]->GetNode();
-				Coord = boundary->vertex[iMarker][iVertex]->GetCoord();
-				Normal = boundary->vertex[iMarker][iVertex]->GetNormal();
-				
-				if (Normal[1] > 0) {
-					VarCoord[1] =  t*(Coord[0]*Coord[0]-Coord[0])/(2.0*(c*c-c)) - Coord[1];
-				}
-				if (Normal[1] < 0) {
-					VarCoord[1] =  t*(Coord[0]-Coord[0]*Coord[0])/(2.0*(c*c-c)) - Coord[1];
-				}
-			}
-			boundary->vertex[iMarker][iVertex]->SetVarCoord(VarCoord);
-		}
-}
-
-void CSurfaceMovement::SetObstacle(CGeometry *boundary, CConfig *config) {
-	unsigned long iVertex, Point;
-	unsigned short iMarker;
-	double VarCoord[3], *Coord, xCoord;
-	
-	if (config->GetnDV() != 1) { cout << "This kind of design variable is not prepared for multiple deformations."; cin.get();	}
-	
-	double H = config->GetParamDV(0,0); /*--- Non-dimensionalized height of the obstacle ---*/
-	double L = config->GetParamDV(0,1); /*--- Non-dimensionalized length of the obstacle ---*/
-	double xOffSet = 0.0; /*--- x offset ---*/
-
-	for (iMarker = 0; iMarker < config->GetnMarker_All(); iMarker++)
-		for (iVertex = 0; iVertex < boundary->nVertex[iMarker]; iVertex++) {
-			VarCoord[0] = 0.0; VarCoord[1] = 0.0; VarCoord[2] = 0.0;
-			if (config->GetMarker_All_Moving(iMarker) == YES) {
-				Point = boundary->vertex[iMarker][iVertex]->GetNode();
-				Coord = boundary->vertex[iMarker][iVertex]->GetCoord();
-				xCoord = Coord[0]-xOffSet;
-				if ((xCoord > 0) && (xCoord < L))
-					VarCoord[1] = (27.0/4.0)*(H/(L*L*L))*xCoord*(xCoord-L)*(xCoord-L);
-				else 
-					VarCoord[1] = 0.0;
-			}
-			boundary->vertex[iMarker][iVertex]->SetVarCoord(VarCoord);
-		}
-}
-
-void CSurfaceMovement::SetStretch(CGeometry *boundary, CConfig *config) {
-	unsigned long iVertex, Point;
-	unsigned short iMarker;
-	double VarCoord[3], *Coord;
-	
-	if (config->GetnDV() != 1) { cout << "This kind of design variable is not prepared for multiple deformations."; cin.get();	}
-	
-	double End = config->GetParamDV(0,1);
-	
-	for (iMarker = 0; iMarker < config->GetnMarker_All(); iMarker++)
-		for (iVertex = 0; iVertex < boundary->nVertex[iMarker]; iVertex++) {
-			VarCoord[0] = 0.0; VarCoord[1] = 0.0; VarCoord[2] = 0.0;
-			if (config->GetMarker_All_Moving(iMarker) == YES) {
-				Point = boundary->vertex[iMarker][iVertex]->GetNode();
-				Coord = boundary->vertex[iMarker][iVertex]->GetCoord();
-				VarCoord[0] = End - Coord[0];
-			}
-			boundary->vertex[iMarker][iVertex]->SetVarCoord(VarCoord);
-		}
-}
-
-void CSurfaceMovement::ReadFFDInfo(CGeometry *geometry, CConfig *config, CFreeFormChunk **chunk, string val_mesh_filename, bool val_fullmesh) {
-	string text_line, iTag;
-	ifstream mesh_file;
-	double coord[3];
-	unsigned short degree[3], iChunk, iCornerPoints, iControlPoints, iMarker, iDegree, jDegree, kDegree, iChar, LevelChunk, nParentChunk, iParentChunk, nChildChunk, iChildChunk, nMarker;
-	unsigned long iSurfacePoints, iPoint, jPoint, iVertex, nVertex, nPoint, iElem = 0, nElem;
-
-  int rank = MASTER_NODE;
-
-#ifndef NO_MPI  
-	rank = MPI::COMM_WORLD.Get_rank();
-#endif
-	
-	char *cstr = new char [val_mesh_filename.size()+1];
-	strcpy (cstr, val_mesh_filename.c_str());
-	
-	mesh_file.open(cstr, ios::in);
-	if (mesh_file.fail()) {
-		cout << "There is no geometry file (ReadFFDInfo)!!" << endl;
-		cout << "Press any key to exit..." << endl;
-		cin.get();
-		exit(1);
-	}
-	
-	while (getline (mesh_file, text_line)) {
-		
-		/*--- Read the inner elements ---*/
-		string::size_type position = text_line.find ("NELEM=",0);
-		if (position != string::npos) {
-			text_line.erase (0,6); nElem = atoi(text_line.c_str());
-			for (iElem = 0; iElem < nElem; iElem++)  {
-				getline(mesh_file, text_line);
-			}
-		}
-		
-		/*--- Read the inner points ---*/
-		position = text_line.find ("NPOINT=",0);
-		if (position != string::npos) {
-			text_line.erase (0,6); nPoint = atoi(text_line.c_str());
-			for (iPoint = 0; iPoint < nPoint; iPoint++)  {
-				getline(mesh_file, text_line);
-			}
-		}
-
-    /*--- Read the boundaries  ---*/
-		position = text_line.find ("NMARK=",0);
-		if (position != string::npos) {
-			text_line.erase (0,6); nMarker = atoi(text_line.c_str());
-      for (iMarker = 0; iMarker < nMarker; iMarker++) {
-        getline(mesh_file, text_line);
-        getline(mesh_file, text_line);
-        text_line.erase (0,13); nVertex = atoi(text_line.c_str());
-        for (iVertex = 0; iVertex < nVertex; iVertex++)  {
-          getline(mesh_file, text_line);
-        }
-      }
-		}
-    
-    /*--- Read the chunk information  ---*/
-		position = text_line.find ("NCHUNK=",0);
-		if (position != string::npos) {
-			text_line.erase (0,7);
-			nChunk = atoi(text_line.c_str());
-			if (rank == MASTER_NODE) cout << nChunk << " Free Form Deformation (FFD) chunks." << endl;
-			unsigned short *nCornerPoints = new unsigned short[nChunk];
-			unsigned short *nControlPoints = new unsigned short[nChunk];
-			unsigned long *nSurfacePoints = new unsigned long[nChunk];
-			
-			getline (mesh_file,text_line);
-			text_line.erase (0,7); 
-			nLevel = atoi(text_line.c_str());
-			if (rank == MASTER_NODE) cout << nLevel << " Free Form Deformation (FFD) nested levels." << endl;
-
-			for (iChunk = 0 ; iChunk < nChunk; iChunk++) {
-				
-				/*--- Read the name of the FFD box ---*/
-				getline (mesh_file,text_line);
-				text_line.erase (0,10); 
-				
-				/*--- Remove extra data from the chunk name ---*/
-				string::size_type position;
-				for (iChar = 0; iChar < 20; iChar++) {
-					position = text_line.find( " ", 0 );
-					if(position != string::npos) text_line.erase (position,1);
-					position = text_line.find( "\r", 0 );
-					if(position != string::npos) text_line.erase (position,1);
-					position = text_line.find( "\n", 0 );
-					if(position != string::npos) text_line.erase (position,1);
-				}
-				
-				string TagChunk = text_line.c_str();
-				if (rank == MASTER_NODE) cout << "FFD box tag: " << TagChunk <<". ";
-
-				/*--- Read the level of the FFD box ---*/
-				getline (mesh_file,text_line);
-				text_line.erase (0,12);
-				LevelChunk = atoi(text_line.c_str());
-				if (rank == MASTER_NODE) cout << "FFD box level: " << LevelChunk <<". ";
-				
-				/*--- Read the degree of the FFD box ---*/
-				getline (mesh_file,text_line);
-				text_line.erase (0,15); degree[0] = atoi(text_line.c_str());
-				getline (mesh_file,text_line);
-				text_line.erase (0,15); degree[1] = atoi(text_line.c_str());
-				getline (mesh_file,text_line);
-				text_line.erase (0,15); degree[2] = atoi(text_line.c_str());
-				if (rank == MASTER_NODE) cout << "Degrees: " << degree[0] <<", " << degree[1] <<", "<< degree[2] <<". "<< endl;
-				chunk[iChunk] = new CFreeFormChunk(int(degree[0]), int(degree[1]), int(degree[2]));				
-				chunk[iChunk]->SetTag(TagChunk); chunk[iChunk]->SetLevel(LevelChunk);
-
-				/*--- Read the number of parents boxes ---*/
-				getline (mesh_file,text_line);
-				text_line.erase (0,14);
-				nParentChunk = atoi(text_line.c_str());
-				if (rank == MASTER_NODE) cout << "Number of parent boxes: " << nParentChunk <<". ";
-				for (iParentChunk = 0; iParentChunk < nParentChunk; iParentChunk++) {
-					getline(mesh_file, text_line);
-					
-					/*--- Remove extra data from the chunk name ---*/
-					string::size_type position;
-					for (iChar = 0; iChar < 20; iChar++) {
-						position = text_line.find( " ", 0 );
-						if(position != string::npos) text_line.erase (position,1);
-						position = text_line.find( "\r", 0 );
-						if(position != string::npos) text_line.erase (position,1);
-						position = text_line.find( "\n", 0 );
-						if(position != string::npos) text_line.erase (position,1);
-					}
-					
-					string ParentChunk = text_line.c_str();
-					chunk[iChunk]->SetParentChunk(ParentChunk);
-				}
-				
-				/*--- Read the number of children boxes ---*/
-				getline (mesh_file,text_line);
-				text_line.erase (0,15);
-				nChildChunk = atoi(text_line.c_str());
-				if (rank == MASTER_NODE) cout << "Number of child boxes: " << nChildChunk <<"." << endl;
-				for (iChildChunk = 0; iChildChunk < nChildChunk; iChildChunk++) {
-					getline(mesh_file, text_line);
-					
-					/*--- Remove extra data from the chunk name ---*/
-					string::size_type position;
-					for (iChar = 0; iChar < 20; iChar++) {
-						position = text_line.find( " ", 0 );
-						if(position != string::npos) text_line.erase (position,1);
-						position = text_line.find( "\r", 0 );
-						if(position != string::npos) text_line.erase (position,1);
-						position = text_line.find( "\n", 0 );
-						if(position != string::npos) text_line.erase (position,1);
-					}
-					
-					string ChildChunk = text_line.c_str();
-					chunk[iChunk]->SetChildChunk(ChildChunk);
-				}
-								
-				/*--- Read the number of the corner points ---*/
-				getline (mesh_file,text_line);
-				text_line.erase (0,20); nCornerPoints[iChunk] = atoi(text_line.c_str());
-				if (rank == MASTER_NODE) cout << "Corner points: " << nCornerPoints[iChunk] <<". ";
-				
-				/*--- Read the coordinates of the corner points ---*/
-				for (iCornerPoints = 0; iCornerPoints < nCornerPoints[iChunk]; iCornerPoints++) {
-					getline(mesh_file,text_line); istringstream chunk_line(text_line);
-					chunk_line >> coord[0]; chunk_line >> coord[1]; chunk_line >> coord[2];
-					chunk[iChunk]->SetCoordCornerPoints(coord, iCornerPoints);
-				}
-				
-				/*--- Read the number of the control points ---*/
-				getline (mesh_file,text_line);
-				text_line.erase (0,21); nControlPoints[iChunk] = atoi(text_line.c_str());
-				if (rank == MASTER_NODE) cout << "Control points: " << nControlPoints[iChunk] <<". ";
-				
-				/*--- Method to identify if there is a chunk definition ---*/
-				if (nControlPoints[iChunk] != 0) ChunkDefinition = true;
-
-				/*--- Read the coordinates of the control points ---*/
-				for (iControlPoints = 0; iControlPoints < nControlPoints[iChunk]; iControlPoints++) {
-					getline(mesh_file,text_line); istringstream chunk_line(text_line);
-					chunk_line >> iDegree; chunk_line >> jDegree; chunk_line >> kDegree; 
-					chunk_line >> coord[0]; chunk_line >> coord[1]; chunk_line >> coord[2]; 
-					chunk[iChunk]->SetCoordControlPoints(coord, iDegree, jDegree, kDegree); 
-				}
-				
-				getline (mesh_file,text_line);
-				text_line.erase (0,21); nSurfacePoints[iChunk] = atoi(text_line.c_str());
-				
-				unsigned long my_nSurfPoints = nSurfacePoints[iChunk];
-				unsigned long nSurfPoints = 0;
-				
-#ifndef NO_MPI
-        if (config->GetKind_SU2() != SU2_DDC)
-          MPI::COMM_WORLD.Allreduce(&my_nSurfPoints, &nSurfPoints, 1, MPI::UNSIGNED_LONG, MPI::SUM);
-        else
-          nSurfPoints = my_nSurfPoints;
-#else
-				nSurfPoints = my_nSurfPoints;
-#endif
-				
-				if (rank == MASTER_NODE) cout << "Surface points: " << nSurfPoints <<"."<<endl;
-        
-				/*--- The the surface points parametric coordinates ---*/
-				for (iSurfacePoints = 0; iSurfacePoints < nSurfacePoints[iChunk]; iSurfacePoints++) {
-					getline(mesh_file,text_line); istringstream chunk_line(text_line);
-					chunk_line >> iTag; chunk_line >> iPoint;
-					iMarker = config->GetTag_Marker_All(iTag);
-					chunk_line >> coord[0]; chunk_line >> coord[1]; chunk_line >> coord[2];
-          
-          if (val_fullmesh) {  // With vertices information (mesh deformation).
-            for(iVertex = 0; iVertex < geometry->nVertex[iMarker]; iVertex++) {
-              jPoint =  geometry->vertex[iMarker][iVertex]->GetNode();
-              if (iPoint == jPoint) {
-                chunk[iChunk]->Set_MarkerIndex(iMarker);
-                chunk[iChunk]->Set_VertexIndex(iVertex);
-                chunk[iChunk]->Set_PointIndex(iPoint);
-                chunk[iChunk]->Set_ParametricCoord(coord);
-                chunk[iChunk]->Set_CartesianCoord(geometry->node[iPoint]->GetCoord());
-              }
-            }
-					}
-          else {  // Without vertices information (partitioning).
-            chunk[iChunk]->Set_MarkerIndex(iMarker);
-            chunk[iChunk]->Set_PointIndex(iPoint);
-            chunk[iChunk]->Set_ParametricCoord(coord);
-          }
-				}
-        
-			}
-			
-			delete [] nCornerPoints;
-			delete [] nControlPoints;
-			delete [] nSurfacePoints;		
-		}
-	}
-	mesh_file.close();
-  
-	if (nChunk == 0) {
-		if (rank == MASTER_NODE) cout <<"There is no FFD box definition. Just in case, review the .su2 file" << endl;
-	}
-
-}
-
-void CSurfaceMovement::WriteFFDInfo(CGeometry *geometry, CConfig *config, CFreeFormChunk **chunk, string val_mesh_filename, bool val_fullmesh) {
-	ofstream mesh_file;
-	unsigned short iOrder, jOrder, kOrder, iChunk, iCornerPoints, iMarker, iParentChunk, iChildChunk;
-	unsigned long iVertex, iPoint, iSurfacePoints;
-	char *cstr = new char [val_mesh_filename.size()+1];
-	strcpy (cstr, val_mesh_filename.c_str());
-	
-	mesh_file.precision(15);
-	mesh_file.open(cstr, ios::out | ios::app);
-	
-	mesh_file << "NCHUNK= " << nChunk << endl;
-	mesh_file << "NLEVEL= " << nLevel << endl;
-	
-	for (iChunk = 0 ; iChunk < nChunk; iChunk++) {
-		
-		mesh_file << "CHUNK_TAG= " << chunk[iChunk]->GetTag() << endl;
-		mesh_file << "CHUNK_LEVEL= " << chunk[iChunk]->GetLevel() << endl;
-
-		mesh_file << "CHUNK_DEGREE_I= " << chunk[iChunk]->GetlOrder()-1 << endl;
-		mesh_file << "CHUNK_DEGREE_J= " << chunk[iChunk]->GetmOrder()-1 << endl;
-		mesh_file << "CHUNK_DEGREE_K= " << chunk[iChunk]->GetnOrder()-1 << endl;
-		
-		mesh_file << "CHUNK_PARENTS= " << chunk[iChunk]->GetnParentChunk() << endl;
-		for (iParentChunk = 0; iParentChunk < chunk[iChunk]->GetnParentChunk(); iParentChunk++)
-			mesh_file << chunk[iChunk]->GetParentChunkTag(iParentChunk) << endl;
-		mesh_file << "CHUNK_CHILDREN= " << chunk[iChunk]->GetnChildChunk() << endl;
-		for (iChildChunk = 0; iChildChunk < chunk[iChunk]->GetnChildChunk(); iChildChunk++)
-			mesh_file << chunk[iChunk]->GetChildChunkTag(iChildChunk) << endl;
-		
-		mesh_file << "CHUNK_CORNER_POINTS= " << chunk[iChunk]->GetnCornerPoints() << endl;
-		for (iCornerPoints = 0; iCornerPoints < chunk[iChunk]->GetnCornerPoints(); iCornerPoints++) {
-			double *coord = chunk[iChunk]->GetCoordCornerPoints(iCornerPoints);
-			mesh_file << coord[0] << "\t" << coord[1] << "\t" << coord[2] << endl;
-		}
-
-		/*--- No FFD definition ---*/
-		if (chunk[iChunk]->GetnControlPoints() == 0) {
-			mesh_file << "CHUNK_CONTROL_POINTS= 0" << endl;
-			mesh_file << "CHUNK_SURFACE_POINTS= 0" << endl;				
-		}
-		else {
-			mesh_file << "CHUNK_CONTROL_POINTS= " << chunk[iChunk]->GetnControlPoints() << endl;
-			for (iOrder = 0; iOrder < chunk[iChunk]->GetlOrder(); iOrder++)
-				for (jOrder = 0; jOrder < chunk[iChunk]->GetmOrder(); jOrder++)
-					for (kOrder = 0; kOrder < chunk[iChunk]->GetnOrder(); kOrder++) {
-						double *coord = chunk[iChunk]->GetCoordControlPoints(iOrder, jOrder, kOrder);
-						mesh_file << iOrder << "\t" << jOrder << "\t" << kOrder << "\t" << coord[0] << "\t" << coord[1] << "\t" << coord[2] << endl;
-					}
-			
-      if (val_fullmesh) {
-        mesh_file << "CHUNK_SURFACE_POINTS= " << chunk[iChunk]->GetnSurfacePoint() << endl;
-        for (iSurfacePoints = 0; iSurfacePoints < chunk[iChunk]->GetnSurfacePoint(); iSurfacePoints++) {
-          iMarker = chunk[iChunk]->Get_MarkerIndex(iSurfacePoints);
-          iVertex = chunk[iChunk]->Get_VertexIndex(iSurfacePoints);
-          iPoint = chunk[iChunk]->Get_PointIndex(iSurfacePoints);
-          double *parcoord = chunk[iChunk]->Get_ParametricCoord(iSurfacePoints);
-          mesh_file << scientific << config->GetMarker_All_Tag(iMarker) << "\t" << iPoint << "\t" << parcoord[0] << "\t" << parcoord[1] << "\t" << parcoord[2] << endl;
-        }
-      }
-      else {
-        
-        /*--- Compute the number of points on the new surfaces, note that we are not
-         adding the new ghost points (receive), which eventually are also inside the chunck ---*/
-       unsigned long nSurfacePoint = 0;
-        for (iSurfacePoints = 0; iSurfacePoints < chunk[iChunk]->GetnSurfacePoint(); iSurfacePoints++) {
-          iPoint = chunk[iChunk]->Get_PointIndex(iSurfacePoints);
-          if ((geometry->GetGlobal_to_Local_Point(iPoint) != -1) && (iPoint <= geometry->GetMax_GlobalPoint())) nSurfacePoint++;
-        }
-
-        mesh_file << "CHUNK_SURFACE_POINTS= " << nSurfacePoint << endl;
-        for (iSurfacePoints = 0; iSurfacePoints < chunk[iChunk]->GetnSurfacePoint(); iSurfacePoints++) {
-          iMarker = chunk[iChunk]->Get_MarkerIndex(iSurfacePoints);
-          iPoint = chunk[iChunk]->Get_PointIndex(iSurfacePoints);
-          if ((geometry->GetGlobal_to_Local_Point(iPoint) != -1) && (iPoint <= geometry->GetMax_GlobalPoint())) {
-            double *parCoord = chunk[iChunk]->Get_ParametricCoord(iSurfacePoints);
-            mesh_file << scientific << config->GetMarker_All_Tag(iMarker) << "\t" << geometry->GetGlobal_to_Local_Point(iPoint) << "\t" << parCoord[0] << "\t" << parCoord[1] << "\t" << parCoord[2] << endl;
-          }
-        }
-      }
-			
-		}
-		
-	}
-	mesh_file.close();
-}
-
-CFreeFormChunk::CFreeFormChunk(void) : CGridMovement() { }
-
-CFreeFormChunk::CFreeFormChunk(unsigned short val_lDegree, unsigned short val_mDegree, unsigned short val_nDegree) : CGridMovement() {
-	unsigned short iCornerPoints, iOrder, jOrder, kOrder, iDim;
-	
-	/*--- Only for 3D problems and FFD with Hexahedron ---*/
-	nDim = 3;
-	nCornerPoints = 8;
-	
-	/*--- Allocate Corners points ---*/
-	Coord_Corner_Points = new double* [nCornerPoints];
-	for (iCornerPoints = 0; iCornerPoints < nCornerPoints; iCornerPoints++)
-		Coord_Corner_Points[iCornerPoints] = new double [nDim];
-	
-	param_coord = new double[nDim]; param_coord_ = new double[nDim];
-	cart_coord = new double[nDim]; cart_coord_ = new double[nDim];
-	gradient = new double[nDim];
-
-	lDegree = val_lDegree; lOrder = lDegree+1;
-	mDegree = val_mDegree; mOrder = mDegree+1;
-	nDegree = val_nDegree; nOrder = nDegree+1;
-	nControlPoints = lOrder*mOrder*nOrder;
-	
-	Coord_Control_Points = new double*** [lOrder];
-	ParCoord_Control_Points = new double*** [lOrder];
-	Coord_Control_Points_Copy = new double*** [lOrder];
-	for (iOrder = 0; iOrder < lOrder; iOrder++) {
-		Coord_Control_Points[iOrder] = new double** [mOrder];
-		ParCoord_Control_Points[iOrder] = new double** [mOrder];
-		Coord_Control_Points_Copy[iOrder] = new double** [mOrder];
-		for (jOrder = 0; jOrder < mOrder; jOrder++) {
-			Coord_Control_Points[iOrder][jOrder] = new double* [nOrder];
-			ParCoord_Control_Points[iOrder][jOrder] = new double* [nOrder];
-			Coord_Control_Points_Copy[iOrder][jOrder] = new double* [nOrder];
-			for (kOrder = 0; kOrder < nOrder; kOrder++) {
-				Coord_Control_Points[iOrder][jOrder][kOrder] = new double [nDim];
-				ParCoord_Control_Points[iOrder][jOrder][kOrder] = new double [nDim];
-				Coord_Control_Points_Copy[iOrder][jOrder][kOrder] = new double [nDim];
-			}
-		}
-	}
-	
-	/*--- Zero-initialization ---*/
-	for (iOrder = 0; iOrder < lOrder; iOrder++) 
-		for (jOrder = 0; jOrder < mOrder; jOrder++) 
-			for (kOrder = 0; kOrder < nOrder; kOrder++)
-				for (iDim = 0; iDim < nDim; iDim++)
-					Coord_Control_Points[iOrder][jOrder][kOrder][iDim] = 0.0;
-}
-
-CFreeFormChunk::~CFreeFormChunk(void) {
-	unsigned short iOrder, jOrder, kOrder, iCornerPoints;
-	
-	for (iOrder = 0; iOrder < lOrder; iOrder++) 
-		for (jOrder = 0; jOrder < mOrder; jOrder++) 
-			for (kOrder = 0; kOrder < nOrder; kOrder++) {
-				delete [] Coord_Control_Points[iOrder][jOrder][kOrder];
-				delete [] ParCoord_Control_Points[iOrder][jOrder][kOrder];
-				delete [] Coord_Control_Points_Copy[iOrder][jOrder][kOrder];
-			}
-	delete [] Coord_Control_Points;
-	delete [] ParCoord_Control_Points;
-	delete [] Coord_Control_Points_Copy;
-
-	delete [] param_coord;
-	delete [] cart_coord;
-	delete [] gradient;
-	
-	for (iCornerPoints = 0; iCornerPoints < nCornerPoints; iCornerPoints++)
-		delete [] Coord_Corner_Points[iCornerPoints];
-	delete [] Coord_Corner_Points;
-}
-
-void  CFreeFormChunk::SetUnitCornerPoints(void) {
-	double coord [3];
-	
-	coord [0] = 0.0; coord [1] = 0.0; coord [2] = 0.0; this->SetCoordCornerPoints(coord,0);
-	coord [0] = 1.0; coord [1] = 0.0; coord [2] = 0.0; this->SetCoordCornerPoints(coord,1);
-	coord [0] = 1.0; coord [1] = 1.0; coord [2] = 0.0; this->SetCoordCornerPoints(coord,2);
-	coord [0] = 0.0; coord [1] = 1.0; coord [2] = 0.0; this->SetCoordCornerPoints(coord,3);
-	coord [0] = 0.0; coord [1] = 0.0; coord [2] = 1.0; this->SetCoordCornerPoints(coord,4);
-	coord [0] = 1.0; coord [1] = 0.0; coord [2] = 1.0; this->SetCoordCornerPoints(coord,5);
-	coord [0] = 1.0; coord [1] = 1.0; coord [2] = 1.0; this->SetCoordCornerPoints(coord,6);
-	coord [0] = 0.0; coord [1] = 1.0; coord [2] = 1.0; this->SetCoordCornerPoints(coord,7);
-}
-
-void CFreeFormChunk::SetControlPoints_Parallelepiped (void) {
-	unsigned short iDim, iDegree, jDegree, kDegree;
-	
-	/*--- Set base control points according to the notation of Vtk for hexahedrons ---*/
-	for (iDim = 0; iDim < nDim; iDim++) {
-		Coord_Control_Points	[0]			[0]			[0]			[iDim]	= Coord_Corner_Points[0][iDim];
-		Coord_Control_Points	[lOrder-1]	[0]			[0]			[iDim]	= Coord_Corner_Points[1][iDim];
-		Coord_Control_Points	[lOrder-1]	[mOrder-1]	[0]			[iDim]	= Coord_Corner_Points[2][iDim];
-		Coord_Control_Points	[0]			[mOrder-1]	[0]			[iDim]	= Coord_Corner_Points[3][iDim];
-		Coord_Control_Points	[0]			[0]			[nOrder-1]	[iDim]	= Coord_Corner_Points[4][iDim];
-		Coord_Control_Points	[lOrder-1]	[0]			[nOrder-1]	[iDim]	= Coord_Corner_Points[5][iDim];
-		Coord_Control_Points	[lOrder-1]	[mOrder-1]	[nOrder-1]	[iDim]	= Coord_Corner_Points[6][iDim];
-		Coord_Control_Points	[0]			[mOrder-1]	[nOrder-1]	[iDim]	= Coord_Corner_Points[7][iDim];
-	}
-	
-	/*--- Fill the rest of the cubic matrix of control points with uniform spacing (parallelepiped) ---*/
-	for (iDegree = 0; iDegree <= lDegree; iDegree++)
-		for (jDegree = 0; jDegree <= mDegree; jDegree++)
-			for (kDegree = 0; kDegree <= nDegree; kDegree++) {
-				Coord_Control_Points[iDegree][jDegree][kDegree][0] = Coord_Corner_Points[0][0] 
-				+ double(iDegree)/double(lDegree)*(Coord_Corner_Points[1][0]-Coord_Corner_Points[0][0]);
-				Coord_Control_Points[iDegree][jDegree][kDegree][1] = Coord_Corner_Points[0][1] 
-				+ double(jDegree)/double(mDegree)*(Coord_Corner_Points[3][1]-Coord_Corner_Points[0][1]);				
-				Coord_Control_Points[iDegree][jDegree][kDegree][2] = Coord_Corner_Points[0][2] 
-				+ double(kDegree)/double(nDegree)*(Coord_Corner_Points[4][2]-Coord_Corner_Points[0][2]);
-			}
-}
-
-void CFreeFormChunk::SetSupportCP(CFreeFormChunk *chunk) {
-	unsigned short iDim, iOrder, jOrder, kOrder;
-	unsigned short lOrder = chunk->GetlOrder();
-	unsigned short mOrder = chunk->GetmOrder();
-	unsigned short nOrder = chunk->GetnOrder();
-	
-	Coord_SupportCP = new double*** [lOrder];
-	for (iOrder = 0; iOrder < lOrder; iOrder++) {
-		Coord_SupportCP[iOrder] = new double** [mOrder];
-		for (jOrder = 0; jOrder < mOrder; jOrder++) {
-			Coord_SupportCP[iOrder][jOrder] = new double* [nOrder];
-			for (kOrder = 0; kOrder < nOrder; kOrder++)
-				Coord_SupportCP[iOrder][jOrder][kOrder] = new double [nDim];
-		}
-	}
-	
-	/*--- Set base support control points according to the notation of Vtk for hexahedrons ---*/
-	for (iDim = 0; iDim < nDim; iDim++) {
-		Coord_SupportCP	[0]			[0]			[0]			[iDim]	= Coord_Corner_Points[0][iDim];
-		Coord_SupportCP	[lOrder-1]	[0]			[0]			[iDim]	= Coord_Corner_Points[1][iDim];
-		Coord_SupportCP	[lOrder-1]	[mOrder-1]	[0]			[iDim]	= Coord_Corner_Points[2][iDim];
-		Coord_SupportCP	[0]			[mOrder-1]	[0]			[iDim]	= Coord_Corner_Points[3][iDim];
-		Coord_SupportCP	[0]			[0]			[nOrder-1]	[iDim]	= Coord_Corner_Points[4][iDim];
-		Coord_SupportCP	[lOrder-1]	[0]			[nOrder-1]	[iDim]	= Coord_Corner_Points[5][iDim];
-		Coord_SupportCP	[lOrder-1]	[mOrder-1]	[nOrder-1]	[iDim]	= Coord_Corner_Points[6][iDim];
-		Coord_SupportCP	[0]			[mOrder-1]	[nOrder-1]	[iDim]	= Coord_Corner_Points[7][iDim];
-	}
-	
-	/*--- Fill the rest of the cubic matrix of support control points with uniform spacing  ---*/
-	for (iOrder = 0; iOrder < lOrder; iOrder++)
-		for (jOrder = 0; jOrder < mOrder; jOrder++)
-			for (kOrder = 0; kOrder < nOrder; kOrder++) {
-				Coord_SupportCP[iOrder][jOrder][kOrder][0] = Coord_Corner_Points[0][0] 
-				+ double(iOrder)/double(lOrder-1)*(Coord_Corner_Points[1][0]-Coord_Corner_Points[0][0]);
-				Coord_SupportCP[iOrder][jOrder][kOrder][1] = Coord_Corner_Points[0][1] 
-				+ double(jOrder)/double(mOrder-1)*(Coord_Corner_Points[3][1]-Coord_Corner_Points[0][1]);				
-				Coord_SupportCP[iOrder][jOrder][kOrder][2] = Coord_Corner_Points[0][2] 
-				+ double(kOrder)/double(nOrder-1)*(Coord_Corner_Points[4][2]-Coord_Corner_Points[0][2]);
-			}
-}
-
-void CFreeFormChunk::SetSupportCPChange(CFreeFormChunk *chunk) {
-	unsigned short iDim, iOrder, jOrder, kOrder;
-	double movement[3], *car_coord_old, *car_coord_new, *par_coord;
-	unsigned short lOrder = chunk->GetlOrder();
-	unsigned short mOrder = chunk->GetmOrder();
-	unsigned short nOrder = chunk->GetnOrder();
-	unsigned short *index = new unsigned short[nDim];
-
-	double ****param_Coord_SupportCP = new double*** [lOrder];
-	for (iOrder = 0; iOrder < lOrder; iOrder++) {
-		param_Coord_SupportCP[iOrder] = new double** [mOrder];
-		for (jOrder = 0; jOrder < mOrder; jOrder++) {
-			param_Coord_SupportCP[iOrder][jOrder] = new double* [nOrder];
-			for (kOrder = 0; kOrder < nOrder; kOrder++)
-				param_Coord_SupportCP[iOrder][jOrder][kOrder] = new double [nDim];
-		}
-	}
-	
-	for (iOrder = 0; iOrder < lOrder; iOrder++)
-		for (jOrder = 0; jOrder < mOrder; jOrder++)
-			for (kOrder = 0; kOrder < nOrder; kOrder++)
-				for (iDim = 0; iDim < nDim; iDim++)
-					param_Coord_SupportCP[iOrder][jOrder][kOrder][iDim] = 
-					Coord_SupportCP[iOrder][jOrder][kOrder][iDim];
-	
-	for (iDim = 0; iDim < nDim; iDim++) {
-		Coord_Control_Points[0][0][0][iDim]	= chunk->GetCoordCornerPoints(iDim, 0);
-		Coord_Control_Points[1][0][0][iDim]	= chunk->GetCoordCornerPoints(iDim, 1);
-		Coord_Control_Points[1][1][0][iDim]	= chunk->GetCoordCornerPoints(iDim, 2);
-		Coord_Control_Points[0][1][0][iDim]	= chunk->GetCoordCornerPoints(iDim, 3);
-		Coord_Control_Points[0][0][1][iDim]	= chunk->GetCoordCornerPoints(iDim, 4);
-		Coord_Control_Points[1][0][1][iDim]	= chunk->GetCoordCornerPoints(iDim, 5);
-		Coord_Control_Points[1][1][1][iDim]	= chunk->GetCoordCornerPoints(iDim, 6);
-		Coord_Control_Points[0][1][1][iDim]	= chunk->GetCoordCornerPoints(iDim, 7);
-	}
-	
-	for (iOrder = 0; iOrder < chunk->GetlOrder(); iOrder++)
-		for (jOrder = 0; jOrder < chunk->GetmOrder(); jOrder++)
-			for (kOrder = 0; kOrder < chunk->GetnOrder(); kOrder++) {
-				par_coord = param_Coord_SupportCP[iOrder][jOrder][kOrder];
-				car_coord_new = EvalCartesianCoord(par_coord);
-				car_coord_old = chunk->GetCoordControlPoints(iOrder, jOrder, kOrder);
-				index[0] = iOrder; index[1] = jOrder; index[2] = kOrder;
-				movement[0] = car_coord_new[0] - car_coord_old[0]; 
-				movement[1] = car_coord_new[1] - car_coord_old[1]; 
-				movement[2] = car_coord_new[2] - car_coord_old[2]; 
-				chunk->SetControlPoints(index, movement);
-			}
-}
-
-void CFreeFormChunk::SetParaView (char chunk_filename[200], bool new_file) {
-	ofstream chunk_file;
-	unsigned short iCornerPoints, iDim, iControlPoints, iDegree, jDegree, kDegree;
-		
-	if (new_file) chunk_file.open(chunk_filename, ios::out);
-	else chunk_file.open(chunk_filename, ios::out | ios::app);
-	
-	chunk_file << "# vtk DataFile Version 2.0" << endl;
-	chunk_file << "Visualization of the FFD box" << endl;
-	chunk_file << "ASCII" << endl;
-	chunk_file << "DATASET UNSTRUCTURED_GRID" << endl;
-	chunk_file << "POINTS " << nCornerPoints + nControlPoints << " float" << endl;
-	
-	chunk_file.precision(15);
-	
-	for(iCornerPoints = 0; iCornerPoints < nCornerPoints; iCornerPoints++) {
-		for(iDim = 0; iDim < nDim; iDim++)
-			chunk_file << scientific << Coord_Corner_Points[iCornerPoints][iDim] << "\t";
-		chunk_file << "\n";
-	}
-	for (iDegree = 0; iDegree <= lDegree; iDegree++)
-		for (jDegree = 0; jDegree <= mDegree; jDegree++)
-			for (kDegree = 0; kDegree <= nDegree; kDegree++) {
-				for(iDim = 0; iDim < nDim; iDim++)
-					chunk_file << scientific << Coord_Control_Points[iDegree][jDegree][kDegree][iDim] << "\t";
-				chunk_file << "\n";
-			}
-	
-	chunk_file << "CELLS " << 1 + nControlPoints << "\t" << (8+1) + (1+1) * nControlPoints << endl;
-	chunk_file << "8 0 1 2 3 4 5 6 7" << endl;
-	for (iControlPoints = 0; iControlPoints < nControlPoints; iControlPoints++)
-		chunk_file << "1 " << iControlPoints + 8 << endl;
-	
-	chunk_file << "CELL_TYPES " << 1 + nControlPoints<< endl;
-	chunk_file << "12" << endl;
-	for (iControlPoints = 0; iControlPoints < nControlPoints; iControlPoints++)
-		chunk_file << "1" << endl;
-	
-	chunk_file.close();
-}
-
-void CFreeFormChunk::SetTecplot(char chunk_filename[200], bool new_file) {
-	ofstream chunk_file;
-	unsigned short iDim, iDegree, jDegree, kDegree;
-	
-	if (new_file) {
-		chunk_file.open(chunk_filename, ios::out);
-		chunk_file << "TITLE = \"Visualization of the FFD box\"" << endl;
-		chunk_file << "VARIABLES = \"x\", \"y\", \"z\"" << endl;
-	}
-	else chunk_file.open(chunk_filename, ios::out | ios::app);
-
-	chunk_file << "ZONE I="<<lDegree+1<<", J="<<mDegree+1<<", K="<<nDegree+1<<", DATAPACKING=POINT" << endl;
-	
-	chunk_file.precision(15);
-	
-	for (kDegree = 0; kDegree <= nDegree; kDegree++)
-		for (jDegree = 0; jDegree <= mDegree; jDegree++)
-			for (iDegree = 0; iDegree <= lDegree; iDegree++) {
-				for(iDim = 0; iDim < nDim; iDim++)
-					chunk_file << scientific << Coord_Control_Points[iDegree][jDegree][kDegree][iDim] << "\t";
-				chunk_file << "\n";
-			}
-		
-	chunk_file.close();
-}
-
-
-double *CFreeFormChunk::GetParametricCoord_Analytical(double *cart_coord) {
-	unsigned short iDim;
-	double *e1, *e2, *e3, *e12, *e23, *e13, *p;
-	
-	/*--- Auxiliary Basis Vectors of the deformed chunk ---*/
-	e1 = new double[3]; e2 = new double[3]; e3 = new double[3];
-	for (iDim = 0; iDim < nDim; iDim++) {
-		e1[iDim] = Coord_Corner_Points[1][iDim]-Coord_Corner_Points[0][iDim];
-		e2[iDim] = Coord_Corner_Points[3][iDim]-Coord_Corner_Points[0][iDim];
-		e3[iDim] = Coord_Corner_Points[4][iDim]-Coord_Corner_Points[0][iDim];
-	}
-	
-	/*--- Respective Cross-Products ---*/
-	e12 = new double[3]; e23 = new double[3]; e13 = new double[3];
-	CrossProduct(e1,e2,e12);
-	CrossProduct(e1,e3,e13);
-	CrossProduct(e2,e3,e23);
-	
-	/*--- p is Tranlated vector from the origin ---*/
-	p = new double[3];
-	for (iDim = 0; iDim < nDim; iDim++)
-		p[iDim] = cart_coord[iDim] - Coord_Corner_Points[0][iDim];
-	
-	param_coord[0] = DotProduct(e23,p)/DotProduct(e23,e1);
-	param_coord[1] = DotProduct(e13,p)/DotProduct(e13,e2);
-	param_coord[2] = DotProduct(e12,p)/DotProduct(e12,e3);
-	
-	delete [] e1;
-  delete [] e2;
-  delete [] e3;
-  delete [] e12;
-  delete [] e23;
-  delete [] e13;
-  delete [] p;
-	
-	return param_coord;
-}
-
-double *CFreeFormChunk::EvalCartesianCoord(double *param_coord) {
-	unsigned short iDim, iDegree, jDegree, kDegree;
-	
-	for (iDim = 0; iDim < nDim; iDim++)
-		cart_coord[iDim] = 0;
-	
-	for (iDegree = 0; iDegree <= lDegree; iDegree++)
-		for (jDegree = 0; jDegree <= mDegree; jDegree++)
-			for (kDegree = 0; kDegree <= nDegree; kDegree++)
-				for (iDim = 0; iDim < nDim; iDim++) {
-					cart_coord[iDim] += Coord_Control_Points[iDegree][jDegree][kDegree][iDim]
-					* GetBernstein(lDegree, iDegree, param_coord[0])
-					* GetBernstein(mDegree, jDegree, param_coord[1])
-					* GetBernstein(nDegree, kDegree, param_coord[2]);
-				}
-	
-	return cart_coord;
-}
-
-double CFreeFormChunk::GetBernstein(short val_n, short val_i, double val_t) {
-	double value;
-
-	if (val_i > val_n) { value = 0; return value; }
-	if (val_i == 0) {
-		if (val_t == 0) value = 1;
-		else if (val_t == 1) value = 0;
-		else value = Binomial(val_n,val_i)*(pow(val_t, val_i)) * pow(1.0 - val_t, val_n - val_i);
-	}
-	else if (val_i == val_n) {
-		if (val_t == 0) value = 0;
-		else if (val_t == 1) value = 1;
-		else value = pow(val_t,val_n);
-	}
-	else value = Binomial(val_n,val_i)*(pow(val_t,val_i)) * pow(1.0-val_t, val_n - val_i);
-	
-	return value;
-}
-
-double CFreeFormChunk::GetBernsteinDerivative(short val_n, short val_i, 
-											   double val_t, short val_order) {
-	double value = 0.0;
-	
-	/*--- Verify this subroutine, it provides negative val_n, 
-	 which is a wrong value for GetBernstein ---*/
-	
-	if (val_order == 0) { 
-		value = GetBernstein(val_n, val_i, val_t); return value; 
-	}
-	
-	if (val_i == 0) { 
-		value = val_n*(-GetBernsteinDerivative(val_n-1, val_i, val_t, val_order-1)); return value; 
-	}
-	else {
-		if (val_n == 0) { 
-			value = val_t; return value; 
-		}
-		else {
-			value = val_n*(GetBernsteinDerivative(val_n-1, val_i-1, val_t, val_order-1) - GetBernsteinDerivative(val_n-1, val_i, val_t, val_order-1));
-			return value;
-		}
-	}
-
-	return value;
-}
-
-double *CFreeFormChunk::GetGradient_Analytical(double *val_coord, double *xyz) {
-	unsigned short iDim, jDim, lmn[3];
-	
-	/*--- Set the Degree of the Berstein polynomials ---*/
-	lmn[0] = lDegree; lmn[1] = mDegree; lmn[2] = nDegree;
-	
-	for (iDim = 0; iDim < nDim; iDim++) gradient[iDim] = 0;
-	
-	for (iDim = 0; iDim < nDim; iDim++)
-		for (jDim = 0; jDim < nDim; jDim++)
-			gradient[jDim] += GetDerivative2(val_coord, iDim, xyz,  lmn) *  
-			GetDerivative3(val_coord, iDim, jDim, lmn);
-	
-	return gradient;
-}
-
-double *CFreeFormChunk::GetGradient_Numerical(double *uvw, double *xyz) {
-	double delta = 1E-6, parametric[3], *coord_eval, functional_plus, functional_minus;
-	
-	parametric[0] = uvw[0] + delta;
-	parametric[1] = uvw[1]; 
-	parametric[2] = uvw[2]; 
-	coord_eval = EvalCartesianCoord(parametric);
-	functional_plus = ((coord_eval[0]-xyz[0])*(coord_eval[0]-xyz[0]) + 
-					   (coord_eval[1]-xyz[1])*(coord_eval[1]-xyz[1]) +
-					   (coord_eval[2]-xyz[2])*(coord_eval[2]-xyz[2]));
-	parametric[0] = uvw[0] - delta;
-	parametric[1] = uvw[1]; 
-	parametric[2] = uvw[2]; 
-	coord_eval = EvalCartesianCoord(parametric);
-	functional_minus = ((coord_eval[0]-xyz[0])*(coord_eval[0]-xyz[0]) + 
-						(coord_eval[1]-xyz[1])*(coord_eval[1]-xyz[1]) +
-						(coord_eval[2]-xyz[2])*(coord_eval[2]-xyz[2]));
-	gradient[0] = 0.5*(functional_plus-functional_minus)/delta;
-	
-	parametric[0] = uvw[0];
-	parametric[1] = uvw[1] + delta;
-	parametric[2] = uvw[2]; 
-	coord_eval = EvalCartesianCoord(parametric);
-	functional_plus = ((coord_eval[0]-xyz[0])*(coord_eval[0]-xyz[0]) + 
-					   (coord_eval[1]-xyz[1])*(coord_eval[1]-xyz[1]) +
-					   (coord_eval[2]-xyz[2])*(coord_eval[2]-xyz[2]));
-	parametric[0] = uvw[0];
-	parametric[1] = uvw[1] - delta;
-	parametric[2] = uvw[2]; 
-	coord_eval = EvalCartesianCoord(parametric);
-	functional_minus = ((coord_eval[0]-xyz[0])*(coord_eval[0]-xyz[0]) + 
-						(coord_eval[1]-xyz[1])*(coord_eval[1]-xyz[1]) +
-						(coord_eval[2]-xyz[2])*(coord_eval[2]-xyz[2]));
-	gradient[1] = 0.5*(functional_plus-functional_minus)/delta;
-	
-	parametric[0] = uvw[0];
-	parametric[1] = uvw[1]; 
-	parametric[2] = uvw[2] + delta;
-	coord_eval = EvalCartesianCoord(parametric);
-	functional_plus = ((coord_eval[0]-xyz[0])*(coord_eval[0]-xyz[0]) + 
-					   (coord_eval[1]-xyz[1])*(coord_eval[1]-xyz[1]) +
-					   (coord_eval[2]-xyz[2])*(coord_eval[2]-xyz[2]));
-	parametric[0] = uvw[0];
-	parametric[1] = uvw[1]; 
-	parametric[2] = uvw[2] - delta;
-	coord_eval = EvalCartesianCoord(parametric);
-	functional_minus = ((coord_eval[0]-xyz[0])*(coord_eval[0]-xyz[0]) + 
-						(coord_eval[1]-xyz[1])*(coord_eval[1]-xyz[1]) +
-						(coord_eval[2]-xyz[2])*(coord_eval[2]-xyz[2]));
-	gradient[2] = 0.5*(functional_plus-functional_minus)/delta;
-	
-	return gradient;
-}
-
-double *CFreeFormChunk::GetParametricCoord_Iterative(double *xyz, double *guess, double tol, 
-																										 unsigned long it_max) {
-	double **Hessian, Indep_Term[3], under_relax = 1.0, MinNormError, NormError;
-	unsigned short iDim, RandonCounter;
-	unsigned long iter;
-	
-	/*--- Allocate the Hessian ---*/
-	Hessian = new double* [nDim];
-	for (iDim = 0; iDim < nDim; iDim++) {
-		Hessian[iDim] = new double[nDim];
-		param_coord[iDim] = guess[iDim];
-		Indep_Term [iDim] = 0.0;
-	}
-	
-	RandonCounter = 0; MinNormError = 1E6;
-	
-	for (iter = 0; iter < it_max; iter++) {
-		
-		/*--- The independent term of the solution of our system is -Gradient(sol_old) ---*/
-		gradient = GetGradient_Analytical(param_coord, xyz);
-		
-		for (iDim = 0; iDim < nDim; iDim++) 
-			Indep_Term[iDim] = -gradient[iDim];
-						
-		/*--- Relaxation of the Newton Method ---*/
-		for (iDim = 0; iDim < nDim; iDim++) 
-			Indep_Term[iDim] = under_relax * Indep_Term[iDim];
-		
-		/*--- Hessian = The Matrix of our system, getHessian(sol_old,xyz,...) ---*/
-		GetHessian_Analytical(param_coord, xyz, Hessian);
-		
-		/*--- Gauss elimination algorithm. Solution will be stored on Indep_Term ---*/
-		Gauss_Elimination(Hessian, Indep_Term, nDim);				
-		
-		/*--- Solution is in fact par_new-par_old; Must Update doing par_new=par_old + solution ---*/
-		for (iDim = 0; iDim < nDim; iDim++) 
-			param_coord[iDim] += Indep_Term[iDim];
-		
-		/*--- If the gradient is small, we have converged ---*/
-		if ((abs(Indep_Term[0]) < tol) && (abs(Indep_Term[1]) < tol) && (abs(Indep_Term[2]) < tol))	break;
-		NormError = sqrt(Indep_Term[0]*Indep_Term[0] + Indep_Term[1]*Indep_Term[1] + Indep_Term[2]*Indep_Term[2]);
-		MinNormError = min(NormError, MinNormError);
-		
-		/*--- If we have no convergence with 50 iterations probably we are out of the chunk, then 
-		 we try with a ramdom choice ---*/
-		if (((iter % 50) == 0) && (iter != 0)) {
-			RandonCounter++;
-			param_coord[0] = double(rand())/double(RAND_MAX);
-			param_coord[1] = double(rand())/double(RAND_MAX);
-			param_coord[2] = double(rand())/double(RAND_MAX);
-		}
-		
-		if (RandonCounter == 100) {
-			cout << "I can not localize this point: " << xyz[0] <<" "<< xyz[1] <<" "<< xyz[2] <<". Min Error: "<< MinNormError <<"."<< endl;
-			param_coord[0] = 0.0; param_coord[1] = 0.0; param_coord[2] = 0.0;
-			Indep_Term[0] = 0.0; Indep_Term[1] = 0.0; Indep_Term[2] = 0.0;
-			break;
-		}
-	}
-	
-	/*--- There is no convergence of the point inversion algorithm ---*/
-	if ((abs(Indep_Term[0]) > tol) || (abs(Indep_Term[1]) > tol) || (abs(Indep_Term[2]) > tol)) 
-		cout << "No Convergence Detected After " << iter << " Iterations" << endl;
-	
-	for (iDim = 0; iDim < nDim; iDim++) 
-		delete [] Hessian[iDim];
-	delete [] Hessian;
-	
-	/*--- Real Solution is now par_coord; Return it ---*/
-	return param_coord;
-}
-
-unsigned short CFreeFormChunk::Binomial (unsigned short n, unsigned short m) {
-	unsigned short result;
-
-	if ( (m == 0) || (m == n) ) result = 1;
-	else result = Factorial(n) / (Factorial(n-m)*Factorial(m));
-		
-	return result;
-}
-
-unsigned long CFreeFormChunk::BinomialOpt (unsigned long n, unsigned long m) {
-	unsigned long b[100], i , j;
-	if (n+1 > 100) cout << "ERROR!!! Increase the size of b in the BinomialOpt subroutine!" <<endl;
-	
-	b[0] = 1;
-	for (i = 1; i <= n; ++i) {
-		b[i] = 1;
-		for(j = i-1U; j > 0; --j)
-			b[j] += b[j-1U];
-	}
-	
-	return b[m];
-}
-
-unsigned short CFreeFormChunk::Factorial (unsigned short n) {
-	
-	if ( n > 1 ) n = n*Factorial(n-1);
-	if ( n == 0 ) n = 1;
-	
-	return n;
-}
-
-
-bool CFreeFormChunk::GetPointFFD(CGeometry *geometry, CConfig *config, unsigned long iPoint) {
-	double *Coord;
-	unsigned short iVar, jVar;
-	bool Inside;
-	
-	unsigned short Index[5][7] = {
-		{0, 1, 2, 5, 0, 1, 2},
-		{0, 2, 7, 5, 0, 2, 7},
-		{0, 2, 3, 7, 0, 2, 3},
-		{0, 5, 7, 4, 0, 5, 7},
-		{2, 7, 5, 6, 2, 7, 5}};
-	
-	Coord = geometry->node[iPoint]->GetCoord();
-	
-	/*--- 1st tetrahedron {V0, V1, V2, V5}
-	 2nd tetrahedron {V0, V2, V7, V5}
-	 3th tetrahedron {V0, V2, V3, V7}
-	 4th tetrahedron {V0, V5, V7, V4}
-	 5th tetrahedron {V2, V7, V5, V6} ---*/
-	
-	for (iVar = 0; iVar < 5; iVar++) {
-		Inside = true;
-		for (jVar = 0; jVar < 4; jVar++) {
-			double Distance_Point = geometry->Point2Plane_Distance(Coord, 
-																														 Coord_Corner_Points[Index[iVar][jVar+1]], 
-																														 Coord_Corner_Points[Index[iVar][jVar+2]], 
-																														 Coord_Corner_Points[Index[iVar][jVar+3]]);
-			
-			double Distance_Vertex = geometry->Point2Plane_Distance(Coord_Corner_Points[Index[iVar][jVar]], 
-																															Coord_Corner_Points[Index[iVar][jVar+1]], 
-																															Coord_Corner_Points[Index[iVar][jVar+2]], 
-																															Coord_Corner_Points[Index[iVar][jVar+3]]);
-			if (Distance_Point*Distance_Vertex < 0.0) Inside = false;					
-		}
-		if (Inside) break;
-	}
-	
-	return Inside;
-
-}
-
-void CFreeFormChunk::SetDeformationZone(CGeometry *geometry, CConfig *config, unsigned short iChunk) {
-	double *Coord;
-	unsigned short iMarker, iVar, jVar;
-	unsigned long iVertex, iPoint;
-	bool Inside;
-	
-	unsigned short Index[5][7] = {
-		{0, 1, 2, 5, 0, 1, 2},
-		{0, 2, 7, 5, 0, 2, 7},
-		{0, 2, 3, 7, 0, 2, 3},
-		{0, 5, 7, 4, 0, 5, 7},
-		{2, 7, 5, 6, 2, 7, 5}};
-	
-	for (iMarker = 0; iMarker < config->GetnMarker_All(); iMarker++)
-		if (config->GetMarker_All_Moving(iMarker) == YES)
-			for(iVertex = 0; iVertex < geometry->nVertex[iMarker]; iVertex++) {	
-				iPoint = geometry->vertex[iMarker][iVertex]->GetNode();
-				geometry->node[iPoint]->SetMove(false);
-				
-				Coord = geometry->node[iPoint]->GetCoord();
-				
-				/*--- 1st tetrahedron {V0, V1, V2, V5}
-				 2nd tetrahedron {V0, V2, V7, V5}
-				 3th tetrahedron {V0, V2, V3, V7}
-				 4th tetrahedron {V0, V5, V7, V4}
-				 5th tetrahedron {V2, V7, V5, V6} ---*/
-				
-				for (iVar = 0; iVar < 5; iVar++) {
-					Inside = true;
-					for (jVar = 0; jVar < 4; jVar++) {
-						double Distance_Point = geometry->Point2Plane_Distance(Coord, 
-																																	 Coord_Corner_Points[Index[iVar][jVar+1]], 
-																																	 Coord_Corner_Points[Index[iVar][jVar+2]], 
-																																	 Coord_Corner_Points[Index[iVar][jVar+3]]);				
-						double Distance_Vertex = geometry->Point2Plane_Distance(Coord_Corner_Points[Index[iVar][jVar]], 
-																																		Coord_Corner_Points[Index[iVar][jVar+1]], 
-																																		Coord_Corner_Points[Index[iVar][jVar+2]], 
-																																		Coord_Corner_Points[Index[iVar][jVar+3]]);
-						if (Distance_Point*Distance_Vertex < 0.0) Inside = false;					
-					}
-					if (Inside) break;
-				}
-				
-				if (Inside) {
-					geometry->node[iPoint]->SetMove(true);
-				}
-				
-			}
-}
-
-double CFreeFormChunk::GetDerivative1 (double *uvw, unsigned short val_diff, unsigned short *ijk, unsigned short *lmn) {
-	unsigned short iDim;
-	double value = GetBernsteinDerivative(lmn[val_diff], ijk[val_diff], uvw[val_diff], 1);
-	
-	for (iDim = 0; iDim < nDim; iDim++)
-		if (iDim != val_diff)
-			value *= GetBernstein(lmn[iDim], ijk[iDim], uvw[iDim]);
-	
-	return value;	
-}
-
-double CFreeFormChunk::GetDerivative2 (double *uvw, unsigned short dim, double *xyz, unsigned short *lmn) {
-	
-	unsigned short iDegree, jDegree, kDegree;
-	double value = 0.0;
-	
-	for (iDegree = 0; iDegree <= lmn[0]; iDegree++)
-		for (jDegree = 0; jDegree <= lmn[1]; jDegree++)
-			for (kDegree = 0; kDegree <= lmn[2]; kDegree++)
-				value += Coord_Control_Points[iDegree][jDegree][kDegree][dim] 
-				* GetBernstein(lmn[0], iDegree, uvw[0])
-				* GetBernstein(lmn[1], jDegree, uvw[1])
-				* GetBernstein(lmn[2], kDegree, uvw[2]);
-	
-	return 2.0*(value - xyz[dim]);	
-}
-
-double CFreeFormChunk::GetDerivative3(double *uvw, unsigned short dim, unsigned short diff_this, unsigned short *lmn) {
-	unsigned short iDegree, jDegree, kDegree, ijk[3];
-	double value = 0;
-	
-	for (iDegree = 0; iDegree <= lmn[0]; iDegree++)
-		for (jDegree = 0; jDegree <= lmn[1]; jDegree++)
-			for (kDegree = 0; kDegree <= lmn[2]; kDegree++) {
-				ijk[0] = iDegree; ijk[1] = jDegree; ijk[2] = kDegree;
-				value += Coord_Control_Points[iDegree][jDegree][kDegree][dim] * 
-				GetDerivative1(uvw, diff_this, ijk, lmn);
-			}
-	
-	return value;
-}
-
-double CFreeFormChunk::GetDerivative4 (double *uvw, unsigned short val_diff, unsigned short val_diff2,
-																			 unsigned short *ijk, unsigned short *lmn) {
-	unsigned short iDim;
-	double value;
-	
-	if (val_diff == val_diff2) {
-		value = GetBernsteinDerivative(lmn[val_diff], ijk[val_diff], uvw[val_diff], 2);
-		for (iDim = 0; iDim < nDim; iDim++)
-			if (iDim != val_diff)
-				value *= GetBernstein(lmn[iDim], ijk[iDim], uvw[iDim]);
-	}
-	else {
-		value = GetBernsteinDerivative(lmn[val_diff],  ijk[val_diff],  uvw[val_diff], 1) *
-		GetBernsteinDerivative(lmn[val_diff2], ijk[val_diff2], uvw[val_diff2], 1);
-		for (iDim = 0; iDim < nDim; iDim++)
-			if ((iDim != val_diff) && (iDim != val_diff2))
-				value *= GetBernstein(lmn[iDim], ijk[iDim], uvw[iDim]);
-	}
-	
-	return value;
-}
-
-double CFreeFormChunk::GetDerivative5(double *uvw, unsigned short dim, unsigned short diff_this, unsigned short diff_this_also, 
-																			unsigned short *lmn) {
-	
-	unsigned short iDegree, jDegree, kDegree, ijk[3];
-	double value = 0.0;
-	
-	for (iDegree = 0; iDegree <= lmn[0]; iDegree++)
-		for (jDegree = 0; jDegree <= lmn[1]; jDegree++)
-			for (kDegree = 0; kDegree <= lmn[2]; kDegree++) {
-				ijk[0] = iDegree; ijk[1] = jDegree; ijk[2] = kDegree;
-				value += Coord_Control_Points[iDegree][jDegree][kDegree][dim] *
-				GetDerivative4(uvw, diff_this, diff_this_also, ijk, lmn);
-			}
-	
-	return value;
-}
-
-void CFreeFormChunk::GetHessian_Analytical(double *uvw, double *xyz, double **val_Hessian) {
-	
-	unsigned short iDim, jDim;
-	unsigned short l, m, n, lmn[3];
-	
-	/*--- Set the Degree of the Berstein polynomials ---*/
-	lmn[0] = lDegree; lmn[1] = mDegree; lmn[2] = nDegree;
-	
-	/*--- Berstein polynomials degrees ---*/
-	l = lmn[0]; m = lmn[1]; n = lmn[2];
-	
-	for (iDim = 0; iDim < nDim; iDim++)
-		for (jDim = 0; jDim < nDim; jDim++)
-			val_Hessian[iDim][jDim] = 0.0;
-	
-	/*--- Note that being all the functions linear combinations of polynomials, they are C^\infty,
-	 and the Hessian will be symmetric; no need to compute the under-diagonal part, for example ---*/
-	for (iDim = 0; iDim < nDim; iDim++) {
-		val_Hessian[0][0] += 2.0 * GetDerivative3(uvw,iDim,0,lmn) * GetDerivative3(uvw,iDim,0,lmn) + 
-		GetDerivative2(uvw,iDim,xyz,lmn) * GetDerivative5(uvw,iDim,0,0,lmn);
-		
-		val_Hessian[1][1] += 2.0 * GetDerivative3(uvw,iDim,1,lmn) * GetDerivative3(uvw,iDim,1,lmn) + 
-		GetDerivative2(uvw,iDim,xyz,lmn) * GetDerivative5(uvw,iDim,1,1,lmn);
-		
-		val_Hessian[2][2] += 2.0 * GetDerivative3(uvw,iDim,2,lmn) * GetDerivative3(uvw,iDim,2,lmn) + 
-		GetDerivative2(uvw,iDim,xyz,lmn) * GetDerivative5(uvw,iDim,2,2,lmn);
-		
-		val_Hessian[0][1] += 2.0 * GetDerivative3(uvw,iDim,0,lmn) * GetDerivative3(uvw,iDim,1,lmn) +
-		GetDerivative2(uvw,iDim,xyz,lmn) * GetDerivative5(uvw,iDim,0,1,lmn);
-		
-		val_Hessian[0][2] += 2.0 * GetDerivative3(uvw,iDim,0,lmn) * GetDerivative3(uvw,iDim,2,lmn) +
-		GetDerivative2(uvw,iDim,xyz,lmn) * GetDerivative5(uvw,iDim,0,2,lmn);
-		
-		val_Hessian[1][2] += 2.0 * GetDerivative3(uvw,iDim,1,lmn) * GetDerivative3(uvw,iDim,2,lmn) +
-		GetDerivative2(uvw,iDim,xyz,lmn) * GetDerivative5(uvw,iDim,1,2,lmn);
-	}
-	
-	val_Hessian[1][0] = val_Hessian[0][1];
-	val_Hessian[2][0] = val_Hessian[0][2];
-	val_Hessian[2][1] = val_Hessian[1][2];
-}
-
-void CFreeFormChunk::Gauss_Elimination(double** A, double* rhs, unsigned short nVar) {
-	unsigned short jVar, kVar, iVar;
-    double weight, aux;
-	
-	if (nVar == 1)
-		rhs[0] /= (A[0][0]+EPS*EPS);
-	else {
-		/*--- Transform system in Upper Matrix ---*/
-		for (iVar = 1; iVar < nVar; iVar++) {
-			for (jVar = 0; jVar < iVar; jVar++) {
-				weight = A[iVar][jVar]/(A[jVar][jVar]+EPS*EPS);
-				for (kVar = jVar; kVar < nVar; kVar++)
-					A[iVar][kVar] -= weight*A[jVar][kVar];
-				rhs[iVar] -= weight*rhs[jVar];
-			}
-		}
-		/*--- Backwards substitution ---*/
-		rhs[nVar-1] = rhs[nVar-1]/(A[nVar-1][nVar-1]+EPS*EPS);
-		for (short iVar = nVar-2; iVar >= 0; iVar--) {
-			aux = 0;
-			for (jVar = iVar+1; jVar < nVar; jVar++)
-				aux += A[iVar][jVar]*rhs[jVar];
-			rhs[iVar] = (rhs[iVar]-aux)/(A[iVar][iVar]+EPS*EPS);
-			if (iVar == 0) break;
-		}
-	}
-}
+/*!
+ * \file grid_movement_structure.cpp
+ * \brief Subroutines for doing the grid movement using different strategies.
+ * \author Aerospace Design Laboratory (Stanford University) <http://su2.stanford.edu>.
+ * \version 2.0.5
+ *
+ * Stanford University Unstructured (SU2) Code
+ * Copyright (C) 2012 Aerospace Design Laboratory
+ *
+ * This program is free software: you can redistribute it and/or modify
+ * it under the terms of the GNU General Public License as published by
+ * the Free Software Foundation, either version 3 of the License, or
+ * (at your option) any later version.
+ *
+ * This program is distributed in the hope that it will be useful,
+ * but WITHOUT ANY WARRANTY; without even the implied warranty of
+ * MERCHANTABILITY or FITNESS FOR A PARTICULAR PURPOSE.  See the
+ * GNU General Public License for more details.
+ *
+ * You should have received a copy of the GNU General Public License
+ * along with this program.  If not, see <http://www.gnu.org/licenses/>.
+ */
+
+#include "../include/grid_movement_structure.hpp"
+#include <list>
+
+using namespace std;
+
+CGridMovement::CGridMovement(void) { }
+
+CGridMovement::~CGridMovement(void) { }
+
+CVolumetricMovement::CVolumetricMovement(CGeometry *geometry) : CGridMovement() {
+	
+	nDim = geometry->GetnDim();
+  
+}
+
+CVolumetricMovement::~CVolumetricMovement(void) {
+
+}
+
+void CVolumetricMovement::SetBoundary_Smooth(CGeometry *geometry, CConfig *config) {
+	unsigned short iMarker, Boundary, iDim;
+	unsigned long iVertex, Point;
+	double smooth_coeff = 15.0;
+	unsigned short nSmooth = 1000;
+	unsigned long jVertex;
+	tol = config->GetGridDef_Error();
+	double **Coordinate_Old = NULL, **Coordinate_Sum = NULL, **Coordinate = NULL;
+
+	for (iMarker=0; iMarker < config->GetnMarker_All(); iMarker++) {
+		Boundary = config->GetMarker_All_Boundary(iMarker);
+		switch(Boundary) {
+      case EULER_WALL: case HEAT_FLUX: case ISOTHERMAL:
+			Coordinate_Old = new double* [geometry->nVertex[iMarker]];
+			Coordinate_Sum = new double* [geometry->nVertex[iMarker]];
+			Coordinate = new double* [geometry->nVertex[iMarker]];
+			for (iVertex = 0; iVertex < geometry->nVertex[iMarker]; iVertex++) {
+				Coordinate_Old[iVertex] = new double [geometry->GetnDim()];
+				Coordinate_Sum[iVertex] = new double [geometry->GetnDim()];
+				Coordinate[iVertex] = new double [geometry->GetnDim()];
+			}
+
+			for(iVertex = 0; iVertex<geometry->nVertex[iMarker]; iVertex++) {
+				unsigned long iPoint = geometry->vertex[iMarker][iVertex]->GetNode();
+				for(iDim = 0; iDim < geometry->GetnDim(); iDim++) {
+					Coordinate_Old[iVertex][iDim] = geometry->node[iPoint]->GetCoord(iDim);
+					Coordinate[iVertex][iDim] = geometry->node[iPoint]->GetCoord(iDim);
+				}
+			}
+
+			for (unsigned short iSmooth = 0; iSmooth < nSmooth; iSmooth++) {
+			double max_error = 0;
+
+				for(iVertex = 0; iVertex<geometry->nVertex[iMarker]; iVertex++)
+					for(iDim = 0; iDim < geometry->GetnDim(); iDim++)
+						Coordinate_Sum[iVertex][iDim] = 0.0;
+
+				for(iVertex = 0; iVertex<geometry->nVertex[iMarker]; iVertex++) {
+					unsigned long iPoint = geometry->vertex[iMarker][iVertex]->GetNode();
+					for (unsigned short iNeighbor = 0; iNeighbor < geometry->node[iPoint]->GetnPoint(); iNeighbor++) {
+						unsigned long jPoint = geometry->node[iPoint]->GetPoint(iNeighbor);
+						if (geometry->node[jPoint]->GetBoundary()) {
+							for(jVertex = 0; jVertex<geometry->nVertex[iMarker]; jVertex++) {
+								unsigned long kPoint = geometry->vertex[iMarker][jVertex]->GetNode();
+								if (kPoint==jPoint) break;
+							}
+							for(iDim = 0; iDim < geometry->GetnDim(); iDim++) 
+								Coordinate_Sum[iVertex][iDim] += Coordinate[jVertex][iDim];
+						}
+					}
+				}
+
+
+				for(unsigned long iVertex = 0; iVertex<geometry->nVertex[iMarker]; iVertex++) {
+					const double nneigh = 2.0; //Para 2D
+
+					double error_x = 
+						Coordinate[iVertex][0] - (Coordinate_Old[iVertex][0] 
+						+ smooth_coeff*Coordinate_Sum[iVertex][0])/(1.0 + smooth_coeff*nneigh);
+
+					double error_y = 
+						Coordinate[iVertex][1] - (Coordinate_Old[iVertex][1] 
+						+ smooth_coeff*Coordinate_Sum[iVertex][1])/(1.0 + smooth_coeff*nneigh);
+
+					double total_error = sqrt (error_x*error_x+error_y*error_y);
+
+					if (max_error < total_error) max_error = total_error;
+
+					for(iDim = 0; iDim < geometry->GetnDim(); iDim++)
+						Coordinate[iVertex][iDim] =(Coordinate_Old[iVertex][iDim] 
+							+ smooth_coeff*Coordinate_Sum[iVertex][iDim])/(1.0 + smooth_coeff*nneigh);
+				}
+
+				if (max_error < tol) break;
+
+			}
+
+			break;
+		}
+	}
+
+
+	for (iMarker=0; iMarker < config->GetnMarker_All(); iMarker++) {
+		Boundary = config->GetMarker_All_Boundary(iMarker);
+		switch(Boundary) {
+		case EULER_WALL: case HEAT_FLUX: case ISOTHERMAL:
+			for(iVertex = 0; iVertex<geometry->nVertex[iMarker]; iVertex++) {
+				Point = geometry->vertex[iMarker][iVertex]->GetNode();
+				x[2*Point] = Coordinate[iVertex][0]-geometry->node[Point]->GetCoord(0);
+				x[2*Point+1] = Coordinate[iVertex][1]-geometry->node[Point]->GetCoord(1);
+			}
+			for (iVertex = 0; iVertex < geometry->nVertex[iMarker]; iVertex++) {
+				delete [] Coordinate_Old[iVertex];
+				delete [] Coordinate_Sum[iVertex];
+				delete [] Coordinate[iVertex];
+			}
+			delete [] Coordinate_Old;
+			delete [] Coordinate_Sum;
+			delete [] Coordinate;
+			break;
+
+		}	
+	}
+
+}
+
+void CVolumetricMovement::SetSolution_Smoothing(CGeometry *geometry, CConfig *config) {
+	unsigned long val_nSmooth = 1;
+	double val_smooth_coeff = 0.25;
+	
+	/*--- Perform a Jacobi approximation to an implicit residual smoothing ---*/
+	double **coord_old, **coord_sum, **coord;
+	unsigned short nDim = 2;
+
+	coord_old = new double* [geometry->GetnPoint()];
+	coord_sum = new double* [geometry->GetnPoint()];
+	coord = new double* [geometry->GetnPoint()];	
+	for (unsigned long iPoint = 0; iPoint < geometry->GetnPoint(); iPoint++) {
+		coord_old[iPoint] = new double [nDim];
+		coord_sum[iPoint] = new double [nDim];
+		coord[iPoint] = new double [nDim];		
+	}
+
+	unsigned short iDim;
+	unsigned long iPoint, iEdge;
+	unsigned long iVertex;
+	unsigned short iMarker;	
+	
+	/*--- Copy the initial grid ---*/
+	for (iPoint = 0; iPoint < geometry->GetnPoint(); iPoint++) {
+		for (iDim = 0; iDim < nDim; iDim++) {
+			coord_old[iPoint][iDim] = geometry->node[iPoint]->GetCoord(iDim);
+			coord[iPoint][iDim] = geometry->node[iPoint]->GetCoord(iDim);
+		}
+	}
+	
+	/*--- Copy the deformed boundary ---*/
+	for (iMarker=0; iMarker < config->GetnMarker_All(); iMarker++)
+		if (config->GetMarker_All_Moving(iMarker) == YES)
+			for(iVertex = 0; iVertex<geometry->nVertex[iMarker]; iVertex++) {
+				unsigned long Point = geometry->vertex[iMarker][iVertex]->GetNode();
+				for (iDim = 0; iDim < nDim; iDim++) {
+					coord_old[Point][iDim] = geometry->node[Point]->GetCoord(iDim);
+					coord[Point][iDim] = geometry->node[Point]->GetCoord(iDim);
+				}
+			}
+
+
+	
+	/*--- Jacobi iterations ---*/
+	for (unsigned short iSmooth = 0; iSmooth < val_nSmooth; iSmooth++) {
+		
+		for (iPoint = 0; iPoint < geometry->GetnPoint(); iPoint++)
+			for (iDim = 0; iDim < nDim; iDim++)
+				coord_sum[iPoint][iDim]= 0.0;
+		
+		/*--- Loop over Interior edges ---*/
+		for(iEdge = 0; iEdge < geometry->GetnEdge(); iEdge++) {	
+			const unsigned long Point_0 = geometry->edge[iEdge]->GetNode(0);			
+			const unsigned long Point_1 = geometry->edge[iEdge]->GetNode(1);
+			
+			/*--- Accumulate nearest neighbor residual to Res_sum for each variable ---*/
+			for (iDim = 0; iDim < nDim; iDim++) {
+				coord_sum[Point_0][iDim]= coord_sum[Point_0][iDim] + coord[Point_1][iDim];
+				coord_sum[Point_1][iDim]= coord_sum[Point_1][iDim] + coord[Point_0][iDim];
+			}
+		}
+		
+		/*--- Loop over all mesh points (Update Residuals with averaged sum) ---*/
+		for (iPoint = 0; iPoint < geometry->GetnPoint(); iPoint++) {
+			const unsigned short nneigh = geometry->node[iPoint]->GetnPoint();
+			for (iDim = 0; iDim < nDim; iDim++) {
+				coord[iPoint][iDim] =(coord_old[iPoint][iDim] + 
+								 val_smooth_coeff*coord_sum[iPoint][iDim])
+				/(1.0 + val_smooth_coeff*double(nneigh));
+			}
+		}
+		
+		/*--- Copy the deformed boundary ---*/
+		for (iMarker=0; iMarker < config->GetnMarker_All(); iMarker++)
+			for(iVertex = 0; iVertex<geometry->nVertex[iMarker]; iVertex++) {
+				unsigned long Point = geometry->vertex[iMarker][iVertex]->GetNode();
+				for (iDim = 0; iDim < nDim; iDim++)
+					coord[Point][iDim] = coord_old[Point][iDim];
+			}		
+		
+	}
+	
+	for (unsigned long iPoint = 0; iPoint < geometry->GetnPoint(); iPoint++)
+		for (unsigned short iDim = 0; iDim < geometry->GetnDim(); iDim++) {
+			geometry->node[iPoint]->SetCoord(iDim, coord[iPoint][iDim]);
+		}
+	
+}
+
+void CVolumetricMovement::UpdateMultiGrid(CGeometry **geometry, CConfig *config) {
+	unsigned long Fine_Point, Coarse_Point;
+	unsigned short iDim, iChildren;
+	double Area_Parent, Area_Children;
+	unsigned short nDim = geometry[0]->GetnDim();
+	double *GridVel_fine, *GridVel;
+	GridVel = new double[nDim];
+
+	for (unsigned short iMGlevel = 1; iMGlevel <=config->GetMGLevels(); iMGlevel++) {
+		geometry[iMGlevel]->SetControlVolume(config,geometry[iMGlevel-1], UPDATE);
+		geometry[iMGlevel]->SetBoundControlVolume(config,geometry[iMGlevel-1], UPDATE);
+	}
+
+	for (unsigned short iMesh = 0; iMesh < config->GetMGLevels(); iMesh++) {
+		for (Coarse_Point = 0; Coarse_Point < geometry[iMesh+1]->GetnPoint(); Coarse_Point++) {
+			Area_Parent = geometry[iMesh+1]->node[Coarse_Point]->GetVolume();
+
+			for (iDim = 0; iDim < nDim; iDim++) GridVel[iDim] = 0.0;
+
+			for (iChildren = 0; iChildren < 
+				geometry[iMesh+1]->node[Coarse_Point]->GetnChildren_CV(); iChildren++) {
+	
+				Fine_Point = geometry[iMesh+1]->node[Coarse_Point]->GetChildren_CV(iChildren);
+				Area_Children = geometry[iMesh]->node[Fine_Point]->GetVolume();
+				GridVel_fine = geometry[iMesh]->node[Fine_Point]->GetGridVel();
+
+				for (iDim = 0; iDim < nDim; iDim++)
+					GridVel[iDim] += GridVel_fine[iDim]*Area_Children/Area_Parent;  
+			}
+			geometry[iMesh+1]->node[Coarse_Point]->SetGridVel(GridVel);
+		}
+	}
+	delete [] GridVel;
+}
+
+void CVolumetricMovement::GetBoundary(CGeometry *geometry, CConfig *config, string val_filename) {
+
+	unsigned long Point, iVertex;
+	double xCoord, *Normal, Proj_Def;
+	unsigned short iMarker, Boundary;
+
+	ofstream Surface_file;
+	char *cstr; cstr = new char [val_filename.size()+1];
+	strcpy (cstr, val_filename.c_str());
+	Surface_file.open(cstr, ios::out);
+
+	Surface_file <<  "\"x_coord\",\"Deformation_x\",\"Deformation_y\",\"Projected_Def\" " << endl;
+
+	for (iMarker=0; iMarker < config->GetnMarker_All(); iMarker++) {
+		Boundary = config->GetMarker_All_Boundary(iMarker);
+		switch(Boundary) {
+		case EULER_WALL: case HEAT_FLUX: case ISOTHERMAL:
+			for(iVertex = 0; iVertex<geometry->nVertex[iMarker]; iVertex++) {
+				Point = geometry->vertex[iMarker][iVertex]->GetNode();
+				Normal = geometry->vertex[iMarker][iVertex]->GetNormal();
+				Proj_Def = x[2*Point]*Normal[0]+x[2*Point+1]*Normal[1];
+				xCoord = geometry->node[Point]->GetCoord(0);
+				Surface_file << xCoord << "," << x[2*Point] << "," << x[2*Point+1] << "," << Proj_Def << endl;
+			}
+			break;
+		}	
+	}
+}
+
+
+void CVolumetricMovement::Initialize_StiffMatrix_Structure(unsigned short nVar, CGeometry *geometry) {
+	unsigned long iPoint, nPoint = geometry->GetnPoint(), nPointDomain = geometry->GetnPointDomain();
+  unsigned long *row_ptr, *col_ind, *vneighs, index, nnz;
+	unsigned short iNeigh, nNeigh, Max_nNeigh;
+  
+	row_ptr = new unsigned long [nPoint+1];
+	
+	/*--- +1 -> to include diagonal element	---*/
+	row_ptr[0] = 0;
+	for (iPoint = 0; iPoint < nPoint; iPoint++)
+		row_ptr[iPoint+1] = row_ptr[iPoint]+(geometry->node[iPoint]->GetnPoint()+1); // +1 -> to include diagonal 
+	nnz = row_ptr[nPoint]; 
+	
+	col_ind = new unsigned long [nnz];
+  
+  Max_nNeigh = 0;
+  for (iPoint = 0; iPoint < nPoint; iPoint++) {
+		nNeigh = geometry->node[iPoint]->GetnPoint();
+    if (nNeigh > Max_nNeigh) Max_nNeigh = nNeigh;
+  }
+	vneighs = new unsigned long [Max_nNeigh+1]; // +1 -> to include diagonal 
+  
+	/*--- Neighbors to point iPoint to include relation of the point with 
+	 itself (matrix diagonal) ---*/
+	for (iPoint = 0; iPoint < nPoint; iPoint++) {
+		nNeigh = geometry->node[iPoint]->GetnPoint();
+		
+		for (iNeigh = 0; iNeigh < nNeigh; iNeigh++)
+			vneighs[iNeigh] = geometry->node[iPoint]->GetPoint(iNeigh);
+		
+		vneighs[nNeigh] = iPoint;
+		sort(vneighs, vneighs+nNeigh+1);
+		index = row_ptr[iPoint];
+		for (iNeigh = 0; iNeigh <= nNeigh; iNeigh++) {
+			col_ind[index] = vneighs[iNeigh];
+			index++;
+		}
+	}
+	
+	/*--- solve with preconditioned conjugate gradient method ---*/
+	bool preconditioner = true; 
+
+	StiffMatrix.SetIndexes(nPoint, nPointDomain, nVar, nVar, row_ptr, col_ind, nnz, preconditioner);
+
+	/*--- Set StiffMatrix entries to zero ---*/
+	StiffMatrix.SetValZero();
+
+	rhs  = new double [geometry->GetnPoint() * nVar];
+	usol = new double [geometry->GetnPoint() * nVar];
+	
+	/*--- Don't delete *row_ptr, *col_ind because they are asigned to the Jacobian structure ---*/
+	delete[] vneighs;
+}
+
+void CVolumetricMovement::Deallocate_StiffMatrix_Structure(CGeometry *geometry) {
+	
+	delete[] rhs;
+	delete[] usol;
+	
+}
+
+
+double CVolumetricMovement::SetSpringMethodContributions_Edges(CGeometry *geometry) {
+	unsigned short iDim, jDim, nDim = geometry->GetnDim();
+	unsigned long iEdge, Point_0, Point_1;
+	double *Coord_0, *Coord_1, *Edge_Vector, *Unit_Vector;
+	double Length, kij, **Smatrix, MinLength;
+
+	Edge_Vector = new double [nDim];
+	Unit_Vector = new double [nDim];
+	MinLength = 1E10;
+	
+	Smatrix = new double* [nDim];
+	for (iDim = 0; iDim < nDim; iDim++)
+		Smatrix[iDim] = new double [nDim];
+
+	/*--- Compute contributions of the basic edge spring method ---*/
+	for (iEdge = 0; iEdge < geometry->GetnEdge(); iEdge++) {
+
+		/*--- Points in edge and coordinates ---*/
+		Point_0 = geometry->edge[iEdge]->GetNode(0);
+		Point_1 = geometry->edge[iEdge]->GetNode(1);
+		Coord_0 = geometry->node[Point_0]->GetCoord();
+		Coord_1 = geometry->node[Point_1]->GetCoord();
+
+		/*--- Compute Edge_Vector ---*/
+		Length = 0;
+		for (iDim = 0; iDim < nDim; iDim++) {
+			Edge_Vector[iDim] = Coord_1[iDim] - Coord_0[iDim];
+			Length += Edge_Vector[iDim]*Edge_Vector[iDim];
+		}
+		Length = sqrt(Length);
+		MinLength = min(Length, MinLength);
+		
+		/*--- Compute Unit_Vector ---*/
+		for (iDim = 0; iDim < nDim; iDim++)
+			Unit_Vector[iDim] = Edge_Vector[iDim]/Length;
+
+		/*--- Compute spring stiffness (kij) and point-to-point matrix ---*/
+		kij = 1.0/Length;
+		
+		for (iDim = 0; iDim < nDim; iDim++)
+			for (jDim = 0; jDim < nDim; jDim++)
+				Smatrix[iDim][jDim] = kij*Unit_Vector[iDim]*Unit_Vector[jDim];
+
+		/*--- Add and substract contributions to the global matrix ---*/
+		StiffMatrix.AddBlock(Point_0, Point_0, Smatrix);
+		StiffMatrix.SubtractBlock(Point_0, Point_1, Smatrix);
+		StiffMatrix.SubtractBlock(Point_1, Point_0, Smatrix);
+		StiffMatrix.AddBlock(Point_1, Point_1, Smatrix);
+	}
+	
+	for (iDim = 0; iDim < nDim; iDim++)
+		delete [] Smatrix [iDim];
+	delete [] Smatrix;
+	delete [] Unit_Vector;
+	delete [] Edge_Vector;
+	
+	return MinLength;
+}
+
+double CVolumetricMovement::SetFEAMethodContributions_Elem(CGeometry *geometry) {
+  
+	unsigned short iVar, iDim;
+	unsigned long Point_0, Point_1, Point_2, Point_3, iElem, iEdge;
+  double *Coord_0, *Coord_1;
+	double Length, MinLength = 1E10;
+  double **StiffMatrix_Elem;
+  double *Edge_Vector = new double [nDim];
+  
+  if (nDim == 2) {
+    StiffMatrix_Elem = new double* [6];
+    for (iVar = 0; iVar < 6; iVar++)
+      StiffMatrix_Elem[iVar] = new double [6];
+  }
+  if (nDim == 3) {
+    StiffMatrix_Elem = new double* [12];
+    for (iVar = 0; iVar < 12; iVar++)
+      StiffMatrix_Elem[iVar] = new double [12];
+  }
+  
+  /*--- First, check the minimum edge length in the entire mesh. ---*/
+	for (iEdge = 0; iEdge < geometry->GetnEdge(); iEdge++) {
+    
+		/*--- Points in edge and coordinates ---*/
+		Point_0 = geometry->edge[iEdge]->GetNode(0);
+		Point_1 = geometry->edge[iEdge]->GetNode(1);
+		Coord_0 = geometry->node[Point_0]->GetCoord();
+		Coord_1 = geometry->node[Point_1]->GetCoord();
+    
+		/*--- Compute Edge_Vector ---*/
+		Length = 0;
+		for (iDim = 0; iDim < nDim; iDim++) {
+			Edge_Vector[iDim] = Coord_1[iDim] - Coord_0[iDim];
+			Length += Edge_Vector[iDim]*Edge_Vector[iDim];
+		}
+		Length = sqrt(Length);
+		MinLength = min(Length, MinLength);
+	}
+  
+	/*--- Compute contributions from each element by forming the stiffness matrix (FEA) ---*/
+	for (iElem = 0; iElem < geometry->GetnElem(); iElem++) {
+
+    if (nDim == 2) {
+      
+      /*--- Triangles are loaded directly ---*/
+      Point_0 = geometry->elem[iElem]->GetNode(0);
+      Point_1 = geometry->elem[iElem]->GetNode(1);
+      Point_2 = geometry->elem[iElem]->GetNode(2);      
+      SetFEA_StiffMatrix2D(geometry, StiffMatrix_Elem, Point_0, Point_1, Point_2);
+      AddFEA_StiffMatrix2D(geometry, StiffMatrix_Elem, Point_0, Point_1, Point_2);
+      
+      /*--- Divide any rectangles and add contribution from the second triangle ---*/
+      if (geometry->elem[iElem]->GetVTK_Type() == RECTANGLE) {
+        Point_0 = geometry->elem[iElem]->GetNode(0);
+        Point_1 = geometry->elem[iElem]->GetNode(2);
+        Point_2 = geometry->elem[iElem]->GetNode(3);
+        SetFEA_StiffMatrix2D(geometry, StiffMatrix_Elem, Point_0, Point_1, Point_2);
+        AddFEA_StiffMatrix2D(geometry, StiffMatrix_Elem, Point_0, Point_1, Point_2);
+      }
+      
+    }
+    
+    if (nDim == 3) {
+      
+      /*--- Tetrahedra are loaded directly ---*/
+      if (geometry->elem[iElem]->GetVTK_Type() == TETRAHEDRON) {
+        Point_0 = geometry->elem[iElem]->GetNode(0);
+        Point_1 = geometry->elem[iElem]->GetNode(1);
+        Point_2 = geometry->elem[iElem]->GetNode(2);
+        Point_3 = geometry->elem[iElem]->GetNode(3);
+        SetFEA_StiffMatrix3D(geometry, StiffMatrix_Elem, Point_0, Point_1, Point_2, Point_3);
+        AddFEA_StiffMatrix3D(geometry, StiffMatrix_Elem, Point_0, Point_1, Point_2, Point_3);
+			}
+      
+//      /*--- Divide hexehedra into 5 tetrahedra ---*/
+//			if (geometry->elem[iElem]->GetVTK_Type() == HEXAHEDRON) {
+//
+//				/*--- Tetrahedron 1, nodes: [0,1,2,5] ---*/
+//				Point_0 = geometry->elem[iElem]->GetNode(0);
+//				Point_1 = geometry->elem[iElem]->GetNode(1);
+//				Point_2 = geometry->elem[iElem]->GetNode(2);
+//				Point_3 = geometry->elem[iElem]->GetNode(5);
+//        SetFEA_StiffMatrix3D(geometry, StiffMatrix_Elem, Point_0, Point_1, Point_2, Point_3);
+//        AddFEA_StiffMatrix3D(geometry, StiffMatrix_Elem, Point_0, Point_1, Point_2, Point_3);
+//        
+//				/*--- Tetrahedron 2, nodes: [0,2,7,5] ---*/
+//				Point_0 = geometry->elem[iElem]->GetNode(0);
+//				Point_1 = geometry->elem[iElem]->GetNode(2);
+//				Point_2 = geometry->elem[iElem]->GetNode(7);
+//				Point_3 = geometry->elem[iElem]->GetNode(5);
+//        SetFEA_StiffMatrix3D(geometry, StiffMatrix_Elem, Point_0, Point_1, Point_2, Point_3);
+//        AddFEA_StiffMatrix3D(geometry, StiffMatrix_Elem, Point_0, Point_1, Point_2, Point_3);
+//        
+//				/*--- Tetrahedron 3, nodes: [0,2,3,7] ---*/
+//				Point_0 = geometry->elem[iElem]->GetNode(0);
+//				Point_1 = geometry->elem[iElem]->GetNode(7);
+//				Point_2 = geometry->elem[iElem]->GetNode(2);
+//				Point_3 = geometry->elem[iElem]->GetNode(3);
+//        SetFEA_StiffMatrix3D(geometry, StiffMatrix_Elem, Point_0, Point_1, Point_2, Point_3);
+//        AddFEA_StiffMatrix3D(geometry, StiffMatrix_Elem, Point_0, Point_1, Point_2, Point_3);
+//        
+//				/*--- Tetrahedron 4, nodes: [0,5,7,4] ---*/
+//				Point_0 = geometry->elem[iElem]->GetNode(4);
+//				Point_1 = geometry->elem[iElem]->GetNode(7);
+//				Point_2 = geometry->elem[iElem]->GetNode(5);
+//				Point_3 = geometry->elem[iElem]->GetNode(0);
+//        SetFEA_StiffMatrix3D(geometry, StiffMatrix_Elem, Point_0, Point_1, Point_2, Point_3);
+//        AddFEA_StiffMatrix3D(geometry, StiffMatrix_Elem, Point_0, Point_1, Point_2, Point_3);
+//        
+//				/*--- Tetrahedron 5, nodes: [2,7,5,6] ---*/
+//				Point_0 = geometry->elem[iElem]->GetNode(2);
+//				Point_1 = geometry->elem[iElem]->GetNode(6);
+//				Point_2 = geometry->elem[iElem]->GetNode(5);
+//				Point_3 = geometry->elem[iElem]->GetNode(7);
+//        SetFEA_StiffMatrix3D(geometry, StiffMatrix_Elem, Point_0, Point_1, Point_2, Point_3);
+//        AddFEA_StiffMatrix3D(geometry, StiffMatrix_Elem, Point_0, Point_1, Point_2, Point_3);
+//        
+//			}
+//
+//      /*--- Divide prisms into 3 tetrahedra ---*/
+//      if (geometry->elem[iElem]->GetVTK_Type() == WEDGE) {
+//        
+//        /*--- Tetrahedron 1, nodes: [2,1,0,4] ---*/
+//				Point_0 = geometry->elem[iElem]->GetNode(2);
+//				Point_1 = geometry->elem[iElem]->GetNode(1);
+//				Point_2 = geometry->elem[iElem]->GetNode(0);
+//				Point_3 = geometry->elem[iElem]->GetNode(4);
+//        SetFEA_StiffMatrix3D(geometry, StiffMatrix_Elem, Point_0, Point_1, Point_2, Point_3);
+//        AddFEA_StiffMatrix3D(geometry, StiffMatrix_Elem, Point_0, Point_1, Point_2, Point_3);
+//        
+//				/*--- Tetrahedron 2, nodes: [3,4,5,0]  ---*/
+//				Point_0 = geometry->elem[iElem]->GetNode(3);
+//				Point_1 = geometry->elem[iElem]->GetNode(4);
+//				Point_2 = geometry->elem[iElem]->GetNode(5);
+//				Point_3 = geometry->elem[iElem]->GetNode(0);
+//        SetFEA_StiffMatrix3D(geometry, StiffMatrix_Elem, Point_0, Point_1, Point_2, Point_3);
+//        AddFEA_StiffMatrix3D(geometry, StiffMatrix_Elem, Point_0, Point_1, Point_2, Point_3);
+//        
+//        /*--- Tetrahedron 2, nodes: [5,2,0,4]  ---*/
+//				Point_0 = geometry->elem[iElem]->GetNode(5);
+//				Point_1 = geometry->elem[iElem]->GetNode(2);
+//				Point_2 = geometry->elem[iElem]->GetNode(0);
+//				Point_3 = geometry->elem[iElem]->GetNode(4);
+//        SetFEA_StiffMatrix3D(geometry, StiffMatrix_Elem, Point_0, Point_1, Point_2, Point_3);
+//        AddFEA_StiffMatrix3D(geometry, StiffMatrix_Elem, Point_0, Point_1, Point_2, Point_3);
+//        
+//        
+//      }
+//    
+//      /*--- Divide pyramids into 2 tetrahedra ---*/
+//      if (geometry->elem[iElem]->GetVTK_Type() == PYRAMID) {
+//      
+//        /*--- Tetrahedron 1, nodes: [0,1,2,4] ---*/
+//				Point_0 = geometry->elem[iElem]->GetNode(0);
+//				Point_1 = geometry->elem[iElem]->GetNode(1);
+//				Point_2 = geometry->elem[iElem]->GetNode(2);
+//				Point_3 = geometry->elem[iElem]->GetNode(4);
+//        SetFEA_StiffMatrix3D(geometry, StiffMatrix_Elem, Point_0, Point_1, Point_2, Point_3);
+//        AddFEA_StiffMatrix3D(geometry, StiffMatrix_Elem, Point_0, Point_1, Point_2, Point_3);
+//        
+//				/*--- Tetrahedron 2, nodes: [0,2,3,4]  ---*/
+//				Point_0 = geometry->elem[iElem]->GetNode(0);
+//				Point_1 = geometry->elem[iElem]->GetNode(2);
+//				Point_2 = geometry->elem[iElem]->GetNode(3);
+//				Point_3 = geometry->elem[iElem]->GetNode(4);
+//        SetFEA_StiffMatrix3D(geometry, StiffMatrix_Elem, Point_0, Point_1, Point_2, Point_3);
+//        AddFEA_StiffMatrix3D(geometry, StiffMatrix_Elem, Point_0, Point_1, Point_2, Point_3);
+//        
+//      }
+    
+    }
+	}
+	
+  /*--- Deallocate memory and exit ---*/
+  if (nDim == 2) {
+    for (iVar = 0; iVar < 6; iVar++)
+      delete StiffMatrix_Elem[iVar];
+    delete [] StiffMatrix_Elem;
+  }
+  if (nDim == 3) {
+    for (iVar = 0; iVar < 12; iVar++)
+      delete StiffMatrix_Elem[iVar];
+    delete [] StiffMatrix_Elem;
+  }
+  
+  delete [] Edge_Vector;
+  
+	return MinLength;
+}
+
+void CVolumetricMovement::CheckFEA_Grid(CGeometry *geometry) {
+	unsigned long Point_0, Point_1, Point_2, Point_3, iElem;
+  
+	/*--- Compute contributions from each element by forming the stiffness matrix (FEA) ---*/
+  
+	for (iElem = 0; iElem < geometry->GetnElem(); iElem++) {
+    
+    if (nDim == 2) {
+      
+      /*--- Triangles are loaded directly ---*/
+      Point_0 = geometry->elem[iElem]->GetNode(0);
+      Point_1 = geometry->elem[iElem]->GetNode(1);
+      Point_2 = geometry->elem[iElem]->GetNode(2);
+      CheckFEA_Elem2D(geometry, iElem, Point_0, Point_1, Point_2);
+      
+      /*--- Divide any rectangles and add contribution from the second triangle ---*/
+      if (geometry->elem[iElem]->GetVTK_Type() == RECTANGLE) {
+        Point_0 = geometry->elem[iElem]->GetNode(0);
+        Point_1 = geometry->elem[iElem]->GetNode(2);
+        Point_2 = geometry->elem[iElem]->GetNode(3);
+        CheckFEA_Elem2D(geometry, iElem, Point_0, Point_1, Point_2);
+
+      }
+      
+    }
+    
+    if (nDim == 3) {
+      
+      /*--- Tetrahedra are loaded directly ---*/
+      if (geometry->elem[iElem]->GetVTK_Type() == TETRAHEDRON) {
+        Point_0 = geometry->elem[iElem]->GetNode(0);
+        Point_1 = geometry->elem[iElem]->GetNode(1);
+        Point_2 = geometry->elem[iElem]->GetNode(2);
+        Point_3 = geometry->elem[iElem]->GetNode(3);
+        CheckFEA_Elem3D(geometry, iElem, Point_0, Point_1, Point_2, Point_3);
+
+			}
+      
+      /*--- Divide hexehedra into 5 tetrahedra ---*/
+			if (geometry->elem[iElem]->GetVTK_Type() == HEXAHEDRON) {
+        
+				/*--- Tetrahedron 1, nodes: [0,1,2,5] ---*/
+				Point_0 = geometry->elem[iElem]->GetNode(0);
+				Point_1 = geometry->elem[iElem]->GetNode(1);
+				Point_2 = geometry->elem[iElem]->GetNode(2);
+				Point_3 = geometry->elem[iElem]->GetNode(5);
+        CheckFEA_Elem3D(geometry, iElem, Point_0, Point_1, Point_2, Point_3);
+        
+				/*--- Tetrahedron 2, nodes: [0,2,7,5] ---*/
+				Point_0 = geometry->elem[iElem]->GetNode(0);
+				Point_1 = geometry->elem[iElem]->GetNode(2);
+				Point_2 = geometry->elem[iElem]->GetNode(7);
+				Point_3 = geometry->elem[iElem]->GetNode(5);
+        CheckFEA_Elem3D(geometry, iElem, Point_0, Point_1, Point_2, Point_3);
+        
+				/*--- Tetrahedron 3, nodes: [0,2,3,7] ---*/
+				Point_0 = geometry->elem[iElem]->GetNode(0);
+				Point_1 = geometry->elem[iElem]->GetNode(2);
+				Point_2 = geometry->elem[iElem]->GetNode(3);
+				Point_3 = geometry->elem[iElem]->GetNode(7);
+        CheckFEA_Elem3D(geometry, iElem, Point_0, Point_1, Point_2, Point_3);
+        
+				/*--- Tetrahedron 4, nodes: [0,5,7,4] ---*/
+				Point_0 = geometry->elem[iElem]->GetNode(0);
+				Point_1 = geometry->elem[iElem]->GetNode(5);
+				Point_2 = geometry->elem[iElem]->GetNode(7);
+				Point_3 = geometry->elem[iElem]->GetNode(4);
+        CheckFEA_Elem3D(geometry, iElem, Point_0, Point_1, Point_2, Point_3);
+        
+				/*--- Tetrahedron 5, nodes: [2,7,5,6] ---*/
+				Point_0 = geometry->elem[iElem]->GetNode(2);
+				Point_1 = geometry->elem[iElem]->GetNode(7);
+				Point_2 = geometry->elem[iElem]->GetNode(5);
+				Point_3 = geometry->elem[iElem]->GetNode(6);
+        CheckFEA_Elem3D(geometry, iElem, Point_0, Point_1, Point_2, Point_3);
+        
+			}
+      
+      /*--- Divide prisms into 3 tetrahedra ---*/
+      if (geometry->elem[iElem]->GetVTK_Type() == WEDGE) {
+        
+        /*--- Tetrahedron 1, nodes: [2,1,0,4] ---*/
+				Point_0 = geometry->elem[iElem]->GetNode(2);
+				Point_1 = geometry->elem[iElem]->GetNode(1);
+				Point_2 = geometry->elem[iElem]->GetNode(0);
+				Point_3 = geometry->elem[iElem]->GetNode(4);
+        CheckFEA_Elem3D(geometry, iElem, Point_0, Point_1, Point_2, Point_3);
+        
+				/*--- Tetrahedron 2, nodes: [3,4,5,0]  ---*/
+				Point_0 = geometry->elem[iElem]->GetNode(3);
+				Point_1 = geometry->elem[iElem]->GetNode(4);
+				Point_2 = geometry->elem[iElem]->GetNode(5);
+				Point_3 = geometry->elem[iElem]->GetNode(0);
+        CheckFEA_Elem3D(geometry, iElem, Point_0, Point_1, Point_2, Point_3);
+        
+        /*--- Tetrahedron 2, nodes: [5,2,0,4]  ---*/
+				Point_0 = geometry->elem[iElem]->GetNode(5);
+				Point_1 = geometry->elem[iElem]->GetNode(2);
+				Point_2 = geometry->elem[iElem]->GetNode(0);
+				Point_3 = geometry->elem[iElem]->GetNode(4);
+        CheckFEA_Elem3D(geometry, iElem, Point_0, Point_1, Point_2, Point_3);
+        
+        
+      }
+      
+      /*--- Divide pyramids into 2 tetrahedra ---*/
+      if (geometry->elem[iElem]->GetVTK_Type() == PYRAMID) {
+        
+        /*--- Tetrahedron 1, nodes: [0,1,2,4] ---*/
+				Point_0 = geometry->elem[iElem]->GetNode(0);
+				Point_1 = geometry->elem[iElem]->GetNode(1);
+				Point_2 = geometry->elem[iElem]->GetNode(2);
+				Point_3 = geometry->elem[iElem]->GetNode(4);
+        CheckFEA_Elem3D(geometry, iElem, Point_0, Point_1, Point_2, Point_3);
+        
+				/*--- Tetrahedron 2, nodes: [0,2,3,4]  ---*/
+				Point_0 = geometry->elem[iElem]->GetNode(0);
+				Point_1 = geometry->elem[iElem]->GetNode(2);
+				Point_2 = geometry->elem[iElem]->GetNode(3);
+				Point_3 = geometry->elem[iElem]->GetNode(4);
+        CheckFEA_Elem3D(geometry, iElem, Point_0, Point_1, Point_2, Point_3);
+        
+      }
+      
+    }
+	}
+}
+
+void CVolumetricMovement::SetFEA_StiffMatrix2D(CGeometry *geometry, double **StiffMatrix_Elem,
+                                                   unsigned long val_Point_0, unsigned long val_Point_1, unsigned long val_Point_2) {
+  
+  
+  unsigned short iDim, iVar, jVar, kVar;
+  double B_Matrix[6][12], BT_Matrix[12][6], D_Matrix[6][6], Aux_Matrix[12][6];
+  double a[3], b[3], c[3], Area, E, Mu, Lambda, eps = 1e-14;
+  
+  double *Coord_0 = geometry->node[val_Point_0]->GetCoord();
+  double *Coord_1 = geometry->node[val_Point_1]->GetCoord();
+  double *Coord_2 = geometry->node[val_Point_2]->GetCoord();
+  
+  /*--- Initialize the element stuffness matrix to zero ---*/
+  for (iVar = 0; iVar < 6; iVar++)
+    for (jVar = 0; jVar < 6; jVar++)
+      StiffMatrix_Elem[iVar][jVar] = 0.0;
+  
+  for (iDim = 0; iDim < nDim; iDim++) {
+    a[iDim] = Coord_0[iDim]-Coord_2[iDim];
+    b[iDim] = Coord_1[iDim]-Coord_2[iDim];
+  }
+  
+  Area = 0.5*fabs(a[0]*b[1]-a[1]*b[0]) + eps;
+  
+  /*--- Each element uses their own stiffness which is inversely
+   proportional to the area/volume of the cell. Using Mu = E & Lambda = -E
+   is a modification to help allow rigid rotation of elements (see
+   "Robust Mesh Deformation using the Linear Elasticity Equations" by
+   R. P. Dwight. This might need more testing... ---*/
+  
+  E = 1.0 / Area;
+  Mu = E;
+  Lambda = -E;
+  
+  a[0] = 0.5 * (Coord_1[0]*Coord_2[1]-Coord_2[0]*Coord_1[1]) / Area;
+  a[1] = 0.5 * (Coord_2[0]*Coord_0[1]-Coord_0[0]*Coord_2[1]) / Area;
+  a[2] = 0.5 * (Coord_0[0]*Coord_1[1]-Coord_1[0]*Coord_0[1]) / Area;
+  
+  b[0] = 0.5 * (Coord_1[1]-Coord_2[1]) / Area;
+  b[1] = 0.5 * (Coord_2[1]-Coord_0[1]) / Area;
+  b[2] = 0.5 * (Coord_0[1]-Coord_1[1]) / Area;
+  
+  c[0] = 0.5 * (Coord_2[0]-Coord_1[0]) / Area;
+  c[1] = 0.5 * (Coord_0[0]-Coord_2[0]) / Area;
+  c[2] = 0.5 * (Coord_1[0]-Coord_0[0]) / Area;
+  
+  /*--- Compute the B Matrix ---*/
+  B_Matrix[0][0] = b[0];	B_Matrix[0][1] = 0.0;		B_Matrix[0][2] = b[1];	B_Matrix[0][3] = 0.0;		B_Matrix[0][4] = b[2];	B_Matrix[0][5] = 0.0;
+  B_Matrix[1][0] = 0.0;		B_Matrix[1][1] = c[0];	B_Matrix[1][2] = 0.0;		B_Matrix[1][3] = c[1];	B_Matrix[1][4] = 0.0;		B_Matrix[1][5] = c[2];
+  B_Matrix[2][0] = c[0];	B_Matrix[2][1] = b[0];	B_Matrix[2][2] = c[1];	B_Matrix[2][3] = b[1];	B_Matrix[2][4] = c[2];	B_Matrix[2][5] = b[2];
+  
+  for (iVar = 0; iVar < 3; iVar++)
+    for (jVar = 0; jVar < 6; jVar++)
+      BT_Matrix[jVar][iVar] = B_Matrix[iVar][jVar];
+  
+  /*--- Compute the D Matrix (for plane strain and 3-D)---*/
+  D_Matrix[0][0] = Lambda + 2.0*Mu;		D_Matrix[0][1] = Lambda;            D_Matrix[0][2] = 0.0;
+  D_Matrix[1][0] = Lambda;            D_Matrix[1][1] = Lambda + 2.0*Mu;   D_Matrix[1][2] = 0.0;
+  D_Matrix[2][0] = 0.0;               D_Matrix[2][1] = 0.0;               D_Matrix[2][2] = Mu;
+  
+  /*--- Compute the BT.D Matrix ---*/
+  for (iVar = 0; iVar < 6; iVar++) {
+    for (jVar = 0; jVar < 3; jVar++) {
+      Aux_Matrix[iVar][jVar] = 0.0;
+      for (kVar = 0; kVar < 3; kVar++)
+        Aux_Matrix[iVar][jVar] += BT_Matrix[iVar][kVar]*D_Matrix[kVar][jVar];
+    }
+  }
+  
+  /*--- Compute the BT.D.B Matrix (stiffness matrix) ---*/
+  for (iVar = 0; iVar < 6; iVar++) {
+    for (jVar = 0; jVar < 6; jVar++) {
+      StiffMatrix_Elem[iVar][jVar] = 0.0;
+      for (kVar = 0; kVar < 3; kVar++)
+        StiffMatrix_Elem[iVar][jVar] += Area * Aux_Matrix[iVar][kVar]*B_Matrix[kVar][jVar];
+    }
+  }
+  
+}
+
+void CVolumetricMovement::SetFEA_StiffMatrix3D(CGeometry *geometry, double **StiffMatrix_Elem,
+                                               unsigned long val_Point_0, unsigned long val_Point_1, unsigned long val_Point_2, unsigned long val_Point_3) {
+  
+  unsigned short iVar, jVar, kVar;
+  double B_Matrix[6][12], BT_Matrix[12][6], D_Matrix[6][6], Aux_Matrix[12][6];
+  double a[4], b[4], c[4], d[4], Volume, E, Mu, Lambda, eps = 1e-14;
+  
+  double *Coord_0 = geometry->node[val_Point_0]->GetCoord();
+  double *Coord_1 = geometry->node[val_Point_1]->GetCoord();
+  double *Coord_2 = geometry->node[val_Point_2]->GetCoord();
+  double *Coord_3 = geometry->node[val_Point_3]->GetCoord();
+  
+  Volume = 0.0;
+  Volume -= Determinant_3x3(Coord_1[0],Coord_1[1],Coord_1[2],Coord_2[0],Coord_2[1],Coord_2[2],Coord_3[0],Coord_3[1],Coord_3[2]);
+  Volume += Determinant_3x3(Coord_0[0],Coord_0[1],Coord_0[2],Coord_2[0],Coord_2[1],Coord_2[2],Coord_3[0],Coord_3[1],Coord_3[2]);
+  Volume -= Determinant_3x3(Coord_0[0],Coord_0[1],Coord_0[2],Coord_1[0],Coord_1[1],Coord_1[2],Coord_3[0],Coord_3[1],Coord_3[2]);
+  Volume += Determinant_3x3(Coord_0[0],Coord_0[1],Coord_0[2],Coord_1[0],Coord_1[1],Coord_1[2],Coord_2[0],Coord_2[1],Coord_2[2]);
+  Volume = Volume / 6.0 + eps;
+  
+  double r1[3], r2[3], r3[3], CrossProduct[3];
+  for (unsigned short iDim = 0; iDim < nDim; iDim++) {
+    r1[iDim] = Coord_1[iDim] - Coord_0[iDim];
+    r2[iDim] = Coord_2[iDim] - Coord_0[iDim];
+    r3[iDim] = Coord_3[iDim] - Coord_0[iDim];
+  }
+	CrossProduct[0] = (r1[1]*r2[2] - r1[2]*r2[1])*r3[0];
+	CrossProduct[1] = (r1[2]*r2[0] - r1[0]*r2[2])*r3[1];
+	CrossProduct[2] = (r1[0]*r2[1] - r1[1]*r2[0])*r3[2];
+  Volume = (CrossProduct[0] + CrossProduct[1] + CrossProduct[2])/6.0;
+  
+   if (Volume < 0.0) cout << "Negative Volume: " << Volume << endl;
+
+  //Volume = fabs(Volume);
+  
+  /*--- Each element uses their own stiffness which is inversely
+   proportional to the area/volume of the cell. Using Mu = E & Lambda = -E
+   is a modification to help allow rigid rotation of elements (see
+   "Robust Mesh Deformation using the Linear Elasticity Equations" by
+   R. P. Dwight. This might need more testing... ---*/
+  
+  /*--- Try basing the stiffness on the distance from the wall ---*/
+  //Volume = 0.25 * (Coord_0[2]+Coord_1[2]+Coord_2[2]+Coord_3[2]);
+  
+  E = 1.0 / Volume;
+  Mu = E;
+  Lambda = -E;
+  
+//  Steel, E = 2E11, Nu = 0.3
+//  double E = 2E11; //config->GetElasticyMod();
+//  double Nu = 0.0;//config->GetPoissonRatio();
+//  Mu = E / (2.0*(1.0 + Nu));
+//  Lambda = Nu*E/((1.0+Nu)*(1.0-2.0*Nu));
+  
+  a[0] = Determinant_3x3(Coord_1[0],Coord_1[1],Coord_1[2],Coord_2[0],Coord_2[1],Coord_2[2],Coord_3[0],Coord_3[1],Coord_3[2])/(6.0*Volume);
+  b[0] = -Determinant_3x3(1.0,Coord_1[1],Coord_1[2],1.0,Coord_2[1],Coord_2[2],1.0,Coord_3[1],Coord_3[2])/(6.0*Volume);
+  c[0] = -Determinant_3x3(Coord_1[0],1.0,Coord_1[2],Coord_2[0],1.0,Coord_2[2],Coord_3[0],1.0,Coord_3[2])/(6.0*Volume);
+  d[0] = -Determinant_3x3(Coord_1[0],Coord_1[1],1.0,Coord_2[0],Coord_2[1],1.0,Coord_3[0],Coord_3[1],1.0)/(6.0*Volume);
+  
+  a[1] = -Determinant_3x3(Coord_2[0],Coord_2[1],Coord_2[2],Coord_3[0],Coord_3[1],Coord_3[2],Coord_0[0],Coord_0[1],Coord_0[2])/(6.0*Volume);
+  b[1] = Determinant_3x3(1.0,Coord_2[1],Coord_2[2],1.0,Coord_3[1],Coord_3[2],1.0,Coord_0[1],Coord_0[2])/(6.0*Volume);
+  c[1] = Determinant_3x3(Coord_2[0],1.0,Coord_2[2],Coord_3[0],1.0,Coord_3[2],Coord_0[0],1.0,Coord_0[2])/(6.0*Volume);
+  d[1] = Determinant_3x3(Coord_2[0],Coord_2[1],1.0,Coord_3[0],Coord_3[1],1.0,Coord_0[0],Coord_0[1],1.0)/(6.0*Volume);
+
+  a[2] = Determinant_3x3(Coord_3[0],Coord_3[1],Coord_3[2],Coord_0[0],Coord_0[1],Coord_0[2],Coord_1[0],Coord_1[1],Coord_1[2])/(6.0*Volume);
+  b[2] = -Determinant_3x3(1.0,Coord_3[1],Coord_3[2],1.0,Coord_0[1],Coord_0[2],1.0,Coord_1[1],Coord_1[2])/(6.0*Volume);
+  c[2] = -Determinant_3x3(Coord_3[0],1.0,Coord_3[2],Coord_0[0],1.0,Coord_0[2],Coord_1[0],1.0,Coord_1[2])/(6.0*Volume);
+  d[2] = -Determinant_3x3(Coord_3[0],Coord_3[1],1.0,Coord_0[0],Coord_0[1],1.0,Coord_1[0],Coord_1[1],1.0)/(6.0*Volume);
+  
+  a[3] = -Determinant_3x3(Coord_0[0],Coord_0[1],Coord_0[2],Coord_1[0],Coord_1[1],Coord_1[2],Coord_2[0],Coord_2[1],Coord_2[2])/(6.0*Volume);
+  b[3] = Determinant_3x3(1.0,Coord_0[1],Coord_0[2],1.0,Coord_1[1],Coord_1[2],1.0,Coord_2[1],Coord_2[2])/(6.0*Volume);
+  c[3] = Determinant_3x3(Coord_0[0],1.0,Coord_0[2],Coord_1[0],1.0,Coord_1[2],Coord_2[0],1.0,Coord_2[2])/(6.0*Volume);
+  d[3] = Determinant_3x3(Coord_0[0],Coord_0[1],1.0,Coord_1[0],Coord_1[1],1.0,Coord_2[0],Coord_2[1],1.0)/(6.0*Volume);
+  
+  /*--- Compute the B Matrix ---*/
+  B_Matrix[0][0] = b[0];	B_Matrix[0][1] = 0.0;		B_Matrix[0][2] = 0.0;
+  B_Matrix[0][3] = b[1];	B_Matrix[0][4] = 0.0;		B_Matrix[0][5] = 0.0;
+  B_Matrix[0][6] = b[2];	B_Matrix[0][7] = 0.0;		B_Matrix[0][8] = 0.0;
+  B_Matrix[0][9] = b[3];	B_Matrix[0][10] = 0.0;	B_Matrix[0][11] = 0.0;
+  
+  B_Matrix[1][0] = 0.0;   B_Matrix[1][1] = c[0];  B_Matrix[1][2] = 0.0;
+  B_Matrix[1][3] = 0.0;   B_Matrix[1][4] = c[1];	B_Matrix[1][5] = 0.0;
+  B_Matrix[1][6] = 0.0;		B_Matrix[1][7] = c[2];  B_Matrix[1][8] = 0.0;
+  B_Matrix[1][9] = 0.0;		B_Matrix[1][10] = c[3];	B_Matrix[1][11] = 0.0;
+  
+  B_Matrix[2][0] = 0.0;		B_Matrix[2][1] = 0.0;		B_Matrix[2][2] = d[0];
+  B_Matrix[2][3] = 0.0;   B_Matrix[2][4] = 0.0;		B_Matrix[2][5] = d[1];
+  B_Matrix[2][6] = 0.0;		B_Matrix[2][7] = 0.0;   B_Matrix[2][8] = d[2];
+  B_Matrix[2][9] = 0.0;		B_Matrix[2][10] = 0.0;	B_Matrix[2][11] = d[3];
+  
+  B_Matrix[3][0] = c[0];	B_Matrix[3][1] = b[0];	B_Matrix[3][2] = 0.0;
+  B_Matrix[3][3] = c[1];  B_Matrix[3][4] = b[1];	B_Matrix[3][5] = 0.0;
+  B_Matrix[3][6] = c[2];	B_Matrix[3][7] = b[2];  B_Matrix[3][8] = 0.0;
+  B_Matrix[3][9] = c[3];	B_Matrix[3][10] = b[3];	B_Matrix[3][11] = 0.0;
+  
+  B_Matrix[4][0] = 0.0;		B_Matrix[4][1] = d[0];	B_Matrix[4][2] = c[0];
+  B_Matrix[4][3] = 0.0;   B_Matrix[4][4] = d[1];	B_Matrix[4][5] = c[1];
+  B_Matrix[4][6] = 0.0;		B_Matrix[4][7] = d[2];  B_Matrix[4][8] = c[2];
+  B_Matrix[4][9] = 0.0;		B_Matrix[4][10] = d[3];	B_Matrix[4][11] = c[3];
+  
+  B_Matrix[5][0] = d[0];	B_Matrix[5][1] = 0.0;		B_Matrix[5][2] = b[0];
+  B_Matrix[5][3] = d[1];  B_Matrix[5][4] = 0.0;		B_Matrix[5][5] = b[1];
+  B_Matrix[5][6] = d[2];	B_Matrix[5][7] = 0.0;   B_Matrix[5][8] = b[2];
+  B_Matrix[5][9] = d[3];	B_Matrix[5][10] = 0.0;	B_Matrix[5][11] = b[3];
+  
+  for (iVar = 0; iVar < 6; iVar++)
+    for (jVar = 0; jVar < 12; jVar++)
+      BT_Matrix[jVar][iVar] = B_Matrix[iVar][jVar];
+  
+  /*--- Compute the D Matrix (for plane strain and 3-D)---*/
+  D_Matrix[0][0] = Lambda + 2.0*Mu;	D_Matrix[0][1] = Lambda;					D_Matrix[0][2] = Lambda;					D_Matrix[0][3] = 0.0;	D_Matrix[0][4] = 0.0;	D_Matrix[0][5] = 0.0;
+  D_Matrix[1][0] = Lambda;					D_Matrix[1][1] = Lambda + 2.0*Mu;	D_Matrix[1][2] = Lambda;					D_Matrix[1][3] = 0.0;	D_Matrix[1][4] = 0.0;	D_Matrix[1][5] = 0.0;
+  D_Matrix[2][0] = Lambda;					D_Matrix[2][1] = Lambda;					D_Matrix[2][2] = Lambda + 2.0*Mu;	D_Matrix[2][3] = 0.0;	D_Matrix[2][4] = 0.0;	D_Matrix[2][5] = 0.0;
+  D_Matrix[3][0] = 0.0;							D_Matrix[3][1] = 0.0;							D_Matrix[3][2] = 0.0;							D_Matrix[3][3] = Mu;	D_Matrix[3][4] = 0.0;	D_Matrix[3][5] = 0.0;
+  D_Matrix[4][0] = 0.0;							D_Matrix[4][1] = 0.0;							D_Matrix[4][2] = 0.0;							D_Matrix[4][3] = 0.0;	D_Matrix[4][4] = Mu;	D_Matrix[4][5] = 0.0;
+  D_Matrix[5][0] = 0.0;							D_Matrix[5][1] = 0.0;							D_Matrix[5][2] = 0.0;							D_Matrix[5][3] = 0.0;	D_Matrix[5][4] = 0.0;	D_Matrix[5][5] = Mu;
+  
+//  D_Matrix[0][0] = 1.0;             D_Matrix[0][1] = 0.0;             D_Matrix[0][2] = 0.0;					D_Matrix[0][3] = 0.0;   D_Matrix[0][4] = 0.0;	D_Matrix[0][5] = 0.0;
+//  D_Matrix[1][0] = 0.0;             D_Matrix[1][1] = 1.0;             D_Matrix[1][2] = 0.0;					D_Matrix[1][3] = 0.0;   D_Matrix[1][4] = 0.0;	D_Matrix[1][5] = 0.0;
+//  D_Matrix[2][0] = 0.0;             D_Matrix[2][1] = 0.0;             D_Matrix[2][2] = 1.0;         D_Matrix[2][3] = 0.0;   D_Matrix[2][4] = 0.0;	D_Matrix[2][5] = 0.0;
+//  D_Matrix[3][0] = 0.0;							D_Matrix[3][1] = 0.0;							D_Matrix[3][2] = 0.0;         D_Matrix[3][3] = 1.0;   D_Matrix[3][4] = 0.0;	D_Matrix[3][5] = 0.0;
+//  D_Matrix[4][0] = 0.0;							D_Matrix[4][1] = 0.0;							D_Matrix[4][2] = 0.0;					D_Matrix[4][3] = 0.0;   D_Matrix[4][4] = 1.0;	D_Matrix[4][5] = 0.0;
+//  D_Matrix[5][0] = 0.0;							D_Matrix[5][1] = 0.0;							D_Matrix[5][2] = 0.0;					D_Matrix[5][3] = 0.0;   D_Matrix[5][4] = 0.0;	D_Matrix[5][5] = 1.0;
+  
+  /*--- Compute the BT.D Matrix ---*/
+  for (iVar = 0; iVar < 12; iVar++) {
+    for (jVar = 0; jVar < 6; jVar++) {
+      Aux_Matrix[iVar][jVar] = 0.0;
+      for (kVar = 0; kVar < 6; kVar++)
+        Aux_Matrix[iVar][jVar] += BT_Matrix[iVar][kVar]*D_Matrix[kVar][jVar];
+    }
+  }
+  
+  /*--- Compute the BT.D.B Matrix (stiffness matrix) ---*/
+  for (iVar = 0; iVar < 12; iVar++) {
+    for (jVar = 0; jVar < 12; jVar++) {
+      StiffMatrix_Elem[iVar][jVar] = 0.0;
+      for (kVar = 0; kVar < 6; kVar++)
+        StiffMatrix_Elem[iVar][jVar] += Volume * Aux_Matrix[iVar][kVar]*B_Matrix[kVar][jVar];
+    }
+  }
+  
+}
+
+void CVolumetricMovement::AddFEA_StiffMatrix2D(CGeometry *geometry, double **StiffMatrix_Elem,
+                                               unsigned long val_Point_0, unsigned long val_Point_1, unsigned long val_Point_2) {
+  
+  unsigned short iVar, jVar;
+  unsigned short nVar = geometry->GetnDim();
+  
+  double **StiffMatrix_Node;
+  StiffMatrix_Node = new double* [nVar];
+  for (iVar = 0; iVar < nVar; iVar++)
+    StiffMatrix_Node[iVar] = new double [nVar];
+  
+  for (iVar = 0; iVar < nVar; iVar++)
+    for (jVar = 0; jVar < nVar; jVar++)
+      StiffMatrix_Node[iVar][jVar] = 0.0;
+  
+  
+  /*--- Transform the stiffness matrix for the triangular element into the
+   contributions for the individual nodes relative to each other. ---*/
+  StiffMatrix_Node[0][0] = StiffMatrix_Elem[0][0];	StiffMatrix_Node[0][1] = StiffMatrix_Elem[0][1];
+  StiffMatrix_Node[1][0] = StiffMatrix_Elem[1][0];	StiffMatrix_Node[1][1] = StiffMatrix_Elem[1][1];
+  StiffMatrix.AddBlock(val_Point_0, val_Point_0, StiffMatrix_Node);
+  
+  StiffMatrix_Node[0][0] = StiffMatrix_Elem[0][2];	StiffMatrix_Node[0][1] = StiffMatrix_Elem[0][3];
+  StiffMatrix_Node[1][0] = StiffMatrix_Elem[1][2];	StiffMatrix_Node[1][1] = StiffMatrix_Elem[1][3];
+  StiffMatrix.AddBlock(val_Point_0, val_Point_1, StiffMatrix_Node);
+  
+  StiffMatrix_Node[0][0] = StiffMatrix_Elem[0][4];	StiffMatrix_Node[0][1] = StiffMatrix_Elem[0][5];
+  StiffMatrix_Node[1][0] = StiffMatrix_Elem[1][4];	StiffMatrix_Node[1][1] = StiffMatrix_Elem[1][5];
+  StiffMatrix.AddBlock(val_Point_0, val_Point_2, StiffMatrix_Node);
+  
+  StiffMatrix_Node[0][0] = StiffMatrix_Elem[2][0];	StiffMatrix_Node[0][1] = StiffMatrix_Elem[2][1];
+  StiffMatrix_Node[1][0] = StiffMatrix_Elem[3][0];	StiffMatrix_Node[1][1] = StiffMatrix_Elem[3][1];
+  StiffMatrix.AddBlock(val_Point_1, val_Point_0, StiffMatrix_Node);
+  
+  StiffMatrix_Node[0][0] = StiffMatrix_Elem[2][2];	StiffMatrix_Node[0][1] = StiffMatrix_Elem[2][3];
+  StiffMatrix_Node[1][0] = StiffMatrix_Elem[3][2];	StiffMatrix_Node[1][1] = StiffMatrix_Elem[3][3];
+  StiffMatrix.AddBlock(val_Point_1, val_Point_1, StiffMatrix_Node);
+  
+  StiffMatrix_Node[0][0] = StiffMatrix_Elem[2][4];	StiffMatrix_Node[0][1] = StiffMatrix_Elem[2][5];
+  StiffMatrix_Node[1][0] = StiffMatrix_Elem[3][4];	StiffMatrix_Node[1][1] = StiffMatrix_Elem[3][5];
+  StiffMatrix.AddBlock(val_Point_1, val_Point_2, StiffMatrix_Node);
+  
+  StiffMatrix_Node[0][0] = StiffMatrix_Elem[4][0];	StiffMatrix_Node[0][1] = StiffMatrix_Elem[4][1];
+  StiffMatrix_Node[1][0] = StiffMatrix_Elem[5][0];	StiffMatrix_Node[1][1] = StiffMatrix_Elem[5][1];
+  StiffMatrix.AddBlock(val_Point_2, val_Point_0, StiffMatrix_Node);
+  
+  StiffMatrix_Node[0][0] = StiffMatrix_Elem[4][2];	StiffMatrix_Node[0][1] = StiffMatrix_Elem[4][3];
+  StiffMatrix_Node[1][0] = StiffMatrix_Elem[5][2];	StiffMatrix_Node[1][1] = StiffMatrix_Elem[5][3];
+  StiffMatrix.AddBlock(val_Point_2, val_Point_1, StiffMatrix_Node);
+  
+  StiffMatrix_Node[0][0] = StiffMatrix_Elem[4][4];	StiffMatrix_Node[0][1] = StiffMatrix_Elem[4][5];
+  StiffMatrix_Node[1][0] = StiffMatrix_Elem[5][4];	StiffMatrix_Node[1][1] = StiffMatrix_Elem[5][5];
+  StiffMatrix.AddBlock(val_Point_2, val_Point_2, StiffMatrix_Node);
+  
+  
+  /*--- Deallocate memory and exit ---*/
+  for (iVar = 0; iVar < nVar; iVar++)
+    delete StiffMatrix_Node[iVar];
+  delete [] StiffMatrix_Node;
+  
+}
+
+void CVolumetricMovement::AddFEA_StiffMatrix3D(CGeometry *geometry, double **StiffMatrix_Elem,
+                                               unsigned long val_Point_0, unsigned long val_Point_1, unsigned long val_Point_2, unsigned long val_Point_3) {
+  
+  unsigned short iVar, jVar;
+  unsigned short nVar = geometry->GetnDim();
+  
+  double **StiffMatrix_Node;
+  StiffMatrix_Node = new double* [nVar];
+  for (iVar = 0; iVar < nVar; iVar++)
+    StiffMatrix_Node[iVar] = new double [nVar];
+  
+  for (iVar = 0; iVar < nVar; iVar++)
+    for (jVar = 0; jVar < nVar; jVar++)
+      StiffMatrix_Node[iVar][jVar] = 0.0;
+  
+//  for (iVar = 0; iVar < 12; iVar++) {
+//    cout.precision(2);
+//  cout.setf(ios::fixed,ios::floatfield);
+//  cout << StiffMatrix_Elem[iVar][0] <<"\t"<< StiffMatrix_Elem[iVar][1] <<"\t"<< StiffMatrix_Elem[iVar][2] <<"\t"<< StiffMatrix_Elem[iVar][3] <<"\t"<< StiffMatrix_Elem[iVar][4] <<"\t"<< StiffMatrix_Elem[iVar][5] <<"\t"<< StiffMatrix_Elem[iVar][6] <<"\t"<< StiffMatrix_Elem[iVar][7] <<"\t"<< StiffMatrix_Elem[iVar][8] <<"\t"<< StiffMatrix_Elem[iVar][9] <<"\t"<< StiffMatrix_Elem[iVar][10] <<"\t"<< StiffMatrix_Elem[iVar][11] <<    endl;
+//  }
+//  cout << endl;
+//  cout << endl;
+//  cout << endl;
+//  cout << endl;
+//  cin.get();
+
+  
+  /*--- Transform the stiffness matrix for the tetrahedral element into the
+   contributions for the individual nodes relative to each other. ---*/
+  
+  StiffMatrix_Node[0][0] = StiffMatrix_Elem[0][0];	StiffMatrix_Node[0][1] = StiffMatrix_Elem[0][1];	StiffMatrix_Node[0][2] = StiffMatrix_Elem[0][2];
+  StiffMatrix_Node[1][0] = StiffMatrix_Elem[1][0];	StiffMatrix_Node[1][1] = StiffMatrix_Elem[1][1];	StiffMatrix_Node[1][2] = StiffMatrix_Elem[1][2];
+  StiffMatrix_Node[2][0] = StiffMatrix_Elem[2][0];	StiffMatrix_Node[2][1] = StiffMatrix_Elem[2][1];	StiffMatrix_Node[2][2] = StiffMatrix_Elem[2][2];
+  StiffMatrix.AddBlock(val_Point_0, val_Point_0, StiffMatrix_Node);
+  
+  StiffMatrix_Node[0][0] = StiffMatrix_Elem[0][3];	StiffMatrix_Node[0][1] = StiffMatrix_Elem[0][4];	StiffMatrix_Node[0][2] = StiffMatrix_Elem[0][5];
+  StiffMatrix_Node[1][0] = StiffMatrix_Elem[1][3];	StiffMatrix_Node[1][1] = StiffMatrix_Elem[1][4];	StiffMatrix_Node[1][2] = StiffMatrix_Elem[1][5];
+  StiffMatrix_Node[2][0] = StiffMatrix_Elem[2][3];	StiffMatrix_Node[2][1] = StiffMatrix_Elem[2][4];	StiffMatrix_Node[2][2] = StiffMatrix_Elem[2][5];
+  StiffMatrix.AddBlock(val_Point_0, val_Point_1, StiffMatrix_Node);
+  
+  StiffMatrix_Node[0][0] = StiffMatrix_Elem[0][6];	StiffMatrix_Node[0][1] = StiffMatrix_Elem[0][7];	StiffMatrix_Node[0][2] = StiffMatrix_Elem[0][8];
+  StiffMatrix_Node[1][0] = StiffMatrix_Elem[1][6];	StiffMatrix_Node[1][1] = StiffMatrix_Elem[1][7];	StiffMatrix_Node[1][2] = StiffMatrix_Elem[1][8];
+  StiffMatrix_Node[2][0] = StiffMatrix_Elem[2][6];	StiffMatrix_Node[2][1] = StiffMatrix_Elem[2][7];	StiffMatrix_Node[2][2] = StiffMatrix_Elem[2][8];
+  StiffMatrix.AddBlock(val_Point_0, val_Point_2, StiffMatrix_Node);
+  
+  StiffMatrix_Node[0][0] = StiffMatrix_Elem[0][9];	StiffMatrix_Node[0][1] = StiffMatrix_Elem[0][10];	StiffMatrix_Node[0][2] = StiffMatrix_Elem[0][11];
+  StiffMatrix_Node[1][0] = StiffMatrix_Elem[1][9];	StiffMatrix_Node[1][1] = StiffMatrix_Elem[1][10];	StiffMatrix_Node[1][2] = StiffMatrix_Elem[1][11];
+  StiffMatrix_Node[2][0] = StiffMatrix_Elem[2][9];	StiffMatrix_Node[2][1] = StiffMatrix_Elem[2][10];	StiffMatrix_Node[2][2] = StiffMatrix_Elem[2][11];
+  StiffMatrix.AddBlock(val_Point_0, val_Point_3, StiffMatrix_Node);
+  
+  StiffMatrix_Node[0][0] = StiffMatrix_Elem[3][0];	StiffMatrix_Node[0][1] = StiffMatrix_Elem[3][1];	StiffMatrix_Node[0][2] = StiffMatrix_Elem[3][2];
+  StiffMatrix_Node[1][0] = StiffMatrix_Elem[4][0];	StiffMatrix_Node[1][1] = StiffMatrix_Elem[4][1];	StiffMatrix_Node[1][2] = StiffMatrix_Elem[4][2];
+  StiffMatrix_Node[2][0] = StiffMatrix_Elem[5][0];	StiffMatrix_Node[2][1] = StiffMatrix_Elem[5][1];	StiffMatrix_Node[2][2] = StiffMatrix_Elem[5][2];
+  StiffMatrix.AddBlock(val_Point_1, val_Point_0, StiffMatrix_Node);
+  
+  StiffMatrix_Node[0][0] = StiffMatrix_Elem[3][3];	StiffMatrix_Node[0][1] = StiffMatrix_Elem[3][4];	StiffMatrix_Node[0][2] = StiffMatrix_Elem[3][5];
+  StiffMatrix_Node[1][0] = StiffMatrix_Elem[4][3];	StiffMatrix_Node[1][1] = StiffMatrix_Elem[4][4];	StiffMatrix_Node[1][2] = StiffMatrix_Elem[4][5];
+  StiffMatrix_Node[2][0] = StiffMatrix_Elem[5][3];	StiffMatrix_Node[2][1] = StiffMatrix_Elem[5][4];	StiffMatrix_Node[2][2] = StiffMatrix_Elem[5][5];
+  StiffMatrix.AddBlock(val_Point_1, val_Point_1, StiffMatrix_Node);
+  
+  StiffMatrix_Node[0][0] = StiffMatrix_Elem[3][6];	StiffMatrix_Node[0][1] = StiffMatrix_Elem[3][7];	StiffMatrix_Node[0][2] = StiffMatrix_Elem[3][8];
+  StiffMatrix_Node[1][0] = StiffMatrix_Elem[4][6];	StiffMatrix_Node[1][1] = StiffMatrix_Elem[4][7];	StiffMatrix_Node[1][2] = StiffMatrix_Elem[4][8];
+  StiffMatrix_Node[2][0] = StiffMatrix_Elem[5][6];	StiffMatrix_Node[2][1] = StiffMatrix_Elem[5][7];	StiffMatrix_Node[2][2] = StiffMatrix_Elem[5][8];
+  StiffMatrix.AddBlock(val_Point_1, val_Point_2, StiffMatrix_Node);
+  
+  StiffMatrix_Node[0][0] = StiffMatrix_Elem[3][9];	StiffMatrix_Node[0][1] = StiffMatrix_Elem[3][10];	StiffMatrix_Node[0][2] = StiffMatrix_Elem[3][11];
+  StiffMatrix_Node[1][0] = StiffMatrix_Elem[4][9];	StiffMatrix_Node[1][1] = StiffMatrix_Elem[4][10];	StiffMatrix_Node[1][2] = StiffMatrix_Elem[4][11];
+  StiffMatrix_Node[2][0] = StiffMatrix_Elem[5][9];	StiffMatrix_Node[2][1] = StiffMatrix_Elem[5][10];	StiffMatrix_Node[2][2] = StiffMatrix_Elem[5][11];
+  StiffMatrix.AddBlock(val_Point_1, val_Point_3, StiffMatrix_Node);
+  
+  StiffMatrix_Node[0][0] = StiffMatrix_Elem[6][0];	StiffMatrix_Node[0][1] = StiffMatrix_Elem[6][1];	StiffMatrix_Node[0][2] = StiffMatrix_Elem[6][2];
+  StiffMatrix_Node[1][0] = StiffMatrix_Elem[7][0];	StiffMatrix_Node[1][1] = StiffMatrix_Elem[7][1];	StiffMatrix_Node[1][2] = StiffMatrix_Elem[7][2];
+  StiffMatrix_Node[2][0] = StiffMatrix_Elem[8][0];	StiffMatrix_Node[2][1] = StiffMatrix_Elem[8][1];	StiffMatrix_Node[2][2] = StiffMatrix_Elem[8][2];
+  StiffMatrix.AddBlock(val_Point_2, val_Point_0, StiffMatrix_Node);
+  
+  StiffMatrix_Node[0][0] = StiffMatrix_Elem[6][3];	StiffMatrix_Node[0][1] = StiffMatrix_Elem[6][4];	StiffMatrix_Node[0][2] = StiffMatrix_Elem[6][5];
+  StiffMatrix_Node[1][0] = StiffMatrix_Elem[7][3];	StiffMatrix_Node[1][1] = StiffMatrix_Elem[7][4];	StiffMatrix_Node[1][2] = StiffMatrix_Elem[7][5];
+  StiffMatrix_Node[2][0] = StiffMatrix_Elem[8][3];	StiffMatrix_Node[2][1] = StiffMatrix_Elem[8][4];	StiffMatrix_Node[2][2] = StiffMatrix_Elem[8][5];
+  StiffMatrix.AddBlock(val_Point_2, val_Point_1, StiffMatrix_Node);
+  
+  StiffMatrix_Node[0][0] = StiffMatrix_Elem[6][6];	StiffMatrix_Node[0][1] = StiffMatrix_Elem[6][7];	StiffMatrix_Node[0][2] = StiffMatrix_Elem[6][8];
+  StiffMatrix_Node[1][0] = StiffMatrix_Elem[7][6];	StiffMatrix_Node[1][1] = StiffMatrix_Elem[7][7];	StiffMatrix_Node[1][2] = StiffMatrix_Elem[7][8];
+  StiffMatrix_Node[2][0] = StiffMatrix_Elem[8][6];	StiffMatrix_Node[2][1] = StiffMatrix_Elem[8][7];	StiffMatrix_Node[2][2] = StiffMatrix_Elem[8][8];
+  StiffMatrix.AddBlock(val_Point_2, val_Point_2, StiffMatrix_Node);
+  
+  StiffMatrix_Node[0][0] = StiffMatrix_Elem[6][9];	StiffMatrix_Node[0][1] = StiffMatrix_Elem[6][10];	StiffMatrix_Node[0][2] = StiffMatrix_Elem[6][11];
+  StiffMatrix_Node[1][0] = StiffMatrix_Elem[7][9];	StiffMatrix_Node[1][1] = StiffMatrix_Elem[7][10];	StiffMatrix_Node[1][2] = StiffMatrix_Elem[7][11];
+  StiffMatrix_Node[2][0] = StiffMatrix_Elem[8][9];	StiffMatrix_Node[2][1] = StiffMatrix_Elem[8][10];	StiffMatrix_Node[2][2] = StiffMatrix_Elem[8][11];
+  StiffMatrix.AddBlock(val_Point_2, val_Point_3, StiffMatrix_Node);
+  
+  StiffMatrix_Node[0][0] = StiffMatrix_Elem[9][0];	StiffMatrix_Node[0][1] = StiffMatrix_Elem[9][1];	StiffMatrix_Node[0][2] = StiffMatrix_Elem[9][2];
+  StiffMatrix_Node[1][0] = StiffMatrix_Elem[10][0];	StiffMatrix_Node[1][1] = StiffMatrix_Elem[10][1];	StiffMatrix_Node[1][2] = StiffMatrix_Elem[10][2];
+  StiffMatrix_Node[2][0] = StiffMatrix_Elem[11][0];	StiffMatrix_Node[2][1] = StiffMatrix_Elem[11][1];	StiffMatrix_Node[2][2] = StiffMatrix_Elem[11][2];
+  StiffMatrix.AddBlock(val_Point_3, val_Point_0, StiffMatrix_Node);
+  
+  StiffMatrix_Node[0][0] = StiffMatrix_Elem[9][3];	StiffMatrix_Node[0][1] = StiffMatrix_Elem[9][4];	StiffMatrix_Node[0][2] = StiffMatrix_Elem[9][5];
+  StiffMatrix_Node[1][0] = StiffMatrix_Elem[10][3];	StiffMatrix_Node[1][1] = StiffMatrix_Elem[10][4];	StiffMatrix_Node[1][2] = StiffMatrix_Elem[10][5];
+  StiffMatrix_Node[2][0] = StiffMatrix_Elem[11][3];	StiffMatrix_Node[2][1] = StiffMatrix_Elem[11][4];	StiffMatrix_Node[2][2] = StiffMatrix_Elem[11][5];
+  StiffMatrix.AddBlock(val_Point_3, val_Point_1, StiffMatrix_Node);
+  
+  StiffMatrix_Node[0][0] = StiffMatrix_Elem[9][6];	StiffMatrix_Node[0][1] = StiffMatrix_Elem[9][7];	StiffMatrix_Node[0][2] = StiffMatrix_Elem[9][8];
+  StiffMatrix_Node[1][0] = StiffMatrix_Elem[10][6];	StiffMatrix_Node[1][1] = StiffMatrix_Elem[10][7];	StiffMatrix_Node[1][2] = StiffMatrix_Elem[10][8];
+  StiffMatrix_Node[2][0] = StiffMatrix_Elem[11][6];	StiffMatrix_Node[2][1] = StiffMatrix_Elem[11][7];	StiffMatrix_Node[2][2] = StiffMatrix_Elem[11][8];
+  StiffMatrix.AddBlock(val_Point_3, val_Point_2, StiffMatrix_Node);
+  
+  StiffMatrix_Node[0][0] = StiffMatrix_Elem[9][9];	StiffMatrix_Node[0][1] = StiffMatrix_Elem[9][10];		StiffMatrix_Node[0][2] = StiffMatrix_Elem[9][11];
+  StiffMatrix_Node[1][0] = StiffMatrix_Elem[10][9];	StiffMatrix_Node[1][1] = StiffMatrix_Elem[10][10];	StiffMatrix_Node[1][2] = StiffMatrix_Elem[10][11];
+  StiffMatrix_Node[2][0] = StiffMatrix_Elem[11][9];	StiffMatrix_Node[2][1] = StiffMatrix_Elem[11][10];	StiffMatrix_Node[2][2] = StiffMatrix_Elem[11][11];
+  StiffMatrix.AddBlock(val_Point_3, val_Point_3, StiffMatrix_Node);
+  
+  /*--- Deallocate memory and exit ---*/
+  for (iVar = 0; iVar < nVar; iVar++)
+    delete StiffMatrix_Node[iVar];
+  delete [] StiffMatrix_Node;
+  
+}
+
+void CVolumetricMovement::CheckFEA_Elem2D(CGeometry *geometry, unsigned long val_iElem, unsigned long val_Point_0, unsigned long val_Point_1, unsigned long val_Point_2) {
+  
+  
+  unsigned short iDim;
+  double a[3], b[3], Area, eps = 1e-14;
+  
+  double *Coord_0 = geometry->node[val_Point_0]->GetCoord();
+  double *Coord_1 = geometry->node[val_Point_1]->GetCoord();
+  double *Coord_2 = geometry->node[val_Point_2]->GetCoord();
+  
+  for (iDim = 0; iDim < nDim; iDim++) {
+    a[iDim] = Coord_0[iDim]-Coord_2[iDim];
+    b[iDim] = Coord_1[iDim]-Coord_2[iDim];
+  }
+  
+  Area = 0.5*fabs(a[0]*b[1]-a[1]*b[0]) + eps;
+  
+  if (Area < 0.0) cout << "Negative Volume for element " << val_iElem << ": " << Area << endl;
+  
+}
+
+void CVolumetricMovement::CheckFEA_Elem3D(CGeometry *geometry, unsigned long val_iElem, unsigned long val_Point_0, unsigned long val_Point_1, unsigned long val_Point_2, unsigned long val_Point_3) {
+  
+  
+  unsigned short iDim;
+  double r1[3], r2[3], r3[3], CrossProduct[3], Volume;
+  
+  double *Coord_0 = geometry->node[val_Point_0]->GetCoord();
+  double *Coord_1 = geometry->node[val_Point_1]->GetCoord();
+  double *Coord_2 = geometry->node[val_Point_2]->GetCoord();
+  double *Coord_3 = geometry->node[val_Point_3]->GetCoord();
+  
+  for (iDim = 0; iDim < nDim; iDim++) {
+    r1[iDim] = Coord_1[iDim] - Coord_0[iDim];
+    r2[iDim] = Coord_2[iDim] - Coord_0[iDim];
+    r3[iDim] = Coord_3[iDim] - Coord_0[iDim];
+  }
+  
+	CrossProduct[0] = (r1[1]*r2[2] - r1[2]*r2[1])*r3[0];
+	CrossProduct[1] = (r1[2]*r2[0] - r1[0]*r2[2])*r3[1];
+	CrossProduct[2] = (r1[0]*r2[1] - r1[1]*r2[0])*r3[2];
+  
+  Volume = (CrossProduct[0] + CrossProduct[1] + CrossProduct[2])/6.0;
+  
+  if (Volume < 0.0) cout << "Negative Volume for element " << val_iElem << ": " << Volume << endl;
+  
+}
+
+void CVolumetricMovement::SetBoundaryDisplacements(CGeometry *geometry, CConfig *config) {
+
+	unsigned short iDim, nDim = geometry->GetnDim(), iMarker, axis = 0;
+	unsigned long iPoint, total_index, iVertex;
+	double *VarCoord, MeanCoord[3], VarIncrement = 1.0;
+  
+  /*--- If using the FEA method, impose the surface deflections in increments
+   and solve the linear elasticity equations iteratively with successive
+   small deformations. ---*/
+  if (config->GetKind_GridDef_Method() == FEA)
+    VarIncrement = 1.0/((double)config->GetFEA_Iter());
+	
+	/*--- As initialization, set to zero displacements of all the surfaces except the symmetry
+	 plane and the receive boundaries. ---*/
+	for (iMarker = 0; iMarker < config->GetnMarker_All(); iMarker++) {
+		if ((config->GetMarker_All_Boundary(iMarker) != SYMMETRY_PLANE) && (config->GetMarker_All_Boundary(iMarker) != SEND_RECEIVE)) {
+			for (iVertex = 0; iVertex < geometry->nVertex[iMarker]; iVertex++) {
+				iPoint = geometry->vertex[iMarker][iVertex]->GetNode();
+				for (iDim = 0; iDim < nDim; iDim++) {
+					total_index = iPoint*nDim + iDim;
+					rhs[total_index]  = 0.0;
+					usol[total_index] = 0.0;
+          StiffMatrix.DeleteValsRowi(total_index);
+				}
+			}
+    }
+  }
+	
+  /*--- Set to zero displacements of the normal component for the symmetry plane condition ---*/
+	for (iMarker = 0; iMarker < config->GetnMarker_All(); iMarker++) {
+		if ((config->GetMarker_All_Boundary(iMarker) == SYMMETRY_PLANE) && (nDim == 3)) {
+      
+			for (iDim = 0; iDim < nDim; iDim++) MeanCoord[iDim] = 0.0;
+			for (iVertex = 0; iVertex < geometry->nVertex[iMarker]; iVertex++) {
+				iPoint = geometry->vertex[iMarker][iVertex]->GetNode();
+				VarCoord = geometry->node[iPoint]->GetCoord();
+				for (iDim = 0; iDim < nDim; iDim++)
+					MeanCoord[iDim] += VarCoord[iDim]*VarCoord[iDim];
+			}
+			for (iDim = 0; iDim < nDim; iDim++) MeanCoord[iDim] = sqrt(MeanCoord[iDim]);
+			
+			if ((MeanCoord[0] <= MeanCoord[1]) && (MeanCoord[0] <= MeanCoord[2])) axis = 0;
+			if ((MeanCoord[1] <= MeanCoord[0]) && (MeanCoord[1] <= MeanCoord[2])) axis = 1;
+			if ((MeanCoord[2] <= MeanCoord[0]) && (MeanCoord[2] <= MeanCoord[1])) axis = 2;
+						
+			for (iVertex = 0; iVertex < geometry->nVertex[iMarker]; iVertex++) {
+				iPoint = geometry->vertex[iMarker][iVertex]->GetNode();
+				total_index = iPoint*nDim + axis;
+				rhs[total_index] = 0.0;
+				usol[total_index] = 0.0;
+				StiffMatrix.DeleteValsRowi(total_index);
+			}
+		}
+	}
+  
+	/*--- Set the known displacements, note that some points of the moving surfaces
+   could be on on the symmetry plane, we should specify DeleteValsRowi again (just in case) ---*/
+	for (iMarker = 0; iMarker < config->GetnMarker_All(); iMarker++) {
+		if (config->GetMarker_All_Moving(iMarker) == YES)  {
+			for (iVertex = 0; iVertex < geometry->nVertex[iMarker]; iVertex++) {
+				iPoint = geometry->vertex[iMarker][iVertex]->GetNode();
+				VarCoord = geometry->vertex[iMarker][iVertex]->GetVarCoord();
+				for (iDim = 0; iDim < nDim; iDim++) {
+					total_index = iPoint*nDim + iDim;
+					rhs[total_index]  = VarCoord[iDim] * VarIncrement;
+					usol[total_index] = 0.0;
+          if (config->GetKind_GridDef_Method() == SPRING)
+            usol[total_index] = VarCoord[iDim] * VarIncrement;
+          StiffMatrix.DeleteValsRowi(total_index);
+				}
+			}
+    }
+  }
+  
+  /*--- Don't move the nearfield plane ---*/
+  for (iMarker = 0; iMarker < config->GetnMarker_All(); iMarker++) {
+		if (config->GetMarker_All_Boundary(iMarker) == NEARFIELD_BOUNDARY) {
+			for (iVertex = 0; iVertex < geometry->nVertex[iMarker]; iVertex++) {
+				iPoint = geometry->vertex[iMarker][iVertex]->GetNode();
+				for (iDim = 0; iDim < nDim; iDim++) {
+					total_index = iPoint*nDim + iDim;
+					rhs[total_index]  = 0.0;
+					usol[total_index] = 0.0;
+          StiffMatrix.DeleteValsRowi(total_index);
+				}
+			}
+    }
+  }
+  
+}
+
+void CVolumetricMovement::SetDomainDisplacements(CGeometry *geometry, CConfig *config) {
+	unsigned short iDim, nDim = geometry->GetnDim();
+	unsigned long iPoint, total_index;
+	double *Coord, MinCoordValues[3], MaxCoordValues[3], *Hold_GridFixed_Coord;
+	
+	Hold_GridFixed_Coord = config->GetHold_GridFixed_Coord();
+	
+	MinCoordValues[0] = Hold_GridFixed_Coord[0];
+	MinCoordValues[1] = Hold_GridFixed_Coord[1];
+	MinCoordValues[2] = Hold_GridFixed_Coord[2];
+	MaxCoordValues[0] = Hold_GridFixed_Coord[3];
+	MaxCoordValues[1] = Hold_GridFixed_Coord[4];
+	MaxCoordValues[2] = Hold_GridFixed_Coord[5];
+
+	/*--- Set to zero displacements of all the points that are not going to be moved
+	 except the surfaces ---*/
+	for (iPoint = 0; iPoint < geometry->GetnPoint(); iPoint++) {
+		Coord = geometry->node[iPoint]->GetCoord();
+		for (iDim = 0; iDim < nDim; iDim++) {
+			if ((Coord[iDim] < MinCoordValues[iDim]) || (Coord[iDim] > MaxCoordValues[iDim])) {
+				total_index = iPoint*nDim + iDim;
+				rhs[total_index]  = 0.0;
+				usol[total_index] = 0.0;
+				StiffMatrix.DeleteValsRowi(total_index);
+			}
+		}
+	}
+}
+
+void CVolumetricMovement::UpdateGridCoord(CGeometry *geometry, CConfig *config) {
+	unsigned long iPoint, total_index;
+	double new_coord;
+
+	unsigned short iDim, nDim = geometry->GetnDim();
+	unsigned long nPoint = geometry->GetnPoint();
+  
+	for (iPoint = 0; iPoint < nPoint; iPoint++)
+		for (iDim = 0; iDim < nDim; iDim++) {
+			total_index = iPoint*nDim + iDim;
+			new_coord = geometry->node[iPoint]->GetCoord(iDim) + usol[total_index];
+			if (fabs(new_coord) < EPS*EPS) new_coord = 0.0;
+			geometry->node[iPoint]->SetCoord(iDim, new_coord);
+		}
+}
+
+void CVolumetricMovement::SpringMethod(CGeometry *geometry, CConfig *config, bool UpdateGeo) {
+	double MinLength, NumError;
+	unsigned long iPoint, total_index, IterLinSol;
+	unsigned short iDim, nDim = geometry->GetnDim();
+    
+    unsigned long nPoint = geometry->GetnPoint();
+    unsigned long nPointDomain = geometry->GetnPointDomain();
+    
+	Initialize_StiffMatrix_Structure(nDim, geometry);
+	
+	StiffMatrix.SetValZero();
+	
+	MinLength = SetSpringMethodContributions_Edges(geometry);
+	
+	for (iPoint = 0; iPoint < geometry->GetnPoint(); iPoint++) {
+		for (iDim = 0; iDim < nDim; iDim++) {
+			total_index = iPoint*nDim + iDim;
+			rhs[total_index]  = 0.0;
+			usol[total_index] = 0.0;
+		}
+    }
+	
+	SetBoundaryDisplacements(geometry, config);
+    
+	if (config->GetHold_GridFixed())
+		SetDomainDisplacements(geometry, config);
+	
+	NumError = config->GetGridDef_Error();
+    if (NumError > MinLength) {
+        cout << "Warning: The error tol. is greater than the minimum edge length.\n" << endl;
+        cout << "NumError: " << NumError <<"." << "  MinLength: " << MinLength << "." << endl;
+    }
+    
+    /*--- Solve the linear system (Krylov subspace methods) ---*/
+    CSysVector rhs_vec(nPoint, nPointDomain, nDim, rhs);
+    CSysVector sol_vec(nPoint, nPointDomain, nDim, usol);
+    
+    CMatrixVectorProduct* mat_vec = new CSparseMatrixVectorProduct(StiffMatrix, geometry, config);
+
+    CPreconditioner* precond = NULL;
+    StiffMatrix.BuildJacobiPreconditioner();
+    precond = new CJacobiPreconditioner(StiffMatrix, geometry, config);
+    
+    CSysSolve system;
+    IterLinSol = system.ConjugateGradient(rhs_vec, sol_vec, *mat_vec, *precond, NumError, 300, true);
+    
+    /*--- Copy the solution to the array ---*/
+    sol_vec.CopyToArray(usol);
+    
+    /*--- Deallocate memory needed by the Krylov linear solver ---*/
+    delete mat_vec;
+    delete precond;
+    
+    UpdateGridCoord(geometry, config);
+    
+	if (UpdateGeo) {
+		geometry->SetCG();
+		geometry->SetControlVolume(config, UPDATE);
+		geometry->SetBoundControlVolume(config, UPDATE);
+	}
+    
+	Deallocate_StiffMatrix_Structure(geometry);
+    
+}
+
+void CVolumetricMovement::FEAMethod(CGeometry *geometry, CConfig *config, bool UpdateGeo) {
+    unsigned short iDim;
+	unsigned long iPoint, total_index, IterLinSol, iFEA;
+    double MinLength, NumError;
+    
+    unsigned long nPoint = geometry->GetnPoint();
+    unsigned long nPointDomain = geometry->GetnPointDomain();
+
+    /*--- Initialize the global stiffness matrix structure for the mesh ---*/
+	Initialize_StiffMatrix_Structure(nDim, geometry);
+
+    
+    /*--- Loop over the total number of FEA iterations. The surface
+     deformation can be divided into increments, as the linear elasticity
+     equations hold only for small deformation. ---*/
+    for (iFEA = 0; iFEA < config->GetFEA_Iter(); iFEA++) {
+        
+        StiffMatrix.SetValZero();
+        
+        /*--- Compute the stiffness matrix entries for all elements in the
+         mesh using a finite element method discretization of the linear
+         elasticity equations. Transfer element stiffnesses to point-to-point. ---*/
+        
+        MinLength = SetFEAMethodContributions_Elem(geometry);
+        
+        /*--- Print a warning if error tolerance is larger than min length ---*/
+        NumError = config->GetGridDef_Error();
+        if (NumError > MinLength) {
+            cout << "Warning: The error tol. is greater than the minimum edge length.\n" << endl;
+            cout << "NumError: " << NumError <<"." << "  MinLength: " << MinLength << "." << endl;
+        }
+        
+        /*--- Initialize the solution and r.h.s. vectors to zero ---*/
+        for (iPoint = 0; iPoint < geometry->GetnPoint(); iPoint++) {
+            for (iDim = 0; iDim < nDim; iDim++) {
+                total_index = iPoint*nDim + iDim;
+                rhs[total_index]  = 0.0;
+                usol[total_index] = 0.0;
+            }
+        }
+        
+        /*--- Set the boundary displacements (as prescribed by the design variable
+         perturbations controlling the surface shape) as a Dirichlet BC. ---*/
+        SetBoundaryDisplacements(geometry, config);
+        
+        /*--- Fix the location of any points in the domain, if requested. ---*/
+        if (config->GetHold_GridFixed())
+            SetDomainDisplacements(geometry, config);
+        
+        /*--- Solve the linear system (Krylov subspace methods) ---*/
+        CSysVector rhs_vec(nPoint, nPointDomain, nDim, rhs);
+        CSysVector sol_vec(nPoint, nPointDomain, nDim, usol);
+        
+        CMatrixVectorProduct* mat_vec = new CSparseMatrixVectorProduct(StiffMatrix, geometry, config);
+
+        CPreconditioner* precond = NULL;
+        StiffMatrix.BuildJacobiPreconditioner();
+        precond = new CJacobiPreconditioner(StiffMatrix, geometry, config);
+        
+        CSysSolve system;
+ //       IterLinSol = system.BCGSTAB(rhs_vec, sol_vec, *mat_vec, *precond, NumError, 300, true);
+        IterLinSol = system.GMRES(rhs_vec, sol_vec, *mat_vec, *precond, NumError, 300, true);
+        
+        /*--- Copy the solution to the array ---*/
+        sol_vec.CopyToArray(usol);
+        
+        /*--- Deallocate memory needed by the Krylov linear solver ---*/
+        delete mat_vec;
+        delete precond;
+
+        /*--- Update the grid coordinates for all nodes using the solution
+         of the linear system (usol contains the x, y, z displacements). ---*/
+        UpdateGridCoord(geometry, config);
+        
+        if (UpdateGeo) {
+            geometry->SetCG();
+            geometry->SetControlVolume(config, UPDATE);
+            geometry->SetBoundControlVolume(config, UPDATE);
+        }
+        
+    }
+    
+    /*--- Perform a grid quality check after deformation. ---*/
+    
+    CheckFEA_Grid(geometry);
+    
+    /*--- Deallocate memory for the global stiffness matrix and exit. ---*/
+    
+	Deallocate_StiffMatrix_Structure(geometry);
+    
+}
+
+void CVolumetricMovement::SetRigidRotation(CGeometry *geometry, CConfig *config,
+                                           unsigned short iZone, unsigned long iter) {
+  
+  int rank = MASTER_NODE;
+#ifndef NO_MPI
+	rank = MPI::COMM_WORLD.Get_rank();
+#endif
+  
+	/*--- Local variables ---*/
+	unsigned short iDim, nDim; 
+	unsigned long iPoint;
+	double r[3], rotCoord[3], *Coord, Center[3], Omega[3], Lref, dt;
+  double *GridVel, newGridVel[3];
+	double rotMatrix[3][3] = {{0.0,0.0,0.0}, {0.0,0.0,0.0}, {0.0,0.0,0.0}};
+	double dtheta, dphi, dpsi, cosTheta, sinTheta;
+	double cosPhi, sinPhi, cosPsi, sinPsi;
+	double DEG2RAD = PI_NUMBER/180.0;
+	bool time_spectral = (config->GetUnsteady_Simulation() == TIME_SPECTRAL);
+	bool adjoint = config->GetAdjoint();
+  double motion_ramp = config->GetMotion_Ramp(iter);
+
+	/*--- Problem dimension and physical time step ---*/
+	nDim = geometry->GetnDim();
+	dt   = config->GetDelta_UnstTimeND();
+	Lref = config->GetLength_Ref();
+
+  /*--- For time-spectral, motion is the same in each zone (at each instance).
+   *    This is used for calls to the config container ---*/
+  if (time_spectral)
+	  iZone = ZONE_0;
+  
+  /*--- For the unsteady adjoint, use reverse time ---*/
+  if (adjoint) {
+    /*--- Set the first adjoint mesh position to the final direct one ---*/
+    if (iter == 0) dt = ((double)config->GetnExtIter()-1)*dt;
+    /*--- Reverse the rotation direction for the adjoint ---*/
+    else dt = -1.0*dt;
+  } else {
+    /*--- No rotation at all for the first direct solution ---*/
+    if (iter == 0) dt = 0;
+  }
+  
+  /*--- Center of rotation & angular velocity vector from config ---*/
+  
+  Center[0] = config->GetMotion_Origin_X(iZone);
+  Center[1] = config->GetMotion_Origin_Y(iZone);
+  Center[2] = config->GetMotion_Origin_Z(iZone);
+  Omega[0]  = (config->GetRotation_Rate_X(iZone)/config->GetOmega_Ref())*motion_ramp;
+  Omega[1]  = (config->GetRotation_Rate_Y(iZone)/config->GetOmega_Ref())*motion_ramp;
+  Omega[2]  = (config->GetRotation_Rate_Z(iZone)/config->GetOmega_Ref())*motion_ramp;
+
+  /*-- Set dt for time-spectral cases ---*/
+  if (time_spectral) {
+	  /*--- period of oscillation & compute time interval using nTimeInstances ---*/
+	  double period = config->GetTimeSpectral_Period();
+	  dt = period * (double)iter/(double)(config->GetnTimeInstances());
+  }
+  
+  /*--- Compute delta change in the angle about the x, y, & z axes. ---*/
+
+  dtheta = Omega[0]*dt;
+  dphi   = Omega[1]*dt;
+  dpsi   = Omega[2]*dt;
+
+  if (rank == MASTER_NODE) {
+	  cout.precision(4);
+	  cout << "Delta rotation angles (about x, y, z axes): (";
+	  cout << dtheta/DEG2RAD << ", ";
+	  cout << dphi/DEG2RAD << ", ";
+	  cout << dpsi/DEG2RAD << ") degrees." << endl;
+  }
+  
+	/*--- Store angles separately for clarity. Compute sines/cosines. ---*/
+  
+	cosTheta = cos(dtheta);  cosPhi = cos(dphi);  cosPsi = cos(dpsi);
+	sinTheta = sin(dtheta);  sinPhi = sin(dphi);  sinPsi = sin(dpsi);
+  
+	/*--- Compute the rotation matrix. Note that the implicit
+   ordering is rotation about the x-axis, y-axis, then z-axis. ---*/
+  
+	rotMatrix[0][0] = cosPhi*cosPsi;
+	rotMatrix[1][0] = cosPhi*sinPsi;
+	rotMatrix[2][0] = -sinPhi;
+  
+	rotMatrix[0][1] = sinTheta*sinPhi*cosPsi - cosTheta*sinPsi;
+	rotMatrix[1][1] = sinTheta*sinPhi*sinPsi + cosTheta*cosPsi;
+	rotMatrix[2][1] = sinTheta*cosPhi;
+  
+	rotMatrix[0][2] = cosTheta*sinPhi*cosPsi + sinTheta*sinPsi;
+	rotMatrix[1][2] = cosTheta*sinPhi*sinPsi - sinTheta*cosPsi;
+	rotMatrix[2][2] = cosTheta*cosPhi;
+  
+	/*--- Loop over and rotate each node in the volume mesh ---*/
+	for (iPoint = 0; iPoint < geometry->GetnPoint(); iPoint++) {
+    
+    /*--- Coordinates of the current point ---*/
+    Coord   = geometry->node[iPoint]->GetCoord();
+    GridVel = geometry->node[iPoint]->GetGridVel();
+    
+    /*--- Calculate non-dim. position from rotation center ---*/
+    for (iDim = 0; iDim < nDim; iDim++)
+      r[iDim] = (Coord[iDim]-Center[iDim])/Lref;
+    if (nDim == 2) r[nDim] = 0.0;
+    
+    /*--- Compute transformed point coordinates ---*/
+    rotCoord[0] = rotMatrix[0][0]*r[0] 
+                + rotMatrix[0][1]*r[1] 
+                + rotMatrix[0][2]*r[2];
+    
+    rotCoord[1] = rotMatrix[1][0]*r[0] 
+                + rotMatrix[1][1]*r[1] 
+                + rotMatrix[1][2]*r[2];
+    
+    rotCoord[2] = rotMatrix[2][0]*r[0] 
+                + rotMatrix[2][1]*r[1] 
+                + rotMatrix[2][2]*r[2];
+    
+    /*--- Cross Product of angular velocity and distance from center.
+     Note that we have assumed the grid velocities have been set to
+     an initial value in the plunging routine. ---*/
+    
+    newGridVel[0] = GridVel[0] + Omega[1]*rotCoord[2] - Omega[2]*rotCoord[1];
+    newGridVel[1] = GridVel[1] + Omega[2]*rotCoord[0] - Omega[0]*rotCoord[2];
+    newGridVel[2] = GridVel[2] + Omega[0]*rotCoord[1] - Omega[1]*rotCoord[0];
+    
+    /*--- Store new node location & grid velocity. Add center. 
+     Do not store the grid velocity if this is an adjoint calculation.---*/
+    for (iDim = 0; iDim < nDim; iDim++) {
+      geometry->node[iPoint]->SetCoord(iDim,rotCoord[iDim] + Center[iDim]);
+      if (!adjoint) geometry->node[iPoint]->SetGridVel(iDim, newGridVel[iDim]);
+    }
+  }
+  
+	/*--- After moving all nodes, update geometry class ---*/
+	geometry->SetCG();
+	geometry->SetControlVolume(config, UPDATE);
+	geometry->SetBoundControlVolume(config, UPDATE);
+
+}
+
+void CVolumetricMovement::SetRigidPitching(CGeometry *geometry, CConfig *config, unsigned short iZone, unsigned long iter) {
+  
+  int rank = MASTER_NODE;
+#ifndef NO_MPI
+	rank = MPI::COMM_WORLD.Get_rank();
+#endif
+  
+  /*--- Local variables ---*/
+  double r[3], rotCoord[3],*Coord, Center[3], Omega[3], Ampl[3], Phase[3];
+  double Lref, deltaT, alphaDot[3], *GridVel, newGridVel[3];
+  double rotMatrix[3][3] = {{0.0,0.0,0.0}, {0.0,0.0,0.0}, {0.0,0.0,0.0}};
+  double dtheta, dphi, dpsi, cosTheta, sinTheta;
+  double cosPhi, sinPhi, cosPsi, sinPsi;
+  double time_new, time_old;
+  double DEG2RAD = PI_NUMBER/180.0;
+  unsigned short iDim;
+  unsigned short nDim = geometry->GetnDim();
+  unsigned long iPoint;
+  bool time_spectral = (config->GetUnsteady_Simulation() == TIME_SPECTRAL);
+  bool adjoint = config->GetAdjoint();
+	double motion_ramp = config->GetMotion_Ramp(iter);
+  
+  /*--- Retrieve values from the config file ---*/
+  deltaT = config->GetDelta_UnstTimeND(); 
+  Lref   = config->GetLength_Ref();
+
+  /*--- For time-spectral, motion is the same in each zone (at each instance). ---*/
+  if (time_spectral) {
+	  iZone = ZONE_0;
+  }
+
+  /*--- Pitching origin, frequency, and amplitude from config. ---*/	
+  Center[0] = config->GetMotion_Origin_X(iZone);
+  Center[1] = config->GetMotion_Origin_Y(iZone);
+  Center[2] = config->GetMotion_Origin_Z(iZone);
+  Omega[0]  = (config->GetPitching_Omega_X(iZone)/config->GetOmega_Ref())*motion_ramp;
+  Omega[1]  = (config->GetPitching_Omega_Y(iZone)/config->GetOmega_Ref())*motion_ramp;
+  Omega[2]  = (config->GetPitching_Omega_Z(iZone)/config->GetOmega_Ref())*motion_ramp;
+  Ampl[0]   = config->GetPitching_Ampl_X(iZone)*DEG2RAD;
+  Ampl[1]   = config->GetPitching_Ampl_Y(iZone)*DEG2RAD;
+  Ampl[2]   = config->GetPitching_Ampl_Z(iZone)*DEG2RAD;
+  Phase[0]   = config->GetPitching_Phase_X(iZone)*DEG2RAD;
+  Phase[1]   = config->GetPitching_Phase_Y(iZone)*DEG2RAD;
+  Phase[2]   = config->GetPitching_Phase_Z(iZone)*DEG2RAD;
+
+  if (time_spectral) {    
+	  /*--- period of oscillation & compute time interval using nTimeInstances ---*/
+	  double period = config->GetTimeSpectral_Period();
+	  deltaT = period/(double)(config->GetnTimeInstances());
+  }
+
+  /*--- Compute delta time based on physical time step ---*/
+  if (adjoint) {
+    /*--- For the unsteady adjoint, we integrate backwards through
+     physical time, so perform mesh motion in reverse. ---*/ 
+    unsigned long nFlowIter  = config->GetnExtIter();
+    unsigned long directIter = nFlowIter - iter - 1;
+    time_new = static_cast<double>(directIter)*deltaT;
+    time_old = time_new;
+    if (iter != 0) time_old = (static_cast<double>(directIter)+1.0)*deltaT;
+  } else {
+    /*--- Forward time for the direct problem ---*/
+    time_new = static_cast<double>(iter)*deltaT;
+    if (time_spectral) {
+    	/*--- For time-spectral, begin movement from the zero position ---*/
+    	time_old = 0.0;
+    } else {
+    	time_old = time_new;
+    	if (iter != 0) time_old = (static_cast<double>(iter)-1.0)*deltaT;
+    }
+  }
+  
+	/*--- Compute delta change in the angle about the x, y, & z axes. ---*/
+  
+	dtheta = -Ampl[0]*(sin(Omega[0]*time_new + Phase[0]) - sin(Omega[0]*time_old + Phase[0]));
+	dphi   = -Ampl[1]*(sin(Omega[1]*time_new + Phase[1]) - sin(Omega[1]*time_old + Phase[1]));
+	dpsi   = -Ampl[2]*(sin(Omega[2]*time_new + Phase[2]) - sin(Omega[2]*time_old + Phase[2]));
+  
+  /*--- Angular velocity at the new time ---*/
+  
+  alphaDot[0] = -Omega[0]*Ampl[0]*cos(Omega[0]*time_new);
+  alphaDot[1] = -Omega[1]*Ampl[1]*cos(Omega[1]*time_new);
+  alphaDot[2] = -Omega[2]*Ampl[2]*cos(Omega[2]*time_new);
+  
+  if (rank == MASTER_NODE) {
+    cout.precision(4);
+		cout << "New pitching angles (about x, y, z axes): (";
+    cout << Ampl[0]*sin(Omega[0]*time_new + Phase[0])/DEG2RAD << ", ";
+    cout << Ampl[1]*sin(Omega[1]*time_new + Phase[1])/DEG2RAD << ", ";
+    cout << Ampl[2]*sin(Omega[2]*time_new + Phase[2])/DEG2RAD << ") ";
+    cout << "degrees." << endl;
+  }
+  
+	/*--- Store angles separately for clarity. Compute sines/cosines. ---*/
+  
+	cosTheta = cos(dtheta);  cosPhi = cos(dphi);  cosPsi = cos(dpsi);
+	sinTheta = sin(dtheta);  sinPhi = sin(dphi);  sinPsi = sin(dpsi);
+  
+	/*--- Compute the rotation matrix. Note that the implicit
+   ordering is rotation about the x-axis, y-axis, then z-axis. ---*/
+  
+	rotMatrix[0][0] = cosPhi*cosPsi;
+	rotMatrix[1][0] = cosPhi*sinPsi;
+	rotMatrix[2][0] = -sinPhi;
+  
+	rotMatrix[0][1] = sinTheta*sinPhi*cosPsi - cosTheta*sinPsi;
+	rotMatrix[1][1] = sinTheta*sinPhi*sinPsi + cosTheta*cosPsi;
+	rotMatrix[2][1] = sinTheta*cosPhi;
+  
+	rotMatrix[0][2] = cosTheta*sinPhi*cosPsi + sinTheta*sinPsi;
+	rotMatrix[1][2] = cosTheta*sinPhi*sinPsi - sinTheta*cosPsi;
+	rotMatrix[2][2] = cosTheta*cosPhi;
+  
+	/*--- Loop over and rotate each node in the volume mesh ---*/
+	for (iPoint = 0; iPoint < geometry->GetnPoint(); iPoint++) {
+    
+    /*--- Coordinates of the current point ---*/
+    Coord   = geometry->node[iPoint]->GetCoord();
+    GridVel = geometry->node[iPoint]->GetGridVel();
+    
+    /*--- Calculate non-dim. position from rotation center ---*/
+    for (iDim = 0; iDim < nDim; iDim++)
+      r[iDim] = (Coord[iDim]-Center[iDim])/Lref;
+    if (nDim == 2) r[nDim] = 0.0;
+    
+    /*--- Compute transformed point coordinates ---*/
+    rotCoord[0] = rotMatrix[0][0]*r[0] 
+                + rotMatrix[0][1]*r[1] 
+                + rotMatrix[0][2]*r[2];
+    
+    rotCoord[1] = rotMatrix[1][0]*r[0] 
+                + rotMatrix[1][1]*r[1] 
+                + rotMatrix[1][2]*r[2];
+    
+    rotCoord[2] = rotMatrix[2][0]*r[0] 
+                + rotMatrix[2][1]*r[1] 
+                + rotMatrix[2][2]*r[2];
+    
+    /*--- Cross Product of angular velocity and distance from center.
+     Note that we have assumed the grid velocities have been set to 
+     an initial value in the plunging routine. ---*/
+    
+    newGridVel[0] = GridVel[0] + alphaDot[1]*rotCoord[2] - alphaDot[2]*rotCoord[1];
+    newGridVel[1] = GridVel[1] + alphaDot[2]*rotCoord[0] - alphaDot[0]*rotCoord[2];
+    newGridVel[2] = GridVel[2] + alphaDot[0]*rotCoord[1] - alphaDot[1]*rotCoord[0];
+    
+    /*--- Store new node location & grid velocity. Add center location.
+     Do not store the grid velocity if this is an adjoint calculation.---*/
+    
+    for (iDim = 0; iDim < nDim; iDim++) {
+      geometry->node[iPoint]->SetCoord(iDim,rotCoord[iDim]+Center[iDim]);
+      if (!adjoint) geometry->node[iPoint]->SetGridVel(iDim,newGridVel[iDim]);
+    }
+  }
+  
+	/*--- After moving all nodes, update geometry class ---*/
+	geometry->SetCG();
+	geometry->SetControlVolume(config, UPDATE);
+	geometry->SetBoundControlVolume(config, UPDATE);
+  
+}
+
+void CVolumetricMovement::SetRigidPlunging(CGeometry *geometry, CConfig *config, unsigned short iZone, unsigned long iter) {
+  
+  int rank = MASTER_NODE;
+#ifndef NO_MPI
+	rank = MPI::COMM_WORLD.Get_rank();
+#endif
+  
+  /*--- Local variables ---*/
+  double deltaX[3], newCoord[3], Center[3], *Coord, Omega[3], Ampl[3], Lref;
+  double *GridVel, newGridVel[3], xDot[3];
+  double deltaT, time_new, time_old;
+  unsigned short iDim, nDim = geometry->GetnDim();
+  unsigned long iPoint;
+  bool time_spectral = (config->GetUnsteady_Simulation() == TIME_SPECTRAL);
+  bool adjoint = config->GetAdjoint();
+	double motion_ramp = config->GetMotion_Ramp(iter);
+  
+  /*--- Retrieve values from the config file ---*/
+  deltaT = config->GetDelta_UnstTimeND();
+  Lref   = config->GetLength_Ref();
+  
+  /*--- For time-spectral, motion is the same in each zone (at each instance). ---*/
+  if (time_spectral) {
+	  iZone = ZONE_0;
+  }
+  
+  /*--- Plunging frequency and amplitude from config. ---*/
+  Center[0] = config->GetMotion_Origin_X(iZone);
+  Center[1] = config->GetMotion_Origin_Y(iZone);
+  Center[2] = config->GetMotion_Origin_Z(iZone);
+  Omega[0]  = (config->GetPlunging_Omega_X(iZone)/config->GetOmega_Ref())*motion_ramp;
+  Omega[1]  = (config->GetPlunging_Omega_Y(iZone)/config->GetOmega_Ref())*motion_ramp;
+  Omega[2]  = (config->GetPlunging_Omega_Z(iZone)/config->GetOmega_Ref())*motion_ramp;
+  Ampl[0]   = config->GetPlunging_Ampl_X(iZone)/Lref;
+  Ampl[1]   = config->GetPlunging_Ampl_Y(iZone)/Lref;
+  Ampl[2]   = config->GetPlunging_Ampl_Z(iZone)/Lref;
+  
+  if (time_spectral) {
+	  /*--- period of oscillation & time interval using nTimeInstances ---*/
+	  double period = config->GetTimeSpectral_Period();
+	  deltaT = period/(double)(config->GetnTimeInstances());
+  }
+  
+  /*--- Compute delta time based on physical time step ---*/
+  if (adjoint) {
+    /*--- For the unsteady adjoint, we integrate backwards through
+     physical time, so perform mesh motion in reverse. ---*/
+    unsigned long nFlowIter  = config->GetnExtIter();
+    unsigned long directIter = nFlowIter - iter - 1;
+    time_new = static_cast<double>(directIter)*deltaT;
+    time_old = time_new;
+    if (iter != 0) time_old = (static_cast<double>(directIter)+1.0)*deltaT;
+  } else {
+    /*--- Forward time for the direct problem ---*/
+    time_new = static_cast<double>(iter)*deltaT;
+    if (time_spectral) {
+    	/*--- For time-spectral, begin movement from the zero position ---*/
+    	time_old = 0.0;
+    } else {
+    	time_old = time_new;
+    	if (iter != 0) time_old = (static_cast<double>(iter)-1.0)*deltaT;
+    }
+  }
+  
+	/*--- Compute delta change in the position in the x, y, & z directions. ---*/
+	deltaX[0] = -Ampl[0]*(sin(Omega[0]*time_new) - sin(Omega[0]*time_old));
+	deltaX[1] = -Ampl[1]*(sin(Omega[1]*time_new) - sin(Omega[1]*time_old));
+	deltaX[2] = -Ampl[2]*(sin(Omega[2]*time_new) - sin(Omega[2]*time_old));
+  
+  /*--- Compute grid velocity due to plunge in the x, y, & z directions. ---*/
+	xDot[0] = -Ampl[0]*Omega[0]*(cos(Omega[0]*time_new));
+	xDot[1] = -Ampl[1]*Omega[1]*(cos(Omega[1]*time_new));
+	xDot[2] = -Ampl[2]*Omega[2]*(cos(Omega[2]*time_new));
+  
+  if (rank == MASTER_NODE) {
+    cout.precision(4);
+		cout << "Delta plunging increments (dx, dy, dz): (";
+    cout << deltaX[0] << ", ";
+    cout << deltaX[1] << ", ";
+    cout << deltaX[2] << ")." << endl;
+  }
+  
+	/*--- Loop over and move each node in the volume mesh ---*/
+	for (iPoint = 0; iPoint < geometry->GetnPoint(); iPoint++) {
+    
+    /*--- Coordinates of the current point ---*/
+    Coord   = geometry->node[iPoint]->GetCoord();
+    GridVel = geometry->node[iPoint]->GetGridVel();
+    
+    /*--- Increment the node position using the delta values. ---*/
+    for (iDim = 0; iDim < nDim; iDim++)
+      newCoord[iDim] = Coord[iDim] + deltaX[iDim];
+    
+    /*--- Cross Product of angular velocity and distance from center.
+     Note that we have assumed the grid velocities have been set to
+     an initial value in the plunging routine. ---*/
+    
+    newGridVel[0] = GridVel[0] + xDot[0];
+    newGridVel[1] = GridVel[1] + xDot[1];
+    newGridVel[2] = GridVel[2] + xDot[2];
+    
+    /*--- Store new node location & grid velocity. Do not store the grid
+     velocity if this is an adjoint calculation. ---*/
+    
+    for (iDim = 0; iDim < nDim; iDim++) {
+      geometry->node[iPoint]->SetCoord(iDim,newCoord[iDim]);
+      if (!adjoint) geometry->node[iPoint]->SetGridVel(iDim,newGridVel[iDim]);
+    }
+  }
+  
+  /*--- Set the mesh motion center to the new location after
+   incrementing the position with the rigid translation. This
+   new location will be used for subsequent pitching/rotation.---*/
+  
+  config->SetMotion_Origin_X(iZone,Center[0]+deltaX[0]);
+  config->SetMotion_Origin_Y(iZone,Center[1]+deltaX[1]);
+  config->SetMotion_Origin_Z(iZone,Center[2]+deltaX[2]);
+  
+	/*--- After moving all nodes, update geometry class ---*/
+	geometry->SetCG();
+	geometry->SetControlVolume(config, UPDATE);
+	geometry->SetBoundControlVolume(config, UPDATE);
+  
+}
+
+void CVolumetricMovement::SetRigidTranslation(CGeometry *geometry, CConfig *config, unsigned short iZone, unsigned long iter) {
+  
+  int rank = MASTER_NODE;
+#ifndef NO_MPI
+	rank = MPI::COMM_WORLD.Get_rank();
+#endif
+  
+  /*--- Local variables ---*/
+  double deltaX[3], newCoord[3], Center[3], *Coord, Lref;
+  double xDot[3];
+  double deltaT, time_new, time_old;
+  double motion_ramp = config->GetMotion_Ramp(iter);
+  unsigned short iDim, nDim = geometry->GetnDim();
+  unsigned long iPoint;
+  bool time_spectral = (config->GetUnsteady_Simulation() == TIME_SPECTRAL);
+  bool adjoint = config->GetAdjoint();
+	
+  /*--- Retrieve values from the config file ---*/
+  deltaT = config->GetDelta_UnstTimeND();
+  Lref   = config->GetLength_Ref();
+  
+  /*--- For time-spectral, motion is the same in each zone (at each instance). ---*/
+  if (time_spectral) {
+	  iZone = ZONE_0;
+  }
+
+  /*--- Get motion center and translation rates from config ---*/
+  Center[0] = config->GetMotion_Origin_X(iZone);
+  Center[1] = config->GetMotion_Origin_Y(iZone);
+  Center[2] = config->GetMotion_Origin_Z(iZone);
+  xDot[0]   = config->GetTranslation_Rate_X(iZone)*motion_ramp;
+  xDot[1]   = config->GetTranslation_Rate_Y(iZone)*motion_ramp;
+  xDot[2]   = config->GetTranslation_Rate_Z(iZone)*motion_ramp;
+  
+  if (time_spectral) {
+	  /*--- period of oscillation & time interval using nTimeInstances ---*/
+	  double period = config->GetTimeSpectral_Period();
+	  deltaT = period/(double)(config->GetnTimeInstances());
+  }
+  
+  /*--- Compute delta time based on physical time step ---*/
+  if (adjoint) {
+    /*--- For the unsteady adjoint, we integrate backwards through
+     physical time, so perform mesh motion in reverse. ---*/
+    unsigned long nFlowIter  = config->GetnExtIter();
+    unsigned long directIter = nFlowIter - iter - 1;
+    time_new = static_cast<double>(directIter)*deltaT;
+    time_old = time_new;
+    if (iter != 0) time_old = (static_cast<double>(directIter)+1.0)*deltaT;
+  } else {
+    /*--- Forward time for the direct problem ---*/
+    time_new = static_cast<double>(iter)*deltaT;
+    if (time_spectral) {
+    	/*--- For time-spectral, begin movement from the zero position ---*/
+    	time_old = 0.0;
+    } else {
+    	time_old = time_new;
+    	if (iter != 0) time_old = (static_cast<double>(iter)-1.0)*deltaT;
+    }
+  }
+  
+	/*--- Compute delta change in the position in the x, y, & z directions. ---*/
+	deltaX[0] = xDot[0]*deltaT;
+	deltaX[1] = xDot[1]*deltaT;
+	deltaX[2] = xDot[2]*deltaT;
+  
+  if (rank == MASTER_NODE) {
+    cout.precision(4);
+		cout << "Delta translation increments (dx, dy, dz): (";
+    cout << deltaX[0] << ", ";
+    cout << deltaX[1] << ", ";
+    cout << deltaX[2] << ")." << endl;
+  }
+  
+	/*--- Loop over and move each node in the volume mesh ---*/
+	for (iPoint = 0; iPoint < geometry->GetnPoint(); iPoint++) {
+    
+    /*--- Coordinates of the current point ---*/
+    Coord = geometry->node[iPoint]->GetCoord();
+    
+    /*--- Increment the node position using the delta values. ---*/
+    for (iDim = 0; iDim < nDim; iDim++)
+      newCoord[iDim] = Coord[iDim] + deltaX[iDim];
+    
+    /*--- Store new node location & grid velocity. Do not store the grid
+     velocity if this is an adjoint calculation. ---*/
+    
+    for (iDim = 0; iDim < nDim; iDim++) {
+      geometry->node[iPoint]->SetCoord(iDim,newCoord[iDim]);
+      if (!adjoint) geometry->node[iPoint]->SetGridVel(iDim,xDot[iDim]);
+    }
+  }
+  
+  /*--- Set the mesh motion center to the new location after
+   incrementing the position with the rigid translation. This
+   new location will be used for subsequent pitching/rotation.---*/
+  
+  config->SetMotion_Origin_X(iZone,Center[0]+deltaX[0]);
+  config->SetMotion_Origin_Y(iZone,Center[1]+deltaX[1]);
+  config->SetMotion_Origin_Z(iZone,Center[2]+deltaX[2]);
+  
+	/*--- After moving all nodes, update geometry class ---*/
+	geometry->SetCG();
+	geometry->SetControlVolume(config, UPDATE);
+	geometry->SetBoundControlVolume(config, UPDATE);
+  
+}
+
+void CVolumetricMovement::SolveTypicalSectionWingModel(CGeometry *geometry, double Cl, double Cm, CConfig *config, unsigned short iZone, unsigned long iter, double (&displacements)[4]) {
+    
+    /*--- The structural model solved in this routine is the typical section wing model
+     The details of the implementation can be found in J.J. Alonso "Fully-Implicit Time-Marching Aeroelastic Solutions" 1994.
+     This routine is limited to 2 dimensional problems ---*/
+    
+    int rank = MASTER_NODE;
+#ifndef NO_MPI
+	rank = MPI::COMM_WORLD.Get_rank();
+#endif
+    
+    unsigned short nDim=geometry->GetnDim();
+    if (nDim != 2) {
+        if (rank == MASTER_NODE) {
+            printf("\n\n   !!! Error !!!\n" );
+            printf("Grid movement kind Aeroelastic is only available in 2 dimensions.");
+            printf("Now exiting...\n\n");
+            exit(0);
+        }
+    }
+    
+    /*--- Amount of output to print to screen ---*/
+    bool verbose = true;
+    
+    /*--- Retrieve values from the config file ---*/
+    double w_a = config->GetAeroelastic_Frequency_Pitch();
+    double dt = config->GetDelta_UnstTime();
+    dt = dt*w_a; //Non-dimensionalize the structural time.
+    double Lref = config->GetLength_Ref();
+    double b = Lref/2.0;  // airfoil semichord
+    double Density_Inf  = config->GetDensity_FreeStreamND();
+    double P_Inf = config->GetPressure_FreeStreamND();
+    double Mach_Inf     = config->GetMach_FreeStreamND();
+    double gamma = config->GetGamma();
+    
+    /*--- airfoil mass ratio ---*/
+    double mu = 60;
+    /*--- Structural Equation damping ---*/
+    double xi[2] = {0.0,0.0};
+    
+    /*--- Flutter Speep Index ---*/
+    double Vf = (Mach_Inf*sqrt(gamma*P_Inf/Density_Inf))/(b*w_a*sqrt(mu));
+    if (verbose && (rank == MASTER_NODE) && (iter == 1)) {
+        std::cout << "Flutter Speed Index = " << Vf << std::endl;
+    }
+        
+    /*--- Eigenvectors and Eigenvalues of the Generalized EigenValue Problem. ---*/
+    double PHI[2][2];   // generalized eigenvectors.
+    double w[2];        //generalized eigenvalues.
+    SetUpTypicalSectionWingModel(PHI,w,config);
+    
+    /*--- Solving the Decoupled Aeroelastic Problem with second order time discretization Eq (9) ---*/
+    
+    /*--- Solution variables. //x1[i], i-equation. // Time (n+1)->np1, n->n, (n-1)->n1 ---*/
+    double x1_n[2], x1_n1[2], x1_np1[2];
+    double x2_n[2], x2_n1[2], x2_np1[2];
+    
+    double x1_np1_old[2];
+    double x2_np1_old[2];
+    
+    /*--- Values from previous movement of spring at true time step n+1 
+       We use this values because we are solving for delta changes not absolute changes ---*/
+    double *source_np1 = config->GetAeroelastic_np1();
+    x1_np1_old[0] = source_np1[0];
+    x1_np1_old[1] = source_np1[1];
+    x2_np1_old[0] = source_np1[2];
+    x2_np1_old[1] = source_np1[3];
+    
+    /*--- Values at previous timesteps. ---*/
+    double *source_n = config->GetAeroelastic_n();
+    double *source_n1 = config->GetAeroelastic_n1();
+    
+    x1_n[0] = source_n[0];
+    x1_n[1] = source_n[1];
+    x2_n[0] = source_n[2];
+    x2_n[1] = source_n[3];
+    
+    x1_n1[0] = source_n1[0];
+    x1_n1[1] = source_n1[1];
+    x2_n1[0] = source_n1[2];
+    x2_n1[1] = source_n1[3];
+    
+    /*--- Set up of variables used to solve the structural problem. ---*/
+    double Q[2];
+    double A_inv[2][2];
+    double detA;
+    double S1, S2;
+    double RHS[2];
+    double eta[2];
+    double eta_dot[2];
+    
+    /*--- Forcing Term ---*/
+    double cons = Vf*Vf/PI_NUMBER;
+    double F[2] = {cons*(-Cl), cons*(2*Cm)};
+    
+    for (int i=0; i<2; i++) {
+        Q[i] = 0;
+        for (int k=0; k<2; k++) {
+            Q[i] += PHI[k][i]*F[k]; //PHI transpose
+        }
+    }
+    
+    /*--- solve each decoupled equation (The inverse of the 2x2 matrix is provided) ---*/
+    for (int i=0; i<2; i++) {
+        /* Matrix Inverse */
+        detA = 9.0/(4.0*dt*dt) + 3*w[i]*xi[i]/(dt) + w[i]*w[i];
+        A_inv[0][0] = 1/detA * 3/(2.0*dt) + 2*xi[i]*w[i];
+        A_inv[0][1] = 1/detA * 1;
+        A_inv[1][0] = 1/detA * -w[i]*w[i];
+        A_inv[1][1] = 1/detA * 3/(2.0*dt);
+        
+        /* Source Terms from previous iterations */
+        S1 = (-4*x1_n[i] + x1_n1[i])/(2.0*dt);
+        S2 = (-4*x2_n[i] + x2_n1[i])/(2.0*dt);
+        
+        /* Problem Right Hand Side */
+        RHS[0] = -S1;
+        RHS[1] = Q[i]-S2;
+        
+        /* Solve the equations */
+        x1_np1[i] = A_inv[0][0]*RHS[0] + A_inv[0][1]*RHS[1];
+        x2_np1[i] = A_inv[1][0]*RHS[0] + A_inv[1][1]*RHS[1];
+        
+        eta[i] = x1_np1[i]-x1_np1_old[i];  // For displacements, the change(deltas) is used.
+        eta_dot[i] = x2_np1[i]; // For velocities, absolute values are used.
+    }
+    
+    /*--- Transform back from the generalized coordinates to get the actual displacements in plunge and pitch ---*/
+    double q[2];
+    double q_dot[2];
+    for (int i=0; i<2; i++) {
+        q[i] = 0;
+        q_dot[i] = 0;
+        for (int k=0; k<2; k++) {
+            q[i] += PHI[i][k]*eta[k];
+            q_dot[i] += PHI[i][k]*eta_dot[k];
+        }
+    }
+    
+    double dy = b*q[0];
+    double dalpha = q[1];
+    
+    double y_dot = w_a*b*q_dot[0];
+    double alpha_dot = w_a*q_dot[1];
+    
+    /*--- Set the solution of the structural equations ---*/
+    displacements[0] = dy;
+    displacements[1] = dalpha;
+    displacements[2] = y_dot;
+    displacements[3] = alpha_dot;
+    
+    /*--- write the plunging and pitching coordinates.
+     For now have python scripts that post-process the output to either the file or the screen
+     In the future could have the post-process values written to a solution file ---*/
+    if (rank == MASTER_NODE) {
+        std::fstream output_file;
+        output_file.open("plunging_pitching.txt", std::fstream::in | std::fstream::out | std::fstream::app);
+        
+        output_file << std::setprecision(15) << dy/b << "    " << dalpha << "\n";
+        output_file.close();
+        
+        if (verbose) {
+            std::cout.precision(15);
+            std::cout << "plunging movement = " << dy/b << std::endl;
+            std::cout << "pitching movement = " << dalpha << std::endl;
+        }
+    }
+
+    /*--- Calculate the total plunge and total pitch displacements for the unsteady step by summing the displacement at each sudo time step ---*/
+    double pitch, plunge;
+    pitch = config->GetAeroelastic_pitch();
+    plunge = config->GetAeroelastic_plunge();
+    
+    config->SetAeroelastic_pitch(pitch+dalpha);
+    config->SetAeroelastic_plunge(plunge+dy/b);
+    
+
+    /*--- Output the plunge and pitch for the unsteady time step ---*/
+    if (rank == MASTER_NODE && iter == (config->GetUnst_nIntIter()-1)) {
+        std::fstream output_file;
+        output_file.open("plunging_pitching2.txt", std::fstream::in | std::fstream::out | std::fstream::app);
+        
+        output_file << std::setprecision(15) << plunge << "    " << pitch << "\n";
+        output_file.close();
+        
+        std::cout.precision(15);
+        std::cout << "plunge = " << config->GetAeroelastic_plunge() << std::endl;
+        std::cout << "pitch = " << config->GetAeroelastic_pitch() << std::endl;
+    }
+    
+    /*--- Set the Aeroelastic solution at time n+1. This gets update every sudo time step
+     and after convering the sudo time step the solution at n+1 get moved to the solution at n
+     in SetDualTime_Solver method ---*/
+    config->SetAeroelastic_np1(0, x1_np1[0]);
+    config->SetAeroelastic_np1(1, x1_np1[1]);
+    config->SetAeroelastic_np1(2, x2_np1[0]);
+    config->SetAeroelastic_np1(3, x2_np1[1]);
+    
+}
+
+void CVolumetricMovement::AeroelasticDeform(CGeometry *geometry, CConfig *config, unsigned short iZone, double displacements[4]) {
+    /* The sign conventions of these are those of the Typical Section Wing Model, below the signs are corrected */
+    double dy = -displacements[0];           // relative plunge
+    double dalpha = -displacements[1];       // relative pitch
+    
+    double Center[2];
+    Center[0] = config->GetMotion_Origin_X(iZone);
+    Center[1] = config->GetMotion_Origin_Y(iZone);
+    double Lref = config->GetLength_Ref();
+    double *Coord;
+    unsigned short iDim;
+    unsigned long iPoint;
+    double x_new, y_new;
+    
+    unsigned short iMarker;
+    unsigned long iVertex;
+    double VarCoord[3];
+    
+	/*--- Store movement of each node on the moving surface ---*/
+	for (iMarker = 0; iMarker < config->GetnMarker_All(); iMarker++) {
+        if (config->GetMarker_All_Moving(iMarker) == YES) {
+            for(iVertex = 0; iVertex < geometry->nVertex[iMarker]; iVertex++) {
+                iPoint = geometry->vertex[iMarker][iVertex]->GetNode();
+                /*--- Coordinates of the current point ---*/
+                Coord = geometry->node[iPoint]->GetCoord();
+                
+                /*--- Calculate non-dim. position from rotation center ---*/
+                double r[2] = {0,0};
+                for (iDim = 0; iDim < nDim; iDim++)
+                    r[iDim] = (Coord[iDim]-Center[iDim])/Lref;
+                
+                /*--- Compute delta of transformed point coordinates ---*/
+                // The deltas are needed for the Spring Method.
+                // rotation contribution + plunging contribution - previous position
+                x_new = cos(dalpha)*r[0] - sin(dalpha)*r[1] -r[0];
+                y_new = sin(dalpha)*r[0] + cos(dalpha)*r[1] -r[1] + dy;
+                
+                VarCoord[0] = x_new;
+                VarCoord[1] = y_new;
+                VarCoord[2] = 0.0;
+
+                /*--- Store new delta node locations for the surface ---*/
+                geometry->vertex[iMarker][iVertex]->SetVarCoord(VarCoord);
+            }
+		}
+	}
+    
+        /*--- Set the mesh motion center to the new location after incrementing the position with the plunge ---*/
+    config->SetMotion_Origin_Y(iZone,Center[1]+dy);
+    
+    /*--- Move/Deform the rest of the mesh by the Spring Method ---*/
+    SpringMethod(geometry, config, true);
+
+}
+
+void CVolumetricMovement::AeroelasticRigid(CGeometry *geometry, CConfig *config, unsigned short iZone, double displacements[4]) {
+
+    /*--- The sign conventions of these are those of the Typical Section Wing Model, below the signs are corrected ---*/
+    double dy = -displacements[0];           // relative plunge
+    double dalpha = -displacements[1];       // relative pitch
+    double y_dot = -displacements[2];        // absolute plunge velocity
+    double alpha_dot = -displacements[3];    // absolute pitch velocity
+    
+    double Center[2];
+    Center[0] = config->GetMotion_Origin_X(iZone);
+    Center[1] = config->GetMotion_Origin_Y(iZone);
+    double Lref = config->GetLength_Ref();
+    double *Coord;
+    unsigned short iDim;
+    unsigned long iPoint;
+    double x_new, y_new;
+    
+    unsigned short Aeroelastic_Grid_Vel = config->GetAeroelastic_GridVelocity();
+
+    /*--- Loop over and rotate each node in the volume mesh ---*/
+    for (iPoint = 0; iPoint < geometry->GetnPoint(); iPoint++) {
+
+        /*--- Coordinates of the current point ---*/
+        Coord = geometry->node[iPoint]->GetCoord();
+
+        /*--- Calculate non-dim. position from rotation center ---*/
+        double r[2] = {0,0};
+        for (iDim = 0; iDim < nDim; iDim++)
+            r[iDim] = (Coord[iDim]-Center[iDim])/Lref;
+
+        /*--- Compute transformed point coordinates ---*/
+        // rotation contribution + Center + plunging contribution 
+        x_new = cos(dalpha)*r[0] - sin(dalpha)*r[1] + Center[0];
+        y_new = sin(dalpha)*r[0] + cos(dalpha)*r[1] + Center[1] + dy;
+
+        /*--- Store new node location ---*/
+        geometry->node[iPoint]->SetCoord(0,x_new);
+        geometry->node[iPoint]->SetCoord(1,y_new);
+    }
+
+        /*--- Set the mesh motion center to the new location after incrementing the position with the plunge ---*/
+    config->SetMotion_Origin_Y(iZone,Center[1]+dy);
+
+
+    /*--- After moving all nodes, update geometry class ---*/
+    geometry->SetCG();
+    geometry->SetControlVolume(config, UPDATE);
+    geometry->SetBoundControlVolume(config, UPDATE);
+
+
+    if (Aeroelastic_Grid_Vel == ANALYTIC) {
+        /*--- Find Analytic Grid Velocities ---*/
+        
+        /*--- Loop over each node in the volume mesh ---*/
+        for (iPoint = 0; iPoint < geometry->GetnPoint(); iPoint++) {
+            
+            /*--- Coordinates of the current point ---*/
+            Coord = geometry->node[iPoint]->GetCoord();
+            
+            /*--- Calculate non-dim. position from rotation center ---*/
+            double r[2] = {0,0};
+            for (iDim = 0; iDim < nDim; iDim++)
+                r[iDim] = (Coord[iDim]-Center[iDim])/Lref;
+            
+            /*--- Cross Product of angular velocity and distance from center ---*/
+            double GridVel[2] = {0,0};
+            GridVel[0] = -alpha_dot*r[1];
+            GridVel[1] = alpha_dot*r[0] + y_dot;
+            
+            /*--- Set Grid Velocity for the point in the given zone ---*/
+            for(iDim = 0; iDim < nDim; iDim++) {
+                
+                /*--- Store grid velocity for this point ---*/
+                geometry->node[iPoint]->SetGridVel(iDim, GridVel[iDim]);
+                
+            }
+        }
+    }
+}
+
+
+void CVolumetricMovement::SetUpTypicalSectionWingModel(double (&PHI)[2][2],double (&lambda)[2], CConfig *config) {
+    
+    /*--- Retrieve values from the config file ---*/
+    double w_h = config->GetAeroelastic_Frequency_Plunge();
+    double w_a = config->GetAeroelastic_Frequency_Pitch();
+    
+    /*--- Geometrical Parameters */
+    double x_a = 1.8;
+    double r_a2 = 3.48;
+    
+    // Mass Matrix
+    // double M[2][2] = {{1,x_a},{x_a,r_a2}};
+    // Stiffness Matrix
+    double K[2][2] = {{(w_h/w_a)*(w_h/w_a),0},{0,r_a2}};
+    
+    
+    /* Eigenvector and Eigenvalue Matrices of the Generalized EigenValue Problem. */
+    
+    double LAMBDA[2][2];
+    double y;
+    y = sqrt(r_a2*pow(w_a,4) - 2*r_a2*pow(w_a,2)*pow(w_h,2) + r_a2*pow(w_h,4) + 4*pow(w_a,2)*pow(w_h,2)*pow(x_a,2));
+    
+    PHI[0][0] = (sqrt(r_a2)*y + r_a2*pow(w_a,2) - r_a2*pow(w_h,2))/(2*pow(w_h,2)*x_a);
+    PHI[0][1] = -(sqrt(r_a2)*y - r_a2*pow(w_a,2) + r_a2*pow(w_h,2))/(2*pow(w_h,2)*x_a);
+    PHI[1][0] = 1.0;
+    PHI[1][1] = 1.0;
+    
+    LAMBDA[0][0] = (r_a2*pow(w_a,2) + r_a2*pow(w_h,2) - sqrt(r_a2)*y) / (2*pow(w_a,2)*(r_a2-pow(x_a,2)));
+    LAMBDA[0][1] = 0;
+    LAMBDA[1][0] = 0;
+    LAMBDA[1][1] = (r_a2*pow(w_a,2) + r_a2*pow(w_h,2) + sqrt(r_a2)*y) / (2*pow(w_a,2)*(r_a2-pow(x_a,2)));
+    
+    /* Nondimesionalize the Eigenvectors such that PHI'*M*PHI = I and PHI'*K*PHI = LAMBDA */
+    double temp1[2][2], temp2[2][2];
+    for (int i=0; i<2; i++) {
+        for (int j=0; j<2; j++) {
+            temp1[i][j] = 0;
+            for (int k=0; k<2; k++) {
+                temp1[i][j] += K[i][k]*PHI[k][j];
+            }
+        }
+    }
+    
+    for (int i=0; i<2; i++) {
+        for (int j=0; j<2; j++) {
+            temp2[i][j] = 0;
+            for (int k=0; k<2; k++) {
+                temp2[i][j] += PHI[k][i]*temp1[k][j]; //PHI transpose
+            }
+        }
+    }
+    
+    //Modify the first column
+    PHI[0][0] = 1/sqrt(temp2[0][0]/LAMBDA[0][0])*PHI[0][0];
+    PHI[1][0] = 1/sqrt(temp2[0][0]/LAMBDA[0][0])*PHI[1][0];
+    //Modify the second column
+    PHI[0][1] = 1/sqrt(temp2[1][1]/LAMBDA[1][1])*PHI[0][1];
+    PHI[1][1] = 1/sqrt(temp2[1][1]/LAMBDA[1][1])*PHI[1][1];
+    
+    //Eigenvalues
+    lambda[0] = sqrt(LAMBDA[0][0]);
+    lambda[1] = sqrt(LAMBDA[1][1]);
+    
+}
+
+
+CSurfaceMovement::CSurfaceMovement(void) : CGridMovement() {
+	nChunk = 0;
+	ChunkDefinition = false;
+}
+
+CSurfaceMovement::~CSurfaceMovement(void) {}
+
+void CSurfaceMovement::CopyBoundary(CGeometry *geometry, CConfig *config) {
+	unsigned short iMarker;
+	unsigned long iVertex, iPoint;
+	double *Coord;
+	
+	for (iMarker = 0; iMarker < config->GetnMarker_All(); iMarker++)
+		for(iVertex = 0; iVertex < geometry->nVertex[iMarker]; iVertex++) {	
+			iPoint = geometry->vertex[iMarker][iVertex]->GetNode();
+			Coord = geometry->node[iPoint]->GetCoord();
+			geometry->vertex[iMarker][iVertex]->SetCoord(Coord);
+		}
+}
+
+void CSurfaceMovement::SetParametricCoord(CGeometry *geometry, CConfig *config, CFreeFormChunk *chunk, unsigned short iChunk) {
+	unsigned short iMarker, iDim;
+	unsigned long iVertex, iPoint;
+	double *car_coord, *car_coord_new, *par_coord, guess[3], max_diff, 
+	my_max_diff = 0.0, diff;
+	
+#ifndef NO_MPI
+	int rank = MPI::COMM_WORLD.Get_rank();
+#else
+	int rank = MASTER_NODE;
+#endif
+	
+	guess[0] = 0.5; guess[1] = 0.5; guess[2] = 0.5;
+		
+	for (iMarker = 0; iMarker < config->GetnMarker_All(); iMarker++)
+		if (config->GetMarker_All_Moving(iMarker) == YES)
+			for (iVertex = 0; iVertex < geometry->nVertex[iMarker]; iVertex++) {
+				car_coord = geometry->vertex[iMarker][iVertex]->GetCoord();
+				iPoint = geometry->vertex[iMarker][iVertex]->GetNode();
+				
+				/*--- If the point is inside the FFD, compute the value of the parametric coordinate ---*/
+				if (chunk->GetPointFFD(geometry, config, iPoint)) {
+					
+					/*--- Find the parametric coordinate ---*/
+					par_coord = chunk->GetParametricCoord_Iterative(car_coord, guess, 1E-10, 99999);
+					
+					/*--- If the parametric coordinates are in (0,1) the point belongs to the chunk ---*/
+					if (((par_coord[0] >= - EPS) && (par_coord[0] <= 1.0 + EPS)) && 
+							((par_coord[1] >= - EPS) && (par_coord[1] <= 1.0 + EPS)) && 
+							((par_coord[2] >= - EPS) && (par_coord[2] <= 1.0 + EPS))) {
+						
+						/*--- Set the value of the parametric coordinate ---*/
+						chunk->Set_MarkerIndex(iMarker);
+						chunk->Set_VertexIndex(iVertex);
+						chunk->Set_PointIndex(iPoint);
+						chunk->Set_ParametricCoord(par_coord);
+						chunk->Set_CartesianCoord(car_coord);						
+						
+						/*--- Compute the cartesian coordinates using the parametric coordinates 
+						 to check that everithing is right ---*/
+						car_coord_new = chunk->EvalCartesianCoord(par_coord);
+						
+						/*--- Compute max difference between original value and the recomputed value ---*/
+						diff = 0.0; 
+						for (iDim = 0; iDim < geometry->GetnDim(); iDim++)
+							diff += (car_coord_new[iDim]-car_coord[iDim])*(car_coord_new[iDim]-car_coord[iDim]);
+						diff = sqrt(diff);
+						my_max_diff = max(my_max_diff, diff);
+						
+						guess[0] = par_coord[0]; guess[1] = par_coord[1]; guess[2] = par_coord[2];
+					}
+				}
+			}
+		
+#ifndef NO_MPI
+	MPI::COMM_WORLD.Allreduce(&my_max_diff, &max_diff, 1, MPI::DOUBLE, MPI::MAX); 	
+#else
+	max_diff = my_max_diff;
+#endif
+	
+	if (rank == MASTER_NODE) 
+		cout << "Compute parametric coord      | FFD box: " << chunk->GetTag() << ". Max diff: " << max_diff <<"."<< endl;
+	
+}
+
+void CSurfaceMovement::SetParametricCoordCP(CGeometry *geometry, CConfig *config, CFreeFormChunk *ChunkParent, CFreeFormChunk *ChunkChild) {
+	unsigned short iOrder, jOrder, kOrder;
+	double *car_coord, *par_coord, guess[3];
+
+#ifndef NO_MPI
+	int rank = MPI::COMM_WORLD.Get_rank();
+#else
+	int rank = MASTER_NODE;
+#endif
+	
+	for (iOrder = 0; iOrder < ChunkChild->GetlOrder(); iOrder++)
+		for (jOrder = 0; jOrder < ChunkChild->GetmOrder(); jOrder++)
+			for (kOrder = 0; kOrder < ChunkChild->GetnOrder(); kOrder++) {
+				car_coord = ChunkChild->GetCoordControlPoints(iOrder, jOrder, kOrder);
+				par_coord = ChunkParent->GetParametricCoord_Iterative(car_coord, guess, 1E-10, 99999);
+				ChunkChild->SetParCoordControlPoints(par_coord, iOrder, jOrder, kOrder);
+			}
+
+	if (rank == MASTER_NODE)
+		cout << "Compute parametric coord (CP) | FFD parent box: " << ChunkParent->GetTag() << ". FFD child box: " << ChunkChild->GetTag() <<"."<< endl;
+
+
+}
+
+void CSurfaceMovement::GetCartesianCoordCP(CGeometry *geometry, CConfig *config, CFreeFormChunk *ChunkParent, CFreeFormChunk *ChunkChild) {
+	unsigned short iOrder, jOrder, kOrder, iDim;
+	double *car_coord, *par_coord;
+	
+#ifndef NO_MPI
+	int rank = MPI::COMM_WORLD.Get_rank();
+#else
+	int rank = MASTER_NODE;
+#endif
+		
+	for (iOrder = 0; iOrder < ChunkChild->GetlOrder(); iOrder++)
+		for (jOrder = 0; jOrder < ChunkChild->GetmOrder(); jOrder++)
+			for (kOrder = 0; kOrder < ChunkChild->GetnOrder(); kOrder++) {
+				par_coord = ChunkChild->GetParCoordControlPoints(iOrder, jOrder, kOrder);
+				
+				/*--- Clip the value of the parametric coordinates (just in case)  ---*/
+				for (iDim = 0; iDim < 3; iDim++) {
+					if (par_coord[iDim] >= 1.0) par_coord[iDim] = 1.0;
+					if (par_coord[iDim] <= 0.0) par_coord[iDim] = 0.0;
+				}
+
+				car_coord = ChunkParent->EvalCartesianCoord(par_coord);
+				ChunkChild->SetCoordControlPoints(car_coord, iOrder, jOrder, kOrder);
+			}
+	
+	if (rank == MASTER_NODE)
+		cout << "Update cartesian coord (CP)   | FFD parent box: " << ChunkParent->GetTag() << ". FFD child box: " << ChunkChild->GetTag() <<"."<< endl;
+
+}
+
+
+void CSurfaceMovement::UpdateParametricCoord(CGeometry *geometry, CConfig *config, CFreeFormChunk *chunk, unsigned short iChunk) {
+	unsigned short iMarker, iDim;
+	unsigned long iVertex, iPoint, iSurfacePoints;
+	double car_coord[3], *car_coord_new, *car_coord_old, *par_coord, *var_coord, guess[3], max_diff, 
+	my_max_diff = 0.0, diff;
+	
+#ifndef NO_MPI
+	int rank = MPI::COMM_WORLD.Get_rank();
+#else
+	int rank = MASTER_NODE;
+#endif
+			
+	/*--- Recompute the parametric coordinates ---*/
+	for (iSurfacePoints = 0; iSurfacePoints < chunk->GetnSurfacePoint(); iSurfacePoints++) {
+		
+		/*--- Get the marker of the surface point ---*/
+		iMarker = chunk->Get_MarkerIndex(iSurfacePoints);
+		
+		if (config->GetMarker_All_Moving(iMarker) == YES) {
+			
+			/*--- Get the vertex of the surface point ---*/
+			iVertex = chunk->Get_VertexIndex(iSurfacePoints);
+			iPoint = chunk->Get_PointIndex(iSurfacePoints);
+	
+			/*--- Get the parametric and cartesians coordinates of the 
+			 surface point (they don't mach) ---*/
+			par_coord = chunk->Get_ParametricCoord(iSurfacePoints);
+			
+			/*--- Compute and set the cartesian coord using the variation computed 
+			 with the previous deformation ---*/
+			var_coord = geometry->vertex[iMarker][iVertex]->GetVarCoord();
+			car_coord_old = geometry->node[iPoint]->GetCoord();
+			for (iDim = 0; iDim < 3; iDim++)
+				car_coord[iDim] = car_coord_old[iDim] + var_coord[iDim];
+			chunk->Set_CartesianCoord(car_coord, iSurfacePoints);
+
+			/*--- Find the parametric coordinate using as guess the previous value ---*/	
+			guess[0] = par_coord[0]; guess[1] = par_coord[1]; guess[2] = par_coord[2];
+			par_coord = chunk->GetParametricCoord_Iterative(car_coord, guess, 1E-10, 99999);
+					
+			/*--- Set the new value of the parametric coordinates ---*/
+			chunk->Set_ParametricCoord(par_coord, iSurfacePoints);
+			
+			/*--- Compute the cartesian coordinates using the parametric coordinates 
+			 to check that everithing is right ---*/
+			car_coord_new = chunk->EvalCartesianCoord(par_coord);
+			
+			/*--- Compute max difference between original value and the recomputed value ---*/
+			diff = 0.0; 
+			for (iDim = 0; iDim < geometry->GetnDim(); iDim++)
+				diff += (car_coord_new[iDim]-car_coord[iDim])*(car_coord_new[iDim]-car_coord[iDim]);
+			diff = sqrt(diff);
+			my_max_diff = max(my_max_diff, diff);
+				
+		}
+	}
+		
+#ifndef NO_MPI
+	MPI::COMM_WORLD.Allreduce(&my_max_diff, &max_diff, 1, MPI::DOUBLE, MPI::MAX); 	
+#else
+	max_diff = my_max_diff;
+#endif
+	
+	if (rank == MASTER_NODE) 
+		cout << "Update parametric coord       | FFD box: " << chunk->GetTag() << ". Max diff: " << max_diff <<"."<< endl;
+	
+}
+
+void CSurfaceMovement::SetCartesianCoord(CGeometry *geometry, CConfig *config, CFreeFormChunk *chunk, unsigned short iChunk) {
+	double *car_coord_old, *car_coord_new, diff, my_max_diff = 0.0, max_diff,
+	*par_coord, VarCoord[3];
+	unsigned short iMarker, iDim;
+	unsigned long iVertex, iPoint, iSurfacePoints;
+	
+#ifndef NO_MPI
+	int rank = MPI::COMM_WORLD.Get_rank();
+#else
+	int rank = MASTER_NODE;
+#endif
+	
+	/*--- Recompute the cartesians coordinates ---*/
+	for (iSurfacePoints = 0; iSurfacePoints < chunk->GetnSurfacePoint(); iSurfacePoints++) {
+		
+		/*--- Get the marker of the surface point ---*/
+		iMarker = chunk->Get_MarkerIndex(iSurfacePoints);
+		
+		if (config->GetMarker_All_Moving(iMarker) == YES) {
+			
+			/*--- Get the vertex of the surface point ---*/
+			iVertex = chunk->Get_VertexIndex(iSurfacePoints);
+			iPoint = chunk->Get_PointIndex(iSurfacePoints);
+
+			/*--- Set to zero the variation of the coordinates ---*/
+			for (iDim = 0; iDim < 3; iDim++) VarCoord[iDim] = 0.0;
+			geometry->vertex[iMarker][iVertex]->SetVarCoord(VarCoord);
+
+			/*--- Get the parametric coordinate of the surface point ---*/
+			par_coord = chunk->Get_ParametricCoord(iSurfacePoints);
+			
+			/*--- Compute the new cartesian coordinate, and set the value in 
+			 the chunk structure ---*/
+			car_coord_new = chunk->EvalCartesianCoord(par_coord);
+			chunk->Set_CartesianCoord(car_coord_new, iSurfacePoints);
+			
+			/*--- Get the original cartesian coordinates of the surface point ---*/
+			car_coord_old = geometry->node[iPoint]->GetCoord();
+
+			/*--- Set the value of the variation of the coordinates ---*/
+			for (iDim = 0; iDim < 3; iDim++) {
+				VarCoord[iDim] = car_coord_new[iDim] - car_coord_old[iDim];
+				if (fabs(VarCoord[iDim]) < EPS) VarCoord[iDim] = 0.0;
+			}
+			
+			diff = sqrt((car_coord_new[0]-car_coord_old[0])*(car_coord_new[0]-car_coord_old[0]) +
+									(car_coord_new[1]-car_coord_old[1])*(car_coord_new[1]-car_coord_old[1]) +
+									(car_coord_new[2]-car_coord_old[2])*(car_coord_new[2]-car_coord_old[2]));
+			
+			my_max_diff = max(my_max_diff, diff);
+			
+			/*--- Set the variation of the coordinates ---*/
+			geometry->vertex[iMarker][iVertex]->SetVarCoord(VarCoord);
+
+		}
+	}
+		
+#ifndef NO_MPI
+	MPI::COMM_WORLD.Allreduce(&my_max_diff, &max_diff, 1, MPI::DOUBLE, MPI::MAX); 	
+#else
+	max_diff = my_max_diff;
+#endif
+	
+	if (rank == MASTER_NODE) 
+		cout << "Update cartesian coord        | FFD box: " << chunk->GetTag() << ". Max diff: " << max_diff <<"."<< endl;
+	
+}
+
+void CSurfaceMovement::SetFFDCPChange(CGeometry *geometry, CConfig *config, CFreeFormChunk *chunk, unsigned short iChunk, 
+																			unsigned short iDV, bool ResetDef) {
+	
+	double movement[3], Ampl_old, Ampl_new, Ampl;	
+	unsigned short design_chunk, index[3];
+		
+	design_chunk = int(config->GetParamDV(iDV, 0));
+	
+	if (design_chunk == iChunk) {
+		
+		Ampl_old = config->GetDV_Value_Old(iDV);
+		Ampl_new = config->GetDV_Value_New(iDV);
+		Ampl = Ampl_new-Ampl_old;	
+		
+		index[0] = int(config->GetParamDV(iDV, 1));
+		index[1] = int(config->GetParamDV(iDV, 2)); 
+		index[2] = int(config->GetParamDV(iDV, 3));
+		
+		movement[0] = config->GetParamDV(iDV, 4)*Ampl; 
+		movement[1] = config->GetParamDV(iDV, 5)*Ampl; 
+		movement[2] = config->GetParamDV(iDV, 6)*Ampl;
+		
+		if (ResetDef == true) chunk->SetOriginalControlPoints();
+		chunk->SetControlPoints(index, movement);
+		
+	}
+		
+}
+
+void CSurfaceMovement::SetFFDCamber(CGeometry *geometry, CConfig *config, CFreeFormChunk *chunk, unsigned short iChunk, 
+																		unsigned short iDV, bool ResetDef) {
+	double Ampl_old, Ampl_new, Ampl, movement[3];	
+	unsigned short design_chunk, index[3], kIndex;
+	
+	design_chunk = int(config->GetParamDV(iDV, 0));
+	
+	if (design_chunk == iChunk) {
+		
+		/*--- Compute the variation of the design variable ---*/
+		for (kIndex = 0; kIndex < 2; kIndex++) {
+						
+			Ampl_old = config->GetDV_Value_Old(iDV);
+			Ampl_new = config->GetDV_Value_New(iDV);
+			Ampl = Ampl_new-Ampl_old;	
+			
+			design_chunk = int(config->GetParamDV(iDV, 0));
+			if (design_chunk > nChunk) { cout <<"The chunk ID is bigger than the number of chunks!!"<< endl; exit(1); }
+			
+			index[0] = int(config->GetParamDV(iDV, 1));
+			index[1] = int(config->GetParamDV(iDV, 2)); 
+			index[2] = kIndex;
+			
+			movement[0] = 0.0; movement[1] = 0.0; 
+			if (kIndex == 0) movement[2] = Ampl;
+			else movement[2] = Ampl;
+			
+			if (ResetDef == true) chunk->SetOriginalControlPoints();
+			chunk->SetControlPoints(index, movement);
+		}
+		
+	}
+	
+}
+
+void CSurfaceMovement::SetFFDThickness(CGeometry *geometry, CConfig *config, CFreeFormChunk *chunk, unsigned short iChunk, 
+																			 unsigned short iDV, bool ResetDef) {
+	double Ampl_old, Ampl_new, Ampl, movement[3];	
+	unsigned short design_chunk, index[3], kIndex;
+		
+	design_chunk = int(config->GetParamDV(iDV, 0));
+	
+	if (design_chunk == iChunk) {
+		
+		/*--- Compute the variation of the design variable ---*/
+		for (kIndex = 0; kIndex < 2; kIndex++) {
+			
+			Ampl_old = config->GetDV_Value_Old(iDV);
+			Ampl_new = config->GetDV_Value_New(iDV);
+			Ampl = Ampl_new-Ampl_old;	
+			
+			design_chunk = int(config->GetParamDV(iDV, 0));
+			
+			index[0] = int(config->GetParamDV(iDV, 1));
+			index[1] = int(config->GetParamDV(iDV, 2)); 
+			index[2] = kIndex;
+			
+			movement[0] = 0.0; movement[1] = 0.0; 
+			if (kIndex == 0) movement[2] = -Ampl;
+			else movement[2] = Ampl;
+			
+			if (ResetDef == true) chunk->SetOriginalControlPoints();
+			chunk->SetControlPoints(index, movement);
+		}
+		
+	}
+	
+}
+
+void CSurfaceMovement::SetFFDVolume(CGeometry *geometry, CConfig *config, CFreeFormChunk *chunk, unsigned short iChunk, 
+																			 unsigned short iDV, bool ResetDef) {
+	double Ampl_old, Ampl_new, Ampl, movement[3]; 
+	unsigned short design_chunk, index[3];
+			
+	design_chunk = int(config->GetParamDV(iDV, 0));
+	
+	if (design_chunk == iChunk) {
+		
+		/*--- Compute the variation of the design variable ---*/
+		Ampl_old = config->GetDV_Value_Old(iDV);
+		Ampl_new = config->GetDV_Value_New(iDV);
+		Ampl = Ampl_new-Ampl_old;	
+				
+		index[0] = int(config->GetParamDV(iDV, 1));
+		index[1] = int(config->GetParamDV(iDV, 2)); 
+		index[2] = 0;
+		
+		movement[0] = 0.0; movement[1] = 0.0; 
+		movement[2] = Ampl;
+		
+		if (ResetDef == true) chunk->SetOriginalControlPoints();
+		chunk->SetControlPoints(index, movement);
+		
+	}
+	
+}
+
+
+void CSurfaceMovement::SetFFDDihedralAngle(CGeometry *geometry, CConfig *config, CFreeFormChunk *chunk, unsigned short iChunk, 
+																					 unsigned short iDV, bool ResetDef) {
+	unsigned short iOrder, jOrder, kOrder, design_chunk, index[3];
+	double movement[3];
+			
+	design_chunk = int(config->GetParamDV(iDV, 0));
+	
+	if (design_chunk == iChunk) {
+		
+		/*--- The angle of rotation. ---*/
+		double theta_old = config->GetDV_Value_Old(iDV)*PI_NUMBER/180.0;
+		double theta_new = config->GetDV_Value_New(iDV)*PI_NUMBER/180.0;
+		double theta = theta_new-theta_old;
+		
+		/*--- Change the value of the control point if move is true ---*/
+		for (iOrder = 0; iOrder < chunk->GetlOrder(); iOrder++)
+			for (jOrder = 0; jOrder < chunk->GetmOrder(); jOrder++)
+				for (kOrder = 0; kOrder < chunk->GetnOrder(); kOrder++) {
+					index[0] = iOrder; index[1] = jOrder; index[2] = kOrder;
+					double *coord = chunk->GetCoordControlPoints(iOrder, jOrder, kOrder);
+					movement[0] = 0.0; movement[1] = 0.0; movement[2] = coord[1]*tan(theta);
+					
+					if (ResetDef == true) chunk->SetOriginalControlPoints();
+					chunk->SetControlPoints(index, movement);
+				}
+		
+	}
+
+}
+
+void CSurfaceMovement::SetFFDTwistAngle(CGeometry *geometry, CConfig *config, CFreeFormChunk *chunk, unsigned short iChunk, 
+																				unsigned short iDV, bool ResetDef) {
+	unsigned short iOrder, jOrder, kOrder;
+	double  x, y, z, movement[3];
+	unsigned short index[3], design_chunk;
+	
+	design_chunk = int(config->GetParamDV(iDV, 0));
+	
+	if (design_chunk == iChunk) {
+		
+		/*--- xyz-coordinates of a point on the line of rotation. ---*/
+		double a = config->GetParamDV(iDV, 1);
+		double b = config->GetParamDV(iDV, 2);
+		double c = config->GetParamDV(iDV, 3);
+		
+    /*--- xyz-coordinate of the line's direction vector. ---*/
+		double u = config->GetParamDV(iDV, 4)-config->GetParamDV(iDV, 1);
+		double v = config->GetParamDV(iDV, 5)-config->GetParamDV(iDV, 2);
+		double w = config->GetParamDV(iDV, 6)-config->GetParamDV(iDV, 3);
+		
+		/*--- The angle of rotation. ---*/
+		double theta_old = config->GetDV_Value_Old(iDV)*PI_NUMBER/180.0;
+		double theta_new = config->GetDV_Value_New(iDV)*PI_NUMBER/180.0;
+		double theta = theta_new-theta_old;
+		
+		/*--- An intermediate value used in computations. ---*/
+		double u2=u*u; double v2=v*v; double w2=w*w;     
+		double l2 = u2 + v2 + w2; double l = sqrt(l2);
+		double cosT; double sinT;  
+		
+		/*--- Change the value of the control point if move is true ---*/
+		for (iOrder = 0; iOrder < chunk->GetlOrder(); iOrder++)
+			for (jOrder = 0; jOrder < chunk->GetmOrder(); jOrder++)
+				for (kOrder = 0; kOrder < chunk->GetnOrder(); kOrder++) {
+					index[0] = iOrder; index[1] = jOrder; index[2] = kOrder;
+					double *coord = chunk->GetCoordControlPoints(iOrder, jOrder, kOrder);
+					x = coord[0]; y = coord[1]; z = coord[2];
+					
+					double factor = 0.0; 
+					if ( z < config->GetParamDV(iDV, 3) )
+						factor = 0.0;
+					if (( z >= config->GetParamDV(iDV, 3)) && ( z <= config->GetParamDV(iDV, 6)) )
+						factor = (z-config->GetParamDV(iDV, 3)) / (config->GetParamDV(iDV, 6)-config->GetParamDV(iDV, 3));
+					if ( z > config->GetParamDV(iDV, 6) )
+						factor = 1.0;
+					
+					cosT = cos(theta*factor); 
+					sinT = sin(theta*factor);  
+					
+					movement[0] = a*(v2 + w2) + u*(-b*v - c*w + u*x + v*y + w*z)
+					+ (-a*(v2 + w2) + u*(b*v + c*w - v*y - w*z) + (v2 + w2)*x)*cosT
+					+ l*(-c*v + b*w - w*y + v*z)*sinT;
+					movement[0] = movement[0]/l2 - x;
+					
+					movement[1] = b*(u2 + w2) + v*(-a*u - c*w + u*x + v*y + w*z) 
+					+ (-b*(u2 + w2) + v*(a*u + c*w - u*x - w*z) + (u2 + w2)*y)*cosT
+					+ l*(c*u - a*w + w*x - u*z)*sinT;
+					movement[1] = movement[1]/l2 - y;
+					
+					movement[2] = c*(u2 + v2) + w*(-a*u - b*v + u*x + v*y + w*z) 
+					+ (-c*(u2 + v2) + w*(a*u + b*v - u*x - v*y) + (u2 + v2)*z)*cosT
+					+ l*(-b*u + a*v - v*x + u*y)*sinT;
+					movement[2] = movement[2]/l2 - z;
+					
+					if (ResetDef == true) chunk->SetOriginalControlPoints();
+					chunk->SetControlPoints(index, movement);		
+				}
+		
+	}
+	
+}
+
+
+void CSurfaceMovement::SetFFDRotation(CGeometry *geometry, CConfig *config, CFreeFormChunk *chunk, unsigned short iChunk, 
+																			unsigned short iDV, bool ResetDef) {
+	unsigned short iOrder, jOrder, kOrder;
+	double  movement[3], x, y, z;
+	unsigned short index[3], design_chunk;
+		
+	design_chunk = int(config->GetParamDV(iDV, 0));
+	
+	if (design_chunk == iChunk) {
+		
+		/*--- xyz-coordinates of a point on the line of rotation. ---*/
+		double a = config->GetParamDV(0,1);
+		double b = config->GetParamDV(0,2);
+		double c = config->GetParamDV(0,3);
+		
+		/*--- xyz-coordinate of the line's direction vector. ---*/
+		double u = config->GetParamDV(0,4)-config->GetParamDV(0,1);
+		double v = config->GetParamDV(0,5)-config->GetParamDV(0,2);
+		double w = config->GetParamDV(0,6)-config->GetParamDV(0,3);
+		
+		/*--- The angle of rotation. ---*/
+		double theta_old = config->GetDV_Value_Old(0)*PI_NUMBER/180.0;
+		double theta_new = config->GetDV_Value_New(0)*PI_NUMBER/180.0;
+		double theta = theta_new-theta_old;
+		
+		/*--- An intermediate value used in computations. ---*/
+		double u2=u*u; double v2=v*v; double w2=w*w;     
+		double cosT = cos(theta); double sinT = sin(theta);  
+		double l2 = u2 + v2 + w2; double l = sqrt(l2);
+		
+		/*--- Change the value of the control point if move is true ---*/
+		for (iOrder = 0; iOrder < chunk->GetlOrder(); iOrder++)
+			for (jOrder = 0; jOrder < chunk->GetmOrder(); jOrder++)
+				for (kOrder = 0; kOrder < chunk->GetnOrder(); kOrder++) {
+					index[0] = iOrder; index[1] = jOrder; index[2] = kOrder;
+					double *coord = chunk->GetCoordControlPoints(iOrder, jOrder, kOrder);
+					x = coord[0]; y = coord[1]; z = coord[2];
+					movement[0] = a*(v2 + w2) + u*(-b*v - c*w + u*x + v*y + w*z)
+					+ (-a*(v2 + w2) + u*(b*v + c*w - v*y - w*z) + (v2 + w2)*x)*cosT
+					+ l*(-c*v + b*w - w*y + v*z)*sinT;
+					movement[0] = movement[0]/l2 - x;
+					
+					movement[1] = b*(u2 + w2) + v*(-a*u - c*w + u*x + v*y + w*z) 
+					+ (-b*(u2 + w2) + v*(a*u + c*w - u*x - w*z) + (u2 + w2)*y)*cosT
+					+ l*(c*u - a*w + w*x - u*z)*sinT;
+					movement[1] = movement[1]/l2 - y;
+					
+					movement[2] = c*(u2 + v2) + w*(-a*u - b*v + u*x + v*y + w*z) 
+					+ (-c*(u2 + v2) + w*(a*u + b*v - u*x - v*y) + (u2 + v2)*z)*cosT
+					+ l*(-b*u + a*v - v*x + u*y)*sinT;
+					movement[2] = movement[2]/l2 - z;
+					
+					if (ResetDef == true) chunk->SetOriginalControlPoints();
+					chunk->SetControlPoints(index, movement);		
+				}
+		
+	}
+	
+}
+
+
+void CSurfaceMovement::SetHicksHenne(CGeometry *boundary, CConfig *config, unsigned short iDV, bool ResetDef) {
+	unsigned long iVertex, Point;
+	unsigned short iMarker;
+	double VarCoord[3], *Coord, *Normal, ek, fk, BumpSize = 1.0, BumpLoc = 0.0, xCoord;
+  
+	bool upper = true, double_surface = false;
+  
+	/*--- Reset airfoil deformation if first deformation ---*/
+	if ((iDV == 0) || (ResetDef == true)) {
+		for (iMarker = 0; iMarker < config->GetnMarker_All(); iMarker++)
+			for (iVertex = 0; iVertex < boundary->nVertex[iMarker]; iVertex++) {
+				VarCoord[0] = 0.0; VarCoord[1] = 0.0; VarCoord[2] = 0.0;
+				boundary->vertex[iMarker][iVertex]->SetVarCoord(VarCoord);
+			}
+	}
+  
+	/*--- Perform multiple airfoil deformation ---*/
+	double Ampl_old = config->GetDV_Value_Old(iDV);
+	double Ampl_new = config->GetDV_Value_New(iDV);
+	double Ampl = Ampl_new-Ampl_old;
+	double xk = config->GetParamDV(iDV, 1);
+	const double t2 = 3.0;
+  
+	if (config->GetParamDV(iDV, 0) == NO)  { upper = false; double_surface = true; }
+	if (config->GetParamDV(iDV, 0) == YES) { upper = true; double_surface = true; }
+  
+	for (iMarker = 0; iMarker < config->GetnMarker_All(); iMarker++) {
+
+		for (iVertex = 0; iVertex < boundary->nVertex[iMarker]; iVertex++) {
+			VarCoord[0] = 0.0; VarCoord[1] = 0.0; VarCoord[2] = 0.0;
+			if (config->GetMarker_All_Moving(iMarker) == YES) {
+				Point = boundary->vertex[iMarker][iVertex]->GetNode();
+				Coord = boundary->vertex[iMarker][iVertex]->GetCoord();
+				Normal = boundary->vertex[iMarker][iVertex]->GetNormal();
+        
+        /*--- Bump computation ---*/
+				if (double_surface) {
+					ek = log10(0.5)/log10(xk);
+					fk = pow( sin( PI_NUMBER * pow(Coord[0],ek) ) , t2);
+					/*--- Upper and lower surface ---*/
+					if (( upper) && (Normal[1] > 0)) { VarCoord[1] =  Ampl*fk; }
+					if ((!upper) && (Normal[1] < 0)) { VarCoord[1] = -Ampl*fk; }
+				}
+				else {
+					xCoord = Coord[0] - BumpLoc;
+					ek = log10(0.5)/log10(xk/BumpSize);
+					fk = pow( sin( PI_NUMBER * pow(xCoord/BumpSize,ek)),t2);
+          
+					/*--- Only one surface ---*/
+					if ((xCoord <= 0.0) || (xCoord >= BumpSize)) VarCoord[1] =  0.0;
+					else VarCoord[1] =  Ampl*fk;
+				}
+			}
+      
+			boundary->vertex[iMarker][iVertex]->AddVarCoord(VarCoord);
+		}
+	}
+}
+
+void CSurfaceMovement::SetSpherical(CGeometry *boundary, CConfig *config, unsigned short iDV, bool ResetDef) {
+
+	unsigned long iVertex, iPoint, n;
+	unsigned short iMarker, jDV;
+	double VarCoord[3], *Coord, *Normal, Theta_Value, Radius_Value, Value_old, Value_new, Delta;
+	double x, x2, y2, z2, r_yz, r_yz2, theta, r, cos_theta, sin_theta, cos_phi, sin_phi;
+	vector<double> Theta_Spline, Radius_Spline, Radius2_Spline;
+	int ControlPoint_Index;
+	ofstream File;
+  
+  /*--- Read the baseline spline ---*/
+  Theta_Spline.push_back(0.0);              Radius_Spline.push_back(0.1524);
+  Theta_Spline.push_back(0.1963495408494);  Radius_Spline.push_back(0.1524);
+  Theta_Spline.push_back(0.3926990816987);  Radius_Spline.push_back(0.1524);
+  Theta_Spline.push_back(0.7853981633974);  Radius_Spline.push_back(0.1524);
+  Theta_Spline.push_back(1.570796326795);   Radius_Spline.push_back(0.1524);
+  
+  
+  /*--- Read the baseline spline ---*/
+//  Theta_Spline.push_back(0.0);              Radius_Spline.push_back(5.9);
+//  Theta_Spline.push_back(0.1963495408494);  Radius_Spline.push_back(5.0);
+//  Theta_Spline.push_back(0.3926990816987);  Radius_Spline.push_back(4.0);
+//  Theta_Spline.push_back(0.7853981633974);  Radius_Spline.push_back(3.0);
+//  Theta_Spline.push_back(1.570796326795);   Radius_Spline.push_back(2.6);
+    
+  if (ResetDef == true) { /*--- Only one deformation (iVD), reseting the spline at every design variable ---*/
+    
+    /*--- Modify the baseline control point positions using the the deformation ---*/
+    ControlPoint_Index = int(config->GetParamDV(iDV, 0));
+    
+    Theta_Value = config->GetParamDV(iDV, 1);
+    Radius_Value = config->GetParamDV(iDV, 2);
+    Value_old = config->GetDV_Value_Old(iDV);
+    Value_new = config->GetDV_Value_New(iDV);
+    Delta = Value_new-Value_old;
+    
+    Theta_Spline[ControlPoint_Index] += Delta*Theta_Value;
+    Radius_Spline[ControlPoint_Index] += Delta*Radius_Value;
+    
+  }
+  
+  else { /*--- Aditive deformation, change all the points of the original spline,
+          using all the design variables. ---*/
+    
+    for (jDV = 0; jDV < config->GetnDV(); jDV++) {
+            
+      /*--- Modify the baseline control point positions using the the deformation ---*/
+      ControlPoint_Index = int(config->GetParamDV(jDV, 0));
+      
+      Theta_Value = config->GetParamDV(jDV, 1);
+      Radius_Value = config->GetParamDV(jDV, 2);
+      Value_old = config->GetDV_Value_Old(jDV);
+      Value_new = config->GetDV_Value_New(jDV);
+      Delta = Value_new-Value_old;
+      
+      Theta_Spline[ControlPoint_Index] += Delta*Theta_Value;
+      Radius_Spline[ControlPoint_Index] += Delta*Radius_Value;
+      
+    }
+    
+  }
+  
+	/*--- Create the spline ---*/
+	n = Theta_Spline.size();
+	Radius2_Spline.resize(n);
+	boundary->SetSpline(Theta_Spline, Radius_Spline, n, 0, 0, Radius2_Spline);
+  
+	/*--- Loop over all the points in the surface to evaluate the coordinate change ---*/
+	for (iMarker = 0; iMarker < config->GetnMarker_All(); iMarker++) {
+		for (iVertex = 0; iVertex < boundary->nVertex[iMarker]; iVertex++) {
+			VarCoord[0] = 0.0; VarCoord[1] = 0.0; VarCoord[2] = 0.0;
+      
+			if (config->GetMarker_All_Moving(iMarker) == YES) {
+        
+        iPoint = boundary->vertex[iMarker][iVertex]->GetNode();
+        Coord = boundary->vertex[iMarker][iVertex]->GetCoord();
+        Normal = boundary->vertex[iMarker][iVertex]->GetNormal();
+        
+        /*--- Compute the coordinate variation due to a surface modification, given
+         ControlPoint_Index, Theta, Radius, and Ampl ---*/
+        
+ //       x = Coord[0] - (6.5 + 2.9205);	// HARD-CODED VALUE; needs to be fixed (MC)
+ //       if (x > 0) {
+        
+        x = 0.1524 - Coord[0];	// HARD-CODED VALUE; needs to be fixed (MC)
+        
+        if ((Coord[0] >= 0.0) && (Coord[0] <= 0.128559))  {
+          
+          /*--- Compute the coordinate variation due to a surface modification, given
+           ControlPoint_Index, Theta, Radius, and Ampl ---*/
+          if (Coord[1] == 0.0 && Coord[2] == 0.0) {	// on axis
+            r = boundary->GetSpline(Theta_Spline, Radius_Spline, Radius2_Spline, n, 0.0);
+            VarCoord[0] = r - x;
+            VarCoord[1] = 0.0;
+            VarCoord[2] = 0.0;
+          }
+          else {
+            x2 = x*x; y2 = Coord[1]*Coord[1]; z2 = Coord[2]*Coord[2];
+            r_yz = sqrt(y2 + z2); r_yz2 = y2 + z2;
+            theta = atan(r_yz/x);
+            cos_theta = x/sqrt(x2 + r_yz2);
+            sin_theta = r_yz/sqrt(x2 + r_yz2);
+            cos_phi = Coord[1]/sqrt(z2 + y2);
+            sin_phi = Coord[2]/sqrt(z2 + y2);
+            r = boundary->GetSpline(Theta_Spline, Radius_Spline, Radius2_Spline, n, theta);
+            VarCoord[0] = r*cos_theta - x;
+            VarCoord[1] = r*sin_theta*cos_phi - Coord[1];
+            VarCoord[2] = r*sin_theta*sin_phi - Coord[2];
+          }
+          
+        }
+        
+				/*--- Set the coordinate variation due to a surface modification ---*/
+        
+				boundary->vertex[iMarker][iVertex]->AddVarCoord(VarCoord);
+        
+			}
+		}
+	}
+
+  
+  Theta_Spline.clear();
+  Radius_Spline.clear();
+  Radius2_Spline.clear();
+
+}
+
+void CSurfaceMovement::SetCosBump(CGeometry *boundary, CConfig *config, unsigned short iDV, bool ResetDef) {
+	unsigned long iVertex, Point;
+	unsigned short iMarker;
+	double VarCoord[3], *Coord, *Normal, fk, DesignSize = 2.0, DesignLoc = 1.0, xCoord, xCoord_Local;
+  
+	bool upper = true, double_surface = false;
+
+	/*--- Reset airfoil deformation if first deformation ---*/
+	if ((iDV == 0) || (ResetDef == true)) {
+		for (iMarker = 0; iMarker < config->GetnMarker_All(); iMarker++)
+			for (iVertex = 0; iVertex < boundary->nVertex[iMarker]; iVertex++) {
+				VarCoord[0] = 0.0; VarCoord[1] = 0.0; VarCoord[2] = 0.0;
+				boundary->vertex[iMarker][iVertex]->SetVarCoord(VarCoord);
+			}
+	}
+  
+	/*--- Perform multiple airfoil deformation ---*/
+	double Ampl_old = config->GetDV_Value_Old(iDV);
+	double Ampl_new = config->GetDV_Value_New(iDV);
+	double Ampl = Ampl_new-Ampl_old;
+	double BumpCenter = DesignLoc + config->GetParamDV(iDV, 1)*DesignSize;
+	double BumpSize = config->GetParamDV(iDV, 2);
+  
+	if (config->GetParamDV(iDV, 0) == NO)  { upper = false; double_surface = true; }
+	if (config->GetParamDV(iDV, 0) == YES) { upper = true; double_surface = true; }
+  
+	for (iMarker = 0; iMarker < config->GetnMarker_All(); iMarker++) {
+    
+		for (iVertex = 0; iVertex < boundary->nVertex[iMarker]; iVertex++) {
+			VarCoord[0] = 0.0; VarCoord[1] = 0.0; VarCoord[2] = 0.0;
+			if (config->GetMarker_All_Moving(iMarker) == YES) {
+
+				Point = boundary->vertex[iMarker][iVertex]->GetNode();
+				Coord = boundary->vertex[iMarker][iVertex]->GetCoord();
+				Normal = boundary->vertex[iMarker][iVertex]->GetNormal();
+        
+        /*--- Bump computation ---*/
+				if (double_surface) {
+					xCoord = Coord[0];
+          xCoord_Local = (xCoord - BumpCenter);
+
+          if (fabs(xCoord_Local) < BumpSize) fk = 0.5*(1.0+cos(PI_NUMBER*xCoord_Local/BumpSize));
+          else fk = 0.0;
+					/*--- Upper and lower surface ---*/
+					if (( upper) && (Normal[1] > 0)) { VarCoord[1] =  Ampl*fk; }
+					if ((!upper) && (Normal[1] < 0)) { VarCoord[1] = -Ampl*fk; }
+				}
+				else {
+
+					xCoord = Coord[0];
+          xCoord_Local = (xCoord - BumpCenter);
+          
+//          if (fabs(xCoord_Local) < BumpSize*4.0) fk = 0.5*(1.0+cos(PI_NUMBER*xCoord_Local/BumpSize))*
+//            0.5*(1.0+cos(PI_NUMBER*xCoord_Local/(BumpSize*2.0)))*
+//            0.5*(1.0+cos(PI_NUMBER*xCoord_Local/(BumpSize*4.0)));
+//          else fk = 0.0;
+          
+          if (fabs(xCoord_Local) < BumpSize) fk = 0.5*(1.0+cos(PI_NUMBER*xCoord_Local/BumpSize));
+          else fk = 0.0;
+          
+//					xCoord_Local = (xCoord - BumpCenter)/(0.5*BumpSize);
+//					ek = -1.0 / (1.0 - xCoord_Local*xCoord_Local);
+//          if (fabs(xCoord_Local) < 1.0) fk = exp(ek)/exp(-1.0);
+//          else fk = 0.0;
+
+					/*--- Only one surface ---*/
+					VarCoord[1] =  Ampl*fk;
+				}
+			}
+      
+			boundary->vertex[iMarker][iVertex]->AddVarCoord(VarCoord);
+		}
+	}
+}
+
+void CSurfaceMovement::SetFourier(CGeometry *boundary, CConfig *config, unsigned short iDV, bool ResetDef) {
+	unsigned long iVertex, Point;
+	unsigned short iMarker;
+	double VarCoord[3], *Coord, *Normal, fk, DesignSize = 2.0, DesignLoc = 1.0, xCoord, xCoord_Local;
+  
+	bool upper = true, double_surface = false;
+  
+	/*--- Reset airfoil deformation if first deformation ---*/
+	if ((iDV == 0) || (ResetDef == true)) {
+		for (iMarker = 0; iMarker < config->GetnMarker_All(); iMarker++)
+			for (iVertex = 0; iVertex < boundary->nVertex[iMarker]; iVertex++) {
+				VarCoord[0] = 0.0; VarCoord[1] = 0.0; VarCoord[2] = 0.0;
+				boundary->vertex[iMarker][iVertex]->SetVarCoord(VarCoord);
+			}
+	}
+  
+	/*--- Perform multiple airfoil deformation ---*/
+	double Ampl_old = config->GetDV_Value_Old(iDV);
+	double Ampl_new = config->GetDV_Value_New(iDV);
+	double Ampl = Ampl_new-Ampl_old;
+  double T = DesignSize;
+  double n = int(config->GetParamDV(iDV, 1));
+  double omega = 2.0*PI_NUMBER/T;
+  double omega_n = omega*n;
+  
+	if (config->GetParamDV(iDV, 0) == NO)  { upper = false; double_surface = true; }
+	if (config->GetParamDV(iDV, 0) == YES) { upper = true; double_surface = true; }
+  
+	for (iMarker = 0; iMarker < config->GetnMarker_All(); iMarker++) {
+    
+		for (iVertex = 0; iVertex < boundary->nVertex[iMarker]; iVertex++) {
+			VarCoord[0] = 0.0; VarCoord[1] = 0.0; VarCoord[2] = 0.0;
+			if (config->GetMarker_All_Moving(iMarker) == YES) {
+        
+				Point = boundary->vertex[iMarker][iVertex]->GetNode();
+				Coord = boundary->vertex[iMarker][iVertex]->GetCoord();
+				Normal = boundary->vertex[iMarker][iVertex]->GetNormal();
+        
+        /*--- Bump computation ---*/
+				if (double_surface) {
+
+          xCoord = Coord[0];
+          xCoord_Local = (xCoord - (DesignLoc+0.5*DesignSize));
+          
+          if ((xCoord_Local < -0.5*T) || (xCoord_Local > 0.5*T)) fk = 0.0;
+          else {
+            if (n == 0) fk = 0.5;
+            else {
+              if (int(config->GetParamDV(iDV, 2)) == 0) fk = cos(omega_n*xCoord_Local);
+              else fk = sin(omega_n*xCoord_Local);
+            }
+          }
+          
+					/*--- Upper and lower surface ---*/
+					if (( upper) && (Normal[1] > 0)) { VarCoord[1] =  Ampl*fk; }
+					if ((!upper) && (Normal[1] < 0)) { VarCoord[1] = -Ampl*fk; }
+				}
+				else {
+          
+					xCoord = Coord[0];
+          xCoord_Local = (xCoord - (DesignLoc+0.5*DesignSize));
+          
+          if ((xCoord_Local < -0.5*T) || (xCoord_Local > 0.5*T)) fk = 0.0;
+          else {
+            if (n == 0) fk = 0.5;
+            else {
+              if (int(config->GetParamDV(iDV, 2)) == 0) fk = cos(omega_n*xCoord_Local);
+              else fk = sin(omega_n*xCoord_Local);
+            }
+          }
+          
+					/*--- Only one surface ---*/
+					VarCoord[1] =  Ampl*fk;
+				}
+			}
+      
+			boundary->vertex[iMarker][iVertex]->AddVarCoord(VarCoord);
+		}
+	}
+}
+
+void CSurfaceMovement::SetDisplacement(CGeometry *boundary, CConfig *config, unsigned short iDV, bool ResetDef) {
+	unsigned long iVertex;
+	unsigned short iMarker;
+	double VarCoord[3];
+	double Ampl_old = config->GetDV_Value_Old(0);
+	double Ampl_new = config->GetDV_Value_New(0);
+	double Ampl = Ampl_new-Ampl_old;
+	
+	if (config->GetnDV() != 1) { cout << "This kind of design variable is not prepared for multiple deformations."; cin.get();	}
+	
+	double xDispl = config->GetParamDV(iDV, 0);
+	double yDispl = config->GetParamDV(iDV, 1);
+	double zDispl = 0;
+	if (boundary->GetnDim() == 3) zDispl = config->GetParamDV(iDV, 2);
+	
+	for (iMarker = 0; iMarker < config->GetnMarker_All(); iMarker++)
+		for (iVertex = 0; iVertex < boundary->nVertex[iMarker]; iVertex++) {
+			VarCoord[0] = 0.0; VarCoord[1] = 0.0; VarCoord[2] = 0.0;
+			if (config->GetMarker_All_Moving(iMarker) == YES) {
+				VarCoord[0] = Ampl*xDispl;
+				VarCoord[1] = Ampl*yDispl;
+				if (boundary->GetnDim() == 3) VarCoord[2] = Ampl*zDispl;
+			}
+			boundary->vertex[iMarker][iVertex]->SetVarCoord(VarCoord);
+		}
+}
+
+void CSurfaceMovement::SetRotation(CGeometry *boundary, CConfig *config, unsigned short iDV, bool ResetDef) {
+	unsigned long iVertex;
+	unsigned short iMarker;
+	double VarCoord[3], *Coord;
+	double  movement[3], x, y, z;
+	
+	if (config->GetnDV() != 1) { cout << "This kind of design variable is not prepared for multiple deformations."; cin.get();	}
+	
+	/*--- xyz-coordinates of a point on the line of rotation. */
+	double a = config->GetParamDV(iDV, 0);
+	double b = config->GetParamDV(iDV, 1);
+	double c = 0.0;
+	if (boundary->GetnDim() == 3) c = config->GetParamDV(0,2);
+	
+	/*--- xyz-coordinate of the line's direction vector. ---*/
+	double u = config->GetParamDV(iDV, 3)-config->GetParamDV(iDV, 0);
+	double v = config->GetParamDV(iDV, 4)-config->GetParamDV(iDV, 1);
+	double w = 1.0;
+	if (boundary->GetnDim() == 3) w = config->GetParamDV(iDV, 5)-config->GetParamDV(iDV, 2);
+	
+	/*--- The angle of rotation. ---*/
+	double theta_old = config->GetDV_Value_Old(iDV)*PI_NUMBER/180.0;
+	double theta_new = config->GetDV_Value_New(iDV)*PI_NUMBER/180.0;
+	double theta = theta_new-theta_old;
+	
+	/*--- An intermediate value used in computations. ---*/
+	double u2=u*u; double v2=v*v; double w2=w*w;     
+	double cosT = cos(theta); double sinT = sin(theta);  
+	double l2 = u2 + v2 + w2; double l = sqrt(l2);
+	
+	for (iMarker = 0; iMarker < config->GetnMarker_All(); iMarker++)
+		for (iVertex = 0; iVertex < boundary->nVertex[iMarker]; iVertex++) {
+			VarCoord[0] = 0.0; VarCoord[1] = 0.0; VarCoord[2] = 0.0;
+			if (config->GetMarker_All_Moving(iMarker) == YES) {
+				Coord = boundary->vertex[iMarker][iVertex]->GetCoord();						
+				x = Coord[0]; y = Coord[1]; z = Coord[2];
+				
+				movement[0] = a*(v2 + w2) + u*(-b*v - c*w + u*x + v*y + w*z)
+				+ (-a*(v2 + w2) + u*(b*v + c*w - v*y - w*z) + (v2 + w2)*x)*cosT
+				+ l*(-c*v + b*w - w*y + v*z)*sinT;
+				movement[0] = movement[0]/l2 - x;
+				
+				movement[1] = b*(u2 + w2) + v*(-a*u - c*w + u*x + v*y + w*z) 
+				+ (-b*(u2 + w2) + v*(a*u + c*w - u*x - w*z) + (u2 + w2)*y)*cosT
+				+ l*(c*u - a*w + w*x - u*z)*sinT;
+				movement[1] = movement[1]/l2 - y;
+				
+				movement[2] = c*(u2 + v2) + w*(-a*u - b*v + u*x + v*y + w*z) 
+				+ (-c*(u2 + v2) + w*(a*u + b*v - u*x - v*y) + (u2 + v2)*z)*cosT
+				+ l*(-b*u + a*v - v*x + u*y)*sinT;
+				if (boundary->GetnDim() == 3) movement[2] = movement[2]/l2 - z;
+				else movement[2] = 0.0;
+				
+				VarCoord[0] = movement[0];
+				VarCoord[1] = movement[1];
+				if (boundary->GetnDim() == 3) VarCoord[2] = movement[2];
+				
+			}
+			boundary->vertex[iMarker][iVertex]->SetVarCoord(VarCoord);
+		}	
+}
+
+void CSurfaceMovement::SetBoundary_Flutter2D(CGeometry *geometry, CConfig *config, 
+                                             unsigned long iter) {
+	
+	double VarCoord[3], omega, w_red, deltaT, ampl, v_inf, *vel;
+  double alpha, alpha_new, alpha_old, dx, dy;
+  double time_new, time_old;
+  double DEG2RAD = PI_NUMBER/180.0;
+  unsigned short iDim, iMarker;
+  unsigned short nDim = geometry->GetnDim();
+  unsigned long iPoint, iVertex;
+  bool adjoint = config->GetAdjoint();
+    
+#ifndef NO_MPI
+	int rank = MPI::COMM_WORLD.Get_rank();
+#else
+	int rank = MASTER_NODE;
+#endif
+	
+  /*--- Retrieve values from the config file ---*/
+  deltaT    = config->GetDelta_UnstTimeND();
+  vel       = config->GetVelocity_FreeStreamND();
+  w_red     = config->GetReduced_Frequency();
+  ampl      = config->GetPitching_Amplitude();
+  
+  /*--- Compute delta time based on physical time step ---*/
+  if (adjoint) {
+    /*--- For the unsteady adjoint, we integrate backwards through
+     physical time, so perform mesh motion in reverse. ---*/ 
+    unsigned long nFlowIter  = config->GetnExtIter();
+    unsigned long directIter = nFlowIter - iter - 1;
+    time_new = static_cast<double>(directIter)*deltaT;
+    time_old = time_new;
+    if (iter != 0) time_old = (static_cast<double>(directIter)+1.0)*deltaT;
+  } else {
+    /*--- Forward time for the direct problem ---*/
+    time_new = static_cast<double>(iter)*deltaT;
+    time_old = time_new;
+    if (iter != 0) time_old = (static_cast<double>(iter)-1.0)*deltaT;
+  }
+	
+  /*--- For now, hard code the origin and chord length. These can be
+   inputs in the config file in the future. ---*/
+  double x_origin = 0.248, y_origin = 0.0;
+	double chord = 1.0;
+  
+  /*--- Compute the freestream velocity for use with the reduced frequency --*/
+  v_inf = 0.0;
+  for (iDim = 0; iDim < nDim; iDim++)
+    v_inf += vel[iDim]*vel[iDim];
+  v_inf = sqrt(v_inf);
+  
+  /*--- Update the pitching angle at this time step. Flip sign for
+   nose-up positive convention. ---*/
+  omega     = 2.0*w_red*v_inf/chord;
+  alpha_new = ampl*sin(omega*time_new);
+  alpha_old = ampl*sin(omega*time_old);
+  alpha     = -(1E-12 + (alpha_new - alpha_old))*DEG2RAD;
+	
+	if (rank == MASTER_NODE)
+		cout << "New pitching angle (alpha): " << alpha_new << " degrees." << endl;
+  
+	/*--- Store movement and velocity of each node on the pitching surface ---*/
+	for (iMarker = 0; iMarker < config->GetnMarker_All(); iMarker++) {
+    if (config->GetMarker_All_Moving(iMarker) == YES) {
+      for(iVertex = 0; iVertex < geometry->nVertex[iMarker]; iVertex++) {
+        iPoint = geometry->vertex[iMarker][iVertex]->GetNode();
+        dx = geometry->node[iPoint]->GetCoord(0) - x_origin;
+        dy = geometry->node[iPoint]->GetCoord(1) - y_origin;
+        VarCoord[0] = dx*cos(alpha) - dy*sin(alpha) - dx;
+        VarCoord[1] = dx*sin(alpha) + dy*cos(alpha) - dy;
+        VarCoord[2] = 0.0;
+        /*--- Set position and velocity for this node ---*/
+        geometry->vertex[iMarker][iVertex]->SetVarCoord(VarCoord);
+      }
+		}	
+	}
+  
+}
+
+void CSurfaceMovement::SetBoundary_Flutter3D(CGeometry *geometry, CConfig *config, 
+                                             CFreeFormChunk **chunk, unsigned long iter) {
+	
+	double omega, w_red, deltaT, ampl, v_inf, *vel;
+  double alpha, alpha_new, alpha_old;
+  double time_new, time_old;
+  unsigned short iDim;
+  unsigned short nDim = geometry->GetnDim();
+  bool adjoint = config->GetAdjoint();
+    
+#ifndef NO_MPI
+	int rank = MPI::COMM_WORLD.Get_rank();
+#else
+	int rank = MASTER_NODE;
+#endif
+	
+  /*--- Retrieve values from the config file ---*/
+  deltaT = config->GetDelta_UnstTimeND();
+  vel    = config->GetVelocity_FreeStreamND();
+  w_red  = config->GetReduced_Frequency();
+  ampl   = config->GetPitching_Amplitude();
+  
+  /*--- Compute delta time based on physical time step ---*/
+  if (adjoint) {
+    /*--- For the unsteady adjoint, we integrate backwards through
+     physical time, so perform mesh motion in reverse. ---*/ 
+    unsigned long nFlowIter  = config->GetnExtIter();
+    unsigned long directIter = nFlowIter - iter - 1;
+    time_new = static_cast<double>(directIter)*deltaT;
+    time_old = time_new;
+    if (iter != 0) time_old = (static_cast<double>(directIter)+1.0)*deltaT;
+  } else {
+    /*--- Forward time for the direct problem ---*/
+    time_new = static_cast<double>(iter)*deltaT;
+    time_old = time_new;
+    if (iter != 0) time_old = (static_cast<double>(iter)-1.0)*deltaT;
+  }
+  
+  /*--- Compute the freestream velocity for use with the reduced frequency --*/
+  v_inf = 0.0;
+  for (iDim = 0; iDim < nDim; iDim++)
+    v_inf += vel[iDim]*vel[iDim];
+  v_inf = sqrt(v_inf);
+  
+  /*--- For now, hard code the origin and chord length. These can be
+   inputs in the config file in the future. ---*/
+	double chord = 1.0;
+	
+  /*--- Update the pitching angle at this time step. Flip sign for
+   nose-up positive convention. ---*/
+  omega     = 2.0*w_red*v_inf/chord;
+  alpha_new = ampl*sin(omega*time_new);
+  alpha_old = ampl*sin(omega*time_old);
+  alpha     = (1E-10 + (alpha_new - alpha_old))*(-PI_NUMBER/180.0);
+	
+	if (rank == MASTER_NODE)
+		cout << "New dihedral angle (alpha): " << alpha_new << " degrees." << endl;
+	
+	unsigned short iOrder, jOrder, kOrder;
+	short iChunk;
+	double movement[3];
+	bool *move = new bool [nChunk];
+	unsigned short *index = new unsigned short[3];
+	
+	move[0] = true; move[1] = true; move[2] = true;	
+  
+	/*--- Change the value of the control point if move is true ---*/
+	for (iChunk = 0; iChunk < nChunk; iChunk++)
+		if (move[iChunk])
+			for (iOrder = 0; iOrder < chunk[iChunk]->GetlOrder(); iOrder++)
+				for (jOrder = 0; jOrder < chunk[iChunk]->GetmOrder(); jOrder++)
+					for (kOrder = 0; kOrder < chunk[iChunk]->GetnOrder(); kOrder++) {
+						index[0] = iOrder; index[1] = jOrder; index[2] = kOrder;
+						double *coord = chunk[iChunk]->GetCoordControlPoints(iOrder, jOrder, kOrder);
+						movement[0] = 0.0; movement[1] = 0.0; movement[2] = coord[1]*tan(alpha);
+						chunk[iChunk]->SetControlPoints(index, movement);
+					}
+	
+	/*--- Recompute cartesian coordinates using the new control points position ---*/
+	for (iChunk = 0; iChunk < nChunk; iChunk++)
+		SetCartesianCoord(geometry, config, chunk[iChunk], iChunk);
+	
+}
+
+void CSurfaceMovement::SetExternal_Deformation(CGeometry *geometry, CConfig *config, unsigned short iZone, unsigned long iter) {
+  
+  int rank = MASTER_NODE;
+#ifndef NO_MPI
+	rank = MPI::COMM_WORLD.Get_rank();
+#endif
+  
+  /*--- Local variables ---*/
+  
+	unsigned short iDim, nDim; 
+	unsigned long iPoint, flowIter = 0;
+  unsigned long jPoint, GlobalIndex;
+	double VarCoord[3], *Coord_Old = NULL, *Coord_New = NULL, Center[3];
+  double Lref   = config->GetLength_Ref();
+  double NewCoord[3], rotMatrix[3][3] = {{0.0,0.0,0.0}, {0.0,0.0,0.0}, {0.0,0.0,0.0}};
+  double r[3], rotCoord[3];
+  unsigned long iVertex;
+  unsigned short iMarker;
+  char buffer[50];
+  string motion_filename, UnstExt, text_line;
+  ifstream motion_file;
+  bool unsteady = config->GetUnsteady_Simulation();
+  bool adjoint = config->GetAdjoint();
+  
+	/*--- Load stuff from config ---*/
+  
+	nDim = geometry->GetnDim();
+  motion_filename = config->GetMotion_FileName();
+  
+  /*--- Set the extension for the correct unsteady mesh motion file ---*/
+  
+  if (unsteady) {
+    if (adjoint) {
+      /*--- For the unsteady adjoint, we integrate backwards through
+       physical time, so perform mesh motion in reverse. ---*/
+      unsigned long nFlowIter = config->GetnExtIter() - 1;
+      flowIter  = nFlowIter - iter;
+      motion_filename.erase (motion_filename.end()-4, motion_filename.end());
+      if ((int(flowIter) >= 0) && (int(flowIter) < 10)) sprintf (buffer, "_0000%d.dat", int(flowIter));
+      if ((int(flowIter) >= 10) && (int(flowIter) < 100)) sprintf (buffer, "_000%d.dat", int(flowIter));
+      if ((int(flowIter) >= 100) && (int(flowIter) < 1000)) sprintf (buffer, "_00%d.dat", int(flowIter));
+      if ((int(flowIter) >= 1000) && (int(flowIter) < 10000)) sprintf (buffer, "_0%d.dat", int(flowIter));
+      if  (int(flowIter) >= 10000) sprintf (buffer, "_%d.dat", int(flowIter));
+      UnstExt = string(buffer);
+      motion_filename.append(UnstExt);
+    } else {
+      /*--- Forward time for the direct problem ---*/
+      flowIter = iter;
+      motion_filename.erase (motion_filename.end()-4, motion_filename.end());
+      if ((int(flowIter) >= 0) && (int(flowIter) < 10)) sprintf (buffer, "_0000%d.dat", int(flowIter));
+      if ((int(flowIter) >= 10) && (int(flowIter) < 100)) sprintf (buffer, "_000%d.dat", int(flowIter));
+      if ((int(flowIter) >= 100) && (int(flowIter) < 1000)) sprintf (buffer, "_00%d.dat", int(flowIter));
+      if ((int(flowIter) >= 1000) && (int(flowIter) < 10000)) sprintf (buffer, "_0%d.dat", int(flowIter));
+      if  (int(flowIter) >= 10000) sprintf (buffer, "_%d.dat", int(flowIter));
+      UnstExt = string(buffer);
+      motion_filename.append(UnstExt);
+    }
+    
+    if (rank == MASTER_NODE)
+      cout << "Reading in the arbitrary mesh motion from direct iteration " << flowIter << "." << endl;
+  }
+  
+  /*--- Open the motion file ---*/
+
+  motion_file.open(motion_filename.data(), ios::in);
+  /*--- Throw error if there is no file ---*/
+  if (motion_file.fail()) {
+    cout << "There is no mesh motion file!" << endl;
+    cout << "Press any key to exit..." << endl;
+    cin.get(); exit(1);
+  }
+  
+  /*--- Read in and store the new mesh node locations ---*/ 
+  
+  while (getline(motion_file,text_line)) {
+    istringstream point_line(text_line);
+    if (nDim == 2) point_line >> iPoint >> NewCoord[0] >> NewCoord[1];
+    if (nDim == 3) point_line >> iPoint >> NewCoord[0] >> NewCoord[1] >> NewCoord[2];
+    for (iMarker = 0; iMarker < config->GetnMarker_All(); iMarker++) {
+      if (config->GetMarker_All_Moving(iMarker) == YES) {
+        for(iVertex = 0; iVertex < geometry->nVertex[iMarker]; iVertex++) {
+          jPoint = geometry->vertex[iMarker][iVertex]->GetNode();
+          GlobalIndex = geometry->node[jPoint]->GetGlobalIndex();
+          if (GlobalIndex == iPoint) {
+            geometry->vertex[iMarker][iVertex]->SetVarCoord(NewCoord);
+            break;
+          }
+        }
+      }
+    }
+  }
+  /*--- Close the restart file ---*/
+  motion_file.close();
+  
+  /*--- If rotating as well, prepare the rotation matrix ---*/
+  
+  if (config->GetGrid_Movement() &&
+      config->GetKind_GridMovement(iZone) == EXTERNAL_ROTATION) {
+    
+    /*--- Variables needed only for rotation ---*/
+    
+    double Omega[3], dt;
+    double dtheta, dphi, dpsi, cosTheta, sinTheta;
+    double cosPhi, sinPhi, cosPsi, sinPsi;
+    
+    /*--- Center of rotation & angular velocity vector from config ---*/
+    Center[0] = config->GetMotion_Origin_X(iZone);
+    Center[1] = config->GetMotion_Origin_Y(iZone);
+    Center[2] = config->GetMotion_Origin_Z(iZone);
+    
+    /*--- Angular velocity vector from config ---*/
+    
+    dt = static_cast<double>(iter)*config->GetDelta_UnstTimeND();
+    Omega[0]  = config->GetRotation_Rate_X(iZone);
+    Omega[1]  = config->GetRotation_Rate_Y(iZone);
+    Omega[2]  = config->GetRotation_Rate_Z(iZone);
+    
+    /*--- For the unsteady adjoint, use reverse time ---*/
+    if (adjoint) {
+      /*--- Set the first adjoint mesh position to the final direct one ---*/
+      if (iter == 0) dt = ((double)config->GetnExtIter()-1) * dt;
+      /*--- Reverse the rotation direction for the adjoint ---*/
+      else dt = -1.0*dt;
+    } else {
+      /*--- No rotation at all for the first direct solution ---*/
+      if (iter == 0) dt = 0;
+    }
+    
+    /*--- Compute delta change in the angle about the x, y, & z axes. ---*/
+    
+    dtheta = Omega[0]*dt;   
+    dphi   = Omega[1]*dt; 
+    dpsi   = Omega[2]*dt;
+    
+    /*--- Store angles separately for clarity. Compute sines/cosines. ---*/
+    
+    cosTheta = cos(dtheta);  cosPhi = cos(dphi);  cosPsi = cos(dpsi);
+    sinTheta = sin(dtheta);  sinPhi = sin(dphi);  sinPsi = sin(dpsi);
+    
+    /*--- Compute the rotation matrix. Note that the implicit
+     ordering is rotation about the x-axis, y-axis, then z-axis. ---*/
+    
+    rotMatrix[0][0] = cosPhi*cosPsi;
+    rotMatrix[1][0] = cosPhi*sinPsi;
+    rotMatrix[2][0] = -sinPhi;
+    
+    rotMatrix[0][1] = sinTheta*sinPhi*cosPsi - cosTheta*sinPsi;
+    rotMatrix[1][1] = sinTheta*sinPhi*sinPsi + cosTheta*cosPsi;
+    rotMatrix[2][1] = sinTheta*cosPhi;
+    
+    rotMatrix[0][2] = cosTheta*sinPhi*cosPsi + sinTheta*sinPsi;
+    rotMatrix[1][2] = cosTheta*sinPhi*sinPsi - sinTheta*cosPsi;
+    rotMatrix[2][2] = cosTheta*cosPhi;
+    
+  }
+  
+  /*--- Loop through to find only moving surface markers ---*/
+  
+  for (iMarker = 0; iMarker < config->GetnMarker_All(); iMarker++) {
+    if (config->GetMarker_All_Moving(iMarker) == YES) {
+      
+      /*--- Loop over all surface points for this marker ---*/
+      
+      for(iVertex = 0; iVertex < geometry->nVertex[iMarker]; iVertex++) {
+        iPoint = geometry->vertex[iMarker][iVertex]->GetNode();
+        
+        /*--- Get current and new coordinates from file ---*/
+        
+        Coord_Old = geometry->node[iPoint]->GetCoord();
+        Coord_New = geometry->vertex[iMarker][iVertex]->GetVarCoord();
+        
+        /*--- If we're also rotating, multiply each point by the
+         rotation matrix. It is assumed that the coordinates in
+         Coord_Old have already been rotated using SetRigid_Rotation(). ---*/
+        
+        if (config->GetGrid_Movement() &&
+            config->GetKind_GridMovement(iZone) == EXTERNAL_ROTATION) {
+          
+          /*--- Calculate non-dim. position from rotation center ---*/
+          
+          for (iDim = 0; iDim < nDim; iDim++)
+            r[iDim] = (Coord_New[iDim]-Center[iDim])/Lref;
+          if (nDim == 2) r[nDim] = 0.0;
+          
+          /*--- Compute transformed point coordinates ---*/
+          
+          rotCoord[0] = rotMatrix[0][0]*r[0] 
+                      + rotMatrix[0][1]*r[1] 
+                      + rotMatrix[0][2]*r[2] + Center[0];
+          
+          rotCoord[1] = rotMatrix[1][0]*r[0] 
+                      + rotMatrix[1][1]*r[1] 
+                      + rotMatrix[1][2]*r[2] + Center[1];
+          
+          rotCoord[2] = rotMatrix[2][0]*r[0] 
+                      + rotMatrix[2][1]*r[1] 
+                      + rotMatrix[2][2]*r[2] + Center[2];
+          
+          /*--- Copy rotated coords back to original array for consistency ---*/
+          for (iDim = 0; iDim < nDim; iDim++)
+            Coord_New[iDim] = rotCoord[iDim];
+        }
+        
+        /*--- Calculate delta change in the x, y, & z directions ---*/
+        for (iDim = 0; iDim < nDim; iDim++)
+          VarCoord[iDim] = (Coord_New[iDim]-Coord_Old[iDim])/Lref;
+        if (nDim == 2) VarCoord[nDim] = 0.0;
+
+        /*--- Set position changes to be applied by the spring analogy ---*/
+        geometry->vertex[iMarker][iVertex]->SetVarCoord(VarCoord);
+        
+      }
+    }	
+  }
+}
+
+void CSurfaceMovement::SetNACA_4Digits(CGeometry *boundary, CConfig *config) {
+	unsigned long iVertex, Point;
+	unsigned short iMarker;
+	double VarCoord[3], *Coord, *Normal, Ycurv, Yesp;
+
+	if (config->GetnDV() != 1) { cout << "This kind of design variable is not prepared for multiple deformations."; cin.get();	}
+
+	double Ya = config->GetParamDV(0,0) / 100.0; /*--- Maximum camber as a fraction of the chord 
+					(100 m is the first of the four digits) ---*/
+	double Xa = config->GetParamDV(0,1) / 10.0; /*--- Location of maximum camber as a fraction of 
+					the chord (10 p is the second digit in the NACA xxxx description) ---*/
+	double t = config->GetParamDV(0,2) / 100.0; /*--- Maximum thickness as a fraction of the
+					  chord (so 100 t gives the last two digits in 
+					  the NACA 4-digit denomination) ---*/
+		
+	for (iMarker = 0; iMarker < config->GetnMarker_All(); iMarker++)
+		for (iVertex = 0; iVertex < boundary->nVertex[iMarker]; iVertex++) {
+			VarCoord[0] = 0.0; VarCoord[1] = 0.0; VarCoord[2] = 0.0;
+			if (config->GetMarker_All_Moving(iMarker) == YES) {
+				Point = boundary->vertex[iMarker][iVertex]->GetNode();
+				Coord = boundary->vertex[iMarker][iVertex]->GetCoord();
+				Normal = boundary->vertex[iMarker][iVertex]->GetNormal();
+				
+				if  (Coord[0] < Xa) Ycurv = (2.0*Xa*Coord[0]-pow(Coord[0],2.0))*(Ya/pow(Xa,2.0));
+				else Ycurv = ((1.0-2.0*Xa)+2.0*Xa*Coord[0]-pow(Coord[0],2.0))*(Ya/pow((1.0-Xa), 2.0));
+				
+				Yesp = t*(1.4845*sqrt(Coord[0])-0.6300*Coord[0]-1.7580*pow(Coord[0],2.0)+
+						  1.4215*pow(Coord[0],3.0)-0.518*pow(Coord[0],4.0));
+				
+				if (Normal[1] > 0) VarCoord[1] =  (Ycurv + Yesp) - Coord[1];
+				if (Normal[1] < 0) VarCoord[1] =  (Ycurv - Yesp) - Coord[1];
+
+			}
+			boundary->vertex[iMarker][iVertex]->SetVarCoord(VarCoord);
+		}
+}
+
+void CSurfaceMovement::SetParabolic(CGeometry *boundary, CConfig *config) {
+	unsigned long iVertex, Point;
+	unsigned short iMarker;
+	double VarCoord[3], *Coord, *Normal;
+	
+	if (config->GetnDV() != 1) { cout << "This kind of design variable is not prepared for multiple deformations."; cin.get();	}
+	
+	double c = config->GetParamDV(0,0); /*--- Center of the parabola ---*/
+	double t = config->GetParamDV(0,1) / 100.0; /*--- Thickness of the parabola ---*/
+	
+	for (iMarker = 0; iMarker < config->GetnMarker_All(); iMarker++)
+		for (iVertex = 0; iVertex < boundary->nVertex[iMarker]; iVertex++) {
+			VarCoord[0] = 0.0; VarCoord[1] = 0.0; VarCoord[2] = 0.0;
+			if (config->GetMarker_All_Moving(iMarker) == YES) {
+				Point = boundary->vertex[iMarker][iVertex]->GetNode();
+				Coord = boundary->vertex[iMarker][iVertex]->GetCoord();
+				Normal = boundary->vertex[iMarker][iVertex]->GetNormal();
+				
+				if (Normal[1] > 0) {
+					VarCoord[1] =  t*(Coord[0]*Coord[0]-Coord[0])/(2.0*(c*c-c)) - Coord[1];
+				}
+				if (Normal[1] < 0) {
+					VarCoord[1] =  t*(Coord[0]-Coord[0]*Coord[0])/(2.0*(c*c-c)) - Coord[1];
+				}
+			}
+			boundary->vertex[iMarker][iVertex]->SetVarCoord(VarCoord);
+		}
+}
+
+void CSurfaceMovement::SetObstacle(CGeometry *boundary, CConfig *config) {
+	unsigned long iVertex, Point;
+	unsigned short iMarker;
+	double VarCoord[3], *Coord, xCoord;
+	
+	if (config->GetnDV() != 1) { cout << "This kind of design variable is not prepared for multiple deformations."; cin.get();	}
+	
+	double H = config->GetParamDV(0,0); /*--- Non-dimensionalized height of the obstacle ---*/
+	double L = config->GetParamDV(0,1); /*--- Non-dimensionalized length of the obstacle ---*/
+	double xOffSet = 0.0; /*--- x offset ---*/
+
+	for (iMarker = 0; iMarker < config->GetnMarker_All(); iMarker++)
+		for (iVertex = 0; iVertex < boundary->nVertex[iMarker]; iVertex++) {
+			VarCoord[0] = 0.0; VarCoord[1] = 0.0; VarCoord[2] = 0.0;
+			if (config->GetMarker_All_Moving(iMarker) == YES) {
+				Point = boundary->vertex[iMarker][iVertex]->GetNode();
+				Coord = boundary->vertex[iMarker][iVertex]->GetCoord();
+				xCoord = Coord[0]-xOffSet;
+				if ((xCoord > 0) && (xCoord < L))
+					VarCoord[1] = (27.0/4.0)*(H/(L*L*L))*xCoord*(xCoord-L)*(xCoord-L);
+				else 
+					VarCoord[1] = 0.0;
+			}
+			boundary->vertex[iMarker][iVertex]->SetVarCoord(VarCoord);
+		}
+}
+
+void CSurfaceMovement::SetStretch(CGeometry *boundary, CConfig *config) {
+	unsigned long iVertex, Point;
+	unsigned short iMarker;
+	double VarCoord[3], *Coord;
+	
+	if (config->GetnDV() != 1) { cout << "This kind of design variable is not prepared for multiple deformations."; cin.get();	}
+	
+	double End = config->GetParamDV(0,1);
+	
+	for (iMarker = 0; iMarker < config->GetnMarker_All(); iMarker++)
+		for (iVertex = 0; iVertex < boundary->nVertex[iMarker]; iVertex++) {
+			VarCoord[0] = 0.0; VarCoord[1] = 0.0; VarCoord[2] = 0.0;
+			if (config->GetMarker_All_Moving(iMarker) == YES) {
+				Point = boundary->vertex[iMarker][iVertex]->GetNode();
+				Coord = boundary->vertex[iMarker][iVertex]->GetCoord();
+				VarCoord[0] = End - Coord[0];
+			}
+			boundary->vertex[iMarker][iVertex]->SetVarCoord(VarCoord);
+		}
+}
+
+void CSurfaceMovement::ReadFFDInfo(CGeometry *geometry, CConfig *config, CFreeFormChunk **chunk, string val_mesh_filename, bool val_fullmesh) {
+	string text_line, iTag;
+	ifstream mesh_file;
+	double coord[3];
+	unsigned short degree[3], iChunk, iCornerPoints, iControlPoints, iMarker, iDegree, jDegree, kDegree, iChar, LevelChunk, nParentChunk, iParentChunk, nChildChunk, iChildChunk, nMarker;
+	unsigned long iSurfacePoints, iPoint, jPoint, iVertex, nVertex, nPoint, iElem = 0, nElem;
+
+  int rank = MASTER_NODE;
+
+#ifndef NO_MPI  
+	rank = MPI::COMM_WORLD.Get_rank();
+#endif
+	
+	char *cstr = new char [val_mesh_filename.size()+1];
+	strcpy (cstr, val_mesh_filename.c_str());
+	
+	mesh_file.open(cstr, ios::in);
+	if (mesh_file.fail()) {
+		cout << "There is no geometry file (ReadFFDInfo)!!" << endl;
+		cout << "Press any key to exit..." << endl;
+		cin.get();
+		exit(1);
+	}
+	
+	while (getline (mesh_file, text_line)) {
+		
+		/*--- Read the inner elements ---*/
+		string::size_type position = text_line.find ("NELEM=",0);
+		if (position != string::npos) {
+			text_line.erase (0,6); nElem = atoi(text_line.c_str());
+			for (iElem = 0; iElem < nElem; iElem++)  {
+				getline(mesh_file, text_line);
+			}
+		}
+		
+		/*--- Read the inner points ---*/
+		position = text_line.find ("NPOINT=",0);
+		if (position != string::npos) {
+			text_line.erase (0,6); nPoint = atoi(text_line.c_str());
+			for (iPoint = 0; iPoint < nPoint; iPoint++)  {
+				getline(mesh_file, text_line);
+			}
+		}
+
+    /*--- Read the boundaries  ---*/
+		position = text_line.find ("NMARK=",0);
+		if (position != string::npos) {
+			text_line.erase (0,6); nMarker = atoi(text_line.c_str());
+      for (iMarker = 0; iMarker < nMarker; iMarker++) {
+        getline(mesh_file, text_line);
+        getline(mesh_file, text_line);
+        text_line.erase (0,13); nVertex = atoi(text_line.c_str());
+        for (iVertex = 0; iVertex < nVertex; iVertex++)  {
+          getline(mesh_file, text_line);
+        }
+      }
+		}
+    
+    /*--- Read the chunk information  ---*/
+		position = text_line.find ("NCHUNK=",0);
+		if (position != string::npos) {
+			text_line.erase (0,7);
+			nChunk = atoi(text_line.c_str());
+			if (rank == MASTER_NODE) cout << nChunk << " Free Form Deformation (FFD) chunks." << endl;
+			unsigned short *nCornerPoints = new unsigned short[nChunk];
+			unsigned short *nControlPoints = new unsigned short[nChunk];
+			unsigned long *nSurfacePoints = new unsigned long[nChunk];
+			
+			getline (mesh_file,text_line);
+			text_line.erase (0,7); 
+			nLevel = atoi(text_line.c_str());
+			if (rank == MASTER_NODE) cout << nLevel << " Free Form Deformation (FFD) nested levels." << endl;
+
+			for (iChunk = 0 ; iChunk < nChunk; iChunk++) {
+				
+				/*--- Read the name of the FFD box ---*/
+				getline (mesh_file,text_line);
+				text_line.erase (0,10); 
+				
+				/*--- Remove extra data from the chunk name ---*/
+				string::size_type position;
+				for (iChar = 0; iChar < 20; iChar++) {
+					position = text_line.find( " ", 0 );
+					if(position != string::npos) text_line.erase (position,1);
+					position = text_line.find( "\r", 0 );
+					if(position != string::npos) text_line.erase (position,1);
+					position = text_line.find( "\n", 0 );
+					if(position != string::npos) text_line.erase (position,1);
+				}
+				
+				string TagChunk = text_line.c_str();
+				if (rank == MASTER_NODE) cout << "FFD box tag: " << TagChunk <<". ";
+
+				/*--- Read the level of the FFD box ---*/
+				getline (mesh_file,text_line);
+				text_line.erase (0,12);
+				LevelChunk = atoi(text_line.c_str());
+				if (rank == MASTER_NODE) cout << "FFD box level: " << LevelChunk <<". ";
+				
+				/*--- Read the degree of the FFD box ---*/
+				getline (mesh_file,text_line);
+				text_line.erase (0,15); degree[0] = atoi(text_line.c_str());
+				getline (mesh_file,text_line);
+				text_line.erase (0,15); degree[1] = atoi(text_line.c_str());
+				getline (mesh_file,text_line);
+				text_line.erase (0,15); degree[2] = atoi(text_line.c_str());
+				if (rank == MASTER_NODE) cout << "Degrees: " << degree[0] <<", " << degree[1] <<", "<< degree[2] <<". "<< endl;
+				chunk[iChunk] = new CFreeFormChunk(int(degree[0]), int(degree[1]), int(degree[2]));				
+				chunk[iChunk]->SetTag(TagChunk); chunk[iChunk]->SetLevel(LevelChunk);
+
+				/*--- Read the number of parents boxes ---*/
+				getline (mesh_file,text_line);
+				text_line.erase (0,14);
+				nParentChunk = atoi(text_line.c_str());
+				if (rank == MASTER_NODE) cout << "Number of parent boxes: " << nParentChunk <<". ";
+				for (iParentChunk = 0; iParentChunk < nParentChunk; iParentChunk++) {
+					getline(mesh_file, text_line);
+					
+					/*--- Remove extra data from the chunk name ---*/
+					string::size_type position;
+					for (iChar = 0; iChar < 20; iChar++) {
+						position = text_line.find( " ", 0 );
+						if(position != string::npos) text_line.erase (position,1);
+						position = text_line.find( "\r", 0 );
+						if(position != string::npos) text_line.erase (position,1);
+						position = text_line.find( "\n", 0 );
+						if(position != string::npos) text_line.erase (position,1);
+					}
+					
+					string ParentChunk = text_line.c_str();
+					chunk[iChunk]->SetParentChunk(ParentChunk);
+				}
+				
+				/*--- Read the number of children boxes ---*/
+				getline (mesh_file,text_line);
+				text_line.erase (0,15);
+				nChildChunk = atoi(text_line.c_str());
+				if (rank == MASTER_NODE) cout << "Number of child boxes: " << nChildChunk <<"." << endl;
+				for (iChildChunk = 0; iChildChunk < nChildChunk; iChildChunk++) {
+					getline(mesh_file, text_line);
+					
+					/*--- Remove extra data from the chunk name ---*/
+					string::size_type position;
+					for (iChar = 0; iChar < 20; iChar++) {
+						position = text_line.find( " ", 0 );
+						if(position != string::npos) text_line.erase (position,1);
+						position = text_line.find( "\r", 0 );
+						if(position != string::npos) text_line.erase (position,1);
+						position = text_line.find( "\n", 0 );
+						if(position != string::npos) text_line.erase (position,1);
+					}
+					
+					string ChildChunk = text_line.c_str();
+					chunk[iChunk]->SetChildChunk(ChildChunk);
+				}
+								
+				/*--- Read the number of the corner points ---*/
+				getline (mesh_file,text_line);
+				text_line.erase (0,20); nCornerPoints[iChunk] = atoi(text_line.c_str());
+				if (rank == MASTER_NODE) cout << "Corner points: " << nCornerPoints[iChunk] <<". ";
+				
+				/*--- Read the coordinates of the corner points ---*/
+				for (iCornerPoints = 0; iCornerPoints < nCornerPoints[iChunk]; iCornerPoints++) {
+					getline(mesh_file,text_line); istringstream chunk_line(text_line);
+					chunk_line >> coord[0]; chunk_line >> coord[1]; chunk_line >> coord[2];
+					chunk[iChunk]->SetCoordCornerPoints(coord, iCornerPoints);
+				}
+				
+				/*--- Read the number of the control points ---*/
+				getline (mesh_file,text_line);
+				text_line.erase (0,21); nControlPoints[iChunk] = atoi(text_line.c_str());
+				if (rank == MASTER_NODE) cout << "Control points: " << nControlPoints[iChunk] <<". ";
+				
+				/*--- Method to identify if there is a chunk definition ---*/
+				if (nControlPoints[iChunk] != 0) ChunkDefinition = true;
+
+				/*--- Read the coordinates of the control points ---*/
+				for (iControlPoints = 0; iControlPoints < nControlPoints[iChunk]; iControlPoints++) {
+					getline(mesh_file,text_line); istringstream chunk_line(text_line);
+					chunk_line >> iDegree; chunk_line >> jDegree; chunk_line >> kDegree; 
+					chunk_line >> coord[0]; chunk_line >> coord[1]; chunk_line >> coord[2]; 
+					chunk[iChunk]->SetCoordControlPoints(coord, iDegree, jDegree, kDegree); 
+				}
+				
+				getline (mesh_file,text_line);
+				text_line.erase (0,21); nSurfacePoints[iChunk] = atoi(text_line.c_str());
+				
+				unsigned long my_nSurfPoints = nSurfacePoints[iChunk];
+				unsigned long nSurfPoints = 0;
+				
+#ifndef NO_MPI
+        if (config->GetKind_SU2() != SU2_DDC)
+          MPI::COMM_WORLD.Allreduce(&my_nSurfPoints, &nSurfPoints, 1, MPI::UNSIGNED_LONG, MPI::SUM);
+        else
+          nSurfPoints = my_nSurfPoints;
+#else
+				nSurfPoints = my_nSurfPoints;
+#endif
+				
+				if (rank == MASTER_NODE) cout << "Surface points: " << nSurfPoints <<"."<<endl;
+        
+				/*--- The the surface points parametric coordinates ---*/
+				for (iSurfacePoints = 0; iSurfacePoints < nSurfacePoints[iChunk]; iSurfacePoints++) {
+					getline(mesh_file,text_line); istringstream chunk_line(text_line);
+					chunk_line >> iTag; chunk_line >> iPoint;
+					iMarker = config->GetTag_Marker_All(iTag);
+					chunk_line >> coord[0]; chunk_line >> coord[1]; chunk_line >> coord[2];
+          
+          if (val_fullmesh) {  // With vertices information (mesh deformation).
+            for(iVertex = 0; iVertex < geometry->nVertex[iMarker]; iVertex++) {
+              jPoint =  geometry->vertex[iMarker][iVertex]->GetNode();
+              if (iPoint == jPoint) {
+                chunk[iChunk]->Set_MarkerIndex(iMarker);
+                chunk[iChunk]->Set_VertexIndex(iVertex);
+                chunk[iChunk]->Set_PointIndex(iPoint);
+                chunk[iChunk]->Set_ParametricCoord(coord);
+                chunk[iChunk]->Set_CartesianCoord(geometry->node[iPoint]->GetCoord());
+              }
+            }
+					}
+          else {  // Without vertices information (partitioning).
+            chunk[iChunk]->Set_MarkerIndex(iMarker);
+            chunk[iChunk]->Set_PointIndex(iPoint);
+            chunk[iChunk]->Set_ParametricCoord(coord);
+          }
+				}
+        
+			}
+			
+			delete [] nCornerPoints;
+			delete [] nControlPoints;
+			delete [] nSurfacePoints;		
+		}
+	}
+	mesh_file.close();
+  
+	if (nChunk == 0) {
+		if (rank == MASTER_NODE) cout <<"There is no FFD box definition. Just in case, review the .su2 file" << endl;
+	}
+
+}
+
+void CSurfaceMovement::WriteFFDInfo(CGeometry *geometry, CConfig *config, CFreeFormChunk **chunk, string val_mesh_filename, bool val_fullmesh) {
+	ofstream mesh_file;
+	unsigned short iOrder, jOrder, kOrder, iChunk, iCornerPoints, iMarker, iParentChunk, iChildChunk;
+	unsigned long iVertex, iPoint, iSurfacePoints;
+	char *cstr = new char [val_mesh_filename.size()+1];
+	strcpy (cstr, val_mesh_filename.c_str());
+	
+	mesh_file.precision(15);
+	mesh_file.open(cstr, ios::out | ios::app);
+	
+	mesh_file << "NCHUNK= " << nChunk << endl;
+	mesh_file << "NLEVEL= " << nLevel << endl;
+	
+	for (iChunk = 0 ; iChunk < nChunk; iChunk++) {
+		
+		mesh_file << "CHUNK_TAG= " << chunk[iChunk]->GetTag() << endl;
+		mesh_file << "CHUNK_LEVEL= " << chunk[iChunk]->GetLevel() << endl;
+
+		mesh_file << "CHUNK_DEGREE_I= " << chunk[iChunk]->GetlOrder()-1 << endl;
+		mesh_file << "CHUNK_DEGREE_J= " << chunk[iChunk]->GetmOrder()-1 << endl;
+		mesh_file << "CHUNK_DEGREE_K= " << chunk[iChunk]->GetnOrder()-1 << endl;
+		
+		mesh_file << "CHUNK_PARENTS= " << chunk[iChunk]->GetnParentChunk() << endl;
+		for (iParentChunk = 0; iParentChunk < chunk[iChunk]->GetnParentChunk(); iParentChunk++)
+			mesh_file << chunk[iChunk]->GetParentChunkTag(iParentChunk) << endl;
+		mesh_file << "CHUNK_CHILDREN= " << chunk[iChunk]->GetnChildChunk() << endl;
+		for (iChildChunk = 0; iChildChunk < chunk[iChunk]->GetnChildChunk(); iChildChunk++)
+			mesh_file << chunk[iChunk]->GetChildChunkTag(iChildChunk) << endl;
+		
+		mesh_file << "CHUNK_CORNER_POINTS= " << chunk[iChunk]->GetnCornerPoints() << endl;
+		for (iCornerPoints = 0; iCornerPoints < chunk[iChunk]->GetnCornerPoints(); iCornerPoints++) {
+			double *coord = chunk[iChunk]->GetCoordCornerPoints(iCornerPoints);
+			mesh_file << coord[0] << "\t" << coord[1] << "\t" << coord[2] << endl;
+		}
+
+		/*--- No FFD definition ---*/
+		if (chunk[iChunk]->GetnControlPoints() == 0) {
+			mesh_file << "CHUNK_CONTROL_POINTS= 0" << endl;
+			mesh_file << "CHUNK_SURFACE_POINTS= 0" << endl;				
+		}
+		else {
+			mesh_file << "CHUNK_CONTROL_POINTS= " << chunk[iChunk]->GetnControlPoints() << endl;
+			for (iOrder = 0; iOrder < chunk[iChunk]->GetlOrder(); iOrder++)
+				for (jOrder = 0; jOrder < chunk[iChunk]->GetmOrder(); jOrder++)
+					for (kOrder = 0; kOrder < chunk[iChunk]->GetnOrder(); kOrder++) {
+						double *coord = chunk[iChunk]->GetCoordControlPoints(iOrder, jOrder, kOrder);
+						mesh_file << iOrder << "\t" << jOrder << "\t" << kOrder << "\t" << coord[0] << "\t" << coord[1] << "\t" << coord[2] << endl;
+					}
+			
+      if (val_fullmesh) {
+        mesh_file << "CHUNK_SURFACE_POINTS= " << chunk[iChunk]->GetnSurfacePoint() << endl;
+        for (iSurfacePoints = 0; iSurfacePoints < chunk[iChunk]->GetnSurfacePoint(); iSurfacePoints++) {
+          iMarker = chunk[iChunk]->Get_MarkerIndex(iSurfacePoints);
+          iVertex = chunk[iChunk]->Get_VertexIndex(iSurfacePoints);
+          iPoint = chunk[iChunk]->Get_PointIndex(iSurfacePoints);
+          double *parcoord = chunk[iChunk]->Get_ParametricCoord(iSurfacePoints);
+          mesh_file << scientific << config->GetMarker_All_Tag(iMarker) << "\t" << iPoint << "\t" << parcoord[0] << "\t" << parcoord[1] << "\t" << parcoord[2] << endl;
+        }
+      }
+      else {
+        
+        /*--- Compute the number of points on the new surfaces, note that we are not
+         adding the new ghost points (receive), which eventually are also inside the chunck ---*/
+       unsigned long nSurfacePoint = 0;
+        for (iSurfacePoints = 0; iSurfacePoints < chunk[iChunk]->GetnSurfacePoint(); iSurfacePoints++) {
+          iPoint = chunk[iChunk]->Get_PointIndex(iSurfacePoints);
+          if ((geometry->GetGlobal_to_Local_Point(iPoint) != -1) && (iPoint <= geometry->GetMax_GlobalPoint())) nSurfacePoint++;
+        }
+
+        mesh_file << "CHUNK_SURFACE_POINTS= " << nSurfacePoint << endl;
+        for (iSurfacePoints = 0; iSurfacePoints < chunk[iChunk]->GetnSurfacePoint(); iSurfacePoints++) {
+          iMarker = chunk[iChunk]->Get_MarkerIndex(iSurfacePoints);
+          iPoint = chunk[iChunk]->Get_PointIndex(iSurfacePoints);
+          if ((geometry->GetGlobal_to_Local_Point(iPoint) != -1) && (iPoint <= geometry->GetMax_GlobalPoint())) {
+            double *parCoord = chunk[iChunk]->Get_ParametricCoord(iSurfacePoints);
+            mesh_file << scientific << config->GetMarker_All_Tag(iMarker) << "\t" << geometry->GetGlobal_to_Local_Point(iPoint) << "\t" << parCoord[0] << "\t" << parCoord[1] << "\t" << parCoord[2] << endl;
+          }
+        }
+      }
+			
+		}
+		
+	}
+	mesh_file.close();
+}
+
+CFreeFormChunk::CFreeFormChunk(void) : CGridMovement() { }
+
+CFreeFormChunk::CFreeFormChunk(unsigned short val_lDegree, unsigned short val_mDegree, unsigned short val_nDegree) : CGridMovement() {
+	unsigned short iCornerPoints, iOrder, jOrder, kOrder, iDim;
+	
+	/*--- Only for 3D problems and FFD with Hexahedron ---*/
+	nDim = 3;
+	nCornerPoints = 8;
+	
+	/*--- Allocate Corners points ---*/
+	Coord_Corner_Points = new double* [nCornerPoints];
+	for (iCornerPoints = 0; iCornerPoints < nCornerPoints; iCornerPoints++)
+		Coord_Corner_Points[iCornerPoints] = new double [nDim];
+	
+	param_coord = new double[nDim]; param_coord_ = new double[nDim];
+	cart_coord = new double[nDim]; cart_coord_ = new double[nDim];
+	gradient = new double[nDim];
+
+	lDegree = val_lDegree; lOrder = lDegree+1;
+	mDegree = val_mDegree; mOrder = mDegree+1;
+	nDegree = val_nDegree; nOrder = nDegree+1;
+	nControlPoints = lOrder*mOrder*nOrder;
+	
+	Coord_Control_Points = new double*** [lOrder];
+	ParCoord_Control_Points = new double*** [lOrder];
+	Coord_Control_Points_Copy = new double*** [lOrder];
+	for (iOrder = 0; iOrder < lOrder; iOrder++) {
+		Coord_Control_Points[iOrder] = new double** [mOrder];
+		ParCoord_Control_Points[iOrder] = new double** [mOrder];
+		Coord_Control_Points_Copy[iOrder] = new double** [mOrder];
+		for (jOrder = 0; jOrder < mOrder; jOrder++) {
+			Coord_Control_Points[iOrder][jOrder] = new double* [nOrder];
+			ParCoord_Control_Points[iOrder][jOrder] = new double* [nOrder];
+			Coord_Control_Points_Copy[iOrder][jOrder] = new double* [nOrder];
+			for (kOrder = 0; kOrder < nOrder; kOrder++) {
+				Coord_Control_Points[iOrder][jOrder][kOrder] = new double [nDim];
+				ParCoord_Control_Points[iOrder][jOrder][kOrder] = new double [nDim];
+				Coord_Control_Points_Copy[iOrder][jOrder][kOrder] = new double [nDim];
+			}
+		}
+	}
+	
+	/*--- Zero-initialization ---*/
+	for (iOrder = 0; iOrder < lOrder; iOrder++) 
+		for (jOrder = 0; jOrder < mOrder; jOrder++) 
+			for (kOrder = 0; kOrder < nOrder; kOrder++)
+				for (iDim = 0; iDim < nDim; iDim++)
+					Coord_Control_Points[iOrder][jOrder][kOrder][iDim] = 0.0;
+}
+
+CFreeFormChunk::~CFreeFormChunk(void) {
+	unsigned short iOrder, jOrder, kOrder, iCornerPoints;
+	
+	for (iOrder = 0; iOrder < lOrder; iOrder++) 
+		for (jOrder = 0; jOrder < mOrder; jOrder++) 
+			for (kOrder = 0; kOrder < nOrder; kOrder++) {
+				delete [] Coord_Control_Points[iOrder][jOrder][kOrder];
+				delete [] ParCoord_Control_Points[iOrder][jOrder][kOrder];
+				delete [] Coord_Control_Points_Copy[iOrder][jOrder][kOrder];
+			}
+	delete [] Coord_Control_Points;
+	delete [] ParCoord_Control_Points;
+	delete [] Coord_Control_Points_Copy;
+
+	delete [] param_coord;
+	delete [] cart_coord;
+	delete [] gradient;
+	
+	for (iCornerPoints = 0; iCornerPoints < nCornerPoints; iCornerPoints++)
+		delete [] Coord_Corner_Points[iCornerPoints];
+	delete [] Coord_Corner_Points;
+}
+
+void  CFreeFormChunk::SetUnitCornerPoints(void) {
+	double coord [3];
+	
+	coord [0] = 0.0; coord [1] = 0.0; coord [2] = 0.0; this->SetCoordCornerPoints(coord,0);
+	coord [0] = 1.0; coord [1] = 0.0; coord [2] = 0.0; this->SetCoordCornerPoints(coord,1);
+	coord [0] = 1.0; coord [1] = 1.0; coord [2] = 0.0; this->SetCoordCornerPoints(coord,2);
+	coord [0] = 0.0; coord [1] = 1.0; coord [2] = 0.0; this->SetCoordCornerPoints(coord,3);
+	coord [0] = 0.0; coord [1] = 0.0; coord [2] = 1.0; this->SetCoordCornerPoints(coord,4);
+	coord [0] = 1.0; coord [1] = 0.0; coord [2] = 1.0; this->SetCoordCornerPoints(coord,5);
+	coord [0] = 1.0; coord [1] = 1.0; coord [2] = 1.0; this->SetCoordCornerPoints(coord,6);
+	coord [0] = 0.0; coord [1] = 1.0; coord [2] = 1.0; this->SetCoordCornerPoints(coord,7);
+}
+
+void CFreeFormChunk::SetControlPoints_Parallelepiped (void) {
+	unsigned short iDim, iDegree, jDegree, kDegree;
+	
+	/*--- Set base control points according to the notation of Vtk for hexahedrons ---*/
+	for (iDim = 0; iDim < nDim; iDim++) {
+		Coord_Control_Points	[0]			[0]			[0]			[iDim]	= Coord_Corner_Points[0][iDim];
+		Coord_Control_Points	[lOrder-1]	[0]			[0]			[iDim]	= Coord_Corner_Points[1][iDim];
+		Coord_Control_Points	[lOrder-1]	[mOrder-1]	[0]			[iDim]	= Coord_Corner_Points[2][iDim];
+		Coord_Control_Points	[0]			[mOrder-1]	[0]			[iDim]	= Coord_Corner_Points[3][iDim];
+		Coord_Control_Points	[0]			[0]			[nOrder-1]	[iDim]	= Coord_Corner_Points[4][iDim];
+		Coord_Control_Points	[lOrder-1]	[0]			[nOrder-1]	[iDim]	= Coord_Corner_Points[5][iDim];
+		Coord_Control_Points	[lOrder-1]	[mOrder-1]	[nOrder-1]	[iDim]	= Coord_Corner_Points[6][iDim];
+		Coord_Control_Points	[0]			[mOrder-1]	[nOrder-1]	[iDim]	= Coord_Corner_Points[7][iDim];
+	}
+	
+	/*--- Fill the rest of the cubic matrix of control points with uniform spacing (parallelepiped) ---*/
+	for (iDegree = 0; iDegree <= lDegree; iDegree++)
+		for (jDegree = 0; jDegree <= mDegree; jDegree++)
+			for (kDegree = 0; kDegree <= nDegree; kDegree++) {
+				Coord_Control_Points[iDegree][jDegree][kDegree][0] = Coord_Corner_Points[0][0] 
+				+ double(iDegree)/double(lDegree)*(Coord_Corner_Points[1][0]-Coord_Corner_Points[0][0]);
+				Coord_Control_Points[iDegree][jDegree][kDegree][1] = Coord_Corner_Points[0][1] 
+				+ double(jDegree)/double(mDegree)*(Coord_Corner_Points[3][1]-Coord_Corner_Points[0][1]);				
+				Coord_Control_Points[iDegree][jDegree][kDegree][2] = Coord_Corner_Points[0][2] 
+				+ double(kDegree)/double(nDegree)*(Coord_Corner_Points[4][2]-Coord_Corner_Points[0][2]);
+			}
+}
+
+void CFreeFormChunk::SetSupportCP(CFreeFormChunk *chunk) {
+	unsigned short iDim, iOrder, jOrder, kOrder;
+	unsigned short lOrder = chunk->GetlOrder();
+	unsigned short mOrder = chunk->GetmOrder();
+	unsigned short nOrder = chunk->GetnOrder();
+	
+	Coord_SupportCP = new double*** [lOrder];
+	for (iOrder = 0; iOrder < lOrder; iOrder++) {
+		Coord_SupportCP[iOrder] = new double** [mOrder];
+		for (jOrder = 0; jOrder < mOrder; jOrder++) {
+			Coord_SupportCP[iOrder][jOrder] = new double* [nOrder];
+			for (kOrder = 0; kOrder < nOrder; kOrder++)
+				Coord_SupportCP[iOrder][jOrder][kOrder] = new double [nDim];
+		}
+	}
+	
+	/*--- Set base support control points according to the notation of Vtk for hexahedrons ---*/
+	for (iDim = 0; iDim < nDim; iDim++) {
+		Coord_SupportCP	[0]			[0]			[0]			[iDim]	= Coord_Corner_Points[0][iDim];
+		Coord_SupportCP	[lOrder-1]	[0]			[0]			[iDim]	= Coord_Corner_Points[1][iDim];
+		Coord_SupportCP	[lOrder-1]	[mOrder-1]	[0]			[iDim]	= Coord_Corner_Points[2][iDim];
+		Coord_SupportCP	[0]			[mOrder-1]	[0]			[iDim]	= Coord_Corner_Points[3][iDim];
+		Coord_SupportCP	[0]			[0]			[nOrder-1]	[iDim]	= Coord_Corner_Points[4][iDim];
+		Coord_SupportCP	[lOrder-1]	[0]			[nOrder-1]	[iDim]	= Coord_Corner_Points[5][iDim];
+		Coord_SupportCP	[lOrder-1]	[mOrder-1]	[nOrder-1]	[iDim]	= Coord_Corner_Points[6][iDim];
+		Coord_SupportCP	[0]			[mOrder-1]	[nOrder-1]	[iDim]	= Coord_Corner_Points[7][iDim];
+	}
+	
+	/*--- Fill the rest of the cubic matrix of support control points with uniform spacing  ---*/
+	for (iOrder = 0; iOrder < lOrder; iOrder++)
+		for (jOrder = 0; jOrder < mOrder; jOrder++)
+			for (kOrder = 0; kOrder < nOrder; kOrder++) {
+				Coord_SupportCP[iOrder][jOrder][kOrder][0] = Coord_Corner_Points[0][0] 
+				+ double(iOrder)/double(lOrder-1)*(Coord_Corner_Points[1][0]-Coord_Corner_Points[0][0]);
+				Coord_SupportCP[iOrder][jOrder][kOrder][1] = Coord_Corner_Points[0][1] 
+				+ double(jOrder)/double(mOrder-1)*(Coord_Corner_Points[3][1]-Coord_Corner_Points[0][1]);				
+				Coord_SupportCP[iOrder][jOrder][kOrder][2] = Coord_Corner_Points[0][2] 
+				+ double(kOrder)/double(nOrder-1)*(Coord_Corner_Points[4][2]-Coord_Corner_Points[0][2]);
+			}
+}
+
+void CFreeFormChunk::SetSupportCPChange(CFreeFormChunk *chunk) {
+	unsigned short iDim, iOrder, jOrder, kOrder;
+	double movement[3], *car_coord_old, *car_coord_new, *par_coord;
+	unsigned short lOrder = chunk->GetlOrder();
+	unsigned short mOrder = chunk->GetmOrder();
+	unsigned short nOrder = chunk->GetnOrder();
+	unsigned short *index = new unsigned short[nDim];
+
+	double ****param_Coord_SupportCP = new double*** [lOrder];
+	for (iOrder = 0; iOrder < lOrder; iOrder++) {
+		param_Coord_SupportCP[iOrder] = new double** [mOrder];
+		for (jOrder = 0; jOrder < mOrder; jOrder++) {
+			param_Coord_SupportCP[iOrder][jOrder] = new double* [nOrder];
+			for (kOrder = 0; kOrder < nOrder; kOrder++)
+				param_Coord_SupportCP[iOrder][jOrder][kOrder] = new double [nDim];
+		}
+	}
+	
+	for (iOrder = 0; iOrder < lOrder; iOrder++)
+		for (jOrder = 0; jOrder < mOrder; jOrder++)
+			for (kOrder = 0; kOrder < nOrder; kOrder++)
+				for (iDim = 0; iDim < nDim; iDim++)
+					param_Coord_SupportCP[iOrder][jOrder][kOrder][iDim] = 
+					Coord_SupportCP[iOrder][jOrder][kOrder][iDim];
+	
+	for (iDim = 0; iDim < nDim; iDim++) {
+		Coord_Control_Points[0][0][0][iDim]	= chunk->GetCoordCornerPoints(iDim, 0);
+		Coord_Control_Points[1][0][0][iDim]	= chunk->GetCoordCornerPoints(iDim, 1);
+		Coord_Control_Points[1][1][0][iDim]	= chunk->GetCoordCornerPoints(iDim, 2);
+		Coord_Control_Points[0][1][0][iDim]	= chunk->GetCoordCornerPoints(iDim, 3);
+		Coord_Control_Points[0][0][1][iDim]	= chunk->GetCoordCornerPoints(iDim, 4);
+		Coord_Control_Points[1][0][1][iDim]	= chunk->GetCoordCornerPoints(iDim, 5);
+		Coord_Control_Points[1][1][1][iDim]	= chunk->GetCoordCornerPoints(iDim, 6);
+		Coord_Control_Points[0][1][1][iDim]	= chunk->GetCoordCornerPoints(iDim, 7);
+	}
+	
+	for (iOrder = 0; iOrder < chunk->GetlOrder(); iOrder++)
+		for (jOrder = 0; jOrder < chunk->GetmOrder(); jOrder++)
+			for (kOrder = 0; kOrder < chunk->GetnOrder(); kOrder++) {
+				par_coord = param_Coord_SupportCP[iOrder][jOrder][kOrder];
+				car_coord_new = EvalCartesianCoord(par_coord);
+				car_coord_old = chunk->GetCoordControlPoints(iOrder, jOrder, kOrder);
+				index[0] = iOrder; index[1] = jOrder; index[2] = kOrder;
+				movement[0] = car_coord_new[0] - car_coord_old[0]; 
+				movement[1] = car_coord_new[1] - car_coord_old[1]; 
+				movement[2] = car_coord_new[2] - car_coord_old[2]; 
+				chunk->SetControlPoints(index, movement);
+			}
+}
+
+void CFreeFormChunk::SetParaView (char chunk_filename[200], bool new_file) {
+	ofstream chunk_file;
+	unsigned short iCornerPoints, iDim, iControlPoints, iDegree, jDegree, kDegree;
+		
+	if (new_file) chunk_file.open(chunk_filename, ios::out);
+	else chunk_file.open(chunk_filename, ios::out | ios::app);
+	
+	chunk_file << "# vtk DataFile Version 2.0" << endl;
+	chunk_file << "Visualization of the FFD box" << endl;
+	chunk_file << "ASCII" << endl;
+	chunk_file << "DATASET UNSTRUCTURED_GRID" << endl;
+	chunk_file << "POINTS " << nCornerPoints + nControlPoints << " float" << endl;
+	
+	chunk_file.precision(15);
+	
+	for(iCornerPoints = 0; iCornerPoints < nCornerPoints; iCornerPoints++) {
+		for(iDim = 0; iDim < nDim; iDim++)
+			chunk_file << scientific << Coord_Corner_Points[iCornerPoints][iDim] << "\t";
+		chunk_file << "\n";
+	}
+	for (iDegree = 0; iDegree <= lDegree; iDegree++)
+		for (jDegree = 0; jDegree <= mDegree; jDegree++)
+			for (kDegree = 0; kDegree <= nDegree; kDegree++) {
+				for(iDim = 0; iDim < nDim; iDim++)
+					chunk_file << scientific << Coord_Control_Points[iDegree][jDegree][kDegree][iDim] << "\t";
+				chunk_file << "\n";
+			}
+	
+	chunk_file << "CELLS " << 1 + nControlPoints << "\t" << (8+1) + (1+1) * nControlPoints << endl;
+	chunk_file << "8 0 1 2 3 4 5 6 7" << endl;
+	for (iControlPoints = 0; iControlPoints < nControlPoints; iControlPoints++)
+		chunk_file << "1 " << iControlPoints + 8 << endl;
+	
+	chunk_file << "CELL_TYPES " << 1 + nControlPoints<< endl;
+	chunk_file << "12" << endl;
+	for (iControlPoints = 0; iControlPoints < nControlPoints; iControlPoints++)
+		chunk_file << "1" << endl;
+	
+	chunk_file.close();
+}
+
+void CFreeFormChunk::SetTecplot(char chunk_filename[200], bool new_file) {
+	ofstream chunk_file;
+	unsigned short iDim, iDegree, jDegree, kDegree;
+	
+	if (new_file) {
+		chunk_file.open(chunk_filename, ios::out);
+		chunk_file << "TITLE = \"Visualization of the FFD box\"" << endl;
+		chunk_file << "VARIABLES = \"x\", \"y\", \"z\"" << endl;
+	}
+	else chunk_file.open(chunk_filename, ios::out | ios::app);
+
+	chunk_file << "ZONE I="<<lDegree+1<<", J="<<mDegree+1<<", K="<<nDegree+1<<", DATAPACKING=POINT" << endl;
+	
+	chunk_file.precision(15);
+	
+	for (kDegree = 0; kDegree <= nDegree; kDegree++)
+		for (jDegree = 0; jDegree <= mDegree; jDegree++)
+			for (iDegree = 0; iDegree <= lDegree; iDegree++) {
+				for(iDim = 0; iDim < nDim; iDim++)
+					chunk_file << scientific << Coord_Control_Points[iDegree][jDegree][kDegree][iDim] << "\t";
+				chunk_file << "\n";
+			}
+		
+	chunk_file.close();
+}
+
+
+double *CFreeFormChunk::GetParametricCoord_Analytical(double *cart_coord) {
+	unsigned short iDim;
+	double *e1, *e2, *e3, *e12, *e23, *e13, *p;
+	
+	/*--- Auxiliary Basis Vectors of the deformed chunk ---*/
+	e1 = new double[3]; e2 = new double[3]; e3 = new double[3];
+	for (iDim = 0; iDim < nDim; iDim++) {
+		e1[iDim] = Coord_Corner_Points[1][iDim]-Coord_Corner_Points[0][iDim];
+		e2[iDim] = Coord_Corner_Points[3][iDim]-Coord_Corner_Points[0][iDim];
+		e3[iDim] = Coord_Corner_Points[4][iDim]-Coord_Corner_Points[0][iDim];
+	}
+	
+	/*--- Respective Cross-Products ---*/
+	e12 = new double[3]; e23 = new double[3]; e13 = new double[3];
+	CrossProduct(e1,e2,e12);
+	CrossProduct(e1,e3,e13);
+	CrossProduct(e2,e3,e23);
+	
+	/*--- p is Tranlated vector from the origin ---*/
+	p = new double[3];
+	for (iDim = 0; iDim < nDim; iDim++)
+		p[iDim] = cart_coord[iDim] - Coord_Corner_Points[0][iDim];
+	
+	param_coord[0] = DotProduct(e23,p)/DotProduct(e23,e1);
+	param_coord[1] = DotProduct(e13,p)/DotProduct(e13,e2);
+	param_coord[2] = DotProduct(e12,p)/DotProduct(e12,e3);
+	
+	delete [] e1;
+  delete [] e2;
+  delete [] e3;
+  delete [] e12;
+  delete [] e23;
+  delete [] e13;
+  delete [] p;
+	
+	return param_coord;
+}
+
+double *CFreeFormChunk::EvalCartesianCoord(double *param_coord) {
+	unsigned short iDim, iDegree, jDegree, kDegree;
+	
+	for (iDim = 0; iDim < nDim; iDim++)
+		cart_coord[iDim] = 0;
+	
+	for (iDegree = 0; iDegree <= lDegree; iDegree++)
+		for (jDegree = 0; jDegree <= mDegree; jDegree++)
+			for (kDegree = 0; kDegree <= nDegree; kDegree++)
+				for (iDim = 0; iDim < nDim; iDim++) {
+					cart_coord[iDim] += Coord_Control_Points[iDegree][jDegree][kDegree][iDim]
+					* GetBernstein(lDegree, iDegree, param_coord[0])
+					* GetBernstein(mDegree, jDegree, param_coord[1])
+					* GetBernstein(nDegree, kDegree, param_coord[2]);
+				}
+	
+	return cart_coord;
+}
+
+double CFreeFormChunk::GetBernstein(short val_n, short val_i, double val_t) {
+	double value;
+
+	if (val_i > val_n) { value = 0; return value; }
+	if (val_i == 0) {
+		if (val_t == 0) value = 1;
+		else if (val_t == 1) value = 0;
+		else value = Binomial(val_n,val_i)*(pow(val_t, val_i)) * pow(1.0 - val_t, val_n - val_i);
+	}
+	else if (val_i == val_n) {
+		if (val_t == 0) value = 0;
+		else if (val_t == 1) value = 1;
+		else value = pow(val_t,val_n);
+	}
+	else value = Binomial(val_n,val_i)*(pow(val_t,val_i)) * pow(1.0-val_t, val_n - val_i);
+	
+	return value;
+}
+
+double CFreeFormChunk::GetBernsteinDerivative(short val_n, short val_i, 
+											   double val_t, short val_order) {
+	double value = 0.0;
+	
+	/*--- Verify this subroutine, it provides negative val_n, 
+	 which is a wrong value for GetBernstein ---*/
+	
+	if (val_order == 0) { 
+		value = GetBernstein(val_n, val_i, val_t); return value; 
+	}
+	
+	if (val_i == 0) { 
+		value = val_n*(-GetBernsteinDerivative(val_n-1, val_i, val_t, val_order-1)); return value; 
+	}
+	else {
+		if (val_n == 0) { 
+			value = val_t; return value; 
+		}
+		else {
+			value = val_n*(GetBernsteinDerivative(val_n-1, val_i-1, val_t, val_order-1) - GetBernsteinDerivative(val_n-1, val_i, val_t, val_order-1));
+			return value;
+		}
+	}
+
+	return value;
+}
+
+double *CFreeFormChunk::GetGradient_Analytical(double *val_coord, double *xyz) {
+	unsigned short iDim, jDim, lmn[3];
+	
+	/*--- Set the Degree of the Berstein polynomials ---*/
+	lmn[0] = lDegree; lmn[1] = mDegree; lmn[2] = nDegree;
+	
+	for (iDim = 0; iDim < nDim; iDim++) gradient[iDim] = 0;
+	
+	for (iDim = 0; iDim < nDim; iDim++)
+		for (jDim = 0; jDim < nDim; jDim++)
+			gradient[jDim] += GetDerivative2(val_coord, iDim, xyz,  lmn) *  
+			GetDerivative3(val_coord, iDim, jDim, lmn);
+	
+	return gradient;
+}
+
+double *CFreeFormChunk::GetGradient_Numerical(double *uvw, double *xyz) {
+	double delta = 1E-6, parametric[3], *coord_eval, functional_plus, functional_minus;
+	
+	parametric[0] = uvw[0] + delta;
+	parametric[1] = uvw[1]; 
+	parametric[2] = uvw[2]; 
+	coord_eval = EvalCartesianCoord(parametric);
+	functional_plus = ((coord_eval[0]-xyz[0])*(coord_eval[0]-xyz[0]) + 
+					   (coord_eval[1]-xyz[1])*(coord_eval[1]-xyz[1]) +
+					   (coord_eval[2]-xyz[2])*(coord_eval[2]-xyz[2]));
+	parametric[0] = uvw[0] - delta;
+	parametric[1] = uvw[1]; 
+	parametric[2] = uvw[2]; 
+	coord_eval = EvalCartesianCoord(parametric);
+	functional_minus = ((coord_eval[0]-xyz[0])*(coord_eval[0]-xyz[0]) + 
+						(coord_eval[1]-xyz[1])*(coord_eval[1]-xyz[1]) +
+						(coord_eval[2]-xyz[2])*(coord_eval[2]-xyz[2]));
+	gradient[0] = 0.5*(functional_plus-functional_minus)/delta;
+	
+	parametric[0] = uvw[0];
+	parametric[1] = uvw[1] + delta;
+	parametric[2] = uvw[2]; 
+	coord_eval = EvalCartesianCoord(parametric);
+	functional_plus = ((coord_eval[0]-xyz[0])*(coord_eval[0]-xyz[0]) + 
+					   (coord_eval[1]-xyz[1])*(coord_eval[1]-xyz[1]) +
+					   (coord_eval[2]-xyz[2])*(coord_eval[2]-xyz[2]));
+	parametric[0] = uvw[0];
+	parametric[1] = uvw[1] - delta;
+	parametric[2] = uvw[2]; 
+	coord_eval = EvalCartesianCoord(parametric);
+	functional_minus = ((coord_eval[0]-xyz[0])*(coord_eval[0]-xyz[0]) + 
+						(coord_eval[1]-xyz[1])*(coord_eval[1]-xyz[1]) +
+						(coord_eval[2]-xyz[2])*(coord_eval[2]-xyz[2]));
+	gradient[1] = 0.5*(functional_plus-functional_minus)/delta;
+	
+	parametric[0] = uvw[0];
+	parametric[1] = uvw[1]; 
+	parametric[2] = uvw[2] + delta;
+	coord_eval = EvalCartesianCoord(parametric);
+	functional_plus = ((coord_eval[0]-xyz[0])*(coord_eval[0]-xyz[0]) + 
+					   (coord_eval[1]-xyz[1])*(coord_eval[1]-xyz[1]) +
+					   (coord_eval[2]-xyz[2])*(coord_eval[2]-xyz[2]));
+	parametric[0] = uvw[0];
+	parametric[1] = uvw[1]; 
+	parametric[2] = uvw[2] - delta;
+	coord_eval = EvalCartesianCoord(parametric);
+	functional_minus = ((coord_eval[0]-xyz[0])*(coord_eval[0]-xyz[0]) + 
+						(coord_eval[1]-xyz[1])*(coord_eval[1]-xyz[1]) +
+						(coord_eval[2]-xyz[2])*(coord_eval[2]-xyz[2]));
+	gradient[2] = 0.5*(functional_plus-functional_minus)/delta;
+	
+	return gradient;
+}
+
+double *CFreeFormChunk::GetParametricCoord_Iterative(double *xyz, double *guess, double tol, 
+																										 unsigned long it_max) {
+	double **Hessian, Indep_Term[3], under_relax = 1.0, MinNormError, NormError;
+	unsigned short iDim, RandonCounter;
+	unsigned long iter;
+	
+	/*--- Allocate the Hessian ---*/
+	Hessian = new double* [nDim];
+	for (iDim = 0; iDim < nDim; iDim++) {
+		Hessian[iDim] = new double[nDim];
+		param_coord[iDim] = guess[iDim];
+		Indep_Term [iDim] = 0.0;
+	}
+	
+	RandonCounter = 0; MinNormError = 1E6;
+	
+	for (iter = 0; iter < it_max; iter++) {
+		
+		/*--- The independent term of the solution of our system is -Gradient(sol_old) ---*/
+		gradient = GetGradient_Analytical(param_coord, xyz);
+		
+		for (iDim = 0; iDim < nDim; iDim++) 
+			Indep_Term[iDim] = -gradient[iDim];
+						
+		/*--- Relaxation of the Newton Method ---*/
+		for (iDim = 0; iDim < nDim; iDim++) 
+			Indep_Term[iDim] = under_relax * Indep_Term[iDim];
+		
+		/*--- Hessian = The Matrix of our system, getHessian(sol_old,xyz,...) ---*/
+		GetHessian_Analytical(param_coord, xyz, Hessian);
+		
+		/*--- Gauss elimination algorithm. Solution will be stored on Indep_Term ---*/
+		Gauss_Elimination(Hessian, Indep_Term, nDim);				
+		
+		/*--- Solution is in fact par_new-par_old; Must Update doing par_new=par_old + solution ---*/
+		for (iDim = 0; iDim < nDim; iDim++) 
+			param_coord[iDim] += Indep_Term[iDim];
+		
+		/*--- If the gradient is small, we have converged ---*/
+		if ((abs(Indep_Term[0]) < tol) && (abs(Indep_Term[1]) < tol) && (abs(Indep_Term[2]) < tol))	break;
+		NormError = sqrt(Indep_Term[0]*Indep_Term[0] + Indep_Term[1]*Indep_Term[1] + Indep_Term[2]*Indep_Term[2]);
+		MinNormError = min(NormError, MinNormError);
+		
+		/*--- If we have no convergence with 50 iterations probably we are out of the chunk, then 
+		 we try with a ramdom choice ---*/
+		if (((iter % 50) == 0) && (iter != 0)) {
+			RandonCounter++;
+			param_coord[0] = double(rand())/double(RAND_MAX);
+			param_coord[1] = double(rand())/double(RAND_MAX);
+			param_coord[2] = double(rand())/double(RAND_MAX);
+		}
+		
+		if (RandonCounter == 100) {
+			cout << "I can not localize this point: " << xyz[0] <<" "<< xyz[1] <<" "<< xyz[2] <<". Min Error: "<< MinNormError <<"."<< endl;
+			param_coord[0] = 0.0; param_coord[1] = 0.0; param_coord[2] = 0.0;
+			Indep_Term[0] = 0.0; Indep_Term[1] = 0.0; Indep_Term[2] = 0.0;
+			break;
+		}
+	}
+	
+	/*--- There is no convergence of the point inversion algorithm ---*/
+	if ((abs(Indep_Term[0]) > tol) || (abs(Indep_Term[1]) > tol) || (abs(Indep_Term[2]) > tol)) 
+		cout << "No Convergence Detected After " << iter << " Iterations" << endl;
+	
+	for (iDim = 0; iDim < nDim; iDim++) 
+		delete [] Hessian[iDim];
+	delete [] Hessian;
+	
+	/*--- Real Solution is now par_coord; Return it ---*/
+	return param_coord;
+}
+
+unsigned short CFreeFormChunk::Binomial (unsigned short n, unsigned short m) {
+	unsigned short result;
+
+	if ( (m == 0) || (m == n) ) result = 1;
+	else result = Factorial(n) / (Factorial(n-m)*Factorial(m));
+		
+	return result;
+}
+
+unsigned long CFreeFormChunk::BinomialOpt (unsigned long n, unsigned long m) {
+	unsigned long b[100], i , j;
+	if (n+1 > 100) cout << "ERROR!!! Increase the size of b in the BinomialOpt subroutine!" <<endl;
+	
+	b[0] = 1;
+	for (i = 1; i <= n; ++i) {
+		b[i] = 1;
+		for(j = i-1U; j > 0; --j)
+			b[j] += b[j-1U];
+	}
+	
+	return b[m];
+}
+
+unsigned short CFreeFormChunk::Factorial (unsigned short n) {
+	
+	if ( n > 1 ) n = n*Factorial(n-1);
+	if ( n == 0 ) n = 1;
+	
+	return n;
+}
+
+
+bool CFreeFormChunk::GetPointFFD(CGeometry *geometry, CConfig *config, unsigned long iPoint) {
+	double *Coord;
+	unsigned short iVar, jVar;
+	bool Inside;
+	
+	unsigned short Index[5][7] = {
+		{0, 1, 2, 5, 0, 1, 2},
+		{0, 2, 7, 5, 0, 2, 7},
+		{0, 2, 3, 7, 0, 2, 3},
+		{0, 5, 7, 4, 0, 5, 7},
+		{2, 7, 5, 6, 2, 7, 5}};
+	
+	Coord = geometry->node[iPoint]->GetCoord();
+	
+	/*--- 1st tetrahedron {V0, V1, V2, V5}
+	 2nd tetrahedron {V0, V2, V7, V5}
+	 3th tetrahedron {V0, V2, V3, V7}
+	 4th tetrahedron {V0, V5, V7, V4}
+	 5th tetrahedron {V2, V7, V5, V6} ---*/
+	
+	for (iVar = 0; iVar < 5; iVar++) {
+		Inside = true;
+		for (jVar = 0; jVar < 4; jVar++) {
+			double Distance_Point = geometry->Point2Plane_Distance(Coord, 
+																														 Coord_Corner_Points[Index[iVar][jVar+1]], 
+																														 Coord_Corner_Points[Index[iVar][jVar+2]], 
+																														 Coord_Corner_Points[Index[iVar][jVar+3]]);
+			
+			double Distance_Vertex = geometry->Point2Plane_Distance(Coord_Corner_Points[Index[iVar][jVar]], 
+																															Coord_Corner_Points[Index[iVar][jVar+1]], 
+																															Coord_Corner_Points[Index[iVar][jVar+2]], 
+																															Coord_Corner_Points[Index[iVar][jVar+3]]);
+			if (Distance_Point*Distance_Vertex < 0.0) Inside = false;					
+		}
+		if (Inside) break;
+	}
+	
+	return Inside;
+
+}
+
+void CFreeFormChunk::SetDeformationZone(CGeometry *geometry, CConfig *config, unsigned short iChunk) {
+	double *Coord;
+	unsigned short iMarker, iVar, jVar;
+	unsigned long iVertex, iPoint;
+	bool Inside;
+	
+	unsigned short Index[5][7] = {
+		{0, 1, 2, 5, 0, 1, 2},
+		{0, 2, 7, 5, 0, 2, 7},
+		{0, 2, 3, 7, 0, 2, 3},
+		{0, 5, 7, 4, 0, 5, 7},
+		{2, 7, 5, 6, 2, 7, 5}};
+	
+	for (iMarker = 0; iMarker < config->GetnMarker_All(); iMarker++)
+		if (config->GetMarker_All_Moving(iMarker) == YES)
+			for(iVertex = 0; iVertex < geometry->nVertex[iMarker]; iVertex++) {	
+				iPoint = geometry->vertex[iMarker][iVertex]->GetNode();
+				geometry->node[iPoint]->SetMove(false);
+				
+				Coord = geometry->node[iPoint]->GetCoord();
+				
+				/*--- 1st tetrahedron {V0, V1, V2, V5}
+				 2nd tetrahedron {V0, V2, V7, V5}
+				 3th tetrahedron {V0, V2, V3, V7}
+				 4th tetrahedron {V0, V5, V7, V4}
+				 5th tetrahedron {V2, V7, V5, V6} ---*/
+				
+				for (iVar = 0; iVar < 5; iVar++) {
+					Inside = true;
+					for (jVar = 0; jVar < 4; jVar++) {
+						double Distance_Point = geometry->Point2Plane_Distance(Coord, 
+																																	 Coord_Corner_Points[Index[iVar][jVar+1]], 
+																																	 Coord_Corner_Points[Index[iVar][jVar+2]], 
+																																	 Coord_Corner_Points[Index[iVar][jVar+3]]);				
+						double Distance_Vertex = geometry->Point2Plane_Distance(Coord_Corner_Points[Index[iVar][jVar]], 
+																																		Coord_Corner_Points[Index[iVar][jVar+1]], 
+																																		Coord_Corner_Points[Index[iVar][jVar+2]], 
+																																		Coord_Corner_Points[Index[iVar][jVar+3]]);
+						if (Distance_Point*Distance_Vertex < 0.0) Inside = false;					
+					}
+					if (Inside) break;
+				}
+				
+				if (Inside) {
+					geometry->node[iPoint]->SetMove(true);
+				}
+				
+			}
+}
+
+double CFreeFormChunk::GetDerivative1 (double *uvw, unsigned short val_diff, unsigned short *ijk, unsigned short *lmn) {
+	unsigned short iDim;
+	double value = GetBernsteinDerivative(lmn[val_diff], ijk[val_diff], uvw[val_diff], 1);
+	
+	for (iDim = 0; iDim < nDim; iDim++)
+		if (iDim != val_diff)
+			value *= GetBernstein(lmn[iDim], ijk[iDim], uvw[iDim]);
+	
+	return value;	
+}
+
+double CFreeFormChunk::GetDerivative2 (double *uvw, unsigned short dim, double *xyz, unsigned short *lmn) {
+	
+	unsigned short iDegree, jDegree, kDegree;
+	double value = 0.0;
+	
+	for (iDegree = 0; iDegree <= lmn[0]; iDegree++)
+		for (jDegree = 0; jDegree <= lmn[1]; jDegree++)
+			for (kDegree = 0; kDegree <= lmn[2]; kDegree++)
+				value += Coord_Control_Points[iDegree][jDegree][kDegree][dim] 
+				* GetBernstein(lmn[0], iDegree, uvw[0])
+				* GetBernstein(lmn[1], jDegree, uvw[1])
+				* GetBernstein(lmn[2], kDegree, uvw[2]);
+	
+	return 2.0*(value - xyz[dim]);	
+}
+
+double CFreeFormChunk::GetDerivative3(double *uvw, unsigned short dim, unsigned short diff_this, unsigned short *lmn) {
+	unsigned short iDegree, jDegree, kDegree, ijk[3];
+	double value = 0;
+	
+	for (iDegree = 0; iDegree <= lmn[0]; iDegree++)
+		for (jDegree = 0; jDegree <= lmn[1]; jDegree++)
+			for (kDegree = 0; kDegree <= lmn[2]; kDegree++) {
+				ijk[0] = iDegree; ijk[1] = jDegree; ijk[2] = kDegree;
+				value += Coord_Control_Points[iDegree][jDegree][kDegree][dim] * 
+				GetDerivative1(uvw, diff_this, ijk, lmn);
+			}
+	
+	return value;
+}
+
+double CFreeFormChunk::GetDerivative4 (double *uvw, unsigned short val_diff, unsigned short val_diff2,
+																			 unsigned short *ijk, unsigned short *lmn) {
+	unsigned short iDim;
+	double value;
+	
+	if (val_diff == val_diff2) {
+		value = GetBernsteinDerivative(lmn[val_diff], ijk[val_diff], uvw[val_diff], 2);
+		for (iDim = 0; iDim < nDim; iDim++)
+			if (iDim != val_diff)
+				value *= GetBernstein(lmn[iDim], ijk[iDim], uvw[iDim]);
+	}
+	else {
+		value = GetBernsteinDerivative(lmn[val_diff],  ijk[val_diff],  uvw[val_diff], 1) *
+		GetBernsteinDerivative(lmn[val_diff2], ijk[val_diff2], uvw[val_diff2], 1);
+		for (iDim = 0; iDim < nDim; iDim++)
+			if ((iDim != val_diff) && (iDim != val_diff2))
+				value *= GetBernstein(lmn[iDim], ijk[iDim], uvw[iDim]);
+	}
+	
+	return value;
+}
+
+double CFreeFormChunk::GetDerivative5(double *uvw, unsigned short dim, unsigned short diff_this, unsigned short diff_this_also, 
+																			unsigned short *lmn) {
+	
+	unsigned short iDegree, jDegree, kDegree, ijk[3];
+	double value = 0.0;
+	
+	for (iDegree = 0; iDegree <= lmn[0]; iDegree++)
+		for (jDegree = 0; jDegree <= lmn[1]; jDegree++)
+			for (kDegree = 0; kDegree <= lmn[2]; kDegree++) {
+				ijk[0] = iDegree; ijk[1] = jDegree; ijk[2] = kDegree;
+				value += Coord_Control_Points[iDegree][jDegree][kDegree][dim] *
+				GetDerivative4(uvw, diff_this, diff_this_also, ijk, lmn);
+			}
+	
+	return value;
+}
+
+void CFreeFormChunk::GetHessian_Analytical(double *uvw, double *xyz, double **val_Hessian) {
+	
+	unsigned short iDim, jDim;
+	unsigned short l, m, n, lmn[3];
+	
+	/*--- Set the Degree of the Berstein polynomials ---*/
+	lmn[0] = lDegree; lmn[1] = mDegree; lmn[2] = nDegree;
+	
+	/*--- Berstein polynomials degrees ---*/
+	l = lmn[0]; m = lmn[1]; n = lmn[2];
+	
+	for (iDim = 0; iDim < nDim; iDim++)
+		for (jDim = 0; jDim < nDim; jDim++)
+			val_Hessian[iDim][jDim] = 0.0;
+	
+	/*--- Note that being all the functions linear combinations of polynomials, they are C^\infty,
+	 and the Hessian will be symmetric; no need to compute the under-diagonal part, for example ---*/
+	for (iDim = 0; iDim < nDim; iDim++) {
+		val_Hessian[0][0] += 2.0 * GetDerivative3(uvw,iDim,0,lmn) * GetDerivative3(uvw,iDim,0,lmn) + 
+		GetDerivative2(uvw,iDim,xyz,lmn) * GetDerivative5(uvw,iDim,0,0,lmn);
+		
+		val_Hessian[1][1] += 2.0 * GetDerivative3(uvw,iDim,1,lmn) * GetDerivative3(uvw,iDim,1,lmn) + 
+		GetDerivative2(uvw,iDim,xyz,lmn) * GetDerivative5(uvw,iDim,1,1,lmn);
+		
+		val_Hessian[2][2] += 2.0 * GetDerivative3(uvw,iDim,2,lmn) * GetDerivative3(uvw,iDim,2,lmn) + 
+		GetDerivative2(uvw,iDim,xyz,lmn) * GetDerivative5(uvw,iDim,2,2,lmn);
+		
+		val_Hessian[0][1] += 2.0 * GetDerivative3(uvw,iDim,0,lmn) * GetDerivative3(uvw,iDim,1,lmn) +
+		GetDerivative2(uvw,iDim,xyz,lmn) * GetDerivative5(uvw,iDim,0,1,lmn);
+		
+		val_Hessian[0][2] += 2.0 * GetDerivative3(uvw,iDim,0,lmn) * GetDerivative3(uvw,iDim,2,lmn) +
+		GetDerivative2(uvw,iDim,xyz,lmn) * GetDerivative5(uvw,iDim,0,2,lmn);
+		
+		val_Hessian[1][2] += 2.0 * GetDerivative3(uvw,iDim,1,lmn) * GetDerivative3(uvw,iDim,2,lmn) +
+		GetDerivative2(uvw,iDim,xyz,lmn) * GetDerivative5(uvw,iDim,1,2,lmn);
+	}
+	
+	val_Hessian[1][0] = val_Hessian[0][1];
+	val_Hessian[2][0] = val_Hessian[0][2];
+	val_Hessian[2][1] = val_Hessian[1][2];
+}
+
+void CFreeFormChunk::Gauss_Elimination(double** A, double* rhs, unsigned short nVar) {
+	unsigned short jVar, kVar, iVar;
+    double weight, aux;
+	
+	if (nVar == 1)
+		rhs[0] /= (A[0][0]+EPS*EPS);
+	else {
+		/*--- Transform system in Upper Matrix ---*/
+		for (iVar = 1; iVar < nVar; iVar++) {
+			for (jVar = 0; jVar < iVar; jVar++) {
+				weight = A[iVar][jVar]/(A[jVar][jVar]+EPS*EPS);
+				for (kVar = jVar; kVar < nVar; kVar++)
+					A[iVar][kVar] -= weight*A[jVar][kVar];
+				rhs[iVar] -= weight*rhs[jVar];
+			}
+		}
+		/*--- Backwards substitution ---*/
+		rhs[nVar-1] = rhs[nVar-1]/(A[nVar-1][nVar-1]+EPS*EPS);
+		for (short iVar = nVar-2; iVar >= 0; iVar--) {
+			aux = 0;
+			for (jVar = iVar+1; jVar < nVar; jVar++)
+				aux += A[iVar][jVar]*rhs[jVar];
+			rhs[iVar] = (rhs[iVar]-aux)/(A[iVar][iVar]+EPS*EPS);
+			if (iVar == 0) break;
+		}
+	}
+}