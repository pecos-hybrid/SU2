/*!
 * \file config_structure.cpp
 * \brief Main file for managing the config file
 * \author F. Palacios, T. Economon, B. Tracey, H. Kline
 * \version 6.2.0 "Falcon"
 *
 * The current SU2 release has been coordinated by the
 * SU2 International Developers Society <www.su2devsociety.org>
 * with selected contributions from the open-source community.
 *
 * The main research teams contributing to the current release are:
 *  - Prof. Juan J. Alonso's group at Stanford University.
 *  - Prof. Piero Colonna's group at Delft University of Technology.
 *  - Prof. Nicolas R. Gauger's group at Kaiserslautern University of Technology.
 *  - Prof. Alberto Guardone's group at Polytechnic University of Milan.
 *  - Prof. Rafael Palacios' group at Imperial College London.
 *  - Prof. Vincent Terrapon's group at the University of Liege.
 *  - Prof. Edwin van der Weide's group at the University of Twente.
 *  - Lab. of New Concepts in Aeronautics at Tech. Institute of Aeronautics.
 *
 * Copyright 2012-2019, Francisco D. Palacios, Thomas D. Economon,
 *                      Tim Albring, and the SU2 contributors.
 *
 * SU2 is free software; you can redistribute it and/or
 * modify it under the terms of the GNU Lesser General Public
 * License as published by the Free Software Foundation; either
 * version 2.1 of the License, or (at your option) any later version.
 *
 * SU2 is distributed in the hope that it will be useful,
 * but WITHOUT ANY WARRANTY; without even the implied warranty of
 * MERCHANTABILITY or FITNESS FOR A PARTICULAR PURPOSE. See the GNU
 * Lesser General Public License for more details.
 *
 * You should have received a copy of the GNU Lesser General Public
 * License along with SU2. If not, see <http://www.gnu.org/licenses/>.
 */

#include "../include/config_structure.hpp"
#include "../include/fem_gauss_jacobi_quadrature.hpp"
#include "../include/fem_geometry_structure.hpp"

vector<string> Profile_Function_tp;       /*!< \brief Vector of string names for profiled functions. */
vector<double> Profile_Time_tp;           /*!< \brief Vector of elapsed time for profiled functions. */
vector<double> Profile_ID_tp;             /*!< \brief Vector of group ID number for profiled functions. */
map<string, vector<int> > Profile_Map_tp; /*!< \brief Map containing the final results for profiled functions. */

map<CLong3T, int> GEMM_Profile_MNK;       /*!< \brief Map, which maps the GEMM size to the index where
                                                      the data for this GEMM is stored in several vectors. */
vector<long>   GEMM_Profile_NCalls;       /*!< \brief Vector, which stores the number of calls to this
                                                      GEMM size. */
vector<double> GEMM_Profile_TotTime;      /*!< \brief Total time spent for this GEMM size. */
vector<double> GEMM_Profile_MinTime;      /*!< \brief Minimum time spent for this GEMM size. */
vector<double> GEMM_Profile_MaxTime;      /*!< \brief Maximum time spent for this GEMM size. */

//#pragma omp threadprivate(Profile_Function_tp, Profile_Time_tp, Profile_ID_tp, Profile_Map_tp)

#include "../include/ad_structure.hpp"
#include "../include/toolboxes/printing_toolbox.hpp"

CConfig::CConfig(char case_filename[MAX_STRING_SIZE], unsigned short val_software, unsigned short val_iZone, unsigned short val_nZone, unsigned short val_nDim, bool verb_high) {
  
  /*--- Store MPI rank and size ---*/ 
  
  rank = SU2_MPI::GetRank();
  size = SU2_MPI::GetSize();

  /*--- Initialize pointers to Null---*/

  SetPointersNull();

  /*--- Reading config options  ---*/

  SetConfig_Options(val_iZone, val_nZone);

  /*--- Parsing the config file  ---*/

  SetConfig_Parsing(case_filename);

  /*--- Configuration file postprocessing ---*/

  SetPostprocessing(val_software, val_iZone, val_nDim);

  /*--- Configuration file boundaries/markers setting ---*/

  SetMarkers(val_software);

  /*--- Configuration file output ---*/

  if ((rank == MASTER_NODE) && verb_high && (val_iZone == 0))
    SetOutput(val_software, val_iZone);

}

CConfig::CConfig(char case_filename[MAX_STRING_SIZE], unsigned short val_software) {

  /*--- Store MPI rank and size ---*/ 
  
  rank = SU2_MPI::GetRank();
  size = SU2_MPI::GetSize();
  
  /*--- Initialize pointers to Null---*/
  SetPointersNull();

  /*--- Reading config options  ---*/
  SetConfig_Options(0, 1);

  /*--- Parsing the config file  ---*/
  SetConfig_Parsing(case_filename);

  /*--- Configuration file postprocessing ---*/
  SetPostprocessing(val_software, 0, 1);

  /*--- Configuration file boundaries/markers setting ---*/

  SetMarkers(val_software);

}

CConfig::CConfig(char case_filename[MAX_STRING_SIZE], CConfig *config) {

  /*--- Store MPI rank and size ---*/ 
  
  rank = SU2_MPI::GetRank();
  size = SU2_MPI::GetSize();
  
  bool runtime_file = false;

  /*--- Initialize pointers to Null---*/

  SetPointersNull();

  /*--- Reading config options  ---*/

  SetRunTime_Options();

  /*--- Parsing the config file  ---*/

  runtime_file = SetRunTime_Parsing(case_filename);

  /*--- Update original config file ---*/

  if (runtime_file) {
    config->SetnExtIter(nExtIter);
  }

}

CConfig::CConfig() {

  /*--- Store MPI rank and size ---*/

  rank = SU2_MPI::GetRank();
  size = SU2_MPI::GetSize();

  /*--- Initialize pointers to Null---*/
  SetPointersNull();

  /*--- Reading config options  ---*/
  SetConfig_Options(0, 1);

  /*--- Set all options to default values */
  map<string, bool>::iterator iter;
  for (iter = all_options.begin(); iter != all_options.end(); ++iter) {
    option_map[iter->first]->SetDefault();
  }

  // Just to avoid error in SetPostprocessing below
  SetKind_Solver(NAVIER_STOKES);

  /*--- Configuration file postprocessing ---*/
  SetPostprocessing(1, 0, 1);

}

SU2_MPI::Comm CConfig::GetMPICommunicator() {

  return SU2_Communicator;

}

void CConfig::SetMPICommunicator(SU2_MPI::Comm Communicator) {

  SU2_Communicator = Communicator;

}

unsigned short CConfig::GetnZone(string val_mesh_filename, unsigned short val_format, CConfig *config) {

  int nZone = 1; /* Default value if nothing is specified. */

  switch (val_format) {
    case SU2: {

      /*--- Local variables for reading the SU2 file. ---*/
      string text_line;
      ifstream mesh_file;

      /*--- Check if the mesh file can be opened for reading. ---*/
      mesh_file.open(val_mesh_filename.c_str(), ios::in);
      if (mesh_file.fail())
        SU2_MPI::Error(string("There is no geometry file called ") + val_mesh_filename,
                              CURRENT_FUNCTION);

      /*--- Read the SU2 mesh file until the zone data is reached or
            when it can be decided that it is not present. ---*/
      while( getline (mesh_file, text_line) ) {

        /*--- Search for the "NZONE" keyword to see if there are multiple Zones ---*/
        if(text_line.find ("NZONE=",0) != string::npos) {
          text_line.erase (0,6); nZone = atoi(text_line.c_str());
          break;
        }

        /*--- If one of the keywords IZONE, NELEM or NPOIN, NMARK is encountered,
              it can be assumed that the NZONE keyword is not present and the loop
              can be terminated. ---*/
        if(text_line.find ("IZONE=",0) != string::npos) break;
        if(text_line.find ("NELEM=",0) != string::npos) break;
        if(text_line.find ("NPOIN=",0) != string::npos) break;
        if(text_line.find ("NMARK=",0) != string::npos) break;
      }

      mesh_file.close();
      break;
    }

    case CGNS: {

#ifdef HAVE_CGNS

      /*--- Local variables which are needed when calling the CGNS mid-level API. ---*/
      int fn, nbases, file_type;

      /*--- Check whether the supplied file is truly a CGNS file. ---*/
      if ( cg_is_cgns(val_mesh_filename.c_str(), &file_type) != CG_OK )
        SU2_MPI::Error(val_mesh_filename + string(" is not a CGNS file"),
                       CURRENT_FUNCTION);

      /*--- Open the CGNS file for reading. The value of fn returned
            is the specific index number for this file and will be
            repeatedly used in the function calls. ---*/
      if (cg_open(val_mesh_filename.c_str(), CG_MODE_READ, &fn) != CG_OK) cg_error_exit();

      /*--- Get the number of databases. This is the highest node
            in the CGNS heirarchy. ---*/
      if (cg_nbases(fn, &nbases) != CG_OK) cg_error_exit();

      /*--- Check if there is more than one database. Throw an
            error if there is because this reader can currently
            only handle one database. ---*/
      if ( nbases > 1 )
        SU2_MPI::Error("CGNS reader currently incapable of handling more than 1 database.",
                       CURRENT_FUNCTION);

      /*--- Determine the number of zones present in the first base.
            Note that the indexing starts at 1 in CGNS. Afterwards
            close the file again. ---*/
      if(cg_nzones(fn, 1, &nZone) != CG_OK) cg_error_exit();
      if (cg_close(fn) != CG_OK) cg_error_exit();
#endif

      break;
    }
  }

  return (unsigned short) nZone;
}

unsigned short CConfig::GetnDim(string val_mesh_filename, unsigned short val_format) {

  short nDim = -1;

  switch (val_format) {
    case SU2: {

      /*--- Local variables for reading the SU2 file. ---*/
      string text_line;
      ifstream mesh_file;

      /*--- Open grid file ---*/
      mesh_file.open(val_mesh_filename.c_str(), ios::in);
      if (mesh_file.fail()) {
        SU2_MPI::Error(string("The SU2 mesh file named ") + val_mesh_filename + string(" was not found."), CURRENT_FUNCTION);
      }

      /*--- Read the SU2 mesh file until the dimension data is reached
            or when it can be decided that it is not present. ---*/
      while( getline (mesh_file, text_line) ) {

        /*--- Search for the "NDIME" keyword to determine the number
              of dimensions.  ---*/
        if(text_line.find ("NDIME=",0) != string::npos) {
          text_line.erase (0,6); nDim = atoi(text_line.c_str());
          break;
        }

        /*--- If one of the keywords NELEM or NPOIN, NMARK is encountered,
              it can be assumed that the NZONE keyword is not present and
              the loop can be terminated. ---*/
        if(text_line.find ("NELEM=",0) != string::npos) break;
        if(text_line.find ("NPOIN=",0) != string::npos) break;
        if(text_line.find ("NMARK=",0) != string::npos) break;
      }

      mesh_file.close();

      /*--- Throw an error if the dimension was not found. ---*/
      if (nDim == -1) {
        SU2_MPI::Error(val_mesh_filename + string(" is not an SU2 mesh file or has the wrong format \n ('NDIME=' not found). Please check."),
                       CURRENT_FUNCTION);
      }

      break;
    }

    case CGNS: {

#ifdef HAVE_CGNS

      /*--- Local variables which are needed when calling the CGNS mid-level API. ---*/
      int fn, nbases, file_type;
      int cell_dim, phys_dim;
      char basename[CGNS_STRING_SIZE];

      /*--- Check whether the supplied file is truly a CGNS file. ---*/
      if ( cg_is_cgns(val_mesh_filename.c_str(), &file_type) != CG_OK ) {
        SU2_MPI::Error(val_mesh_filename + string(" was not found or is not a CGNS file."),
                       CURRENT_FUNCTION);
      }

      /*--- Open the CGNS file for reading. The value of fn returned
            is the specific index number for this file and will be
            repeatedly used in the function calls. ---*/
      if (cg_open(val_mesh_filename.c_str(), CG_MODE_READ, &fn) != CG_OK) cg_error_exit();

      /*--- Get the number of databases. This is the highest node
            in the CGNS heirarchy. ---*/
      if (cg_nbases(fn, &nbases) != CG_OK) cg_error_exit();

      /*--- Check if there is more than one database. Throw an
            error if there is because this reader can currently
            only handle one database. ---*/
      if ( nbases > 1 )
        SU2_MPI::Error("CGNS reader currently incapable of handling more than 1 database." ,
                       CURRENT_FUNCTION);

      /*--- Read the database. Note that the indexing starts at 1.
            Afterwards close the file again. ---*/
      if (cg_base_read(fn, 1, basename, &cell_dim, &phys_dim) != CG_OK) cg_error_exit();
      if (cg_close(fn) != CG_OK) cg_error_exit();

      /*--- Set the problem dimension as read from the CGNS file ---*/
      nDim = cell_dim;
#endif

      break;
    }
  }

  /*--- After reading the mesh, assert that the dimension is equal to 2 or 3. ---*/
  assert((nDim == 2) || (nDim == 3));

  return (unsigned short) nDim;
}


bool CConfig::GetPeriodic(string val_mesh_filename,
                          unsigned short val_format,
                          CConfig *config) {

  bool isPeriodic = false;

  /*--- For now, assume that if we have periodic BCs in the config, that
   the user's intent is for there to be periodic BCs in the mesh too. ---*/

  //if (config->GetnMarker_Periodic() > 0) isPeriodic = true;

  return isPeriodic;
  
}

void CConfig::SetPointersNull(void) {
  
  Marker_CfgFile_GeoEval      = NULL;   Marker_All_GeoEval       = NULL;
  Marker_CfgFile_Monitoring   = NULL;   Marker_All_Monitoring    = NULL;
  Marker_CfgFile_Designing    = NULL;   Marker_All_Designing     = NULL;
  Marker_CfgFile_Plotting     = NULL;   Marker_All_Plotting      = NULL;
  Marker_CfgFile_Analyze      = NULL;   Marker_All_Analyze       = NULL;
  Marker_CfgFile_DV           = NULL;   Marker_All_DV            = NULL;
  Marker_CfgFile_Moving       = NULL;   Marker_All_Moving        = NULL;
  Marker_CfgFile_PerBound     = NULL;   Marker_All_PerBound      = NULL;    Marker_PerBound   = NULL;
  Marker_CfgFile_Turbomachinery = NULL; Marker_All_Turbomachinery = NULL;
  Marker_CfgFile_TurbomachineryFlag = NULL; Marker_All_TurbomachineryFlag = NULL;
  Marker_CfgFile_MixingPlaneInterface = NULL; Marker_All_MixingPlaneInterface = NULL;
  Marker_CfgFile_ZoneInterface = NULL;

  Marker_CfgFile_Turbomachinery       = NULL; Marker_All_Turbomachinery       = NULL;
  Marker_CfgFile_TurbomachineryFlag   = NULL; Marker_All_TurbomachineryFlag   = NULL;
  Marker_CfgFile_MixingPlaneInterface = NULL; Marker_All_MixingPlaneInterface = NULL;

  Marker_CfgFile_PyCustom     = NULL;   Marker_All_PyCustom      = NULL;
  
  Marker_DV                   = NULL;   Marker_Moving            = NULL;    Marker_Monitoring = NULL;
  Marker_Designing            = NULL;   Marker_GeoEval           = NULL;    Marker_Plotting   = NULL;
  Marker_Analyze              = NULL;   Marker_PyCustom          = NULL;    Marker_WallFunctions        = NULL;
  Marker_CfgFile_KindBC       = NULL;   Marker_All_KindBC        = NULL;

  Kind_WallFunctions       = NULL;
  IntInfo_WallFunctions    = NULL;
  DoubleInfo_WallFunctions = NULL;
  
  Config_Filenames = NULL;

  /*--- Marker Pointers ---*/

  Marker_Euler                = NULL;    Marker_FarField         = NULL;    Marker_Custom         = NULL;
  Marker_SymWall              = NULL;    Marker_PerBound       = NULL;
  Marker_PerDonor             = NULL;    Marker_NearFieldBound   = NULL;    Marker_InterfaceBound = NULL;
  Marker_Dirichlet            = NULL;    Marker_Inlet            = NULL;    
  Marker_Supersonic_Inlet     = NULL;    Marker_Outlet           = NULL;
  Marker_Isothermal           = NULL;    Marker_HeatFlux         = NULL;    Marker_EngineInflow   = NULL;
  Marker_Supersonic_Outlet    = NULL;    Marker_Load             = NULL;    Marker_Disp_Dir       = NULL;
  Marker_EngineExhaust        = NULL;    Marker_Displacement     = NULL;    Marker_Load           = NULL;
  Marker_Load_Dir             = NULL;    Marker_Load_Sine        = NULL;    Marker_Clamped        = NULL;
  Marker_FlowLoad             = NULL;    Marker_Neumann          = NULL;    Marker_Internal       = NULL;
  Marker_All_TagBound         = NULL;    Marker_CfgFile_TagBound = NULL;    Marker_All_KindBC     = NULL;
  Marker_CfgFile_KindBC       = NULL;    Marker_All_SendRecv     = NULL;    Marker_All_PerBound   = NULL;
  Marker_ZoneInterface        = NULL;    Marker_All_ZoneInterface= NULL;    Marker_Riemann        = NULL;
  Marker_Fluid_InterfaceBound = NULL;    Marker_CHTInterface     = NULL;    Marker_Damper           = NULL;

  
    /*--- Boundary Condition settings ---*/

  Dirichlet_Value = NULL;    Isothermal_Temperature = NULL;
  Heat_Flux       = NULL;    Displ_Value            = NULL;    Load_Value = NULL;
  FlowLoad_Value  = NULL;    Damper_Constant        = NULL;
  
  /*--- Inlet Outlet Boundary Condition settings ---*/

  Inlet_Ttotal    = NULL;    Inlet_Ptotal      = NULL;
  Inlet_FlowDir   = NULL;    Inlet_Temperature = NULL;    Inlet_Pressure = NULL;
  Inlet_Velocity  = NULL;
  Outlet_Pressure = NULL;
  
  /*--- Engine Boundary Condition settings ---*/
  
  Inflow_Pressure      = NULL;    Inflow_MassFlow    = NULL;    Inflow_ReverseMassFlow  = NULL;
  Inflow_TotalPressure = NULL;    Inflow_Temperature = NULL;    Inflow_TotalTemperature = NULL;
  Inflow_RamDrag       = NULL;    Inflow_Force       = NULL;    Inflow_Power            = NULL;
  Inflow_Mach          = NULL;
  
  Exhaust_Pressure        = NULL;   Exhaust_Temperature        = NULL;    Exhaust_MassFlow = NULL;
  Exhaust_TotalPressure   = NULL;   Exhaust_TotalTemperature   = NULL;
  Exhaust_GrossThrust     = NULL;   Exhaust_Force              = NULL;
  Exhaust_Power           = NULL;   Exhaust_Temperature_Target = NULL;
  Exhaust_Pressure_Target = NULL;
  
  Engine_Mach  = NULL;    Engine_Force        = NULL;
  Engine_Power = NULL;    Engine_NetThrust    = NULL;    Engine_GrossThrust = NULL;
  Engine_Area  = NULL;    EngineInflow_Target = NULL;
  
  Periodic_Translate   = NULL;   Periodic_Rotation  = NULL;   Periodic_Center    = NULL;
  Periodic_Translation = NULL;   Periodic_RotAngles = NULL;   Periodic_RotCenter = NULL;

  Dirichlet_Value           = NULL;     Exhaust_Temperature_Target  = NULL;     Exhaust_Temperature   = NULL;
  Exhaust_Pressure_Target   = NULL;     Inlet_Ttotal                = NULL;     Inlet_Ptotal          = NULL;
  Inlet_FlowDir             = NULL;     Inlet_Temperature           = NULL;     Inlet_Pressure        = NULL;
  Inlet_Velocity            = NULL;     Inflow_Mach                 = NULL;     Inflow_Pressure       = NULL;
  Exhaust_Pressure          = NULL;     Outlet_Pressure             = NULL;     Isothermal_Temperature= NULL;
  Heat_Flux                 = NULL;     Displ_Value                 = NULL;     Load_Value            = NULL;
  FlowLoad_Value            = NULL;     Periodic_RotCenter          = NULL;     Periodic_RotAngles    = NULL;
  Periodic_Translation      = NULL;     Periodic_Center             = NULL;     Periodic_Rotation     = NULL;
  Periodic_Translate        = NULL;

  ElasticityMod             = NULL;     PoissonRatio                = NULL;     MaterialDensity       = NULL;

  Load_Dir = NULL;	          Load_Dir_Value = NULL;          Load_Dir_Multiplier = NULL;
  Disp_Dir = NULL;            Disp_Dir_Value = NULL;          Disp_Dir_Multiplier = NULL;
  Load_Sine_Dir = NULL;	      Load_Sine_Amplitude = NULL;     Load_Sine_Frequency = NULL;
  Electric_Field_Mod = NULL;  Electric_Field_Dir = NULL;      RefNode_Displacement = NULL;

  Electric_Constant = NULL;

  /*--- Actuator Disk Boundary Condition settings ---*/
  
  ActDiskInlet_Pressure         = NULL;    ActDiskInlet_TotalPressure = NULL;    ActDiskInlet_Temperature = NULL;
  ActDiskInlet_TotalTemperature = NULL;    ActDiskInlet_MassFlow      = NULL;    ActDiskInlet_RamDrag     = NULL;
  ActDiskInlet_Force            = NULL;    ActDiskInlet_Power         = NULL;

  ActDiskOutlet_Pressure      = NULL;
  ActDiskOutlet_TotalPressure = NULL;   ActDiskOutlet_GrossThrust = NULL;  ActDiskOutlet_Force            = NULL;
  ActDiskOutlet_Power         = NULL;   ActDiskOutlet_Temperature = NULL;  ActDiskOutlet_TotalTemperature = NULL;
  ActDiskOutlet_MassFlow      = NULL;
  
  ActDisk_DeltaPress      = NULL;    ActDisk_DeltaTemp      = NULL;
  ActDisk_TotalPressRatio = NULL;    ActDisk_TotalTempRatio = NULL;    ActDisk_StaticPressRatio = NULL;
  ActDisk_StaticTempRatio = NULL;    ActDisk_NetThrust      = NULL;    ActDisk_GrossThrust      = NULL;
  ActDisk_Power           = NULL;    ActDisk_MassFlow       = NULL;    ActDisk_Area             = NULL;
  ActDisk_ReverseMassFlow = NULL;    Surface_MassFlow        = NULL;   Surface_Mach             = NULL;
  Surface_Temperature      = NULL;   Surface_Pressure         = NULL;  Surface_Density          = NULL;   Surface_Enthalpy          = NULL;
  Surface_NormalVelocity   = NULL;   Surface_TotalTemperature = NULL;  Surface_TotalPressure    = NULL;   Surface_PressureDrop    = NULL;
  Surface_DC60             = NULL;    Surface_IDC = NULL;

  Outlet_MassFlow      = NULL;       Outlet_Density      = NULL;      Outlet_Area     = NULL;

  Surface_Uniformity = NULL; Surface_SecondaryStrength = NULL; Surface_SecondOverUniform = NULL;
  Surface_MomentumDistortion = NULL;

  Surface_IDC_Mach        = NULL;    Surface_IDR            = NULL;    ActDisk_Mach             = NULL;
  ActDisk_Force           = NULL;    ActDisk_BCThrust       = NULL;    ActDisk_BCThrust_Old     = NULL;
  
  /*--- Miscellaneous/unsorted ---*/

  Aeroelastic_plunge  = NULL;
  Aeroelastic_pitch   = NULL;
  MassFrac_FreeStream = NULL;
  Velocity_FreeStream = NULL;
  Inc_Velocity_Init   = NULL;

  RefOriginMoment     = NULL;
  CFL_AdaptParam      = NULL;            
  CFL                 = NULL;
  HTP_Axis = NULL;
  PlaneTag            = NULL;
  Kappa_Flow          = NULL;    
  Kappa_AdjFlow       = NULL;
  Kappa_Heat          = NULL;
  Stations_Bounds     = NULL;
  ParamDV             = NULL;     
  DV_Value            = NULL;    
  Design_Variable     = NULL;

  Hold_GridFixed_Coord      = NULL;
  SubsonicEngine_Cyl        = NULL;
  EA_IntLimit               = NULL;
  TimeDOFsADER_DG           = NULL;
  TimeIntegrationADER_DG    = NULL;
  WeightsIntegrationADER_DG = NULL;
  RK_Alpha_Step             = NULL;

  RK_aMat             = NULL;
  RK_aMat_read        = NULL;
  RK_bVec             = NULL;
  RK_cVec             = NULL;

  RK_aMat_imp         = NULL;
  RK_aMat_read_imp    = NULL;
  RK_bVec_imp         = NULL;
  RK_cVec_imp         = NULL;

  MG_CorrecSmooth           = NULL;
  MG_PreSmooth              = NULL;
  MG_PostSmooth             = NULL;
  Int_Coeffs                = NULL;

  Kind_Inc_Inlet = NULL;
  Kind_Inc_Outlet = NULL;

  Kind_ObjFunc   = NULL;

  Weight_ObjFunc = NULL;

  /*--- Moving mesh pointers ---*/

  Kind_GridMovement   = NULL;    LocationStations   = NULL;
  Motion_Origin_X     = NULL;    Motion_Origin_Y     = NULL;    Motion_Origin_Z     = NULL;
  Translation_Rate_X  = NULL;    Translation_Rate_Y  = NULL;    Translation_Rate_Z  = NULL;
  Rotation_Rate_X     = NULL;    Rotation_Rate_Y     = NULL;    Rotation_Rate_Z     = NULL;
  Pitching_Omega_X    = NULL;    Pitching_Omega_Y    = NULL;    Pitching_Omega_Z    = NULL;
  Pitching_Ampl_X     = NULL;    Pitching_Ampl_Y     = NULL;    Pitching_Ampl_Z     = NULL;
  Pitching_Phase_X    = NULL;    Pitching_Phase_Y    = NULL;    Pitching_Phase_Z    = NULL;
  Plunging_Omega_X    = NULL;    Plunging_Omega_Y    = NULL;    Plunging_Omega_Z    = NULL;
  Plunging_Ampl_X     = NULL;    Plunging_Ampl_Y     = NULL;    Plunging_Ampl_Z     = NULL;
  RefOriginMoment_X   = NULL;    RefOriginMoment_Y   = NULL;    RefOriginMoment_Z   = NULL;
  MoveMotion_Origin   = NULL;
  Periodic_Translate  = NULL;    Periodic_Rotation   = NULL;    Periodic_Center     = NULL;
  Periodic_Translation= NULL;    Periodic_RotAngles  = NULL;    Periodic_RotCenter  = NULL;


  /* Harmonic Balance Frequency pointer */
  Omega_HB = NULL;
    
  /*--- Initialize some default arrays to NULL. ---*/
  
  default_vel_inf            = NULL;
  default_ffd_axis           = NULL;
  default_eng_cyl            = NULL;
  default_eng_val            = NULL;
  default_cfl_adapt          = NULL;
  default_jst_coeff          = NULL;
  default_ffd_coeff          = NULL;
  default_mixedout_coeff     = NULL;
  default_extrarelfac        = NULL;
  default_rampRotFrame_coeff = NULL;
  default_rampOutPres_coeff  = NULL;
  default_jst_adj_coeff      = NULL;
  default_ad_coeff_heat      = NULL;
  default_obj_coeff          = NULL;
  default_geo_loc            = NULL;
  default_distortion         = NULL;
  default_ea_lim             = NULL;
  default_grid_fix           = NULL;
  default_inc_crit           = NULL;
  default_htp_axis           = NULL;
  default_body_force         = NULL;
  default_sineload_coeff     = NULL;
  default_nacelle_location   = NULL;
  default_hybrid_periodic_length = NULL;

  default_cp_polycoeffs = NULL;
  default_mu_polycoeffs = NULL;
  default_kt_polycoeffs = NULL;
  CpPolyCoefficientsND  = NULL;
  MuPolyCoefficientsND  = NULL;
  KtPolyCoefficientsND  = NULL;

  Riemann_FlowDir       = NULL;
  Giles_FlowDir         = NULL;
  CoordFFDBox           = NULL;
  DegreeFFDBox          = NULL;
  FFDTag                = NULL;
  nDV_Value             = NULL;
  TagFFDBox             = NULL;
 
  Kind_Data_Riemann        = NULL;
  Riemann_Var1             = NULL;
  Riemann_Var2             = NULL;
  Kind_Data_Giles          = NULL;
  Giles_Var1               = NULL;
  Giles_Var2               = NULL;
  RelaxFactorAverage       = NULL;
  RelaxFactorFourier       = NULL;
  nSpan_iZones             = NULL;
  FinalRotation_Rate_Z     = NULL;
  ExtraRelFacGiles         = NULL;
  Mixedout_Coeff           = NULL;
  RampRotatingFrame_Coeff  = NULL;
  RampOutletPressure_Coeff = NULL;
  Kind_TurboMachinery      = NULL;
  SineLoad_Coeff           = NULL;

  Marker_MixingPlaneInterface  = NULL;
  Marker_TurboBoundIn          = NULL;
  Marker_TurboBoundOut         = NULL;
  Marker_Giles                 = NULL;
  Marker_Shroud                = NULL;

  nBlades                      = NULL;
  FreeStreamTurboNormal        = NULL;

  ConvHistFile                 = NULL;

  top_optim_kernels       = NULL;
  top_optim_kernel_params = NULL;
  top_optim_filter_radius = NULL;

  /*--- Variable initialization ---*/
  
  ExtIter    = 0;
  IntIter    = 0;
  nIntCoeffs = 0;
  OuterIter  = 0;
  
  AoA_Offset = 0;
  AoS_Offset = 0;

  nMarker_PerBound = 0;
  nPeriodic_Index  = 0;

  Grid_Movement = false;
  Aeroelastic_Simulation = false;
  ZoneSpecific_Problem = false;

  nSpanMaxAllZones = 1;

  Wrt_InletFile = false;
  
  Current_UnstTime = 0.0;

}

void CConfig::SetRunTime_Options(void) {
  
  /* DESCRIPTION: Number of external iterations */
  
  addUnsignedLongOption("EXT_ITER", nExtIter, 999999);

}

void CConfig::SetConfig_Options(unsigned short val_iZone, unsigned short val_nZone) {
  
  nZone = val_nZone;
  iZone = val_iZone;

  /*--- Allocate some default arrays needed for lists of doubles. ---*/
  
  default_vel_inf            = new su2double[3];
  default_ffd_axis           = new su2double[3];
  default_eng_cyl            = new su2double[7];
  default_eng_val            = new su2double[5];
  default_cfl_adapt          = new su2double[4];
  default_jst_coeff          = new su2double[2];
  default_ffd_coeff          = new su2double[3];
  default_mixedout_coeff     = new su2double[3];
  default_extrarelfac        = new su2double[2];
  default_rampRotFrame_coeff = new su2double[3];
  default_rampOutPres_coeff  = new su2double[3];
  default_jst_adj_coeff      = new su2double[2];
  default_ad_coeff_heat      = new su2double[2];
  default_obj_coeff          = new su2double[5];
  default_geo_loc            = new su2double[2];
  default_distortion         = new su2double[2];
  default_ea_lim             = new su2double[3];
  default_grid_fix           = new su2double[6];
  default_inc_crit           = new su2double[3];
  default_htp_axis           = new su2double[2];
  default_body_force         = new su2double[3];
  default_sineload_coeff     = new su2double[3];
  default_nacelle_location   = new su2double[5];
  default_hybrid_periodic_length = new su2double[3];
  
  /*--- All temperature polynomial fits for the fluid models currently
   assume a quartic form (5 coefficients). For example,
   Cp(T) = b0 + b1*T + b2*T^2 + b3*T^3 + b4*T^4. By default, all coeffs
   are set to zero and will be properly non-dim. in the solver. ---*/
  
  nPolyCoeffs = 5;
  default_cp_polycoeffs = new su2double[nPolyCoeffs];
  default_mu_polycoeffs = new su2double[nPolyCoeffs];
  default_kt_polycoeffs = new su2double[nPolyCoeffs];
  CpPolyCoefficientsND  = new su2double[nPolyCoeffs];
  MuPolyCoefficientsND  = new su2double[nPolyCoeffs];
  KtPolyCoefficientsND  = new su2double[nPolyCoeffs];
  for (unsigned short iVar = 0; iVar < nPolyCoeffs; iVar++) {
    default_cp_polycoeffs[iVar] = 0.0;
    default_mu_polycoeffs[iVar] = 0.0;
    default_kt_polycoeffs[iVar] = 0.0;
    CpPolyCoefficientsND[iVar]  = 0.0;
    MuPolyCoefficientsND[iVar]  = 0.0;
    KtPolyCoefficientsND[iVar]  = 0.0;
  }

  // This config file is parsed by a number of programs to make it easy to write SU2
  // wrapper scripts (in python, go, etc.) so please do
  // the best you can to follow the established format. It's very hard to parse c++ code
  // and none of us that write the parsers want to write a full c++ interpreter. Please
  // play nice with the existing format so that you don't break the existing scripts.

  /* BEGIN_CONFIG_OPTIONS */

  /*!\par CONFIG_CATEGORY: Problem Definition \ingroup Config */
  /*--- Options related to problem definition and partitioning ---*/

  /*!\brief REGIME_TYPE \n  DESCRIPTION: Regime type \n OPTIONS: see \link Regime_Map \endlink \ingroup Config*/
  addEnumOption("REGIME_TYPE", Kind_Regime, Regime_Map, COMPRESSIBLE);
  
  /*!\brief PHYSICAL_PROBLEM \n DESCRIPTION: Physical governing equations \n Options: see \link Solver_Map \endlink \n DEFAULT: NO_SOLVER \ingroup Config*/
  addEnumOption("PHYSICAL_PROBLEM", Kind_Solver, Solver_Map, NO_SOLVER);
  /*!\brief PHYSICAL_PROBLEM_ZONEWISE \n DESCRIPTION: Physical governing equations for each zone \n Options: see \link Solver_Map \endlink \n DEFAULT: NO_SOLVER \ingroup Config*/
  addEnumListOption("PHYSICAL_PROBLEM_ZONEWISE", nZoneSpecified, Kind_Solver_PerZone, Solver_Map);
  /*!\brief PHYSICAL_PROBLEM \n DESCRIPTION: Physical governing equations \n Options: see \link Solver_Map \endlink \n DEFAULT: NO_SOLVER \ingroup Config*/
  addEnumOption("MULTIZONE_SOLVER", Kind_MZSolver, Multizone_Map, MZ_BLOCK_GAUSS_SEIDEL);
  /*!\brief MATH_PROBLEM  \n DESCRIPTION: Mathematical problem \n  Options: DIRECT, ADJOINT \ingroup Config*/
  addMathProblemOption("MATH_PROBLEM", ContinuousAdjoint, false, DiscreteAdjoint, false, Restart_Flow, false);

    /*! \brief HYBRID_TESTING_SCHEME \n DESCRIPTION: Use an optional scheme for testing the model-split hybridization. \n Options: see \link Hybrid_Testing_Map \endlink \n DEFAULT: FULL_HYBRID_RANS_LES \ingroup Config */
  addEnumOption("HYBRID_RANS_LES_TESTING", Kind_HybridRANSLES_Testing, Hybrid_Testing_Map, FULL_HYBRID_RANS_LES);
  
  /*! \brief HYBRID_RESOLUTION_INDICATOR \n DESCRIPTION: Specify the resolution adequacy indicator to use for hybrid LES/RANS model. \n Options: see \link Hybrid_Res_Ind_Map \endlink \n DEFAULT: RK_INDICATOR \ingroup Config */
  addEnumOption("HYBRID_RESOLUTION_INDICATOR", Kind_Hybrid_Res_Ind, Hybrid_Res_Ind_Map, RK_INDICATOR);

  /*!\brief HYBRID_FORCING \n DESCRIPTION: Specify whether the hybrid model should use turbulent forcing. \n Options: NO, YES \n DEFAULT: NO  \ingroup Config*/
  addBoolOption("HYBRID_FORCING", Hybrid_Forcing, false);


  default_hybrid_periodic_length[0] = -1.0;
  default_hybrid_periodic_length[1] = -1.0;
  default_hybrid_periodic_length[2] = -1.0;
  /*! \brief HYBRID_FORCING_PERIODIC_LENGTH \n
   * DESCRIPTION: Vector of domain lengths for periodic directions,
   * used in hybrid forcing (D_X, D_Y, D_Z), negative value indicates
   * direction is not periodic. \n
   * DEFAULT: (-1,-1,-1).
   */
  addDoubleArrayOption("HYBRID_FORCING_PERIODIC_LENGTH", 3,
                       Hybrid_Forcing_Periodic_Length,
                       default_hybrid_periodic_length);

  /*! \brief SUBGRID_ENERGY_TRANSFER_MODEL \n DESCRIPTION: Specify the subgrid energy transfer model to be used with the model-split hybrid RANS/LES model. \n Options: see \link Hybrid_SGET_Model_Map \endlink \n DEFAULT: M43 \ingroup Config */
  addEnumOption("SUBGRID_ENERGY_TRANSFER_MODEL", Kind_Hybrid_SGET_Model, SGET_Model_Map, M43_MODEL);

  /*!\brief USE_RESOLVED_TURB_STRESS \n DESCRIPTION: Use the resolved turbulent stress in stead of improved production for hybrid RANS/LES calculations. \ingroup Config*/
  addBoolOption("USE_RESOLVED_TURB_STRESS", Use_Resolved_Turb_Stress, YES);

  /*!\brief KIND_TURB_MODEL \n DESCRIPTION: Specify turbulence model \n Options: see \link Turb_Model_Map \endlink \n DEFAULT: NO_TURB_MODEL \ingroup Config*/
  addEnumOption("KIND_TURB_MODEL", Kind_Turb_Model, Turb_Model_Map, NO_TURB_MODEL);
  /*!\brief KIND_TRANS_MODEL \n DESCRIPTION: Specify transition model OPTIONS: see \link Trans_Model_Map \endlink \n DEFAULT: NO_TRANS_MODEL \ingroup Config*/
  addEnumOption("KIND_TRANS_MODEL", Kind_Trans_Model, Trans_Model_Map, NO_TRANS_MODEL);

  /*!\brief KIND_SGS_MODEL \n DESCRIPTION: Specify subgrid scale model OPTIONS: see \link SGS_Model_Map \endlink \n DEFAULT: NO_SGS_MODEL \ingroup Config*/
  addEnumOption("KIND_SGS_MODEL", Kind_SGS_Model, SGS_Model_Map, NO_SGS_MODEL);

  /*!\brief KIND_FEM_DG_SHOCK \n DESCRIPTION: Specify shock capturing method for DG OPTIONS: see \link ShockCapturingDG_Map \endlink \n DEFAULT: NO_SHOCK_CAPTURING \ingroup Config*/
  addEnumOption("KIND_FEM_DG_SHOCK", Kind_FEM_DG_Shock, ShockCapturingDG_Map, NO_SHOCK_CAPTURING);

  /*!\brief KIND_MATRIX_COLORING \n DESCRIPTION: Specify the method for matrix coloring for Jacobian computations OPTIONS: see \link MatrixColoring_Map \endlink \n DEFAULT GREEDY_COLORING \ingroup Config*/
  addEnumOption("KIND_MATRIX_COLORING", Kind_Matrix_Coloring, MatrixColoring_Map, GREEDY_COLORING);

  /*!\brief WEAKLY_COUPLED_HEAT_EQUATION \n DESCRIPTION: Enable heat equation for incompressible flows. \ingroup Config*/
  addBoolOption("WEAKLY_COUPLED_HEAT_EQUATION", Weakly_Coupled_Heat, NO);

  addBoolOption("TGV", TaylorGreen, false);

  /*\brief AXISYMMETRIC \n DESCRIPTION: Axisymmetric simulation \n DEFAULT: false \ingroup Config */
  addBoolOption("AXISYMMETRIC", Axisymmetric, false);
  /* DESCRIPTION: Add the gravity force */
  addBoolOption("GRAVITY_FORCE", GravityForce, false);
  /* DESCRIPTION: Apply a body force as a source term (NO, YES) */
  addBoolOption("BODY_FORCE", Body_Force, false);
  default_body_force[0] = 0.0; default_body_force[1] = 0.0; default_body_force[2] = 0.0;
  /* DESCRIPTION: Vector of body force values (BodyForce_X, BodyForce_Y, BodyForce_Z) */
  addDoubleArrayOption("BODY_FORCE_VECTOR", 3, Body_Force_Vector, default_body_force);
  /*!\brief RESTART_SOL \n DESCRIPTION: Restart solution from native solution file \n Options: NO, YES \ingroup Config */
  addBoolOption("RESTART_SOL", Restart, false);
  /*!\brief BINARY_RESTART \n DESCRIPTION: Read / write binary SU2 native restart files. \n Options: YES, NO \ingroup Config */
  addBoolOption("WRT_BINARY_RESTART", Wrt_Binary_Restart, true);
  /*!\brief BINARY_RESTART \n DESCRIPTION: Read / write binary SU2 native restart files. \n Options: YES, NO \ingroup Config */
  addBoolOption("READ_BINARY_RESTART", Read_Binary_Restart, true);
  /*!\brief SYSTEM_MEASUREMENTS \n DESCRIPTION: System of measurements \n OPTIONS: see \link Measurements_Map \endlink \n DEFAULT: SI \ingroup Config*/
  addEnumOption("SYSTEM_MEASUREMENTS", SystemMeasurements, Measurements_Map, SI);

  /*!\par CONFIG_CATEGORY: FluidModel \ingroup Config*/
  /*!\brief FLUID_MODEL \n DESCRIPTION: Fluid model \n OPTIONS: See \link FluidModel_Map \endlink \n DEFAULT: STANDARD_AIR \ingroup Config*/
  addEnumOption("FLUID_MODEL", Kind_FluidModel, FluidModel_Map, STANDARD_AIR);


  /*!\par CONFIG_CATEGORY: Freestream Conditions \ingroup Config*/
  /*--- Options related to freestream specification ---*/

  /*!\brief GAS_CONSTANT \n DESCRIPTION: Specific gas constant (287.058 J/kg*K (air), only for compressible flows) \ingroup Config*/
  addDoubleOption("GAS_CONSTANT", Gas_Constant, 287.058);
  /*!\brief GAMMA_VALUE  \n DESCRIPTION: Ratio of specific heats (1.4 (air), only for compressible flows) \ingroup Config*/
  addDoubleOption("GAMMA_VALUE", Gamma, 1.4);
  /*!\brief CP_VALUE  \n DESCRIPTION: Specific heat at constant pressure, Cp (1004.703 J/kg*K (air), constant density incompressible fluids only) \ingroup Config*/
  addDoubleOption("SPECIFIC_HEAT_CP", Specific_Heat_Cp, 1004.703);
  /*!\brief CP_VALUE  \n DESCRIPTION: Specific heat at constant volume, Cp (717.645 J/kg*K (air), constant density incompressible fluids only) \ingroup Config*/
  addDoubleOption("SPECIFIC_HEAT_CV", Specific_Heat_Cv, 717.645);
  /* DESCRIPTION: Heat capacity used for heat equation */
  addDoubleOption("SPECIFIC_HEAT_CP_SOLID", Specific_Heat_Cp_Solid, 896.0);
  /*!\brief THERMAL_EXPANSION_COEFF  \n DESCRIPTION: Thermal expansion coefficient (0.00347 K^-1 (air), used for Boussinesq approximation for liquids/non-ideal gases) \ingroup Config*/
  addDoubleOption("THERMAL_EXPANSION_COEFF", Thermal_Expansion_Coeff, 0.00347);
  /*!\brief MOLECULAR_WEIGHT \n DESCRIPTION: Molecular weight for an incompressible ideal gas (28.96 g/mol (air) default) \ingroup Config*/
  addDoubleOption("MOLECULAR_WEIGHT", Molecular_Weight, 28.96);
  
  /*--- Options related to VAN der WAALS MODEL and PENG ROBINSON ---*/

  /* DESCRIPTION: Critical Temperature, default value for AIR */
  addDoubleOption("CRITICAL_TEMPERATURE", Temperature_Critical, 131.00);
  /* DESCRIPTION: Critical Pressure, default value for MDM */
  addDoubleOption("CRITICAL_PRESSURE", Pressure_Critical, 3588550.0);
  /* DESCRIPTION: Critical Density, default value for MDM */
  addDoubleOption("CRITICAL_DENSITY", Density_Critical, 263.0);

  /*--- Options related to VAN der WAALS MODEL and PENG ROBINSON ---*/
  /* DESCRIPTION: Critical Density, default value for MDM */
   addDoubleOption("ACENTRIC_FACTOR", Acentric_Factor, 0.035);

   /*--- Options related to Viscosity Model ---*/
  /*!\brief VISCOSITY_MODEL \n DESCRIPTION: model of the viscosity \n OPTIONS: See \link ViscosityModel_Map \endlink \n DEFAULT: SUTHERLAND \ingroup Config*/
  addEnumOption("VISCOSITY_MODEL", Kind_ViscosityModel, ViscosityModel_Map, SUTHERLAND);

  /*--- Options related to Constant Viscosity Model ---*/

  /* DESCRIPTION: default value for AIR */
  addDoubleOption("MU_CONSTANT", Mu_Constant , 1.716E-5);

  /*--- Options related to Sutherland Viscosity Model ---*/

  /* DESCRIPTION: Sutherland Viscosity Ref default value for AIR SI */
  addDoubleOption("MU_REF", Mu_Ref, 1.716E-5);
  /* DESCRIPTION: Sutherland Temperature Ref, default value for AIR SI */
  addDoubleOption("MU_T_REF", Mu_Temperature_Ref, 273.15);
  /* DESCRIPTION: Sutherland constant, default value for AIR SI */
  addDoubleOption("SUTHERLAND_CONSTANT", Mu_S, 110.4);

  /*--- Options related to Thermal Conductivity Model ---*/

  addEnumOption("CONDUCTIVITY_MODEL", Kind_ConductivityModel, ConductivityModel_Map, CONSTANT_PRANDTL);

  /* DESCRIPTION: Definition of the turbulent thermal conductivity model (CONSTANT_PRANDTL_TURB (default), NONE). */
  addEnumOption("TURBULENT_CONDUCTIVITY_MODEL", Kind_ConductivityModel_Turb, TurbConductivityModel_Map, CONSTANT_PRANDTL_TURB);

 /*--- Options related to Constant Thermal Conductivity Model ---*/

 /* DESCRIPTION: default value for AIR */
  addDoubleOption("KT_CONSTANT", Kt_Constant , 0.0257);
  
  /*--- Options related to temperature polynomial coefficients for fluid models. ---*/
  
  /* DESCRIPTION: Definition of the temperature polynomial coefficients for specific heat Cp. */
  addDoubleArrayOption("CP_POLYCOEFFS", nPolyCoeffs, CpPolyCoefficients, default_cp_polycoeffs);
  /* DESCRIPTION: Definition of the temperature polynomial coefficients for specific heat Cp. */
  addDoubleArrayOption("MU_POLYCOEFFS", nPolyCoeffs, MuPolyCoefficients, default_mu_polycoeffs);
  /* DESCRIPTION: Definition of the temperature polynomial coefficients for specific heat Cp. */
  addDoubleArrayOption("KT_POLYCOEFFS", nPolyCoeffs, KtPolyCoefficients, default_kt_polycoeffs);

  /*!\brief REYNOLDS_NUMBER \n DESCRIPTION: Reynolds number (non-dimensional, based on the free-stream values). Needed for viscous solvers. For incompressible solvers the Reynolds length will always be 1.0 \n DEFAULT: 0.0 \ingroup Config */
  addDoubleOption("REYNOLDS_NUMBER", Reynolds, 0.0);
  /*!\brief REYNOLDS_LENGTH \n DESCRIPTION: Reynolds length (1 m by default). Used for compressible solver: incompressible solver will use 1.0. \ingroup Config */
  addDoubleOption("REYNOLDS_LENGTH", Length_Reynolds, 1.0);
  /*!\brief PRANDTL_LAM \n DESCRIPTION: Laminar Prandtl number (0.72 (air), only for compressible flows) \n DEFAULT: 0.72 \ingroup Config*/
  addDoubleOption("PRANDTL_LAM", Prandtl_Lam, 0.72);
  /*!\brief PRANDTL_TURB \n DESCRIPTION: Turbulent Prandtl number (0.9 (air), only for compressible flows) \n DEFAULT 0.90 \ingroup Config*/
  addDoubleOption("PRANDTL_TURB", Prandtl_Turb, 0.90);
  /*!\brief BULK_MODULUS \n DESCRIPTION: Value of the Bulk Modulus  \n DEFAULT 1.42E5 \ingroup Config*/
  addDoubleOption("BULK_MODULUS", Bulk_Modulus, 1.42E5);
  /* DESCRIPTION: Epsilon^2 multipier in Beta calculation for incompressible preconditioner.  */
  addDoubleOption("BETA_FACTOR", Beta_Factor, 4.1);
  /*!\brief MACH_NUMBER  \n DESCRIPTION:  Mach number (non-dimensional, based on the free-stream values). 0.0 by default \ingroup Config*/
  addDoubleOption("MACH_NUMBER", Mach, 0.0);
  /*!\brief INIT_OPTION \n DESCRIPTION: Init option to choose between Reynolds or thermodynamics quantities for initializing the solution \n OPTIONS: see \link InitOption_Map \endlink \n DEFAULT REYNOLDS \ingroup Config*/
  addEnumOption("INIT_OPTION", Kind_InitOption, InitOption_Map, REYNOLDS);
  /* DESCRIPTION: Free-stream option to choose between density and temperature for initializing the solution */
  addEnumOption("FREESTREAM_OPTION", Kind_FreeStreamOption, FreeStreamOption_Map, TEMPERATURE_FS);
  /*!\brief FREESTREAM_PRESSURE\n DESCRIPTION: Free-stream pressure (101325.0 N/m^2 by default) \ingroup Config*/
  addDoubleOption("FREESTREAM_PRESSURE", Pressure_FreeStream, 101325.0);
  /*!\brief FREESTREAM_DENSITY\n DESCRIPTION: Free-stream density (1.2886 Kg/m^3 (air), 998.2 Kg/m^3 (water)) \n DEFAULT -1.0 (calculated from others) \ingroup Config*/
  addDoubleOption("FREESTREAM_DENSITY", Density_FreeStream, -1.0);
  /*!\brief FREESTREAM_TEMPERATURE\n DESCRIPTION: Free-stream temperature (288.15 K by default) \ingroup Config*/
  addDoubleOption("FREESTREAM_TEMPERATURE", Temperature_FreeStream, 288.15);

  /*--- Options related to incompressible flow solver ---*/

  /* DESCRIPTION: Option to choose the density model used in the incompressible flow solver. */
  addEnumOption("INC_DENSITY_MODEL", Kind_DensityModel, DensityModel_Map, CONSTANT);
    /*!\brief ENERGY_EQUATION \n DESCRIPTION: Solve the energy equation in the incompressible flow solver. \ingroup Config*/
  addBoolOption("INC_ENERGY_EQUATION", Energy_Equation, false);
  /*!\brief INC_DENSITY_REF \n DESCRIPTION: Reference density for incompressible flows  \ingroup Config*/
  addDoubleOption("INC_DENSITY_REF", Inc_Density_Ref, 1.0);
  /*!\brief INC_VELOCITY_REF \n DESCRIPTION: Reference velocity for incompressible flows (1.0 by default) \ingroup Config*/
  addDoubleOption("INC_VELOCITY_REF", Inc_Velocity_Ref, 1.0);
  /*!\brief INC_TEMPERATURE_REF \n DESCRIPTION: Reference temperature for incompressible flows with the energy equation (1.0 by default) \ingroup Config*/
  addDoubleOption("INC_TEMPERATURE_REF", Inc_Temperature_Ref, 1.0);
  /*!\brief INC_DENSITY_INIT \n DESCRIPTION: Initial density for incompressible flows (1.2886 kg/m^3 by default) \ingroup Config*/
  addDoubleOption("INC_DENSITY_INIT", Inc_Density_Init, 1.2886);
  /*!\brief INC_VELOCITY_INIT \n DESCRIPTION: Initial velocity for incompressible flows (1.0,0,0 m/s by default) \ingroup Config*/
  default_vel_inf[0] = 1.0; default_vel_inf[1] = 0.0; default_vel_inf[2] = 0.0;
  addDoubleArrayOption("INC_VELOCITY_INIT", 3, Inc_Velocity_Init, default_vel_inf);
  /*!\brief INC_TEMPERATURE_INIT \n DESCRIPTION: Initial temperature for incompressible flows with the energy equation (288.15 K by default) \ingroup Config*/
  addDoubleOption("INC_TEMPERATURE_INIT", Inc_Temperature_Init, 288.15);
  /*!\brief INC_NONDIM \n DESCRIPTION: Non-dimensionalization scheme for incompressible flows. \ingroup Config*/
  addEnumOption("INC_NONDIM", Ref_Inc_NonDim, NonDim_Map, INITIAL_VALUES);
    /*!\brief INC_INLET_USENORMAL \n DESCRIPTION: Use the local boundary normal for the flow direction with the incompressible pressure inlet. \ingroup Config*/
  addBoolOption("INC_INLET_USENORMAL", Inc_Inlet_UseNormal, false);
  /*!\brief INC_INLET_DAMPING \n DESCRIPTION: Damping factor applied to the iterative updates to the velocity at a pressure inlet in incompressible flow (0.1 by default). \ingroup Config*/
  addDoubleOption("INC_INLET_DAMPING", Inc_Inlet_Damping, 0.1);
  /*!\brief INC_OUTLET_DAMPING \n DESCRIPTION: Damping factor applied to the iterative updates to the pressure at a mass flow outlet in incompressible flow (0.1 by default). \ingroup Config*/
  addDoubleOption("INC_OUTLET_DAMPING", Inc_Outlet_Damping, 0.1);
  
  /*!\brief FREESTREAM_TEMPERATURE_VE\n DESCRIPTION: Free-stream vibrational-electronic temperature (288.15 K by default) \ingroup Config*/
  addDoubleOption("FREESTREAM_TEMPERATURE_VE", Temperature_ve_FreeStream, 288.15);
  default_vel_inf[0] = 1.0; default_vel_inf[1] = 0.0; default_vel_inf[2] = 0.0;
  /*!\brief FREESTREAM_VELOCITY\n DESCRIPTION: Free-stream velocity (m/s) */
  addDoubleArrayOption("FREESTREAM_VELOCITY", 3, Velocity_FreeStream, default_vel_inf);
  /* DESCRIPTION: Free-stream viscosity (1.853E-5 Ns/m^2 (air), 0.798E-3 Ns/m^2 (water)) */
  addDoubleOption("FREESTREAM_VISCOSITY", Viscosity_FreeStream, -1.0);
  /* DESCRIPTION: Thermal conductivity used for heat equation */
  addDoubleOption("THERMAL_CONDUCTIVITY_SOLID", Thermal_Conductivity_Solid, 0.0);
  /* DESCRIPTION: Solids temperature at freestream conditions */
  addDoubleOption("SOLID_TEMPERATURE_INIT", Temperature_Freestream_Solid, 288.15);
  /* DESCRIPTION: Density used in solids */
  addDoubleOption("SOLID_DENSITY", Density_Solid, 2710.0);
  /* DESCRIPTION:  */
  addDoubleOption("FREESTREAM_INTERMITTENCY", Intermittency_FreeStream, 1.0);

  /*!\brief FREESTREAM_TURB_OPTION  \n DESCRIPTION: Freestream turbulence boundary condition specification. \n For two equation models, two variables are needed. This is the turbulent intensity and one more variable \n OPTIONS: see \link FreeStreamTurbOption_Map \endlink \n DEFAULT: EDDY_VISC_RATIO \ingroup Config*/
  addEnumOption("FREESTREAM_TURB_OPTION", Kind_FreeStreamTurbOption, FreeStreamTurbOption_Map, EDDY_VISC_RATIO);
  /*!\brief FREESTREAM_TURB_LENGTH \n DESCRIPTION: Freestream turbulent length scale (dimensional). Used to set the initial, freestream, and inlet turbulence conditions \n DEFAULT: 0.05 \ingroup Config */
  addDoubleOption("FREESTREAM_TURB_LENGTH", TurbLength_FreeStream, 3.0e-5);
  /* DESCRIPTION:  */
  addDoubleOption("FREESTREAM_TURBULENCEINTENSITY", TurbulenceIntensity_FreeStream, 0.05);
  /* DESCRIPTION:  */
  addDoubleOption("FREESTREAM_NU_FACTOR", NuFactor_FreeStream, 3.0);
  /* DESCRIPTION:  */
  addDoubleOption("ENGINE_NU_FACTOR", NuFactor_Engine, 3.0);
  /* DESCRIPTION:  */
  addDoubleOption("ACTDISK_SECONDARY_FLOW", SecondaryFlow_ActDisk, 0.0);
  /* DESCRIPTION:  */
  addDoubleOption("INITIAL_BCTHRUST", Initial_BCThrust, 4000.0);
  /* DESCRIPTION:  */
  addDoubleOption("FREESTREAM_TURB2LAMVISCRATIO", Turb2LamViscRatio_FreeStream, 10.0);
  /* DESCRIPTION: Side-slip angle (degrees, only for compressible flows) */
  addDoubleOption("SIDESLIP_ANGLE", AoS, 0.0);
  /*!\brief AOA  \n DESCRIPTION: Angle of attack (degrees, only for compressible flows) \ingroup Config*/
  addDoubleOption("AOA", AoA, 0.0);
  /* DESCRIPTION: Activate fixed CL mode (specify a CL instead of AoA). */
  addBoolOption("FIXED_CL_MODE", Fixed_CL_Mode, false);
  /* DESCRIPTION: Activate fixed CM mode (specify a CM instead of iH). */
  addBoolOption("FIXED_CM_MODE", Fixed_CM_Mode, false);
  /* DESCRIPTION: Evaluate the dOF_dCL or dOF_dCMy during run time. */
  addBoolOption("EVAL_DOF_DCX", Eval_dOF_dCX, false);
  /* DESCRIPTION: DIscard the angle of attack in the solution and the increment in the geometry files. */
  addBoolOption("DISCARD_INFILES", Discard_InFiles, false);
  /* DESCRIPTION: Specify a fixed coefficient of lift instead of AoA (only for compressible flows) */
  addDoubleOption("TARGET_CL", Target_CL, 0.0);
  /* DESCRIPTION: Specify a fixed coefficient of lift instead of AoA (only for compressible flows) */
  addDoubleOption("TARGET_CM", Target_CM, 0.0);
  /* DESCRIPTION: Damping factor for fixed CL mode. */
  addDoubleOption("DCL_DALPHA", dCL_dAlpha, 0.2);
  /* DESCRIPTION: Damping factor for fixed CL mode. */
  addDoubleOption("DCM_DIH", dCM_diH, 0.05);
  /* DESCRIPTION: Number of times Alpha is updated in a fix CL problem. */
  addUnsignedLongOption("UPDATE_ALPHA", Update_Alpha, 5);
  /* DESCRIPTION: Number of times Alpha is updated in a fix CL problem. */
  addUnsignedLongOption("UPDATE_IH", Update_iH, 5);
  /* DESCRIPTION: Number of iterations to evaluate dCL_dAlpha . */
  addUnsignedLongOption("ITER_DCL_DALPHA", Iter_dCL_dAlpha, 500);
  /* DESCRIPTION: Damping factor for fixed CL mode. */
  addDoubleOption("DNETTHRUST_DBCTHRUST", dNetThrust_dBCThrust, 1.0);
  /* DESCRIPTION: Number of times Alpha is updated in a fix CL problem. */
  addUnsignedLongOption("UPDATE_BCTHRUST", Update_BCThrust, 5);


  /*!\par CONFIG_CATEGORY: Reference Conditions \ingroup Config*/
  /*--- Options related to reference values for nondimensionalization ---*/

  Length_Ref = 1.0; //<---- NOTE: this should be given an option or set as a const

  /*!\brief REF_ORIGIN_MOMENT_X\n DESCRIPTION: X Reference origin for moment computation \ingroup Config*/
  addDoubleListOption("REF_ORIGIN_MOMENT_X", nRefOriginMoment_X, RefOriginMoment_X);
  /*!\brief REF_ORIGIN_MOMENT_Y\n DESCRIPTION: Y Reference origin for moment computation \ingroup Config*/
  addDoubleListOption("REF_ORIGIN_MOMENT_Y", nRefOriginMoment_Y, RefOriginMoment_Y);
  /*!\brief REF_ORIGIN_MOMENT_Z\n DESCRIPTION: Z Reference origin for moment computation \ingroup Config*/
  addDoubleListOption("REF_ORIGIN_MOMENT_Z", nRefOriginMoment_Z, RefOriginMoment_Z);
  /*!\brief REF_AREA\n DESCRIPTION: Reference area for force coefficients (0 implies automatic calculation) \ingroup Config*/
  addDoubleOption("REF_AREA", RefArea, 1.0);
  /*!\brief SEMI_SPAN\n DESCRIPTION: Wing semi-span (0 implies automatic calculation) \ingroup Config*/
  addDoubleOption("SEMI_SPAN", SemiSpan, 0.0);
  /*!\brief REF_LENGTH\n DESCRIPTION: Reference length for pitching, rolling, and yawing non-dimensional moment \ingroup Config*/
  addDoubleOption("REF_LENGTH", RefLength, 1.0);
  /*!\brief REF_SHARP_EDGES\n DESCRIPTION: Reference coefficient for detecting sharp edges \ingroup Config*/
  addDoubleOption("REF_SHARP_EDGES", RefSharpEdges, 3.0);
	/*!\brief REF_VELOCITY\n DESCRIPTION: Reference velocity (incompressible only)  \ingroup Config*/
  addDoubleOption("REF_VELOCITY", Velocity_Ref, -1.0);
	/* !\brief REF_VISCOSITY  \n DESCRIPTION: Reference viscosity (incompressible only)  \ingroup Config*/
  addDoubleOption("REF_VISCOSITY", Viscosity_Ref, -1.0);
  /* DESCRIPTION: Type of mesh motion */
  addEnumOption("REF_DIMENSIONALIZATION", Ref_NonDim, NonDim_Map, DIMENSIONAL);

  /*!\par CONFIG_CATEGORY: Boundary Markers \ingroup Config*/
  /*--- Options related to various boundary markers ---*/

  /*!\brief HTP_AXIS\n DESCRIPTION: Location of the HTP axis*/
  default_htp_axis[0] = 0.0; default_htp_axis[1] = 0.0;
  addDoubleArrayOption("HTP_AXIS", 2, HTP_Axis, default_htp_axis);
  /*!\brief MARKER_PLOTTING\n DESCRIPTION: Marker(s) of the surface in the surface flow solution file  \ingroup Config*/
  addStringListOption("MARKER_PLOTTING", nMarker_Plotting, Marker_Plotting);
  /*!\brief MARKER_MONITORING\n DESCRIPTION: Marker(s) of the surface where evaluate the non-dimensional coefficients \ingroup Config*/
  addStringListOption("MARKER_MONITORING", nMarker_Monitoring, Marker_Monitoring);
  /*!\brief MARKER_CONTROL_VOLUME\n DESCRIPTION: Marker(s) of the surface in the surface flow solution file  \ingroup Config*/
  addStringListOption("MARKER_ANALYZE", nMarker_Analyze, Marker_Analyze);
  /*!\brief MARKER_DESIGNING\n DESCRIPTION: Marker(s) of the surface where objective function (design problem) will be evaluated \ingroup Config*/
  addStringListOption("MARKER_DESIGNING", nMarker_Designing, Marker_Designing);
  /*!\brief GEO_MARKER\n DESCRIPTION: Marker(s) of the surface where evaluate the geometrical functions \ingroup Config*/
  addStringListOption("GEO_MARKER", nMarker_GeoEval, Marker_GeoEval);
  /*!\brief MARKER_EULER\n DESCRIPTION: Euler wall boundary marker(s) \ingroup Config*/
  addStringListOption("MARKER_EULER", nMarker_Euler, Marker_Euler);
  /*!\brief MARKER_FAR\n DESCRIPTION: Far-field boundary marker(s) \ingroup Config*/
  addStringListOption("MARKER_FAR", nMarker_FarField, Marker_FarField);
  /*!\brief MARKER_SYM\n DESCRIPTION: Symmetry boundary condition \ingroup Config*/
  addStringListOption("MARKER_SYM", nMarker_SymWall, Marker_SymWall);
  /*!\brief MARKER_NEARFIELD\n DESCRIPTION: Near-Field boundary condition \ingroup Config*/
  addStringListOption("MARKER_NEARFIELD", nMarker_NearFieldBound, Marker_NearFieldBound);
  /*!\brief MARKER_FLUID_INTERFACE\n DESCRIPTION: Fluid interface boundary marker(s) \ingroup Config*/
  addStringListOption("MARKER_FLUID_INTERFACE", nMarker_Fluid_InterfaceBound, Marker_Fluid_InterfaceBound);
  /*!\brief MARKER_INTERFACE\n DESCRIPTION: Zone interface boundary marker(s) \ingroup Config*/
  addStringListOption("MARKER_INTERFACE", nMarker_InterfaceBound, Marker_InterfaceBound);
  /*!\brief MARKER_FSI_INTERFACE \n DESCRIPTION: ZONE interface boundary marker(s) \ingroup Config*/
  addStringListOption("MARKER_ZONE_INTERFACE", nMarker_ZoneInterface, Marker_ZoneInterface);
  /*!\brief MARKER_CHT_INTERFACE \n DESCRIPTION: CHT interface boundary marker(s) \ingroup Config*/
  addStringListOption("MARKER_CHT_INTERFACE", nMarker_CHTInterface, Marker_CHTInterface);
  /*!\brief MARKER_DIRICHLET  \n DESCRIPTION: Dirichlet boundary marker(s) \ingroup Config*/
  addStringListOption("MARKER_DIRICHLET", nMarker_Dirichlet, Marker_Dirichlet);
  /* DESCRIPTION: Neumann boundary marker(s) */
  addStringListOption("MARKER_NEUMANN", nMarker_Neumann, Marker_Neumann);
  /* DESCRIPTION: Neumann boundary marker(s) */
  addStringListOption("MARKER_INTERNAL", nMarker_Internal, Marker_Internal);
  /* DESCRIPTION: Custom boundary marker(s) */
  addStringListOption("MARKER_CUSTOM", nMarker_Custom, Marker_Custom);
  /* DESCRIPTION: Periodic boundary marker(s) for use with SU2_MSH
   Format: ( periodic marker, donor marker, rotation_center_x, rotation_center_y,
   rotation_center_z, rotation_angle_x-axis, rotation_angle_y-axis,
   rotation_angle_z-axis, translation_x, translation_y, translation_z, ... ) */
  addPeriodicOption("MARKER_PERIODIC", nMarker_PerBound, Marker_PerBound, Marker_PerDonor,
                    Periodic_RotCenter, Periodic_RotAngles, Periodic_Translation);

  /*!\brief MARKER_PYTHON_CUSTOM\n DESCRIPTION: Python customizable marker(s) \ingroup Config*/
  addStringListOption("MARKER_PYTHON_CUSTOM", nMarker_PyCustom, Marker_PyCustom);

  /*!\brief MARKER_WALL_FUNCTIONS\n DESCRIPTION: Viscous wall markers for which wall functions must be applied.
   Format: (Wall function marker, wall function type, ...) \ingroup Config*/
  addWallFunctionOption("MARKER_WALL_FUNCTIONS", nMarker_WallFunctions, Marker_WallFunctions,
                        Kind_WallFunctions, IntInfo_WallFunctions, DoubleInfo_WallFunctions);

  /*!\brief ACTDISK_TYPE  \n DESCRIPTION: Actuator Disk boundary type \n OPTIONS: see \link ActDisk_Map \endlink \n Default: VARIABLES_JUMP \ingroup Config*/
  addEnumOption("ACTDISK_TYPE", Kind_ActDisk, ActDisk_Map, VARIABLES_JUMP);

  /*!\brief MARKER_ACTDISK\n DESCRIPTION: Periodic boundary marker(s) for use with SU2_MSH
   Format: ( periodic marker, donor marker, rotation_center_x, rotation_center_y,
   rotation_center_z, rotation_angle_x-axis, rotation_angle_y-axis,
   rotation_angle_z-axis, translation_x, translation_y, translation_z, ... ) \ingroup Config*/
  addActDiskOption("MARKER_ACTDISK",
                   nMarker_ActDiskInlet, nMarker_ActDiskOutlet,  Marker_ActDiskInlet, Marker_ActDiskOutlet,
                   ActDisk_PressJump, ActDisk_TempJump, ActDisk_Omega);

  /*!\brief INLET_TYPE  \n DESCRIPTION: Inlet boundary type \n OPTIONS: see \link Inlet_Map \endlink \n DEFAULT: TOTAL_CONDITIONS \ingroup Config*/
  addEnumOption("INLET_TYPE", Kind_Inlet, Inlet_Map, TOTAL_CONDITIONS);
  /*!\brief INC_INLET_TYPE \n DESCRIPTION: List of inlet types for incompressible flows. List length must match number of inlet markers. Options: VELOCITY_INLET, PRESSURE_INLET. \ingroup Config*/
  addEnumListOption("INC_INLET_TYPE", nInc_Inlet, Kind_Inc_Inlet, Inlet_Map);
  addBoolOption("SPECIFIED_INLET_PROFILE", Inlet_From_File, false);
  /*!\brief INLET_FILENAME \n DESCRIPTION: Input file for a specified inlet profile (w/ extension) \n DEFAULT: inlet.dat \ingroup Config*/
  addStringOption("INLET_FILENAME", Inlet_Filename, string("inlet.dat"));
  /*!\brief INLET_MATCHING_TOLERANCE
   * \n DESCRIPTION: If a file is provided to specify the inlet profile,
   * this tolerance will be used to match the coordinates in the input file to
   * the points on the grid. \n DEFAULT: 1E-6 \ingroup Config*/
  addDoubleOption("INLET_MATCHING_TOLERANCE", Inlet_Matching_Tol, 1e-6);
  /*!\brief MARKER_INLET  \n DESCRIPTION: Inlet boundary marker(s) with the following formats,
   Total Conditions: (inlet marker, total temp, total pressure, flow_direction_x,
   flow_direction_y, flow_direction_z, ... ) where flow_direction is
   a unit vector.
   Mass Flow: (inlet marker, density, velocity magnitude, flow_direction_x,
   flow_direction_y, flow_direction_z, ... ) where flow_direction is
   a unit vector. \ingroup Config*/
  addInletOption("MARKER_INLET", nMarker_Inlet, Marker_Inlet, Inlet_Ttotal, Inlet_Ptotal, Inlet_FlowDir);

  /*!\brief MARKER_RIEMANN \n DESCRIPTION: Riemann boundary marker(s) with the following formats, a unit vector.
   * \n OPTIONS: See \link Riemann_Map \endlink. The variables indicated by the option and the flow direction unit vector must be specified. \ingroup Config*/
  addRiemannOption("MARKER_RIEMANN", nMarker_Riemann, Marker_Riemann, Kind_Data_Riemann, Riemann_Map, Riemann_Var1, Riemann_Var2, Riemann_FlowDir);
  /*!\brief MARKER_GILES \n DESCRIPTION: Giles boundary marker(s) with the following formats, a unit vector. */
  /* \n OPTIONS: See \link Giles_Map \endlink. The variables indicated by the option and the flow direction unit vector must be specified. \ingroup Config*/
  addGilesOption("MARKER_GILES", nMarker_Giles, Marker_Giles, Kind_Data_Giles, Giles_Map, Giles_Var1, Giles_Var2, Giles_FlowDir, RelaxFactorAverage, RelaxFactorFourier);
  /*!\brief SPATIAL_FOURIER \n DESCRIPTION: Option to compute the spatial fourier trasformation for the Giles BC. */
  addBoolOption("SPATIAL_FOURIER", SpatialFourier, false);
  /*!\brief GILES_EXTRA_RELAXFACTOR \n DESCRIPTION: the 1st coeff the value of the under relaxation factor to apply to the shroud and hub,
   * the 2nd coefficient is the the percentage of span-wise height influenced by this extra under relaxation factor.*/
  default_extrarelfac[0] = 0.1; default_extrarelfac[1] = 0.1;
  addDoubleArrayOption("GILES_EXTRA_RELAXFACTOR", 2, ExtraRelFacGiles, default_extrarelfac);
  /*!\brief AVERAGE_PROCESS_TYPE \n DESCRIPTION: types of mixing process for averaging quantities at the boundaries.
    \n OPTIONS: see \link MixingProcess_Map \endlink \n DEFAULT: AREA_AVERAGE \ingroup Config*/
  addEnumOption("MIXINGPLANE_INTERFACE_KIND", Kind_MixingPlaneInterface, MixingPlaneInterface_Map, NEAREST_SPAN);
  /*!\brief AVERAGE_PROCESS_KIND \n DESCRIPTION: types of mixing process for averaging quantities at the boundaries.
    \n OPTIONS: see \link MixingProcess_Map \endlink \n DEFAULT: AREA_AVERAGE \ingroup Config*/
  addEnumOption("AVERAGE_PROCESS_KIND", Kind_AverageProcess, AverageProcess_Map, AREA);
  /*!\brief PERFORMANCE_AVERAGE_PROCESS_KIND \n DESCRIPTION: types of mixing process for averaging quantities at the boundaries for performance computation.
      \n OPTIONS: see \link MixingProcess_Map \endlink \n DEFAULT: AREA_AVERAGE \ingroup Config*/
  addEnumOption("PERFORMANCE_AVERAGE_PROCESS_KIND", Kind_PerformanceAverageProcess, AverageProcess_Map, AREA);
  default_mixedout_coeff[0] = 1.0; default_mixedout_coeff[1] = 1.0E-05; default_mixedout_coeff[2] = 15.0;
  /*!\brief MIXEDOUT_COEFF \n DESCRIPTION: the 1st coeff is an under relaxation factor for the Newton method,
   * the 2nd coefficient is the tolerance for the Newton method, 3rd coefficient is the maximum number of
   * iteration for the Newton Method.*/
  addDoubleArrayOption("MIXEDOUT_COEFF", 3, Mixedout_Coeff, default_mixedout_coeff);
  /*!\brief RAMP_ROTATING_FRAME\n DESCRIPTION: option to ramp up or down the rotating frame velocity value*/
  addBoolOption("RAMP_ROTATING_FRAME", RampRotatingFrame, false);
  default_rampRotFrame_coeff[0] = 0; default_rampRotFrame_coeff[1] = 1.0; default_rampRotFrame_coeff[2] = 1000.0;
      /*!\brief RAMP_ROTATING_FRAME_COEFF \n DESCRIPTION: the 1st coeff is the staring velocity,
   * the 2nd coeff is the number of iterations for the update, 3rd is the number of iteration */
  addDoubleArrayOption("RAMP_ROTATING_FRAME_COEFF", 3, RampRotatingFrame_Coeff, default_rampRotFrame_coeff);
  /* DESCRIPTION: AVERAGE_MACH_LIMIT is a limit value for average procedure based on the mass flux. */
  addDoubleOption("AVERAGE_MACH_LIMIT", AverageMachLimit, 0.03);
  /*!\brief RAMP_OUTLET_PRESSURE\n DESCRIPTION: option to ramp up or down the rotating frame velocity value*/
  addBoolOption("RAMP_OUTLET_PRESSURE", RampOutletPressure, false);
  default_rampOutPres_coeff[0] = 100000.0; default_rampOutPres_coeff[1] = 1.0; default_rampOutPres_coeff[2] = 1000.0;
  /*!\brief RAMP_OUTLET_PRESSURE_COEFF \n DESCRIPTION: the 1st coeff is the staring outlet pressure,
   * the 2nd coeff is the number of iterations for the update, 3rd is the number of total iteration till reaching the final outlet pressure value */
  addDoubleArrayOption("RAMP_OUTLET_PRESSURE_COEFF", 3, RampOutletPressure_Coeff, default_rampOutPres_coeff);
  /*!\brief MARKER_MIXINGPLANE \n DESCRIPTION: Identify the boundaries in which the mixing plane is applied. \ingroup Config*/
  addStringListOption("MARKER_MIXINGPLANE_INTERFACE", nMarker_MixingPlaneInterface, Marker_MixingPlaneInterface);
  /*!\brief TURBULENT_MIXINGPLANE \n DESCRIPTION: Activate mixing plane also for turbulent quantities \ingroup Config*/
  addBoolOption("TURBULENT_MIXINGPLANE", turbMixingPlane, false);
  /*!\brief MARKER_TURBOMACHINERY \n DESCRIPTION: Identify the inflow and outflow boundaries in which the turbomachinery settings are  applied. \ingroup Config*/
  addTurboPerfOption("MARKER_TURBOMACHINERY", nMarker_Turbomachinery, Marker_TurboBoundIn, Marker_TurboBoundOut);
  /*!\brief NUM_SPANWISE_SECTIONS \n DESCRIPTION: Integer number of spanwise sections to compute 3D turbo BC and Performance for turbomachinery */
  addUnsignedShortOption("NUM_SPANWISE_SECTIONS", nSpanWiseSections_User, 1);
  /*!\brief SPANWISE_KIND \n DESCRIPTION: type of algorithm to identify the span-wise sections at the turbo boundaries.
   \n OPTIONS: see \link SpanWise_Map \endlink \n Default: AUTOMATIC */
  addEnumOption("SPANWISE_KIND", Kind_SpanWise, SpanWise_Map, AUTOMATIC);
  /*!\brief TURBOMACHINERY_KIND \n DESCRIPTION: types of turbomachynery architecture.
      \n OPTIONS: see \link TurboMachinery_Map \endlink \n Default: AXIAL */
  addEnumListOption("TURBOMACHINERY_KIND",nTurboMachineryKind, Kind_TurboMachinery, TurboMachinery_Map);
  /*!\brief MARKER_SHROUD \n DESCRIPTION: markers in which velocity is forced to 0.0 .
   * \n Format: (shroud1, shroud2, ...)*/
  addStringListOption("MARKER_SHROUD", nMarker_Shroud, Marker_Shroud);
  /*!\brief MARKER_SUPERSONIC_INLET  \n DESCRIPTION: Supersonic inlet boundary marker(s)
   * \n   Format: (inlet marker, temperature, static pressure, velocity_x,   velocity_y, velocity_z, ... ), i.e. primitive variables specified. \ingroup Config*/
  addInletOption("MARKER_SUPERSONIC_INLET", nMarker_Supersonic_Inlet, Marker_Supersonic_Inlet, Inlet_Temperature, Inlet_Pressure, Inlet_Velocity);
  /*!\brief MARKER_SUPERSONIC_OUTLET \n DESCRIPTION: Supersonic outlet boundary marker(s) \ingroup Config*/
  addStringListOption("MARKER_SUPERSONIC_OUTLET", nMarker_Supersonic_Outlet, Marker_Supersonic_Outlet);
  /*!\brief MARKER_OUTLET  \n DESCRIPTION: Outlet boundary marker(s)\n
   Format: ( outlet marker, back pressure (static), ... ) \ingroup Config*/
  addStringDoubleListOption("MARKER_OUTLET", nMarker_Outlet, Marker_Outlet, Outlet_Pressure);
  /*!\brief INC_INLET_TYPE \n DESCRIPTION: List of inlet types for incompressible flows. List length must match number of inlet markers. Options: VELOCITY_INLET, PRESSURE_INLET. \ingroup Config*/
  addEnumListOption("INC_OUTLET_TYPE", nInc_Outlet, Kind_Inc_Outlet, Outlet_Map);
  /*!\brief MARKER_ISOTHERMAL DESCRIPTION: Isothermal wall boundary marker(s)\n
   * Format: ( isothermal marker, wall temperature (static), ... ) \ingroup Config  */
  addStringDoubleListOption("MARKER_ISOTHERMAL", nMarker_Isothermal, Marker_Isothermal, Isothermal_Temperature);
  /*!\brief MARKER_HEATFLUX  \n DESCRIPTION: Specified heat flux wall boundary marker(s)
   Format: ( Heat flux marker, wall heat flux (static), ... ) \ingroup Config*/
  addStringDoubleListOption("MARKER_HEATFLUX", nMarker_HeatFlux, Marker_HeatFlux, Heat_Flux);
  /*!\brief MARKER_ENGINE_INFLOW  \n DESCRIPTION: Engine inflow boundary marker(s)
   Format: ( nacelle inflow marker, fan face Mach, ... ) \ingroup Config*/
  addStringDoubleListOption("MARKER_ENGINE_INFLOW", nMarker_EngineInflow, Marker_EngineInflow, EngineInflow_Target);
  /* DESCRIPTION: Highlite area */
  addDoubleOption("HIGHLITE_AREA", Highlite_Area, 1.0);
  /* DESCRIPTION: Fan poly efficiency */
  addDoubleOption("FAN_POLY_EFF", Fan_Poly_Eff, 1.0);
  /*!\brief SUBSONIC_ENGINE\n DESCRIPTION: Engine subsonic intake region \ingroup Config*/
  addBoolOption("INTEGRATED_HEATFLUX", Integrated_HeatFlux, false);
  /*!\brief SUBSONIC_ENGINE\n DESCRIPTION: Engine subsonic intake region \ingroup Config*/
  addBoolOption("SUBSONIC_ENGINE", SubsonicEngine, false);
  /* DESCRIPTION: Actuator disk double surface */
  addBoolOption("ACTDISK_DOUBLE_SURFACE", ActDisk_DoubleSurface, false);
  /* DESCRIPTION: Only half engine is in the computational grid */
  addBoolOption("ENGINE_HALF_MODEL", Engine_HalfModel, false);
  /* DESCRIPTION: Actuator disk double surface */
  addBoolOption("ACTDISK_SU2_DEF", ActDisk_SU2_DEF, false);
  /* DESCRIPTION: Definition of the distortion rack (radial number of proves / circumferential density (degree) */
  default_distortion[0] =  5.0; default_distortion[1] =  15.0;
  addDoubleArrayOption("DISTORTION_RACK", 2, DistortionRack, default_distortion);
  /* DESCRIPTION: Values of the box to impose a subsonic nacellle (mach, Pressure, Temperature) */
  default_eng_val[0]=0.0; default_eng_val[1]=0.0; default_eng_val[2]=0.0;
  default_eng_val[3]=0.0;  default_eng_val[4]=0.0;
  addDoubleArrayOption("SUBSONIC_ENGINE_VALUES", 5, SubsonicEngine_Values, default_eng_val);
  /* DESCRIPTION: Coordinates of the box to impose a subsonic nacellle cylinder (Xmin, Ymin, Zmin, Xmax, Ymax, Zmax, Radius) */
  default_eng_cyl[0] = 0.0; default_eng_cyl[1] = 0.0; default_eng_cyl[2] = 0.0;
  default_eng_cyl[3] =  1E15; default_eng_cyl[4] =  1E15; default_eng_cyl[5] =  1E15; default_eng_cyl[6] =  1E15;
  addDoubleArrayOption("SUBSONIC_ENGINE_CYL", 7, SubsonicEngine_Cyl, default_eng_cyl);
  /* DESCRIPTION: Engine exhaust boundary marker(s)
   Format: (nacelle exhaust marker, total nozzle temp, total nozzle pressure, ... )*/
  addExhaustOption("MARKER_ENGINE_EXHAUST", nMarker_EngineExhaust, Marker_EngineExhaust, Exhaust_Temperature_Target, Exhaust_Pressure_Target);
  /* DESCRIPTION: Clamped boundary marker(s) */
  addStringListOption("MARKER_CLAMPED", nMarker_Clamped, Marker_Clamped);
  /* DESCRIPTION: Displacement boundary marker(s) */
  addStringDoubleListOption("MARKER_NORMAL_DISPL", nMarker_Displacement, Marker_Displacement, Displ_Value);
  /* DESCRIPTION: Load boundary marker(s) - uniform pressure in Pa */
  addStringDoubleListOption("MARKER_PRESSURE", nMarker_Load, Marker_Load, Load_Value);
  /* DESCRIPTION: Load boundary marker(s) */
  addStringDoubleListOption("MARKER_DAMPER", nMarker_Damper, Marker_Damper, Damper_Constant);
  /* DESCRIPTION: Load boundary marker(s)
   Format: (inlet marker, load, multiplier, dir_x, dir_y, dir_z, ... ), i.e. primitive variables specified. */
  addInletOption("MARKER_LOAD", nMarker_Load_Dir, Marker_Load_Dir, Load_Dir_Value, Load_Dir_Multiplier, Load_Dir);
  /* DESCRIPTION: Load boundary marker(s)
   Format: (inlet marker, load, multiplier, dir_x, dir_y, dir_z, ... ), i.e. primitive variables specified. */
  addInletOption("MARKER_DISPLACEMENT", nMarker_Disp_Dir, Marker_Disp_Dir, Disp_Dir_Value, Disp_Dir_Multiplier, Disp_Dir);
  /* DESCRIPTION: Sine load boundary marker(s)
   Format: (inlet marker, load, multiplier, dir_x, dir_y, dir_z, ... ), i.e. primitive variables specified. */
  addInletOption("MARKER_SINE_LOAD", nMarker_Load_Sine, Marker_Load_Sine, Load_Sine_Amplitude, Load_Sine_Frequency, Load_Sine_Dir);
  /*!\brief SINE_LOAD\n DESCRIPTION: option to apply the load as a sine*/
  addBoolOption("SINE_LOAD", Sine_Load, false);
  default_sineload_coeff[0] = 0.0; default_sineload_coeff[1] = 0.0; default_sineload_coeff[2] = 0.0;
  /*!\brief SINE_LOAD_COEFF \n DESCRIPTION: the 1st coeff is the amplitude, the 2nd is the frequency, 3rd is the phase in radians */
  addDoubleArrayOption("SINE_LOAD_COEFF", 3, SineLoad_Coeff, default_sineload_coeff);
  /*!\brief RAMP_AND_RELEASE\n DESCRIPTION: release the load after applying the ramp*/
  addBoolOption("RAMP_AND_RELEASE_LOAD", RampAndRelease, false);

  /* DESCRIPTION: Flow load boundary marker(s) */
  addStringDoubleListOption("MARKER_FLOWLOAD", nMarker_FlowLoad, Marker_FlowLoad, FlowLoad_Value);
  /* DESCRIPTION: Damping factor for engine inlet condition */
  addDoubleOption("DAMP_ENGINE_INFLOW", Damp_Engine_Inflow, 0.95);
  /* DESCRIPTION: Damping factor for engine exhaust condition */
  addDoubleOption("DAMP_ENGINE_EXHAUST", Damp_Engine_Exhaust, 0.95);
  /*!\brief ENGINE_INFLOW_TYPE  \n DESCRIPTION: Inlet boundary type \n OPTIONS: see \link Engine_Inflow_Map \endlink \n Default: FAN_FACE_MACH \ingroup Config*/
  addEnumOption("ENGINE_INFLOW_TYPE", Kind_Engine_Inflow, Engine_Inflow_Map, FAN_FACE_MACH);
  /* DESCRIPTION: Evaluate a problem with engines */
  addBoolOption("ENGINE", Engine, false);
    
  /* DESCRIPTION:  Compute buffet sensor */
  addBoolOption("BUFFET_MONITORING", Buffet_Monitoring, false);
  /* DESCRIPTION:  Sharpness coefficient for the buffet sensor */
  addDoubleOption("BUFFET_K", Buffet_k, 10.0);
  /* DESCRIPTION:  Offset parameter for the buffet sensor */
  addDoubleOption("BUFFET_LAMBDA", Buffet_lambda, 0.0);


  /*!\par CONFIG_CATEGORY: Time-marching \ingroup Config*/
  /*--- Options related to time-marching ---*/

  /* DESCRIPTION: Unsteady simulation  */
  addEnumOption("UNSTEADY_SIMULATION", Unsteady_Simulation, Unsteady_Map, STEADY);
  /* DESCRIPTION:  Courant-Friedrichs-Lewy condition of the finest grid */
  addDoubleOption("CFL_NUMBER", CFLFineGrid, 1.25);
  /* DESCRIPTION:  Courant-Friedrichs-Lewy condition of the finest grid in (heat fvm) solid solvers */
  addDoubleOption("CFL_NUMBER_SOLID", CFLSolid, 1.25);
  /* DESCRIPTION:  Max time step in local time stepping simulations */
  addDoubleOption("MAX_DELTA_TIME", Max_DeltaTime, 1000000);
  /* DESCRIPTION: Activate The adaptive CFL number. */
  addBoolOption("CFL_ADAPT", CFL_Adapt, false);
  /* !\brief CFL_ADAPT_PARAM
   * DESCRIPTION: Parameters of the adaptive CFL number (factor down, factor up, CFL limit (min and max) )
   * Factor down generally >1.0, factor up generally < 1.0 to cause the CFL to increase when residual is decreasing,
   * and decrease when the residual is increasing or stalled. \ingroup Config*/
  default_cfl_adapt[0] = 0.0; default_cfl_adapt[1] = 0.0; default_cfl_adapt[2] = 1.0; default_cfl_adapt[3] = 100.0;
  addDoubleArrayOption("CFL_ADAPT_PARAM", 4, CFL_AdaptParam, default_cfl_adapt);
  /* DESCRIPTION: Reduction factor of the CFL coefficient in the adjoint problem */
  addDoubleOption("CFL_REDUCTION_ADJFLOW", CFLRedCoeff_AdjFlow, 0.8);
  /* DESCRIPTION: Reduction factor of the CFL coefficient in the level set problem */
  addDoubleOption("CFL_REDUCTION_TURB", CFLRedCoeff_Turb, 1.0);
  /* DESCRIPTION: Reduction factor of the CFL coefficient in the turbulent adjoint problem */
  addDoubleOption("CFL_REDUCTION_ADJTURB", CFLRedCoeff_AdjTurb, 1.0);
  /* DESCRIPTION: Number of total iterations */
  addUnsignedLongOption("EXT_ITER", nExtIter, 999999);
  /* DESCRIPTION: External iteration offset due to restart */
  addUnsignedLongOption("EXT_ITER_OFFSET", ExtIter_OffSet, 0);

  /* DESCRIPTION: Number of Runge-Kutta stages */
  addUnsignedShortOption("N_RK_STEP", nRKStep, 0);
  /* DESCRIPTION: Runge-Kutta coefficients */
  addDoubleListOption("RK_AMAT_LOWER", nRKAmat, RK_aMat_read);
  addDoubleListOption("RK_BVEC", nRKBvec, RK_bVec);
  addDoubleListOption("RK_CVEC", nRKCvec, RK_cVec);

  /* DESCRIPTION: Runge-Kutta coefficients (for implicit part of imex scheme) */
  addDoubleListOption("RK_AMAT_LOWER_IMP", nRKAmatImp, RK_aMat_read_imp);
  addDoubleListOption("RK_BVEC_IMP", nRKBvecImp, RK_bVec_imp);
  addDoubleListOption("RK_CVEC_IMP", nRKCvecImp, RK_cVec_imp);

  // these options share nRKStep as their size, which is not a good idea in general
  /* DESCRIPTION: Runge-Kutta alpha coefficients */
  addDoubleListOption("RK_ALPHA_COEFF", nRKStep, RK_Alpha_Step);
  /* DESCRIPTION: Number of time levels for time accurate local time stepping. */
  addUnsignedShortOption("LEVELS_TIME_ACCURATE_LTS", nLevels_TimeAccurateLTS, 1);
  /* DESCRIPTION: Number of time DOFs used in the predictor step of ADER-DG. */
  addUnsignedShortOption("TIME_DOFS_ADER_DG", nTimeDOFsADER_DG, 2);
  /* DESCRIPTION: Time Step for dual time stepping simulations (s) */
  addDoubleOption("UNST_TIMESTEP", Delta_UnstTime, 0.0);
  /* DESCRIPTION: Total Physical Time for dual time stepping simulations (s) */
  addDoubleOption("UNST_TIME", Total_UnstTime, 1.0);
  /* DESCRIPTION: Unsteady Courant-Friedrichs-Lewy number of the finest grid */
  addDoubleOption("UNST_CFL_NUMBER", Unst_CFL, 0.0);
  /* DESCRIPTION: Number of internal iterations (dual time method) */
  addUnsignedLongOption("UNST_INT_ITER", Unst_nIntIter, 100);
  /* DESCRIPTION: Integer number of periodic time instances for Harmonic Balance */
  addUnsignedShortOption("TIME_INSTANCES", nTimeInstances, 1);
  /* DESCRIPTION: Time period for Harmonic Balance wihtout moving meshes */
  addDoubleOption("HB_PERIOD", HarmonicBalance_Period, -1.0);
  /* DESCRIPTION:  Turn on/off harmonic balance preconditioning */
  addBoolOption("HB_PRECONDITION", HB_Precondition, false);
  /* DESCRIPTION: Iteration number to begin unsteady restarts (dual time method) */
  addLongOption("UNST_RESTART_ITER", Unst_RestartIter, 0);
  /* DESCRIPTION: Starting direct solver iteration for the unsteady adjoint */
  addLongOption("UNST_ADJOINT_ITER", Unst_AdjointIter, 0);
  /* DESCRIPTION: Number of iterations to average the objective */
  addLongOption("ITER_AVERAGE_OBJ", Iter_Avg_Objective , 0);
  /* DESCRIPTION: Iteration number to begin unsteady restarts (structural analysis) */
  addLongOption("DYN_RESTART_ITER", Dyn_RestartIter, 0);
  /* DESCRIPTION: Time discretization */
  addEnumOption("TIME_DISCRE_FLOW", Kind_TimeIntScheme_Flow, Time_Int_Map, EULER_IMPLICIT);
  /* DESCRIPTION: Time discretization */
  addEnumOption("TIME_DISCRE_FEM_FLOW", Kind_TimeIntScheme_FEM_Flow, Time_Int_Map, RUNGE_KUTTA_EXPLICIT);
  /* DESCRIPTION: ADER-DG predictor step */
  addEnumOption("ADER_PREDICTOR", Kind_ADER_Predictor, Ader_Predictor_Map, ADER_ALIASED_PREDICTOR);
  /* DESCRIPTION: Time discretization */
  addEnumOption("TIME_DISCRE_ADJFLOW", Kind_TimeIntScheme_AdjFlow, Time_Int_Map, EULER_IMPLICIT);
  /* DESCRIPTION: Time discretization */
  addEnumOption("TIME_DISCRE_TURB", Kind_TimeIntScheme_Turb, Time_Int_Map, EULER_IMPLICIT);
  /* DESCRIPTION: Time discretization */
  addEnumOption("TIME_DISCRE_ADJTURB", Kind_TimeIntScheme_AdjTurb, Time_Int_Map, EULER_IMPLICIT);
  /* DESCRIPTION: Time discretization */
  addEnumOption("TIME_DISCRE_FEA", Kind_TimeIntScheme_FEA, Time_Int_Map_FEA, NEWMARK_IMPLICIT);
  /* DESCRIPTION: Time discretization */
  addEnumOption("TIME_DISCRE_HEAT", Kind_TimeIntScheme_Heat, Time_Int_Map, EULER_IMPLICIT);
  /* DESCRIPTION: Time discretization */
  addEnumOption("TIMESTEP_HEAT", Kind_TimeStep_Heat, Heat_TimeStep_Map, MINIMUM);

  /*!\par CONFIG_CATEGORY: Linear solver definition \ingroup Config*/
  /*--- Options related to the linear solvers ---*/

  /*!\brief LINEAR_SOLVER
   *  \n DESCRIPTION: Linear solver for the implicit, mesh deformation, or discrete adjoint systems \n OPTIONS: see \link Linear_Solver_Map \endlink \n DEFAULT: FGMRES \ingroup Config*/
  addEnumOption("LINEAR_SOLVER", Kind_Linear_Solver, Linear_Solver_Map, FGMRES);
  /*!\brief LINEAR_SOLVER_PREC
   *  \n DESCRIPTION: Preconditioner for the Krylov linear solvers \n OPTIONS: see \link Linear_Solver_Prec_Map \endlink \n DEFAULT: LU_SGS \ingroup Config*/
  addEnumOption("LINEAR_SOLVER_PREC", Kind_Linear_Solver_Prec, Linear_Solver_Prec_Map, ILU);
  /* DESCRIPTION: Minimum error threshold for the linear solver for the implicit formulation */
  addDoubleOption("LINEAR_SOLVER_ERROR", Linear_Solver_Error, 1E-6);
  /* DESCRIPTION: Minimum error threshold for the linear solver for the implicit formulation for the FVM heat solver. */
  addDoubleOption("LINEAR_SOLVER_ERROR_HEAT", Linear_Solver_Error_Heat, 1E-8);
  /* DESCRIPTION: Maximum number of iterations of the linear solver for the implicit formulation */
  addUnsignedLongOption("LINEAR_SOLVER_ITER", Linear_Solver_Iter, 10);
  /* DESCRIPTION: Display an error and exit if the linear solver exceeds the max iterations \n DEFAULT: False */
  addBoolOption("LINEAR_SOLVER_MAX_ITER_ERROR", Linear_Solver_Max_Iter_Error, false);
  /* DESCRIPTION: Max iterations of the linear solver for the FVM heat solver. */
  addUnsignedLongOption("LINEAR_SOLVER_ITER_HEAT", Linear_Solver_Iter_Heat, 10);
  /* DESCRIPTION: Fill in level for the ILU preconditioner */
  addUnsignedShortOption("LINEAR_SOLVER_ILU_FILL_IN", Linear_Solver_ILU_n, 0);
  /* DESCRIPTION: Maximum number of iterations of the linear solver for the implicit formulation */
  addUnsignedLongOption("LINEAR_SOLVER_RESTART_FREQUENCY", Linear_Solver_Restart_Frequency, 10);
  /* DESCRIPTION: Relaxation of the flow equations solver for the implicit formulation */
  addDoubleOption("RELAXATION_FACTOR_FLOW", Relaxation_Factor_Flow, 1.0);
  /* DESCRIPTION: Relaxation of the turb equations solver for the implicit formulation */
  addDoubleOption("RELAXATION_FACTOR_TURB", Relaxation_Factor_Turb, 1.0);
  /* DESCRIPTION: Relaxation of the adjoint flow equations solver for the implicit formulation */
  addDoubleOption("RELAXATION_FACTOR_ADJFLOW", Relaxation_Factor_AdjFlow, 1.0);
  /* DESCRIPTION: Relaxation of the CHT coupling */
  addDoubleOption("RELAXATION_FACTOR_CHT", Relaxation_Factor_CHT, 1.0);
  /* DESCRIPTION: Roe coefficient */
  addDoubleOption("ROE_KAPPA", Roe_Kappa, 0.5);
  /* DESCRIPTION: Roe-Turkel preconditioning for low Mach number flows */
  addBoolOption("LOW_MACH_PREC", Low_Mach_Precon, false);
  /* DESCRIPTION: Post-reconstruction correction for low Mach number flows */
  addBoolOption("LOW_MACH_CORR", Low_Mach_Corr, false);
  /* DESCRIPTION: Time Step for dual time stepping simulations (s) */
  addDoubleOption("MIN_ROE_TURKEL_PREC", Min_Beta_RoeTurkel, 0.01);
  /* DESCRIPTION: Time Step for dual time stepping simulations (s) */
  addDoubleOption("MAX_ROE_TURKEL_PREC", Max_Beta_RoeTurkel, 0.2);
  /* DESCRIPTION: Linear solver for the turbulent adjoint systems */
  addEnumOption("ADJTURB_LIN_SOLVER", Kind_AdjTurb_Linear_Solver, Linear_Solver_Map, FGMRES);
  /* DESCRIPTION: Preconditioner for the turbulent adjoint Krylov linear solvers */
  addEnumOption("ADJTURB_LIN_PREC", Kind_AdjTurb_Linear_Prec, Linear_Solver_Prec_Map, ILU);
  /* DESCRIPTION: Minimum error threshold for the turbulent adjoint linear solver for the implicit formulation */
  addDoubleOption("ADJTURB_LIN_ERROR", AdjTurb_Linear_Error, 1E-5);
  /* DESCRIPTION: Maximum number of iterations of the turbulent adjoint linear solver for the implicit formulation */
  addUnsignedShortOption("ADJTURB_LIN_ITER", AdjTurb_Linear_Iter, 10);
  /* DESCRIPTION: Entropy fix factor */
  addDoubleOption("ENTROPY_FIX_COEFF", EntropyFix_Coeff, 0.001);
  /* DESCRIPTION: Linear solver for the discete adjoint systems */
  addEnumOption("DISCADJ_LIN_SOLVER", Kind_DiscAdj_Linear_Solver, Linear_Solver_Map, FGMRES);
  /* DESCRIPTION: Preconditioner for the discrete adjoint Krylov linear solvers */
  addEnumOption("DISCADJ_LIN_PREC", Kind_DiscAdj_Linear_Prec, Linear_Solver_Prec_Map, ILU);
  /* DESCRIPTION: Linear solver for the discete adjoint systems */
  addEnumOption("FSI_DISCADJ_LIN_SOLVER_STRUC", Kind_DiscAdj_Linear_Solver_FSI_Struc, Linear_Solver_Map, CONJUGATE_GRADIENT);
  /* DESCRIPTION: Preconditioner for the discrete adjoint Krylov linear solvers */
  addEnumOption("FSI_DISCADJ_LIN_PREC_STRUC", Kind_DiscAdj_Linear_Prec_FSI_Struc, Linear_Solver_Prec_Map, JACOBI);
  
  /*!\par CONFIG_CATEGORY: Convergence\ingroup Config*/
  /*--- Options related to convergence ---*/
  
  /*!\brief CONV_CRITERIA
   *  \n DESCRIPTION: Convergence criteria \n OPTIONS: see \link Converge_Crit_Map \endlink \n DEFAULT: RESIDUAL \ingroup Config*/
  addEnumOption("CONV_CRITERIA", ConvCriteria, Converge_Crit_Map, RESIDUAL);
  /*!\brief RESIDUAL_REDUCTION \n DESCRIPTION: Residual reduction (order of magnitude with respect to the initial value)\n DEFAULT: 3.0 \ingroup Config*/
  addDoubleOption("RESIDUAL_REDUCTION", OrderMagResidual, 5.0);
  /*!\brief RESIDUAL_MINVAL\n DESCRIPTION: Min value of the residual (log10 of the residual)\n DEFAULT: -14.0 \ingroup Config*/
  addDoubleOption("RESIDUAL_MINVAL", MinLogResidual, -14.0);
  /* DESCRIPTION: Residual reduction (order of magnitude with respect to the initial value) */
  addDoubleOption("RESIDUAL_REDUCTION_FSI", OrderMagResidualFSI, 3.0);
  /* DESCRIPTION: Min value of the residual (log10 of the residual) */
  addDoubleOption("RESIDUAL_MINVAL_FSI", MinLogResidualFSI, -5.0);
  /*!\brief RESIDUAL_REDUCTION \n DESCRIPTION: Residual reduction (order of magnitude with respect to the initial value)\n DEFAULT: 3.0 \ingroup Config*/
  addDoubleOption("RESIDUAL_REDUCTION_BGS_FLOW", OrderMagResidual_BGS_F, 3.0);
  /*!\brief RESIDUAL_MINVAL\n DESCRIPTION: Min value of the residual (log10 of the residual)\n DEFAULT: -8.0 \ingroup Config*/
  addDoubleOption("RESIDUAL_MINVAL_BGS_FLOW", MinLogResidual_BGS_F, -8.0);
  /*!\brief RESIDUAL_REDUCTION \n DESCRIPTION: Residual reduction (order of magnitude with respect to the initial value)\n DEFAULT: 3.0 \ingroup Config*/
  addDoubleOption("RESIDUAL_REDUCTION_BGS_STRUCTURE", OrderMagResidual_BGS_S, 3.0);
  /*!\brief RESIDUAL_MINVAL\n DESCRIPTION: Min value of the residual (log10 of the residual)\n DEFAULT: -8.0 \ingroup Config*/
  addDoubleOption("RESIDUAL_MINVAL_BGS_STRUCTURE", MinLogResidual_BGS_S, -8.0);
  /* DESCRIPTION: FEM: UTOL = norm(Delta_U(k)) / norm(U(k)) */
  addDoubleOption("RESIDUAL_FEM_UTOL", Res_FEM_UTOL, -9.0);
  /* DESCRIPTION: FEM: RTOL = norm(Residual(k)) / norm(Residual(0)) */
  addDoubleOption("RESIDUAL_FEM_RTOL", Res_FEM_RTOL, -9.0);
  /* DESCRIPTION: FEM: ETOL = Delta_U(k) * Residual(k) / Delta_U(0) * Residual(0) */
  addDoubleOption("RESIDUAL_FEM_ETOL", Res_FEM_ETOL, -9.0);
  /* DESCRIPTION: FEM: ETOL = Delta_U(k) * Residual(k) / Delta_U(0) * Residual(0) */
  addEnumOption("RESIDUAL_CRITERIA_FEM", Res_FEM_CRIT, ResFem_Map, RESFEM_RELATIVE);
  /*!\brief RESIDUAL_FUNC_FLOW\n DESCRIPTION: Flow functional for the Residual criteria\n OPTIONS: See \link Residual_Map \endlink \n DEFAULT: RHO_RESIDUAL \ingroup Config*/
  addEnumOption("RESIDUAL_FUNC_FLOW", Residual_Func_Flow, Residual_Map, RHO_RESIDUAL);
  /*!\brief STARTCONV_ITER\n DESCRIPTION: Iteration number to begin convergence monitoring\n DEFAULT: 5 \ingroup Config*/
  addUnsignedLongOption("STARTCONV_ITER", StartConv_Iter, 5);
  /*!\brief CAUCHY_ELEMS\n DESCRIPTION: Number of elements to apply the criteria. \n DEFAULT 100 \ingroup Config*/
  addUnsignedShortOption("CAUCHY_ELEMS", Cauchy_Elems, 100);
  /*!\brief CAUCHY_EPS\n DESCRIPTION: Epsilon to control the series convergence \n DEFAULT: 1e-10 \ingroup Config*/
  addDoubleOption("CAUCHY_EPS", Cauchy_Eps, 1E-10);
  /*!\brief CAUCHY_FUNC_FLOW
   *  \n DESCRIPTION: Flow functional for the Cauchy criteria \n OPTIONS: see \link Objective_Map \endlink \n DEFAULT: DRAG_COEFFICIENT \ingroup Config*/
  addEnumOption("CAUCHY_FUNC_FLOW", Cauchy_Func_Flow, Objective_Map, DRAG_COEFFICIENT);
  /*!\brief CAUCHY_FUNC_ADJFLOW\n DESCRIPTION: Adjoint functional for the Cauchy criteria.\n OPTIONS: See \link Sens_Map \endlink. \n DEFAULT: SENS_GEOMETRY \ingroup Config*/
  addEnumOption("CAUCHY_FUNC_ADJFLOW", Cauchy_Func_AdjFlow, Sens_Map, SENS_GEOMETRY);

  /*!\par CONFIG_CATEGORY: Multi-grid \ingroup Config*/
  /*--- Options related to Multi-grid ---*/

  /*!\brief START_UP_ITER \n DESCRIPTION: Start up iterations using the fine grid only. DEFAULT: 0 \ingroup Config*/
  addUnsignedShortOption("START_UP_ITER", nStartUpIter, 0);
  /*!\brief MGLEVEL\n DESCRIPTION: Multi-grid Levels. DEFAULT: 0 \ingroup Config*/
  addUnsignedShortOption("MGLEVEL", nMGLevels, 0);
  /*!\brief MGCYCLE\n DESCRIPTION: Multi-grid cycle. OPTIONS: See \link MG_Cycle_Map \endlink. Defualt V_CYCLE \ingroup Config*/
  addEnumOption("MGCYCLE", MGCycle, MG_Cycle_Map, V_CYCLE);
  /*!\brief MG_PRE_SMOOTH\n DESCRIPTION: Multi-grid pre-smoothing level \ingroup Config*/
  addUShortListOption("MG_PRE_SMOOTH", nMG_PreSmooth, MG_PreSmooth);
  /*!\brief MG_POST_SMOOTH\n DESCRIPTION: Multi-grid post-smoothing level \ingroup Config*/
  addUShortListOption("MG_POST_SMOOTH", nMG_PostSmooth, MG_PostSmooth);
  /*!\brief MG_CORRECTION_SMOOTH\n DESCRIPTION: Jacobi implicit smoothing of the correction \ingroup Config*/
  addUShortListOption("MG_CORRECTION_SMOOTH", nMG_CorrecSmooth, MG_CorrecSmooth);
  /*!\brief MG_DAMP_RESTRICTION\n DESCRIPTION: Damping factor for the residual restriction. DEFAULT: 0.75 \ingroup Config*/
  addDoubleOption("MG_DAMP_RESTRICTION", Damp_Res_Restric, 0.75);
  /*!\brief MG_DAMP_PROLONGATION\n DESCRIPTION: Damping factor for the correction prolongation. DEFAULT 0.75 \ingroup Config*/
  addDoubleOption("MG_DAMP_PROLONGATION", Damp_Correc_Prolong, 0.75);

  /*!\par CONFIG_CATEGORY: Spatial Discretization \ingroup Config*/
  /*--- Options related to the spatial discretization ---*/

  /*!\brief NUM_METHOD_GRAD
   *  \n DESCRIPTION: Numerical method for spatial gradients \n OPTIONS: See \link Gradient_Map \endlink. \n DEFAULT: WEIGHTED_LEAST_SQUARES. \ingroup Config*/
  addEnumOption("NUM_METHOD_GRAD", Kind_Gradient_Method, Gradient_Map, WEIGHTED_LEAST_SQUARES);
  /*!\brief VENKAT_LIMITER_COEFF
   *  \n DESCRIPTION: Coefficient for the limiter. DEFAULT value 0.5. Larger values decrease the extent of limiting, values approaching zero cause lower-order approximation to the solution. \ingroup Config */
  addDoubleOption("VENKAT_LIMITER_COEFF", Venkat_LimiterCoeff, 0.05);
  /*!\brief ADJ_SHARP_LIMITER_COEFF
   *  \n DESCRIPTION: Coefficient for detecting the limit of the sharp edges. DEFAULT value 3.0.  Use with sharp edges limiter. \ingroup Config*/
  addDoubleOption("ADJ_SHARP_LIMITER_COEFF", AdjSharp_LimiterCoeff, 3.0);
  /*!\brief LIMITER_ITER
   *  \n DESCRIPTION: Freeze the value of the limiter after a number of iterations. DEFAULT value 999999. \ingroup Config*/
  addUnsignedLongOption("LIMITER_ITER", LimiterIter, 999999);

  /*!\brief CONV_NUM_METHOD_FLOW
   *  \n DESCRIPTION: Convective numerical method \n OPTIONS: See \link Upwind_Map \endlink , \link Centered_Map \endlink. \ingroup Config*/
  addConvectOption("CONV_NUM_METHOD_FLOW", Kind_ConvNumScheme_Flow, Kind_Centered_Flow, Kind_Upwind_Flow);

  /*!\brief NUM_METHOD_FEM_FLOW
   *  \n DESCRIPTION: Numerical method \n OPTIONS: See \link FEM_Map \endlink , \link Centered_Map \endlink. \ingroup Config*/
  addConvectFEMOption("NUM_METHOD_FEM_FLOW", Kind_ConvNumScheme_FEM_Flow, Kind_FEM_Flow);

  /*!\brief MUSCL_FLOW \n DESCRIPTION: Check if the MUSCL scheme should be used \ingroup Config*/
  addBoolOption("MUSCL_FLOW", MUSCL_Flow, true);
  /*!\brief SLOPE_LIMITER_FLOW
   * DESCRIPTION: Slope limiter for the direct solution. \n OPTIONS: See \link Limiter_Map \endlink \n DEFAULT VENKATAKRISHNAN \ingroup Config*/
  addEnumOption("SLOPE_LIMITER_FLOW", Kind_SlopeLimit_Flow, Limiter_Map, VENKATAKRISHNAN);
  default_jst_coeff[0] = 0.5; default_jst_coeff[1] = 0.02;
  /*!\brief JST_SENSOR_COEFF \n DESCRIPTION: 2nd and 4th order artificial dissipation coefficients for the JST method \ingroup Config*/
  addDoubleArrayOption("JST_SENSOR_COEFF", 2, Kappa_Flow, default_jst_coeff);
  /*!\brief LAX_SENSOR_COEFF \n DESCRIPTION: 1st order artificial dissipation coefficients for the Lax-Friedrichs method. \ingroup Config*/
  addDoubleOption("LAX_SENSOR_COEFF", Kappa_1st_Flow, 0.15);
  default_ad_coeff_heat[0] = 0.5; default_ad_coeff_heat[1] = 0.02;
  /*!\brief JST_SENSOR_COEFF_HEAT \n DESCRIPTION: 2nd and 4th order artificial dissipation coefficients for the JST method \ingroup Config*/
  addDoubleArrayOption("JST_SENSOR_COEFF_HEAT", 2, Kappa_Heat, default_ad_coeff_heat);

  /*!\brief CONV_NUM_METHOD_ADJFLOW
   *  \n DESCRIPTION: Convective numerical method for the adjoint solver.
   *  \n OPTIONS:  See \link Upwind_Map \endlink , \link Centered_Map \endlink. Note: not all methods are guaranteed to be implemented for the adjoint solver. \ingroup Config */
  addConvectOption("CONV_NUM_METHOD_ADJFLOW", Kind_ConvNumScheme_AdjFlow, Kind_Centered_AdjFlow, Kind_Upwind_AdjFlow);
  /*!\brief MUSCL_FLOW \n DESCRIPTION: Check if the MUSCL scheme should be used \ingroup Config*/
  addBoolOption("MUSCL_ADJFLOW", MUSCL_AdjFlow, true);
  /*!\brief SLOPE_LIMITER_ADJFLOW
     * DESCRIPTION: Slope limiter for the adjoint solution. \n OPTIONS: See \link Limiter_Map \endlink \n DEFAULT VENKATAKRISHNAN \ingroup Config*/
  addEnumOption("SLOPE_LIMITER_ADJFLOW", Kind_SlopeLimit_AdjFlow, Limiter_Map, VENKATAKRISHNAN);
  default_jst_adj_coeff[0] = 0.5; default_jst_adj_coeff[1] = 0.02;
  /*!\brief ADJ_JST_SENSOR_COEFF \n DESCRIPTION: 2nd and 4th order artificial dissipation coefficients for the adjoint JST method. \ingroup Config*/
  addDoubleArrayOption("ADJ_JST_SENSOR_COEFF", 2, Kappa_AdjFlow, default_jst_adj_coeff);
  /*!\brief LAX_SENSOR_COEFF \n DESCRIPTION: 1st order artificial dissipation coefficients for the adjoint Lax-Friedrichs method. \ingroup Config*/
  addDoubleOption("ADJ_LAX_SENSOR_COEFF", Kappa_1st_AdjFlow, 0.15);

  /*!\brief MUSCL_FLOW \n DESCRIPTION: Check if the MUSCL scheme should be used \ingroup Config*/
  addBoolOption("MUSCL_TURB", MUSCL_Turb, false);
  /*!\brief SLOPE_LIMITER_TURB
   *  \n DESCRIPTION: Slope limiter  \n OPTIONS: See \link Limiter_Map \endlink \n DEFAULT VENKATAKRISHNAN \ingroup Config*/
  addEnumOption("SLOPE_LIMITER_TURB", Kind_SlopeLimit_Turb, Limiter_Map, VENKATAKRISHNAN);
  /*!\brief CONV_NUM_METHOD_TURB
   *  \n DESCRIPTION: Convective numerical method \ingroup Config*/
  addConvectOption("CONV_NUM_METHOD_TURB", Kind_ConvNumScheme_Turb, Kind_Centered_Turb, Kind_Upwind_Turb);
  
  /*!\brief MUSCL_FLOW \n DESCRIPTION: Check if the MUSCL scheme should be used \ingroup Config*/
  addBoolOption("MUSCL_ADJTURB", MUSCL_AdjTurb, false);
  /*!\brief SLOPE_LIMITER_ADJTURB
   *  \n DESCRIPTION: Slope limiter \n OPTIONS: See \link Limiter_Map \endlink \n DEFAULT VENKATAKRISHNAN \ingroup Config */
  addEnumOption("SLOPE_LIMITER_ADJTURB", Kind_SlopeLimit_AdjTurb, Limiter_Map, VENKATAKRISHNAN);
  /*!\brief CONV_NUM_METHOD_ADJTURB\n DESCRIPTION: Convective numerical method for the adjoint/turbulent problem \ingroup Config*/
  addConvectOption("CONV_NUM_METHOD_ADJTURB", Kind_ConvNumScheme_AdjTurb, Kind_Centered_AdjTurb, Kind_Upwind_AdjTurb);

  /*!\brief MUSCL_FLOW \n DESCRIPTION: Check if the MUSCL scheme should be used \ingroup Config*/
  addBoolOption("MUSCL_HEAT", MUSCL_Heat, false);
  /*!\brief CONV_NUM_METHOD_HEAT
   *  \n DESCRIPTION: Convective numerical method \n DEFAULT: UPWIND */
  addEnumOption("CONV_NUM_METHOD_HEAT", Kind_ConvNumScheme_Heat, Space_Map, SPACE_UPWIND);

  /*!\par CONFIG_CATEGORY: Adjoint and Gradient \ingroup Config*/
  /*--- Options related to the adjoint and gradient ---*/

  /*!\brief LIMIT_ADJFLOW \n DESCRIPTION: Limit value for the adjoint variable.\n DEFAULT: 1E6. \ingroup Config*/
  addDoubleOption("LIMIT_ADJFLOW", AdjointLimit, 1E6);
  /*!\brief MG_ADJFLOW\n DESCRIPTION: Multigrid with the adjoint problem. \n Defualt: YES \ingroup Config*/
  addBoolOption("MG_ADJFLOW", MG_AdjointFlow, true);

  /*!\brief OBJECTIVE_WEIGHT  \n DESCRIPTION: Adjoint problem boundary condition weights. Applies scaling factor to objective(s) \ingroup Config*/
  addDoubleListOption("OBJECTIVE_WEIGHT", nObjW, Weight_ObjFunc);
  /*!\brief OBJECTIVE_FUNCTION
   *  \n DESCRIPTION: Adjoint problem boundary condition \n OPTIONS: see \link Objective_Map \endlink \n DEFAULT: DRAG_COEFFICIENT \ingroup Config*/
  addEnumListOption("OBJECTIVE_FUNCTION", nObj, Kind_ObjFunc, Objective_Map);

  /* DESCRIPTION: parameter for the definition of a complex objective function */
  addDoubleOption("DCD_DCL_VALUE", dCD_dCL, 0.0);
  /* DESCRIPTION: parameter for the definition of a complex objective function */
  addDoubleOption("DCMX_DCL_VALUE", dCMx_dCL, 0.0);
  /* DESCRIPTION: parameter for the definition of a complex objective function */
  addDoubleOption("DCMY_DCL_VALUE", dCMy_dCL, 0.0);
  /* DESCRIPTION: parameter for the definition of a complex objective function */
  addDoubleOption("DCMZ_DCL_VALUE", dCMz_dCL, 0.0);

  /* DESCRIPTION: parameter for the definition of a complex objective function */
  addDoubleOption("DCD_DCMY_VALUE", dCD_dCMy, 0.0);

  default_obj_coeff[0]=0.0; default_obj_coeff[1]=0.0; default_obj_coeff[2]=0.0;
  default_obj_coeff[3]=0.0;  default_obj_coeff[4]=0.0;
  /*!\brief OBJ_CHAIN_RULE_COEFF
  * \n DESCRIPTION: Coefficients defining the objective function gradient using the chain rule
  * with area-averaged outlet primitive variables. This is used with the genereralized outflow
  * objective.  \ingroup Config   */
  addDoubleArrayOption("OBJ_CHAIN_RULE_COEFF", 5, Obj_ChainRuleCoeff, default_obj_coeff);

  default_geo_loc[0] = 0.0; default_geo_loc[1] = 1.0;
  /* DESCRIPTION: Definition of the airfoil section */
  addDoubleArrayOption("GEO_BOUNDS", 2, Stations_Bounds, default_geo_loc);
  /* DESCRIPTION: Identify the body to slice */
  addEnumOption("GEO_DESCRIPTION", Geo_Description, Geo_Description_Map, WING);
  /* DESCRIPTION: Z location of the waterline */
  addDoubleOption("GEO_WATERLINE_LOCATION", Geo_Waterline_Location, 0.0);
  /* DESCRIPTION: Number of section cuts to make when calculating internal volume */
  addUnsignedShortOption("GEO_NUMBER_STATIONS", nWingStations, 25);
  /* DESCRIPTION: Definition of the airfoil sections */
  addDoubleListOption("GEO_LOCATION_STATIONS", nLocationStations, LocationStations);
  default_nacelle_location[0] = 0.0; default_nacelle_location[1] = 0.0; default_nacelle_location[2] = 0.0;
  default_nacelle_location[3] = 0.0; default_nacelle_location[4] = 0.0;
  /* DESCRIPTION: Definition of the nacelle location (higlite coordinates, tilt angle, toe angle) */
  addDoubleArrayOption("GEO_NACELLE_LOCATION", 5, NacelleLocation, default_nacelle_location);
  /* DESCRIPTION: Output sectional forces for specified markers. */
  addBoolOption("GEO_PLOT_STATIONS", Plot_Section_Forces, false);
  /* DESCRIPTION: Mode of the GDC code (analysis, or gradient) */
  addEnumOption("GEO_MODE", GeometryMode, GeometryMode_Map, FUNCTION);

  /* DESCRIPTION: Drag weight in sonic boom Objective Function (from 0.0 to 1.0) */
  addDoubleOption("DRAG_IN_SONICBOOM", WeightCd, 0.0);
  /* DESCRIPTION: Sensitivity smoothing  */
  addEnumOption("SENS_SMOOTHING", Kind_SensSmooth, Sens_Smoothing_Map, NO_SMOOTH);
  /* DESCRIPTION: Continuous Adjoint frozen viscosity */
  addBoolOption("FROZEN_VISC_CONT", Frozen_Visc_Cont, true);
  /* DESCRIPTION: Discrete Adjoint frozen viscosity */
  addBoolOption("FROZEN_VISC_DISC", Frozen_Visc_Disc, false);
  /* DESCRIPTION: Discrete Adjoint frozen limiter */
  addBoolOption("FROZEN_LIMITER_DISC", Frozen_Limiter_Disc, false);
  /* DESCRIPTION: Use an inconsistent (primal/dual) discrete adjoint formulation */
  addBoolOption("INCONSISTENT_DISC", Inconsistent_Disc, false);
   /* DESCRIPTION:  */
  addDoubleOption("FIX_AZIMUTHAL_LINE", FixAzimuthalLine, 90.0);
  /*!\brief SENS_REMOVE_SHARP
   * \n DESCRIPTION: Remove sharp edges from the sensitivity evaluation  \n Format: SENS_REMOVE_SHARP = YES \n DEFAULT: NO \ingroup Config*/
  addBoolOption("SENS_REMOVE_SHARP", Sens_Remove_Sharp, false);

  /* DESCRIPTION: Automatically reorient elements that seem flipped */
  addBoolOption("REORIENT_ELEMENTS",ReorientElements, true);

  /*!\par CONFIG_CATEGORY: Input/output files and formats \ingroup Config */
  /*--- Options related to input/output files and formats ---*/

  /*!\brief OUTPUT_FORMAT \n DESCRIPTION: I/O format for output plots. \n OPTIONS: see \link Output_Map \endlink \n DEFAULT: TECPLOT \ingroup Config */
  addEnumOption("OUTPUT_FORMAT", Output_FileFormat, Output_Map, TECPLOT);
  /*!\brief ACTDISK_JUMP \n DESCRIPTION: The jump is given by the difference in values or a ratio */
  addEnumOption("ACTDISK_JUMP", ActDisk_Jump, Jump_Map, DIFFERENCE);
  /*!\brief MESH_FORMAT \n DESCRIPTION: Mesh input file format \n OPTIONS: see \link Input_Map \endlink \n DEFAULT: SU2 \ingroup Config*/
  addEnumOption("MESH_FORMAT", Mesh_FileFormat, Input_Map, SU2);
  /* DESCRIPTION:  Mesh input file */
  addStringOption("MESH_FILENAME", Mesh_FileName, string("mesh.su2"));
  /*!\brief MESH_OUT_FILENAME \n DESCRIPTION: Mesh output file name. Used when converting, scaling, or deforming a mesh. \n DEFAULT: mesh_out.su2 \ingroup Config*/
  addStringOption("MESH_OUT_FILENAME", Mesh_Out_FileName, string("mesh_out.su2"));
  /* DESCRIPTION: Determine if the mesh file supports multizone. \n DEFAULT: true (temporarily) */
  addBoolOption("MULTIZONE_MESH", Multizone_Mesh, true);
  /* DESCRIPTION: Determine if we need to allocate memory to store the multizone residual. \n DEFAULT: true (temporarily) */
  addBoolOption("MULTIZONE_RESIDUAL", Multizone_Residual, false);

  /*!\brief CONV_FILENAME \n DESCRIPTION: Output file convergence history (w/o extension) \n DEFAULT: history \ingroup Config*/
  addStringOption("CONV_FILENAME", Conv_FileName, string("history"));
  /*!\brief BREAKDOWN_FILENAME \n DESCRIPTION: Output file forces breakdown \ingroup Config*/
  addStringOption("BREAKDOWN_FILENAME", Breakdown_FileName, string("forces_breakdown.dat"));
  /*!\brief CONV_FILENAME \n DESCRIPTION: Output file convergence history (w/o extension) \n DEFAULT: history \ingroup Config*/
  addStringOption("CONV_FILENAME_FSI", Conv_FileName_FSI, string("historyFSI.csv"));
  /* DESCRIPTION: Viscous limiter turbulent equations */
  addBoolOption("WRITE_CONV_FILENAME_FSI", Write_Conv_FSI, false);
  /*!\brief SOLUTION_FLOW_FILENAME \n DESCRIPTION: Restart flow input file (the file output under the filename set by RESTART_FLOW_FILENAME) \n DEFAULT: solution_flow.dat \ingroup Config */
  addStringOption("SOLUTION_FLOW_FILENAME", Solution_FlowFileName, string("solution_flow.dat"));
  /*!\brief SOLUTION_ADJ_FILENAME\n DESCRIPTION: Restart adjoint input file. Objective function abbreviation is expected. \ingroup Config*/
  addStringOption("SOLUTION_ADJ_FILENAME", Solution_AdjFileName, string("solution_adj.dat"));
  /*!\brief SOLUTION_FLOW_FILENAME \n DESCRIPTION: Restart structure input file (the file output under the filename set by RESTART_FLOW_FILENAME) \n Default: solution_flow.dat \ingroup Config */
  addStringOption("SOLUTION_STRUCTURE_FILENAME", Solution_FEMFileName, string("solution_structure.dat"));
  /*!\brief SOLUTION_FLOW_FILENAME \n DESCRIPTION: Restart structure input file (the file output under the filename set by RESTART_FLOW_FILENAME) \n Default: solution_flow.dat \ingroup Config */
  addStringOption("SOLUTION_ADJ_STRUCTURE_FILENAME", Solution_AdjFEMFileName, string("solution_adjoint_structure.dat"));
  /*!\brief RESTART_FLOW_FILENAME \n DESCRIPTION: Output file restart flow \ingroup Config*/
  addStringOption("RESTART_FLOW_FILENAME", Restart_FlowFileName, string("restart_flow.dat"));
  /*!\brief RESTART_ADJ_FILENAME  \n DESCRIPTION: Output file restart adjoint. Objective function abbreviation will be appended. \ingroup Config*/
  addStringOption("RESTART_ADJ_FILENAME", Restart_AdjFileName, string("restart_adj.dat"));
  /*!\brief RESTART_STRUCTURE_FILENAME \n DESCRIPTION: Output file restart structure \ingroup Config*/
  addStringOption("RESTART_STRUCTURE_FILENAME", Restart_FEMFileName, string("restart_structure.dat"));
  /*!\brief RESTART_ADJ_STRUCTURE_FILENAME \n DESCRIPTION: Output file restart structure \ingroup Config*/
  addStringOption("RESTART_ADJ_STRUCTURE_FILENAME", Restart_AdjFEMFileName, string("restart_adjoint_structure.dat"));
  /*!\brief VOLUME_FLOW_FILENAME  \n DESCRIPTION: Output file flow (w/o extension) variables \ingroup Config */
  addStringOption("VOLUME_FLOW_FILENAME", Flow_FileName, string("flow"));
  /*!\brief VOLUME_STRUCTURE_FILENAME
   * \n  DESCRIPTION: Output file structure (w/o extension) variables \ingroup Config*/
  addStringOption("VOLUME_STRUCTURE_FILENAME", Structure_FileName, string("structure"));
  /*!\brief VOLUME_ADJ_STRUCTURE_FILENAME
   * \n  DESCRIPTION: Output file structure (w/o extension) variables \ingroup Config*/
  addStringOption("VOLUME_ADJ_STRUCTURE_FILENAME", AdjStructure_FileName, string("adj_structure"));
  /*!\brief SURFACE_STRUCTURE_FILENAME
   *  \n DESCRIPTION: Output file structure (w/o extension) variables \ingroup Config*/
  addStringOption("SURFACE_STRUCTURE_FILENAME", SurfStructure_FileName, string("surface_structure"));
  /*!\brief SURFACE_STRUCTURE_FILENAME
   *  \n DESCRIPTION: Output file structure (w/o extension) variables \ingroup Config*/
  addStringOption("SURFACE_ADJ_STRUCTURE_FILENAME", AdjSurfStructure_FileName, string("adj_surface_structure"));
  /*!\brief SURFACE_HEAT_FILENAME
   *  \n DESCRIPTION: Output file structure (w/o extension) variables \ingroup Config */
  addStringOption("SURFACE_HEAT_FILENAME", SurfHeat_FileName, string("surface_heat"));
  /*!\brief VOLUME_HEAT_FILENAME
   *  \n DESCRIPTION: Output file wave (w/o extension) variables  \ingroup Config*/
  addStringOption("VOLUME_HEAT_FILENAME", Heat_FileName, string("heat"));
  /*!\brief VOLUME_ADJ_FILENAME
   *  \n DESCRIPTION: Output file adjoint (w/o extension) variables  \ingroup Config*/
  addStringOption("VOLUME_ADJ_FILENAME", Adj_FileName, string("adjoint"));
  /*!\brief GRAD_OBJFUNC_FILENAME
   *  \n DESCRIPTION: Output objective function gradient  \ingroup Config*/
  addStringOption("GRAD_OBJFUNC_FILENAME", ObjFunc_Grad_FileName, string("of_grad.dat"));
  /*!\brief VALUE_OBJFUNC_FILENAME
   *  \n DESCRIPTION: Output objective function  \ingroup Config*/
  addStringOption("VALUE_OBJFUNC_FILENAME", ObjFunc_Value_FileName, string("of_func.dat"));
  /*!\brief SURFACE_FLOW_FILENAME
   *  \n DESCRIPTION: Output file surface flow coefficient (w/o extension)  \ingroup Config*/
  addStringOption("SURFACE_FLOW_FILENAME", SurfFlowCoeff_FileName, string("surface_flow"));
  /*!\brief SURFACE_ADJ_FILENAME
   *  \n DESCRIPTION: Output file surface adjoint coefficient (w/o extension)  \ingroup Config*/
  addStringOption("SURFACE_ADJ_FILENAME", SurfAdjCoeff_FileName, string("surface_adjoint"));
  /*!\brief SURFACE_SENS_FILENAME_FILENAME
   *  \n DESCRIPTION: Output file surface sensitivity (discrete adjoint) (w/o extension)  \ingroup Config*/
  addStringOption("SURFACE_SENS_FILENAME", SurfSens_FileName, string("surface_sens"));
  /*!\brief VOLUME_SENS_FILENAME
   *  \n DESCRIPTION: Output file volume sensitivity (discrete adjoint))  \ingroup Config*/
  addStringOption("VOLUME_SENS_FILENAME", VolSens_FileName, string("volume_sens"));
  /*!\brief WRT_SOL_FREQ
   *  \n DESCRIPTION: Writing solution file frequency  \ingroup Config*/
  addUnsignedLongOption("WRT_SOL_FREQ", Wrt_Sol_Freq, 1000);
  /*!\brief WRT_SOL_FREQ_DUALTIME
   *  \n DESCRIPTION: Writing solution file frequency for dual time  \ingroup Config*/
  addUnsignedLongOption("WRT_SOL_FREQ_DUALTIME", Wrt_Sol_Freq_DualTime, 1);
  /*!\brief WRT_CON_FREQ
   *  \n DESCRIPTION: Writing convergence history frequency  \ingroup Config*/
  addUnsignedLongOption("WRT_CON_FREQ",  Wrt_Con_Freq, 1);
  /*!\brief WRT_CON_FREQ_DUALTIME
   *  \n DESCRIPTION: Writing convergence history frequency for the dual time  \ingroup Config*/
  addUnsignedLongOption("WRT_CON_FREQ_DUALTIME",  Wrt_Con_Freq_DualTime, 10);
  /*!\brief LOW_MEMORY_OUTPUT
   *  \n DESCRIPTION: Output less information for lower memory use.  \ingroup Config*/
  addBoolOption("LOW_MEMORY_OUTPUT", Low_MemoryOutput, false);
  /*!\brief WRT_OUTPUT
   *  \n DESCRIPTION: Write output files (disable all output by setting to NO)  \ingroup Config*/
  addBoolOption("WRT_OUTPUT", Wrt_Output, true);
  /*!\brief WRT_VOL_SOL
   *  \n DESCRIPTION: Write a volume solution file  \ingroup Config*/
  addBoolOption("WRT_VOL_SOL", Wrt_Vol_Sol, true);
  /*!\brief WRT_SRF_SOL
   *  \n DESCRIPTION: Write a surface solution file  \ingroup Config*/
  addBoolOption("WRT_SRF_SOL", Wrt_Srf_Sol, true);
  /*!\brief WRT_CSV_SOL
   *  \n DESCRIPTION: Write a surface CSV solution file  \ingroup Config*/
  addBoolOption("WRT_CSV_SOL", Wrt_Csv_Sol, true);
  /*!\brief WRT_CSV_SOL
   *  \n DESCRIPTION: Write a binary coordinates file  \ingroup Config*/
  addBoolOption("WRT_CRD_SOL", Wrt_Crd_Sol, false);
  /*!\brief WRT_SURFACE
   *  \n DESCRIPTION: Output solution at each surface  \ingroup Config*/
  addBoolOption("WRT_SURFACE", Wrt_Surface, false);
  /*!\brief WRT_RESIDUALS
   *  \n DESCRIPTION: Output residual info to solution/restart file  \ingroup Config*/
  addBoolOption("WRT_RESIDUALS", Wrt_Residuals, false);
  /*!\brief WRT_LIMITERS
   *  \n DESCRIPTION: Output limiter value information to solution/restart file  \ingroup Config*/
  addBoolOption("WRT_LIMITERS", Wrt_Limiters, false);
  /*!\brief WRT_SHARPEDGES
   *  \n DESCRIPTION: Output sharp edge limiter information to solution/restart file  \ingroup Config*/
  addBoolOption("WRT_SHARPEDGES", Wrt_SharpEdges, false);
  /* DESCRIPTION: Output the rind layers in the solution files  \ingroup Config*/
  addBoolOption("WRT_HALO", Wrt_Halo, false);
  /* DESCRIPTION: Output the resolution tensors in the solution files  \ingroup Config*/
  addBoolOption("WRT_RESOLUTION_TENSORS", Wrt_Resolution_Tensors, false);
  /* DESCRIPTION: Output the performance summary to the console at the end of SU2_CFD  \ingroup Config*/
  addBoolOption("WRT_PERFORMANCE", Wrt_Performance, false);
    /* DESCRIPTION: Output a 1D slice of a 2D cartesian solution \ingroup Config*/
  addBoolOption("WRT_SLICE", Wrt_Slice, false);
  /*!\brief MARKER_ANALYZE_AVERAGE
   *  \n DESCRIPTION: Output averaged flow values on specified analyze marker.
   *  Options: AREA, MASSFLUX
   *  \n Use with MARKER_ANALYZE. \ingroup Config*/
  addEnumOption("MARKER_ANALYZE_AVERAGE", Kind_Average, Average_Map, AVERAGE_MASSFLUX);
  /*!\brief CONSOLE_OUTPUT_VERBOSITY
   *  \n DESCRIPTION: Verbosity level for console output  \ingroup Config*/
  addEnumOption("CONSOLE_OUTPUT_VERBOSITY", Console_Output_Verb, Verb_Map, VERB_HIGH);
<<<<<<< HEAD
  /*!\brief CONST_FILENAME \n DESCRIPTION: Input file for the hybrid RANS/LES constants (w/o extension) \n DEFAULT: "" \ingroup Config*/
  addStringOption("CONST_FILENAME", Hybrid_Const_FileName, string(""));

=======
  /*!\brief COMM_LEVEL
   *  \n DESCRIPTION: Level of MPI communications during runtime  \ingroup Config*/
  addEnumOption("COMM_LEVEL", Comm_Level, Comm_Map, COMM_FULL);
>>>>>>> 2bd43e1c

  /*!\par CONFIG_CATEGORY: Dynamic mesh definition \ingroup Config*/
  /*--- Options related to dynamic meshes ---*/

  /* DESCRIPTION: Mesh motion for unsteady simulations */
  addBoolOption("GRID_MOVEMENT", Grid_Movement, false);
  /* DESCRIPTION: Type of mesh motion */
  addEnumListOption("GRID_MOVEMENT_KIND", nGridMovement, Kind_GridMovement, GridMovement_Map);
  /* DESCRIPTION: Marker(s) of moving surfaces (MOVING_WALL or DEFORMING grid motion). */
  addStringListOption("MARKER_MOVING", nMarker_Moving, Marker_Moving);
  /* DESCRIPTION: Mach number (non-dimensional, based on the mesh velocity and freestream vals.) */
  addDoubleOption("MACH_MOTION", Mach_Motion, 0.0);
  /* DESCRIPTION: Coordinates of the rigid motion origin */
  addDoubleListOption("MOTION_ORIGIN_X", nMotion_Origin_X, Motion_Origin_X);
  /* DESCRIPTION: Coordinates of the rigid motion origin */
  addDoubleListOption("MOTION_ORIGIN_Y", nMotion_Origin_Y, Motion_Origin_Y);
  /* DESCRIPTION: Coordinates of the rigid motion origin */
  addDoubleListOption("MOTION_ORIGIN_Z", nMotion_Origin_Z, Motion_Origin_Z);
  /* DESCRIPTION: Translational velocity vector (m/s) in the x, y, & z directions (RIGID_MOTION only) */
  addDoubleListOption("TRANSLATION_RATE_X", nTranslation_Rate_X, Translation_Rate_X);
  /* DESCRIPTION: Translational velocity vector (m/s) in the x, y, & z directions (RIGID_MOTION only) */
  addDoubleListOption("TRANSLATION_RATE_Y", nTranslation_Rate_Y, Translation_Rate_Y);
  /* DESCRIPTION: Translational velocity vector (m/s) in the x, y, & z directions (RIGID_MOTION only) */
  addDoubleListOption("TRANSLATION_RATE_Z", nTranslation_Rate_Z, Translation_Rate_Z);
  /* DESCRIPTION: Angular velocity vector (rad/s) about x, y, & z axes (RIGID_MOTION only) */
  addDoubleListOption("ROTATION_RATE_X", nRotation_Rate_X, Rotation_Rate_X);
  /* DESCRIPTION: Angular velocity vector (rad/s) about x, y, & z axes (RIGID_MOTION only) */
  addDoubleListOption("ROTATION_RATE_Y", nRotation_Rate_Y, Rotation_Rate_Y);
  /* DESCRIPTION: Angular velocity vector (rad/s) about x, y, & z axes (RIGID_MOTION only) */
  addDoubleListOption("ROTATION_RATE_Z", nRotation_Rate_Z, Rotation_Rate_Z);
  /* DESCRIPTION: Pitching angular freq. (rad/s) about x, y, & z axes (RIGID_MOTION only) */
  addDoubleListOption("PITCHING_OMEGA_X", nPitching_Omega_X, Pitching_Omega_X);
  /* DESCRIPTION: Pitching angular freq. (rad/s) about x, y, & z axes (RIGID_MOTION only) */
  addDoubleListOption("PITCHING_OMEGA_Y", nPitching_Omega_Y, Pitching_Omega_Y);
  /* DESCRIPTION: Pitching angular freq. (rad/s) about x, y, & z axes (RIGID_MOTION only) */
  addDoubleListOption("PITCHING_OMEGA_Z", nPitching_Omega_Z, Pitching_Omega_Z);
  /* DESCRIPTION: Pitching amplitude (degrees) about x, y, & z axes (RIGID_MOTION only) */
  addDoubleListOption("PITCHING_AMPL_X", nPitching_Ampl_X, Pitching_Ampl_X);
  /* DESCRIPTION: Pitching amplitude (degrees) about x, y, & z axes (RIGID_MOTION only) */
  addDoubleListOption("PITCHING_AMPL_Y", nPitching_Ampl_Y, Pitching_Ampl_Y);
  /* DESCRIPTION: Pitching amplitude (degrees) about x, y, & z axes (RIGID_MOTION only) */
  addDoubleListOption("PITCHING_AMPL_Z", nPitching_Ampl_Z, Pitching_Ampl_Z);
  /* DESCRIPTION: Pitching phase offset (degrees) about x, y, & z axes (RIGID_MOTION only) */
  addDoubleListOption("PITCHING_PHASE_X", nPitching_Phase_X, Pitching_Phase_X);
  /* DESCRIPTION: Pitching phase offset (degrees) about x, y, & z axes (RIGID_MOTION only) */
  addDoubleListOption("PITCHING_PHASE_Y", nPitching_Phase_Y, Pitching_Phase_Y);
  /* DESCRIPTION: Pitching phase offset (degrees) about x, y, & z axes (RIGID_MOTION only) */
  addDoubleListOption("PITCHING_PHASE_Z", nPitching_Phase_Z, Pitching_Phase_Z);
  /* DESCRIPTION: Plunging angular freq. (rad/s) in x, y, & z directions (RIGID_MOTION only) */
  addDoubleListOption("PLUNGING_OMEGA_X", nPlunging_Omega_X, Plunging_Omega_X);
  /* DESCRIPTION: Plunging angular freq. (rad/s) in x, y, & z directions (RIGID_MOTION only) */
  addDoubleListOption("PLUNGING_OMEGA_Y", nPlunging_Omega_Y, Plunging_Omega_Y);
  /* DESCRIPTION: Plunging angular freq. (rad/s) in x, y, & z directions (RIGID_MOTION only) */
  addDoubleListOption("PLUNGING_OMEGA_Z", nPlunging_Omega_Z, Plunging_Omega_Z);
  /* DESCRIPTION: Plunging amplitude (m) in x, y, & z directions (RIGID_MOTION only) */
  addDoubleListOption("PLUNGING_AMPL_X", nPlunging_Ampl_X, Plunging_Ampl_X);
  /* DESCRIPTION: Plunging amplitude (m) in x, y, & z directions (RIGID_MOTION only) */
  addDoubleListOption("PLUNGING_AMPL_Y", nPlunging_Ampl_Y, Plunging_Ampl_Y);
  /* DESCRIPTION: Plunging amplitude (m) in x, y, & z directions (RIGID_MOTION only) */
  addDoubleListOption("PLUNGING_AMPL_Z", nPlunging_Ampl_Z, Plunging_Ampl_Z);
  /* DESCRIPTION: Value to move motion origins (1 or 0) */
  addUShortListOption("MOVE_MOTION_ORIGIN", nMoveMotion_Origin, MoveMotion_Origin);

  /*!\par CONFIG_CATEGORY: Grid adaptation \ingroup Config*/
  /*--- Options related to grid adaptation ---*/

  /* DESCRIPTION: Kind of grid adaptation */
  addEnumOption("KIND_ADAPT", Kind_Adaptation, Adapt_Map, NO_ADAPT);
  /* DESCRIPTION: Percentage of new elements (% of the original number of elements) */
  addDoubleOption("NEW_ELEMS", New_Elem_Adapt, -1.0);
  /* DESCRIPTION: Scale factor for the dual volume */
  addDoubleOption("DUALVOL_POWER", DualVol_Power, 0.5);
  /* DESCRIPTION: Use analytical definition for surfaces */
  addEnumOption("ANALYTICAL_SURFDEF", Analytical_Surface, Geo_Analytic_Map, NO_GEO_ANALYTIC);
  /* DESCRIPTION: Before each computation, implicitly smooth the nodal coordinates */
  addBoolOption("SMOOTH_GEOMETRY", SmoothNumGrid, false);
  /* DESCRIPTION: Adapt the boundary elements */
  addBoolOption("ADAPT_BOUNDARY", AdaptBoundary, true);

  /*!\par CONFIG_CATEGORY: Aeroelastic Simulation (Typical Section Model) \ingroup Config*/
  /*--- Options related to aeroelastic simulations using the Typical Section Model) ---*/
  /* DESCRIPTION: The flutter speed index (modifies the freestream condition) */
  addDoubleOption("FLUTTER_SPEED_INDEX", FlutterSpeedIndex, 0.6);
  /* DESCRIPTION: Natural frequency of the spring in the plunging direction (rad/s). */
  addDoubleOption("PLUNGE_NATURAL_FREQUENCY", PlungeNaturalFrequency, 100);
  /* DESCRIPTION: Natural frequency of the spring in the pitching direction (rad/s). */
  addDoubleOption("PITCH_NATURAL_FREQUENCY", PitchNaturalFrequency, 100);
  /* DESCRIPTION: The airfoil mass ratio. */
  addDoubleOption("AIRFOIL_MASS_RATIO", AirfoilMassRatio, 60);
  /* DESCRIPTION: Distance in semichords by which the center of gravity lies behind the elastic axis. */
  addDoubleOption("CG_LOCATION", CG_Location, 1.8);
  /* DESCRIPTION: The radius of gyration squared (expressed in semichords) of the typical section about the elastic axis. */
  addDoubleOption("RADIUS_GYRATION_SQUARED", RadiusGyrationSquared, 3.48);
  /* DESCRIPTION: Solve the aeroelastic equations every given number of internal iterations. */
  addUnsignedShortOption("AEROELASTIC_ITER", AeroelasticIter, 3);
  
  /*!\par CONFIG_CATEGORY: Optimization Problem*/
  
  /* DESCRIPTION: Scale the line search in the optimizer */
  addDoubleOption("OPT_RELAX_FACTOR", Opt_RelaxFactor, 1.0);

  /* DESCRIPTION: Bound the line search in the optimizer */
  addDoubleOption("OPT_LINE_SEARCH_BOUND", Opt_LineSearch_Bound, 1E6);

  /*!\par CONFIG_CATEGORY: Wind Gust \ingroup Config*/
  /*--- Options related to wind gust simulations ---*/

  /* DESCRIPTION: Apply a wind gust */
  addBoolOption("WIND_GUST", Wind_Gust, false);
  /* DESCRIPTION: Type of gust */
  addEnumOption("GUST_TYPE", Gust_Type, Gust_Type_Map, NO_GUST);
  /* DESCRIPTION: Gust wavelenght (meters) */
  addDoubleOption("GUST_WAVELENGTH", Gust_WaveLength, 0.0);
  /* DESCRIPTION: Number of gust periods */
  addDoubleOption("GUST_PERIODS", Gust_Periods, 1.0);
  /* DESCRIPTION: Gust amplitude (m/s) */
  addDoubleOption("GUST_AMPL", Gust_Ampl, 0.0);
  /* DESCRIPTION: Time at which to begin the gust (sec) */
  addDoubleOption("GUST_BEGIN_TIME", Gust_Begin_Time, 0.0);
  /* DESCRIPTION: Location at which the gust begins (meters) */
  addDoubleOption("GUST_BEGIN_LOC", Gust_Begin_Loc, 0.0);
  /* DESCRIPTION: Direction of the gust X or Y dir */
  addEnumOption("GUST_DIR", Gust_Dir, Gust_Dir_Map, Y_DIR);

  /* Harmonic Balance config */
  /* DESCRIPTION: Omega_HB = 2*PI*frequency - frequencies for Harmonic Balance method */
  addDoubleListOption("OMEGA_HB", nOmega_HB, Omega_HB);

  /*!\par CONFIG_CATEGORY: Equivalent Area \ingroup Config*/
  /*--- Options related to the equivalent area ---*/

  /* DESCRIPTION: Evaluate equivalent area on the Near-Field  */
  addBoolOption("EQUIV_AREA", EquivArea, false);
  default_ea_lim[0] = 0.0; default_ea_lim[1] = 1.0; default_ea_lim[2] = 1.0;
  /* DESCRIPTION: Integration limits of the equivalent area ( xmin, xmax, Dist_NearField ) */
  addDoubleArrayOption("EA_INT_LIMIT", 3, EA_IntLimit, default_ea_lim);
  /* DESCRIPTION: Equivalent area scaling factor */
  addDoubleOption("EA_SCALE_FACTOR", EA_ScaleFactor, 1.0);

	// these options share nDV as their size in the option references; not a good idea
	/*!\par CONFIG_CATEGORY: Grid deformation \ingroup Config*/
  /*--- Options related to the grid deformation ---*/

	/* DESCRIPTION: Kind of deformation */
	addEnumListOption("DV_KIND", nDV, Design_Variable, Param_Map);
	/* DESCRIPTION: Marker of the surface to which we are going apply the shape deformation */
  addStringListOption("DV_MARKER", nMarker_DV, Marker_DV);
	/* DESCRIPTION: Parameters of the shape deformation
   - FFD_CONTROL_POINT_2D ( FFDBox ID, i_Ind, j_Ind, x_Disp, y_Disp )
   - FFD_RADIUS_2D ( FFDBox ID )
   - FFD_CAMBER_2D ( FFDBox ID, i_Ind )
   - FFD_THICKNESS_2D ( FFDBox ID, i_Ind )
   - HICKS_HENNE ( Lower Surface (0)/Upper Surface (1)/Only one Surface (2), x_Loc )
   - SURFACE_BUMP ( x_start, x_end, x_Loc )
   - CST ( Lower Surface (0)/Upper Surface (1), Kulfan parameter number, Total number of Kulfan parameters for surface )
   - NACA_4DIGITS ( 1st digit, 2nd digit, 3rd and 4th digit )
   - PARABOLIC ( Center, Thickness )
   - TRANSLATION ( x_Disp, y_Disp, z_Disp )
   - ROTATION ( x_Orig, y_Orig, z_Orig, x_End, y_End, z_End )
   - OBSTACLE ( Center, Bump size )
   - SPHERICAL ( ControlPoint_Index, Theta_Disp, R_Disp )
   - FFD_CONTROL_POINT ( FFDBox ID, i_Ind, j_Ind, k_Ind, x_Disp, y_Disp, z_Disp )
   - FFD_TWIST_ANGLE ( FFDBox ID, x_Orig, y_Orig, z_Orig, x_End, y_End, z_End )
   - FFD_ROTATION ( FFDBox ID, x_Orig, y_Orig, z_Orig, x_End, y_End, z_End )
   - FFD_CONTROL_SURFACE ( FFDBox ID, x_Orig, y_Orig, z_Orig, x_End, y_End, z_End )
   - FFD_CAMBER ( FFDBox ID, i_Ind, j_Ind )
   - FFD_THICKNESS ( FFDBox ID, i_Ind, j_Ind ) */
	addDVParamOption("DV_PARAM", nDV, ParamDV, FFDTag, Design_Variable);
  /* DESCRIPTION: New value of the shape deformation */
  addDVValueOption("DV_VALUE", nDV_Value, DV_Value, nDV, ParamDV, Design_Variable);
  /* DESCRIPTION: Provide a file of surface positions from an external parameterization. */
  addStringOption("DV_FILENAME", DV_Filename, string("surface_positions.dat"));
  /* DESCRIPTION: File of sensitivities as an unordered ASCII file with rows of x, y, z, dJ/dx, dJ/dy, dJ/dz for each volume grid point. */
  addStringOption("DV_UNORDERED_SENS_FILENAME", DV_Unordered_Sens_Filename, string("unordered_sensitivity.dat"));
  /* DESCRIPTION: File of sensitivities as an ASCII file with rows of x, y, z, dJ/dx, dJ/dy, dJ/dz for each surface grid point. */
  addStringOption("DV_SENS_FILENAME", DV_Sens_Filename, string("surface_sensitivity.dat"));
  /*!\brief OUTPUT_FORMAT \n DESCRIPTION: I/O format for output plots. \n OPTIONS: see \link Output_Map \endlink \n DEFAULT: TECPLOT \ingroup Config */
  addEnumOption("DV_SENSITIVITY_FORMAT", Sensitivity_FileFormat, Sensitivity_Map, SU2_NATIVE);
	/* DESCRIPTION: Hold the grid fixed in a region */
  addBoolOption("HOLD_GRID_FIXED", Hold_GridFixed, false);
	default_grid_fix[0] = -1E15; default_grid_fix[1] = -1E15; default_grid_fix[2] = -1E15;
	default_grid_fix[3] =  1E15; default_grid_fix[4] =  1E15; default_grid_fix[5] =  1E15;
	/* DESCRIPTION: Coordinates of the box where the grid will be deformed (Xmin, Ymin, Zmin, Xmax, Ymax, Zmax) */
	addDoubleArrayOption("HOLD_GRID_FIXED_COORD", 6, Hold_GridFixed_Coord, default_grid_fix);
	/* DESCRIPTION: Visualize the deformation (surface grid) */
  addBoolOption("VISUALIZE_SURFACE_DEF", Visualize_Surface_Def, true);
  /* DESCRIPTION: Visualize the deformation (volume grid) */
  addBoolOption("VISUALIZE_VOLUME_DEF", Visualize_Volume_Def, false);
  /* DESCRIPTION: Print the residuals during mesh deformation to the console */
  addBoolOption("DEFORM_CONSOLE_OUTPUT", Deform_Output, true);
  /* DESCRIPTION: Number of nonlinear deformation iterations (surface deformation increments) */
  addUnsignedLongOption("DEFORM_NONLINEAR_ITER", GridDef_Nonlinear_Iter, 1);
  /* DESCRIPTION: Number of smoothing iterations for FEA mesh deformation */
  addUnsignedLongOption("DEFORM_LINEAR_ITER", GridDef_Linear_Iter, 1000);
  /* DESCRIPTION: Deform coefficient (-1.0 to 0.5) */
  addDoubleOption("DEFORM_COEFF", Deform_Coeff, 1E6);
  /* DESCRIPTION: Deform limit in m or inches */
  addDoubleOption("DEFORM_LIMIT", Deform_Limit, 1E6);
  /* DESCRIPTION: Type of element stiffness imposed for FEA mesh deformation (INVERSE_VOLUME, WALL_DISTANCE, CONSTANT_STIFFNESS) */
  addEnumOption("DEFORM_STIFFNESS_TYPE", Deform_Stiffness_Type, Deform_Stiffness_Map, SOLID_WALL_DISTANCE);
  /* DESCRIPTION: Poisson's ratio for constant stiffness FEA method of grid deformation*/
  addDoubleOption("DEFORM_ELASTICITY_MODULUS", Deform_ElasticityMod, 2E11);
  /* DESCRIPTION: Young's modulus and Poisson's ratio for constant stiffness FEA method of grid deformation*/
  addDoubleOption("DEFORM_POISSONS_RATIO", Deform_PoissonRatio, 0.3);
  /*  DESCRIPTION: Linear solver for the mesh deformation\n OPTIONS: see \link Linear_Solver_Map \endlink \n DEFAULT: FGMRES \ingroup Config*/
  addEnumOption("DEFORM_LINEAR_SOLVER", Kind_Deform_Linear_Solver, Linear_Solver_Map, FGMRES);
  /*  \n DESCRIPTION: Preconditioner for the Krylov linear solvers \n OPTIONS: see \link Linear_Solver_Prec_Map \endlink \n DEFAULT: LU_SGS \ingroup Config*/
  addEnumOption("DEFORM_LINEAR_SOLVER_PREC", Kind_Deform_Linear_Solver_Prec, Linear_Solver_Prec_Map, ILU);
  /* DESCRIPTION: Minimum error threshold for the linear solver for the implicit formulation */
  addDoubleOption("DEFORM_LINEAR_SOLVER_ERROR", Deform_Linear_Solver_Error, 1E-14);
  /* DESCRIPTION: Maximum number of iterations of the linear solver for the implicit formulation */
  addUnsignedLongOption("DEFORM_LINEAR_SOLVER_ITER", Deform_Linear_Solver_Iter, 1000);

  /*!\par CONFIG_CATEGORY: Rotorcraft problem \ingroup Config*/
  /*--- option related to rotorcraft problems ---*/

  /* DESCRIPTION: MISSING ---*/
  addDoubleOption("CYCLIC_PITCH", Cyclic_Pitch, 0.0);
  /* DESCRIPTION: MISSING ---*/
  addDoubleOption("COLLECTIVE_PITCH", Collective_Pitch, 0.0);

  /*!\par CONFIG_CATEGORY: FEM flow solver definition \ingroup Config*/
  /*--- Options related to the finite element flow solver---*/

  /* DESCRIPTION: Riemann solver used for DG (ROE, LAX-FRIEDRICH, AUSM, AUSMPW+, HLLC, VAN_LEER) */
  addEnumOption("RIEMANN_SOLVER_FEM", Riemann_Solver_FEM, Upwind_Map, ROE);
  /* DESCRIPTION: Constant factor applied for quadrature with straight elements (2.0 by default) */
  addDoubleOption("QUADRATURE_FACTOR_STRAIGHT_FEM", Quadrature_Factor_Straight, 2.0);
  /* DESCRIPTION: Constant factor applied for quadrature with curved elements (3.0 by default) */
  addDoubleOption("QUADRATURE_FACTOR_CURVED_FEM", Quadrature_Factor_Curved, 3.0);
  /* DESCRIPTION: Factor applied during quadrature in time for ADER-DG. (2.0 by default) */
  addDoubleOption("QUADRATURE_FACTOR_TIME_ADER_DG", Quadrature_Factor_Time_ADER_DG, 2.0);
  /* DESCRIPTION: Factor for the symmetrizing terms in the DG FEM discretization (1.0 by default) */
  addDoubleOption("THETA_INTERIOR_PENALTY_DG_FEM", Theta_Interior_Penalty_DGFEM, 1.0);
  /* DESCRIPTION: Compute the entropy in the fluid model (YES, NO) */
  addBoolOption("COMPUTE_ENTROPY_FLUID_MODEL", Compute_Entropy, true);
  /* DESCRIPTION: Use the lumped mass matrix for steady DGFEM computations */
  addBoolOption("USE_LUMPED_MASSMATRIX_DGFEM", Use_Lumped_MassMatrix_DGFEM, false);
  /* DESCRIPTION: Only compute the exact Jacobian of the spatial discretization (NO, YES) */
  addBoolOption("JACOBIAN_SPATIAL_DISCRETIZATION_ONLY", Jacobian_Spatial_Discretization_Only, false);

  /* DESCRIPTION: Number of aligned bytes for the matrix multiplications. Multiple of 64. (128 by default) */
  addUnsignedShortOption("ALIGNED_BYTES_MATMUL", byteAlignmentMatMul, 128);

  /*!\par CONFIG_CATEGORY: FEA solver \ingroup Config*/
  /*--- Options related to the FEA solver ---*/

  /*!\brief FEA_FILENAME \n DESCRIPTION: Filename to input for element-based properties \n Default: element_properties.dat \ingroup Config */
  addStringOption("FEA_FILENAME", FEA_FileName, string("element_properties.dat"));

  /* DESCRIPTION: Modulus of elasticity */
  addDoubleListOption("ELASTICITY_MODULUS", nElasticityMod, ElasticityMod);
  /* DESCRIPTION: Poisson ratio */
  addDoubleListOption("POISSON_RATIO", nPoissonRatio, PoissonRatio);
  /* DESCRIPTION: Material density */
  addDoubleListOption("MATERIAL_DENSITY", nMaterialDensity, MaterialDensity);
  /* DESCRIPTION: Knowles B constant */
  addDoubleOption("KNOWLES_B", Knowles_B, 1.0);
  /* DESCRIPTION: Knowles N constant */
  addDoubleOption("KNOWLES_N", Knowles_N, 1.0);

  /*  DESCRIPTION: Include DE effects
  *  Options: NO, YES \ingroup Config */
  addBoolOption("DE_EFFECTS", DE_Effects, false);
  /*!\brief ELECTRIC_FIELD_CONST \n DESCRIPTION: Value of the Dielectric Elastomer constant */
  addDoubleListOption("ELECTRIC_FIELD_CONST", nElectric_Constant, Electric_Constant);
  /* DESCRIPTION: Modulus of the Electric Fields */
  addDoubleListOption("ELECTRIC_FIELD_MOD", nElectric_Field, Electric_Field_Mod);
  /* DESCRIPTION: Direction of the Electic Fields */
  addDoubleListOption("ELECTRIC_FIELD_DIR", nDim_Electric_Field, Electric_Field_Dir);

  /* DESCRIPTION: Convergence criteria for FEM adjoint */
  addDoubleOption("CRITERIA_FEM_ADJ", Res_FEM_ADJ, -5.0);

  /*!\brief DESIGN_VARIABLE_FEA
   *  \n DESCRIPTION: Design variable for FEA problems \n OPTIONS: See \link DVFEA_Map \endlink \n DEFAULT VENKATAKRISHNAN \ingroup Config */
  addEnumOption("DESIGN_VARIABLE_FEA", Kind_DV_FEA, DVFEA_Map, NODV_FEA);

  /*  DESCRIPTION: Consider a reference solution for the structure (optimization applications)
  *  Options: NO, YES \ingroup Config */
  addBoolOption("REFERENCE_GEOMETRY", RefGeom, false);
  /*!\brief REFERENCE_GEOMETRY_PENALTY\n DESCRIPTION: Penalty weight value for the objective function \ingroup Config*/
  addDoubleOption("REFERENCE_GEOMETRY_PENALTY", RefGeom_Penalty, 1E6);
  /*!\brief SOLUTION_FLOW_FILENAME \n DESCRIPTION: Restart structure input file (the file output under the filename set by RESTART_FLOW_FILENAME) \n Default: solution_flow.dat \ingroup Config */
  addStringOption("REFERENCE_GEOMETRY_FILENAME", RefGeom_FEMFileName, string("reference_geometry.dat"));
  /*!\brief MESH_FORMAT \n DESCRIPTION: Mesh input file format \n OPTIONS: see \link Input_Map \endlink \n DEFAULT: SU2 \ingroup Config*/
  addEnumOption("REFERENCE_GEOMETRY_FORMAT", RefGeom_FileFormat, Input_Ref_Map, SU2_REF);

  /*!\brief TOTAL_DV_PENALTY\n DESCRIPTION: Penalty weight value to maintain the total sum of DV constant \ingroup Config*/
  addDoubleOption("TOTAL_DV_PENALTY", DV_Penalty, 0);

  /*!\brief REFERENCE_NODE\n  DESCRIPTION: Reference node for the structure (optimization applications) */
  addUnsignedLongOption("REFERENCE_NODE", refNodeID, 0);
  /* DESCRIPTION: Modulus of the electric fields */
  addDoubleListOption("REFERENCE_NODE_DISPLACEMENT", nDim_RefNode, RefNode_Displacement);
  /*!\brief REFERENCE_NODE_PENALTY\n DESCRIPTION: Penalty weight value for the objective function \ingroup Config*/
  addDoubleOption("REFERENCE_NODE_PENALTY", RefNode_Penalty, 1E3);

  /*!\brief REGIME_TYPE \n  DESCRIPTION: Geometric condition \n OPTIONS: see \link Struct_Map \endlink \ingroup Config*/
  addEnumOption("GEOMETRIC_CONDITIONS", Kind_Struct_Solver, Struct_Map, SMALL_DEFORMATIONS);
  /*!\brief REGIME_TYPE \n  DESCRIPTION: Material model \n OPTIONS: see \link Material_Map \endlink \ingroup Config*/
  addEnumOption("MATERIAL_MODEL", Kind_Material, Material_Map, LINEAR_ELASTIC);
  /*!\brief REGIME_TYPE \n  DESCRIPTION: Compressibility of the material \n OPTIONS: see \link MatComp_Map \endlink \ingroup Config*/
  addEnumOption("MATERIAL_COMPRESSIBILITY", Kind_Material_Compress, MatComp_Map, COMPRESSIBLE_MAT);

  /*  DESCRIPTION: Consider a prestretch in the structural domain
  *  Options: NO, YES \ingroup Config */
  addBoolOption("PRESTRETCH", Prestretch, false);
  /*!\brief PRESTRETCH_FILENAME \n DESCRIPTION: Filename to input for prestretching membranes \n Default: prestretch_file.dat \ingroup Config */
  addStringOption("PRESTRETCH_FILENAME", Prestretch_FEMFileName, string("prestretch_file.dat"));

  /* DESCRIPTION: Iterative method for non-linear structural analysis */
  addEnumOption("NONLINEAR_FEM_SOLUTION_METHOD", Kind_SpaceIteScheme_FEA, Space_Ite_Map_FEA, NEWTON_RAPHSON);
  /* DESCRIPTION: Number of internal iterations for Newton-Raphson Method in nonlinear structural applications */
  addUnsignedLongOption("NONLINEAR_FEM_INT_ITER", Dyn_nIntIter, 10);

  /* DESCRIPTION: Formulation for bidimensional elasticity solver */
  addEnumOption("FORMULATION_ELASTICITY_2D", Kind_2DElasForm, ElasForm_2D, PLANE_STRAIN);
  /*  DESCRIPTION: Apply dead loads
  *  Options: NO, YES \ingroup Config */
  addBoolOption("DEAD_LOAD", DeadLoad, false);
  /*  DESCRIPTION: Temporary: pseudo static analysis (no density in dynamic analysis)
  *  Options: NO, YES \ingroup Config */
  addBoolOption("PSEUDO_STATIC", PseudoStatic, false);
  /* DESCRIPTION: Dynamic or static structural analysis */
  addEnumOption("DYNAMIC_ANALYSIS", Dynamic_Analysis, Dynamic_Map, STATIC);
  /* DESCRIPTION: Time Step for dynamic analysis (s) */
  addDoubleOption("DYN_TIMESTEP", Delta_DynTime, 0.0);
  /* DESCRIPTION: Total Physical Time for dual time stepping simulations (s) */
  addDoubleOption("DYN_TIME", Total_DynTime, 1.0);
  /* DESCRIPTION: Parameter alpha for Newmark scheme (s) */
  addDoubleOption("NEWMARK_BETA", Newmark_beta, 0.25);
  /* DESCRIPTION: Parameter delta for Newmark scheme (s) */
  addDoubleOption("NEWMARK_GAMMA", Newmark_gamma, 0.5);
  /* DESCRIPTION: Apply the load as a ramp */
  addBoolOption("RAMP_LOADING", Ramp_Load, false);
  /* DESCRIPTION: Time while the load is to be increased linearly */
  addDoubleOption("RAMP_TIME", Ramp_Time, 1.0);
  /* DESCRIPTION: Transfer method used for multiphysics problems */
  addEnumOption("DYNAMIC_LOAD_TRANSFER", Dynamic_LoadTransfer, Dyn_Transfer_Method_Map, POL_ORDER_1);

  /* DESCRIPTION: Newmark - Generalized alpha - coefficients */
  addDoubleListOption("TIME_INT_STRUCT_COEFFS", nIntCoeffs, Int_Coeffs);

  /*  DESCRIPTION: Apply dead loads. Options: NO, YES \ingroup Config */
  addBoolOption("INCREMENTAL_LOAD", IncrementalLoad, false);
  /* DESCRIPTION: Maximum number of increments of the  */
  addUnsignedLongOption("NUMBER_INCREMENTS", IncLoad_Nincrements, 10);

  default_inc_crit[0] = 0.0; default_inc_crit[1] = 0.0; default_inc_crit[2] = 0.0;
  /* DESCRIPTION: Definition of the  UTOL RTOL ETOL*/
  addDoubleArrayOption("INCREMENTAL_CRITERIA", 3, IncLoad_Criteria, default_inc_crit);

  /* DESCRIPTION: Use of predictor */
  addBoolOption("PREDICTOR", Predictor, false);
  /* DESCRIPTION: Order of the predictor */
  addUnsignedShortOption("PREDICTOR_ORDER", Pred_Order, 0);

  /* DESCRIPTION: Topology optimization options */
  addBoolOption("TOPOLOGY_OPTIMIZATION", topology_optimization, false);
  addStringOption("TOPOL_OPTIM_OUTFILE", top_optim_output_file, string("element_derivatives.dat"));
  addDoubleOption("TOPOL_OPTIM_SIMP_EXPONENT", simp_exponent, 1.0);
  addDoubleOption("TOPOL_OPTIM_SIMP_MINSTIFF", simp_minimum_stiffness, 0.001);
  addEnumListOption("TOPOL_OPTIM_FILTER_KERNEL", top_optim_nKernel, top_optim_kernels, Filter_Kernel_Map);
  addDoubleListOption("TOPOL_OPTIM_FILTER_RADIUS", top_optim_nRadius, top_optim_filter_radius);
  addDoubleListOption("TOPOL_OPTIM_KERNEL_PARAM", top_optim_nKernelParams, top_optim_kernel_params);
  addEnumOption("TOPOL_OPTIM_PROJECTION_TYPE", top_optim_proj_type, Projection_Function_Map, NO_PROJECTION);
  addDoubleOption("TOPOL_OPTIM_PROJECTION_PARAM", top_optim_proj_param, 0.0);

  /* CONFIG_CATEGORY: FSI solver */
  /*--- Options related to the FSI solver ---*/

  /*!\brief PHYSICAL_PROBLEM_FLUID_FSI
   *  DESCRIPTION: Physical governing equations \n
   *  Options: NONE (default),EULER, NAVIER_STOKES, RANS,
   *  \ingroup Config*/
  addEnumOption("FSI_FLUID_PROBLEM", Kind_Solver_Fluid_FSI, FSI_Fluid_Solver_Map, NO_SOLVER_FFSI);

  /*!\brief PHYSICAL_PROBLEM_STRUCTURAL_FSI
   *  DESCRIPTION: Physical governing equations \n
   *  Options: NONE (default), FEM_ELASTICITY
   *  \ingroup Config*/
  addEnumOption("FSI_STRUCTURAL_PROBLEM", Kind_Solver_Struc_FSI, FSI_Struc_Solver_Map, NO_SOLVER_SFSI);

  /* DESCRIPTION: Linear solver for the structural side on FSI problems */
  addEnumOption("FSI_LINEAR_SOLVER_STRUC", Kind_Linear_Solver_FSI_Struc, Linear_Solver_Map, FGMRES);
  /* DESCRIPTION: Preconditioner for the Krylov linear solvers */
  addEnumOption("FSI_LINEAR_SOLVER_PREC_STRUC", Kind_Linear_Solver_Prec_FSI_Struc, Linear_Solver_Prec_Map, ILU);
  /* DESCRIPTION: Maximum number of iterations of the linear solver for the implicit formulation */
  addUnsignedLongOption("FSI_LINEAR_SOLVER_ITER_STRUC", Linear_Solver_Iter_FSI_Struc, 500);
  /* DESCRIPTION: Minimum error threshold for the linear solver for the implicit formulation */
  addDoubleOption("FSI_LINEAR_SOLVER_ERROR_STRUC", Linear_Solver_Error_FSI_Struc, 1E-6);

  /* DESCRIPTION: ID of the region we want to compute the sensitivities using direct differentiation */
  addUnsignedShortOption("FEA_ID_DIRECTDIFF", nID_DV, 0);

  /* DESCRIPTION: Restart from a steady state (sets grid velocities to 0 when loading the restart). */
  addBoolOption("RESTART_STEADY_STATE", SteadyRestart, false);

  /*!\par CONFIG_CATEGORY: Multizone definition \ingroup Config*/
  /*--- Options related to multizone problems ---*/

  /*!\brief MARKER_PLOTTING\n DESCRIPTION: Marker(s) of the surface in the surface flow solution file  \ingroup Config*/
  addStringListOption("CONFIG_LIST", nConfig_Files, Config_Filenames);

  /* DESCRIPTION: Determines if the multizone problem is solved for time-domain. */
  addBoolOption("TIME_DOMAIN", Time_Domain, false);
  /* DESCRIPTION: Number of outer iterations in the multizone problem. */
  addUnsignedLongOption("OUTER_ITER", Outer_Iter, 1);
  /* DESCRIPTION: Number of inner iterations in each multizone block. */
  addUnsignedLongOption("INNER_ITER", Inner_Iter, 1);
  /* DESCRIPTION: Number of time steps solved in the multizone problem. */
  addUnsignedLongOption("TIME_ITER", Time_Iter, 1);
  /* DESCRIPTION: Number of iterations in each single-zone block. */
  addUnsignedLongOption("ITER", Iter, 1000);
  /* DESCRIPTION: Restart iteration in the multizone problem. */
  addUnsignedLongOption("RESTART_ITER", Restart_Iter, 1);
  /* DESCRIPTION: Minimum error threshold for the linear solver for the implicit formulation */
  addDoubleOption("TIME_STEP", Time_Step, 0.0);
  /* DESCRIPTION: Total Physical Time for time-domain problems (s) */
  addDoubleOption("MAX_TIME", Max_Time, 1.0);
  /* DESCRIPTION: Determines if the single-zone driver is used. (TEMPORARY) */
  addBoolOption("SINGLEZONE_DRIVER", SinglezoneDriver, false);
  /* DESCRIPTION: Determines if the special output is written out */
  addBoolOption("SPECIAL_OUTPUT", SpecialOutput, false);
  /* DESCRIPTION: Determines if the special output is written out */
  addBoolOption("WRT_FORCES_BREAKDOWN", Wrt_ForcesBreakdown, false);
  
  /*  DESCRIPTION: Use conservative approach for interpolating between meshes.
  *  Options: NO, YES \ingroup Config */
  addBoolOption("CONSERVATIVE_INTERPOLATION", ConservativeInterpolation, true);

  /*!\par KIND_INTERPOLATION \n
   * DESCRIPTION: Type of interpolation to use for multi-zone problems. \n OPTIONS: see \link Interpolator_Map \endlink
   * Sets Kind_Interpolation \ingroup Config
   */
  addEnumOption("KIND_INTERPOLATION", Kind_Interpolation, Interpolator_Map, NEAREST_NEIGHBOR);
    
  /*!\par KIND_INTERPOLATION \n
   * DESCRIPTION: Type of radial basis function to use for radial basis function interpolation. \n OPTIONS: see \link RadialBasis_Map \endlink
   * Sets Kind_RadialBasis \ingroup Config
   */
  addEnumOption("KIND_RADIAL_BASIS_FUNCTION", Kind_RadialBasisFunction, RadialBasisFunction_Map, WENDLAND_C2);
  
  /*  DESCRIPTION: Use polynomial term in radial basis function interpolation.
  *  Options: NO, YES \ingroup Config */
  addBoolOption("RADIAL_BASIS_FUNCTION_POLYNOMIAL_TERM", RadialBasisFunction_PolynomialOption, true);
  
  /* DESCRIPTION: Radius for radial basis function */
  addDoubleOption("RADIAL_BASIS_FUNCTION_PARAMETER", RadialBasisFunction_Parameter, 1);

  /* DESCRIPTION: Maximum number of FSI iterations */
  addUnsignedShortOption("FSI_ITER", nIterFSI, 1);
  /* DESCRIPTION: Number of FSI iterations during which a ramp is applied */
  addUnsignedShortOption("RAMP_FSI_ITER", nIterFSI_Ramp, 2);
  /* DESCRIPTION: Aitken's static relaxation factor */
  addDoubleOption("STAT_RELAX_PARAMETER", AitkenStatRelax, 0.4);
  /* DESCRIPTION: Aitken's dynamic maximum relaxation factor for the first iteration */
  addDoubleOption("AITKEN_DYN_MAX_INITIAL", AitkenDynMaxInit, 0.5);
  /* DESCRIPTION: Aitken's dynamic minimum relaxation factor for the first iteration */
  addDoubleOption("AITKEN_DYN_MIN_INITIAL", AitkenDynMinInit, 0.5);
  /* DESCRIPTION: Kind of relaxation */
  addEnumOption("BGS_RELAXATION", Kind_BGS_RelaxMethod, AitkenForm_Map, NO_RELAXATION);
  /* DESCRIPTION: Relaxation required */
  addBoolOption("RELAXATION", Relaxation, false);

  /*!\par CONFIG_CATEGORY: Heat solver \ingroup Config*/
  /*--- options related to the heat solver ---*/

  /* DESCRIPTION: Thermal diffusivity constant */
  addDoubleOption("THERMAL_DIFFUSIVITY", Thermal_Diffusivity, 1.172E-5);

  /* DESCRIPTION: Thermal diffusivity constant */
  addDoubleOption("THERMAL_DIFFUSIVITY_SOLID", Thermal_Diffusivity_Solid, 1.172E-5);

  /*!\par CONFIG_CATEGORY: Visualize Control Volumes \ingroup Config*/
  /*--- options related to visualizing control volumes ---*/

  /* DESCRIPTION: Node number for the CV to be visualized */
  addLongOption("VISUALIZE_CV", Visualize_CV, -1);

  /*!\par CONFIG_CATEGORY: Inverse design problem \ingroup Config*/
  /*--- options related to inverse design problem ---*/

  /* DESCRIPTION: Evaluate inverse design on the surface  */
  addBoolOption("INV_DESIGN_CP", InvDesign_Cp, false);

  /* DESCRIPTION: Evaluate inverse design on the surface  */
  addBoolOption("INV_DESIGN_HEATFLUX", InvDesign_HeatFlux, false);

  /*!\par CONFIG_CATEGORY: Unsupported options \ingroup Config*/
  /*--- Options that are experimental and not intended for general use ---*/

  /* DESCRIPTION: Write extra output */
  addBoolOption("EXTRA_OUTPUT", ExtraOutput, false);

  /* DESCRIPTION: Write extra heat output for a given zone heat solver zone */
  addLongOption("EXTRA_HEAT_ZONE_OUTPUT", ExtraHeatOutputZone, -1);

  /*--- options related to the FFD problem ---*/
  /*!\par CONFIG_CATEGORY:FFD point inversion \ingroup Config*/
  
  /* DESCRIPTION: Fix I plane */
  addShortListOption("FFD_FIX_I", nFFD_Fix_IDir, FFD_Fix_IDir);
  
  /* DESCRIPTION: Fix J plane */
  addShortListOption("FFD_FIX_J", nFFD_Fix_JDir, FFD_Fix_JDir);
  
  /* DESCRIPTION: Fix K plane */
  addShortListOption("FFD_FIX_K", nFFD_Fix_KDir, FFD_Fix_KDir);
  
  /* DESCRIPTION: FFD symmetry plane (j=0) */
  addBoolOption("FFD_SYMMETRY_PLANE", FFD_Symmetry_Plane, false);

  /* DESCRIPTION: Define different coordinates systems for the FFD */
  addEnumOption("FFD_COORD_SYSTEM", FFD_CoordSystem, CoordSystem_Map, CARTESIAN);

  /* DESCRIPTION: Axis information for the spherical and cylindrical coord system */
  default_ffd_axis[0] = 0.0; default_ffd_axis[1] = 0.0; default_ffd_axis[2] =0.0;
  addDoubleArrayOption("FFD_AXIS", 3, FFD_Axis, default_ffd_axis);

  /* DESCRIPTION: Number of total iterations in the FFD point inversion */
  addUnsignedShortOption("FFD_ITERATIONS", nFFD_Iter, 500);

  /* DESCRIPTION: Free surface damping coefficient */
	addDoubleOption("FFD_TOLERANCE", FFD_Tol, 1E-10);

  /* DESCRIPTION: Definition of the FFD boxes */
  addFFDDefOption("FFD_DEFINITION", nFFDBox, CoordFFDBox, TagFFDBox);
  
  /* DESCRIPTION: Definition of the FFD boxes */
  addFFDDegreeOption("FFD_DEGREE", nFFDBox, DegreeFFDBox);
  
  /* DESCRIPTION: Surface continuity at the intersection with the FFD */
  addEnumOption("FFD_CONTINUITY", FFD_Continuity, Continuity_Map, DERIVATIVE_2ND);

  /* DESCRIPTION: Kind of blending for the FFD definition */
  addEnumOption("FFD_BLENDING", FFD_Blending, Blending_Map, BEZIER );

  /* DESCRIPTION: Order of the BSplines for BSpline Blending function */
  default_ffd_coeff[0] = 2; default_ffd_coeff[1] = 2; default_ffd_coeff[2] = 2;
  addDoubleArrayOption("FFD_BSPLINE_ORDER", 3, FFD_BSpline_Order, default_ffd_coeff);

  /*--- Options for the automatic differentiation methods ---*/
  /*!\par CONFIG_CATEGORY: Automatic Differentation options\ingroup Config*/

  /* DESCRIPTION: Direct differentiation mode (forward) */
  addEnumOption("DIRECT_DIFF", DirectDiff, DirectDiff_Var_Map, NO_DERIVATIVE);

  /* DESCRIPTION: Automatic differentiation mode (reverse) */
  addBoolOption("AUTO_DIFF", AD_Mode, NO);

  /* DESCRIPTION: Preaccumulation in the AD mode. */
  addBoolOption("PREACC", AD_Preaccumulation, YES);

  /*--- options that are used in the python optimization scripts. These have no effect on the c++ toolsuite ---*/
  /*!\par CONFIG_CATEGORY:Python Options\ingroup Config*/

  /* DESCRIPTION: Gradient method */
  addPythonOption("GRADIENT_METHOD");

  /* DESCRIPTION: Geometrical Parameter */
  addPythonOption("GEO_PARAM");

  /* DESCRIPTION: Setup for design variables */
  addPythonOption("DEFINITION_DV");

  /* DESCRIPTION: Maximum number of iterations */
  addPythonOption("OPT_ITERATIONS");
  
  /* DESCRIPTION: Requested accuracy */
  addPythonOption("OPT_ACCURACY");
  
  /*!\brief OPT_COMBINE_OBJECTIVE
   *  \n DESCRIPTION: Flag specifying whether to internally combine a multi-objective function or treat separately */
  addPythonOption("OPT_COMBINE_OBJECTIVE");

  /* DESCRIPTION: Current value of the design variables */
  addPythonOption("DV_VALUE_NEW");

  /* DESCRIPTION: Previous value of the design variables */
  addPythonOption("DV_VALUE_OLD");

  /* DESCRIPTION: Number of partitions of the mesh */
  addPythonOption("NUMBER_PART");

  /* DESCRIPTION: Optimization objective function with optional scaling factor*/
  addPythonOption("OPT_OBJECTIVE");

  /* DESCRIPTION: Optimization constraint functions with optional scaling factor */
  addPythonOption("OPT_CONSTRAINT");

  /* DESCRIPTION: Finite different step for gradient estimation */
  addPythonOption("FIN_DIFF_STEP");

  /* DESCRIPTION: Verbosity of the python scripts to Stdout */
  addPythonOption("CONSOLE");

  /* DESCRIPTION: Flag specifying if the mesh was decomposed */
  addPythonOption("DECOMPOSED");

  /* DESCRIPTION: Optimization gradient factor */
  addPythonOption("OPT_GRADIENT_FACTOR");
  
  /* DESCRIPTION: Upper bound for the optimizer */
  addPythonOption("OPT_BOUND_UPPER");
  
  /* DESCRIPTION: Lower bound for the optimizer */
  addPythonOption("OPT_BOUND_LOWER");

  /* DESCRIPTION: Number of zones of the problem */
  addPythonOption("NZONES");

  /* DESCRIPTION: Activate ParMETIS mode for testing */
  addBoolOption("PARMETIS", ParMETIS, false);
    
  /*--- options that are used in the Hybrid RANS/LES Simulations  ---*/
  /*!\par CONFIG_CATEGORY:Hybrid_RANSLES Options\ingroup Config*/
    
  /* DESCRIPTION: Writing surface solution file frequency for dual time */
  addUnsignedLongOption("WRT_SURF_FREQ_DUALTIME", Wrt_Surf_Freq_DualTime, 1);

  /* DESCRIPTION: DES Constant */
  addDoubleOption("DES_CONST", Const_DES, 0.65);

  /* DESCRIPTION: Specify Hybrid RANS/LES model */
  addEnumOption("HYBRID_RANSLES", Kind_HybridRANSLES, HybridRANSLES_Map, NO_HYBRIDRANSLES);
    
  /* DESCRIPTION: Roe with low dissipation for unsteady flows */
  addEnumOption("ROE_LOW_DISSIPATION", Kind_RoeLowDiss, RoeLowDiss_Map, NO_ROELOWDISS);

  /* DESCRIPTION: Activate SA Quadratic Constitutive Relation, 2000 version */
  addBoolOption("SA_QCR", QCR, false);
  
  /* DESCRIPTION: Compute Average for unsteady simulations */
  addBoolOption("COMPUTE_AVERAGE", Compute_Average, false);
  
  /* DESCRIPTION: Multipoint design Mach number*/
  addPythonOption("MULTIPOINT_MACH_NUMBER");
  
  /* DESCRIPTION: Multipoint design Weight */
  addPythonOption("MULTIPOINT_WEIGHT");
  
  /* DESCRIPTION: Multipoint design Angle of Attack */
  addPythonOption("MULTIPOINT_AOA");
  
  /* DESCRIPTION: Multipoint design Sideslip angle */
  addPythonOption("MULTIPOINT_SIDESLIP_ANGLE");
  
  /* DESCRIPTION: Multipoint design target CL*/
  addPythonOption("MULTIPOINT_TARGET_CL");
  
  /* DESCRIPTION: Multipoint design Reynolds number */
  addPythonOption("MULTIPOINT_REYNOLDS_NUMBER");
  
  /* DESCRIPTION: Multipoint design freestream temperature */
  addPythonOption("MULTIPOINT_FREESTREAM_TEMPERATURE");
  
  /* DESCRIPTION: Multipoint design freestream pressure */
  addPythonOption("MULTIPOINT_FREESTREAM_PRESSURE");
  
  /*!\brief RUNTIME_AVERAGING \n DESCRIPTION: If averaging is to be performed at runtime, this specifies the type of averaging to be performed.  \n DEFAULT: NO_AVERAGING \ingroup Config */
  addEnumOption("RUNTIME_AVERAGING", Kind_Averaging, RuntimeAverage_Map, NO_AVERAGING);

  /*!\brief AVERAGING_PERIOD \n DESCRIPTION: If averaging is to be performed at runtime, this specifies the time period over which the averaging will be applied.  \n DEFAULT: FLOW_TIMESCALE \ingroup Config */
  addEnumOption("AVERAGING_PERIOD", Kind_Averaging_Period, AveragingPeriod_Map, FLOW_TIMESCALE);

  /*!\brief NUM_AVERAGING_PERIODS \n DESCRIPTION: If averaging is to be performed at runtime, this is the number of time periods over which to average. The inverse of this number can also be thought of as a proportional gain or a relaxation factor for the average calculations.  \n DEFAULT: 4.0 \ingroup Config */
  addDoubleOption("NUM_AVERAGING_PERIODS", nAveragingPeriods, 4.0);

  /*!\brief AVERAGING_START_TIME \n
   * DESCRIPTION: Averaging, if specified, will only be performed starting
   * at this specific time.  Once the current time exceeds the time
   * specified here, averaging will start up normally.  Until then,
   * the average will be set to the instantaneous values. This setting is
   * useful when the initial state does not match the desired state.  \n
   * DEFAULT: 0.0 \ingroup Config */
  addDoubleOption("AVERAGING_START_TIME", AveragingStartTime, 0.0);

  /* DESCRIPTION: Multipoint design for outlet quantities (varying back pressure or mass flow operating points). */
  addPythonOption("MULTIPOINT_OUTLET_VALUE");
  
  /* DESCRIPTION: Using Uncertainty Quantification with SST Turbulence Model */
  addBoolOption("USING_UQ", using_uq, false);

  /* DESCRIPTION: Parameter to perturb eigenvalues */
  addDoubleOption("UQ_DELTA_B", uq_delta_b, 1.0);

  /* DESCRIPTION: Parameter to determine kind of perturbation */
  addUnsignedShortOption("UQ_COMPONENT", eig_val_comp, 1);

  /* DESCRIPTION: Parameter to perturb eigenvalues */
  addDoubleOption("UQ_URLX", uq_urlx, 0.1);

  /* DESCRIPTION: Permuting eigenvectors for UQ analysis */
  addBoolOption("UQ_PERMUTE", uq_permute, false);

  /* END_CONFIG_OPTIONS */

}

void CConfig::SetConfig_Parsing(char case_filename[MAX_STRING_SIZE]) {
  string text_line, option_name;
  ifstream case_file;
  vector<string> option_value;
  
  /*--- Read the configuration file ---*/
  
  case_file.open(case_filename, ios::in);

  if (case_file.fail()) {
    SU2_MPI::Error("The configuration file (.cfg) is missing!!", CURRENT_FUNCTION);
  }

  string errorString;

  int  err_count = 0;  // How many errors have we found in the config file
  int max_err_count = 30; // Maximum number of errors to print before stopping

  map<string, bool> included_options;

  /*--- Parse the configuration file and set the options ---*/
  
  while (getline (case_file, text_line)) {
    
    if (err_count >= max_err_count) {
      errorString.append("too many errors. Stopping parse");

      cout << errorString << endl;
      throw(1);
    }
    
    if (TokenizeString(text_line, option_name, option_value)) {
      
      /*--- See if it's a python option ---*/

      if (option_map.find(option_name) == option_map.end()) {
          string newString;
          newString.append(option_name);
          newString.append(": invalid option name");
          newString.append(". Check current SU2 options in config_template.cfg.");
          newString.append("\n");
          if (!option_name.compare("AD_COEFF_FLOW")) newString.append("AD_COEFF_FLOW= (1st, 2nd, 4th) is now JST_SENSOR_COEFF= (2nd, 4th).\n");
          if (!option_name.compare("AD_COEFF_ADJFLOW")) newString.append("AD_COEFF_ADJFLOW= (1st, 2nd, 4th) is now ADJ_JST_SENSOR_COEFF= (2nd, 4th).\n");
          if (!option_name.compare("SPATIAL_ORDER_FLOW")) newString.append("SPATIAL_ORDER_FLOW is now the boolean MUSCL_FLOW and the appropriate SLOPE_LIMITER_FLOW.\n");
          if (!option_name.compare("SPATIAL_ORDER_ADJFLOW")) newString.append("SPATIAL_ORDER_ADJFLOW is now the boolean MUSCL_ADJFLOW and the appropriate SLOPE_LIMITER_ADJFLOW.\n");
          if (!option_name.compare("SPATIAL_ORDER_TURB")) newString.append("SPATIAL_ORDER_TURB is now the boolean MUSCL_TURB and the appropriate SLOPE_LIMITER_TURB.\n");
          if (!option_name.compare("SPATIAL_ORDER_ADJTURB")) newString.append("SPATIAL_ORDER_ADJTURB is now the boolean MUSCL_ADJTURB and the appropriate SLOPE_LIMITER_ADJTURB.\n");
          if (!option_name.compare("LIMITER_COEFF")) newString.append("LIMITER_COEFF is now VENKAT_LIMITER_COEFF.\n");
          if (!option_name.compare("SHARP_EDGES_COEFF")) newString.append("SHARP_EDGES_COEFF is now ADJ_SHARP_LIMITER_COEFF.\n");
          if (!option_name.compare("DEFORM_TOL_FACTOR")) newString.append("DEFORM_TOL_FACTOR is no longer used.\n Set DEFORM_LINEAR_SOLVER_ERROR to define the minimum residual for grid deformation.\n");
          if (!option_name.compare("MOTION_FILENAME")) newString.append("MOTION_FILENAME is now DV_FILENAME.\n");
          if (!option_name.compare("BETA_DELTA")) newString.append("BETA_DELTA is now UQ_DELTA_B.\n");
          if (!option_name.compare("COMPONENTALITY")) newString.append("COMPONENTALITY is now UQ_COMPONENT.\n");
          if (!option_name.compare("PERMUTE")) newString.append("PERMUTE is now UQ_PERMUTE.\n");
          if (!option_name.compare("URLX")) newString.append("URLX is now UQ_URLX.\n");

          errorString.append(newString);
          err_count++;
        continue;
      }

      /*--- Option exists, check if the option has already been in the config file ---*/
      
      if (included_options.find(option_name) != included_options.end()) {
        string newString;
        newString.append(option_name);
        newString.append(": option appears twice");
        newString.append("\n");
        errorString.append(newString);
        err_count++;
        continue;
      }


      /*--- New found option. Add it to the map, and delete from all options ---*/
      
      included_options.insert(pair<string, bool>(option_name, true));
      all_options.erase(option_name);

      /*--- Set the value and check error ---*/
      
      string out = option_map[option_name]->SetValue(option_value);
      if (out.compare("") != 0) {
        errorString.append(out);
        errorString.append("\n");
        err_count++;
      }
    }
  }

  /*--- See if there were any errors parsing the config file ---*/
      
  if (errorString.size() != 0) {
    SU2_MPI::Error(errorString, CURRENT_FUNCTION);
  }

  /*--- Set the default values for all of the options that weren't set ---*/
      
  for (map<string, bool>::iterator iter = all_options.begin(); iter != all_options.end(); ++iter) {
    option_map[iter->first]->SetDefault();
  }

  case_file.close();
  
}

bool CConfig::SetRunTime_Parsing(char case_filename[MAX_STRING_SIZE]) {
  string text_line, option_name;
  ifstream case_file;
  vector<string> option_value;
  
  /*--- Read the configuration file ---*/
  
  case_file.open(case_filename, ios::in);
  
  if (case_file.fail()) { return false; }
  
  string errorString;
  
  int err_count = 0;  // How many errors have we found in the config file
  int max_err_count = 30; // Maximum number of errors to print before stopping
  
  map<string, bool> included_options;
  
  /*--- Parse the configuration file and set the options ---*/
  
  while (getline (case_file, text_line)) {
    
    if (err_count >= max_err_count) {
      errorString.append("too many errors. Stopping parse");
      
      cout << errorString << endl;
      throw(1);
    }
    
    if (TokenizeString(text_line, option_name, option_value)) {
      
      if (option_map.find(option_name) == option_map.end()) {
        
        /*--- See if it's a python option ---*/
        
        string newString;
        newString.append(option_name);
        newString.append(": invalid option name");
        newString.append("\n");
        errorString.append(newString);
        err_count++;
        continue;
      }
      
      /*--- Option exists, check if the option has already been in the config file ---*/
      
      if (included_options.find(option_name) != included_options.end()) {
        string newString;
        newString.append(option_name);
        newString.append(": option appears twice");
        newString.append("\n");
        errorString.append(newString);
        err_count++;
        continue;
      }
      
      /*--- New found option. Add it to the map, and delete from all options ---*/
      
      included_options.insert(pair<string, bool>(option_name, true));
      all_options.erase(option_name);
      
      /*--- Set the value and check error ---*/
      
      string out = option_map[option_name]->SetValue(option_value);
      if (out.compare("") != 0) {
        errorString.append(out);
        errorString.append("\n");
        err_count++;
      }
      
    }
  }
  
  /*--- See if there were any errors parsing the runtime file ---*/
  
  if (errorString.size() != 0) {
    SU2_MPI::Error(errorString, CURRENT_FUNCTION);
  }
  
  case_file.close();
  
  return true;
  
}

void CConfig::SetPostprocessing(unsigned short val_software, unsigned short val_izone, unsigned short val_nDim) {
  
  unsigned short iZone, iCFL, iMarker;
  bool ideal_gas = ((Kind_FluidModel == STANDARD_AIR) ||
                    (Kind_FluidModel == IDEAL_GAS) ||
                    (Kind_FluidModel == INC_IDEAL_GAS) ||
                    (Kind_FluidModel == INC_IDEAL_GAS_POLY) ||
                    (Kind_FluidModel == CONSTANT_DENSITY));
  bool standard_air = ((Kind_FluidModel == STANDARD_AIR));
  
#ifndef HAVE_TECIO
  if (Output_FileFormat == TECPLOT_BINARY) {
    cout << "Tecplot binary file requested but SU2 was built without TecIO support." << "\n";
    Output_FileFormat = TECPLOT;
  }
#endif

  /*--- Set the boolean Wall_Functions equal to true if there is a
   definition for the wall founctions ---*/

  Wall_Functions = false;
  if (nMarker_WallFunctions > 0) {
    for (iMarker = 0; iMarker < nMarker_WallFunctions; iMarker++) {
      if (Kind_WallFunctions[iMarker] != NO_WALL_FUNCTION)
        Wall_Functions = true;
      
      if ((Kind_WallFunctions[iMarker] == ADAPTIVE_WALL_FUNCTION) || (Kind_WallFunctions[iMarker] == SCALABLE_WALL_FUNCTION)
        || (Kind_WallFunctions[iMarker] == NONEQUILIBRIUM_WALL_MODEL))

        SU2_MPI::Error(string("For RANS problems, use NO_WALL_FUNCTION, STANDARD_WALL_FUNCTION or EQUILIBRIUM_WALL_MODEL.\n"), CURRENT_FUNCTION);

    }
  }
  
  /*--- Fixed CM mode requires a static movement of the grid ---*/
  
  if (Fixed_CM_Mode) {
    Grid_Movement= true;
  	 nGridMovement = 1;
  	 Kind_GridMovement = new unsigned short[nGridMovement];
  	 Kind_GridMovement[0] = MOVING_HTP;
  }

  /*--- Initialize the AoA and Sideslip variables for the incompressible
   solver. This is typically unused (often internal flows). This also
   is necessary to avoid any issues with the AoA adjustments for the
   compressible code for fixed lift mode (including the adjoint). ---*/

  if (Kind_Regime == INCOMPRESSIBLE) {

    /*--- Compute x-velocity with a safegaurd for 0.0. ---*/

    su2double Vx = 1e-10;
    if (Inc_Velocity_Init[0] != 0.0) {
      Vx = Inc_Velocity_Init[0];
    }

    /*--- Compute the angle-of-attack and sideslip. ---*/

    su2double alpha = 0.0, beta = 0.0;
    if (val_nDim == 2) {
      alpha = atan(Inc_Velocity_Init[1]/Vx)*180.0/PI_NUMBER;
    } else {
      alpha = atan(Inc_Velocity_Init[2]/Vx)*180.0/PI_NUMBER;
      beta  = atan(Inc_Velocity_Init[1]/Vx)*180.0/PI_NUMBER;
    }

    /*--- Set alpha and beta in the config class. ---*/

    SetAoA(alpha);
    SetAoS(beta);
    
  }

  /*--- By default, in 2D we should use TWOD_AIRFOIL (independenly from the input file) ---*/

  if (val_nDim == 2) Geo_Description = TWOD_AIRFOIL;

  /*--- Store the SU2 module that we are executing. ---*/
  
  Kind_SU2 = val_software;

  /*--- Set limiter for no MUSCL reconstructions ---*/
  
  if ((!MUSCL_Flow) || (Kind_ConvNumScheme_Flow == SPACE_CENTERED)) Kind_SlopeLimit_Flow = NO_LIMITER;
  if ((!MUSCL_Turb) || (Kind_ConvNumScheme_Turb == SPACE_CENTERED)) Kind_SlopeLimit_Turb = NO_LIMITER;
  if ((!MUSCL_AdjFlow) || (Kind_ConvNumScheme_AdjFlow == SPACE_CENTERED)) Kind_SlopeLimit_AdjFlow = NO_LIMITER;
  if ((!MUSCL_AdjTurb) || (Kind_ConvNumScheme_AdjTurb == SPACE_CENTERED)) Kind_SlopeLimit_AdjTurb = NO_LIMITER;

  /*--- Set the default for thrust in ActDisk ---*/
  
  if ((Kind_ActDisk == NET_THRUST) || (Kind_ActDisk == BC_THRUST)
      || (Kind_ActDisk == DRAG_MINUS_THRUST) || (Kind_ActDisk == MASSFLOW)
      || (Kind_ActDisk == POWER))
    ActDisk_Jump = RATIO;

  /*--- Error-catching and automatic array adjustments for objective, marker, and weights arrays --- */

  /*--- If Kind_Obj has not been specified, these arrays need to take a default --*/

  if (Weight_ObjFunc == NULL && Kind_ObjFunc == NULL) {
    Kind_ObjFunc = new unsigned short[1];
    Kind_ObjFunc[0] = DRAG_COEFFICIENT;
    Weight_ObjFunc = new su2double[1];
    Weight_ObjFunc[0] = 1.0;
    nObj=1;
    nObjW=1;
  }

  /*--- Maker sure that arrays are the same length ---*/

  if (nObj>0) {
    if (nMarker_Monitoring!=nObj && Marker_Monitoring!= NULL) {
      if (nMarker_Monitoring==1) {
        /*-- If only one marker was listed with multiple objectives, set that marker as the marker for each objective ---*/
        nMarker_Monitoring = nObj;
        string marker = Marker_Monitoring[0];
        delete[] Marker_Monitoring;
        Marker_Monitoring = new string[nMarker_Monitoring];
        for (iMarker=0; iMarker<nMarker_Monitoring; iMarker++)
          Marker_Monitoring[iMarker] = marker;
      }
      else if(nObj==1){
        /*--- If one objective and more than one marker: repeat objective over each marker, evenly weighted ---*/
        unsigned int obj = Kind_ObjFunc[0];
        su2double wt=1.0;
        delete[] Kind_ObjFunc;
        if (Weight_ObjFunc!=NULL){
         wt = Weight_ObjFunc[0];
         delete[] Weight_ObjFunc;
        }
        Kind_ObjFunc = new short unsigned int[nMarker_Monitoring];
        Weight_ObjFunc = new su2double[nMarker_Monitoring];
        for (unsigned short iObj=0; iObj<nMarker_Monitoring; iObj++){
          Kind_ObjFunc[iObj] = obj;
          Weight_ObjFunc[iObj] = wt;
        }
        nObjW = nObj;
      }
      else if(nObj>1) {
        SU2_MPI::Error(string("When using more than one OBJECTIVE_FUNCTION, MARKER_MONITORING must be the same length or length 1.\n ") +
                       string("For multiple surfaces per objective, either use one objective or list the objective multiple times.\n") +
                       string("For multiple objectives per marker either use one marker or list the marker multiple times.\n")+
                       string("Similar rules apply for multi-objective optimization using OPT_OBJECTIVE rather than OBJECTIVE_FUNCTION."),
                       CURRENT_FUNCTION);
      }
    }
  }

  /*-- Correct for case where Weight_ObjFunc has not been provided or has length < kind_objfunc---*/
  
  if (nObjW<nObj) {
    if (Weight_ObjFunc!= NULL && nObjW>1) {
      SU2_MPI::Error(string("The option OBJECTIVE_WEIGHT must either have the same length as OBJECTIVE_FUNCTION,\n") +
                     string("be lenght 1, or be deleted from the config file (equal weights will be applied)."), CURRENT_FUNCTION);
    }
    Weight_ObjFunc = new su2double[nObj];
    for (unsigned short iObj=0; iObj<nObj; iObj++)
      Weight_ObjFunc[iObj] = 1.0;
  }

  /*--- One final check for multi-objective with the set of objectives
   that are not counted per-surface. We will disable multi-objective here. ---*/
  
  if (nObj > 1) {
    unsigned short Obj_0 = Kind_ObjFunc[0];
    for (unsigned short iObj=1; iObj<nObj; iObj++){
      switch(Kind_ObjFunc[iObj]) {
        case INVERSE_DESIGN_PRESSURE:
        case INVERSE_DESIGN_HEATFLUX:
        case THRUST_COEFFICIENT:
        case TORQUE_COEFFICIENT:
        case FIGURE_OF_MERIT:
        case SURFACE_TOTAL_PRESSURE:
        case SURFACE_STATIC_PRESSURE:
        case SURFACE_MASSFLOW:
        case SURFACE_UNIFORMITY:
        case SURFACE_SECONDARY:
        case SURFACE_MOM_DISTORTION:
        case SURFACE_SECOND_OVER_UNIFORM:
        case SURFACE_PRESSURE_DROP:
        case CUSTOM_OBJFUNC:
          if (Kind_ObjFunc[iObj] != Obj_0) {
            SU2_MPI::Error(string("The following objectives can only be used for the first surface in a multi-objective \n")+
                           string("problem or as a single objective applied to multiple monitoring markers:\n")+
                           string("INVERSE_DESIGN_PRESSURE, INVERSE_DESIGN_HEATFLUX, THRUST_COEFFICIENT, TORQUE_COEFFICIENT\n")+
                           string("FIGURE_OF_MERIT, SURFACE_TOTAL_PRESSURE, SURFACE_STATIC_PRESSURE, SURFACE_MASSFLOW\n")+
                           string("SURFACE_UNIFORMITY, SURFACE_SECONDARY, SURFACE_MOM_DISTORTION, SURFACE_SECOND_OVER_UNIFORM\n")+
                           string("SURFACE_PRESSURE_DROP, CUSTOM_OBJFUNC.\n"), CURRENT_FUNCTION);
          }
          break;
        default:
          break;
      }
    }
  }
  
  /*--- Low memory only for ASCII Tecplot ---*/

  if (Output_FileFormat != TECPLOT) Low_MemoryOutput = NO;
  
  /*--- The that Discard_InFiles is false, owerwise the gradient could be wrong ---*/
  
  if ((ContinuousAdjoint || DiscreteAdjoint) && Fixed_CL_Mode && !Eval_dOF_dCX)
    Discard_InFiles = false;

  /*--- Deactivate the multigrid in the adjoint problem ---*/
  
  if ((ContinuousAdjoint && !MG_AdjointFlow) ||
      (Unsteady_Simulation == TIME_STEPPING)) { nMGLevels = 0; }

  /*--- If Fluid Structure Interaction, set the solver for each zone.
   *--- ZONE_0 is the zone of the fluid.
   *--- All the other zones are structure.
   *--- This will allow us to define multiple physics structural problems */

  if (Kind_Solver == FLUID_STRUCTURE_INTERACTION) {
    if (val_izone == 0) {Kind_Solver = Kind_Solver_Fluid_FSI; FSI_Problem = true;}

    else {Kind_Solver = Kind_Solver_Struc_FSI; FSI_Problem = true;
    Kind_Linear_Solver = Kind_Linear_Solver_FSI_Struc;
    Kind_Linear_Solver_Prec = Kind_Linear_Solver_Prec_FSI_Struc;
    Linear_Solver_Error = Linear_Solver_Error_FSI_Struc;
    Linear_Solver_Iter = Linear_Solver_Iter_FSI_Struc;
    // Discrete adjoint linear solver
    Kind_DiscAdj_Linear_Solver = Kind_DiscAdj_Linear_Solver_FSI_Struc;
    Kind_DiscAdj_Linear_Prec = Kind_DiscAdj_Linear_Prec_FSI_Struc;}

    Multizone_Residual = true;
  }
  else { FSI_Problem = false; }

  if (Kind_Solver == MULTIZONE) {
    Multizone_Problem = true;
  }
  else{
    Multizone_Problem = false;
  }


  if ((Kind_Solver == HEAT_EQUATION_FVM) || (Kind_Solver == DISC_ADJ_HEAT)) {
    Linear_Solver_Iter = Linear_Solver_Iter_Heat;
    Linear_Solver_Error = Linear_Solver_Error_Heat;
  }

  if ((rank == MASTER_NODE) && ContinuousAdjoint && (Ref_NonDim == DIMENSIONAL) && (Kind_SU2 == SU2_CFD)) {
    cout << "WARNING: The adjoint solver should use a non-dimensional flow solution." << endl;
  }
  
  /*--- Initialize non-physical points/reconstructions to zero ---*/
  
  Nonphys_Points   = 0;
  Nonphys_Reconstr = 0;
  
  /*--- Set the number of external iterations to 1 for the steady state problem ---*/
  
  if (Kind_Solver == FEM_ELASTICITY) {
    nMGLevels = 0;
    if (Dynamic_Analysis == STATIC) nExtIter = 1;
  }

  /*--- Initialize the ofstream ConvHistFile. ---*/
  ofstream ConvHistFile;

  /*--- Decide whether we should be writing unsteady solution files. ---*/
  
  if (Unsteady_Simulation == STEADY ||
      Unsteady_Simulation == HARMONIC_BALANCE)
 { Wrt_Unsteady = false; }
  else { Wrt_Unsteady = true; }

  if (Kind_Solver == FEM_ELASTICITY) {

	  if (Dynamic_Analysis == STATIC) { Wrt_Dynamic = false; }
	  else { Wrt_Dynamic = true; }

  } else {
    Wrt_Dynamic = false;
  }

  if (Kind_Solver == ZONE_SPECIFIC) {
    ZoneSpecific_Problem = true;
    Kind_Solver = Kind_Solver_PerZone[val_izone];
  }

  /*--- Check for unsupported features. ---*/

  if ((Kind_Regime == INCOMPRESSIBLE) && (Unsteady_Simulation == HARMONIC_BALANCE)){
    SU2_MPI::Error("Harmonic Balance not yet implemented for the incompressible solver.", CURRENT_FUNCTION);
  }

  if ((Kind_Regime == EULER) && (Buffet_Monitoring == true)){
    SU2_MPI::Error("Buffet monitoring incompatible with Euler Solver", CURRENT_FUNCTION);
  }
  
  /*--- Check for Fluid model consistency ---*/

  if (standard_air) {
    if (Gamma != 1.4 || Gas_Constant != 287.058) {
      Gamma = 1.4;
      Gas_Constant = 287.058;
    }
  }

  /*--- Overrule the default values for viscosity if the US measurement system is used. ---*/

  if (SystemMeasurements == US) {

    /* Correct the viscosities, if they contain the default SI values. */
    if(fabs(Mu_Constant-1.716E-5) < 1.0E-15) Mu_Constant /= 47.88025898;
    if(fabs(Mu_Ref-1.716E-5)      < 1.0E-15) Mu_Ref      /= 47.88025898;

    /* Correct the values with temperature dimension, if they contain the default SI values. */
    if(fabs(Mu_Temperature_Ref-273.15) < 1.0E-8) Mu_Temperature_Ref *= 1.8;
    if(fabs(Mu_S-110.4)                < 1.0E-8) Mu_S               *= 1.8;

    /* Correct the thermal conductivity, if it contains the default SI value. */
    if(fabs(Kt_Constant-0.0257) < 1.0E-10) Kt_Constant *= 0.577789317;
  }

  /*--- Check for Measurement System ---*/
  
  if (SystemMeasurements == US && !standard_air) {
    SU2_MPI::Error("Only STANDARD_AIR fluid model can be used with US Measurement System", CURRENT_FUNCTION);
  }
  
  /*--- Check for Convective scheme available for NICFD ---*/
  
  if (!ideal_gas) {
    if (Kind_Upwind_Flow != ROE && Kind_Upwind_Flow != HLLC && Kind_Centered_Flow != JST) {
      SU2_MPI::Error("Only ROE Upwind, HLLC Upwind scheme, and JST scheme can be used for Non-Ideal Compressible Fluids", CURRENT_FUNCTION);
    }

  }
  
  if(GetBoolTurbomachinery()){
    nBlades = new su2double[nZone];
    FreeStreamTurboNormal= new su2double[3];
  }

  /*--- Check if Giles are used with turbo markers ---*/

  if (nMarker_Giles > 0 && !GetBoolTurbomachinery()){
    SU2_MPI::Error("Giles Boundary conditions can only be used with turbomachinery markers", CURRENT_FUNCTION);
  }

  /*--- Check for Boundary condition available for NICFD ---*/
  
  if (!ideal_gas) {
    if (nMarker_Inlet != 0) {
      SU2_MPI::Error("Riemann Boundary conditions or Giles must be used for inlet and outlet with Not Ideal Compressible Fluids ", CURRENT_FUNCTION);
    }
    if (nMarker_Outlet != 0) {
      SU2_MPI::Error("Riemann Boundary conditions or Giles must be used outlet with Not Ideal Compressible Fluids ", CURRENT_FUNCTION);
    }
    
    if (nMarker_FarField != 0) {
      SU2_MPI::Error("Riemann Boundary conditions or Giles must be used outlet with Not Ideal Compressible Fluids ", CURRENT_FUNCTION);
    }
    
  }
  
  /*--- Check for Boundary condition available for NICF ---*/
  
  if (ideal_gas && (Kind_Regime != INCOMPRESSIBLE)) {
    if (SystemMeasurements == US && standard_air) {
      if (Kind_ViscosityModel != SUTHERLAND) {
        SU2_MPI::Error("Only SUTHERLAND viscosity model can be used with US Measurement", CURRENT_FUNCTION);
      }
    }
    if (Kind_ConductivityModel != CONSTANT_PRANDTL ) {
      SU2_MPI::Error("Only CONSTANT_PRANDTL thermal conductivity model can be used with STANDARD_AIR and IDEAL_GAS", CURRENT_FUNCTION);
    }
    
  }
  
  /*--- Force number of span-wise section to 1 if 2D case ---*/
  if(val_nDim ==2){
    nSpanWiseSections_User=1;
    Kind_SpanWise= EQUISPACED;
  }

  /*--- Set number of TurboPerformance markers ---*/
  if(nMarker_Turbomachinery > 0){
    if(nMarker_Turbomachinery > 1){
      nMarker_TurboPerformance = nMarker_Turbomachinery + SU2_TYPE::Int(nMarker_Turbomachinery/2) + 1;
    }else{
      nMarker_TurboPerformance = nMarker_Turbomachinery;
    }
  } else {
    nMarker_TurboPerformance = 0;
    nSpanWiseSections =1;
  }

  /*--- Set number of TurboPerformance markers ---*/
  if(nMarker_Turbomachinery != 0){
    nSpan_iZones = new unsigned short[nZone];
  }

  /*--- Set number of TurboPerformance markers ---*/
  if(RampRotatingFrame && !DiscreteAdjoint){
    FinalRotation_Rate_Z = new su2double[nZone];
    for(iZone=0; iZone <nZone; iZone ++){
      FinalRotation_Rate_Z[iZone] = Rotation_Rate_Z[iZone];
      if(abs(FinalRotation_Rate_Z[iZone]) > 0.0){
        Rotation_Rate_Z[iZone] = RampRotatingFrame_Coeff[0];
      }
    }
  }

  if(RampOutletPressure && !DiscreteAdjoint){
    for (iMarker = 0; iMarker < nMarker_Giles; iMarker++){
      if (Kind_Data_Giles[iMarker] == STATIC_PRESSURE || Kind_Data_Giles[iMarker] == STATIC_PRESSURE_1D || Kind_Data_Giles[iMarker] == RADIAL_EQUILIBRIUM ){
        FinalOutletPressure   = Giles_Var1[iMarker];
        Giles_Var1[iMarker] = RampOutletPressure_Coeff[0];
      }
    }
    for (iMarker = 0; iMarker < nMarker_Riemann; iMarker++){
      if (Kind_Data_Riemann[iMarker] == STATIC_PRESSURE || Kind_Data_Riemann[iMarker] == RADIAL_EQUILIBRIUM){
        FinalOutletPressure      = Riemann_Var1[iMarker];
        Riemann_Var1[iMarker] = RampOutletPressure_Coeff[0];
      }
    }
  }

  /*--- Check on extra Relaxation factor for Giles---*/
  if(ExtraRelFacGiles[1] > 0.5){
    ExtraRelFacGiles[1] = 0.5;
  }


  /*--- Set grid movement kind to NO_MOVEMENT if not specified, which means
   that we also set the Grid_Movement flag to false. We initialize to the
   number of zones here, because we are guaranteed to at least have one. ---*/
  
  if (Kind_GridMovement == NULL) {
    Kind_GridMovement = new unsigned short[nZone];
    for (unsigned short iZone = 0; iZone < nZone; iZone++ )
      Kind_GridMovement[iZone] = NO_MOVEMENT;
    if (Grid_Movement == true) {
      SU2_MPI::Error("GRID_MOVEMENT = YES but no type provided in GRID_MOVEMENT_KIND!!", CURRENT_FUNCTION);
    }
  }
  
  /*--- If only one Grid_Movement kind is specified, it is assumed it's the same for all zones. ---*/
  /*--- TODO: Kind_Grid_Movement should not be an array but rather only one short. ---*/
  /*--- The distinction comes as each zone has one config container. ---*/
  if (nGridMovement != nZone){
    for (unsigned short iZone = 0; iZone < nZone; iZone++ )
      Kind_GridMovement[iZone] = Kind_GridMovement[ZONE_0];
  }

  /*--- If we're solving a purely steady problem with no prescribed grid
   movement (both rotating frame and moving walls can be steady), make sure that
   there is no grid motion ---*/
  
  if ((Kind_SU2 == SU2_CFD || Kind_SU2 == SU2_SOL) &&
      (Unsteady_Simulation == STEADY) &&
      ((Kind_GridMovement[ZONE_0] != MOVING_WALL) &&
       (Kind_GridMovement[ZONE_0] != ROTATING_FRAME) &&
       (Kind_GridMovement[ZONE_0] != STEADY_TRANSLATION) &&
       (Kind_GridMovement[ZONE_0] != FLUID_STRUCTURE)))
    Grid_Movement = false;
  
  if ((Kind_SU2 == SU2_CFD || Kind_SU2 == SU2_SOL) &&
      (Unsteady_Simulation == STEADY) &&
      ((Kind_GridMovement[ZONE_0] == MOVING_HTP)))
    Grid_Movement = true;

  /*--- The Line Search should be applied only in the deformation stage. ---*/

  if (Kind_SU2 != SU2_DEF) {
  	Opt_RelaxFactor = 1.0;
  }

  /*--- If it is not specified, set the mesh motion mach number
   equal to the freestream value. ---*/
  
  if (Grid_Movement && Mach_Motion == 0.0)
    Mach_Motion = Mach;
  
  /*--- Set the boolean flag if we are in a rotating frame (source term). ---*/
  
  if (Grid_Movement && Kind_GridMovement[ZONE_0] == ROTATING_FRAME)
    Rotating_Frame = true;
  else
    Rotating_Frame = false;
  
  /*--- Check the number of moving markers against the number of grid movement
   types provided (should be equal, except that rigid motion and rotating frame
   do not depend on surface specification). ---*/
  
  if (Grid_Movement &&
      (Kind_GridMovement[ZONE_0] != RIGID_MOTION) &&
      (Kind_GridMovement[ZONE_0] != ROTATING_FRAME) &&
      (Kind_GridMovement[ZONE_0] != MOVING_HTP) &&
      (Kind_GridMovement[ZONE_0] != STEADY_TRANSLATION) &&
      (Kind_GridMovement[ZONE_0] != FLUID_STRUCTURE) &&
      (Kind_GridMovement[ZONE_0] != GUST) &&
      (nGridMovement != nMarker_Moving)) {
    SU2_MPI::Error("Number of GRID_MOVEMENT_KIND must match number of MARKER_MOVING!!", CURRENT_FUNCTION);
  }
  
  /*--- In case the grid movement parameters have not been declared in the
   config file, set them equal to zero for safety. Also check to make sure
   that for each option, a value has been declared for each moving marker. ---*/
  
  unsigned short nMoving;
  if (nGridMovement > nZone) nMoving = nGridMovement;
  else nMoving = nZone;

  /*--- Motion Origin: ---*/
  
  if (Motion_Origin_X == NULL) {
    Motion_Origin_X = new su2double[nMoving];
    for (iZone = 0; iZone < nMoving; iZone++ )
      Motion_Origin_X[iZone] = 0.0;
  } else {
    if (Grid_Movement && (nMotion_Origin_X != nGridMovement)) {
      SU2_MPI::Error("Length of MOTION_ORIGIN_X must match GRID_MOVEMENT_KIND!!", CURRENT_FUNCTION);
    }
  }
  
  if (Motion_Origin_Y == NULL) {
    Motion_Origin_Y = new su2double[nMoving];
    for (iZone = 0; iZone < nMoving; iZone++ )
      Motion_Origin_Y[iZone] = 0.0;
  } else {
    if (Grid_Movement && (nMotion_Origin_Y != nGridMovement)) {
      SU2_MPI::Error("Length of MOTION_ORIGIN_Y must match GRID_MOVEMENT_KIND!!", CURRENT_FUNCTION);
    }
  }
  
  if (Motion_Origin_Z == NULL) {
    Motion_Origin_Z = new su2double[nMoving];
    for (iZone = 0; iZone < nMoving; iZone++ )
      Motion_Origin_Z[iZone] = 0.0;
  } else {
    if (Grid_Movement && (nMotion_Origin_Z != nGridMovement)) {
      SU2_MPI::Error("Length of MOTION_ORIGIN_Z must match GRID_MOVEMENT_KIND!!", CURRENT_FUNCTION);
    }
  }
  
  if (MoveMotion_Origin == NULL) {
    MoveMotion_Origin = new unsigned short[nMoving];
    for (iZone = 0; iZone < nMoving; iZone++ )
      MoveMotion_Origin[iZone] = 0;
  } else {
    if (Grid_Movement && (nMoveMotion_Origin != nGridMovement)) {
      SU2_MPI::Error("Length of MOVE_MOTION_ORIGIN must match GRID_MOVEMENT_KIND!!", CURRENT_FUNCTION);
    }
  }
  
  /*--- Translation: ---*/
  
  if (Translation_Rate_X == NULL) {
    Translation_Rate_X = new su2double[nMoving];
    for (iZone = 0; iZone < nMoving; iZone++ )
      Translation_Rate_X[iZone] = 0.0;
  } else {
    if (Grid_Movement && (nTranslation_Rate_X != nGridMovement)) {
      SU2_MPI::Error("Length of TRANSLATION_RATE_X must match GRID_MOVEMENT_KIND!!", CURRENT_FUNCTION);
    }
  }
  
  if (Translation_Rate_Y == NULL) {
    Translation_Rate_Y = new su2double[nMoving];
    for (iZone = 0; iZone < nMoving; iZone++ )
      Translation_Rate_Y[iZone] = 0.0;
  } else {
    if (Grid_Movement && (nTranslation_Rate_Y != nGridMovement)) {
      SU2_MPI::Error("Length of TRANSLATION_RATE_Y must match GRID_MOVEMENT_KIND!!", CURRENT_FUNCTION);
    }
  }
  
  if (Translation_Rate_Z == NULL) {
    Translation_Rate_Z = new su2double[nMoving];
    for (iZone = 0; iZone < nMoving; iZone++ )
      Translation_Rate_Z[iZone] = 0.0;
  } else {
    if (Grid_Movement && (nTranslation_Rate_Z != nGridMovement)) {
      SU2_MPI::Error("Length of TRANSLATION_RATE_Z must match GRID_MOVEMENT_KIND!!", CURRENT_FUNCTION);
    }
  }
  
  /*--- Rotation: ---*/
  
  if (Rotation_Rate_X == NULL) {
    Rotation_Rate_X = new su2double[nMoving];
    for (iZone = 0; iZone < nMoving; iZone++ )
      Rotation_Rate_X[iZone] = 0.0;
  } else {
    if (Grid_Movement && (nRotation_Rate_X != nGridMovement)) {
      SU2_MPI::Error("Length of ROTATION_RATE_X must match GRID_MOVEMENT_KIND!!", CURRENT_FUNCTION);
    }
  }
  
  if (Rotation_Rate_Y == NULL) {
    Rotation_Rate_Y = new su2double[nMoving];
    for (iZone = 0; iZone < nMoving; iZone++ )
      Rotation_Rate_Y[iZone] = 0.0;
  } else {
    if (Grid_Movement && (nRotation_Rate_Y != nGridMovement)) {
      SU2_MPI::Error("Length of ROTATION_RATE_Y must match GRID_MOVEMENT_KIND!!", CURRENT_FUNCTION);
    }
  }
  
  if (Rotation_Rate_Z == NULL) {
    Rotation_Rate_Z = new su2double[nMoving];
    for (iZone = 0; iZone < nMoving; iZone++ )
      Rotation_Rate_Z[iZone] = 0.0;
  } else {
    if (Grid_Movement && (nRotation_Rate_Z != nGridMovement)) {
      SU2_MPI::Error("Length of ROTATION_RATE_Z must match GRID_MOVEMENT_KIND!!", CURRENT_FUNCTION);
    }
  }
  
  /*--- Pitching: ---*/
  
  if (Pitching_Omega_X == NULL) {
    Pitching_Omega_X = new su2double[nMoving];
    for (iZone = 0; iZone < nMoving; iZone++ )
      Pitching_Omega_X[iZone] = 0.0;
  } else {
    if (Grid_Movement && (nPitching_Omega_X != nGridMovement)) {
      SU2_MPI::Error("Length of PITCHING_OMEGA_X must match GRID_MOVEMENT_KIND!!", CURRENT_FUNCTION);
    }
  }
  
  if (Pitching_Omega_Y == NULL) {
    Pitching_Omega_Y = new su2double[nMoving];
    for (iZone = 0; iZone < nMoving; iZone++ )
      Pitching_Omega_Y[iZone] = 0.0;
  } else {
    if (Grid_Movement && (nPitching_Omega_Y != nGridMovement)) {
      SU2_MPI::Error("Length of PITCHING_OMEGA_Y must match GRID_MOVEMENT_KIND!!", CURRENT_FUNCTION);
    }
  }
  
  if (Pitching_Omega_Z == NULL) {
    Pitching_Omega_Z = new su2double[nMoving];
    for (iZone = 0; iZone < nMoving; iZone++ )
      Pitching_Omega_Z[iZone] = 0.0;
  } else {
    if (Grid_Movement && (nPitching_Omega_Z != nGridMovement)) {
      SU2_MPI::Error("Length of PITCHING_OMEGA_Z must match GRID_MOVEMENT_KIND!!", CURRENT_FUNCTION);
    }
  }
  
  /*--- Pitching Amplitude: ---*/
  
  if (Pitching_Ampl_X == NULL) {
    Pitching_Ampl_X = new su2double[nMoving];
    for (iZone = 0; iZone < nMoving; iZone++ )
      Pitching_Ampl_X[iZone] = 0.0;
  } else {
    if (Grid_Movement && (nPitching_Ampl_X != nGridMovement)) {
      SU2_MPI::Error("Length of PITCHING_AMPL_X must match GRID_MOVEMENT_KIND!!", CURRENT_FUNCTION);
    }
  }
  
  if (Pitching_Ampl_Y == NULL) {
    Pitching_Ampl_Y = new su2double[nMoving];
    for (iZone = 0; iZone < nMoving; iZone++ )
      Pitching_Ampl_Y[iZone] = 0.0;
  } else {
    if (Grid_Movement && (nPitching_Ampl_Y != nGridMovement)) {
      SU2_MPI::Error("Length of PITCHING_AMPL_Y must match GRID_MOVEMENT_KIND!!", CURRENT_FUNCTION);
    }
  }
  
  if (Pitching_Ampl_Z == NULL) {
    Pitching_Ampl_Z = new su2double[nMoving];
    for (iZone = 0; iZone < nMoving; iZone++ )
      Pitching_Ampl_Z[iZone] = 0.0;
  } else {
    if (Grid_Movement && (nPitching_Ampl_Z != nGridMovement)) {
      SU2_MPI::Error("Length of PITCHING_AMPL_Z must match GRID_MOVEMENT_KIND!!", CURRENT_FUNCTION);
    }
  }
  
  /*--- Pitching Phase: ---*/
  
  if (Pitching_Phase_X == NULL) {
    Pitching_Phase_X = new su2double[nMoving];
    for (iZone = 0; iZone < nMoving; iZone++ )
      Pitching_Phase_X[iZone] = 0.0;
  } else {
    if (Grid_Movement && (nPitching_Phase_X != nGridMovement)) {
      SU2_MPI::Error("Length of PITCHING_PHASE_X must match GRID_MOVEMENT_KIND!!", CURRENT_FUNCTION);
    }
  }
  
  if (Pitching_Phase_Y == NULL) {
    Pitching_Phase_Y = new su2double[nMoving];
    for (iZone = 0; iZone < nMoving; iZone++ )
      Pitching_Phase_Y[iZone] = 0.0;
  } else {
    if (Grid_Movement && (nPitching_Phase_Y != nGridMovement)) {
      SU2_MPI::Error("Length of PITCHING_PHASE_Y must match GRID_MOVEMENT_KIND!!", CURRENT_FUNCTION);
    }
  }
  
  if (Pitching_Phase_Z == NULL) {
    Pitching_Phase_Z = new su2double[nMoving];
    for (iZone = 0; iZone < nMoving; iZone++ )
      Pitching_Phase_Z[iZone] = 0.0;
  } else {
    if (Grid_Movement && (nPitching_Phase_Z != nGridMovement)) {
      SU2_MPI::Error("Length of PITCHING_PHASE_Z must match GRID_MOVEMENT_KIND!!", CURRENT_FUNCTION);
    }
  }
  
  /*--- Plunging: ---*/
  
  if (Plunging_Omega_X == NULL) {
    Plunging_Omega_X = new su2double[nMoving];
    for (iZone = 0; iZone < nMoving; iZone++ )
      Plunging_Omega_X[iZone] = 0.0;
  } else {
    if (Grid_Movement && (nPlunging_Omega_X != nGridMovement)) {
      SU2_MPI::Error("Length of PLUNGING_PHASE_X must match GRID_MOVEMENT_KIND!!", CURRENT_FUNCTION);
    }
  }
  
  if (Plunging_Omega_Y == NULL) {
    Plunging_Omega_Y = new su2double[nMoving];
    for (iZone = 0; iZone < nMoving; iZone++ )
      Plunging_Omega_Y[iZone] = 0.0;
  } else {
    if (Grid_Movement && (nPlunging_Omega_Y != nGridMovement)) {
      SU2_MPI::Error("Length of PLUNGING_PHASE_Y must match GRID_MOVEMENT_KIND!!", CURRENT_FUNCTION);
    }
  }
  
  if (Plunging_Omega_Z == NULL) {
    Plunging_Omega_Z = new su2double[nMoving];
    for (iZone = 0; iZone < nMoving; iZone++ )
      Plunging_Omega_Z[iZone] = 0.0;
  } else {
    if (Grid_Movement && (nPlunging_Omega_Z != nGridMovement)) {
      SU2_MPI::Error("Length of PLUNGING_PHASE_Z must match GRID_MOVEMENT_KIND!!", CURRENT_FUNCTION);
    }
  }
  
  /*--- Plunging Amplitude: ---*/
  
  if (Plunging_Ampl_X == NULL) {
    Plunging_Ampl_X = new su2double[nMoving];
    for (iZone = 0; iZone < nMoving; iZone++ )
      Plunging_Ampl_X[iZone] = 0.0;
  } else {
    if (Grid_Movement && (nPlunging_Ampl_X != nGridMovement)) {
      SU2_MPI::Error("Length of PLUNGING_AMPL_X must match GRID_MOVEMENT_KIND!!", CURRENT_FUNCTION);
    }
  }
  
  if (Plunging_Ampl_Y == NULL) {
    Plunging_Ampl_Y = new su2double[nMoving];
    for (iZone = 0; iZone < nMoving; iZone++ )
      Plunging_Ampl_Y[iZone] = 0.0;
  } else {
    if (Grid_Movement && (nPlunging_Ampl_Y != nGridMovement)) {
      SU2_MPI::Error("Length of PLUNGING_AMPL_Y must match GRID_MOVEMENT_KIND!!", CURRENT_FUNCTION);
    }
  }
  
  if (Plunging_Ampl_Z == NULL) {
    Plunging_Ampl_Z = new su2double[nMoving];
    for (iZone = 0; iZone < nMoving; iZone++ )
      Plunging_Ampl_Z[iZone] = 0.0;
  } else {
    if (Grid_Movement && (nPlunging_Ampl_Z != nGridMovement)) {
      SU2_MPI::Error("Length of PLUNGING_AMPL_Z must match GRID_MOVEMENT_KIND!!", CURRENT_FUNCTION);
    }
  }
  
  /*-- Setting Harmonic Balance period from the config file */

  if (Unsteady_Simulation == HARMONIC_BALANCE) {
  	HarmonicBalance_Period = GetHarmonicBalance_Period();
  	if (HarmonicBalance_Period < 0)  {
      SU2_MPI::Error("Not a valid value for time period!!", CURRENT_FUNCTION);
  	}
  	/* Initialize the Harmonic balance Frequency pointer */
  	if (Omega_HB == NULL) {
  		Omega_HB = new su2double[nOmega_HB];
  		for (iZone = 0; iZone < nOmega_HB; iZone++ )
  			Omega_HB[iZone] = 0.0;
  	}else {
  		if (nOmega_HB != nTimeInstances) {
        SU2_MPI::Error("Length of omega_HB  must match the number TIME_INSTANCES!!" , CURRENT_FUNCTION);
      }
  	}
  }

    /*--- Use the various rigid-motion input frequencies to determine the period to be used with harmonic balance cases.
     There are THREE types of motion to consider, namely: rotation, pitching, and plunging.
     The largest period of motion is the one to be used for harmonic balance  calculations. ---*/
    
  /*if (Unsteady_Simulation == HARMONIC_BALANCE) {
      if (!(GetGrid_Movement())) {
          // No grid movement - Time period from config file //
          HarmonicBalance_Period = GetHarmonicBalance_Period();
      }
      
      else {
          unsigned short N_MOTION_TYPES = 3;
          su2double *periods;
          periods = new su2double[N_MOTION_TYPES];
          
          //--- rotation: ---//
          
          su2double Omega_mag_rot = sqrt(pow(Rotation_Rate_X[ZONE_0],2)+pow(Rotation_Rate_Y[ZONE_0],2)+pow(Rotation_Rate_Z[ZONE_0],2));
          if (Omega_mag_rot > 0)
              periods[0] = 2*PI_NUMBER/Omega_mag_rot;
          else
              periods[0] = 0.0;
          
          //--- pitching: ---//
          
          su2double Omega_mag_pitch = sqrt(pow(Pitching_Omega_X[ZONE_0],2)+pow(Pitching_Omega_Y[ZONE_0],2)+pow(Pitching_Omega_Z[ZONE_0],2));
          if (Omega_mag_pitch > 0)
              periods[1] = 2*PI_NUMBER/Omega_mag_pitch;
          else
              periods[1] = 0.0;
          
          //--- plunging: ---//
          
          su2double Omega_mag_plunge = sqrt(pow(Plunging_Omega_X[ZONE_0],2)+pow(Plunging_Omega_Y[ZONE_0],2)+pow(Plunging_Omega_Z[ZONE_0],2));
          if (Omega_mag_plunge > 0)
              periods[2] = 2*PI_NUMBER/Omega_mag_plunge;
          else
              periods[2] = 0.0;
          
          //--- determine which period is largest ---//
          
          unsigned short iVar;
          HarmonicBalance_Period = 0.0;
          for (iVar = 0; iVar < N_MOTION_TYPES; iVar++) {
              if (periods[iVar] > HarmonicBalance_Period)
                  HarmonicBalance_Period = periods[iVar];
          }
          
          delete periods;
      }
    
  }*/
  

  
    
  /*--- Initialize the RefOriginMoment Pointer ---*/
  
  RefOriginMoment = NULL;
  RefOriginMoment = new su2double[3];
  RefOriginMoment[0] = 0.0; RefOriginMoment[1] = 0.0; RefOriginMoment[2] = 0.0;
  
  /*--- In case the moment origin coordinates have not been declared in the
   config file, set them equal to zero for safety. Also check to make sure
   that for each marker, a value has been declared for the moment origin.
   Unless only one value was specified, then set this value for all the markers
   being monitored. ---*/
  
  
  if ((nRefOriginMoment_X != nRefOriginMoment_Y) || (nRefOriginMoment_X != nRefOriginMoment_Z) ) {
    SU2_MPI::Error("ERROR: Length of REF_ORIGIN_MOMENT_X, REF_ORIGIN_MOMENT_Y and REF_ORIGIN_MOMENT_Z must be the same!!", CURRENT_FUNCTION);
  }
  
  if (RefOriginMoment_X == NULL) {
    RefOriginMoment_X = new su2double[nMarker_Monitoring];
    for (iMarker = 0; iMarker < nMarker_Monitoring; iMarker++ )
      RefOriginMoment_X[iMarker] = 0.0;
  } else {
    if (nRefOriginMoment_X == 1) {
      
      su2double aux_RefOriginMoment_X = RefOriginMoment_X[0];
      delete [] RefOriginMoment_X;
      RefOriginMoment_X = new su2double[nMarker_Monitoring];
      nRefOriginMoment_X = nMarker_Monitoring;
      
      for (iMarker = 0; iMarker < nMarker_Monitoring; iMarker++ )
        RefOriginMoment_X[iMarker] = aux_RefOriginMoment_X;
    }
    else if (nRefOriginMoment_X != nMarker_Monitoring) {
      SU2_MPI::Error("ERROR: Length of REF_ORIGIN_MOMENT_X must match number of Monitoring Markers!!", CURRENT_FUNCTION);
    }
  }
  
  if (RefOriginMoment_Y == NULL) {
    RefOriginMoment_Y = new su2double[nMarker_Monitoring];
    for (iMarker = 0; iMarker < nMarker_Monitoring; iMarker++ )
      RefOriginMoment_Y[iMarker] = 0.0;
  } else {
    if (nRefOriginMoment_Y == 1) {
      
      su2double aux_RefOriginMoment_Y = RefOriginMoment_Y[0];
      delete [] RefOriginMoment_Y;
      RefOriginMoment_Y = new su2double[nMarker_Monitoring];
      nRefOriginMoment_Y = nMarker_Monitoring;
      
      for (iMarker = 0; iMarker < nMarker_Monitoring; iMarker++ )
        RefOriginMoment_Y[iMarker] = aux_RefOriginMoment_Y;
    }
    else if (nRefOriginMoment_Y != nMarker_Monitoring) {
      SU2_MPI::Error("ERROR: Length of REF_ORIGIN_MOMENT_Y must match number of Monitoring Markers!!", CURRENT_FUNCTION);
    }
  }
  
  if (RefOriginMoment_Z == NULL) {
    RefOriginMoment_Z = new su2double[nMarker_Monitoring];
    for (iMarker = 0; iMarker < nMarker_Monitoring; iMarker++ )
      RefOriginMoment_Z[iMarker] = 0.0;
  } else {
    if (nRefOriginMoment_Z == 1) {
      
      su2double aux_RefOriginMoment_Z = RefOriginMoment_Z[0];
      delete [] RefOriginMoment_Z;
      RefOriginMoment_Z = new su2double[nMarker_Monitoring];
      nRefOriginMoment_Z = nMarker_Monitoring;
      
      for (iMarker = 0; iMarker < nMarker_Monitoring; iMarker++ )
        RefOriginMoment_Z[iMarker] = aux_RefOriginMoment_Z;
    }
    else if (nRefOriginMoment_Z != nMarker_Monitoring) {
      SU2_MPI::Error("ERROR: Length of REF_ORIGIN_MOMENT_Z must match number of Monitoring Markers!!", CURRENT_FUNCTION);
    }
  }
  
  /*--- Set the boolean flag if we are carrying out an aeroelastic simulation. ---*/
  
  if (Grid_Movement && (Kind_GridMovement[ZONE_0] == AEROELASTIC || Kind_GridMovement[ZONE_0] == AEROELASTIC_RIGID_MOTION)) Aeroelastic_Simulation = true;
  else Aeroelastic_Simulation = false;
  
  /*--- Initializing the size for the solutions of the Aeroelastic problem. ---*/
  
  
  if (Grid_Movement && Aeroelastic_Simulation) {
    Aeroelastic_np1.resize(nMarker_Monitoring);
    Aeroelastic_n.resize(nMarker_Monitoring);
    Aeroelastic_n1.resize(nMarker_Monitoring);
    for (iMarker = 0; iMarker < nMarker_Monitoring; iMarker++) {
      Aeroelastic_np1[iMarker].resize(2);
      Aeroelastic_n[iMarker].resize(2);
      Aeroelastic_n1[iMarker].resize(2);
      for (int i =0; i<2; i++) {
        Aeroelastic_np1[iMarker][i].resize(2);
        Aeroelastic_n[iMarker][i].resize(2);
        Aeroelastic_n1[iMarker][i].resize(2);
        for (int j=0; j<2; j++) {
          Aeroelastic_np1[iMarker][i][j] = 0.0;
          Aeroelastic_n[iMarker][i][j] = 0.0;
          Aeroelastic_n1[iMarker][i][j] = 0.0;
        }
      }
    }
  }
  
  /*--- Allocate memory for the plunge and pitch and initialized them to zero ---*/
  
  if (Grid_Movement && Aeroelastic_Simulation) {
    Aeroelastic_pitch = new su2double[nMarker_Monitoring];
    Aeroelastic_plunge = new su2double[nMarker_Monitoring];
    for (iMarker = 0; iMarker < nMarker_Monitoring; iMarker++ ) {
      Aeroelastic_pitch[iMarker] = 0.0;
      Aeroelastic_plunge[iMarker] = 0.0;
    }
  }

  /*--- Fluid-Structure Interaction problems ---*/

  if (FSI_Problem) {
    if ((Dynamic_Analysis == STATIC) && (Unsteady_Simulation == STEADY)) {
      Kind_GridMovement[val_izone] = FLUID_STRUCTURE_STATIC;
      Grid_Movement = false;
    }
    else{
      Kind_GridMovement[val_izone] = FLUID_STRUCTURE;
      Grid_Movement = true;
    }
  }
  
  if (MGCycle == FULLMG_CYCLE) FinestMesh = nMGLevels;
  else FinestMesh = MESH_0;
  
  if ((Kind_Solver == NAVIER_STOKES) &&
      (Kind_Turb_Model != NONE))
    Kind_Solver = RANS;
  
  if (Kind_Solver == EULER) Kind_Turb_Model = NONE;

  Kappa_2nd_Flow    = Kappa_Flow[0];
  Kappa_4th_Flow    = Kappa_Flow[1];
  Kappa_2nd_AdjFlow = Kappa_AdjFlow[0];
  Kappa_4th_AdjFlow = Kappa_AdjFlow[1];
  Kappa_2nd_Heat = Kappa_Heat[0];
  Kappa_4th_Heat = Kappa_Heat[1];
  
  /*--- Make the MG_PreSmooth, MG_PostSmooth, and MG_CorrecSmooth
   arrays consistent with nMGLevels ---*/
  
  unsigned short * tmp_smooth = new unsigned short[nMGLevels+1];
  
  if ((nMG_PreSmooth != nMGLevels+1) && (nMG_PreSmooth != 0)) {
    if (nMG_PreSmooth > nMGLevels+1) {
      
      /*--- Truncate by removing unnecessary elements at the end ---*/
      
      for (unsigned int i = 0; i <= nMGLevels; i++)
        tmp_smooth[i] = MG_PreSmooth[i];
      delete [] MG_PreSmooth;
      MG_PreSmooth=NULL;
    } else {
      
      /*--- Add additional elements equal to last element ---*/
      
      for (unsigned int i = 0; i < nMG_PreSmooth; i++)
        tmp_smooth[i] = MG_PreSmooth[i];
      for (unsigned int i = nMG_PreSmooth; i <= nMGLevels; i++)
        tmp_smooth[i] = MG_PreSmooth[nMG_PreSmooth-1];
      delete [] MG_PreSmooth;
      MG_PreSmooth=NULL;
    }
    
    nMG_PreSmooth = nMGLevels+1;
    MG_PreSmooth = new unsigned short[nMG_PreSmooth];
    for (unsigned int i = 0; i < nMG_PreSmooth; i++)
      MG_PreSmooth[i] = tmp_smooth[i];
  }
  if ((nMGLevels != 0) && (nMG_PreSmooth == 0)) {
    delete [] MG_PreSmooth;
    nMG_PreSmooth = nMGLevels+1;
    MG_PreSmooth = new unsigned short[nMG_PreSmooth];
    for (unsigned int i = 0; i < nMG_PreSmooth; i++)
      MG_PreSmooth[i] = i+1;
  }
  
  if ((nMG_PostSmooth != nMGLevels+1) && (nMG_PostSmooth != 0)) {
    if (nMG_PostSmooth > nMGLevels+1) {
      
      /*--- Truncate by removing unnecessary elements at the end ---*/
      
      for (unsigned int i = 0; i <= nMGLevels; i++)
        tmp_smooth[i] = MG_PostSmooth[i];
      delete [] MG_PostSmooth;
      MG_PostSmooth=NULL;
    } else {
      
      /*--- Add additional elements equal to last element ---*/
       
      for (unsigned int i = 0; i < nMG_PostSmooth; i++)
        tmp_smooth[i] = MG_PostSmooth[i];
      for (unsigned int i = nMG_PostSmooth; i <= nMGLevels; i++)
        tmp_smooth[i] = MG_PostSmooth[nMG_PostSmooth-1];
      delete [] MG_PostSmooth;
      MG_PostSmooth=NULL;
    }
    
    nMG_PostSmooth = nMGLevels+1;
    MG_PostSmooth = new unsigned short[nMG_PostSmooth];
    for (unsigned int i = 0; i < nMG_PostSmooth; i++)
      MG_PostSmooth[i] = tmp_smooth[i];
    
  }
  
  if ((nMGLevels != 0) && (nMG_PostSmooth == 0)) {
    delete [] MG_PostSmooth;
    nMG_PostSmooth = nMGLevels+1;
    MG_PostSmooth = new unsigned short[nMG_PostSmooth];
    for (unsigned int i = 0; i < nMG_PostSmooth; i++)
      MG_PostSmooth[i] = 0;
  }
  
  if ((nMG_CorrecSmooth != nMGLevels+1) && (nMG_CorrecSmooth != 0)) {
    if (nMG_CorrecSmooth > nMGLevels+1) {
      
      /*--- Truncate by removing unnecessary elements at the end ---*/
      
      for (unsigned int i = 0; i <= nMGLevels; i++)
        tmp_smooth[i] = MG_CorrecSmooth[i];
      delete [] MG_CorrecSmooth;
      MG_CorrecSmooth = NULL;
    } else {
      
      /*--- Add additional elements equal to last element ---*/
      
      for (unsigned int i = 0; i < nMG_CorrecSmooth; i++)
        tmp_smooth[i] = MG_CorrecSmooth[i];
      for (unsigned int i = nMG_CorrecSmooth; i <= nMGLevels; i++)
        tmp_smooth[i] = MG_CorrecSmooth[nMG_CorrecSmooth-1];
      delete [] MG_CorrecSmooth;
      MG_CorrecSmooth = NULL;
    }
    nMG_CorrecSmooth = nMGLevels+1;
    MG_CorrecSmooth = new unsigned short[nMG_CorrecSmooth];
    for (unsigned int i = 0; i < nMG_CorrecSmooth; i++)
      MG_CorrecSmooth[i] = tmp_smooth[i];
  }
  
  if ((nMGLevels != 0) && (nMG_CorrecSmooth == 0)) {
    delete [] MG_CorrecSmooth;
    nMG_CorrecSmooth = nMGLevels+1;
    MG_CorrecSmooth = new unsigned short[nMG_CorrecSmooth];
    for (unsigned int i = 0; i < nMG_CorrecSmooth; i++)
      MG_CorrecSmooth[i] = 0;
  }
  
  /*--- Override MG Smooth parameters ---*/
  
  if (nMG_PreSmooth != 0) MG_PreSmooth[MESH_0] = 1;
  if (nMG_PostSmooth != 0) {
    MG_PostSmooth[MESH_0] = 0;
    MG_PostSmooth[nMGLevels] = 0;
  }
  if (nMG_CorrecSmooth != 0) MG_CorrecSmooth[nMGLevels] = 0;
  
  if (Restart) MGCycle = V_CYCLE;
  
  if (ContinuousAdjoint) {
    if (Kind_Solver == EULER) Kind_Solver = ADJ_EULER;
    if (Kind_Solver == NAVIER_STOKES) Kind_Solver = ADJ_NAVIER_STOKES;
    if (Kind_Solver == RANS) Kind_Solver = ADJ_RANS;
  }
  
  nCFL = nMGLevels+1;
  CFL = new su2double[nCFL];
  CFL[0] = CFLFineGrid;
  
  /*--- Evaluate when the Cl should be evaluated ---*/
  
  Iter_Fixed_CL        = SU2_TYPE::Int(nExtIter / (su2double(Update_Alpha)+1));
  Iter_Fixed_CM        = SU2_TYPE::Int(nExtIter / (su2double(Update_iH)+1));
  Iter_Fixed_NetThrust = SU2_TYPE::Int(nExtIter / (su2double(Update_BCThrust)+1));

  /*--- Setting relaxation factor and CFL for the adjoint runs ---*/

  if (ContinuousAdjoint) {
    Relaxation_Factor_Flow = Relaxation_Factor_AdjFlow;
    CFL[0] = CFL[0] * CFLRedCoeff_AdjFlow;
    CFL_AdaptParam[2] *= CFLRedCoeff_AdjFlow;
    CFL_AdaptParam[3] *= CFLRedCoeff_AdjFlow;
    Iter_Fixed_CL = SU2_TYPE::Int(su2double (Iter_Fixed_CL) / CFLRedCoeff_AdjFlow);
    Iter_Fixed_CM = SU2_TYPE::Int(su2double (Iter_Fixed_CM) / CFLRedCoeff_AdjFlow);
    Iter_Fixed_NetThrust = SU2_TYPE::Int(su2double (Iter_Fixed_NetThrust) / CFLRedCoeff_AdjFlow);
  }

  if ((DiscreteAdjoint) && (Inconsistent_Disc)) {
    Kind_ConvNumScheme_Flow = Kind_ConvNumScheme_AdjFlow;
    Kind_Centered_Flow = Kind_Centered_AdjFlow;
    Kind_Upwind_Flow = Kind_Upwind_AdjFlow;
    Kappa_Flow[0] = Kappa_AdjFlow[0];
    Kappa_Flow[1] = Kappa_AdjFlow[1];
  }
  
  if (Iter_Fixed_CL == 0) { Iter_Fixed_CL = nExtIter+1; Update_Alpha = 0; }
  if (Iter_Fixed_CM == 0) { Iter_Fixed_CM = nExtIter+1; Update_iH = 0; }
  if (Iter_Fixed_NetThrust == 0) { Iter_Fixed_NetThrust = nExtIter+1; Update_BCThrust = 0; }

  for (iCFL = 1; iCFL < nCFL; iCFL++)
    CFL[iCFL] = CFL[iCFL-1];

  // If set number of RK steps or any of coefficient vectors, check
  // for consistency and put Butcher tableau coefficients into matrix
  if (nRKStep != 0 || nRKBvec != 0 || nRKCvec != 0 || nRKAmat != 0) {
    // check for consistency
    if (nRKStep != nRKBvec) {
      cout << "Number of RK steps inconsistent with RK_BVEC entry." << endl;
      cout << "nRKStep = " << nRKStep << ", nRKBvec = " << nRKBvec << endl;
      exit(EXIT_FAILURE);
    }
    if (nRKStep != nRKCvec) {
      cout << "Number of RK steps inconsistent with RK_CVEC entry." << endl;
      exit(EXIT_FAILURE);
    }

    unsigned short namat_expected = (nRKStep*nRKStep - nRKStep)/2;
    if (nRKAmat != namat_expected) {
      cout << "Number of RK steps inconsistent with RK_AMAT_LOWER entry." << endl;
      exit(EXIT_FAILURE);
    }

    // If consistent, translate A mat input to full matrix
    unsigned short count = 0;
    RK_aMat = new su2double* [nRKStep];
    for (unsigned int iRKStep = 0; iRKStep < nRKStep; iRKStep++) {
      RK_aMat[iRKStep] = new su2double [nRKStep];
      for (unsigned int jRKStep = 0; jRKStep < nRKStep; jRKStep++) {
        if (iRKStep>jRKStep) {
          RK_aMat[iRKStep][jRKStep] = RK_aMat_read[count];
          count++;
        } else {
          RK_aMat[iRKStep][jRKStep] = 0.0;
        }
      }
    }

  }

  // If set any of implicit coefficient vectors, check
  // for consistency and put Butcher tableau coefficients into matrix
  if (nRKBvecImp != 0 || nRKCvecImp != 0 || nRKAmatImp != 0) {
    // check for consistency

    // Used for EDIRK s.t. the number of implicit steps is one less
    // than total number of steps
    unsigned short nImp = nRKStep - 1;

    if (nImp != nRKBvecImp) {
      cout << "Number of RK steps inconsistent with RK_BVEC_IMP entry." << endl;
      cout << "nRKStep = " << nRKStep << ", nRKBvecImp = " << nRKBvecImp << endl;
      exit(EXIT_FAILURE);
    }
    if (nImp != nRKCvecImp) {
      cout << "Number of RK steps inconsistent with RK_CVEC_IMP entry." << endl;
      cout << "nRKStep = " << nRKStep << ", nRKCvecImp = " << nRKCvecImp << endl;
      exit(EXIT_FAILURE);
    }

    unsigned short namat_expected = (nImp*nImp + nImp)/2;
    if (nRKAmatImp != namat_expected) {
      cout << "Number of RK steps inconsistent with RK_AMAT_LOWER_IMP entry." << endl;
      exit(EXIT_FAILURE);
    }

    // If consistent, translate A mat input to full matrix
    unsigned short count = 0;
    RK_aMat_imp = new su2double* [nImp];
    for (unsigned int iRKStep = 0; iRKStep < nImp; iRKStep++) {
      RK_aMat_imp[iRKStep] = new su2double [nImp];
      for (unsigned int jRKStep = 0; jRKStep < nImp; jRKStep++) {
        if (iRKStep>=jRKStep) {
          RK_aMat_imp[iRKStep][jRKStep] = RK_aMat_read_imp[count];
          count++;
        } else {
          RK_aMat_imp[iRKStep][jRKStep] = 0.0;
        }
      }
    }

  }

  /* Check if the byte alignment of the matrix multiplications is a
     multiple of 64. */
  if( byteAlignmentMatMul%64 ) {
    if(rank == MASTER_NODE)
      cout << "ALIGNED_BYTES_MATMUL must be a multiple of 64." << endl;
    exit(EXIT_FAILURE);
  }

  /* Determine the value of sizeMatMulPadding, which is the matrix size in
     the vectorization direction when padding is applied to have optimal
     performance in the matrix multiplications. */
  sizeMatMulPadding = byteAlignmentMatMul/sizeof(passivedouble);

  /* Correct the number of time levels for time accurate local time
     stepping, if needed.  */
  if (nLevels_TimeAccurateLTS == 0)  nLevels_TimeAccurateLTS =  1;
  if (nLevels_TimeAccurateLTS  > 15) nLevels_TimeAccurateLTS = 15;

  /* Check that no time accurate local time stepping is specified for time
     integration schemes other than ADER. */
  if (Kind_TimeIntScheme_FEM_Flow != ADER_DG && nLevels_TimeAccurateLTS != 1) {

    if (rank==MASTER_NODE) {
      cout << endl << "WARNING: "
           << nLevels_TimeAccurateLTS << " levels specified for time accurate local time stepping." << endl
           << "Time accurate local time stepping is only possible for ADER, hence this option is not used." << endl
           << endl;
    }

    nLevels_TimeAccurateLTS = 1;
  }

  if (Kind_TimeIntScheme_FEM_Flow == ADER_DG) {

    Unsteady_Simulation = TIME_STEPPING;  // Only time stepping for ADER.

    /* If time accurate local time stepping is used, make sure that an unsteady
       CFL is specified. If not, terminate. */
    if (nLevels_TimeAccurateLTS != 1) {
      if(Unst_CFL == 0.0)
        SU2_MPI::Error("ERROR: Unsteady CFL not specified for time accurate local time stepping.",
                       CURRENT_FUNCTION);
    }

    /* Determine the location of the ADER time DOFs, which are the Gauss-Legendre
       integration points corresponding to the number of time DOFs. */
    vector<passivedouble> GLPoints(nTimeDOFsADER_DG), GLWeights(nTimeDOFsADER_DG);
    CGaussJacobiQuadrature GaussJacobi;
    GaussJacobi.GetQuadraturePoints(0.0, 0.0, -1.0, 1.0, GLPoints, GLWeights);

    TimeDOFsADER_DG = new su2double[nTimeDOFsADER_DG];
    for(unsigned short i=0; i<nTimeDOFsADER_DG; ++i)
      TimeDOFsADER_DG[i] = GLPoints[i];

    /* Determine the number of integration points in time, their locations
       on the interval [-1..1] and their integration weights. */
    unsigned short orderExact = ceil(Quadrature_Factor_Time_ADER_DG*(nTimeDOFsADER_DG-1));
    nTimeIntegrationADER_DG = orderExact/2 + 1;
    nTimeIntegrationADER_DG = max(nTimeIntegrationADER_DG, nTimeDOFsADER_DG);
    GLPoints.resize(nTimeIntegrationADER_DG);
    GLWeights.resize(nTimeIntegrationADER_DG);
    GaussJacobi.GetQuadraturePoints(0.0, 0.0, -1.0, 1.0, GLPoints, GLWeights);

    TimeIntegrationADER_DG    = new su2double[nTimeIntegrationADER_DG];
    WeightsIntegrationADER_DG = new su2double[nTimeIntegrationADER_DG];
    for(unsigned short i=0; i<nTimeIntegrationADER_DG; ++i) {
      TimeIntegrationADER_DG[i]    = GLPoints[i];
      WeightsIntegrationADER_DG[i] = GLWeights[i];
    }
  }

  if (nIntCoeffs == 0) {
    nIntCoeffs = 2;
    Int_Coeffs = new su2double[2]; Int_Coeffs[0] = 0.25; Int_Coeffs[1] = 0.5;
  }
  
  if (nElasticityMod == 0) {
  nElasticityMod = 1;
  ElasticityMod = new su2double[1]; ElasticityMod[0] = 2E11;
  }

  if (nPoissonRatio == 0) {
  nPoissonRatio = 1;
  PoissonRatio = new su2double[1]; PoissonRatio[0] = 0.30;
  }

  if (nMaterialDensity == 0) {
  nMaterialDensity = 1;
  MaterialDensity = new su2double[1]; MaterialDensity[0] = 7854;
  }

  if (nElectric_Constant == 0) {
  nElectric_Constant = 1;
  Electric_Constant = new su2double[1]; Electric_Constant[0] = 0.0;
  }

  if (nElectric_Field == 0) {
	nElectric_Field = 1;
	Electric_Field_Mod = new su2double[1]; Electric_Field_Mod[0] = 0.0;
  }

  if (nDim_RefNode == 0) {
  nDim_RefNode = 3;
  RefNode_Displacement = new su2double[3];
  RefNode_Displacement[0] = 0.0; RefNode_Displacement[1] = 0.0; RefNode_Displacement[2] = 0.0;
  }

  if (nDim_Electric_Field == 0) {
	nDim_Electric_Field = 2;
	Electric_Field_Dir = new su2double[2]; Electric_Field_Dir[0] = 0.0;  Electric_Field_Dir[1] = 1.0;
  }

  if ((Kind_SU2 == SU2_CFD) && (Kind_Solver == NO_SOLVER)) {
    SU2_MPI::Error("PHYSICAL_PROBLEM must be set in the configuration file", CURRENT_FUNCTION);
  }
  
  /*--- Set a flag for viscous simulations ---*/
  
  Viscous = (( Kind_Solver == NAVIER_STOKES          ) ||
             ( Kind_Solver == ADJ_NAVIER_STOKES      ) ||
             ( Kind_Solver == RANS                   ) ||
             ( Kind_Solver == ADJ_RANS               ) ||
             ( Kind_Solver == FEM_NAVIER_STOKES      ) ||
             ( Kind_Solver == FEM_RANS               ) ||
             ( Kind_Solver == FEM_LES                ));

  /*--- To avoid boundary intersections, let's add a small constant to the planes. ---*/

  if (Geo_Description == NACELLE) {
    for (unsigned short iSections = 0; iSections < nLocationStations; iSections++) {
      if (LocationStations[iSections] == 0) LocationStations[iSections] = 1E-6;
      if (LocationStations[iSections] == 360) LocationStations[iSections] = 359.999999;
    }
  }
  else {
    for (unsigned short iSections = 0; iSections < nLocationStations; iSections++) {
      LocationStations[iSections] += EPS;
    }
    Stations_Bounds[0] += EPS;
    Stations_Bounds[1] += EPS;
  }

  /*--- Length based parameter for slope limiters uses a default value of
   0.1m ---*/
  
  RefElemLength = 1.0;
  if (SystemMeasurements == US) RefElemLength /= 0.3048;

  /*--- Re-scale the length based parameters. The US system uses feet,
   but SU2 assumes that the grid is in inches ---*/
  
  if ((SystemMeasurements == US) && (Kind_SU2 == SU2_CFD)) {
    
    for (iMarker = 0; iMarker < nMarker_Monitoring; iMarker++) {
      RefOriginMoment_X[iMarker] = RefOriginMoment_X[iMarker]/12.0;
      RefOriginMoment_Y[iMarker] = RefOriginMoment_Y[iMarker]/12.0;
      RefOriginMoment_Z[iMarker] = RefOriginMoment_Z[iMarker]/12.0;
    }
    
    for (iMarker = 0; iMarker < nGridMovement; iMarker++) {
      Motion_Origin_X[iMarker] = Motion_Origin_X[iMarker]/12.0;
      Motion_Origin_Y[iMarker] = Motion_Origin_Y[iMarker]/12.0;
      Motion_Origin_Z[iMarker] = Motion_Origin_Z[iMarker]/12.0;
    }
    
    RefLength = RefLength/12.0;

    if ((val_nDim == 2) && (!Axisymmetric)) RefArea = RefArea/12.0;
    else RefArea = RefArea/144.0;
    Length_Reynolds = Length_Reynolds/12.0;
    Highlite_Area = Highlite_Area/144.0;
    SemiSpan = SemiSpan/12.0;

    EA_IntLimit[0] = EA_IntLimit[0]/12.0;
    EA_IntLimit[1] = EA_IntLimit[1]/12.0;
    EA_IntLimit[2] = EA_IntLimit[2]/12.0;
    
    if (Geo_Description != NACELLE) {
      for (unsigned short iSections = 0; iSections < nLocationStations; iSections++) {
        LocationStations[iSections] = LocationStations[iSections]/12.0;
      }
      Stations_Bounds[0] = Stations_Bounds[0]/12.0;
      Stations_Bounds[1] = Stations_Bounds[1]/12.0;
    }
    
    SubsonicEngine_Cyl[0] = SubsonicEngine_Cyl[0]/12.0;
    SubsonicEngine_Cyl[1] = SubsonicEngine_Cyl[1]/12.0;
    SubsonicEngine_Cyl[2] = SubsonicEngine_Cyl[2]/12.0;
    SubsonicEngine_Cyl[3] = SubsonicEngine_Cyl[3]/12.0;
    SubsonicEngine_Cyl[4] = SubsonicEngine_Cyl[4]/12.0;
    SubsonicEngine_Cyl[5] = SubsonicEngine_Cyl[5]/12.0;
    SubsonicEngine_Cyl[6] = SubsonicEngine_Cyl[6]/12.0;
    
  }

  if ((Kind_Turb_Model != SA) && (Kind_Trans_Model == BC)){
    SU2_MPI::Error("BC transition model currently only available in combination with SA turbulence model!", CURRENT_FUNCTION);
  }
  
  /*--- Check for constant lift mode. Initialize the update flag for
   the AoA with each iteration to false  ---*/
  
  if (Fixed_CL_Mode) Update_AoA = false;
  if (Fixed_CM_Mode) Update_HTPIncidence = false;

  if (DirectDiff != NO_DERIVATIVE) {
#if !defined COMPLEX_TYPE && !defined ADOLC_FORWARD_TYPE && !defined CODI_FORWARD_TYPE
      if (Kind_SU2 == SU2_CFD) {
        SU2_MPI::Error(string("SU2_CFD: Config option DIRECT_DIFF= YES requires AD or complex support!\n") +
                       string("Please use SU2_CFD_DIRECTDIFF (configuration/compilation is done using the preconfigure.py script)."),
                       CURRENT_FUNCTION);
      }
#endif
    /*--- Initialize the derivative values ---*/
    switch (DirectDiff) {
      case D_MACH:
        SU2_TYPE::SetDerivative(Mach, 1.0);
        break;
      case D_AOA:
        SU2_TYPE::SetDerivative(AoA, 1.0);
        break;
      case D_SIDESLIP:
        SU2_TYPE::SetDerivative(AoS, 1.0);
        break;
      case D_REYNOLDS:
        SU2_TYPE::SetDerivative(Reynolds, 1.0);
        break;
      case D_TURB2LAM:
       SU2_TYPE::SetDerivative(Turb2LamViscRatio_FreeStream, 1.0);
        break;
      default:
        /*--- All other cases are handled in the specific solver ---*/
        break;
      }
  }

#if defined CODI_REVERSE_TYPE
  AD_Mode = YES;

  AD::PreaccEnabled = AD_Preaccumulation;

#else
  if (AD_Mode == YES) {
    SU2_MPI::Error(string("AUTO_DIFF=YES requires Automatic Differentiation support.\n") +
                   string("Please use correct executables (configuration/compilation is done using the preconfigure.py script)."),
                   CURRENT_FUNCTION);
  }
#endif

  if (DiscreteAdjoint) {
#if !defined CODI_REVERSE_TYPE
    if (Kind_SU2 == SU2_CFD) {
      SU2_MPI::Error(string("SU2_CFD: Config option MATH_PROBLEM= DISCRETE_ADJOINT requires AD support!\n") +
                     string("Please use SU2_CFD_AD (configuration/compilation is done using the preconfigure.py script)."),
                     CURRENT_FUNCTION);
    }
#endif

    /*--- Disable writing of limiters if enabled ---*/
    Wrt_Limiters = false;

    if (Unsteady_Simulation) {

      Restart_Flow = false;

      if (Grid_Movement) {
        SU2_MPI::Error("Dynamic mesh movement currently not supported for the discrete adjoint solver.", CURRENT_FUNCTION);
      }

      if (Unst_AdjointIter- long(nExtIter) < 0){
        SU2_MPI::Error(string("Invalid iteration number requested for unsteady adjoint.\n" ) +
                       string("Make sure EXT_ITER is larger or equal than UNST_ADJOINT_ITER."),
                       CURRENT_FUNCTION);
      }

      /*--- If the averaging interval is not set, we average over all time-steps ---*/

      if (Iter_Avg_Objective == 0.0) {
        Iter_Avg_Objective = nExtIter;
      }

    }

    switch(Kind_Solver) {
      case EULER:
        Kind_Solver = DISC_ADJ_EULER;
        break;
      case RANS:
        Kind_Solver = DISC_ADJ_RANS;
        break;
      case NAVIER_STOKES:
        Kind_Solver = DISC_ADJ_NAVIER_STOKES;
        break;
      case FEM_EULER :
        Kind_Solver = DISC_ADJ_FEM_EULER;
        break;
      case FEM_RANS :
        Kind_Solver = DISC_ADJ_FEM_RANS;
        break;
      case FEM_NAVIER_STOKES : 
        Kind_Solver = DISC_ADJ_FEM_NS;
        break;
      case FEM_ELASTICITY:
        Kind_Solver = DISC_ADJ_FEM;
        break;
      default:
        break;
    }

    RampOutletPressure = false;
    RampRotatingFrame = false;
  }
  
  delete [] tmp_smooth;

  /*--- Make sure that implicit time integration is disabled
        for the FEM fluid solver (numerics). ---*/
  if ((Kind_Solver == FEM_EULER)         ||
      (Kind_Solver == FEM_NAVIER_STOKES) ||
      (Kind_Solver == FEM_RANS)          ||
      (Kind_Solver == FEM_LES)) {
     Kind_TimeIntScheme_Flow = Kind_TimeIntScheme_FEM_Flow;
  }

  /*--- Set up the time stepping / unsteady CFL options. ---*/
  if ((Unsteady_Simulation == TIME_STEPPING) && (Unst_CFL != 0.0)) {
    for (iCFL = 0; iCFL < nCFL; iCFL++)
      CFL[iCFL] = Unst_CFL;
  }


  /*--- If it is a fixed mode problem, then we will add 100 iterations to
    evaluate the derivatives with respect to a change in the AoA and CL ---*/

  if (!ContinuousAdjoint & !DiscreteAdjoint) {
  	if ((Fixed_CL_Mode) || (Fixed_CM_Mode)) {
    ConvCriteria = RESIDUAL;
  		nExtIter += Iter_dCL_dAlpha;
  		OrderMagResidual = 24;
  		MinLogResidual = -24;
  	}
  }

  /* --- Throw error if UQ used for any turbulence model other that SST --- */

  if (Kind_Solver == RANS && Kind_Turb_Model != SST && using_uq){
    SU2_MPI::Error("UQ capabilities only implemented for SST turbulence model", CURRENT_FUNCTION);
  }

  /* --- Throw error if invalid componentiality used --- */

  if (using_uq && (eig_val_comp > 3 || eig_val_comp < 1)){
    SU2_MPI::Error("Componentality should be either 1, 2, or 3!", CURRENT_FUNCTION);
  }

  /*--- If there are not design variables defined in the file ---*/

  if (nDV == 0) {
    nDV = 1;
    Design_Variable = new unsigned short [nDV];
    Design_Variable[0] = NO_DEFORMATION;
  }

  /*--- Check to make sure averaging options are appropriate ---*/

  if (Kind_Averaging != NO_AVERAGING) {

    if (Unsteady_Simulation == STEADY) {
      SU2_MPI::Error("Runtime averaging cannot be used with a steady-state problem.", CURRENT_FUNCTION);
    }

    /*--- Check that a flow solver is being used ---*/

    const unsigned short supported_solvers[] =
        {EULER, ADJ_EULER, DISC_ADJ_EULER,
         NAVIER_STOKES, ADJ_NAVIER_STOKES, DISC_ADJ_NAVIER_STOKES,
         RANS, ADJ_RANS, DISC_ADJ_RANS};
    const unsigned short nSolvers =
        sizeof(supported_solvers)/sizeof(supported_solvers[0]);
    bool supported = false;
    for (unsigned short iSolver=0; iSolver < nSolvers; iSolver++) {
      if (Kind_Solver == supported_solvers[iSolver]) {
        supported = true;
        break;
      }
    }
    if (not(supported)) {
      SU2_MPI::Error("Your problem definition is not compatible with averaging!", CURRENT_FUNCTION);
    }

    if (Kind_Averaging_Period == TURB_TIMESCALE ||
        Kind_Averaging_Period == MAX_TURB_TIMESCALE) {
      if (Kind_Solver != RANS && Kind_Solver != ADJ_RANS &&
          Kind_Solver != DISC_ADJ_RANS) {
        SU2_MPI::Error("You must use a RANS model to average over turbulent timescales.", CURRENT_FUNCTION);
      }
      if (not((Kind_Turb_Model == KE) || (Kind_Turb_Model == SST))) {
        SU2_MPI::Error("Only KE and SST models currently support the use of a turbulent timescale.", CURRENT_FUNCTION);
      }
    }

    if (nAveragingPeriods <= 0) {
      SU2_MPI::Error("The number of averaging periods must be greater than zero.", CURRENT_FUNCTION);
    }
  }

  /*--- Check that the hybrid RANS/LES options are appropriate ---*/

  if (Kind_HybridRANSLES == MODEL_SPLIT && Kind_Averaging == NO_AVERAGING) {
    SU2_MPI::Error("Model-split hybrid RANS/LES requires averaging to be used.", CURRENT_FUNCTION);
  }

  /*--- Checks for incompressible flow problems. ---*/
  if ((Kind_Solver == EULER) && (Kind_Regime == INCOMPRESSIBLE)) {
    /*--- Force inviscid problems to use constant density and disable energy. ---*/
    if (Kind_DensityModel != CONSTANT || Energy_Equation == true) {
      SU2_MPI::Error("Inviscid incompressible problems must be constant density (no energy eqn.).\n Use DENSITY_MODEL= CONSTANT and ENERGY_EQUATION= NO.", CURRENT_FUNCTION);
    }
  }

  /*--- Default values should recover original incompressible behavior (for old config files). ---*/

  if (Kind_Regime == INCOMPRESSIBLE) {
    if ((Kind_DensityModel == CONSTANT) || (Kind_DensityModel == BOUSSINESQ))
      Kind_FluidModel = CONSTANT_DENSITY;
  }

  /*--- Energy equation must be active for any fluid models other than constant density. ---*/

  if (Kind_DensityModel != CONSTANT) Energy_Equation = true;

  if (Kind_DensityModel == BOUSSINESQ) {
    Energy_Equation = true;
    if (Body_Force) {
      SU2_MPI::Error("Body force and Boussinesq source terms are not currently compatible.", CURRENT_FUNCTION);
    }
  }

  if (Kind_DensityModel == VARIABLE) {
    if (Kind_FluidModel != INC_IDEAL_GAS && Kind_FluidModel != INC_IDEAL_GAS_POLY) {
      SU2_MPI::Error("Variable density incompressible solver limited to ideal gases.\n Check the fluid model options (use INC_IDEAL_GAS, INC_IDEAL_GAS_POLY).", CURRENT_FUNCTION);
    }
  }

  if (Kind_Regime != INCOMPRESSIBLE) {
    if ((Kind_FluidModel == CONSTANT_DENSITY) || (Kind_FluidModel == INC_IDEAL_GAS) || (Kind_FluidModel == INC_IDEAL_GAS_POLY)) {
      SU2_MPI::Error("Fluid model not compatible with compressible flows.\n CONSTANT_DENSITY/INC_IDEAL_GAS/INC_IDEAL_GAS_POLY are for incompressible only.", CURRENT_FUNCTION);
    }
  }

  if ((Kind_Regime == INCOMPRESSIBLE) && (Kind_Solver != EULER) && (Kind_Solver != ADJ_EULER) && (Kind_Solver != DISC_ADJ_EULER)) {
    if (Kind_ViscosityModel == SUTHERLAND) {
      if ((Kind_FluidModel != INC_IDEAL_GAS) && (Kind_FluidModel != INC_IDEAL_GAS_POLY)) {
        SU2_MPI::Error("Sutherland's law only valid for ideal gases in incompressible flows.\n Must use VISCOSITY_MODEL=CONSTANT_VISCOSITY and set viscosity with\n MU_CONSTANT, or use DENSITY_MODEL= VARIABLE with FLUID_MODEL= INC_IDEAL_GAS or INC_IDEAL_GAS_POLY for VISCOSITY_MODEL=SUTHERLAND.\n NOTE: FREESTREAM_VISCOSITY is no longer used for incompressible flows!", CURRENT_FUNCTION);
      }
    }
  }
  
  /*--- Check the coefficients for the polynomial models. ---*/
  
  if (Kind_Regime != INCOMPRESSIBLE) {
    if ((Kind_ViscosityModel == POLYNOMIAL_VISCOSITY) || (Kind_ConductivityModel == POLYNOMIAL_CONDUCTIVITY) || (Kind_FluidModel == INC_IDEAL_GAS_POLY)) {
      SU2_MPI::Error("POLYNOMIAL_VISCOSITY and POLYNOMIAL_CONDUCTIVITY are for incompressible only currently.", CURRENT_FUNCTION);
    }
  }
  
  if ((Kind_Regime == INCOMPRESSIBLE) && (Kind_FluidModel == INC_IDEAL_GAS_POLY)) {
    su2double sum = 0.0;
    for (unsigned short iVar = 0; iVar < nPolyCoeffs; iVar++) {
      sum += GetCp_PolyCoeff(iVar);
    }
    if ((nPolyCoeffs < 1) || (sum == 0.0))
      SU2_MPI::Error(string("CP_POLYCOEFFS not set for fluid model INC_IDEAL_GAS_POLY. \n"), CURRENT_FUNCTION);
  }
  
  if ((Kind_Regime == INCOMPRESSIBLE) && (Kind_ViscosityModel == POLYNOMIAL_VISCOSITY)) {
    su2double sum = 0.0;
    for (unsigned short iVar = 0; iVar < nPolyCoeffs; iVar++) {
      sum += GetMu_PolyCoeff(iVar);
    }
    if ((nPolyCoeffs < 1) || (sum == 0.0))
      SU2_MPI::Error(string("MU_POLYCOEFFS not set for viscosity model POLYNOMIAL_VISCOSITY. \n"), CURRENT_FUNCTION);
  }
  
  if ((Kind_Regime == INCOMPRESSIBLE) && (Kind_ConductivityModel == POLYNOMIAL_CONDUCTIVITY)) {
    su2double sum = 0.0;
    for (unsigned short iVar = 0; iVar < nPolyCoeffs; iVar++) {
      sum += GetKt_PolyCoeff(iVar);
    }
    if ((nPolyCoeffs < 1) || (sum == 0.0))
      SU2_MPI::Error(string("KT_POLYCOEFFS not set for conductivity model POLYNOMIAL_CONDUCTIVITY. \n"), CURRENT_FUNCTION);
  }

  /*--- Incompressible solver currently limited to SI units. ---*/

  if ((Kind_Regime == INCOMPRESSIBLE) && (SystemMeasurements == US)) {
    SU2_MPI::Error("Must use SI units for incompressible solver.", CURRENT_FUNCTION);
  }

  /*--- Check that the non-dim type is valid. ---*/

  if (Kind_Regime == INCOMPRESSIBLE) {
    if ((Ref_Inc_NonDim != INITIAL_VALUES) && (Ref_Inc_NonDim != REFERENCE_VALUES) && (Ref_Inc_NonDim != DIMENSIONAL)) {
      SU2_MPI::Error("Incompressible non-dim. scheme invalid.\n Must use INITIAL_VALUES, REFERENCE_VALUES, or DIMENSIONAL.", CURRENT_FUNCTION);
    }
  }
  
  /*--- Check that the incompressible inlets are correctly specified. ---*/
  
  if ((Kind_Regime == INCOMPRESSIBLE) && (nMarker_Inlet != 0)) {
    if (nMarker_Inlet != nInc_Inlet) {
      SU2_MPI::Error("Inlet types for incompressible problem improperly specified.\n Use INC_INLET_TYPE= VELOCITY_INLET or PRESSURE_INLET.\n Must list a type for each inlet marker, including duplicates, e.g.,\n INC_INLET_TYPE= VELOCITY_INLET VELOCITY_INLET PRESSURE_INLET", CURRENT_FUNCTION);
    }
    for (unsigned short iInlet = 0; iInlet < nInc_Inlet; iInlet++){
      if ((Kind_Inc_Inlet[iInlet] != VELOCITY_INLET) && (Kind_Inc_Inlet[iInlet] != PRESSURE_INLET)) {
        SU2_MPI::Error("Undefined incompressible inlet type. VELOCITY_INLET or PRESSURE_INLET possible.", CURRENT_FUNCTION);
      }
    }
  }
  
  /*--- Check that the incompressible inlets are correctly specified. ---*/
  
  if ((Kind_Regime == INCOMPRESSIBLE) && (nMarker_Outlet != 0)) {
    if (nMarker_Outlet != nInc_Outlet) {
      SU2_MPI::Error("Outlet types for incompressible problem improperly specified.\n Use INC_OUTLET_TYPE= PRESSURE_OUTLET or MASS_FLOW_OUTLET.\n Must list a type for each inlet marker, including duplicates, e.g.,\n INC_OUTLET_TYPE= PRESSURE_OUTLET PRESSURE_OUTLET MASS_FLOW_OUTLET", CURRENT_FUNCTION);
    }
    for (unsigned short iInlet = 0; iInlet < nInc_Outlet; iInlet++){
      if ((Kind_Inc_Outlet[iInlet] != PRESSURE_OUTLET) && (Kind_Inc_Outlet[iInlet] != MASS_FLOW_OUTLET)) {
        SU2_MPI::Error("Undefined incompressible outlet type. PRESSURE_OUTLET or MASS_FLOW_OUTLET possible.", CURRENT_FUNCTION);
      }
    }
  }

  /*--- Grid motion is not yet supported with the incompressible solver. ---*/

  if ((Kind_Regime == INCOMPRESSIBLE) && (Grid_Movement)) {
    SU2_MPI::Error("Support for grid movement not yet implemented for incompressible flows.", CURRENT_FUNCTION);
  }

  /*--- Assert that there are two markers being analyzed if the
   pressure drop objective function is selected. ---*/

  for (unsigned short iObj = 0; iObj < nObj; iObj++) {
    if ((Kind_ObjFunc[iObj] == SURFACE_PRESSURE_DROP) && (nMarker_Analyze != 2)) {
      SU2_MPI::Error("Must list two markers for the pressure drop objective function.\n Expected format: MARKER_ANALYZE= (outlet_name, inlet_name).", CURRENT_FUNCTION);
    }
  }
  
  /*--- Handle default options for topology optimization ---*/
  
  if (topology_optimization && top_optim_nKernel==0) {
    top_optim_nKernel = 1;
    top_optim_kernels = new unsigned short [1];
    top_optim_kernels[0] = CONICAL_WEIGHT_FILTER;
  }
  
  if (top_optim_nKernel != 0) {
    /*--- Set default value of kernel parameters ---*/
    if (top_optim_nKernelParams == 0) {
      top_optim_nKernelParams = top_optim_nKernel;
      top_optim_kernel_params = new su2double [top_optim_nKernel];
      for (unsigned short i=0; i<top_optim_nKernel; ++i) top_optim_kernel_params[i] = 1.0;
    }
    /*--- Broadcast the only value provided ---*/
    else if (top_optim_nKernelParams==1 && top_optim_nKernel>1) {
      su2double tmp = top_optim_kernel_params[0];
      delete [] top_optim_kernel_params;
      top_optim_nKernelParams = top_optim_nKernel;
      top_optim_kernel_params = new su2double [top_optim_nKernel];
      for (unsigned short i=0; i<top_optim_nKernel; ++i) top_optim_kernel_params[i] = tmp;
    }
    /*--- Numbers do not match ---*/
    else if (top_optim_nKernelParams != top_optim_nKernel) {
      SU2_MPI::Error("Different number of topology filter kernels and respective parameters.", CURRENT_FUNCTION);
    }

    /*--- Set default value of filter radius ---*/
    if (top_optim_nRadius == 0) {
      top_optim_nRadius = top_optim_nKernel;
      top_optim_filter_radius = new su2double [top_optim_nKernel];
      for (unsigned short i=0; i<top_optim_nKernel; ++i) top_optim_filter_radius[i] = 1.0e-6;
    }
    /*--- Broadcast the only value provided ---*/
    else if (top_optim_nRadius==1 && top_optim_nKernel>1) {
      su2double tmp = top_optim_filter_radius[0];
      delete [] top_optim_filter_radius;
      top_optim_nRadius = top_optim_nKernel;
      top_optim_filter_radius = new su2double [top_optim_nKernel];
      for (unsigned short i=0; i<top_optim_nKernel; ++i) top_optim_filter_radius[i] = tmp;
    }
    /*--- Numbers do not match ---*/
    else if (top_optim_nRadius != top_optim_nKernel) {
      SU2_MPI::Error("Different number of topology filter kernels and respective radii.", CURRENT_FUNCTION);
    }
  }
  
  /*--- If we are executing SU2_DOT in surface file mode, then
   force the projected surface sensitivity file to be written. ---*/
  
  Wrt_Projected_Sensitivity = false;
  if ((Kind_SU2 == SU2_DOT) && (Design_Variable[0] == SURFACE_FILE)) {
    Wrt_Projected_Sensitivity = true;
  }

  /*--- Delay the output until exit for minimal communication mode. ---*/
  
  if (Comm_Level != COMM_FULL) {
    Wrt_Sol_Freq          = nExtIter+1;
    Wrt_Sol_Freq_DualTime = nExtIter+1;
    
    /*--- Write only the restart. ---*/
    
    Wrt_Slice   = false;
    Wrt_Vol_Sol = false;
    Wrt_Srf_Sol = false;
    Wrt_Csv_Sol = false;
  }
  
  /*--- Check the conductivity model. Deactivate the turbulent component
   if we are not running RANS. ---*/
  
  if ((Kind_Solver != RANS) &&
      (Kind_Solver != ADJ_RANS) &&
      (Kind_Solver != DISC_ADJ_RANS)) {
    Kind_ConductivityModel_Turb = NO_CONDUCTIVITY_TURB;
  }
    
}

void CConfig::SetMarkers(unsigned short val_software) {

  unsigned short iMarker_All, iMarker_CfgFile, iMarker_Euler, iMarker_Custom,
  iMarker_FarField, iMarker_SymWall, iMarker_PerBound,
  iMarker_NearFieldBound, iMarker_InterfaceBound, iMarker_Fluid_InterfaceBound, iMarker_Dirichlet,
  iMarker_Inlet, iMarker_Riemann, iMarker_Giles, iMarker_Outlet, iMarker_Isothermal,
  iMarker_HeatFlux, iMarker_EngineInflow, iMarker_EngineExhaust, iMarker_Damper,
  iMarker_Displacement, iMarker_Load, iMarker_FlowLoad, iMarker_Neumann, iMarker_Internal,
  iMarker_Monitoring, iMarker_Designing, iMarker_GeoEval, iMarker_Plotting, iMarker_Analyze,
  iMarker_DV, iMarker_Moving, iMarker_PyCustom, iMarker_Supersonic_Inlet, iMarker_Supersonic_Outlet,
  iMarker_Clamped, iMarker_ZoneInterface, iMarker_CHTInterface, iMarker_Load_Dir, iMarker_Disp_Dir, iMarker_Load_Sine,
  iMarker_ActDiskInlet, iMarker_ActDiskOutlet,
  iMarker_Turbomachinery, iMarker_MixingPlaneInterface;

  int size = SINGLE_NODE;
  
#ifdef HAVE_MPI
  if (val_software != SU2_MSH)
    SU2_MPI::Comm_size(MPI_COMM_WORLD, &size);
#endif

  /*--- Compute the total number of markers in the config file ---*/
  
  nMarker_CfgFile = nMarker_Euler + nMarker_FarField + nMarker_SymWall +
  nMarker_PerBound + nMarker_NearFieldBound + nMarker_Fluid_InterfaceBound +
  nMarker_InterfaceBound + nMarker_CHTInterface + nMarker_Dirichlet + nMarker_Neumann + nMarker_Inlet + nMarker_Riemann +
  nMarker_Giles + nMarker_Outlet + nMarker_Isothermal + nMarker_HeatFlux +
  nMarker_EngineInflow + nMarker_EngineExhaust + nMarker_Internal +
  nMarker_Supersonic_Inlet + nMarker_Supersonic_Outlet + nMarker_Displacement + nMarker_Load +
  nMarker_FlowLoad + nMarker_Custom + nMarker_Damper +
  nMarker_Clamped + nMarker_Load_Sine + nMarker_Load_Dir + nMarker_Disp_Dir +
  nMarker_ActDiskInlet + nMarker_ActDiskOutlet;
  
  /*--- Add the possible send/receive domains ---*/

  nMarker_Max = nMarker_CfgFile + OVERHEAD*size;
  
  /*--- Basic dimensionalization of the markers (worst scenario) ---*/

  nMarker_All = nMarker_Max;

  /*--- Allocate the memory (markers in each domain) ---*/
  
  Marker_All_TagBound       = new string[nMarker_All];		// Store the tag that correspond with each marker.
  Marker_All_SendRecv       = new short[nMarker_All];		// +#domain (send), -#domain (receive).
  Marker_All_KindBC         = new unsigned short[nMarker_All];	// Store the kind of boundary condition.
  Marker_All_Monitoring     = new unsigned short[nMarker_All];	// Store whether the boundary should be monitored.
  Marker_All_Designing      = new unsigned short[nMarker_All];  // Store whether the boundary should be designed.
  Marker_All_Plotting       = new unsigned short[nMarker_All];	// Store whether the boundary should be plotted.
  Marker_All_Analyze  = new unsigned short[nMarker_All];	// Store whether the boundary should be plotted.
  Marker_All_ZoneInterface   = new unsigned short[nMarker_All];	// Store whether the boundary is in the FSI interface.
  Marker_All_GeoEval        = new unsigned short[nMarker_All];	// Store whether the boundary should be geometry evaluation.
  Marker_All_DV             = new unsigned short[nMarker_All];	// Store whether the boundary should be affected by design variables.
  Marker_All_Moving         = new unsigned short[nMarker_All];	// Store whether the boundary should be in motion.
  Marker_All_PyCustom       = new unsigned short[nMarker_All];  // Store whether the boundary is Python customizable.
  Marker_All_PerBound       = new short[nMarker_All];		// Store whether the boundary belongs to a periodic boundary.
  Marker_All_Turbomachinery       = new unsigned short[nMarker_All];	// Store whether the boundary is in needed for Turbomachinery computations.
  Marker_All_TurbomachineryFlag   = new unsigned short[nMarker_All];	// Store whether the boundary has a flag for Turbomachinery computations.
  Marker_All_MixingPlaneInterface = new unsigned short[nMarker_All];	// Store whether the boundary has a in the MixingPlane interface.


  for (iMarker_All = 0; iMarker_All < nMarker_All; iMarker_All++) {
    Marker_All_TagBound[iMarker_All]             = "SEND_RECEIVE";
    Marker_All_SendRecv[iMarker_All]             = 0;
    Marker_All_KindBC[iMarker_All]               = 0;
    Marker_All_Monitoring[iMarker_All]           = 0;
    Marker_All_GeoEval[iMarker_All]              = 0;
    Marker_All_Designing[iMarker_All]            = 0;
    Marker_All_Plotting[iMarker_All]             = 0;
    Marker_All_Analyze[iMarker_All]              = 0;
    Marker_All_ZoneInterface[iMarker_All]        = 0;
    Marker_All_DV[iMarker_All]                   = 0;
    Marker_All_Moving[iMarker_All]               = 0;
    Marker_All_PerBound[iMarker_All]             = 0;
    Marker_All_Turbomachinery[iMarker_All]       = 0;
    Marker_All_TurbomachineryFlag[iMarker_All]   = 0;
    Marker_All_MixingPlaneInterface[iMarker_All] = 0;
    Marker_All_PyCustom[iMarker_All]             = 0;
  }

  /*--- Allocate the memory (markers in the config file) ---*/

  Marker_CfgFile_TagBound             = new string[nMarker_CfgFile];
  Marker_CfgFile_KindBC               = new unsigned short[nMarker_CfgFile];
  Marker_CfgFile_Monitoring           = new unsigned short[nMarker_CfgFile];
  Marker_CfgFile_Designing            = new unsigned short[nMarker_CfgFile];
  Marker_CfgFile_Plotting             = new unsigned short[nMarker_CfgFile];
  Marker_CfgFile_Analyze              = new unsigned short[nMarker_CfgFile];
  Marker_CfgFile_GeoEval              = new unsigned short[nMarker_CfgFile];
  Marker_CfgFile_ZoneInterface        = new unsigned short[nMarker_CfgFile];
  Marker_CfgFile_DV                   = new unsigned short[nMarker_CfgFile];
  Marker_CfgFile_Moving               = new unsigned short[nMarker_CfgFile];
  Marker_CfgFile_PerBound             = new unsigned short[nMarker_CfgFile];
  Marker_CfgFile_Turbomachinery       = new unsigned short[nMarker_CfgFile];
  Marker_CfgFile_TurbomachineryFlag   = new unsigned short[nMarker_CfgFile];
  Marker_CfgFile_MixingPlaneInterface = new unsigned short[nMarker_CfgFile];
  Marker_CfgFile_PyCustom             = new unsigned short[nMarker_CfgFile];

  for (iMarker_CfgFile = 0; iMarker_CfgFile < nMarker_CfgFile; iMarker_CfgFile++) {
    Marker_CfgFile_TagBound[iMarker_CfgFile]             = "SEND_RECEIVE";
    Marker_CfgFile_KindBC[iMarker_CfgFile]               = 0;
    Marker_CfgFile_Monitoring[iMarker_CfgFile]           = 0;
    Marker_CfgFile_GeoEval[iMarker_CfgFile]              = 0;
    Marker_CfgFile_Designing[iMarker_CfgFile]            = 0;
    Marker_CfgFile_Plotting[iMarker_CfgFile]             = 0;
    Marker_CfgFile_Analyze[iMarker_CfgFile]              = 0;
    Marker_CfgFile_ZoneInterface[iMarker_CfgFile]        = 0;
    Marker_CfgFile_DV[iMarker_CfgFile]                   = 0;
    Marker_CfgFile_Moving[iMarker_CfgFile]               = 0;
    Marker_CfgFile_PerBound[iMarker_CfgFile]             = 0;
    Marker_CfgFile_Turbomachinery[iMarker_CfgFile]       = 0;
    Marker_CfgFile_TurbomachineryFlag[iMarker_CfgFile]   = 0;
    Marker_CfgFile_MixingPlaneInterface[iMarker_CfgFile] = 0;
    Marker_CfgFile_PyCustom[iMarker_CfgFile]             = 0;
  }

  /*--- Allocate memory to store surface information (Analyze BC) ---*/

  Surface_MassFlow = new su2double[nMarker_Analyze];
  Surface_Mach = new su2double[nMarker_Analyze];
  Surface_Temperature = new su2double[nMarker_Analyze];
  Surface_Pressure = new su2double[nMarker_Analyze];
  Surface_Density = new su2double[nMarker_Analyze];
  Surface_Enthalpy = new su2double[nMarker_Analyze];
  Surface_NormalVelocity = new su2double[nMarker_Analyze];
  Surface_Uniformity = new su2double[nMarker_Analyze];
  Surface_SecondaryStrength = new su2double[nMarker_Analyze];
  Surface_SecondOverUniform = new su2double[nMarker_Analyze];
  Surface_MomentumDistortion = new su2double[nMarker_Analyze];
  Surface_TotalTemperature = new su2double[nMarker_Analyze];
  Surface_TotalPressure = new su2double[nMarker_Analyze];
  Surface_PressureDrop = new su2double[nMarker_Analyze];
  Surface_DC60 = new su2double[nMarker_Analyze];
  Surface_IDC = new su2double[nMarker_Analyze];
  Surface_IDC_Mach = new su2double[nMarker_Analyze];
  Surface_IDR = new su2double[nMarker_Analyze];
  for (iMarker_Analyze = 0; iMarker_Analyze < nMarker_Analyze; iMarker_Analyze++) {
    Surface_MassFlow[iMarker_Analyze] = 0.0;
    Surface_Mach[iMarker_Analyze] = 0.0;
    Surface_Temperature[iMarker_Analyze] = 0.0;
    Surface_Pressure[iMarker_Analyze] = 0.0;
    Surface_Density[iMarker_Analyze] = 0.0;
    Surface_Enthalpy[iMarker_Analyze] = 0.0;
    Surface_NormalVelocity[iMarker_Analyze] = 0.0;
    Surface_Uniformity[iMarker_Analyze] = 0.0;
    Surface_SecondaryStrength[iMarker_Analyze] = 0.0;
    Surface_SecondOverUniform[iMarker_Analyze] = 0.0;
    Surface_MomentumDistortion[iMarker_Analyze] = 0.0;
    Surface_TotalTemperature[iMarker_Analyze] = 0.0;
    Surface_TotalPressure[iMarker_Analyze] = 0.0;
    Surface_PressureDrop[iMarker_Analyze] = 0.0;
    Surface_DC60[iMarker_Analyze] = 0.0;
    Surface_IDC[iMarker_Analyze] = 0.0;
    Surface_IDC_Mach[iMarker_Analyze] = 0.0;
    Surface_IDR[iMarker_Analyze] = 0.0;
  }

  /*--- Populate the marker information in the config file (all domains) ---*/

  iMarker_CfgFile = 0;
  for (iMarker_Euler = 0; iMarker_Euler < nMarker_Euler; iMarker_Euler++) {
    Marker_CfgFile_TagBound[iMarker_CfgFile] = Marker_Euler[iMarker_Euler];
    Marker_CfgFile_KindBC[iMarker_CfgFile] = EULER_WALL;
    iMarker_CfgFile++;
  }

  for (iMarker_FarField = 0; iMarker_FarField < nMarker_FarField; iMarker_FarField++) {
    Marker_CfgFile_TagBound[iMarker_CfgFile] = Marker_FarField[iMarker_FarField];
    Marker_CfgFile_KindBC[iMarker_CfgFile] = FAR_FIELD;
    iMarker_CfgFile++;
  }

  for (iMarker_SymWall = 0; iMarker_SymWall < nMarker_SymWall; iMarker_SymWall++) {
    Marker_CfgFile_TagBound[iMarker_CfgFile] = Marker_SymWall[iMarker_SymWall];
    Marker_CfgFile_KindBC[iMarker_CfgFile] = SYMMETRY_PLANE;
    iMarker_CfgFile++;
  }

  for (iMarker_PerBound = 0; iMarker_PerBound < nMarker_PerBound; iMarker_PerBound++) {
    Marker_CfgFile_TagBound[iMarker_CfgFile] = Marker_PerBound[iMarker_PerBound];
    Marker_CfgFile_KindBC[iMarker_CfgFile] = PERIODIC_BOUNDARY;
    Marker_CfgFile_PerBound[iMarker_CfgFile] = iMarker_PerBound + 1;
    iMarker_CfgFile++;
  }

  ActDisk_DeltaPress = new su2double[nMarker_ActDiskInlet];
  ActDisk_DeltaTemp = new su2double[nMarker_ActDiskInlet];
  ActDisk_TotalPressRatio = new su2double[nMarker_ActDiskInlet];
  ActDisk_TotalTempRatio = new su2double[nMarker_ActDiskInlet];
  ActDisk_StaticPressRatio = new su2double[nMarker_ActDiskInlet];
  ActDisk_StaticTempRatio = new su2double[nMarker_ActDiskInlet];
  ActDisk_Power = new su2double[nMarker_ActDiskInlet];
  ActDisk_MassFlow = new su2double[nMarker_ActDiskInlet];
  ActDisk_Mach = new su2double[nMarker_ActDiskInlet];
  ActDisk_Force = new su2double[nMarker_ActDiskInlet];
  ActDisk_NetThrust = new su2double[nMarker_ActDiskInlet];
  ActDisk_BCThrust = new su2double[nMarker_ActDiskInlet];
  ActDisk_BCThrust_Old = new su2double[nMarker_ActDiskInlet];
  ActDisk_GrossThrust = new su2double[nMarker_ActDiskInlet];
  ActDisk_Area = new su2double[nMarker_ActDiskInlet];
  ActDisk_ReverseMassFlow = new su2double[nMarker_ActDiskInlet];
  
  for (iMarker_ActDiskInlet = 0; iMarker_ActDiskInlet < nMarker_ActDiskInlet; iMarker_ActDiskInlet++) {
    ActDisk_DeltaPress[iMarker_ActDiskInlet] = 0.0;
    ActDisk_DeltaTemp[iMarker_ActDiskInlet] = 0.0;
    ActDisk_TotalPressRatio[iMarker_ActDiskInlet] = 0.0;
    ActDisk_TotalTempRatio[iMarker_ActDiskInlet] = 0.0;
    ActDisk_StaticPressRatio[iMarker_ActDiskInlet] = 0.0;
    ActDisk_StaticTempRatio[iMarker_ActDiskInlet] = 0.0;
    ActDisk_Power[iMarker_ActDiskInlet] = 0.0;
    ActDisk_MassFlow[iMarker_ActDiskInlet] = 0.0;
    ActDisk_Mach[iMarker_ActDiskInlet] = 0.0;
    ActDisk_Force[iMarker_ActDiskInlet] = 0.0;
    ActDisk_NetThrust[iMarker_ActDiskInlet] = 0.0;
    ActDisk_BCThrust[iMarker_ActDiskInlet] = 0.0;
    ActDisk_BCThrust_Old[iMarker_ActDiskInlet] = 0.0;
    ActDisk_GrossThrust[iMarker_ActDiskInlet] = 0.0;
    ActDisk_Area[iMarker_ActDiskInlet] = 0.0;
    ActDisk_ReverseMassFlow[iMarker_ActDiskInlet] = 0.0;
  }
  
  
  ActDiskInlet_MassFlow = new su2double[nMarker_ActDiskInlet];
  ActDiskInlet_Temperature = new su2double[nMarker_ActDiskInlet];
  ActDiskInlet_TotalTemperature = new su2double[nMarker_ActDiskInlet];
  ActDiskInlet_Pressure = new su2double[nMarker_ActDiskInlet];
  ActDiskInlet_TotalPressure = new su2double[nMarker_ActDiskInlet];
  ActDiskInlet_RamDrag = new su2double[nMarker_ActDiskInlet];
  ActDiskInlet_Force = new su2double[nMarker_ActDiskInlet];
  ActDiskInlet_Power = new su2double[nMarker_ActDiskInlet];
  
  for (iMarker_ActDiskInlet = 0; iMarker_ActDiskInlet < nMarker_ActDiskInlet; iMarker_ActDiskInlet++) {
    Marker_CfgFile_TagBound[iMarker_CfgFile] = Marker_ActDiskInlet[iMarker_ActDiskInlet];
    Marker_CfgFile_KindBC[iMarker_CfgFile] = ACTDISK_INLET;
    ActDiskInlet_MassFlow[iMarker_ActDiskInlet] = 0.0;
    ActDiskInlet_Temperature[iMarker_ActDiskInlet] = 0.0;
    ActDiskInlet_TotalTemperature[iMarker_ActDiskInlet] = 0.0;
    ActDiskInlet_Pressure[iMarker_ActDiskInlet] = 0.0;
    ActDiskInlet_TotalPressure[iMarker_ActDiskInlet] = 0.0;
    ActDiskInlet_RamDrag[iMarker_ActDiskInlet] = 0.0;
    ActDiskInlet_Force[iMarker_ActDiskInlet] = 0.0;
    ActDiskInlet_Power[iMarker_ActDiskInlet] = 0.0;
    iMarker_CfgFile++;
  }
  
  ActDiskOutlet_MassFlow = new su2double[nMarker_ActDiskOutlet];
  ActDiskOutlet_Temperature = new su2double[nMarker_ActDiskOutlet];
  ActDiskOutlet_TotalTemperature = new su2double[nMarker_ActDiskOutlet];
  ActDiskOutlet_Pressure = new su2double[nMarker_ActDiskOutlet];
  ActDiskOutlet_TotalPressure = new su2double[nMarker_ActDiskOutlet];
  ActDiskOutlet_GrossThrust = new su2double[nMarker_ActDiskOutlet];
  ActDiskOutlet_Force = new su2double[nMarker_ActDiskOutlet];
  ActDiskOutlet_Power = new su2double[nMarker_ActDiskOutlet];
  
  for (iMarker_ActDiskOutlet = 0; iMarker_ActDiskOutlet < nMarker_ActDiskOutlet; iMarker_ActDiskOutlet++) {
    Marker_CfgFile_TagBound[iMarker_CfgFile] = Marker_ActDiskOutlet[iMarker_ActDiskOutlet];
    Marker_CfgFile_KindBC[iMarker_CfgFile] = ACTDISK_OUTLET;
    ActDiskOutlet_MassFlow[iMarker_ActDiskOutlet] = 0.0;
    ActDiskOutlet_Temperature[iMarker_ActDiskOutlet] = 0.0;
    ActDiskOutlet_TotalTemperature[iMarker_ActDiskOutlet] = 0.0;
    ActDiskOutlet_Pressure[iMarker_ActDiskOutlet] = 0.0;
    ActDiskOutlet_TotalPressure[iMarker_ActDiskOutlet] = 0.0;
    ActDiskOutlet_GrossThrust[iMarker_ActDiskOutlet] = 0.0;
    ActDiskOutlet_Force[iMarker_ActDiskOutlet] = 0.0;
    ActDiskOutlet_Power[iMarker_ActDiskOutlet] = 0.0;
    iMarker_CfgFile++;
  }

  Outlet_MassFlow = new su2double[nMarker_Outlet];
  Outlet_Density  = new su2double[nMarker_Outlet];
  Outlet_Area     = new su2double[nMarker_Outlet];
  for (iMarker_Outlet = 0; iMarker_Outlet < nMarker_Outlet; iMarker_Outlet++) {
    Outlet_MassFlow[iMarker_Outlet] = 0.0;
    Outlet_Density[iMarker_Outlet]  = 0.0;
    Outlet_Area[iMarker_Outlet]     = 0.0;
  }
  
  for (iMarker_NearFieldBound = 0; iMarker_NearFieldBound < nMarker_NearFieldBound; iMarker_NearFieldBound++) {
    Marker_CfgFile_TagBound[iMarker_CfgFile] = Marker_NearFieldBound[iMarker_NearFieldBound];
    Marker_CfgFile_KindBC[iMarker_CfgFile] = NEARFIELD_BOUNDARY;
    iMarker_CfgFile++;
  }

  for (iMarker_InterfaceBound = 0; iMarker_InterfaceBound < nMarker_InterfaceBound; iMarker_InterfaceBound++) {
    Marker_CfgFile_TagBound[iMarker_CfgFile] = Marker_InterfaceBound[iMarker_InterfaceBound];
    Marker_CfgFile_KindBC[iMarker_CfgFile] = INTERFACE_BOUNDARY;
    iMarker_CfgFile++;
  }
  
  for (iMarker_Fluid_InterfaceBound = 0; iMarker_Fluid_InterfaceBound < nMarker_Fluid_InterfaceBound; iMarker_Fluid_InterfaceBound++) {
    Marker_CfgFile_TagBound[iMarker_CfgFile] = Marker_Fluid_InterfaceBound[iMarker_Fluid_InterfaceBound];
    Marker_CfgFile_KindBC[iMarker_CfgFile] = FLUID_INTERFACE;
    iMarker_CfgFile++;
  }

  for (iMarker_CHTInterface = 0; iMarker_CHTInterface < nMarker_CHTInterface; iMarker_CHTInterface++) {
    Marker_CfgFile_TagBound[iMarker_CfgFile] = Marker_CHTInterface[iMarker_CHTInterface];
    Marker_CfgFile_KindBC[iMarker_CfgFile] = CHT_WALL_INTERFACE;
    iMarker_CfgFile++;
  }

  for (iMarker_Dirichlet = 0; iMarker_Dirichlet < nMarker_Dirichlet; iMarker_Dirichlet++) {
    Marker_CfgFile_TagBound[iMarker_CfgFile] = Marker_Dirichlet[iMarker_Dirichlet];
    Marker_CfgFile_KindBC[iMarker_CfgFile] = DIRICHLET;
    iMarker_CfgFile++;
  }

  for (iMarker_Inlet = 0; iMarker_Inlet < nMarker_Inlet; iMarker_Inlet++) {
    Marker_CfgFile_TagBound[iMarker_CfgFile] = Marker_Inlet[iMarker_Inlet];
    Marker_CfgFile_KindBC[iMarker_CfgFile] = INLET_FLOW;
    iMarker_CfgFile++;
  }

  for (iMarker_Riemann = 0; iMarker_Riemann < nMarker_Riemann; iMarker_Riemann++) {
    Marker_CfgFile_TagBound[iMarker_CfgFile] = Marker_Riemann[iMarker_Riemann];
    Marker_CfgFile_KindBC[iMarker_CfgFile] = RIEMANN_BOUNDARY;
    iMarker_CfgFile++;
  }

  for (iMarker_Giles = 0; iMarker_Giles < nMarker_Giles; iMarker_Giles++) {
    Marker_CfgFile_TagBound[iMarker_CfgFile] = Marker_Giles[iMarker_Giles];
    Marker_CfgFile_KindBC[iMarker_CfgFile] = GILES_BOUNDARY;
    iMarker_CfgFile++;
  }

  Engine_Power       = new su2double[nMarker_EngineInflow];
  Engine_Mach        = new su2double[nMarker_EngineInflow];
  Engine_Force       = new su2double[nMarker_EngineInflow];
  Engine_NetThrust   = new su2double[nMarker_EngineInflow];
  Engine_GrossThrust = new su2double[nMarker_EngineInflow];
  Engine_Area        = new su2double[nMarker_EngineInflow];
  
  for (iMarker_EngineInflow = 0; iMarker_EngineInflow < nMarker_EngineInflow; iMarker_EngineInflow++) {
    Engine_Power[iMarker_EngineInflow] = 0.0;
    Engine_Mach[iMarker_EngineInflow] = 0.0;
    Engine_Force[iMarker_EngineInflow] = 0.0;
    Engine_NetThrust[iMarker_EngineInflow] = 0.0;
    Engine_GrossThrust[iMarker_EngineInflow] = 0.0;
    Engine_Area[iMarker_EngineInflow] = 0.0;
  }
  
  Inflow_Mach = new su2double[nMarker_EngineInflow];
  Inflow_Pressure = new su2double[nMarker_EngineInflow];
  Inflow_MassFlow = new su2double[nMarker_EngineInflow];
  Inflow_ReverseMassFlow = new su2double[nMarker_EngineInflow];
  Inflow_TotalPressure = new su2double[nMarker_EngineInflow];
  Inflow_Temperature = new su2double[nMarker_EngineInflow];
  Inflow_TotalTemperature = new su2double[nMarker_EngineInflow];
  Inflow_RamDrag = new su2double[nMarker_EngineInflow];
  Inflow_Force = new su2double[nMarker_EngineInflow];
  Inflow_Power = new su2double[nMarker_EngineInflow];
  
  for (iMarker_EngineInflow = 0; iMarker_EngineInflow < nMarker_EngineInflow; iMarker_EngineInflow++) {
    Marker_CfgFile_TagBound[iMarker_CfgFile] = Marker_EngineInflow[iMarker_EngineInflow];
    Marker_CfgFile_KindBC[iMarker_CfgFile] = ENGINE_INFLOW;
    Inflow_Mach[iMarker_EngineInflow] = 0.0;
    Inflow_Pressure[iMarker_EngineInflow] = 0.0;
    Inflow_MassFlow[iMarker_EngineInflow] = 0.0;
    Inflow_ReverseMassFlow[iMarker_EngineInflow] = 0.0;
    Inflow_TotalPressure[iMarker_EngineInflow] = 0.0;
    Inflow_Temperature[iMarker_EngineInflow] = 0.0;
    Inflow_TotalTemperature[iMarker_EngineInflow] = 0.0;
    Inflow_RamDrag[iMarker_EngineInflow] = 0.0;
    Inflow_Force[iMarker_EngineInflow] = 0.0;
    Inflow_Power[iMarker_EngineInflow] = 0.0;
    iMarker_CfgFile++;
  }
  
  Exhaust_Pressure = new su2double[nMarker_EngineExhaust];
  Exhaust_Temperature = new su2double[nMarker_EngineExhaust];
  Exhaust_MassFlow = new su2double[nMarker_EngineExhaust];
  Exhaust_TotalPressure = new su2double[nMarker_EngineExhaust];
  Exhaust_TotalTemperature = new su2double[nMarker_EngineExhaust];
  Exhaust_GrossThrust = new su2double[nMarker_EngineExhaust];
  Exhaust_Force = new su2double[nMarker_EngineExhaust];
  Exhaust_Power = new su2double[nMarker_EngineExhaust];
  
  for (iMarker_EngineExhaust = 0; iMarker_EngineExhaust < nMarker_EngineExhaust; iMarker_EngineExhaust++) {
    Marker_CfgFile_TagBound[iMarker_CfgFile] = Marker_EngineExhaust[iMarker_EngineExhaust];
    Marker_CfgFile_KindBC[iMarker_CfgFile] = ENGINE_EXHAUST;
    Exhaust_Pressure[iMarker_EngineExhaust] = 0.0;
    Exhaust_Temperature[iMarker_EngineExhaust] = 0.0;
    Exhaust_MassFlow[iMarker_EngineExhaust] = 0.0;
    Exhaust_TotalPressure[iMarker_EngineExhaust] = 0.0;
    Exhaust_TotalTemperature[iMarker_EngineExhaust] = 0.0;
    Exhaust_GrossThrust[iMarker_EngineExhaust] = 0.0;
    Exhaust_Force[iMarker_EngineExhaust] = 0.0;
    Exhaust_Power[iMarker_EngineExhaust] = 0.0;
    iMarker_CfgFile++;
  }
  
  for (iMarker_Supersonic_Inlet = 0; iMarker_Supersonic_Inlet < nMarker_Supersonic_Inlet; iMarker_Supersonic_Inlet++) {
    Marker_CfgFile_TagBound[iMarker_CfgFile] = Marker_Supersonic_Inlet[iMarker_Supersonic_Inlet];
    Marker_CfgFile_KindBC[iMarker_CfgFile] = SUPERSONIC_INLET;
    iMarker_CfgFile++;
  }
  
  for (iMarker_Supersonic_Outlet = 0; iMarker_Supersonic_Outlet < nMarker_Supersonic_Outlet; iMarker_Supersonic_Outlet++) {
    Marker_CfgFile_TagBound[iMarker_CfgFile] = Marker_Supersonic_Outlet[iMarker_Supersonic_Outlet];
    Marker_CfgFile_KindBC[iMarker_CfgFile] = SUPERSONIC_OUTLET;
    iMarker_CfgFile++;
  }

  for (iMarker_Neumann = 0; iMarker_Neumann < nMarker_Neumann; iMarker_Neumann++) {
    Marker_CfgFile_TagBound[iMarker_CfgFile] = Marker_Neumann[iMarker_Neumann];
    Marker_CfgFile_KindBC[iMarker_CfgFile] = NEUMANN;
    iMarker_CfgFile++;
  }
  
  for (iMarker_Internal = 0; iMarker_Internal < nMarker_Internal; iMarker_Internal++) {
    Marker_CfgFile_TagBound[iMarker_CfgFile] = Marker_Internal[iMarker_Internal];
    Marker_CfgFile_KindBC[iMarker_CfgFile] = INTERNAL_BOUNDARY;
    iMarker_CfgFile++;
  }

  for (iMarker_Custom = 0; iMarker_Custom < nMarker_Custom; iMarker_Custom++) {
    Marker_CfgFile_TagBound[iMarker_CfgFile] = Marker_Custom[iMarker_Custom];
    Marker_CfgFile_KindBC[iMarker_CfgFile] = CUSTOM_BOUNDARY;
    iMarker_CfgFile++;
  }

  for (iMarker_Outlet = 0; iMarker_Outlet < nMarker_Outlet; iMarker_Outlet++) {
    Marker_CfgFile_TagBound[iMarker_CfgFile] = Marker_Outlet[iMarker_Outlet];
    Marker_CfgFile_KindBC[iMarker_CfgFile] = OUTLET_FLOW;
    iMarker_CfgFile++;
  }

  for (iMarker_Isothermal = 0; iMarker_Isothermal < nMarker_Isothermal; iMarker_Isothermal++) {
    Marker_CfgFile_TagBound[iMarker_CfgFile] = Marker_Isothermal[iMarker_Isothermal];
    Marker_CfgFile_KindBC[iMarker_CfgFile] = ISOTHERMAL;
    iMarker_CfgFile++;
  }

  for (iMarker_HeatFlux = 0; iMarker_HeatFlux < nMarker_HeatFlux; iMarker_HeatFlux++) {
    Marker_CfgFile_TagBound[iMarker_CfgFile] = Marker_HeatFlux[iMarker_HeatFlux];
    Marker_CfgFile_KindBC[iMarker_CfgFile] = HEAT_FLUX;
    iMarker_CfgFile++;
  }

  for (iMarker_Clamped = 0; iMarker_Clamped < nMarker_Clamped; iMarker_Clamped++) {
    Marker_CfgFile_TagBound[iMarker_CfgFile] = Marker_Clamped[iMarker_Clamped];
    Marker_CfgFile_KindBC[iMarker_CfgFile] = CLAMPED_BOUNDARY;
    iMarker_CfgFile++;
  }

  for (iMarker_Displacement = 0; iMarker_Displacement < nMarker_Displacement; iMarker_Displacement++) {
    Marker_CfgFile_TagBound[iMarker_CfgFile] = Marker_Displacement[iMarker_Displacement];
    Marker_CfgFile_KindBC[iMarker_CfgFile] = DISPLACEMENT_BOUNDARY;
    iMarker_CfgFile++;
  }

  for (iMarker_Load = 0; iMarker_Load < nMarker_Load; iMarker_Load++) {
    Marker_CfgFile_TagBound[iMarker_CfgFile] = Marker_Load[iMarker_Load];
    Marker_CfgFile_KindBC[iMarker_CfgFile] = LOAD_BOUNDARY;
    iMarker_CfgFile++;
  }

  for (iMarker_Damper = 0; iMarker_Damper < nMarker_Damper; iMarker_Damper++) {
    Marker_CfgFile_TagBound[iMarker_CfgFile] = Marker_Damper[iMarker_Damper];
    Marker_CfgFile_KindBC[iMarker_CfgFile] = DAMPER_BOUNDARY;
    iMarker_CfgFile++;
  }

  for (iMarker_Load_Dir = 0; iMarker_Load_Dir < nMarker_Load_Dir; iMarker_Load_Dir++) {
    Marker_CfgFile_TagBound[iMarker_CfgFile] = Marker_Load_Dir[iMarker_Load_Dir];
    Marker_CfgFile_KindBC[iMarker_CfgFile] = LOAD_DIR_BOUNDARY;
    iMarker_CfgFile++;
  }

  for (iMarker_Disp_Dir = 0; iMarker_Disp_Dir < nMarker_Disp_Dir; iMarker_Disp_Dir++) {
    Marker_CfgFile_TagBound[iMarker_CfgFile] = Marker_Disp_Dir[iMarker_Disp_Dir];
    Marker_CfgFile_KindBC[iMarker_CfgFile] = DISP_DIR_BOUNDARY;
    iMarker_CfgFile++;
  }

  for (iMarker_Load_Sine = 0; iMarker_Load_Sine < nMarker_Load_Sine; iMarker_Load_Sine++) {
    Marker_CfgFile_TagBound[iMarker_CfgFile] = Marker_Load_Sine[iMarker_Load_Sine];
    Marker_CfgFile_KindBC[iMarker_CfgFile] = LOAD_SINE_BOUNDARY;
    iMarker_CfgFile++;
  }


  for (iMarker_FlowLoad = 0; iMarker_FlowLoad < nMarker_FlowLoad; iMarker_FlowLoad++) {
    Marker_CfgFile_TagBound[iMarker_CfgFile] = Marker_FlowLoad[iMarker_FlowLoad];
    Marker_CfgFile_KindBC[iMarker_CfgFile] = FLOWLOAD_BOUNDARY;
    iMarker_CfgFile++;
  }

  for (iMarker_CfgFile = 0; iMarker_CfgFile < nMarker_CfgFile; iMarker_CfgFile++) {
    Marker_CfgFile_Monitoring[iMarker_CfgFile] = NO;
    for (iMarker_Monitoring = 0; iMarker_Monitoring < nMarker_Monitoring; iMarker_Monitoring++)
      if (Marker_CfgFile_TagBound[iMarker_CfgFile] == Marker_Monitoring[iMarker_Monitoring])
        Marker_CfgFile_Monitoring[iMarker_CfgFile] = YES;
  }

  for (iMarker_CfgFile = 0; iMarker_CfgFile < nMarker_CfgFile; iMarker_CfgFile++) {
    Marker_CfgFile_GeoEval[iMarker_CfgFile] = NO;
    for (iMarker_GeoEval = 0; iMarker_GeoEval < nMarker_GeoEval; iMarker_GeoEval++)
      if (Marker_CfgFile_TagBound[iMarker_CfgFile] == Marker_GeoEval[iMarker_GeoEval])
        Marker_CfgFile_GeoEval[iMarker_CfgFile] = YES;
  }

  for (iMarker_CfgFile = 0; iMarker_CfgFile < nMarker_CfgFile; iMarker_CfgFile++) {
    Marker_CfgFile_Designing[iMarker_CfgFile] = NO;
    for (iMarker_Designing = 0; iMarker_Designing < nMarker_Designing; iMarker_Designing++)
      if (Marker_CfgFile_TagBound[iMarker_CfgFile] == Marker_Designing[iMarker_Designing])
        Marker_CfgFile_Designing[iMarker_CfgFile] = YES;
  }

  for (iMarker_CfgFile = 0; iMarker_CfgFile < nMarker_CfgFile; iMarker_CfgFile++) {
    Marker_CfgFile_Plotting[iMarker_CfgFile] = NO;
    for (iMarker_Plotting = 0; iMarker_Plotting < nMarker_Plotting; iMarker_Plotting++)
      if (Marker_CfgFile_TagBound[iMarker_CfgFile] == Marker_Plotting[iMarker_Plotting])
        Marker_CfgFile_Plotting[iMarker_CfgFile] = YES;
  }
  
  for (iMarker_CfgFile = 0; iMarker_CfgFile < nMarker_CfgFile; iMarker_CfgFile++) {
    Marker_CfgFile_Analyze[iMarker_CfgFile] = NO;
    for (iMarker_Analyze = 0; iMarker_Analyze < nMarker_Analyze; iMarker_Analyze++)
      if (Marker_CfgFile_TagBound[iMarker_CfgFile] == Marker_Analyze[iMarker_Analyze])
        Marker_CfgFile_Analyze[iMarker_CfgFile] = YES;
  }

  /*--- Identification of Fluid-Structure interface markers ---*/

  for (iMarker_CfgFile = 0; iMarker_CfgFile < nMarker_CfgFile; iMarker_CfgFile++) {
    unsigned short indexMarker = 0;
    Marker_CfgFile_ZoneInterface[iMarker_CfgFile] = NO;
    for (iMarker_ZoneInterface = 0; iMarker_ZoneInterface < nMarker_ZoneInterface; iMarker_ZoneInterface++)
      if (Marker_CfgFile_TagBound[iMarker_CfgFile] == Marker_ZoneInterface[iMarker_ZoneInterface])
            indexMarker = (int)(iMarker_ZoneInterface/2+1);
    Marker_CfgFile_ZoneInterface[iMarker_CfgFile] = indexMarker;
  }

/*--- Identification of Turbomachinery markers and flag them---*/

  for (iMarker_CfgFile = 0; iMarker_CfgFile < nMarker_CfgFile; iMarker_CfgFile++) {
    unsigned short indexMarker=0;
    Marker_CfgFile_Turbomachinery[iMarker_CfgFile] = NO;
    Marker_CfgFile_TurbomachineryFlag[iMarker_CfgFile] = NO;
    for (iMarker_Turbomachinery = 0; iMarker_Turbomachinery < nMarker_Turbomachinery; iMarker_Turbomachinery++){
      if (Marker_CfgFile_TagBound[iMarker_CfgFile] == Marker_TurboBoundIn[iMarker_Turbomachinery]){
        indexMarker=(iMarker_Turbomachinery+1);
        Marker_CfgFile_Turbomachinery[iMarker_CfgFile] = indexMarker;
        Marker_CfgFile_TurbomachineryFlag[iMarker_CfgFile] = INFLOW;
      }
      if (Marker_CfgFile_TagBound[iMarker_CfgFile] == Marker_TurboBoundOut[iMarker_Turbomachinery]){
        indexMarker=(iMarker_Turbomachinery+1);
        Marker_CfgFile_Turbomachinery[iMarker_CfgFile] = indexMarker;
        Marker_CfgFile_TurbomachineryFlag[iMarker_CfgFile] = OUTFLOW;
      }
    }
  }

  /*--- Identification of MixingPlane interface markers ---*/

  for (iMarker_CfgFile = 0; iMarker_CfgFile < nMarker_CfgFile; iMarker_CfgFile++) {
  	unsigned short indexMarker=0;
    Marker_CfgFile_MixingPlaneInterface[iMarker_CfgFile] = NO;
    for (iMarker_MixingPlaneInterface = 0; iMarker_MixingPlaneInterface < nMarker_MixingPlaneInterface; iMarker_MixingPlaneInterface++)
      if (Marker_CfgFile_TagBound[iMarker_CfgFile] == Marker_MixingPlaneInterface[iMarker_MixingPlaneInterface])
      	indexMarker=(int)(iMarker_MixingPlaneInterface/2+1);
    Marker_CfgFile_MixingPlaneInterface[iMarker_CfgFile] = indexMarker;
  }

  for (iMarker_CfgFile = 0; iMarker_CfgFile < nMarker_CfgFile; iMarker_CfgFile++) {
    Marker_CfgFile_DV[iMarker_CfgFile] = NO;
    for (iMarker_DV = 0; iMarker_DV < nMarker_DV; iMarker_DV++)
      if (Marker_CfgFile_TagBound[iMarker_CfgFile] == Marker_DV[iMarker_DV])
        Marker_CfgFile_DV[iMarker_CfgFile] = YES;
  }
  
  /*--- Add an extra check for DV_MARKER to make sure that any given marker
   name is recognized as an existing boundary in the problem. ---*/
  
  unsigned short markerCount = 0;
  for (iMarker_DV = 0; iMarker_DV < nMarker_DV; iMarker_DV++) {
    for (iMarker_CfgFile = 0; iMarker_CfgFile < nMarker_CfgFile; iMarker_CfgFile++) {
      if (Marker_CfgFile_TagBound[iMarker_CfgFile] == Marker_DV[iMarker_DV])
        markerCount++;
    }
  }
  if ((nMarker_DV > 0) && (markerCount != nMarker_DV)) {
    SU2_MPI::Error("DV_MARKER contains marker names that do not exist in the lists of BCs in the config file.", CURRENT_FUNCTION);
  }
  
  for (iMarker_CfgFile = 0; iMarker_CfgFile < nMarker_CfgFile; iMarker_CfgFile++) {
    Marker_CfgFile_Moving[iMarker_CfgFile] = NO;
    for (iMarker_Moving = 0; iMarker_Moving < nMarker_Moving; iMarker_Moving++)
      if (Marker_CfgFile_TagBound[iMarker_CfgFile] == Marker_Moving[iMarker_Moving])
        Marker_CfgFile_Moving[iMarker_CfgFile] = YES;
  }

  for (iMarker_CfgFile=0; iMarker_CfgFile < nMarker_CfgFile; iMarker_CfgFile++) {
    Marker_CfgFile_PyCustom[iMarker_CfgFile] = NO;
    for(iMarker_PyCustom=0; iMarker_PyCustom < nMarker_PyCustom; iMarker_PyCustom++)
      if (Marker_CfgFile_TagBound[iMarker_CfgFile] == Marker_PyCustom[iMarker_PyCustom])
        Marker_CfgFile_PyCustom[iMarker_CfgFile] = YES;
  }

}

void CConfig::SetOutput(unsigned short val_software, unsigned short val_izone) {

  unsigned short iMarker_Euler, iMarker_Custom, iMarker_FarField,
  iMarker_SymWall, iMarker_PerBound, iMarker_NearFieldBound,
  iMarker_InterfaceBound, iMarker_Fluid_InterfaceBound, iMarker_Dirichlet, iMarker_Inlet, iMarker_Riemann,
  iMarker_Giles, iMarker_Outlet, iMarker_Isothermal, iMarker_HeatFlux,
  iMarker_EngineInflow, iMarker_EngineExhaust, iMarker_Displacement, iMarker_Damper,
  iMarker_Load, iMarker_FlowLoad,  iMarker_Neumann, iMarker_Internal, iMarker_Monitoring,
  iMarker_Designing, iMarker_GeoEval, iMarker_Plotting, iMarker_Analyze, iMarker_DV, iDV_Value,
  iMarker_ZoneInterface, iMarker_PyCustom, iMarker_Load_Dir, iMarker_Disp_Dir, iMarker_Load_Sine, iMarker_Clamped,
  iMarker_Moving, iMarker_Supersonic_Inlet, iMarker_Supersonic_Outlet, iMarker_ActDiskInlet,
  iMarker_ActDiskOutlet, iMarker_MixingPlaneInterface;
  
  bool fea = ((Kind_Solver == FEM_ELASTICITY) || (Kind_Solver == DISC_ADJ_FEM));
  
  /*--- WARNING: when compiling on Windows, ctime() is not available. Comment out
   the two lines below that use the dt variable. ---*/
  //time_t now = time(0);
  //string dt = ctime(&now); dt[24] = '.';

  cout << endl << "-------------------------------------------------------------------------" << endl;
  cout << "|    ___ _   _ ___                                                      |" << endl;
  cout << "|   / __| | | |_  )   Release 6.2.0  \"Falcon\"                           |" << endl;
  cout << "|   \\__ \\ |_| |/ /                                                      |" << endl;
  switch (val_software) {
    case SU2_CFD: cout << "|   |___/\\___//___|   Suite (Computational Fluid Dynamics Code)         |" << endl; break;
    case SU2_DEF: cout << "|   |___/\\___//___|   Suite (Mesh Deformation Code)                     |" << endl; break;
    case SU2_DOT: cout << "|   |___/\\___//___|   Suite (Gradient Projection Code)                  |" << endl; break;
    case SU2_MSH: cout << "|   |___/\\___//___|   Suite (Mesh Adaptation Code)                      |" << endl; break;
    case SU2_GEO: cout << "|   |___/\\___//___|   Suite (Geometry Definition Code)                  |" << endl; break;
    case SU2_SOL: cout << "|   |___/\\___//___|   Suite (Solution Exporting Code)                   |" << endl; break;
  }

  cout << "|                                                                       |" << endl;
  //cout << "|   Local date and time: " << dt << "                      |" << endl;
  cout <<"-------------------------------------------------------------------------" << endl;
  cout << "| The current SU2 release has been coordinated by the                   |" << endl;
  cout << "| SU2 International Developers Society <www.su2devsociety.org>          |" << endl;
  cout << "| with selected contributions from the open-source community.           |" << endl;
  cout <<"-------------------------------------------------------------------------" << endl;
  cout << "| The main research teams contributing to the current release are:      |" << endl;
  cout << "| - Prof. Juan J. Alonso's group at Stanford University.                |" << endl;
  cout << "| - Prof. Piero Colonna's group at Delft University of Technology.      |" << endl;
  cout << "| - Prof. Nicolas R. Gauger's group at Kaiserslautern U. of Technology. |" << endl;
  cout << "| - Prof. Alberto Guardone's group at Polytechnic University of Milan.  |" << endl;
  cout << "| - Prof. Rafael Palacios' group at Imperial College London.            |" << endl;
  cout << "| - Prof. Vincent Terrapon's group at the University of Liege.          |" << endl;
  cout << "| - Prof. Edwin van der Weide's group at the University of Twente.      |" << endl;
  cout << "| - Lab. of New Concepts in Aeronautics at Tech. Inst. of Aeronautics.  |" << endl;
  cout <<"-------------------------------------------------------------------------" << endl;
  cout << "| Copyright 2012-2019, Francisco D. Palacios, Thomas D. Economon,       |" << endl;
  cout << "|                      Tim Albring, and the SU2 contributors.           |" << endl;
  cout << "|                                                                       |" << endl;
  cout << "| SU2 is free software; you can redistribute it and/or                  |" << endl;
  cout << "| modify it under the terms of the GNU Lesser General Public            |" << endl;
  cout << "| License as published by the Free Software Foundation; either          |" << endl;
  cout << "| version 2.1 of the License, or (at your option) any later version.    |" << endl;
  cout << "|                                                                       |" << endl;
  cout << "| SU2 is distributed in the hope that it will be useful,                |" << endl;
  cout << "| but WITHOUT ANY WARRANTY; without even the implied warranty of        |" << endl;
  cout << "| MERCHANTABILITY or FITNESS FOR A PARTICULAR PURPOSE. See the GNU      |" << endl;
  cout << "| Lesser General Public License for more details.                       |" << endl;
  cout << "|                                                                       |" << endl;
  cout << "| You should have received a copy of the GNU Lesser General Public      |" << endl;
  cout << "| License along with SU2. If not, see <http://www.gnu.org/licenses/>.   |" << endl;
  cout <<"-------------------------------------------------------------------------" << endl;

  cout << endl <<"------------------------ Physical Case Definition -----------------------" << endl;
  if (val_software == SU2_CFD) {
	if (FSI_Problem) {
	   cout << "Fluid-Structure Interaction." << endl;
	}

  if (nConfig_Files != 0) {
    cout << "List of config files: ";
    for (unsigned short iConfig = 0; iConfig < nConfig_Files; iConfig++) {
      cout << Config_Filenames[iConfig];
      if (iConfig < nConfig_Files-1) cout << ", ";
      else cout <<".";
    }
    cout<< endl;
  }

  if (DiscreteAdjoint) {
     cout <<"Discrete Adjoint equations using Algorithmic Differentiation " << endl;
     cout <<"based on the physical case: ";
  }
    switch (Kind_Solver) {
      case EULER: case DISC_ADJ_EULER: case FEM_EULER: case DISC_ADJ_FEM_EULER:
        if (Kind_Regime == COMPRESSIBLE) cout << "Compressible Euler equations." << endl;
        if (Kind_Regime == INCOMPRESSIBLE) cout << "Incompressible Euler equations." << endl;
        break;
      case NAVIER_STOKES: case DISC_ADJ_NAVIER_STOKES: case FEM_NAVIER_STOKES: case DISC_ADJ_FEM_NS:
        if (Kind_Regime == COMPRESSIBLE) cout << "Compressible Laminar Navier-Stokes' equations." << endl;
        if (Kind_Regime == INCOMPRESSIBLE) cout << "Incompressible Laminar Navier-Stokes' equations." << endl;
        break;
      case RANS: case DISC_ADJ_RANS: case FEM_RANS: case DISC_ADJ_FEM_RANS:
        if (Kind_Regime == COMPRESSIBLE) cout << "Compressible RANS equations." << endl;
        if (Kind_Regime == INCOMPRESSIBLE) cout << "Incompressible RANS equations." << endl;
        cout << "Turbulence model: ";
        switch (Kind_Turb_Model) {
          case SA:     cout << "Spalart Allmaras" << endl; break;
          case SA_NEG: cout << "Negative Spalart Allmaras" << endl; break;
          case SST:    cout << "Menter's SST"     << endl; break;
          case SA_E:   cout << "Edwards Spalart Allmaras" << endl; break;
          case SA_COMP:   cout << "Compressibility Correction Spalart Allmaras" << endl; break;
          case SA_E_COMP:   cout << "Compressibility Correction Edwards Spalart Allmaras" << endl; break;
          case KE:     cout << "Zeta-f KE"                 << endl; break;
        }
        if (QCR) cout << "Using Quadratic Constitutive Relation, 2000 version (QCR2000)" << endl;
        if (Kind_HybridRANSLES != NO_HYBRIDRANSLES) {
          cout << "Hybrid RANS/LES: ";
          switch (Kind_HybridRANSLES) {
            case SA_DES:  cout << "Detached Eddy Simulation (DES97) " << endl; break;
            case SA_DDES:  cout << "Delayed Detached Eddy Simulation (DDES) with Standard SGS" << endl; break;
            case SA_ZDES:  cout << "Delayed Detached Eddy Simulation (DDES) with Vorticity-based SGS" << endl; break;
            case SA_EDDES:  cout << "Delayed Detached Eddy Simulation (DDES) with Shear-layer Adapted SGS" << endl; break;
            case MODEL_SPLIT: cout << "Model-split hybridization" << endl; break;
            default:
              SU2_MPI::Error("Unrecognized hybrid model.", CURRENT_FUNCTION);
          }
        }
        if (using_uq){
          cout << "Perturbing Reynold's Stress Matrix towards "<< eig_val_comp << " component turbulence"<< endl;
          if (uq_permute) cout << "Permuting eigenvectors" << endl;  
        } 
        break;
      case FEM_LES:
        if (Kind_Regime == COMPRESSIBLE)   cout << "Compressible LES equations." << endl;
        if (Kind_Regime == INCOMPRESSIBLE) cout << "Incompressible LES equations." << endl;
        cout << "Subgrid Scale model: ";
        switch (Kind_SGS_Model) {
          case IMPLICIT_LES: cout << "Implicit LES" << endl; break;
          case SMAGORINSKY:  cout << "Smagorinsky " << endl; break;
          case WALE:         cout << "WALE"         << endl; break;
          case VREMAN:       cout << "VREMAN"         << endl; break;
          default:
            SU2_MPI::Error("Subgrid Scale model not specified.", CURRENT_FUNCTION);

        }
        break;
      case FEM_ELASTICITY: case DISC_ADJ_FEM:
    	  if (Kind_Struct_Solver == SMALL_DEFORMATIONS) cout << "Geometrically linear elasticity solver." << endl;
    	  if (Kind_Struct_Solver == LARGE_DEFORMATIONS) cout << "Geometrically non-linear elasticity solver." << endl;
    	  if (Kind_Material == LINEAR_ELASTIC) cout << "Linear elastic material." << endl;
    	  if (Kind_Material == NEO_HOOKEAN) {
    		  if (Kind_Material_Compress == COMPRESSIBLE_MAT) cout << "Compressible Neo-Hookean material model." << endl;
    		  if (Kind_Material_Compress == INCOMPRESSIBLE_MAT) cout << "Incompressible Neo-Hookean material model (mean dilatation method)." << endl;
    	  }
    	  break;
      case ADJ_EULER: cout << "Continuous Euler adjoint equations." << endl; break;
      case ADJ_NAVIER_STOKES:
        if (Frozen_Visc_Cont)
          cout << "Continuous Navier-Stokes adjoint equations with frozen (laminar) viscosity." << endl;
        else
          cout << "Continuous Navier-Stokes adjoint equations." << endl;
        break;
      case ADJ_RANS:
        if (Frozen_Visc_Cont)
          cout << "Continuous RANS adjoint equations with frozen (laminar and eddy) viscosity." << endl;
        else
          cout << "Continuous RANS adjoint equations." << endl;

        break;

    }

    if ((Kind_Regime == COMPRESSIBLE) && (Kind_Solver != FEM_ELASTICITY)) {
      cout << "Mach number: " << Mach <<"."<< endl;
      cout << "Angle of attack (AoA): " << AoA <<" deg, and angle of sideslip (AoS): " << AoS <<" deg."<< endl;
      if ((Kind_Solver == NAVIER_STOKES) || (Kind_Solver == ADJ_NAVIER_STOKES) ||
          (Kind_Solver == RANS) || (Kind_Solver == ADJ_RANS))
        cout << "Reynolds number: " << Reynolds <<". Reference length "  << Length_Reynolds << "." << endl;
      if (Fixed_CL_Mode) {
      	cout << "Fixed CL mode, target value: " << Target_CL << "." << endl;
      }
      if (Fixed_CM_Mode) {
      		cout << "Fixed CM mode, target value:  " << Target_CM << "." << endl;
      		cout << "HTP rotation axis (X,Z): ("<< HTP_Axis[0] <<", "<< HTP_Axis[1] <<")."<< endl;
      }
    }

    if (EquivArea) {
      cout <<"The equivalent area is going to be evaluated on the near-field."<< endl;
      cout <<"The lower integration limit is "<<EA_IntLimit[0]<<", and the upper is "<<EA_IntLimit[1]<<"."<< endl;
      cout <<"The near-field is situated at "<<EA_IntLimit[2]<<"."<< endl;
    }

    if (Grid_Movement) {
      cout << "Performing a dynamic mesh simulation: ";
      switch (Kind_GridMovement[ZONE_0]) {
        case NO_MOVEMENT:     cout << "no movement." << endl; break;
        case DEFORMING:       cout << "deforming mesh motion." << endl; break;
        case RIGID_MOTION:    cout << "rigid mesh motion." << endl; break;
        case MOVING_WALL:     cout << "moving walls." << endl; break;
        case MOVING_HTP:      cout << "HTP moving." << endl; break;
        case ROTATING_FRAME:  cout << "rotating reference frame." << endl; break;
        case AEROELASTIC:     cout << "aeroelastic motion." << endl; break;
        case FLUID_STRUCTURE: cout << "fluid-structure motion." << endl; break;
        case EXTERNAL:        cout << "externally prescribed motion." << endl; break;
        case AEROELASTIC_RIGID_MOTION:  cout << "rigid mesh motion plus aeroelastic motion." << endl; break;
      }
    }

    if (Restart) {
      if (Read_Binary_Restart) cout << "Reading and writing binary SU2 native restart files." << endl;
      else cout << "Reading and writing ASCII SU2 native restart files." << endl;
      if (!ContinuousAdjoint && Kind_Solver != FEM_ELASTICITY) cout << "Read flow solution from: " << Solution_FlowFileName << "." << endl;
      if (ContinuousAdjoint) cout << "Read adjoint solution from: " << Solution_AdjFileName << "." << endl;
      if (Kind_Solver == FEM_ELASTICITY) cout << "Read structural solution from: " << Solution_FEMFileName << "." << endl;
      if (Kind_Solver == DISC_ADJ_FEM){
        cout << "Read structural adjoint solution from: " << Solution_AdjFEMFileName << "." << endl;
      }
    }
    else {
        if (fea) cout << "No restart solution, initialize from undeformed configuration." << endl;
        else cout << "No restart solution, use the values at infinity (freestream)." << endl;
    }

    if (ContinuousAdjoint)
      cout << "Read flow solution from: " << Solution_FlowFileName << "." << endl;
  
    if (!fea){
      if (Kind_Regime == COMPRESSIBLE) {
      if (Ref_NonDim == DIMENSIONAL) { cout << "Dimensional simulation." << endl; }
      else if (Ref_NonDim == FREESTREAM_PRESS_EQ_ONE) { cout << "Non-Dimensional simulation (P=1.0, Rho=1.0, T=1.0 at the farfield)." << endl; }
      else if (Ref_NonDim == FREESTREAM_VEL_EQ_MACH) { cout << "Non-Dimensional simulation (V=Mach, Rho=1.0, T=1.0 at the farfield)." << endl; }
      else if (Ref_NonDim == FREESTREAM_VEL_EQ_ONE) { cout << "Non-Dimensional simulation (V=1.0, Rho=1.0, T=1.0 at the farfield)." << endl; }
    } else if (Kind_Regime == INCOMPRESSIBLE) {
      if (Ref_Inc_NonDim == DIMENSIONAL) { cout << "Dimensional simulation." << endl; }
      else if (Ref_Inc_NonDim == INITIAL_VALUES) { cout << "Non-Dimensional simulation using intialization values." << endl; }
      else if (Ref_Inc_NonDim == REFERENCE_VALUES) { cout << "Non-Dimensional simulation using user-specified reference values." << endl; }
    }
      
      if (RefArea == 0.0) cout << "The reference area will be computed using y(2D) or z(3D) projection." << endl;
      else { cout << "The reference area is " << RefArea;
        if (SystemMeasurements == US) cout << " ft^2." << endl; else cout << " m^2." << endl;
      }

      if (SemiSpan == 0.0) cout << "The semi-span will be computed using the max y(3D) value." << endl;
      else { cout << "The semi-span length area is " << SemiSpan;
        if (SystemMeasurements == US) cout << " ft." << endl; else cout << " m." << endl;
      }

      cout << "The reference length is " << RefLength;
      if (SystemMeasurements == US) cout << " ft." << endl; else cout << " m." << endl;

      if ((nRefOriginMoment_X > 1) || (nRefOriginMoment_Y > 1) || (nRefOriginMoment_Z > 1)) {
        cout << "Surface(s) where the force coefficients are evaluated and \n";
        cout << "their reference origin for moment computation: \n";

        for (iMarker_Monitoring = 0; iMarker_Monitoring < nMarker_Monitoring; iMarker_Monitoring++) {
          cout << "   - " << Marker_Monitoring[iMarker_Monitoring] << " (" << RefOriginMoment_X[iMarker_Monitoring] <<", "<<RefOriginMoment_Y[iMarker_Monitoring] <<", "<< RefOriginMoment_Z[iMarker_Monitoring] << ")";
          if (iMarker_Monitoring < nMarker_Monitoring-1) cout << ".\n";
          else {
          if (SystemMeasurements == US) cout <<" ft."<< endl;
          else cout <<" m."<< endl;
          }

        }
      }
      else {
        cout << "Reference origin for moment evaluation is (" << RefOriginMoment_X[0] << ", " << RefOriginMoment_Y[0] << ", " << RefOriginMoment_Z[0] << ")." << endl;
        cout << "Surface(s) where the force coefficients are evaluated: ";
        for (iMarker_Monitoring = 0; iMarker_Monitoring < nMarker_Monitoring; iMarker_Monitoring++) {
          cout << Marker_Monitoring[iMarker_Monitoring];
          if (iMarker_Monitoring < nMarker_Monitoring-1) cout << ", ";
          else cout <<"."<< endl;
        }
        cout<< endl;
      }
    }
    
    if (nMarker_Designing != 0) {
      cout << "Surface(s) where the objective function is evaluated: ";
      for (iMarker_Designing = 0; iMarker_Designing < nMarker_Designing; iMarker_Designing++) {
        cout << Marker_Designing[iMarker_Designing];
        if (iMarker_Designing < nMarker_Designing-1) cout << ", ";
        else cout <<".";
      }
      cout<< endl;
    }
    
    if (nMarker_Plotting != 0) {
      cout << "Surface(s) plotted in the output file: ";
      for (iMarker_Plotting = 0; iMarker_Plotting < nMarker_Plotting; iMarker_Plotting++) {
        cout << Marker_Plotting[iMarker_Plotting];
        if (iMarker_Plotting < nMarker_Plotting-1) cout << ", ";
        else cout <<".";
      }
      cout<< endl;
    }
    
    if (nMarker_Analyze != 0) {
      cout << "Surface(s) to be analyzed in detail: ";
      for (iMarker_Analyze = 0; iMarker_Analyze < nMarker_Analyze; iMarker_Analyze++) {
        cout << Marker_Analyze[iMarker_Analyze];
        if (iMarker_Analyze < nMarker_Analyze-1) cout << ", ";
        else cout <<".";
      }
      cout<< endl;
    }
    
    if (nMarker_ZoneInterface != 0) {
      cout << "Surface(s) acting as an interface among zones: ";
      for (iMarker_ZoneInterface = 0; iMarker_ZoneInterface < nMarker_ZoneInterface; iMarker_ZoneInterface++) {
        cout << Marker_ZoneInterface[iMarker_ZoneInterface];
        if (iMarker_ZoneInterface < nMarker_ZoneInterface-1) cout << ", ";
        else cout <<".";
      }
      cout<<endl;
    }

    if(nMarker_PyCustom != 0) {
      cout << "Surface(s) that are customizable in Python: ";
      for(iMarker_PyCustom=0; iMarker_PyCustom < nMarker_PyCustom; iMarker_PyCustom++){
        cout << Marker_PyCustom[iMarker_PyCustom];
        if (iMarker_PyCustom < nMarker_PyCustom-1) cout << ", ";
        else cout << ".";
      }
      cout << endl;
    }
    
    if (nMarker_DV != 0) {
      cout << "Surface(s) affected by the design variables: ";
      for (iMarker_DV = 0; iMarker_DV < nMarker_DV; iMarker_DV++) {
        cout << Marker_DV[iMarker_DV];
        if (iMarker_DV < nMarker_DV-1) cout << ", ";
        else cout <<".";
      }
      cout<< endl;
    }

    if ((Kind_GridMovement[ZONE_0] == DEFORMING) || (Kind_GridMovement[ZONE_0] == MOVING_WALL) || (Kind_GridMovement[ZONE_0] == FLUID_STRUCTURE)) {
      cout << "Surface(s) in motion: ";
      for (iMarker_Moving = 0; iMarker_Moving < nMarker_Moving; iMarker_Moving++) {
        cout << Marker_Moving[iMarker_Moving];
        if (iMarker_Moving < nMarker_Moving-1) cout << ", ";
        else cout <<".";
      }
      cout<< endl;
    }

  }

  if (val_software == SU2_GEO) {
    if (nMarker_GeoEval != 0) {
      cout << "Surface(s) where the geometrical based functions is evaluated: ";
      for (iMarker_GeoEval = 0; iMarker_GeoEval < nMarker_GeoEval; iMarker_GeoEval++) {
        cout << Marker_GeoEval[iMarker_GeoEval];
        if (iMarker_GeoEval < nMarker_GeoEval-1) cout << ", ";
        else cout <<".";
      }
      cout<< endl;
    }
  }

  cout << "Input mesh file name: " << Mesh_FileName << endl;

	if (val_software == SU2_DOT) {
    if (DiscreteAdjoint) {
      cout << "Input sensitivity file name: " << GetObjFunc_Extension(Solution_AdjFileName) << "." << endl;
    }else {
		cout << "Input sensitivity file name: " << SurfAdjCoeff_FileName << "." << endl;
	}
  }

	if (val_software == SU2_MSH) {
		switch (Kind_Adaptation) {
		case FULL: case WAKE: case FULL_FLOW: case FULL_ADJOINT: case SMOOTHING: case SUPERSONIC_SHOCK:
			break;
		case GRAD_FLOW:
			cout << "Read flow solution from: " << Solution_FlowFileName << "." << endl;
			break;
		case GRAD_ADJOINT:
			cout << "Read adjoint flow solution from: " << Solution_AdjFileName << "." << endl;
			break;
		case GRAD_FLOW_ADJ: case COMPUTABLE: case REMAINING:
			cout << "Read flow solution from: " << Solution_FlowFileName << "." << endl;
			cout << "Read adjoint flow solution from: " << Solution_AdjFileName << "." << endl;
			break;
		}
	}

	if (val_software == SU2_DEF) {
		cout << endl <<"---------------------- Grid deformation parameters ----------------------" << endl;
		cout << "Grid deformation using a linear elasticity method." << endl;

    if (Hold_GridFixed == YES) cout << "Hold some regions of the mesh fixed (hardcode implementation)." << endl;
  }

  if (val_software == SU2_DOT) {
  cout << endl <<"-------------------- Surface deformation parameters ---------------------" << endl;
  }

  if (((val_software == SU2_DEF) || (val_software == SU2_DOT)) && (Design_Variable[0] != NO_DEFORMATION)) {

    for (unsigned short iDV = 0; iDV < nDV; iDV++) {

      
      if ((Design_Variable[iDV] != NO_DEFORMATION) &&
          (Design_Variable[iDV] != FFD_SETTING) &&
          (Design_Variable[iDV] != SCALE_GRID) &&
          (Design_Variable[iDV] != TRANSLATE_GRID) &&
          (Design_Variable[iDV] != ROTATE_GRID) &&
          (Design_Variable[iDV] != SURFACE_FILE)) {
        
        if (iDV == 0)
          cout << "Design variables definition (markers <-> value <-> param):" << endl;
        
        switch (Design_Variable[iDV]) {
          case FFD_CONTROL_POINT_2D:  cout << "FFD 2D (control point) <-> "; break;
          case FFD_CAMBER_2D:         cout << "FFD 2D (camber) <-> "; break;
          case FFD_THICKNESS_2D:      cout << "FFD 2D (thickness) <-> "; break;
          case FFD_TWIST_2D:          cout << "FFD 2D (twist) <-> "; break;
          case HICKS_HENNE:           cout << "Hicks Henne <-> " ; break;
          case SURFACE_BUMP:          cout << "Surface bump <-> " ; break;
          case ANGLE_OF_ATTACK:       cout << "Angle of attack <-> " ; break;
          case CST:           	      cout << "Kulfan parameter number (CST) <-> " ; break;
          case TRANSLATION:           cout << "Translation design variable."; break;
          case SCALE:                 cout << "Scale design variable."; break;
          case NACA_4DIGITS:          cout << "NACA four digits <-> "; break;
          case PARABOLIC:             cout << "Parabolic <-> "; break;
          case AIRFOIL:               cout << "Airfoil <-> "; break;
          case ROTATION:              cout << "Rotation <-> "; break;
          case FFD_CONTROL_POINT:     cout << "FFD (control point) <-> "; break;
          case FFD_NACELLE:           cout << "FFD (nacelle) <-> "; break;
          case FFD_GULL:              cout << "FFD (gull) <-> "; break;
          case FFD_TWIST:             cout << "FFD (twist) <-> "; break;
          case FFD_ROTATION:          cout << "FFD (rotation) <-> "; break;
          case FFD_CONTROL_SURFACE:   cout << "FFD (control surface) <-> "; break;
          case FFD_CAMBER:            cout << "FFD (camber) <-> "; break;
          case FFD_THICKNESS:         cout << "FFD (thickness) -> "; break;
          case FFD_ANGLE_OF_ATTACK:   cout << "FFD (angle of attack) <-> "; break;
        }
        
        for (iMarker_DV = 0; iMarker_DV < nMarker_DV; iMarker_DV++) {
          cout << Marker_DV[iMarker_DV];
          if (iMarker_DV < nMarker_DV-1) cout << ", ";
          else cout << " <-> ";
        }

        for (iDV_Value = 0; iDV_Value < nDV_Value[iDV]; iDV_Value++) {
          cout << DV_Value[iDV][iDV_Value];
          if (iDV_Value != nDV_Value[iDV]-1) cout << ", ";
        }
        cout << " <-> ";

        if ((Design_Variable[iDV] == NO_DEFORMATION) ||
            (Design_Variable[iDV] == FFD_SETTING) ||
            (Design_Variable[iDV] == SCALE) ) nParamDV = 0;
        if (Design_Variable[iDV] == ANGLE_OF_ATTACK) nParamDV = 1;
        if ((Design_Variable[iDV] == FFD_CAMBER_2D) ||
            (Design_Variable[iDV] == FFD_THICKNESS_2D) ||
            (Design_Variable[iDV] == HICKS_HENNE) ||
            (Design_Variable[iDV] == PARABOLIC) ||
            (Design_Variable[iDV] == AIRFOIL) ||
            (Design_Variable[iDV] == FFD_GULL) ||
            (Design_Variable[iDV] == FFD_ANGLE_OF_ATTACK) ) nParamDV = 2;
        if ((Design_Variable[iDV] ==  TRANSLATION) ||
            (Design_Variable[iDV] ==  NACA_4DIGITS) ||
            (Design_Variable[iDV] ==  CST) ||
            (Design_Variable[iDV] ==  SURFACE_BUMP) ||
            (Design_Variable[iDV] ==  FFD_CAMBER) ||
            (Design_Variable[iDV] ==  FFD_TWIST_2D) ||
            (Design_Variable[iDV] ==  FFD_THICKNESS) ) nParamDV = 3;
        if (Design_Variable[iDV] == FFD_CONTROL_POINT_2D) nParamDV = 5;
        if (Design_Variable[iDV] == ROTATION) nParamDV = 6;
        if ((Design_Variable[iDV] ==  FFD_CONTROL_POINT) ||
            (Design_Variable[iDV] ==  FFD_ROTATION) ||
            (Design_Variable[iDV] ==  FFD_CONTROL_SURFACE) ) nParamDV = 7;
        if (Design_Variable[iDV] == FFD_TWIST) nParamDV = 8;

        for (unsigned short iParamDV = 0; iParamDV < nParamDV; iParamDV++) {

          if (iParamDV == 0) cout << "( ";

          if ((iParamDV == 0) &&
              ((Design_Variable[iDV] == NO_DEFORMATION) ||
               (Design_Variable[iDV] == FFD_SETTING) ||
               (Design_Variable[iDV] == FFD_ANGLE_OF_ATTACK) ||
               (Design_Variable[iDV] == FFD_CONTROL_POINT_2D) ||
               (Design_Variable[iDV] == FFD_CAMBER_2D) ||
               (Design_Variable[iDV] == FFD_THICKNESS_2D) ||
               (Design_Variable[iDV] == FFD_TWIST_2D) ||
               (Design_Variable[iDV] == FFD_CONTROL_POINT) ||
               (Design_Variable[iDV] == FFD_NACELLE) ||
               (Design_Variable[iDV] == FFD_GULL) ||
               (Design_Variable[iDV] == FFD_TWIST) ||
               (Design_Variable[iDV] == FFD_ROTATION) ||
               (Design_Variable[iDV] == FFD_CONTROL_SURFACE) ||
               (Design_Variable[iDV] == FFD_CAMBER) ||
               (Design_Variable[iDV] == FFD_THICKNESS))) cout << FFDTag[iDV];
          else cout << ParamDV[iDV][iParamDV];

          if (iParamDV < nParamDV-1) cout << ", ";
          else cout <<" )"<< endl;
          
        }

      }
      
      else if (Design_Variable[iDV] == NO_DEFORMATION) {
        cout << "No deformation of the numerical grid. Just output .su2 file." << endl;
      }
      
      else if (Design_Variable[iDV] == SCALE_GRID) {
        nParamDV = 0;
        cout << "Scaling of the volume grid by a constant factor." << endl;
      }
      
      else if (Design_Variable[iDV] == TRANSLATE_GRID) {
        nParamDV = 3;
        cout << "Rigid translation of the volume grid." << endl;
      }
      
      else if (Design_Variable[iDV] == ROTATE_GRID) {
        nParamDV = 6;
        cout << "Rigid rotation of the volume grid." << endl;
      }

      else if (Design_Variable[iDV] == FFD_SETTING) {
        
        cout << "Setting the FFD box structure." << endl;
        cout << "FFD boxes definition (FFD tag <-> degree <-> coord):" << endl;
        
        for (unsigned short iFFDBox = 0; iFFDBox < nFFDBox; iFFDBox++) {
          
          cout << TagFFDBox[iFFDBox] << " <-> ";
          
          for (unsigned short iDegreeFFD = 0; iDegreeFFD < 3; iDegreeFFD++) {
            if (iDegreeFFD == 0) cout << "( ";
            cout << DegreeFFDBox[iFFDBox][iDegreeFFD];
            if (iDegreeFFD < 2) cout << ", ";
            else cout <<" )";
          }
          
          cout << " <-> ";

          for (unsigned short iCoordFFD = 0; iCoordFFD < 24; iCoordFFD++) {
            if (iCoordFFD == 0) cout << "( ";
            cout << CoordFFDBox[iFFDBox][iCoordFFD];
            if (iCoordFFD < 23) cout << ", ";
            else cout <<" )"<< endl;
          }
          
        }
        
      }
      
      else cout << endl;

		}
	}

	if (((val_software == SU2_CFD) && ( ContinuousAdjoint || DiscreteAdjoint)) || (val_software == SU2_DOT)) {

		cout << endl <<"----------------------- Design problem definition -----------------------" << endl;
		if (nObj==1) {
      switch (Kind_ObjFunc[0]) {
        case DRAG_COEFFICIENT:           cout << "CD objective function";
          if (Fixed_CL_Mode) {           cout << " using fixed CL mode, dCD/dCL = " << dCD_dCL << "." << endl; }
          else if (Fixed_CM_Mode) {      cout << " using fixed CMy mode, dCD/dCMy = " << dCD_dCMy << "." << endl; }
          else {                         cout << "." << endl; }
          break;
        case LIFT_COEFFICIENT:           cout << "CL objective function." << endl; break;
        case MOMENT_X_COEFFICIENT:       cout << "CMx objective function" << endl;
          if (Fixed_CL_Mode) {           cout << " using fixed CL mode, dCMx/dCL = " << dCMx_dCL << "." << endl; }
          else {                         cout << "." << endl; }
          break;
        case MOMENT_Y_COEFFICIENT:       cout << "CMy objective function" << endl;
          if (Fixed_CL_Mode) {           cout << " using fixed CL mode, dCMy/dCL = " << dCMy_dCL << "." << endl; }
          else {                         cout << "." << endl; }
          break;
        case MOMENT_Z_COEFFICIENT:       cout << "CMz objective function" << endl;
          if (Fixed_CL_Mode) {           cout << " using fixed CL mode, dCMz/dCL = " << dCMz_dCL << "." << endl; }
          else {                         cout << "." << endl; }
          break;
        case INVERSE_DESIGN_PRESSURE:    cout << "Inverse design (Cp) objective function." << endl; break;
        case INVERSE_DESIGN_HEATFLUX:    cout << "Inverse design (Heat Flux) objective function." << endl; break;
        case SIDEFORCE_COEFFICIENT:      cout << "Side force objective function." << endl; break;
        case EFFICIENCY:                 cout << "CL/CD objective function." << endl; break;
        case EQUIVALENT_AREA:            cout << "Equivalent area objective function. CD weight: " << WeightCd <<"."<< endl;  break;
        case NEARFIELD_PRESSURE:         cout << "Nearfield pressure objective function. CD weight: " << WeightCd <<"."<< endl;  break;
        case FORCE_X_COEFFICIENT:        cout << "X-force objective function." << endl; break;
        case FORCE_Y_COEFFICIENT:        cout << "Y-force objective function." << endl; break;
        case FORCE_Z_COEFFICIENT:        cout << "Z-force objective function." << endl; break;
        case THRUST_COEFFICIENT:         cout << "Thrust objective function." << endl; break;
        case TORQUE_COEFFICIENT:         cout << "Torque efficiency objective function." << endl; break;
        case TOTAL_HEATFLUX:             cout << "Total heat flux objective function." << endl; break;
        case MAXIMUM_HEATFLUX:           cout << "Maximum heat flux objective function." << endl; break;
        case FIGURE_OF_MERIT:            cout << "Rotor Figure of Merit objective function." << endl; break;
        case BUFFET_SENSOR:              cout << "Buffet sensor objective function." << endl; break;
        case SURFACE_TOTAL_PRESSURE:         cout << "Average total pressure objective function." << endl; break;
        case SURFACE_STATIC_PRESSURE:        cout << "Average static pressure objective function." << endl; break;
        case SURFACE_MASSFLOW:             cout << "Mass flow rate objective function." << endl; break;
        case SURFACE_MACH:             cout << "Mach number objective function." << endl; break;
        case CUSTOM_OBJFUNC:        		cout << "Custom objective function." << endl; break;
        case REFERENCE_GEOMETRY:        cout << "Target geometry objective function." << endl; break;
        case REFERENCE_NODE:            cout << "Target node displacement objective function." << endl; break;
        case VOLUME_FRACTION:           cout << "Volume fraction objective function." << endl; break;
      }
		}
		else {
		  cout << "Weighted sum objective function." << endl;
		}

	}

	if (val_software == SU2_CFD) {
		cout << endl <<"---------------------- Space Numerical Integration ----------------------" << endl;

		if (SmoothNumGrid) cout << "There are some smoothing iterations on the grid coordinates." << endl;

    if ((Kind_Solver == EULER) || (Kind_Solver == NAVIER_STOKES) || (Kind_Solver == RANS) ||
         (Kind_Solver == DISC_ADJ_EULER) || (Kind_Solver == DISC_ADJ_NAVIER_STOKES) || (Kind_Solver == DISC_ADJ_RANS) ) {

      if (Kind_ConvNumScheme_Flow == SPACE_CENTERED) {
        if (Kind_Centered_Flow == JST) {
          cout << "Jameson-Schmidt-Turkel scheme (2nd order in space) for the flow inviscid terms."<< endl;
          cout << "JST viscous coefficients (2nd & 4th): " << Kappa_2nd_Flow << ", " << Kappa_4th_Flow <<"." << endl;
          cout << "The method includes a grid stretching correction (p = 0.3)."<< endl;
        }
        if (Kind_Centered_Flow == JST_KE) {
          cout << "Jameson-Schmidt-Turkel scheme (2nd order in space) for the flow inviscid terms."<< endl;
          cout << "JST viscous coefficients (2nd & 4th): " << Kappa_2nd_Flow << ", " << Kappa_4th_Flow << "." << endl;
          cout << "The method includes a grid stretching correction (p = 0.3)."<< endl;
        }
        if (Kind_Centered_Flow == LAX) {
          cout << "Lax-Friedrich scheme (1st order in space) for the flow inviscid terms."<< endl;
          cout << "Lax viscous coefficients (1st): " << Kappa_1st_Flow << "." << endl;
          cout << "First order integration." << endl;
        }
      }

      if (Kind_ConvNumScheme_Flow == SPACE_UPWIND) {
        if (Kind_Upwind_Flow == ROE)   cout << "Roe (with entropy fix = "<< EntropyFix_Coeff <<") solver for the flow inviscid terms."<< endl;
        if (Kind_Upwind_Flow == TURKEL) cout << "Roe-Turkel solver for the flow inviscid terms."<< endl;
        if (Kind_Upwind_Flow == AUSM)  cout << "AUSM solver for the flow inviscid terms."<< endl;
        if (Kind_Upwind_Flow == HLLC)  cout << "HLLC solver for the flow inviscid terms."<< endl;
        if (Kind_Upwind_Flow == SW)  cout << "Steger-Warming solver for the flow inviscid terms."<< endl;
        if (Kind_Upwind_Flow == MSW)  cout << "Modified Steger-Warming solver for the flow inviscid terms."<< endl;
        if (Kind_Upwind_Flow == CUSP)  cout << "CUSP solver for the flow inviscid terms."<< endl;
        if (Kind_Upwind_Flow == L2ROE) cout << "L2ROE Low Mach ROE solver for the flow inviscid terms."<< endl;
        if (Kind_Upwind_Flow == LMROE) cout << "Rieper Low Mach ROE solver for the flow inviscid terms."<< endl;
        if (Kind_Upwind_Flow == SLAU) cout << "Simple Low-Dissipation AUSM solver for the flow inviscid terms."<< endl;
        if (Kind_Upwind_Flow == SLAU2) cout << "Simple Low-Dissipation AUSM 2 solver for the flow inviscid terms."<< endl;
        if (Kind_Upwind_Flow == FDS)   cout << "Flux difference splitting (FDS) upwind scheme for the flow inviscid terms."<< endl;
        if (Kind_Upwind_Flow == AUSMPLUSUP)  cout << "AUSM+-up solver for the flow inviscid terms."<< endl;
	if (Kind_Upwind_Flow == AUSMPLUSUP2)  cout << "AUSM+-up2 solver for the flow inviscid terms."<< endl;
          
        if (Kind_Regime == COMPRESSIBLE) {
          switch (Kind_RoeLowDiss) {
            case NO_ROELOWDISS: cout << "Standard Roe without low-dissipation function."<< endl; break;
            case NTS: cout << "Roe with NTS low-dissipation function."<< endl; break;
            case FD: cout << "Roe with DDES's FD low-dissipation function."<< endl; break;
            case NTS_DUCROS: cout << "Roe with NTS low-dissipation function + Ducros shock sensor."<< endl; break;
            case FD_DUCROS: cout << "Roe with DDES's FD low-dissipation function + Ducros shock sensor."<< endl; break;
          }
        }
        
        if (MUSCL_Flow) {
          cout << "Second order integration in space, with slope limiter." << endl;
            switch (Kind_SlopeLimit_Flow) {
              case NO_LIMITER:
                cout << "No slope-limiting method. "<< endl;
                break;
              case VENKATAKRISHNAN:
                cout << "Venkatakrishnan slope-limiting method, with constant: " << Venkat_LimiterCoeff <<". "<< endl;
                cout << "The reference element size is: " << RefElemLength <<". "<< endl;
                break;
              case VENKATAKRISHNAN_WANG:
                cout << "Venkatakrishnan-Wang slope-limiting method, with constant: " << Venkat_LimiterCoeff <<". "<< endl;
                break;
              case BARTH_JESPERSEN:
                cout << "Barth-Jespersen slope-limiting method." << endl;
                break;
              case VAN_ALBADA_EDGE:
                cout << "Van Albada slope-limiting method implemented by edges." << endl;
                break;
            }
        }
        else {
          cout << "First order integration in space." << endl;
        }
        
      }

    }

    if ((Kind_Solver == RANS) || (Kind_Solver == DISC_ADJ_RANS)) {
      if (Kind_ConvNumScheme_Turb == SPACE_UPWIND) {
        if (Kind_Upwind_Turb == SCALAR_UPWIND) cout << "Scalar upwind solver for the turbulence model."<< endl;
        if (MUSCL_Turb) {
          cout << "Second order integration in space with slope limiter." << endl;
            switch (Kind_SlopeLimit_Turb) {
              case NO_LIMITER:
                cout << "No slope-limiting method. "<< endl;
                break;
              case VENKATAKRISHNAN:
                cout << "Venkatakrishnan slope-limiting method, with constant: " << Venkat_LimiterCoeff <<". "<< endl;
                cout << "The reference element size is: " << RefElemLength <<". "<< endl;
                break;
              case VENKATAKRISHNAN_WANG:
                cout << "Venkatakrishnan-Wang slope-limiting method, with constant: " << Venkat_LimiterCoeff <<". "<< endl;
                break;
              case BARTH_JESPERSEN:
                cout << "Barth-Jespersen slope-limiting method." << endl;
                break;
              case VAN_ALBADA_EDGE:
                cout << "Van Albada slope-limiting method implemented by edges." << endl;
                break;
            }
        }
        else {
          cout << "First order integration in space." << endl;
        }
      }
    }

    if ((Kind_Solver == ADJ_EULER) || (Kind_Solver == ADJ_NAVIER_STOKES) || (Kind_Solver == ADJ_RANS)) {

      if (Kind_ConvNumScheme_AdjFlow == SPACE_CENTERED) {
        if (Kind_Centered_AdjFlow == JST) {
          cout << "Jameson-Schmidt-Turkel scheme for the adjoint inviscid terms."<< endl;
          cout << "JST viscous coefficients (1st, 2nd, & 4th): " << Kappa_1st_AdjFlow
          << ", " << Kappa_2nd_AdjFlow << ", " << Kappa_4th_AdjFlow <<"."<< endl;
          cout << "The method includes a grid stretching correction (p = 0.3)."<< endl;
          cout << "Second order integration." << endl;
        }
        if (Kind_Centered_AdjFlow == LAX) {
          cout << "Lax-Friedrich scheme for the adjoint inviscid terms."<< endl;
          cout << "First order integration." << endl;
        }
      }

      if (Kind_ConvNumScheme_AdjFlow == SPACE_UPWIND) {
        if (Kind_Upwind_AdjFlow == ROE) cout << "Roe (with entropy fix = "<< EntropyFix_Coeff <<") solver for the adjoint inviscid terms."<< endl;
        if (MUSCL_AdjFlow) {
          cout << "Second order integration with slope limiter." << endl;
            switch (Kind_SlopeLimit_AdjFlow) {
              case NO_LIMITER:
                cout << "No slope-limiting method. "<< endl;
                break;
              case VENKATAKRISHNAN:
                cout << "Venkatakrishnan slope-limiting method, with constant: " << Venkat_LimiterCoeff <<". "<< endl;
                cout << "The reference element size is: " << RefElemLength <<". "<< endl;
                break;
              case VENKATAKRISHNAN_WANG:
                cout << "Venkatakrishnan-Wang slope-limiting method, with constant: " << Venkat_LimiterCoeff <<". "<< endl;
                break;
              case BARTH_JESPERSEN:
                cout << "Barth-Jespersen slope-limiting method." << endl;
                break;
              case VAN_ALBADA_EDGE:
                cout << "Van Albada slope-limiting method implemented by edges." << endl;
                break;
              case SHARP_EDGES:
                cout << "Sharp edges slope-limiting method, with constant: " << Venkat_LimiterCoeff <<". "<< endl;
                cout << "The reference element size is: " << RefElemLength <<". "<< endl;
                cout << "The reference sharp edge distance is: " << AdjSharp_LimiterCoeff*RefElemLength*Venkat_LimiterCoeff <<". "<< endl;
                break;
              case WALL_DISTANCE:
                cout << "Wall distance slope-limiting method, with constant: " << Venkat_LimiterCoeff <<". "<< endl;
                cout << "The reference element size is: " << RefElemLength <<". "<< endl;
                cout << "The reference wall distance is: " << AdjSharp_LimiterCoeff*RefElemLength*Venkat_LimiterCoeff <<". "<< endl;
                break;
            }
        }
        else {
          cout << "First order integration." << endl;
        }
      }
      
      cout << "The reference sharp edge distance is: " << AdjSharp_LimiterCoeff*RefElemLength*Venkat_LimiterCoeff <<". "<< endl;

    }

    if ((Kind_Solver == ADJ_RANS) && (!Frozen_Visc_Cont)) {
      if (Kind_ConvNumScheme_AdjTurb == SPACE_UPWIND) {
        if (Kind_Upwind_Turb == SCALAR_UPWIND) cout << "Scalar upwind solver (first order) for the adjoint turbulence model."<< endl;
        if (MUSCL_AdjTurb) {
          cout << "Second order integration with slope limiter." << endl;
            switch (Kind_SlopeLimit_AdjTurb) {
              case NO_LIMITER:
                cout << "No slope-limiting method. "<< endl;
                break;
              case VENKATAKRISHNAN:
                cout << "Venkatakrishnan slope-limiting method, with constant: " << Venkat_LimiterCoeff <<". "<< endl;
                cout << "The reference element size is: " << RefElemLength <<". "<< endl;
                break;
              case VENKATAKRISHNAN_WANG:
                cout << "Venkatakrishnan-Wang slope-limiting method, with constant: " << Venkat_LimiterCoeff <<". "<< endl;
                break;
              case BARTH_JESPERSEN:
                cout << "Barth-Jespersen slope-limiting method." << endl;
                break;
              case VAN_ALBADA_EDGE:
                cout << "Van Albada slope-limiting method implemented by edges." << endl;
                break;
              case SHARP_EDGES:
                cout << "Sharp edges slope-limiting method, with constant: " << Venkat_LimiterCoeff <<". "<< endl;
                cout << "The reference element size is: " << RefElemLength <<". "<< endl;
                cout << "The reference sharp edge distance is: " << AdjSharp_LimiterCoeff*RefElemLength*Venkat_LimiterCoeff <<". "<< endl;
                break;
              case WALL_DISTANCE:
                cout << "Wall distance slope-limiting method, with constant: " << Venkat_LimiterCoeff <<". "<< endl;
                cout << "The reference element size is: " << RefElemLength <<". "<< endl;
                cout << "The reference wall distance is: " << AdjSharp_LimiterCoeff*RefElemLength*Venkat_LimiterCoeff <<". "<< endl;
                break;
            }
        }
        else {
          cout << "First order integration." << endl;
        }
      }
    }

    if ((Kind_Solver == NAVIER_STOKES) || (Kind_Solver == RANS) ||
        (Kind_Solver == DISC_ADJ_NAVIER_STOKES) || (Kind_Solver == DISC_ADJ_RANS)) {
        cout << "Average of gradients with correction (viscous flow terms)." << endl;
    }

    if ((Kind_Solver == ADJ_NAVIER_STOKES) || (Kind_Solver == ADJ_RANS)) {
      cout << "Average of gradients with correction (viscous adjoint terms)." << endl;
    }

    if ((Kind_Solver == RANS) || (Kind_Solver == DISC_ADJ_RANS)) {
      cout << "Average of gradients with correction (viscous turbulence terms)." << endl;
    }

    if ((Kind_Solver == ADJ_RANS) && (!Frozen_Visc_Cont)) {
      cout << "Average of gradients with correction (2nd order) for computation of adjoint viscous turbulence terms." << endl;
      if (Kind_TimeIntScheme_AdjTurb == EULER_IMPLICIT) cout << "Euler implicit method for the turbulent adjoint equation." << endl;
    }

    if(Kind_Solver != FEM_EULER && Kind_Solver != FEM_NAVIER_STOKES &&
       Kind_Solver != FEM_RANS  && Kind_Solver != FEM_LES &&
       Kind_Solver != DISC_ADJ_FEM_EULER && Kind_Solver != DISC_ADJ_FEM_NS && 
       Kind_Solver != DISC_ADJ_FEM_RANS) {
      if (!fea){
        switch (Kind_Gradient_Method) {
          case GREEN_GAUSS: cout << "Gradient computation using Green-Gauss theorem." << endl; break;
          case WEIGHTED_LEAST_SQUARES: cout << "Gradient Computation using weighted Least-Squares method." << endl; break;
        }
      }
      else{
        cout << "Spatial discretization using the Finite Element Method." << endl;
      }
    }

    if(Kind_Solver == FEM_EULER || Kind_Solver == FEM_NAVIER_STOKES ||
       Kind_Solver == FEM_RANS  || Kind_Solver == FEM_LES ||
       Kind_Solver == DISC_ADJ_FEM_EULER || Kind_Solver == DISC_ADJ_FEM_NS ||
       Kind_Solver == DISC_ADJ_FEM_RANS) {
      if(Kind_FEM_Flow == DG) {
        cout << "Discontinuous Galerkin Finite element solver" << endl;

        switch( Riemann_Solver_FEM ) {
          case ROE:           cout << "Roe (with entropy fix) solver for inviscid fluxes over the faces" << endl; break;
          case LAX_FRIEDRICH: cout << "Lax-Friedrich solver for inviscid fluxes over the faces" << endl; break;
          case AUSM:          cout << "AUSM solver inviscid fluxes over the faces" << endl; break;
          case HLLC:          cout << "HLLC solver inviscid fluxes over the faces" << endl; break;
        }

        if(Kind_Solver != FEM_EULER && Kind_Solver != DISC_ADJ_FEM_EULER) {
          cout << "Theta symmetrizing terms interior penalty: " << Theta_Interior_Penalty_DGFEM << endl;
        }
      }

      cout << "Quadrature factor for elements with constant Jacobian:     " << Quadrature_Factor_Straight << endl;
      cout << "Quadrature factor for elements with non-constant Jacobian: " << Quadrature_Factor_Curved << endl;

      cout << "Byte alignment matrix multiplications:      " << byteAlignmentMatMul << endl;
      cout << "Padded matrix size for optimal performance: " << sizeMatMulPadding << endl;
    }

    cout << endl <<"---------------------- Time Numerical Integration -----------------------" << endl;

    if (!fea) {
		switch (Unsteady_Simulation) {
		  case NO:
			cout << "Local time stepping (steady state simulation)." << endl; break;
		  case TIME_STEPPING:
			cout << "Unsteady simulation using a time stepping strategy."<< endl;
			if (Unst_CFL != 0.0) {
                          cout << "Time step computed by the code. Unsteady CFL number: " << Unst_CFL <<"."<< endl;
                          if (Delta_UnstTime != 0.0) {
                            cout << "Synchronization time provided by the user (s): "<< Delta_UnstTime << "." << endl;
                          }
                        }
			else cout << "Unsteady time step provided by the user (s): "<< Delta_UnstTime << "." << endl;
			break;
		  case DT_STEPPING_1ST: case DT_STEPPING_2ND:
			if (Unsteady_Simulation == DT_STEPPING_1ST) cout << "Unsteady simulation, dual time stepping strategy (first order in time)."<< endl;
			if (Unsteady_Simulation == DT_STEPPING_2ND) cout << "Unsteady simulation, dual time stepping strategy (second order in time)."<< endl;
			if (Unst_CFL != 0.0) cout << "Time step computed by the code. Unsteady CFL number: " << Unst_CFL <<"."<< endl;
			else cout << "Unsteady time step provided by the user (s): "<< Delta_UnstTime << "." << endl;
			cout << "Total number of internal Dual Time iterations: "<< Unst_nIntIter <<"." << endl;
			break;
		}
  }
	else {
		switch (Dynamic_Analysis) {
		  case NO:
			cout << "Static structural analysis." << endl; break;
		  case YES:
			cout << "Dynamic structural analysis."<< endl;
			cout << "Time step provided by the user for the dynamic analysis(s): "<< Delta_DynTime << "." << endl;
			break;
		}
	}

    if ((Kind_Solver == EULER) || (Kind_Solver == NAVIER_STOKES) || (Kind_Solver == RANS) ||
        (Kind_Solver == DISC_ADJ_EULER) || (Kind_Solver == DISC_ADJ_NAVIER_STOKES) || (Kind_Solver == DISC_ADJ_RANS) ||
        (Kind_Solver == DISC_ADJ_FEM_EULER) || (Kind_Solver == DISC_ADJ_FEM_NS) || (Kind_Solver == DISC_ADJ_FEM_RANS)) {
      switch (Kind_TimeIntScheme_Flow) {
        case RUNGE_KUTTA_EXPLICIT:
          if (nRKStep == 0) {
            cout << "No RK coefficients specified.  Defaulting to classical RK4." << endl;
            nRKStep = 4;

            // alloc and zero out space for coefficients
            RK_aMat = new su2double* [nRKStep];
            RK_bVec = new su2double[nRKStep];
            RK_cVec = new su2double[nRKStep];
            for (unsigned int iRKStep = 0; iRKStep < nRKStep; iRKStep++) {
              RK_bVec[iRKStep] = 0.0;
              RK_cVec[iRKStep] = 0.0;

              RK_aMat[iRKStep] = new su2double [nRKStep];
              for (unsigned int jRKStep = 0; jRKStep < nRKStep; jRKStep++) {
                RK_aMat[iRKStep][jRKStep] = 0.0;
              }
            }

            // set them
            RK_aMat[1][0] = 0.5;
            RK_aMat[2][1] = 0.5;
            RK_aMat[3][2] = 1.0;

            RK_bVec[0] = 1.0/6.0;
            RK_bVec[1] = 1.0/3.0;
            RK_bVec[2] = 1.0/3.0;
            RK_bVec[3] = 1.0/6.0;

            RK_cVec[1] = 0.5;
            RK_cVec[2] = 0.5;
            RK_cVec[3] = 1.0;
          }

          cout << "Runge-Kutta explicit method for the flow equations." << endl;
          cout << "Number of steps: " << nRKStep << endl;
          cout << "RK coefficients: " << endl;
          cout << "  A matrix = " << endl;
          for (unsigned short iRKStep = 0; iRKStep < nRKStep; iRKStep++) {
            cout << "    [";
            for (unsigned short jRKStep = 0; jRKStep < nRKStep; jRKStep++) {
              cout << " " << RK_aMat[iRKStep][jRKStep];
            }
            cout << "]" << endl;
          }
          cout << "  b vector = [";
          for (unsigned short iRKStep = 0; iRKStep < nRKStep; iRKStep++) {
            cout << " " << RK_bVec[iRKStep];
          }
          cout << "]" << endl;
          cout << "  c vector = [";
          for (unsigned short iRKStep = 0; iRKStep < nRKStep; iRKStep++) {
            cout << " " << RK_cVec[iRKStep];
          }
          cout << "]" << endl;
          break;
        case RUNGE_KUTTA_LIMEX_EDIRK:
          if (nRKStep == 0) {
            cout << "No RK coefficients specified.  Defaulting to a 3 stage, 2nd order scheme." << endl;
            nRKStep = 3;

            // alloc and zero out space for explicit coefficients
            RK_aMat = new su2double* [nRKStep];
            RK_bVec = new su2double[nRKStep];
            RK_cVec = new su2double[nRKStep];
            for (unsigned int iRKStep = 0; iRKStep < nRKStep; iRKStep++) {
              RK_bVec[iRKStep] = 0.0;
              RK_cVec[iRKStep] = 0.0;

              RK_aMat[iRKStep] = new su2double [nRKStep];
              for (unsigned int jRKStep = 0; jRKStep < nRKStep; jRKStep++) {
                RK_aMat[iRKStep][jRKStep] = 0.0;
              }
            }

            // set coeffs for explicit part of scheme
            const su2double alpha = 1.0 - sqrt(2)/2.0;
            const su2double delta = -2.0*sqrt(2.0)/3.0;

            RK_aMat[1][0] = alpha;
            RK_aMat[2][0] = delta;
            RK_aMat[2][1] = 1.0 - delta;

            RK_bVec[1] = 1.0 - alpha;
            RK_bVec[2] = alpha;

            RK_cVec[1] = alpha;
            RK_cVec[2] = 1.0;

            // alloc and zero out space for implicit coefficients
            unsigned short int nImp = nRKStep - 1;
            RK_aMat_imp = new su2double* [nImp];
            RK_bVec_imp = new su2double[nImp];
            RK_cVec_imp = new su2double[nImp];
            for (unsigned int iRKStep = 0; iRKStep < nImp; iRKStep++) {
              RK_bVec_imp[iRKStep] = 0.0;
              RK_cVec_imp[iRKStep] = 0.0;

              RK_aMat_imp[iRKStep] = new su2double [nImp];
              for (unsigned int jRKStep = 0; jRKStep < nImp; jRKStep++) {
                RK_aMat_imp[iRKStep][jRKStep] = 0.0;
              }
            }

            // set coeffs for implicit part
            RK_aMat_imp[0][0] = alpha;
            RK_aMat_imp[1][0] = 1.0 - alpha;
            RK_aMat_imp[1][1] = alpha;

            RK_bVec_imp[0] = 1.0 - alpha;
            RK_bVec_imp[1] = alpha;

            RK_cVec[0] = alpha;
            RK_cVec[1] = 1.0;
          }

          cout << "Linearized IMEX w/ EDIRK for the flow equations." << endl;
          cout << "Number of steps: " << nRKStep << endl;
          cout << "Explicit RK coefficients: " << endl;
          cout << "  A matrix = " << endl;
          for (unsigned short iRKStep = 0; iRKStep < nRKStep; iRKStep++) {
            cout << "    [";
            for (unsigned short jRKStep = 0; jRKStep < nRKStep; jRKStep++) {
              cout << " " << RK_aMat[iRKStep][jRKStep];
            }
            cout << "]" << endl;
          }
          cout << "  b vector = [";
          for (unsigned short iRKStep = 0; iRKStep < nRKStep; iRKStep++) {
            cout << " " << RK_bVec[iRKStep];
          }
          cout << "]" << endl;
          cout << "  c vector = [";
          for (unsigned short iRKStep = 0; iRKStep < nRKStep; iRKStep++) {
            cout << " " << RK_cVec[iRKStep];
          }
          cout << "]" << endl;
          cout << "Implicit RK coefficients: " << endl;
          cout << "  A matrix = " << endl;
          for (unsigned short iRKStep = 0; iRKStep < nRKStep-1; iRKStep++) {
            cout << "    [";
            for (unsigned short jRKStep = 0; jRKStep < nRKStep-1; jRKStep++) {
              cout << " " << RK_aMat_imp[iRKStep][jRKStep];
            }
            cout << "]" << endl;
          }
          cout << "  b vector = [";
          for (unsigned short iRKStep = 0; iRKStep < nRKStep-1; iRKStep++) {
            cout << " " << RK_bVec_imp[iRKStep];
          }
          cout << "]" << endl;
          cout << "  c vector = [";
          for (unsigned short iRKStep = 0; iRKStep < nRKStep-1; iRKStep++) {
            cout << " " << RK_cVec_imp[iRKStep];
          }
          cout << "]" << endl;
          break;
        case RUNGE_KUTTA_LIMEX_SMR91:
          cout << "Linearized IMEX w/ SMR91 for the flow equations." << endl;
          break;
        case EULER_EXPLICIT:
          cout << "Euler explicit method for the flow equations." << endl;
          break;
        case EULER_IMPLICIT:
          cout << "Euler implicit method for the flow equations." << endl;
          switch (Kind_Linear_Solver) {
            case BCGSTAB:
              cout << "BCGSTAB is used for solving the linear system." << endl;
              switch (Kind_Linear_Solver_Prec) {
                case ILU: cout << "Using a ILU("<< Linear_Solver_ILU_n <<") preconditioning."<< endl; break;
                case LINELET: cout << "Using a linelet preconditioning."<< endl; break;
                case LU_SGS: cout << "Using a LU-SGS preconditioning."<< endl; break;
                case JACOBI: cout << "Using a Jacobi preconditioning."<< endl; break;
              }
              cout << "Convergence criteria of the linear solver: "<< Linear_Solver_Error <<"."<< endl;
              cout << "Max number of linear iterations: "<< Linear_Solver_Iter <<"."<< endl;
              break;
            case FGMRES:
            case RESTARTED_FGMRES:
              cout << "FGMRES is used for solving the linear system." << endl;
              switch (Kind_Linear_Solver_Prec) {
                case ILU: cout << "Using a ILU("<< Linear_Solver_ILU_n <<") preconditioning."<< endl; break;
                case LINELET: cout << "Using a linelet preconditioning."<< endl; break;
                case LU_SGS: cout << "Using a LU-SGS preconditioning."<< endl; break;
                case JACOBI: cout << "Using a Jacobi preconditioning."<< endl; break;
              }
              cout << "Convergence criteria of the linear solver: "<< Linear_Solver_Error <<"."<< endl;
              cout << "Max number of linear iterations: "<< Linear_Solver_Iter <<"."<< endl;
               break;
            case SMOOTHER_JACOBI:
              cout << "A Jacobi method is used for smoothing the linear system." << endl;
              break;
            case SMOOTHER_ILU:
              cout << "A ILU("<< Linear_Solver_ILU_n <<") method is used for smoothing the linear system." << endl;
              break;
            case SMOOTHER_LUSGS:
              cout << "A LU-SGS method is used for smoothing the linear system." << endl;
              break;
            case SMOOTHER_LINELET:
              cout << "A Linelet method is used for smoothing the linear system." << endl;
              break;
          }
          break;
        case CLASSICAL_RK4_EXPLICIT:
          cout << "Classical RK4 explicit method for the flow equations." << endl;
          cout << "Number of steps: " << 4 << endl;
          cout << "Time coefficients: {0.5, 0.5, 1, 1}" << endl;
          cout << "Function coefficients: {1/6, 1/3, 1/3, 1/6}" << endl;
          break;
      }
    }

    if (fea) {
      switch (Kind_TimeIntScheme_FEA) {
        case CD_EXPLICIT:
          cout << "Explicit time integration (NOT IMPLEMENTED YET)." << endl;
          break;
        case GENERALIZED_ALPHA:
          cout << "Generalized-alpha method." << endl;
          break;
        case NEWMARK_IMPLICIT:
          if (Dynamic_Analysis) cout << "Newmark implicit method for the structural time integration." << endl;
          switch (Kind_Linear_Solver) {
            case BCGSTAB:
              cout << "BCGSTAB is used for solving the linear system." << endl;
              cout << "Convergence criteria of the linear solver: "<< Linear_Solver_Error <<"."<< endl;
              cout << "Max number of iterations: "<< Linear_Solver_Iter <<"."<< endl;
              break;
            case FGMRES: case RESTARTED_FGMRES:
              cout << "FGMRES is used for solving the linear system." << endl;
              cout << "Convergence criteria of the linear solver: "<< Linear_Solver_Error <<"."<< endl;
              cout << "Max number of iterations: "<< Linear_Solver_Iter <<"."<< endl;
              break;
            case CONJUGATE_GRADIENT:
              cout << "A Conjugate Gradient method is used for solving the linear system." << endl;
              cout << "Convergence criteria of the linear solver: "<< Linear_Solver_Error <<"."<< endl;
              cout << "Max number of iterations: "<< Linear_Solver_Iter <<"."<< endl;
              break;
          }
          break;
      }
    }

    if ((Kind_Solver == ADJ_EULER) || (Kind_Solver == ADJ_NAVIER_STOKES) || (Kind_Solver == ADJ_RANS)) {
      switch (Kind_TimeIntScheme_AdjFlow) {
        case RUNGE_KUTTA_EXPLICIT:
          std::cout << "RUNGE_KUTTA_EXPLICIT is not currently working for adjoint equations!" << std::endl;
          exit(EXIT_FAILURE);
          break;
        case EULER_EXPLICIT: cout << "Euler explicit method for the adjoint equations." << endl; break;
        case EULER_IMPLICIT: cout << "Euler implicit method for the adjoint equations." << endl; break;
      }
    }

    if(Kind_Solver == FEM_EULER || Kind_Solver == FEM_NAVIER_STOKES ||
       Kind_Solver == FEM_RANS  || Kind_Solver == FEM_LES) {
      switch (Kind_TimeIntScheme_FEM_Flow) {
        case RUNGE_KUTTA_EXPLICIT:
          cout << "Runge-Kutta explicit method for the flow equations." << endl;
          cout << "Number of steps: " << nRKStep << endl;
          cout << "Alpha coefficients: ";
          for (unsigned short iRKStep = 0; iRKStep < nRKStep; iRKStep++) {
            cout << "\t" << RK_Alpha_Step[iRKStep];
          }
          cout << endl;
          break;
        case CLASSICAL_RK4_EXPLICIT:
          cout << "Classical RK4 explicit method for the flow equations." << endl;
          cout << "Number of steps: " << 4 << endl;
          cout << "Time coefficients: {0.5, 0.5, 1, 1}" << endl;
          cout << "Function coefficients: {1/6, 1/3, 1/3, 1/6}" << endl;
          break;

        case ADER_DG:
          if(nLevels_TimeAccurateLTS == 1)
            cout << "ADER-DG for the flow equations with global time stepping." << endl;
          else
            cout << "ADER-DG for the flow equations with " << nLevels_TimeAccurateLTS
                 << " levels for time accurate local time stepping." << endl;

          switch( Kind_ADER_Predictor ) {
            case ADER_ALIASED_PREDICTOR:
              cout << "An aliased approach is used in the predictor step. " << endl;
              break;
            case ADER_NON_ALIASED_PREDICTOR:
              cout << "A non-aliased approach is used in the predictor step. " << endl;
              break;
          }
          cout << "Number of time DOFs ADER-DG predictor step: " << nTimeDOFsADER_DG << endl;
          cout << "Location of time DOFs ADER-DG on the interval [-1,1]: ";
          for (unsigned short iDOF=0; iDOF<nTimeDOFsADER_DG; iDOF++) {
            cout << "\t" << TimeDOFsADER_DG[iDOF];
          }
          cout << endl;
          cout << "Time quadrature factor for ADER-DG: " << Quadrature_Factor_Time_ADER_DG << endl;
          cout << "Number of time integration points ADER-DG: " << nTimeIntegrationADER_DG << endl;
          cout << "Location of time integration points ADER-DG on the interval [-1,1]: ";
          for (unsigned short iDOF=0; iDOF<nTimeIntegrationADER_DG; iDOF++) {
            cout << "\t" << TimeIntegrationADER_DG[iDOF];
          }
          cout << endl;
          cout << "Weights of time integration points ADER-DG on the interval [-1,1]: ";
          for (unsigned short iDOF=0; iDOF<nTimeIntegrationADER_DG; iDOF++) {
            cout << "\t" << WeightsIntegrationADER_DG[iDOF];
          }
          cout << endl;
          break;
      }
    }

    if (nMGLevels !=0) {
      
      if (nStartUpIter != 0) cout << "A total of " << nStartUpIter << " start up iterations on the fine grid."<< endl;
      if (MGCycle == V_CYCLE) cout << "V Multigrid Cycle, with " << nMGLevels << " multigrid levels."<< endl;
      if (MGCycle == W_CYCLE) cout << "W Multigrid Cycle, with " << nMGLevels << " multigrid levels."<< endl;
      if (MGCycle == FULLMG_CYCLE) cout << "Full Multigrid Cycle, with " << nMGLevels << " multigrid levels."<< endl;

      cout << "Damping factor for the residual restriction: " << Damp_Res_Restric <<"."<< endl;
      cout << "Damping factor for the correction prolongation: " << Damp_Correc_Prolong <<"."<< endl;
    }

    if ((Kind_Solver != FEM_ELASTICITY) && (Kind_Solver != DISC_ADJ_FEM)) {

      if (!CFL_Adapt) cout << "No CFL adaptation." << endl;
      else cout << "CFL adaptation. Factor down: "<< CFL_AdaptParam[0] <<", factor up: "<< CFL_AdaptParam[1]
        <<",\n                lower limit: "<< CFL_AdaptParam[2] <<", upper limit: " << CFL_AdaptParam[3] <<"."<< endl;

      if (nMGLevels !=0) {
        PrintingToolbox::CTablePrinter MGTable(&std::cout);
        
        MGTable.AddColumn("MG Level",         10);
        MGTable.AddColumn("Presmooth",     10);
        MGTable.AddColumn("PostSmooth",    10);
        MGTable.AddColumn("CorrectSmooth", 10);
        MGTable.SetAlign(PrintingToolbox::CTablePrinter::RIGHT);
        MGTable.PrintHeader();
        for (unsigned short iLevel = 0; iLevel < nMGLevels+1; iLevel++) {
          MGTable << iLevel << MG_PreSmooth[iLevel] << MG_PostSmooth[iLevel] << MG_CorrecSmooth[iLevel];
        }
        MGTable.PrintFooter();
      }

			if (Unsteady_Simulation != TIME_STEPPING) {
				cout << "Courant-Friedrichs-Lewy number:   ";
				cout.precision(3);
				cout.width(6); cout << CFL[0];
				cout << endl;
			}
			

    }

    if ((Kind_Solver == RANS) || (Kind_Solver == DISC_ADJ_RANS))
      if (Kind_TimeIntScheme_Turb == EULER_IMPLICIT)
        cout << "Euler implicit time integration for the turbulence model." << endl;
  }

  if (val_software == SU2_CFD) {

    cout << endl <<"------------------------- Convergence Criteria --------------------------" << endl;

    if (SinglezoneDriver){
      cout << "Maximum number of solver subiterations: " << Iter <<"."<< endl;
      cout << "Maximum number of physical time-steps: " << Time_Iter <<"."<< endl;
    }
    else{
      cout << "Maximum number of iterations: " << nExtIter <<"."<< endl;
    }

    if (!fea){

      if (ConvCriteria == CAUCHY) {
        if (!ContinuousAdjoint && !DiscreteAdjoint)
          switch (Cauchy_Func_Flow) {
            case LIFT_COEFFICIENT: cout << "Cauchy criteria for Lift using "
              << Cauchy_Elems << " elements and epsilon " <<Cauchy_Eps<< "."<< endl; break;
            case DRAG_COEFFICIENT: cout << "Cauchy criteria for Drag using "
              << Cauchy_Elems << " elements and epsilon " <<Cauchy_Eps<< "."<< endl; break;
          }

        if (ContinuousAdjoint || DiscreteAdjoint)
          switch (Cauchy_Func_AdjFlow) {
            case SENS_GEOMETRY: cout << "Cauchy criteria for geo. sensitivity using "
              << Cauchy_Elems << " elements and epsilon " <<Cauchy_Eps<< "."<< endl; break;
            case SENS_MACH: cout << "Cauchy criteria for Mach number sensitivity using "
              << Cauchy_Elems << " elements and epsilon " <<Cauchy_Eps<< "."<< endl; break;
          }

        cout << "Start convergence criteria at iteration " << StartConv_Iter<< "."<< endl;
      
      }


      if (ConvCriteria == RESIDUAL) {
        if (!ContinuousAdjoint && !DiscreteAdjoint) {
          cout << "Reduce the density residual " << OrderMagResidual << " orders of magnitude."<< endl;
          cout << "The minimum bound for the density residual is 10^(" << MinLogResidual<< ")."<< endl;
          cout << "Start convergence criteria at iteration " << StartConv_Iter<< "."<< endl;
        }

        if (ContinuousAdjoint || DiscreteAdjoint) {
          cout << "Reduce the adjoint density residual " << OrderMagResidual << " orders of magnitude."<< endl;
          cout << "The minimum value for the adjoint density residual is 10^(" << MinLogResidual<< ")."<< endl;
        }

      }

    }
    else{
        if (Kind_Struct_Solver == SMALL_DEFORMATIONS) {cout << "Convergence criteria determined by the linear solver." << endl;}
        else if (Kind_Solver == DISC_ADJ_FEM){

        }
        else{
          if (Res_FEM_CRIT == RESFEM_ABSOLUTE){
              cout << "Absolute convergence criteria" << endl;
              cout << "Log10 of displacements (UTOL-A): " << Res_FEM_UTOL << "."<< endl;
              cout << "Log10 of residual (RTOL-A): " << Res_FEM_RTOL << "."<< endl;
              cout << "Log10 of energy (ETOL-A): " << Res_FEM_ETOL << "."<< endl;
          }
          else{
              cout << "Relative convergence criteria" << endl;
              cout << "Displacements tolerance (UTOL): Reduce " << -Res_FEM_UTOL << " orders of magnitude."<< endl;
              cout << "Residual tolerance (RTOL): Reduce " << -Res_FEM_RTOL << " orders of magnitude."<< endl;
              cout << "Energy tolerance (ETOL): Reduce " << -Res_FEM_ETOL << " orders of magnitude."<< endl;
          }
        }
    }


  }

  if (val_software == SU2_MSH) {
    cout << endl <<"----------------------- Grid adaptation strategy ------------------------" << endl;

    switch (Kind_Adaptation) {
      case NONE: break;
      case PERIODIC: cout << "Grid modification to run periodic bc problems." << endl; break;
      case FULL: cout << "Grid adaptation using a complete refinement." << endl; break;
      case WAKE: cout << "Grid adaptation of the wake." << endl; break;
      case FULL_FLOW: cout << "Flow grid adaptation using a complete refinement." << endl; break;
      case FULL_ADJOINT: cout << "Adjoint grid adaptation using a complete refinement." << endl; break;
      case GRAD_FLOW: cout << "Grid adaptation using gradient based strategy (density)." << endl; break;
      case GRAD_ADJOINT: cout << "Grid adaptation using gradient based strategy (adjoint density)." << endl; break;
      case GRAD_FLOW_ADJ: cout << "Grid adaptation using gradient based strategy (density and adjoint density)." << endl; break;
      case COMPUTABLE: cout << "Grid adaptation using computable correction."<< endl; break;
      case REMAINING: cout << "Grid adaptation using remaining error."<< endl; break;
      case SMOOTHING: cout << "Grid smoothing using an implicit method."<< endl; break;
      case SUPERSONIC_SHOCK: cout << "Grid adaptation for a supersonic shock at Mach: " << Mach <<"."<< endl; break;
    }

    switch (Kind_Adaptation) {
      case GRAD_FLOW: case GRAD_ADJOINT: case GRAD_FLOW_ADJ: case COMPUTABLE: case REMAINING:
        cout << "Power of the dual volume in the adaptation sensor: " << DualVol_Power << endl;
        cout << "Percentage of new elements in the adaptation process: " << New_Elem_Adapt << "."<< endl;
        break;
    }

    if (Analytical_Surface != NONE)
      cout << "Use analytical definition for including points in the surfaces." << endl;

  }

  cout << endl <<"-------------------------- Output Information ---------------------------" << endl;

  if (val_software == SU2_CFD) {

    if (Low_MemoryOutput) cout << "Writing output files with low memory RAM requirements."<< endl;
    cout << "Writing a solution file every " << Wrt_Sol_Freq <<" iterations."<< endl;
    cout << "Writing the convergence history every " << Wrt_Con_Freq <<" iterations."<< endl;
    if ((Unsteady_Simulation == DT_STEPPING_1ST) || (Unsteady_Simulation == DT_STEPPING_2ND)) {
      cout << "Writing the dual time flow solution every " << Wrt_Sol_Freq_DualTime <<" iterations."<< endl;
      cout << "Writing the dual time convergence history every " << Wrt_Con_Freq_DualTime <<" iterations."<< endl;
    }

    switch (Output_FileFormat) {
      case PARAVIEW: cout << "The output file format is Paraview ASCII legacy (.vtk)." << endl; break;
      case PARAVIEW_BINARY: cout << "The output file format is Paraview binary legacy (.vtk)." << endl; break;
      case TECPLOT: cout << "The output file format is Tecplot ASCII (.dat)." << endl; break;
      case TECPLOT_BINARY: cout << "The output file format is Tecplot binary (.plt)." << endl; break;
      case FIELDVIEW: cout << "The output file format is FieldView ASCII (.uns)." << endl; break;
      case FIELDVIEW_BINARY: cout << "The output file format is FieldView binary (.uns)." << endl; break;
      case CGNS_SOL: cout << "The output file format is CGNS (.cgns)." << endl; break;
    }

    cout << "Convergence history file name: " << Conv_FileName << "." << endl;

    cout << "Forces breakdown file name: " << Breakdown_FileName << "." << endl;

    if ((!fea)) {
      if (!ContinuousAdjoint && !DiscreteAdjoint) {
        cout << "Surface flow coefficients file name: " << SurfFlowCoeff_FileName << "." << endl;
        cout << "Flow variables file name: " << Flow_FileName << "." << endl;
        cout << "Restart flow file name: " << Restart_FlowFileName << "." << endl;
      }

      if (ContinuousAdjoint || DiscreteAdjoint) {
        cout << "Adjoint solution file name: " << Solution_AdjFileName << "." << endl;
        cout << "Restart adjoint file name: " << Restart_AdjFileName << "." << endl;
        cout << "Adjoint variables file name: " << Adj_FileName << "." << endl;
        cout << "Surface adjoint coefficients file name: " << SurfAdjCoeff_FileName << "." << endl;
      }
    }
    else if (fea){
      if (!ContinuousAdjoint && !DiscreteAdjoint) {
        Wrt_Srf_Sol = false;
        cout << "Structure variables file name: " << Structure_FileName << "." << endl;
        cout << "Restart structure file name: " << Restart_FEMFileName << "." << endl;
      }
      if (ContinuousAdjoint || DiscreteAdjoint) {
        Wrt_Srf_Sol = false;
        cout << "Structure variables file name: " << AdjStructure_FileName << "." << endl;
        cout << "Restart structure file name: " << Restart_AdjFEMFileName << "." << endl;
      }
    }
    else{
      cout << "Surface coefficients file name: " << SurfFlowCoeff_FileName << "." << endl;
      cout << "Variables file name: " << Flow_FileName << "." << endl;
      cout << "Restart file name: " << Restart_FlowFileName << "." << endl;
    }

  }

  if (val_software == SU2_SOL) {
    if (Low_MemoryOutput) cout << "Writing output files with low memory RAM requirements."<< endl;
    switch (Output_FileFormat) {
      case PARAVIEW: cout << "The output file format is Paraview ASCII legacy (.vtk)." << endl; break;
      case PARAVIEW_BINARY: cout << "The output file format is Paraview binary legacy (.vtk)." << endl; break;
      case TECPLOT: cout << "The output file format is Tecplot ASCII (.dat)." << endl; break;
      case TECPLOT_BINARY: cout << "The output file format is Tecplot binary (.plt)." << endl; break;
      case FIELDVIEW: cout << "The output file format is FieldView ASCII (.uns)." << endl; break;
      case FIELDVIEW_BINARY: cout << "The output file format is FieldView binary (.uns)." << endl; break;
      case CGNS_SOL: cout << "The output file format is CGNS (.cgns)." << endl; break;
    }
    cout << "Flow variables file name: " << Flow_FileName << "." << endl;
  }

  if (val_software == SU2_DEF) {
    cout << "Output mesh file name: " << Mesh_Out_FileName << ". " << endl;
    if (Visualize_Surface_Def) cout << "A file will be created to visualize the surface deformation." << endl;
    if (Visualize_Volume_Def) cout << "A file will be created to visualize the volume deformation." << endl;
    else cout << "No file for visualizing the deformation." << endl;
    switch (GetDeform_Stiffness_Type()) {
      case INVERSE_VOLUME:
        cout << "Cell stiffness scaled by inverse of the cell volume." << endl;
        break;
      case SOLID_WALL_DISTANCE:
        cout << "Cell stiffness scaled by distance to nearest solid surface." << endl;
        break;
      case CONSTANT_STIFFNESS:
        cout << "Imposing constant cell stiffness." << endl;
        break;
    }
  }

  if (val_software == SU2_MSH) {
    cout << "Output mesh file name: " << Mesh_Out_FileName << ". " << endl;
  }

  if (val_software == SU2_DOT) {
    if (DiscreteAdjoint) {
      cout << "Output Volume Sensitivity file name: " << VolSens_FileName << ". " << endl;
      cout << "Output Surface Sensitivity file name: " << SurfSens_FileName << ". " << endl;
    }
    cout << "Output gradient file name: " << ObjFunc_Grad_FileName << ". " << endl;
  }

  if (val_software == SU2_MSH) {
    cout << "Output mesh file name: " << Mesh_Out_FileName << ". " << endl;
    cout << "Restart flow file name: " << Restart_FlowFileName << "." << endl;
    if ((Kind_Adaptation == FULL_ADJOINT) || (Kind_Adaptation == GRAD_ADJOINT) || (Kind_Adaptation == GRAD_FLOW_ADJ) ||
        (Kind_Adaptation == COMPUTABLE) || (Kind_Adaptation == REMAINING)) {
      if (Kind_ObjFunc[0] == DRAG_COEFFICIENT) cout << "Restart adjoint file name: " << Restart_AdjFileName << "." << endl;
      if (Kind_ObjFunc[0] == EQUIVALENT_AREA) cout << "Restart adjoint file name: " << Restart_AdjFileName << "." << endl;
      if (Kind_ObjFunc[0] == NEARFIELD_PRESSURE) cout << "Restart adjoint file name: " << Restart_AdjFileName << "." << endl;
      if (Kind_ObjFunc[0] == LIFT_COEFFICIENT) cout << "Restart adjoint file name: " << Restart_AdjFileName << "." << endl;
    }
  }

  cout << endl <<"------------------- Config File Boundary Information --------------------" << endl;

  PrintingToolbox::CTablePrinter BoundaryTable(&std::cout);
  BoundaryTable.AddColumn("Marker Type", 20);
  BoundaryTable.AddColumn("Marker Name", 20);
  
  BoundaryTable.PrintHeader();
  
  if (nMarker_Euler != 0) {   
    BoundaryTable << "Euler wall";
    for (iMarker_Euler = 0; iMarker_Euler < nMarker_Euler; iMarker_Euler++) {
      BoundaryTable << Marker_Euler[iMarker_Euler];
      if (iMarker_Euler < nMarker_Euler-1)  BoundaryTable << " ";
    }
    BoundaryTable.PrintFooter();
  }
  
  if (nMarker_FarField != 0) {
    BoundaryTable << "Far-field";
    for (iMarker_FarField = 0; iMarker_FarField < nMarker_FarField; iMarker_FarField++) {
      BoundaryTable << Marker_FarField[iMarker_FarField];
      if (iMarker_FarField < nMarker_FarField-1)  BoundaryTable << " ";
    }
    BoundaryTable.PrintFooter();
  }
  
  if (nMarker_SymWall != 0) {
    BoundaryTable << "Symmetry plane";
    for (iMarker_SymWall = 0; iMarker_SymWall < nMarker_SymWall; iMarker_SymWall++) {
      BoundaryTable << Marker_SymWall[iMarker_SymWall];
      if (iMarker_SymWall < nMarker_SymWall-1)  BoundaryTable << " ";
    }
    BoundaryTable.PrintFooter();
  }
  
  if (nMarker_PerBound != 0) {
    BoundaryTable << "Periodic boundary";
    for (iMarker_PerBound = 0; iMarker_PerBound < nMarker_PerBound; iMarker_PerBound++) {
      BoundaryTable << Marker_PerBound[iMarker_PerBound];
      if (iMarker_PerBound < nMarker_PerBound-1)  BoundaryTable << " ";
    }
    BoundaryTable.PrintFooter();
  }

  if (nMarker_NearFieldBound != 0) {
    BoundaryTable << "Near-field boundary";
    for (iMarker_NearFieldBound = 0; iMarker_NearFieldBound < nMarker_NearFieldBound; iMarker_NearFieldBound++) {
      BoundaryTable << Marker_NearFieldBound[iMarker_NearFieldBound];
      if (iMarker_NearFieldBound < nMarker_NearFieldBound-1)  BoundaryTable << " ";
    }
    BoundaryTable.PrintFooter();
  }
  
  if (nMarker_InterfaceBound != 0) {
    BoundaryTable << "Interface boundary";
    for (iMarker_InterfaceBound = 0; iMarker_InterfaceBound < nMarker_InterfaceBound; iMarker_InterfaceBound++) {
      BoundaryTable << Marker_InterfaceBound[iMarker_InterfaceBound];
      if (iMarker_InterfaceBound < nMarker_InterfaceBound-1)  BoundaryTable << " ";
    }
    BoundaryTable.PrintFooter();
  }
  
  if (nMarker_Fluid_InterfaceBound != 0) {
    BoundaryTable << "Fluid interface boundary";
    for (iMarker_Fluid_InterfaceBound = 0; iMarker_Fluid_InterfaceBound < nMarker_Fluid_InterfaceBound; iMarker_Fluid_InterfaceBound++) {
      BoundaryTable << Marker_Fluid_InterfaceBound[iMarker_Fluid_InterfaceBound];
      if (iMarker_Fluid_InterfaceBound < nMarker_Fluid_InterfaceBound-1)  BoundaryTable << " ";
    }
    BoundaryTable.PrintFooter();
  }
  
  if (nMarker_Dirichlet != 0) {
    BoundaryTable << "Dirichlet boundary";
    for (iMarker_Dirichlet = 0; iMarker_Dirichlet < nMarker_Dirichlet; iMarker_Dirichlet++) {
      BoundaryTable << Marker_Dirichlet[iMarker_Dirichlet];
      if (iMarker_Dirichlet < nMarker_Dirichlet-1)  BoundaryTable << " ";
    }
    BoundaryTable.PrintFooter();
  }
  
  if (nMarker_FlowLoad != 0) {
    BoundaryTable << "Flow load boundary";
    for (iMarker_FlowLoad = 0; iMarker_FlowLoad < nMarker_FlowLoad; iMarker_FlowLoad++) {
      BoundaryTable << Marker_FlowLoad[iMarker_FlowLoad];
      if (iMarker_FlowLoad < nMarker_FlowLoad-1)  BoundaryTable << " ";
    }
    BoundaryTable.PrintFooter();
  }
  
  if (nMarker_Internal != 0) {
    BoundaryTable << "Internal boundary";
    for (iMarker_Internal = 0; iMarker_Internal < nMarker_Internal; iMarker_Internal++) {
      BoundaryTable << Marker_Internal[iMarker_Internal];
      if (iMarker_Internal < nMarker_Internal-1)  BoundaryTable << " ";
    }
    BoundaryTable.PrintFooter();
  }
  
  if (nMarker_Inlet != 0) {
    BoundaryTable << "Inlet boundary";
    for (iMarker_Inlet = 0; iMarker_Inlet < nMarker_Inlet; iMarker_Inlet++) {
      BoundaryTable << Marker_Inlet[iMarker_Inlet];
      if (iMarker_Inlet < nMarker_Inlet-1)  BoundaryTable << " ";
    }
    BoundaryTable.PrintFooter();
  } 
  
  if (nMarker_Riemann != 0) {
    BoundaryTable << "Riemann boundary";
    for (iMarker_Riemann = 0; iMarker_Riemann < nMarker_Riemann; iMarker_Riemann++) {
      BoundaryTable << Marker_Riemann[iMarker_Riemann];
      if (iMarker_Riemann < nMarker_Riemann-1)  BoundaryTable << " ";
    }
    BoundaryTable.PrintFooter();
  } 
  
  if (nMarker_Giles != 0) {
    BoundaryTable << "Giles boundary";
    for (iMarker_Giles = 0; iMarker_Giles < nMarker_Giles; iMarker_Giles++) {
      BoundaryTable << Marker_Giles[iMarker_Giles];
      if (iMarker_Giles < nMarker_Giles-1)  BoundaryTable << " ";
    }
    BoundaryTable.PrintFooter();
  } 
  
  if (nMarker_MixingPlaneInterface != 0) {
    BoundaryTable << "MixingPlane boundary";
    for (iMarker_MixingPlaneInterface = 0; iMarker_MixingPlaneInterface < nMarker_MixingPlaneInterface; iMarker_MixingPlaneInterface++) {
      BoundaryTable << Marker_MixingPlaneInterface[iMarker_MixingPlaneInterface];
      if (iMarker_MixingPlaneInterface < nMarker_MixingPlaneInterface-1)  BoundaryTable << " ";
    }
    BoundaryTable.PrintFooter();
  } 
  
  if (nMarker_EngineInflow != 0) {
    BoundaryTable << "Engine inflow boundary";
    for (iMarker_EngineInflow = 0; iMarker_EngineInflow < nMarker_EngineInflow; iMarker_EngineInflow++) {
      BoundaryTable << Marker_EngineInflow[iMarker_EngineInflow];
      if (iMarker_EngineInflow < nMarker_EngineInflow-1)  BoundaryTable << " ";
    }
    BoundaryTable.PrintFooter();
  } 
  
  if (nMarker_EngineExhaust != 0) {
    BoundaryTable << "Engine exhaust boundary";
    for (iMarker_EngineExhaust = 0; iMarker_EngineExhaust < nMarker_EngineExhaust; iMarker_EngineExhaust++) {
      BoundaryTable << Marker_EngineExhaust[iMarker_EngineExhaust];
      if (iMarker_EngineExhaust < nMarker_EngineExhaust-1)  BoundaryTable << " ";
    }
    BoundaryTable.PrintFooter();
  } 
  
  if (nMarker_Supersonic_Inlet != 0) {
    BoundaryTable << "Supersonic inlet boundary";
    for (iMarker_Supersonic_Inlet = 0; iMarker_Supersonic_Inlet < nMarker_Supersonic_Inlet; iMarker_Supersonic_Inlet++) {
      BoundaryTable << Marker_Supersonic_Inlet[iMarker_Supersonic_Inlet];
      if (iMarker_Supersonic_Inlet < nMarker_Supersonic_Inlet-1)  BoundaryTable << " ";
    }
    BoundaryTable.PrintFooter();
  } 
  
  if (nMarker_Supersonic_Outlet != 0) {
    BoundaryTable << "Supersonic outlet boundary";
    for (iMarker_Supersonic_Outlet = 0; iMarker_Supersonic_Outlet < nMarker_Supersonic_Outlet; iMarker_Supersonic_Outlet++) {
      BoundaryTable << Marker_Supersonic_Outlet[iMarker_Supersonic_Outlet];
      if (iMarker_Supersonic_Outlet < nMarker_Supersonic_Outlet-1)  BoundaryTable << " ";
    }
    BoundaryTable.PrintFooter();
  } 
  
  if (nMarker_Outlet != 0) {
    BoundaryTable << "Outlet boundary";
    for (iMarker_Outlet = 0; iMarker_Outlet < nMarker_Outlet; iMarker_Outlet++) {
      BoundaryTable << Marker_Outlet[iMarker_Outlet];
      if (iMarker_Outlet < nMarker_Outlet-1)  BoundaryTable << " ";
    }
    BoundaryTable.PrintFooter();
  } 
  
  if (nMarker_Isothermal != 0) {
    BoundaryTable << "Isothermal wall";
    for (iMarker_Isothermal = 0; iMarker_Isothermal < nMarker_Isothermal; iMarker_Isothermal++) {
      BoundaryTable << Marker_Isothermal[iMarker_Isothermal];
      if (iMarker_Isothermal < nMarker_Isothermal-1)  BoundaryTable << " ";
    }
    BoundaryTable.PrintFooter();
  } 
 
  if (nMarker_HeatFlux != 0) {  
    BoundaryTable << "Heat flux wall";
    for (iMarker_HeatFlux = 0; iMarker_HeatFlux < nMarker_HeatFlux; iMarker_HeatFlux++) {
      BoundaryTable << Marker_HeatFlux[iMarker_HeatFlux];
      if (iMarker_HeatFlux < nMarker_HeatFlux-1)  BoundaryTable << " ";
    }
    BoundaryTable.PrintFooter();
  }
  
  if (nMarker_Clamped != 0) {  
    BoundaryTable << "Clamped boundary";
    for (iMarker_Clamped = 0; iMarker_Clamped < nMarker_Clamped; iMarker_Clamped++) {
      BoundaryTable << Marker_Clamped[iMarker_Clamped];
      if (iMarker_Clamped < nMarker_Clamped-1)  BoundaryTable << " ";
    }
    BoundaryTable.PrintFooter();
  }

  if (nMarker_Displacement != 0) {  
    BoundaryTable << "Displacement boundary";
    for (iMarker_Displacement = 0; iMarker_Displacement < nMarker_Displacement; iMarker_Displacement++) {
      BoundaryTable << Marker_Displacement[iMarker_Displacement];
      if (iMarker_Displacement < nMarker_Displacement-1)  BoundaryTable << " ";
    }
    BoundaryTable.PrintFooter();
  }

  if (nMarker_Load != 0) {  
    BoundaryTable << "Normal load boundary";
    for (iMarker_Load = 0; iMarker_Load < nMarker_Load; iMarker_Load++) {
      BoundaryTable << Marker_Load[iMarker_Load];
      if (iMarker_Load < nMarker_Load-1)  BoundaryTable << " ";
    }
    BoundaryTable.PrintFooter();
  }
  
  if (nMarker_Damper != 0) {  
    BoundaryTable << "Damper boundary";
    for (iMarker_Damper = 0; iMarker_Damper < nMarker_Damper; iMarker_Damper++) {
      BoundaryTable << Marker_Damper[iMarker_Damper];
      if (iMarker_Damper < nMarker_Damper-1)  BoundaryTable << " ";
    }
    BoundaryTable.PrintFooter();
  }
  
  if (nMarker_Load_Dir != 0) {  
    BoundaryTable << "Load boundary";
    for (iMarker_Load_Dir = 0; iMarker_Load_Dir < nMarker_Load_Dir; iMarker_Load_Dir++) {
      BoundaryTable << Marker_Load_Dir[iMarker_Load_Dir];
      if (iMarker_Load_Dir < nMarker_Load_Dir-1)  BoundaryTable << " ";
    }
    BoundaryTable.PrintFooter();
  }
  
  if (nMarker_Disp_Dir != 0) {  
    BoundaryTable << "Disp boundary";
    for (iMarker_Disp_Dir = 0; iMarker_Disp_Dir < nMarker_Disp_Dir; iMarker_Disp_Dir++) {
      BoundaryTable << Marker_Disp_Dir[iMarker_Disp_Dir];
      if (iMarker_Disp_Dir < nMarker_Disp_Dir-1)  BoundaryTable << " ";
    }
    BoundaryTable.PrintFooter();
  }
  
  if (nMarker_Load_Sine != 0) {  
    BoundaryTable << "Sine-Wave boundary";
    for (iMarker_Load_Sine = 0; iMarker_Load_Sine < nMarker_Load_Sine; iMarker_Load_Sine++) {
      BoundaryTable << Marker_Load_Sine[iMarker_Load_Sine];
      if (iMarker_Load_Sine < nMarker_Load_Sine-1)  BoundaryTable << " ";
    }
    BoundaryTable.PrintFooter();
  }
  
  if (nMarker_Neumann != 0) {  
    BoundaryTable << "Neumann boundary";
    for (iMarker_Neumann = 0; iMarker_Neumann < nMarker_Neumann; iMarker_Neumann++) {
      BoundaryTable << Marker_Neumann[iMarker_Neumann];
      if (iMarker_Neumann < nMarker_Neumann-1)  BoundaryTable << " ";
    }
    BoundaryTable.PrintFooter();
  }
  
  if (nMarker_Custom != 0) {  
    BoundaryTable << "Custom boundary";
    for (iMarker_Custom = 0; iMarker_Custom < nMarker_Custom; iMarker_Custom++) {
      BoundaryTable << Marker_Custom[iMarker_Custom];
      if (iMarker_Custom < nMarker_Custom-1)  BoundaryTable << " ";
    }
    BoundaryTable.PrintFooter();
  }
  
  if (nMarker_ActDiskInlet != 0) {  
    BoundaryTable << "Actuator disk (inlet) boundary";
    for (iMarker_ActDiskInlet = 0; iMarker_ActDiskInlet < nMarker_ActDiskInlet; iMarker_ActDiskInlet++) {
      BoundaryTable << Marker_ActDiskInlet[iMarker_ActDiskInlet];
      if (iMarker_ActDiskInlet < nMarker_ActDiskInlet-1)  BoundaryTable << " ";
    }
    BoundaryTable.PrintFooter();
  }
  
  if (nMarker_ActDiskOutlet != 0) {  
    BoundaryTable << "Actuator disk (outlet) boundary";
    for (iMarker_ActDiskOutlet = 0; iMarker_ActDiskOutlet < nMarker_ActDiskOutlet; iMarker_ActDiskOutlet++) {
      BoundaryTable << Marker_ActDiskOutlet[iMarker_ActDiskOutlet];
      if (iMarker_ActDiskOutlet < nMarker_ActDiskOutlet-1)  BoundaryTable << " ";
    }
    BoundaryTable.PrintFooter();
  }

  if (val_software == SU2_CFD && Kind_Averaging != NO_AVERAGING) {
    cout << endl <<"--------------------- Runtime Averaging Parameters ----------------------" << endl;

    cout << "Type of averaging: ";
    switch (Kind_Averaging) {
      case POINTWISE_AVERAGE: cout << "Pointwise"; break;
    }
    cout << endl;

    cout << "Averaging period defined using: ";
    switch (Kind_Averaging_Period) {
      case TURB_TIMESCALE: cout << "Turbulent timescale"; break;
      case MAX_TURB_TIMESCALE: cout << "Maximum turbulent timescale"; break;
      case FLOW_TIMESCALE: cout << "Freestream flow timescale"; break;
    }
    cout << endl;

    cout << "Number of averaging periods: " << nAveragingPeriods << endl;
    if (AveragingStartTime > 0)
      cout << "Averaging will start at time: " << AveragingStartTime << endl;
  }


}

bool CConfig::TokenizeString(string & str, string & option_name,
                             vector<string> & option_value) {
  const string delimiters(" ()[]{}:,\t\n\v\f\r");
  // check for comments or empty string
  string::size_type pos, last_pos;
  pos = str.find_first_of("%");
  if ( (str.length() == 0) || (pos == 0) ) {
    // str is empty or a comment line, so no option here
    return false;
  }
  if (pos != string::npos) {
    // remove comment at end if necessary
    str.erase(pos);
  }

  // look for line composed on only delimiters (usually whitespace)
  pos = str.find_first_not_of(delimiters);
  if (pos == string::npos) {
    return false;
  }

  // find the equals sign and split string
  string name_part, value_part;
  pos = str.find("=");
  if (pos == string::npos) {
    cerr << "Error in TokenizeString(): "
    << "line in the configuration file with no \"=\" sign."
    << endl;
    cout << "Look for: " << str << endl;
    cout << "str.length() = " << str.length() << endl;
    throw(-1);
  }
  name_part = str.substr(0, pos);
  value_part = str.substr(pos+1, string::npos);
  //cout << "name_part  = |" << name_part  << "|" << endl;
  //cout << "value_part = |" << value_part << "|" << endl;

  // the first_part should consist of one string with no interior delimiters
  last_pos = name_part.find_first_not_of(delimiters, 0);
  pos = name_part.find_first_of(delimiters, last_pos);
  if ( (name_part.length() == 0) || (last_pos == string::npos) ) {
    cerr << "Error in CConfig::TokenizeString(): "
    << "line in the configuration file with no name before the \"=\" sign."
    << endl;
    throw(-1);
  }
  if (pos == string::npos) pos = name_part.length();
  option_name = name_part.substr(last_pos, pos - last_pos);
  last_pos = name_part.find_first_not_of(delimiters, pos);
  if (last_pos != string::npos) {
    cerr << "Error in TokenizeString(): "
    << "two or more options before an \"=\" sign in the configuration file."
    << endl;
    throw(-1);
  }
  StringToUpperCase(option_name);

  //cout << "option_name = |" << option_name << "|" << endl;
  //cout << "pos = " << pos << ": last_pos = " << last_pos << endl;

  // now fill the option value vector
  option_value.clear();
  last_pos = value_part.find_first_not_of(delimiters, 0);
  pos = value_part.find_first_of(delimiters, last_pos);
  while (string::npos != pos || string::npos != last_pos) {
    // add token to the vector<string>
    option_value.push_back(value_part.substr(last_pos, pos - last_pos));
    // skip delimiters
    last_pos = value_part.find_first_not_of(delimiters, pos);
    // find next "non-delimiter"
    pos = value_part.find_first_of(delimiters, last_pos);
  }
  if (option_value.size() == 0) {
    cerr << "Error in TokenizeString(): "
    << "option " << option_name << " in configuration file with no value assigned."
    << endl;
    throw(-1);
  }

#if 0
  cout << "option value(s) = ";
  for (unsigned int i = 0; i < option_value.size(); i++)
    cout << option_value[i] << " ";
  cout << endl;
#endif

  // look for ';' DV delimiters attached to values
  vector<string>::iterator it;
  it = option_value.begin();
  while (it != option_value.end()) {
    if (it->compare(";") == 0) {
      it++;
      continue;
    }

    pos = it->find(';');
    if (pos != string::npos) {
      string before_semi = it->substr(0, pos);
      string after_semi= it->substr(pos+1, string::npos);
      if (before_semi.empty()) {
        *it = ";";
        it++;
        option_value.insert(it, after_semi);
      } else {
        *it = before_semi;
        it++;
        vector<string> to_insert;
        to_insert.push_back(";");
        if (!after_semi.empty())
          to_insert.push_back(after_semi);
        option_value.insert(it, to_insert.begin(), to_insert.end());
      }
      it = option_value.begin(); // go back to beginning; not efficient
      continue;
    } else {
      it++;
    }
  }
#if 0
  cout << "option value(s) = ";
  for (unsigned int i = 0; i < option_value.size(); i++)
    cout << option_value[i] << " ";
  cout << endl;
#endif
  // remove any consecutive ";"
  it = option_value.begin();
  bool semi_at_prev = false;
  while (it != option_value.end()) {
    if (semi_at_prev) {
      if (it->compare(";") == 0) {
        option_value.erase(it);
        it = option_value.begin();
        semi_at_prev = false;
        continue;
      }
    }
    if (it->compare(";") == 0) {
      semi_at_prev = true;
    } else {
      semi_at_prev = false;
    }
    it++;
  }

#if 0
  cout << "option value(s) = ";
  for (unsigned int i = 0; i < option_value.size(); i++)
    cout << option_value[i] << " ";
  cout << endl;
#endif
  return true;
}

unsigned short CConfig::GetMarker_CfgFile_TagBound(string val_marker) {

  unsigned short iMarker_CfgFile;

  for (iMarker_CfgFile = 0; iMarker_CfgFile < nMarker_CfgFile; iMarker_CfgFile++)
    if (Marker_CfgFile_TagBound[iMarker_CfgFile] == val_marker)
      return iMarker_CfgFile;

  SU2_MPI::Error(string("The configuration file doesn't have any definition for marker ") + val_marker, CURRENT_FUNCTION);
  return 0;
}

string CConfig::GetMarker_CfgFile_TagBound(unsigned short val_marker) {
  return Marker_CfgFile_TagBound[val_marker];
}

unsigned short CConfig::GetMarker_CfgFile_KindBC(string val_marker) {
  unsigned short iMarker_CfgFile;
  for (iMarker_CfgFile = 0; iMarker_CfgFile < nMarker_CfgFile; iMarker_CfgFile++)
    if (Marker_CfgFile_TagBound[iMarker_CfgFile] == val_marker) break;
  return Marker_CfgFile_KindBC[iMarker_CfgFile];
}

unsigned short CConfig::GetMarker_CfgFile_Monitoring(string val_marker) {
  unsigned short iMarker_CfgFile;
  for (iMarker_CfgFile = 0; iMarker_CfgFile < nMarker_CfgFile; iMarker_CfgFile++)
    if (Marker_CfgFile_TagBound[iMarker_CfgFile] == val_marker) break;
  return Marker_CfgFile_Monitoring[iMarker_CfgFile];
}

unsigned short CConfig::GetMarker_CfgFile_GeoEval(string val_marker) {
  unsigned short iMarker_CfgFile;
  for (iMarker_CfgFile = 0; iMarker_CfgFile < nMarker_CfgFile; iMarker_CfgFile++)
    if (Marker_CfgFile_TagBound[iMarker_CfgFile] == val_marker) break;
  return Marker_CfgFile_GeoEval[iMarker_CfgFile];
}

unsigned short CConfig::GetMarker_CfgFile_Designing(string val_marker) {
  unsigned short iMarker_CfgFile;
  for (iMarker_CfgFile = 0; iMarker_CfgFile < nMarker_CfgFile; iMarker_CfgFile++)
    if (Marker_CfgFile_TagBound[iMarker_CfgFile] == val_marker) break;
  return Marker_CfgFile_Designing[iMarker_CfgFile];
}

unsigned short CConfig::GetMarker_CfgFile_Plotting(string val_marker) {
  unsigned short iMarker_CfgFile;
  for (iMarker_CfgFile = 0; iMarker_CfgFile < nMarker_CfgFile; iMarker_CfgFile++)
    if (Marker_CfgFile_TagBound[iMarker_CfgFile] == val_marker) break;
  return Marker_CfgFile_Plotting[iMarker_CfgFile];
}

unsigned short CConfig::GetMarker_CfgFile_Analyze(string val_marker) {
  unsigned short iMarker_CfgFile;
  for (iMarker_CfgFile = 0; iMarker_CfgFile < nMarker_CfgFile; iMarker_CfgFile++)
    if (Marker_CfgFile_TagBound[iMarker_CfgFile] == val_marker) break;
  return Marker_CfgFile_Analyze[iMarker_CfgFile];
}


unsigned short CConfig::GetMarker_CfgFile_ZoneInterface(string val_marker) {
  unsigned short iMarker_CfgFile;
  for (iMarker_CfgFile = 0; iMarker_CfgFile < nMarker_CfgFile; iMarker_CfgFile++)
    if (Marker_CfgFile_TagBound[iMarker_CfgFile] == val_marker) break;
  return Marker_CfgFile_ZoneInterface[iMarker_CfgFile];
}

unsigned short CConfig::GetMarker_CfgFile_Turbomachinery(string val_marker) {
  unsigned short iMarker_CfgFile;
  for (iMarker_CfgFile = 0; iMarker_CfgFile < nMarker_CfgFile; iMarker_CfgFile++)
    if (Marker_CfgFile_TagBound[iMarker_CfgFile] == val_marker) break;
  return Marker_CfgFile_Turbomachinery[iMarker_CfgFile];
}

unsigned short CConfig::GetMarker_CfgFile_TurbomachineryFlag(string val_marker) {
  unsigned short iMarker_CfgFile;
  for (iMarker_CfgFile = 0; iMarker_CfgFile < nMarker_CfgFile; iMarker_CfgFile++)
    if (Marker_CfgFile_TagBound[iMarker_CfgFile] == val_marker) break;
  return Marker_CfgFile_TurbomachineryFlag[iMarker_CfgFile];
}

unsigned short CConfig::GetMarker_CfgFile_MixingPlaneInterface(string val_marker) {
  unsigned short iMarker_CfgFile;
  for (iMarker_CfgFile = 0; iMarker_CfgFile < nMarker_CfgFile; iMarker_CfgFile++)
    if (Marker_CfgFile_TagBound[iMarker_CfgFile] == val_marker) break;
  return Marker_CfgFile_MixingPlaneInterface[iMarker_CfgFile];
}

unsigned short CConfig::GetMarker_CfgFile_DV(string val_marker) {
  unsigned short iMarker_CfgFile;
  for (iMarker_CfgFile = 0; iMarker_CfgFile < nMarker_CfgFile; iMarker_CfgFile++)
    if (Marker_CfgFile_TagBound[iMarker_CfgFile] == val_marker) break;
  return Marker_CfgFile_DV[iMarker_CfgFile];
}

unsigned short CConfig::GetMarker_CfgFile_Moving(string val_marker) {
  unsigned short iMarker_CfgFile;
  for (iMarker_CfgFile = 0; iMarker_CfgFile < nMarker_CfgFile; iMarker_CfgFile++)
    if (Marker_CfgFile_TagBound[iMarker_CfgFile] == val_marker) break;
  return Marker_CfgFile_Moving[iMarker_CfgFile];
}

unsigned short CConfig::GetMarker_CfgFile_PyCustom(string val_marker){
  unsigned short iMarker_CfgFile;
  for (iMarker_CfgFile=0; iMarker_CfgFile < nMarker_CfgFile; iMarker_CfgFile++)
    if (Marker_CfgFile_TagBound[iMarker_CfgFile] == val_marker) break;
  return Marker_CfgFile_PyCustom[iMarker_CfgFile];
}

unsigned short CConfig::GetMarker_CfgFile_PerBound(string val_marker) {
  unsigned short iMarker_CfgFile;
  for (iMarker_CfgFile = 0; iMarker_CfgFile < nMarker_CfgFile; iMarker_CfgFile++)
    if (Marker_CfgFile_TagBound[iMarker_CfgFile] == val_marker) break;
  return Marker_CfgFile_PerBound[iMarker_CfgFile];
}

int CConfig::GetMarker_ZoneInterface(string val_marker) {	
	  unsigned short iMarker_CfgFile;
	  for (iMarker_CfgFile = 0; iMarker_CfgFile < nMarker_CfgFile; iMarker_CfgFile++)
    
		  if (Marker_CfgFile_TagBound[iMarker_CfgFile] == val_marker)
				return  Marker_CfgFile_ZoneInterface[iMarker_CfgFile];
    return 0;
}


CConfig::~CConfig(void) {
	
  unsigned long iDV, iMarker, iPeriodic, iFFD;

  /*--- Delete all of the option objects in the global option map ---*/
    
  for(map<string, COptionBase*>::iterator itr = option_map.begin(); itr != option_map.end(); itr++) {
    delete itr->second;
  }
 
  if (RK_cVec != NULL) delete [] RK_cVec;
  if (RK_bVec != NULL) delete [] RK_bVec;
  if (RK_aMat_read != NULL) delete [] RK_aMat_read;

  if (RK_aMat != NULL) {
    for (unsigned int iRKStep = 0; iRKStep < nRKStep; iRKStep++) {
      delete [] RK_aMat[iRKStep];
    }
    delete [] RK_aMat;
  }
  
  if (RK_cVec_imp != NULL) delete [] RK_cVec_imp;
  if (RK_bVec_imp != NULL) delete [] RK_bVec_imp;

  // Used for EDIRK s.t. the number of implicit steps is one less
  // than total number of steps
  unsigned short nImp = nRKStep - 1;

  if (RK_aMat_imp != NULL) {
    for (unsigned int iRKStep = 0; iRKStep < nImp; iRKStep++) {
      delete [] RK_aMat_imp[iRKStep];
    }
    delete [] RK_aMat_imp;
  }

  if (TimeDOFsADER_DG           != NULL) delete [] TimeDOFsADER_DG;
  if (TimeIntegrationADER_DG    != NULL) delete [] TimeIntegrationADER_DG;
  if (WeightsIntegrationADER_DG != NULL) delete [] WeightsIntegrationADER_DG;
  if (RK_Alpha_Step             != NULL) delete [] RK_Alpha_Step;
  if (MG_PreSmooth              != NULL) delete [] MG_PreSmooth;
  if (MG_PostSmooth             != NULL) delete [] MG_PostSmooth;

  /*--- Free memory for Aeroelastic problems. ---*/

  if (Grid_Movement && Aeroelastic_Simulation) {
    if (Aeroelastic_pitch  != NULL) delete[] Aeroelastic_pitch;
    if (Aeroelastic_plunge != NULL) delete[] Aeroelastic_plunge;
  }

  /*--- Free memory for unspecified grid motion parameters ---*/

 if (Kind_GridMovement != NULL) delete [] Kind_GridMovement;

 /*--- Free memory for airfoil sections ---*/

 if (LocationStations   != NULL) delete [] LocationStations;

  /*--- motion origin: ---*/
  
  if (Motion_Origin_X   != NULL) delete [] Motion_Origin_X;
  if (Motion_Origin_Y   != NULL) delete [] Motion_Origin_Y;
  if (Motion_Origin_Z   != NULL) delete [] Motion_Origin_Z;
  if (MoveMotion_Origin != NULL) delete [] MoveMotion_Origin;

  /*--- translation: ---*/
  
  if (Translation_Rate_X != NULL) delete [] Translation_Rate_X;
  if (Translation_Rate_Y != NULL) delete [] Translation_Rate_Y;
  if (Translation_Rate_Z != NULL) delete [] Translation_Rate_Z;

  /*--- rotation: ---*/
  
  if (Rotation_Rate_X != NULL) delete [] Rotation_Rate_X;
  if (Rotation_Rate_Y != NULL) delete [] Rotation_Rate_Y;
  if (Rotation_Rate_Z != NULL) delete [] Rotation_Rate_Z;

  /*--- pitching: ---*/
  
  if (Pitching_Omega_X != NULL) delete [] Pitching_Omega_X;
  if (Pitching_Omega_Y != NULL) delete [] Pitching_Omega_Y;
  if (Pitching_Omega_Z != NULL) delete [] Pitching_Omega_Z;

  /*--- pitching amplitude: ---*/
  
  if (Pitching_Ampl_X != NULL) delete [] Pitching_Ampl_X;
  if (Pitching_Ampl_Y != NULL) delete [] Pitching_Ampl_Y;
  if (Pitching_Ampl_Z != NULL) delete [] Pitching_Ampl_Z;

  /*--- pitching phase: ---*/
  
  if (Pitching_Phase_X != NULL) delete [] Pitching_Phase_X;
  if (Pitching_Phase_Y != NULL) delete [] Pitching_Phase_Y;
  if (Pitching_Phase_Z != NULL) delete [] Pitching_Phase_Z;

  /*--- plunging: ---*/
  
  if (Plunging_Omega_X != NULL) delete [] Plunging_Omega_X;
  if (Plunging_Omega_Y != NULL) delete [] Plunging_Omega_Y;
  if (Plunging_Omega_Z != NULL) delete [] Plunging_Omega_Z;

  /*--- plunging amplitude: ---*/
  
  if (Plunging_Ampl_X != NULL) delete [] Plunging_Ampl_X;
  if (Plunging_Ampl_Y != NULL) delete [] Plunging_Ampl_Y;
  if (Plunging_Ampl_Z != NULL) delete [] Plunging_Ampl_Z;

  /*--- reference origin for moments ---*/
  
  if (RefOriginMoment   != NULL) delete [] RefOriginMoment;
  if (RefOriginMoment_X != NULL) delete [] RefOriginMoment_X;
  if (RefOriginMoment_Y != NULL) delete [] RefOriginMoment_Y;
  if (RefOriginMoment_Z != NULL) delete [] RefOriginMoment_Z;

  /*--- Free memory for Harmonic Blance Frequency  pointer ---*/
    
  if (Omega_HB != NULL) delete [] Omega_HB;
    
  /*--- Marker pointers ---*/
  
  if (Marker_CfgFile_GeoEval != NULL) delete[] Marker_CfgFile_GeoEval;
  if (Marker_All_GeoEval     != NULL) delete[] Marker_All_GeoEval;
  
  if (Marker_CfgFile_TagBound != NULL) delete[] Marker_CfgFile_TagBound;
  if (Marker_All_TagBound     != NULL) delete[] Marker_All_TagBound;
  
  if (Marker_CfgFile_KindBC != NULL) delete[] Marker_CfgFile_KindBC;
  if (Marker_All_KindBC     != NULL) delete[] Marker_All_KindBC;
  
  if (Marker_CfgFile_Monitoring != NULL) delete[] Marker_CfgFile_Monitoring;
  if (Marker_All_Monitoring     != NULL) delete[] Marker_All_Monitoring;
  
  if (Marker_CfgFile_Designing != NULL) delete[] Marker_CfgFile_Designing;
  if (Marker_All_Designing     != NULL) delete[] Marker_All_Designing;
  
  if (Marker_CfgFile_Plotting != NULL) delete[] Marker_CfgFile_Plotting;
  if (Marker_All_Plotting     != NULL) delete[] Marker_All_Plotting;
  
  if (Marker_CfgFile_Analyze != NULL) delete[] Marker_CfgFile_Analyze;
  if (Marker_All_Analyze  != NULL) delete[] Marker_All_Analyze;

  if (Marker_CfgFile_ZoneInterface != NULL) delete[] Marker_CfgFile_ZoneInterface;
  if (Marker_All_ZoneInterface     != NULL) delete[] Marker_All_ZoneInterface;
  
  if (Marker_CfgFile_DV != NULL) delete[] Marker_CfgFile_DV;
  if (Marker_All_DV     != NULL) delete[] Marker_All_DV;
  
  if (Marker_CfgFile_Moving != NULL) delete[] Marker_CfgFile_Moving;
  if (Marker_All_Moving     != NULL) delete[] Marker_All_Moving;

  if (Marker_CfgFile_PyCustom    != NULL) delete[] Marker_CfgFile_PyCustom;
  if (Marker_All_PyCustom != NULL) delete[] Marker_All_PyCustom;
  
  if (Marker_CfgFile_PerBound != NULL) delete[] Marker_CfgFile_PerBound;
  if (Marker_All_PerBound     != NULL) delete[] Marker_All_PerBound;

  if (Marker_CfgFile_Turbomachinery != NULL) delete [] Marker_CfgFile_Turbomachinery;
  if (Marker_All_Turbomachinery     != NULL) delete [] Marker_All_Turbomachinery;

  if (Marker_CfgFile_TurbomachineryFlag != NULL) delete [] Marker_CfgFile_TurbomachineryFlag;
  if (Marker_All_TurbomachineryFlag     != NULL) delete [] Marker_All_TurbomachineryFlag;

  if (Marker_CfgFile_MixingPlaneInterface != NULL) delete [] Marker_CfgFile_MixingPlaneInterface;
  if (Marker_All_MixingPlaneInterface     != NULL) delete [] Marker_All_MixingPlaneInterface;

  if (Marker_DV!= NULL)               delete[] Marker_DV;
  if (Marker_Moving != NULL)           delete[] Marker_Moving;
  if (Marker_Monitoring != NULL)      delete[] Marker_Monitoring;
  if (Marker_Designing != NULL)       delete[] Marker_Designing;
  if (Marker_GeoEval != NULL)         delete[] Marker_GeoEval;
  if (Marker_Plotting != NULL)        delete[] Marker_Plotting;
  if (Marker_Analyze != NULL)        delete[] Marker_Analyze;
  if (Marker_WallFunctions != NULL)  delete[] Marker_WallFunctions;
  if (Marker_ZoneInterface != NULL)        delete[] Marker_ZoneInterface;
  if (Marker_PyCustom != NULL)             delete [] Marker_PyCustom;
  if (Marker_All_SendRecv != NULL)    delete[] Marker_All_SendRecv;

  if (Kind_Inc_Inlet != NULL)      delete[] Kind_Inc_Inlet;
  if (Kind_Inc_Outlet != NULL)      delete[] Kind_Inc_Outlet;

  if (Kind_WallFunctions != NULL) delete[] Kind_WallFunctions;

  if (Config_Filenames != NULL) delete[] Config_Filenames;

  if (IntInfo_WallFunctions != NULL) {
    for (iMarker = 0; iMarker < nMarker_WallFunctions; ++iMarker) {
      if (IntInfo_WallFunctions[iMarker] != NULL)
        delete[] IntInfo_WallFunctions[iMarker];
    }
    delete[] IntInfo_WallFunctions;
  }

  if (DoubleInfo_WallFunctions != NULL) {
    for (iMarker = 0; iMarker < nMarker_WallFunctions; ++iMarker) {
      if (DoubleInfo_WallFunctions[iMarker] != NULL) 
        delete[] DoubleInfo_WallFunctions[iMarker];
    }
    delete[] DoubleInfo_WallFunctions;
  }

  if (Kind_ObjFunc != NULL)      delete[] Kind_ObjFunc;
  if (Weight_ObjFunc != NULL)      delete[] Weight_ObjFunc;

  if (DV_Value != NULL) {
    for (iDV = 0; iDV < nDV; iDV++) delete[] DV_Value[iDV];
    delete [] DV_Value;
  }
  
  if (ParamDV != NULL) {
    for (iDV = 0; iDV < nDV; iDV++) delete[] ParamDV[iDV];
    delete [] ParamDV;
  }
  
  if (CoordFFDBox != NULL) {
    for (iFFD = 0; iFFD < nFFDBox; iFFD++) delete[] CoordFFDBox[iFFD];
    delete [] CoordFFDBox;
  }
  
  if (DegreeFFDBox != NULL) {
    for (iFFD = 0; iFFD < nFFDBox; iFFD++) delete[] DegreeFFDBox[iFFD];
    delete [] DegreeFFDBox;
  }
  
  if (Design_Variable != NULL)    delete[] Design_Variable;
  if (Dirichlet_Value != NULL)    delete[] Dirichlet_Value;
  
  if (Exhaust_Temperature_Target != NULL)    delete[]  Exhaust_Temperature_Target;
  if (Exhaust_Pressure_Target != NULL)    delete[]  Exhaust_Pressure_Target;
  if (Exhaust_Pressure != NULL)    delete[] Exhaust_Pressure;
  if (Exhaust_Temperature != NULL)    delete[] Exhaust_Temperature;
  if (Exhaust_MassFlow != NULL)    delete[] Exhaust_MassFlow;
  if (Exhaust_TotalPressure != NULL)    delete[] Exhaust_TotalPressure;
  if (Exhaust_TotalTemperature != NULL)    delete[] Exhaust_TotalTemperature;
  if (Exhaust_GrossThrust != NULL)    delete[] Exhaust_GrossThrust;
  if (Exhaust_Force != NULL)    delete[] Exhaust_Force;
  if (Exhaust_Power != NULL)    delete[] Exhaust_Power;

  if (Inflow_Mach != NULL)    delete[]  Inflow_Mach;
  if (Inflow_Pressure != NULL)    delete[] Inflow_Pressure;
  if (Inflow_MassFlow != NULL)    delete[] Inflow_MassFlow;
  if (Inflow_ReverseMassFlow != NULL)    delete[] Inflow_ReverseMassFlow;
  if (Inflow_TotalPressure != NULL)    delete[] Inflow_TotalPressure;
  if (Inflow_Temperature != NULL)    delete[] Inflow_Temperature;
  if (Inflow_TotalTemperature != NULL)    delete[] Inflow_TotalTemperature;
  if (Inflow_RamDrag != NULL)    delete[] Inflow_RamDrag;
  if (Inflow_Force != NULL)    delete[]  Inflow_Force;
  if (Inflow_Power != NULL)    delete[] Inflow_Power;

  if (Engine_Power != NULL)    delete[]  Engine_Power;
  if (Engine_Mach != NULL)    delete[]  Engine_Mach;
  if (Engine_Force != NULL)    delete[]  Engine_Force;
  if (Engine_NetThrust != NULL)    delete[]  Engine_NetThrust;
  if (Engine_GrossThrust != NULL)    delete[]  Engine_GrossThrust;
  if (Engine_Area != NULL)    delete[]  Engine_Area;
  if (EngineInflow_Target != NULL)    delete[] EngineInflow_Target;

  if (ActDiskInlet_MassFlow != NULL)    delete[]  ActDiskInlet_MassFlow;
  if (ActDiskInlet_Temperature != NULL)    delete[]  ActDiskInlet_Temperature;
  if (ActDiskInlet_TotalTemperature != NULL)    delete[]  ActDiskInlet_TotalTemperature;
  if (ActDiskInlet_Pressure != NULL)    delete[]  ActDiskInlet_Pressure;
  if (ActDiskInlet_TotalPressure != NULL)    delete[]  ActDiskInlet_TotalPressure;
  if (ActDiskInlet_RamDrag != NULL)    delete[]  ActDiskInlet_RamDrag;
  if (ActDiskInlet_Force != NULL)    delete[]  ActDiskInlet_Force;
  if (ActDiskInlet_Power != NULL)    delete[]  ActDiskInlet_Power;

  if (ActDiskOutlet_MassFlow != NULL)    delete[]  ActDiskOutlet_MassFlow;
  if (ActDiskOutlet_Temperature != NULL)    delete[]  ActDiskOutlet_Temperature;
  if (ActDiskOutlet_TotalTemperature != NULL)    delete[]  ActDiskOutlet_TotalTemperature;
  if (ActDiskOutlet_Pressure != NULL)    delete[]  ActDiskOutlet_Pressure;
  if (ActDiskOutlet_TotalPressure != NULL)    delete[]  ActDiskOutlet_TotalPressure;
  if (ActDiskOutlet_GrossThrust != NULL)    delete[]  ActDiskOutlet_GrossThrust;
  if (ActDiskOutlet_Force != NULL)    delete[]  ActDiskOutlet_Force;
  if (ActDiskOutlet_Power != NULL)    delete[]  ActDiskOutlet_Power;

  if (Outlet_MassFlow != NULL)    delete[]  Outlet_MassFlow;
  if (Outlet_Density != NULL)    delete[]  Outlet_Density;
  if (Outlet_Area != NULL)    delete[]  Outlet_Area;

  if (ActDisk_DeltaPress != NULL)    delete[]  ActDisk_DeltaPress;
  if (ActDisk_DeltaTemp != NULL)    delete[]  ActDisk_DeltaTemp;
  if (ActDisk_TotalPressRatio != NULL)    delete[]  ActDisk_TotalPressRatio;
  if (ActDisk_TotalTempRatio != NULL)    delete[]  ActDisk_TotalTempRatio;
  if (ActDisk_StaticPressRatio != NULL)    delete[]  ActDisk_StaticPressRatio;
  if (ActDisk_StaticTempRatio != NULL)    delete[]  ActDisk_StaticTempRatio;
  if (ActDisk_Power != NULL)    delete[]  ActDisk_Power;
  if (ActDisk_MassFlow != NULL)    delete[]  ActDisk_MassFlow;
  if (ActDisk_Mach != NULL)    delete[]  ActDisk_Mach;
  if (ActDisk_Force != NULL)    delete[]  ActDisk_Force;
  if (ActDisk_NetThrust != NULL)    delete[]  ActDisk_NetThrust;
  if (ActDisk_BCThrust != NULL)    delete[]  ActDisk_BCThrust;
  if (ActDisk_BCThrust_Old != NULL)    delete[]  ActDisk_BCThrust_Old;
  if (ActDisk_GrossThrust != NULL)    delete[]  ActDisk_GrossThrust;
  if (ActDisk_Area != NULL)    delete[]  ActDisk_Area;
  if (ActDisk_ReverseMassFlow != NULL)    delete[]  ActDisk_ReverseMassFlow;
  
  if (Surface_MassFlow != NULL)    delete[]  Surface_MassFlow;
  if (Surface_Mach != NULL)    delete[]  Surface_Mach;
  if (Surface_Temperature != NULL)    delete[]  Surface_Temperature;
  if (Surface_Pressure != NULL)    delete[]  Surface_Pressure;
  if (Surface_Density != NULL)    delete[]  Surface_Density;
  if (Surface_Enthalpy != NULL)    delete[]  Surface_Enthalpy;
  if (Surface_NormalVelocity != NULL)    delete[]  Surface_NormalVelocity;
  if (Surface_Uniformity != NULL)    delete[]  Surface_Uniformity;
  if (Surface_SecondaryStrength != NULL)    delete[]  Surface_SecondaryStrength;
  if (Surface_SecondOverUniform != NULL)    delete[]  Surface_SecondOverUniform;
  if (Surface_MomentumDistortion != NULL)    delete[]  Surface_MomentumDistortion;
  if (Surface_TotalTemperature != NULL)    delete[]  Surface_TotalTemperature;
  if (Surface_TotalPressure!= NULL)    delete[]  Surface_TotalPressure;
  if (Surface_PressureDrop!= NULL)    delete[]  Surface_PressureDrop;
  if (Surface_DC60 != NULL)    delete[]  Surface_DC60;
  if (Surface_IDC != NULL)    delete[]  Surface_IDC;
  if (Surface_IDC_Mach != NULL)    delete[]  Surface_IDC_Mach;
  if (Surface_IDR != NULL)    delete[]  Surface_IDR;

  if (Inlet_Ttotal != NULL) delete[]  Inlet_Ttotal;
  if (Inlet_Ptotal != NULL) delete[]  Inlet_Ptotal;
  if (Inlet_FlowDir != NULL) {
    for (iMarker = 0; iMarker < nMarker_Inlet; iMarker++)
      delete [] Inlet_FlowDir[iMarker];
    delete [] Inlet_FlowDir;
  }
  
  if (Inlet_Velocity != NULL) {
    for (iMarker = 0; iMarker < nMarker_Supersonic_Inlet; iMarker++)
      delete [] Inlet_Velocity[iMarker];
    delete [] Inlet_Velocity;
  }
  
  if (Riemann_FlowDir != NULL) {
    for (iMarker = 0; iMarker < nMarker_Riemann; iMarker++)
      delete [] Riemann_FlowDir[iMarker];
    delete [] Riemann_FlowDir;
  }
  
  if (Giles_FlowDir != NULL) {
    for (iMarker = 0; iMarker < nMarker_Giles; iMarker++)
      delete [] Giles_FlowDir[iMarker];
    delete [] Giles_FlowDir;
  }
  
  if (Load_Sine_Dir != NULL) {
    for (iMarker = 0; iMarker < nMarker_Load_Sine; iMarker++)
      delete [] Load_Sine_Dir[iMarker];
    delete [] Load_Sine_Dir;
  }
  
  if (Load_Dir != NULL) {
    for (iMarker = 0; iMarker < nMarker_Load_Dir; iMarker++)
      delete [] Load_Dir[iMarker];
    delete [] Load_Dir;
  }
  
  if (Inlet_Temperature != NULL)    delete[] Inlet_Temperature;
  if (Inlet_Pressure != NULL)    delete[] Inlet_Pressure;
  if (Outlet_Pressure != NULL)    delete[] Outlet_Pressure;
  if (Isothermal_Temperature != NULL)    delete[] Isothermal_Temperature;
  if (Heat_Flux != NULL)    delete[] Heat_Flux;
  if (Displ_Value != NULL)    delete[] Displ_Value;
  if (Load_Value != NULL)    delete[] Load_Value;
  if (Damper_Constant != NULL)    delete[] Damper_Constant;
  if (Load_Dir_Multiplier != NULL)    delete[] Load_Dir_Multiplier;
  if (Load_Dir_Value != NULL)    delete[] Load_Dir_Value;
  if (Disp_Dir != NULL)    delete[] Disp_Dir;
  if (Disp_Dir_Multiplier != NULL)    delete[] Disp_Dir_Multiplier;
  if (Disp_Dir_Value != NULL)    delete[] Disp_Dir_Value;
  if (Load_Sine_Amplitude != NULL)    delete[] Load_Sine_Amplitude;
  if (Load_Sine_Frequency != NULL)    delete[] Load_Sine_Frequency;
  if (FlowLoad_Value != NULL)    delete[] FlowLoad_Value;

  /*--- related to periodic boundary conditions ---*/
  
  for (iMarker = 0; iMarker < nMarker_PerBound; iMarker++) {
    if (Periodic_RotCenter   != NULL) delete [] Periodic_RotCenter[iMarker];
    if (Periodic_RotAngles   != NULL) delete [] Periodic_RotAngles[iMarker];
    if (Periodic_Translation != NULL) delete [] Periodic_Translation[iMarker];
  }
  if (Periodic_RotCenter   != NULL) delete[] Periodic_RotCenter;
  if (Periodic_RotAngles   != NULL) delete[] Periodic_RotAngles;
  if (Periodic_Translation != NULL) delete[] Periodic_Translation;

  for (iPeriodic = 0; iPeriodic < nPeriodic_Index; iPeriodic++) {
    if (Periodic_Center    != NULL) delete [] Periodic_Center[iPeriodic];
    if (Periodic_Rotation  != NULL) delete [] Periodic_Rotation[iPeriodic];
    if (Periodic_Translate != NULL) delete [] Periodic_Translate[iPeriodic];
  }
  if (Periodic_Center      != NULL) delete[] Periodic_Center;
  if (Periodic_Rotation    != NULL) delete[] Periodic_Rotation;
  if (Periodic_Translate   != NULL) delete[] Periodic_Translate;

  if (MG_CorrecSmooth != NULL) delete[] MG_CorrecSmooth;
  if (PlaneTag != NULL)        delete[] PlaneTag;
  if (CFL != NULL)             delete[] CFL;

  /*--- String markers ---*/
  
  if (Marker_Euler != NULL )              delete[] Marker_Euler;
  if (Marker_FarField != NULL )           delete[] Marker_FarField;
  if (Marker_Custom != NULL )             delete[] Marker_Custom;
  if (Marker_SymWall != NULL )            delete[] Marker_SymWall;
  if (Marker_PerBound != NULL )           delete[] Marker_PerBound;
  if (Marker_PerDonor != NULL )           delete[] Marker_PerDonor;
  if (Marker_NearFieldBound != NULL )     delete[] Marker_NearFieldBound;
  if (Marker_InterfaceBound != NULL )     delete[] Marker_InterfaceBound;
  if (Marker_Fluid_InterfaceBound != NULL )     delete[] Marker_Fluid_InterfaceBound;
  if (Marker_Dirichlet != NULL )          delete[] Marker_Dirichlet;
  if (Marker_Inlet != NULL )              delete[] Marker_Inlet;
  if (Marker_Supersonic_Inlet != NULL )   delete[] Marker_Supersonic_Inlet;
  if (Marker_Supersonic_Outlet != NULL )   delete[] Marker_Supersonic_Outlet;
  if (Marker_Outlet != NULL )             delete[] Marker_Outlet;
  if (Marker_Isothermal != NULL )         delete[] Marker_Isothermal;
  if (Marker_EngineInflow != NULL )      delete[] Marker_EngineInflow;
  if (Marker_EngineExhaust != NULL )     delete[] Marker_EngineExhaust;
  if (Marker_Displacement != NULL )       delete[] Marker_Displacement;
  if (Marker_Load != NULL )               delete[] Marker_Load;
  if (Marker_Damper != NULL )               delete[] Marker_Damper;
  if (Marker_Load_Dir != NULL )               delete[] Marker_Load_Dir;
  if (Marker_Disp_Dir != NULL )               delete[] Marker_Disp_Dir;
  if (Marker_Load_Sine != NULL )               delete[] Marker_Load_Sine;
  if (Marker_FlowLoad != NULL )           delete[] Marker_FlowLoad;
  if (Marker_Neumann != NULL )            delete[] Marker_Neumann;
  if (Marker_Internal != NULL )            delete[] Marker_Internal;
  if (Marker_HeatFlux != NULL )               delete[] Marker_HeatFlux;

  if (Int_Coeffs != NULL) delete [] Int_Coeffs;
  
  if (ElasticityMod        != NULL) delete [] ElasticityMod;
  if (PoissonRatio         != NULL) delete [] PoissonRatio;
  if (MaterialDensity      != NULL) delete [] MaterialDensity;
  if (Electric_Constant    != NULL) delete [] Electric_Constant;
  if (Electric_Field_Mod   != NULL) delete [] Electric_Field_Mod;
  if (RefNode_Displacement != NULL) delete [] RefNode_Displacement;
  if (Electric_Field_Dir   != NULL) delete [] Electric_Field_Dir;

  /*--- Delete some arrays needed just for initializing options. ---*/
  
  if (default_vel_inf       != NULL) delete [] default_vel_inf;
  if (default_ffd_axis      != NULL) delete [] default_ffd_axis;
  if (default_eng_cyl       != NULL) delete [] default_eng_cyl;
  if (default_eng_val       != NULL) delete [] default_eng_val;
  if (default_cfl_adapt     != NULL) delete [] default_cfl_adapt;
  if (default_jst_coeff != NULL) delete [] default_jst_coeff;
  if (default_ffd_coeff != NULL) delete [] default_ffd_coeff;
  if (default_mixedout_coeff!= NULL) delete [] default_mixedout_coeff;
  if (default_extrarelfac!= NULL) delete [] default_extrarelfac;
  if (default_rampRotFrame_coeff!= NULL) delete [] default_rampRotFrame_coeff;
  if (default_rampOutPres_coeff!= NULL) delete[] default_rampOutPres_coeff;
  if (default_jst_adj_coeff  != NULL) delete [] default_jst_adj_coeff;
  if (default_ad_coeff_heat  != NULL) delete [] default_ad_coeff_heat;
  if (default_obj_coeff     != NULL) delete [] default_obj_coeff;
  if (default_geo_loc       != NULL) delete [] default_geo_loc;
  if (default_distortion    != NULL) delete [] default_distortion;
  if (default_ea_lim        != NULL) delete [] default_ea_lim;
  if (default_grid_fix      != NULL) delete [] default_grid_fix;
  if (default_inc_crit      != NULL) delete [] default_inc_crit;
  if (default_htp_axis      != NULL) delete [] default_htp_axis;
  if (default_body_force    != NULL) delete [] default_body_force;
  if (default_sineload_coeff!= NULL) delete [] default_sineload_coeff;
  if (default_nacelle_location    != NULL) delete [] default_nacelle_location;
  if (default_hybrid_periodic_length != NULL) delete [] default_hybrid_periodic_length;
  
  if (default_cp_polycoeffs != NULL) delete [] default_cp_polycoeffs;
  if (default_mu_polycoeffs != NULL) delete [] default_mu_polycoeffs;
  if (default_kt_polycoeffs != NULL) delete [] default_kt_polycoeffs;
  if (CpPolyCoefficientsND  != NULL) delete [] CpPolyCoefficientsND;
  if (MuPolyCoefficientsND  != NULL) delete [] MuPolyCoefficientsND;
  if (KtPolyCoefficientsND  != NULL) delete [] KtPolyCoefficientsND;

  if (FFDTag != NULL) delete [] FFDTag;
  if (nDV_Value != NULL) delete [] nDV_Value;
  if (TagFFDBox != NULL) delete [] TagFFDBox;
  
  if (Kind_Data_Riemann != NULL) delete [] Kind_Data_Riemann;
  if (Riemann_Var1 != NULL) delete [] Riemann_Var1;
  if (Riemann_Var2 != NULL) delete [] Riemann_Var2;
  if (Kind_Data_Giles != NULL) delete [] Kind_Data_Giles;
  if (Giles_Var1 != NULL) delete [] Giles_Var1;
  if (Giles_Var2 != NULL) delete [] Giles_Var2;
  if (RelaxFactorAverage != NULL) delete [] RelaxFactorAverage;
  if (RelaxFactorFourier != NULL) delete [] RelaxFactorFourier;
  if (nSpan_iZones != NULL) delete [] nSpan_iZones;
  if (FinalRotation_Rate_Z != NULL) delete [] FinalRotation_Rate_Z;
  if (Kind_TurboMachinery != NULL) delete [] Kind_TurboMachinery;

  if (Marker_MixingPlaneInterface !=NULL) delete [] Marker_MixingPlaneInterface;
  if (Marker_TurboBoundIn != NULL) delete [] Marker_TurboBoundIn;
  if (Marker_TurboBoundOut != NULL) delete [] Marker_TurboBoundOut;
  if (Marker_Riemann != NULL) delete [] Marker_Riemann;
  if (Marker_Giles != NULL) delete [] Marker_Giles;
  if (Marker_Shroud != NULL) delete [] Marker_Shroud;

  if (nBlades != NULL) delete [] nBlades;
  if (FreeStreamTurboNormal != NULL) delete [] FreeStreamTurboNormal;

  if (top_optim_kernels != NULL) delete [] top_optim_kernels;
  if (top_optim_kernel_params != NULL) delete [] top_optim_kernel_params;
  if (top_optim_filter_radius != NULL) delete [] top_optim_filter_radius;

}

string CConfig::GetUnsteady_FileName(string val_filename, int val_iter) {

  string UnstExt, UnstFilename = val_filename;
  char buffer[50];

  /*--- Check that a positive value iteration is requested (for now). ---*/
  
  if (val_iter < 0) {
    SU2_MPI::Error("Requesting a negative iteration number for the restart file!!", CURRENT_FUNCTION);
  }

  /*--- Append iteration number for unsteady cases ---*/

  if ((Wrt_Unsteady) || (Wrt_Dynamic)) {
    unsigned short lastindex = UnstFilename.find_last_of(".");
    UnstFilename = UnstFilename.substr(0, lastindex);
    if ((val_iter >= 0)    && (val_iter < 10))    SPRINTF (buffer, "_0000%d.dat", val_iter);
    if ((val_iter >= 10)   && (val_iter < 100))   SPRINTF (buffer, "_000%d.dat",  val_iter);
    if ((val_iter >= 100)  && (val_iter < 1000))  SPRINTF (buffer, "_00%d.dat",   val_iter);
    if ((val_iter >= 1000) && (val_iter < 10000)) SPRINTF (buffer, "_0%d.dat",    val_iter);
    if (val_iter >= 10000) SPRINTF (buffer, "_%d.dat", val_iter);
    string UnstExt = string(buffer);
    UnstFilename.append(UnstExt);
  }

  return UnstFilename;
}

string CConfig::GetMultizone_FileName(string val_filename, int val_iZone) {

    string multizone_filename = val_filename;
    char buffer[50];
    
    if (GetnZone() > 1 ) {
        unsigned short lastindex = multizone_filename.find_last_of(".");
        multizone_filename = multizone_filename.substr(0, lastindex);
        SPRINTF (buffer, "_%d.dat", SU2_TYPE::Int(val_iZone));
        multizone_filename.append(string(buffer));
    }
    return multizone_filename;
}

string CConfig::GetMultizone_HistoryFileName(string val_filename, int val_iZone) {

    string multizone_filename = val_filename;
    char buffer[50];

    if (GetnZone() > 1 ) {
        unsigned short lastindex = multizone_filename.find_last_of(".");
        multizone_filename = multizone_filename.substr(0, lastindex);
        SPRINTF (buffer, "_%d", SU2_TYPE::Int(val_iZone));
        multizone_filename.append(string(buffer));
    }
    return multizone_filename;
}

string CConfig::GetMultiInstance_FileName(string val_filename, int val_iInst) {

    string multizone_filename = val_filename;
    char buffer[50];

    unsigned short lastindex = multizone_filename.find_last_of(".");
    multizone_filename = multizone_filename.substr(0, lastindex);
    SPRINTF (buffer, "_%d.dat", SU2_TYPE::Int(val_iInst));
    multizone_filename.append(string(buffer));

    return multizone_filename;
}

string CConfig::GetMultiInstance_HistoryFileName(string val_filename, int val_iInst) {

    string multizone_filename = val_filename;
    char buffer[50];

    unsigned short lastindex = multizone_filename.find_last_of(".");
    multizone_filename = multizone_filename.substr(0, lastindex);
    SPRINTF (buffer, "_%d", SU2_TYPE::Int(val_iInst));
    multizone_filename.append(string(buffer));

    return multizone_filename;
}

string CConfig::GetObjFunc_Extension(string val_filename) {

  string AdjExt, Filename = val_filename;

  if (ContinuousAdjoint || DiscreteAdjoint) {

    /*--- Remove filename extension (.dat) ---*/

    unsigned short lastindex = Filename.find_last_of(".");
    Filename = Filename.substr(0, lastindex);

    if (nObj==1) {
      switch (Kind_ObjFunc[0]) {
        case DRAG_COEFFICIENT:            AdjExt = "_cd";       break;
        case LIFT_COEFFICIENT:            AdjExt = "_cl";       break;
        case SIDEFORCE_COEFFICIENT:       AdjExt = "_csf";      break;
        case INVERSE_DESIGN_PRESSURE:     AdjExt = "_invpress"; break;
        case INVERSE_DESIGN_HEATFLUX:     AdjExt = "_invheat";  break;
        case MOMENT_X_COEFFICIENT:        AdjExt = "_cmx";      break;
        case MOMENT_Y_COEFFICIENT:        AdjExt = "_cmy";      break;
        case MOMENT_Z_COEFFICIENT:        AdjExt = "_cmz";      break;
        case EFFICIENCY:                  AdjExt = "_eff";      break;
        case EQUIVALENT_AREA:             AdjExt = "_ea";       break;
        case NEARFIELD_PRESSURE:          AdjExt = "_nfp";      break;
        case FORCE_X_COEFFICIENT:         AdjExt = "_cfx";      break;
        case FORCE_Y_COEFFICIENT:         AdjExt = "_cfy";      break;
        case FORCE_Z_COEFFICIENT:         AdjExt = "_cfz";      break;
        case THRUST_COEFFICIENT:          AdjExt = "_ct";       break;
        case TORQUE_COEFFICIENT:          AdjExt = "_cq";       break;
        case TOTAL_HEATFLUX:              AdjExt = "_totheat";  break;
        case MAXIMUM_HEATFLUX:            AdjExt = "_maxheat";  break;
        case TOTAL_AVG_TEMPERATURE:       AdjExt = "_avtp";     break;
        case FIGURE_OF_MERIT:             AdjExt = "_merit";    break;
        case BUFFET_SENSOR:               AdjExt = "_buffet";    break;
        case SURFACE_TOTAL_PRESSURE:      AdjExt = "_pt";       break;
        case SURFACE_STATIC_PRESSURE:     AdjExt = "_pe";       break;
        case SURFACE_MASSFLOW:            AdjExt = "_mfr";      break;
        case SURFACE_UNIFORMITY:          AdjExt = "_uniform";  break;
        case SURFACE_SECONDARY:           AdjExt = "_second";   break;
        case SURFACE_MOM_DISTORTION:      AdjExt = "_distort";  break;
        case SURFACE_SECOND_OVER_UNIFORM: AdjExt = "_sou";      break;
        case SURFACE_PRESSURE_DROP:       AdjExt = "_dp";       break;
        case SURFACE_MACH:                AdjExt = "_mach";     break;
        case CUSTOM_OBJFUNC:        		  AdjExt = "_custom";   break;
        case KINETIC_ENERGY_LOSS:         AdjExt = "_ke";       break;
        case TOTAL_PRESSURE_LOSS:         AdjExt = "_pl";       break;
        case FLOW_ANGLE_OUT:              AdjExt = "_fao";      break;
        case FLOW_ANGLE_IN:               AdjExt = "_fai";      break;
        case TOTAL_EFFICIENCY:            AdjExt = "_teff";     break;
        case TOTAL_STATIC_EFFICIENCY:     AdjExt = "_tseff";    break;
        case EULERIAN_WORK:               AdjExt = "_ew";       break;
        case MASS_FLOW_IN:                AdjExt = "_mfi";      break;
        case MASS_FLOW_OUT:               AdjExt = "_mfo";      break;
        case ENTROPY_GENERATION:          AdjExt = "_entg";     break;
        case REFERENCE_GEOMETRY:          AdjExt = "_refgeom";  break;
        case REFERENCE_NODE:              AdjExt = "_refnode";  break;
        case VOLUME_FRACTION:             AdjExt = "_volfrac";  break;
      }
    }
    else{
      AdjExt = "_combo";
    }
    Filename.append(AdjExt);

    /*--- Lastly, add the .dat extension ---*/
    Filename.append(".dat");

  }

  return Filename;
}

unsigned short CConfig::GetContainerPosition(unsigned short val_eqsystem) {

  switch (val_eqsystem) {
    case RUNTIME_FLOW_SYS:      return FLOW_SOL;
    case RUNTIME_TURB_SYS:      return TURB_SOL;
    case RUNTIME_TRANS_SYS:     return TRANS_SOL;
    case RUNTIME_HEAT_SYS:      return HEAT_SOL;
    case RUNTIME_FEA_SYS:       return FEA_SOL;
    case RUNTIME_ADJPOT_SYS:    return ADJFLOW_SOL;
    case RUNTIME_ADJFLOW_SYS:   return ADJFLOW_SOL;
    case RUNTIME_ADJTURB_SYS:   return ADJTURB_SOL;
    case RUNTIME_ADJFEA_SYS:    return ADJFEA_SOL;
    case RUNTIME_MULTIGRID_SYS: return 0;
  }
  return 0;
}

void CConfig::SetKind_ConvNumScheme(unsigned short val_kind_convnumscheme,
                                    unsigned short val_kind_centered, unsigned short val_kind_upwind,
                                    unsigned short val_kind_slopelimit, bool val_muscl,
                                    unsigned short val_kind_fem) {

  Kind_ConvNumScheme = val_kind_convnumscheme;
  Kind_Centered = val_kind_centered;
  Kind_Upwind = val_kind_upwind;
  Kind_FEM = val_kind_fem;
  Kind_SlopeLimit = val_kind_slopelimit;
  MUSCL = val_muscl;

}

void CConfig::SetGlobalParam(unsigned short val_solver,
                             unsigned short val_system,
                             unsigned long val_extiter) {

  /*--- Set the simulation global time ---*/
  switch (GetUnsteady_Simulation()) {
    case TIME_STEPPING:
      /*--- This is updated from the solver; Do nothing here. ---*/
      break;
    case DT_STEPPING_1ST: case DT_STEPPING_2ND:
      /*--- Fixed time step used.  Just multiply by iterations. ---*/
      Current_UnstTime = static_cast<su2double>(val_extiter)*Delta_UnstTime;
      Current_UnstTimeND = static_cast<su2double>(val_extiter)*Delta_UnstTimeND;
  }

  /*--- Set the solver methods ---*/
  
  switch (val_solver) {
    case EULER:
      if (val_system == RUNTIME_FLOW_SYS) {
        SetKind_ConvNumScheme(Kind_ConvNumScheme_Flow, Kind_Centered_Flow,
                              Kind_Upwind_Flow, Kind_SlopeLimit_Flow,
                              MUSCL_Flow, NONE);
        SetKind_TimeIntScheme(Kind_TimeIntScheme_Flow);
      }
      break;
    case NAVIER_STOKES:
      if (val_system == RUNTIME_FLOW_SYS) {
        SetKind_ConvNumScheme(Kind_ConvNumScheme_Flow, Kind_Centered_Flow,
                              Kind_Upwind_Flow, Kind_SlopeLimit_Flow,
                              MUSCL_Flow, NONE);
        SetKind_TimeIntScheme(Kind_TimeIntScheme_Flow);
      }
      if (val_system == RUNTIME_HEAT_SYS) {
        SetKind_ConvNumScheme(Kind_ConvNumScheme_Heat, NONE, NONE, NONE, NONE, NONE);
        SetKind_TimeIntScheme(Kind_TimeIntScheme_Heat);
      }
      break;
    case RANS:
      if (val_system == RUNTIME_FLOW_SYS) {
        SetKind_ConvNumScheme(Kind_ConvNumScheme_Flow, Kind_Centered_Flow,
                              Kind_Upwind_Flow, Kind_SlopeLimit_Flow,
                              MUSCL_Flow, NONE);
        SetKind_TimeIntScheme(Kind_TimeIntScheme_Flow);
      }
      if (val_system == RUNTIME_TURB_SYS) {
        SetKind_ConvNumScheme(Kind_ConvNumScheme_Turb, Kind_Centered_Turb,
                              Kind_Upwind_Turb, Kind_SlopeLimit_Turb,
                              MUSCL_Turb, NONE);
        SetKind_TimeIntScheme(Kind_TimeIntScheme_Turb);
      }
      if (val_system == RUNTIME_TRANS_SYS) {
        SetKind_ConvNumScheme(Kind_ConvNumScheme_Turb, Kind_Centered_Turb,
                              Kind_Upwind_Turb, Kind_SlopeLimit_Turb,
                              MUSCL_Turb, NONE);
        SetKind_TimeIntScheme(Kind_TimeIntScheme_Turb);
      }
      if (val_system == RUNTIME_HEAT_SYS) {
        SetKind_ConvNumScheme(Kind_ConvNumScheme_Heat, NONE, NONE, NONE, NONE, NONE);
        SetKind_TimeIntScheme(Kind_TimeIntScheme_Heat);
      }
      break;
    case FEM_EULER:
      if (val_system == RUNTIME_FLOW_SYS) {
        SetKind_ConvNumScheme(Kind_ConvNumScheme_FEM_Flow, Kind_Centered_Flow,
                              Kind_Upwind_Flow, Kind_SlopeLimit_Flow,
                              MUSCL_Flow, Kind_FEM_Flow);
        SetKind_TimeIntScheme(Kind_TimeIntScheme_FEM_Flow);
      }
      break;
    case FEM_NAVIER_STOKES:
      if (val_system == RUNTIME_FLOW_SYS) {
        SetKind_ConvNumScheme(Kind_ConvNumScheme_Flow, Kind_Centered_Flow,
                              Kind_Upwind_Flow, Kind_SlopeLimit_Flow,
                              MUSCL_Flow, Kind_FEM_Flow);
        SetKind_TimeIntScheme(Kind_TimeIntScheme_FEM_Flow);
      }
      break;
    case FEM_LES:
      if (val_system == RUNTIME_FLOW_SYS) {
        SetKind_ConvNumScheme(Kind_ConvNumScheme_Flow, Kind_Centered_Flow,
                              Kind_Upwind_Flow, Kind_SlopeLimit_Flow,
                              MUSCL_Flow, Kind_FEM_Flow);
        SetKind_TimeIntScheme(Kind_TimeIntScheme_FEM_Flow);
      }
      break;
    case ADJ_EULER:
      if (val_system == RUNTIME_FLOW_SYS) {
        SetKind_ConvNumScheme(Kind_ConvNumScheme_Flow, Kind_Centered_Flow,
                              Kind_Upwind_Flow, Kind_SlopeLimit_Flow,
                              MUSCL_Flow, NONE);
        SetKind_TimeIntScheme(Kind_TimeIntScheme_Flow);
      }
      if (val_system == RUNTIME_ADJFLOW_SYS) {
        SetKind_ConvNumScheme(Kind_ConvNumScheme_AdjFlow, Kind_Centered_AdjFlow,
                              Kind_Upwind_AdjFlow, Kind_SlopeLimit_AdjFlow,
                              MUSCL_AdjFlow, NONE);
        SetKind_TimeIntScheme(Kind_TimeIntScheme_AdjFlow);
      }
      break;
    case ADJ_NAVIER_STOKES:
      if (val_system == RUNTIME_FLOW_SYS) {
        SetKind_ConvNumScheme(Kind_ConvNumScheme_Flow, Kind_Centered_Flow,
                              Kind_Upwind_Flow, Kind_SlopeLimit_Flow,
                              MUSCL_Flow, NONE);
        SetKind_TimeIntScheme(Kind_TimeIntScheme_Flow);
      }
      if (val_system == RUNTIME_ADJFLOW_SYS) {
        SetKind_ConvNumScheme(Kind_ConvNumScheme_AdjFlow, Kind_Centered_AdjFlow,
                              Kind_Upwind_AdjFlow, Kind_SlopeLimit_AdjFlow,
                              MUSCL_AdjFlow, NONE);
        SetKind_TimeIntScheme(Kind_TimeIntScheme_AdjFlow);
      }
      break;
    case ADJ_RANS:
      if (val_system == RUNTIME_FLOW_SYS) {
        SetKind_ConvNumScheme(Kind_ConvNumScheme_Flow, Kind_Centered_Flow,
                              Kind_Upwind_Flow, Kind_SlopeLimit_Flow,
                              MUSCL_Flow, NONE);
        SetKind_TimeIntScheme(Kind_TimeIntScheme_Flow);
      }
      if (val_system == RUNTIME_ADJFLOW_SYS) {
        SetKind_ConvNumScheme(Kind_ConvNumScheme_AdjFlow, Kind_Centered_AdjFlow,
                              Kind_Upwind_AdjFlow, Kind_SlopeLimit_AdjFlow,
                              MUSCL_AdjFlow, NONE);
        SetKind_TimeIntScheme(Kind_TimeIntScheme_AdjFlow);
      }
      if (val_system == RUNTIME_TURB_SYS) {
        SetKind_ConvNumScheme(Kind_ConvNumScheme_Turb, Kind_Centered_Turb,
                              Kind_Upwind_Turb, Kind_SlopeLimit_Turb,
                              MUSCL_Turb, NONE);
        SetKind_TimeIntScheme(Kind_TimeIntScheme_Turb);
      }
      if (val_system == RUNTIME_ADJTURB_SYS) {
        SetKind_ConvNumScheme(Kind_ConvNumScheme_AdjTurb, Kind_Centered_AdjTurb,
                              Kind_Upwind_AdjTurb, Kind_SlopeLimit_AdjTurb,
                              MUSCL_AdjTurb, NONE);
        SetKind_TimeIntScheme(Kind_TimeIntScheme_AdjTurb);
      }
      break;
    case HEAT_EQUATION_FVM:
      if (val_system == RUNTIME_HEAT_SYS) {
        SetKind_ConvNumScheme(NONE, NONE, NONE, NONE, NONE, NONE);
        SetKind_TimeIntScheme(Kind_TimeIntScheme_Heat);
      }
      break;

    case FEM_ELASTICITY:

      Current_DynTime = static_cast<su2double>(val_extiter)*Delta_DynTime;

      if (val_system == RUNTIME_FEA_SYS) {
        SetKind_ConvNumScheme(NONE, NONE, NONE, NONE, NONE, NONE);
        SetKind_TimeIntScheme(Kind_TimeIntScheme_FEA);
      }
      break;
  }
}

su2double* CConfig::GetPeriodicRotCenter(string val_marker) {
  unsigned short iMarker_PerBound;
  for (iMarker_PerBound = 0; iMarker_PerBound < nMarker_PerBound; iMarker_PerBound++)
    if (Marker_PerBound[iMarker_PerBound] == val_marker) break;
  return Periodic_RotCenter[iMarker_PerBound];
}

su2double* CConfig::GetPeriodicRotAngles(string val_marker) {
  unsigned short iMarker_PerBound;
  for (iMarker_PerBound = 0; iMarker_PerBound < nMarker_PerBound; iMarker_PerBound++)
    if (Marker_PerBound[iMarker_PerBound] == val_marker) break;
  return Periodic_RotAngles[iMarker_PerBound];
}

su2double* CConfig::GetPeriodicTranslation(string val_marker) {
  unsigned short iMarker_PerBound;
  for (iMarker_PerBound = 0; iMarker_PerBound < nMarker_PerBound; iMarker_PerBound++)
    if (Marker_PerBound[iMarker_PerBound] == val_marker) break;
  return Periodic_Translation[iMarker_PerBound];
}

unsigned short CConfig::GetMarker_Periodic_Donor(string val_marker) {
  unsigned short iMarker_PerBound, jMarker_PerBound, kMarker_All;

  /*--- Find the marker for this periodic boundary. ---*/
  for (iMarker_PerBound = 0; iMarker_PerBound < nMarker_PerBound; iMarker_PerBound++)
    if (Marker_PerBound[iMarker_PerBound] == val_marker) break;

  /*--- Find corresponding donor. ---*/
  for (jMarker_PerBound = 0; jMarker_PerBound < nMarker_PerBound; jMarker_PerBound++)
    if (Marker_PerBound[jMarker_PerBound] == Marker_PerDonor[iMarker_PerBound]) break;

  /*--- Find and return global marker index for donor boundary. ---*/
  for (kMarker_All = 0; kMarker_All < nMarker_CfgFile; kMarker_All++)
    if (Marker_PerBound[jMarker_PerBound] == Marker_All_TagBound[kMarker_All]) break;

  return kMarker_All;
}

su2double CConfig::GetActDisk_NetThrust(string val_marker) {
  unsigned short iMarker_ActDisk;
  for (iMarker_ActDisk = 0; iMarker_ActDisk < nMarker_ActDiskInlet; iMarker_ActDisk++)
    if ((Marker_ActDiskInlet[iMarker_ActDisk] == val_marker) ||
        (Marker_ActDiskOutlet[iMarker_ActDisk] == val_marker)) break;
  return ActDisk_NetThrust[iMarker_ActDisk];
}

su2double CConfig::GetActDisk_Power(string val_marker) {
  unsigned short iMarker_ActDisk;
  for (iMarker_ActDisk = 0; iMarker_ActDisk < nMarker_ActDiskInlet; iMarker_ActDisk++)
    if ((Marker_ActDiskInlet[iMarker_ActDisk] == val_marker) ||
        (Marker_ActDiskOutlet[iMarker_ActDisk] == val_marker)) break;
  return ActDisk_Power[iMarker_ActDisk];
}

su2double CConfig::GetActDisk_MassFlow(string val_marker) {
  unsigned short iMarker_ActDisk;
  for (iMarker_ActDisk = 0; iMarker_ActDisk < nMarker_ActDiskInlet; iMarker_ActDisk++)
    if ((Marker_ActDiskInlet[iMarker_ActDisk] == val_marker) ||
        (Marker_ActDiskOutlet[iMarker_ActDisk] == val_marker)) break;
  return ActDisk_MassFlow[iMarker_ActDisk];
}

su2double CConfig::GetActDisk_Mach(string val_marker) {
  unsigned short iMarker_ActDisk;
  for (iMarker_ActDisk = 0; iMarker_ActDisk < nMarker_ActDiskInlet; iMarker_ActDisk++)
    if ((Marker_ActDiskInlet[iMarker_ActDisk] == val_marker) ||
        (Marker_ActDiskOutlet[iMarker_ActDisk] == val_marker)) break;
  return ActDisk_Mach[iMarker_ActDisk];
}

su2double CConfig::GetActDisk_Force(string val_marker) {
  unsigned short iMarker_ActDisk;
  for (iMarker_ActDisk = 0; iMarker_ActDisk < nMarker_ActDiskInlet; iMarker_ActDisk++)
    if ((Marker_ActDiskInlet[iMarker_ActDisk] == val_marker) ||
        (Marker_ActDiskOutlet[iMarker_ActDisk] == val_marker)) break;
  return ActDisk_Force[iMarker_ActDisk];
}

su2double CConfig::GetActDisk_BCThrust(string val_marker) {
  unsigned short iMarker_ActDisk;
  for (iMarker_ActDisk = 0; iMarker_ActDisk < nMarker_ActDiskInlet; iMarker_ActDisk++)
    if ((Marker_ActDiskInlet[iMarker_ActDisk] == val_marker) ||
        (Marker_ActDiskOutlet[iMarker_ActDisk] == val_marker)) break;
  return ActDisk_BCThrust[iMarker_ActDisk];
}

su2double CConfig::GetActDisk_BCThrust_Old(string val_marker) {
  unsigned short iMarker_ActDisk;
  for (iMarker_ActDisk = 0; iMarker_ActDisk < nMarker_ActDiskInlet; iMarker_ActDisk++)
    if ((Marker_ActDiskInlet[iMarker_ActDisk] == val_marker) ||
        (Marker_ActDiskOutlet[iMarker_ActDisk] == val_marker)) break;
  return ActDisk_BCThrust_Old[iMarker_ActDisk];
}

void CConfig::SetActDisk_BCThrust(string val_marker, su2double val_actdisk_bcthrust) {
  unsigned short iMarker_ActDisk;
  for (iMarker_ActDisk = 0; iMarker_ActDisk < nMarker_ActDiskInlet; iMarker_ActDisk++)
    if ((Marker_ActDiskInlet[iMarker_ActDisk] == val_marker) ||
        (Marker_ActDiskOutlet[iMarker_ActDisk] == val_marker)) break;
  ActDisk_BCThrust[iMarker_ActDisk] = val_actdisk_bcthrust;
}

void CConfig::SetActDisk_BCThrust_Old(string val_marker, su2double val_actdisk_bcthrust_old) {
  unsigned short iMarker_ActDisk;
  for (iMarker_ActDisk = 0; iMarker_ActDisk < nMarker_ActDiskInlet; iMarker_ActDisk++)
    if ((Marker_ActDiskInlet[iMarker_ActDisk] == val_marker) ||
        (Marker_ActDiskOutlet[iMarker_ActDisk] == val_marker)) break;
  ActDisk_BCThrust_Old[iMarker_ActDisk] = val_actdisk_bcthrust_old;
}

su2double CConfig::GetActDisk_Area(string val_marker) {
  unsigned short iMarker_ActDisk;
  for (iMarker_ActDisk = 0; iMarker_ActDisk < nMarker_ActDiskInlet; iMarker_ActDisk++)
    if ((Marker_ActDiskInlet[iMarker_ActDisk] == val_marker) ||
        (Marker_ActDiskOutlet[iMarker_ActDisk] == val_marker)) break;
  return ActDisk_Area[iMarker_ActDisk];
}

su2double CConfig::GetActDisk_ReverseMassFlow(string val_marker) {
  unsigned short iMarker_ActDisk;
  for (iMarker_ActDisk = 0; iMarker_ActDisk < nMarker_ActDiskInlet; iMarker_ActDisk++)
    if ((Marker_ActDiskInlet[iMarker_ActDisk] == val_marker) ||
        (Marker_ActDiskOutlet[iMarker_ActDisk] == val_marker)) break;
  return ActDisk_ReverseMassFlow[iMarker_ActDisk];
}

su2double CConfig::GetActDisk_PressJump(string val_marker, unsigned short val_value) {
  unsigned short iMarker_ActDisk;
  for (iMarker_ActDisk = 0; iMarker_ActDisk < nMarker_ActDiskInlet; iMarker_ActDisk++)
    if ((Marker_ActDiskInlet[iMarker_ActDisk] == val_marker) ||
        (Marker_ActDiskOutlet[iMarker_ActDisk] == val_marker)) break;
  return ActDisk_PressJump[iMarker_ActDisk][val_value];
}

su2double CConfig::GetActDisk_TempJump(string val_marker, unsigned short val_value) {
  unsigned short iMarker_ActDisk;
  for (iMarker_ActDisk = 0; iMarker_ActDisk < nMarker_ActDiskInlet; iMarker_ActDisk++)
    if ((Marker_ActDiskInlet[iMarker_ActDisk] == val_marker) ||
        (Marker_ActDiskOutlet[iMarker_ActDisk] == val_marker)) break;
  return ActDisk_TempJump[iMarker_ActDisk][val_value];;
}

su2double CConfig::GetActDisk_Omega(string val_marker, unsigned short val_value) {
  unsigned short iMarker_ActDisk;
  for (iMarker_ActDisk = 0; iMarker_ActDisk < nMarker_ActDiskInlet; iMarker_ActDisk++)
    if ((Marker_ActDiskInlet[iMarker_ActDisk] == val_marker) ||
        (Marker_ActDiskOutlet[iMarker_ActDisk] == val_marker)) break;
  return ActDisk_Omega[iMarker_ActDisk][val_value];;
}

su2double CConfig::GetOutlet_MassFlow(string val_marker) {
  unsigned short iMarker_Outlet;
  for (iMarker_Outlet = 0; iMarker_Outlet < nMarker_Outlet; iMarker_Outlet++)
    if ((Marker_Outlet[iMarker_Outlet] == val_marker)) break;
  return Outlet_MassFlow[iMarker_Outlet];
}

su2double CConfig::GetOutlet_Density(string val_marker) {
  unsigned short iMarker_Outlet;
  for (iMarker_Outlet = 0; iMarker_Outlet < nMarker_Outlet; iMarker_Outlet++)
    if ((Marker_Outlet[iMarker_Outlet] == val_marker)) break;
  return Outlet_Density[iMarker_Outlet];
}

su2double CConfig::GetOutlet_Area(string val_marker) {
  unsigned short iMarker_Outlet;
  for (iMarker_Outlet = 0; iMarker_Outlet < nMarker_Outlet; iMarker_Outlet++)
    if ((Marker_Outlet[iMarker_Outlet] == val_marker)) break;
  return Outlet_Area[iMarker_Outlet];
}

unsigned short CConfig::GetMarker_CfgFile_ActDiskOutlet(string val_marker) {
  unsigned short iMarker_ActDisk, kMarker_All;
  
  /*--- Find the marker for this actuator disk inlet. ---*/
  
  for (iMarker_ActDisk = 0; iMarker_ActDisk < nMarker_ActDiskInlet; iMarker_ActDisk++)
    if (Marker_ActDiskInlet[iMarker_ActDisk] == val_marker) break;
  
  /*--- Find and return global marker index for the actuator disk outlet. ---*/
  
  for (kMarker_All = 0; kMarker_All < nMarker_CfgFile; kMarker_All++)
    if (Marker_ActDiskOutlet[iMarker_ActDisk] == Marker_CfgFile_TagBound[kMarker_All]) break;
  
  return kMarker_All;
}

unsigned short CConfig::GetMarker_CfgFile_EngineExhaust(string val_marker) {
  unsigned short iMarker_Engine, kMarker_All;
  
  /*--- Find the marker for this engine inflow. ---*/
  
  for (iMarker_Engine = 0; iMarker_Engine < nMarker_EngineInflow; iMarker_Engine++)
    if (Marker_EngineInflow[iMarker_Engine] == val_marker) break;
  
  /*--- Find and return global marker index for the engine exhaust. ---*/
  
  for (kMarker_All = 0; kMarker_All < nMarker_CfgFile; kMarker_All++)
    if (Marker_EngineExhaust[iMarker_Engine] == Marker_CfgFile_TagBound[kMarker_All]) break;
  
  return kMarker_All;
}

void CConfig::SetnPeriodicIndex(unsigned short val_index) {

  /*--- Store total number of transformations. ---*/
  nPeriodic_Index = val_index;

  /*--- Allocate memory for centers, angles, translations. ---*/
  Periodic_Center    = new su2double*[nPeriodic_Index];
  Periodic_Rotation  = new su2double*[nPeriodic_Index];
  Periodic_Translate = new su2double*[nPeriodic_Index];
  
  for (unsigned long i = 0; i < nPeriodic_Index; i++) {
    Periodic_Center[i]    = new su2double[3];
    Periodic_Rotation[i]  = new su2double[3];
    Periodic_Translate[i] = new su2double[3];
  }
  
}

unsigned short CConfig::GetMarker_Moving(string val_marker) {
  unsigned short iMarker_Moving;

  /*--- Find the marker for this moving boundary. ---*/
  for (iMarker_Moving = 0; iMarker_Moving < nMarker_Moving; iMarker_Moving++)
    if (Marker_Moving[iMarker_Moving] == val_marker) break;

  return iMarker_Moving;
}

su2double CConfig::GetDirichlet_Value(string val_marker) {
  unsigned short iMarker_Dirichlet;
  for (iMarker_Dirichlet = 0; iMarker_Dirichlet < nMarker_Dirichlet; iMarker_Dirichlet++)
    if (Marker_Dirichlet[iMarker_Dirichlet] == val_marker) break;
  return Dirichlet_Value[iMarker_Dirichlet];
}

bool CConfig::GetDirichlet_Boundary(string val_marker) {
  unsigned short iMarker_Dirichlet;
  bool Dirichlet = false;
  for (iMarker_Dirichlet = 0; iMarker_Dirichlet < nMarker_Dirichlet; iMarker_Dirichlet++)
    if (Marker_Dirichlet[iMarker_Dirichlet] == val_marker) {
      Dirichlet = true;
      break;
    }
  return Dirichlet;
}

su2double CConfig::GetExhaust_Temperature_Target(string val_marker) {
  unsigned short iMarker_EngineExhaust;
  for (iMarker_EngineExhaust = 0; iMarker_EngineExhaust < nMarker_EngineExhaust; iMarker_EngineExhaust++)
    if (Marker_EngineExhaust[iMarker_EngineExhaust] == val_marker) break;
  return Exhaust_Temperature_Target[iMarker_EngineExhaust];
}

su2double CConfig::GetExhaust_Pressure_Target(string val_marker) {
  unsigned short iMarker_EngineExhaust;
  for (iMarker_EngineExhaust = 0; iMarker_EngineExhaust < nMarker_EngineExhaust; iMarker_EngineExhaust++)
    if (Marker_EngineExhaust[iMarker_EngineExhaust] == val_marker) break;
  return Exhaust_Pressure_Target[iMarker_EngineExhaust];
}

unsigned short CConfig::GetKind_Inc_Inlet(string val_marker) {
  unsigned short iMarker_Inlet;
  for (iMarker_Inlet = 0; iMarker_Inlet < nMarker_Inlet; iMarker_Inlet++)
    if (Marker_Inlet[iMarker_Inlet] == val_marker) break;
  return Kind_Inc_Inlet[iMarker_Inlet];
}

unsigned short CConfig::GetKind_Inc_Outlet(string val_marker) {
  unsigned short iMarker_Outlet;
  for (iMarker_Outlet = 0; iMarker_Outlet < nMarker_Outlet; iMarker_Outlet++)
    if (Marker_Outlet[iMarker_Outlet] == val_marker) break;
  return Kind_Inc_Outlet[iMarker_Outlet];
}

su2double CConfig::GetInlet_Ttotal(string val_marker) {
  unsigned short iMarker_Inlet;
  for (iMarker_Inlet = 0; iMarker_Inlet < nMarker_Inlet; iMarker_Inlet++)
    if (Marker_Inlet[iMarker_Inlet] == val_marker) break;
  return Inlet_Ttotal[iMarker_Inlet];
}

su2double CConfig::GetInlet_Ptotal(string val_marker) {
  unsigned short iMarker_Inlet;
  for (iMarker_Inlet = 0; iMarker_Inlet < nMarker_Inlet; iMarker_Inlet++)
    if (Marker_Inlet[iMarker_Inlet] == val_marker) break;
  return Inlet_Ptotal[iMarker_Inlet];
}

void CConfig::SetInlet_Ptotal(su2double val_pressure, string val_marker) {
  unsigned short iMarker_Inlet;
  for (iMarker_Inlet = 0; iMarker_Inlet < nMarker_Inlet; iMarker_Inlet++)
    if (Marker_Inlet[iMarker_Inlet] == val_marker)
      Inlet_Ptotal[iMarker_Inlet] = val_pressure;
}

su2double* CConfig::GetInlet_FlowDir(string val_marker) {
  unsigned short iMarker_Inlet;
  for (iMarker_Inlet = 0; iMarker_Inlet < nMarker_Inlet; iMarker_Inlet++)
    if (Marker_Inlet[iMarker_Inlet] == val_marker) break;
  return Inlet_FlowDir[iMarker_Inlet];
}

su2double CConfig::GetInlet_Temperature(string val_marker) {
  unsigned short iMarker_Supersonic_Inlet;
  for (iMarker_Supersonic_Inlet = 0; iMarker_Supersonic_Inlet < nMarker_Supersonic_Inlet; iMarker_Supersonic_Inlet++)
    if (Marker_Supersonic_Inlet[iMarker_Supersonic_Inlet] == val_marker) break;
  return Inlet_Temperature[iMarker_Supersonic_Inlet];
}

su2double CConfig::GetInlet_Pressure(string val_marker) {
  unsigned short iMarker_Supersonic_Inlet;
  for (iMarker_Supersonic_Inlet = 0; iMarker_Supersonic_Inlet < nMarker_Supersonic_Inlet; iMarker_Supersonic_Inlet++)
    if (Marker_Supersonic_Inlet[iMarker_Supersonic_Inlet] == val_marker) break;
  return Inlet_Pressure[iMarker_Supersonic_Inlet];
}

su2double* CConfig::GetInlet_Velocity(string val_marker) {
  unsigned short iMarker_Supersonic_Inlet;
  for (iMarker_Supersonic_Inlet = 0; iMarker_Supersonic_Inlet < nMarker_Supersonic_Inlet; iMarker_Supersonic_Inlet++)
    if (Marker_Supersonic_Inlet[iMarker_Supersonic_Inlet] == val_marker) break;
  return Inlet_Velocity[iMarker_Supersonic_Inlet];
}

su2double CConfig::GetOutlet_Pressure(string val_marker) {
  unsigned short iMarker_Outlet;
  for (iMarker_Outlet = 0; iMarker_Outlet < nMarker_Outlet; iMarker_Outlet++)
    if (Marker_Outlet[iMarker_Outlet] == val_marker) break;
  return Outlet_Pressure[iMarker_Outlet];
}

void CConfig::SetOutlet_Pressure(su2double val_pressure, string val_marker) {
  unsigned short iMarker_Outlet;
  for (iMarker_Outlet = 0; iMarker_Outlet < nMarker_Outlet; iMarker_Outlet++)
    if (Marker_Outlet[iMarker_Outlet] == val_marker)
      Outlet_Pressure[iMarker_Outlet] = val_pressure;
}

su2double CConfig::GetRiemann_Var1(string val_marker) {
  unsigned short iMarker_Riemann;
  for (iMarker_Riemann = 0; iMarker_Riemann < nMarker_Riemann; iMarker_Riemann++)
    if (Marker_Riemann[iMarker_Riemann] == val_marker) break;
  return Riemann_Var1[iMarker_Riemann];
}

su2double CConfig::GetRiemann_Var2(string val_marker) {
  unsigned short iMarker_Riemann;
  for (iMarker_Riemann = 0; iMarker_Riemann < nMarker_Riemann; iMarker_Riemann++)
    if (Marker_Riemann[iMarker_Riemann] == val_marker) break;
  return Riemann_Var2[iMarker_Riemann];
}

su2double* CConfig::GetRiemann_FlowDir(string val_marker) {
  unsigned short iMarker_Riemann;
  for (iMarker_Riemann = 0; iMarker_Riemann < nMarker_Riemann; iMarker_Riemann++)
    if (Marker_Riemann[iMarker_Riemann] == val_marker) break;
  return Riemann_FlowDir[iMarker_Riemann];
}

unsigned short CConfig::GetKind_Data_Riemann(string val_marker) {
  unsigned short iMarker_Riemann;
  for (iMarker_Riemann = 0; iMarker_Riemann < nMarker_Riemann; iMarker_Riemann++)
    if (Marker_Riemann[iMarker_Riemann] == val_marker) break;
  return Kind_Data_Riemann[iMarker_Riemann];
}


su2double CConfig::GetGiles_Var1(string val_marker) {
  unsigned short iMarker_Giles;
  for (iMarker_Giles = 0; iMarker_Giles < nMarker_Giles; iMarker_Giles++)
    if (Marker_Giles[iMarker_Giles] == val_marker) break;
  return Giles_Var1[iMarker_Giles];
}

void CConfig::SetGiles_Var1(su2double newVar1, string val_marker) {
  unsigned short iMarker_Giles;
  for (iMarker_Giles = 0; iMarker_Giles < nMarker_Giles; iMarker_Giles++)
    if (Marker_Giles[iMarker_Giles] == val_marker) break;
  Giles_Var1[iMarker_Giles] = newVar1;
}

su2double CConfig::GetGiles_Var2(string val_marker) {
  unsigned short iMarker_Giles;
  for (iMarker_Giles = 0; iMarker_Giles < nMarker_Giles; iMarker_Giles++)
    if (Marker_Giles[iMarker_Giles] == val_marker) break;
  return Giles_Var2[iMarker_Giles];
}

su2double CConfig::GetGiles_RelaxFactorAverage(string val_marker) {
  unsigned short iMarker_Giles;
  for (iMarker_Giles = 0; iMarker_Giles < nMarker_Giles; iMarker_Giles++)
    if (Marker_Giles[iMarker_Giles] == val_marker) break;
  return RelaxFactorAverage[iMarker_Giles];
}

su2double CConfig::GetGiles_RelaxFactorFourier(string val_marker) {
  unsigned short iMarker_Giles;
  for (iMarker_Giles = 0; iMarker_Giles < nMarker_Giles; iMarker_Giles++)
    if (Marker_Giles[iMarker_Giles] == val_marker) break;
  return RelaxFactorFourier[iMarker_Giles];
}

su2double* CConfig::GetGiles_FlowDir(string val_marker) {
  unsigned short iMarker_Giles;
  for (iMarker_Giles = 0; iMarker_Giles < nMarker_Giles; iMarker_Giles++)
    if (Marker_Giles[iMarker_Giles] == val_marker) break;
  return Giles_FlowDir[iMarker_Giles];
}

unsigned short CConfig::GetKind_Data_Giles(string val_marker) {
  unsigned short iMarker_Giles;
  for (iMarker_Giles = 0; iMarker_Giles < nMarker_Giles; iMarker_Giles++)
    if (Marker_Giles[iMarker_Giles] == val_marker) break;
  return Kind_Data_Giles[iMarker_Giles];
}


su2double CConfig::GetPressureOut_BC() {
  unsigned short iMarker_BC;
  su2double pres_out = 0.0;
  for (iMarker_BC = 0; iMarker_BC < nMarker_Giles; iMarker_BC++){
    if (Kind_Data_Giles[iMarker_BC] == STATIC_PRESSURE || Kind_Data_Giles[iMarker_BC] == STATIC_PRESSURE_1D || Kind_Data_Giles[iMarker_BC] == RADIAL_EQUILIBRIUM ){
      pres_out = Giles_Var1[iMarker_BC];
    }
  }
  for (iMarker_BC = 0; iMarker_BC < nMarker_Riemann; iMarker_BC++){
    if (Kind_Data_Riemann[iMarker_BC] == STATIC_PRESSURE || Kind_Data_Riemann[iMarker_BC] == RADIAL_EQUILIBRIUM){
      pres_out = Riemann_Var1[iMarker_BC];
    }
  }
  return pres_out/Pressure_Ref;
}


void CConfig::SetPressureOut_BC(su2double val_press) {
  unsigned short iMarker_BC;
  for (iMarker_BC = 0; iMarker_BC < nMarker_Giles; iMarker_BC++){
    if (Kind_Data_Giles[iMarker_BC] == STATIC_PRESSURE || Kind_Data_Giles[iMarker_BC] == STATIC_PRESSURE_1D || Kind_Data_Giles[iMarker_BC] == RADIAL_EQUILIBRIUM ){
      Giles_Var1[iMarker_BC] = val_press*Pressure_Ref;
    }
  }
  for (iMarker_BC = 0; iMarker_BC < nMarker_Riemann; iMarker_BC++){
    if (Kind_Data_Riemann[iMarker_BC] == STATIC_PRESSURE || Kind_Data_Riemann[iMarker_BC] == RADIAL_EQUILIBRIUM){
      Riemann_Var1[iMarker_BC] = val_press*Pressure_Ref;
    }
  }
}

su2double CConfig::GetTotalPressureIn_BC() {
  unsigned short iMarker_BC;
  su2double tot_pres_in = 0.0;
  for (iMarker_BC = 0; iMarker_BC < nMarker_Giles; iMarker_BC++){
    if (Kind_Data_Giles[iMarker_BC] == TOTAL_CONDITIONS_PT || Kind_Data_Giles[iMarker_BC] == TOTAL_CONDITIONS_PT_1D){
      tot_pres_in = Giles_Var1[iMarker_BC];
    }
  }
  for (iMarker_BC = 0; iMarker_BC < nMarker_Riemann; iMarker_BC++){
    if (Kind_Data_Riemann[iMarker_BC] == TOTAL_CONDITIONS_PT ){
      tot_pres_in = Riemann_Var1[iMarker_BC];
    }
  }
  if(nMarker_Inlet == 1 && Kind_Inlet == TOTAL_CONDITIONS){
    tot_pres_in = Inlet_Ptotal[0];
  }
  return tot_pres_in/Pressure_Ref;
}

su2double CConfig::GetTotalTemperatureIn_BC() {
  unsigned short iMarker_BC;
  su2double tot_temp_in = 0.0;
  for (iMarker_BC = 0; iMarker_BC < nMarker_Giles; iMarker_BC++){
    if (Kind_Data_Giles[iMarker_BC] == TOTAL_CONDITIONS_PT || Kind_Data_Giles[iMarker_BC] == TOTAL_CONDITIONS_PT_1D){
      tot_temp_in = Giles_Var2[iMarker_BC];
    }
  }
  for (iMarker_BC = 0; iMarker_BC < nMarker_Riemann; iMarker_BC++){
    if (Kind_Data_Riemann[iMarker_BC] == TOTAL_CONDITIONS_PT ){
      tot_temp_in = Riemann_Var2[iMarker_BC];
    }
  }

  if(nMarker_Inlet == 1 && Kind_Inlet == TOTAL_CONDITIONS){
    tot_temp_in = Inlet_Ttotal[0];
  }
  return tot_temp_in/Temperature_Ref;
}

void CConfig::SetTotalTemperatureIn_BC(su2double val_temp) {
  unsigned short iMarker_BC;
  for (iMarker_BC = 0; iMarker_BC < nMarker_Giles; iMarker_BC++){
    if (Kind_Data_Giles[iMarker_BC] == TOTAL_CONDITIONS_PT || Kind_Data_Giles[iMarker_BC] == TOTAL_CONDITIONS_PT_1D){
      Giles_Var2[iMarker_BC] = val_temp*Temperature_Ref;
    }
  }
  for (iMarker_BC = 0; iMarker_BC < nMarker_Riemann; iMarker_BC++){
    if (Kind_Data_Riemann[iMarker_BC] == TOTAL_CONDITIONS_PT ){
      Riemann_Var2[iMarker_BC] = val_temp*Temperature_Ref;
    }
  }

  if(nMarker_Inlet == 1 && Kind_Inlet == TOTAL_CONDITIONS){
    Inlet_Ttotal[0] = val_temp*Temperature_Ref;
  }
}

su2double CConfig::GetFlowAngleIn_BC() {
  unsigned short iMarker_BC;
  su2double alpha_in = 0.0;
  for (iMarker_BC = 0; iMarker_BC < nMarker_Giles; iMarker_BC++){
    if (Kind_Data_Giles[iMarker_BC] == TOTAL_CONDITIONS_PT || Kind_Data_Giles[iMarker_BC] == TOTAL_CONDITIONS_PT_1D){
      alpha_in = atan(Giles_FlowDir[iMarker_BC][1]/Giles_FlowDir[iMarker_BC][0]);
    }
  }
  for (iMarker_BC = 0; iMarker_BC < nMarker_Riemann; iMarker_BC++){
  	if (Kind_Data_Riemann[iMarker_BC] == TOTAL_CONDITIONS_PT ){
  		alpha_in = atan(Riemann_FlowDir[iMarker_BC][1]/Riemann_FlowDir[iMarker_BC][0]);
  	}
  }

  if(nMarker_Inlet == 1 && Kind_Inlet == TOTAL_CONDITIONS){
  	alpha_in = atan(Inlet_FlowDir[0][1]/Inlet_FlowDir[0][0]);
  }

  return alpha_in;
}

su2double CConfig::GetIncInlet_BC() {

  su2double val_out = 0.0;

  if (nMarker_Inlet > 0) {
    if (Kind_Inc_Inlet[0] == VELOCITY_INLET)
      val_out = Inlet_Ptotal[0]/Velocity_Ref;
    else if (Kind_Inc_Inlet[0] == PRESSURE_INLET)
      val_out = Inlet_Ptotal[0]/Pressure_Ref;
  }

  return val_out;
}

void CConfig::SetIncInlet_BC(su2double val_in) {

  if (nMarker_Inlet > 0) {
    if (Kind_Inc_Inlet[0] == VELOCITY_INLET)
      Inlet_Ptotal[0] = val_in*Velocity_Ref;
    else if (Kind_Inc_Inlet[0] == PRESSURE_INLET)
      Inlet_Ptotal[0] = val_in*Pressure_Ref;
  }
  
}

su2double CConfig::GetIncTemperature_BC() {

  su2double val_out = 0.0;

  if (nMarker_Inlet > 0) {
      val_out = Inlet_Ttotal[0]/Temperature_Ref;
  }

  return val_out;
}

void CConfig::SetIncTemperature_BC(su2double val_temperature) {

  if (nMarker_Inlet > 0) {
      Inlet_Ttotal[0] = val_temperature*Temperature_Ref;
  }
  
}

su2double CConfig::GetIncPressureOut_BC() {

  su2double pressure_out = 0.0;

  if (nMarker_FarField > 0){
    pressure_out = Pressure_FreeStreamND;
  } else if (nMarker_Outlet > 0) {
    pressure_out = Outlet_Pressure[0]/Pressure_Ref;
  }

  return pressure_out;
}

void CConfig::SetIncPressureOut_BC(su2double val_pressure) {

  if (nMarker_FarField > 0){
    Pressure_FreeStreamND = val_pressure;
  } else if (nMarker_Outlet > 0) {
    Outlet_Pressure[0] = val_pressure*Pressure_Ref;
  }

}

su2double CConfig::GetIsothermal_Temperature(string val_marker) {

  unsigned short iMarker_Isothermal = 0;

  if (nMarker_Isothermal > 0) {
    for (iMarker_Isothermal = 0; iMarker_Isothermal < nMarker_Isothermal; iMarker_Isothermal++)
      if (Marker_Isothermal[iMarker_Isothermal] == val_marker) break;
  }

  return Isothermal_Temperature[iMarker_Isothermal];
}

su2double CConfig::GetWall_HeatFlux(string val_marker) {
  unsigned short iMarker_HeatFlux = 0;

  if (nMarker_HeatFlux > 0) {
  for (iMarker_HeatFlux = 0; iMarker_HeatFlux < nMarker_HeatFlux; iMarker_HeatFlux++)
    if (Marker_HeatFlux[iMarker_HeatFlux] == val_marker) break;
  }

  return Heat_Flux[iMarker_HeatFlux];
}

unsigned short CConfig::GetWallFunction_Treatment(string val_marker) {
  unsigned short WallFunction = NO_WALL_FUNCTION;

  for(unsigned short iMarker=0; iMarker<nMarker_WallFunctions; iMarker++) {
    if(Marker_WallFunctions[iMarker] == val_marker) {
      WallFunction = Kind_WallFunctions[iMarker];
      break;
    }
  }

  return WallFunction;
}

unsigned short* CConfig::GetWallFunction_IntInfo(string val_marker) {
  unsigned short *intInfo = NULL;

  for(unsigned short iMarker=0; iMarker<nMarker_WallFunctions; iMarker++) {
    if(Marker_WallFunctions[iMarker] == val_marker) {
      intInfo = IntInfo_WallFunctions[iMarker];
      break;
    }
  }

  return intInfo;
}

su2double* CConfig::GetWallFunction_DoubleInfo(string val_marker) {
  su2double *doubleInfo = NULL;

  for(unsigned short iMarker=0; iMarker<nMarker_WallFunctions; iMarker++) {
    if(Marker_WallFunctions[iMarker] == val_marker) {
      doubleInfo = DoubleInfo_WallFunctions[iMarker];
      break;
    } 
  } 

  return doubleInfo;
}

su2double CConfig::GetEngineInflow_Target(string val_marker) {
  unsigned short iMarker_EngineInflow;
  for (iMarker_EngineInflow = 0; iMarker_EngineInflow < nMarker_EngineInflow; iMarker_EngineInflow++)
    if (Marker_EngineInflow[iMarker_EngineInflow] == val_marker) break;
  return EngineInflow_Target[iMarker_EngineInflow];
}

su2double CConfig::GetInflow_Pressure(string val_marker) {
  unsigned short iMarker_EngineInflow;
  for (iMarker_EngineInflow = 0; iMarker_EngineInflow < nMarker_EngineInflow; iMarker_EngineInflow++)
    if (Marker_EngineInflow[iMarker_EngineInflow] == val_marker) break;
  return Inflow_Pressure[iMarker_EngineInflow];
}

su2double CConfig::GetInflow_MassFlow(string val_marker) {
  unsigned short iMarker_EngineInflow;
  for (iMarker_EngineInflow = 0; iMarker_EngineInflow < nMarker_EngineInflow; iMarker_EngineInflow++)
    if (Marker_EngineInflow[iMarker_EngineInflow] == val_marker) break;
  return Inflow_MassFlow[iMarker_EngineInflow];
}

su2double CConfig::GetInflow_ReverseMassFlow(string val_marker) {
  unsigned short iMarker_EngineInflow;
  for (iMarker_EngineInflow = 0; iMarker_EngineInflow < nMarker_EngineInflow; iMarker_EngineInflow++)
    if (Marker_EngineInflow[iMarker_EngineInflow] == val_marker) break;
  return Inflow_ReverseMassFlow[iMarker_EngineInflow];
}

su2double CConfig::GetInflow_TotalPressure(string val_marker) {
  unsigned short iMarker_EngineInflow;
  for (iMarker_EngineInflow = 0; iMarker_EngineInflow < nMarker_EngineInflow; iMarker_EngineInflow++)
    if (Marker_EngineInflow[iMarker_EngineInflow] == val_marker) break;
  return Inflow_TotalPressure[iMarker_EngineInflow];
}

su2double CConfig::GetInflow_Temperature(string val_marker) {
  unsigned short iMarker_EngineInflow;
  for (iMarker_EngineInflow = 0; iMarker_EngineInflow < nMarker_EngineInflow; iMarker_EngineInflow++)
    if (Marker_EngineInflow[iMarker_EngineInflow] == val_marker) break;
  return Inflow_Temperature[iMarker_EngineInflow];
}

su2double CConfig::GetInflow_TotalTemperature(string val_marker) {
  unsigned short iMarker_EngineInflow;
  for (iMarker_EngineInflow = 0; iMarker_EngineInflow < nMarker_EngineInflow; iMarker_EngineInflow++)
    if (Marker_EngineInflow[iMarker_EngineInflow] == val_marker) break;
  return Inflow_TotalTemperature[iMarker_EngineInflow];
}

su2double CConfig::GetInflow_RamDrag(string val_marker) {
  unsigned short iMarker_EngineInflow;
  for (iMarker_EngineInflow = 0; iMarker_EngineInflow < nMarker_EngineInflow; iMarker_EngineInflow++)
    if (Marker_EngineInflow[iMarker_EngineInflow] == val_marker) break;
  return Inflow_RamDrag[iMarker_EngineInflow];
}

su2double CConfig::GetInflow_Force(string val_marker) {
  unsigned short iMarker_EngineInflow;
  for (iMarker_EngineInflow = 0; iMarker_EngineInflow < nMarker_EngineInflow; iMarker_EngineInflow++)
    if (Marker_EngineInflow[iMarker_EngineInflow] == val_marker) break;
  return Inflow_Force[iMarker_EngineInflow];
}

su2double CConfig::GetInflow_Power(string val_marker) {
  unsigned short iMarker_EngineInflow;
  for (iMarker_EngineInflow = 0; iMarker_EngineInflow < nMarker_EngineInflow; iMarker_EngineInflow++)
    if (Marker_EngineInflow[iMarker_EngineInflow] == val_marker) break;
  return Inflow_Power[iMarker_EngineInflow];
}

su2double CConfig::GetInflow_Mach(string val_marker) {
  unsigned short iMarker_EngineInflow;
  for (iMarker_EngineInflow = 0; iMarker_EngineInflow < nMarker_EngineInflow; iMarker_EngineInflow++)
    if (Marker_EngineInflow[iMarker_EngineInflow] == val_marker) break;
  return Inflow_Mach[iMarker_EngineInflow];
}

su2double CConfig::GetExhaust_Pressure(string val_marker) {
  unsigned short iMarker_EngineExhaust;
  for (iMarker_EngineExhaust = 0; iMarker_EngineExhaust < nMarker_EngineExhaust; iMarker_EngineExhaust++)
    if (Marker_EngineExhaust[iMarker_EngineExhaust] == val_marker) break;
  return Exhaust_Pressure[iMarker_EngineExhaust];
}

su2double CConfig::GetExhaust_Temperature(string val_marker) {
  unsigned short iMarker_EngineExhaust;
  for (iMarker_EngineExhaust = 0; iMarker_EngineExhaust < nMarker_EngineExhaust; iMarker_EngineExhaust++)
    if (Marker_EngineExhaust[iMarker_EngineExhaust] == val_marker) break;
  return Exhaust_Temperature[iMarker_EngineExhaust];
}

su2double CConfig::GetExhaust_MassFlow(string val_marker) {
  unsigned short iMarker_EngineExhaust;
  for (iMarker_EngineExhaust = 0; iMarker_EngineExhaust < nMarker_EngineExhaust; iMarker_EngineExhaust++)
    if (Marker_EngineExhaust[iMarker_EngineExhaust] == val_marker) break;
  return Exhaust_MassFlow[iMarker_EngineExhaust];
}

su2double CConfig::GetExhaust_TotalPressure(string val_marker) {
  unsigned short iMarker_EngineExhaust;
  for (iMarker_EngineExhaust = 0; iMarker_EngineExhaust < nMarker_EngineExhaust; iMarker_EngineExhaust++)
    if (Marker_EngineExhaust[iMarker_EngineExhaust] == val_marker) break;
  return Exhaust_TotalPressure[iMarker_EngineExhaust];
}

su2double CConfig::GetExhaust_TotalTemperature(string val_marker) {
  unsigned short iMarker_EngineExhaust;
  for (iMarker_EngineExhaust = 0; iMarker_EngineExhaust < nMarker_EngineExhaust; iMarker_EngineExhaust++)
    if (Marker_EngineExhaust[iMarker_EngineExhaust] == val_marker) break;
  return Exhaust_TotalTemperature[iMarker_EngineExhaust];
}

su2double CConfig::GetExhaust_GrossThrust(string val_marker) {
  unsigned short iMarker_EngineExhaust;
  for (iMarker_EngineExhaust = 0; iMarker_EngineExhaust < nMarker_EngineExhaust; iMarker_EngineExhaust++)
    if (Marker_EngineExhaust[iMarker_EngineExhaust] == val_marker) break;
  return Exhaust_GrossThrust[iMarker_EngineExhaust];
}

su2double CConfig::GetExhaust_Force(string val_marker) {
  unsigned short iMarker_EngineExhaust;
  for (iMarker_EngineExhaust = 0; iMarker_EngineExhaust < nMarker_EngineExhaust; iMarker_EngineExhaust++)
    if (Marker_EngineExhaust[iMarker_EngineExhaust] == val_marker) break;
  return Exhaust_Force[iMarker_EngineExhaust];
}

su2double CConfig::GetExhaust_Power(string val_marker) {
  unsigned short iMarker_EngineExhaust;
  for (iMarker_EngineExhaust = 0; iMarker_EngineExhaust < nMarker_EngineExhaust; iMarker_EngineExhaust++)
    if (Marker_EngineExhaust[iMarker_EngineExhaust] == val_marker) break;
  return Exhaust_Power[iMarker_EngineExhaust];
}

su2double CConfig::GetActDiskInlet_Pressure(string val_marker) {
  unsigned short iMarker_ActDiskInlet;
  for (iMarker_ActDiskInlet = 0; iMarker_ActDiskInlet < nMarker_ActDiskInlet; iMarker_ActDiskInlet++)
    if (Marker_ActDiskInlet[iMarker_ActDiskInlet] == val_marker) break;
  return ActDiskInlet_Pressure[iMarker_ActDiskInlet];
}

su2double CConfig::GetActDiskInlet_TotalPressure(string val_marker) {
  unsigned short iMarker_ActDiskInlet;
  for (iMarker_ActDiskInlet = 0; iMarker_ActDiskInlet < nMarker_ActDiskInlet; iMarker_ActDiskInlet++)
    if (Marker_ActDiskInlet[iMarker_ActDiskInlet] == val_marker) break;
  return ActDiskInlet_TotalPressure[iMarker_ActDiskInlet];
}

su2double CConfig::GetActDiskInlet_RamDrag(string val_marker) {
  unsigned short iMarker_ActDiskInlet;
  for (iMarker_ActDiskInlet = 0; iMarker_ActDiskInlet < nMarker_ActDiskInlet; iMarker_ActDiskInlet++)
    if (Marker_ActDiskInlet[iMarker_ActDiskInlet] == val_marker) break;
  return ActDiskInlet_RamDrag[iMarker_ActDiskInlet];
}

su2double CConfig::GetActDiskInlet_Force(string val_marker) {
  unsigned short iMarker_ActDiskInlet;
  for (iMarker_ActDiskInlet = 0; iMarker_ActDiskInlet < nMarker_ActDiskInlet; iMarker_ActDiskInlet++)
    if (Marker_ActDiskInlet[iMarker_ActDiskInlet] == val_marker) break;
  return ActDiskInlet_Force[iMarker_ActDiskInlet];
}

su2double CConfig::GetActDiskInlet_Power(string val_marker) {
  unsigned short iMarker_ActDiskInlet;
  for (iMarker_ActDiskInlet = 0; iMarker_ActDiskInlet < nMarker_ActDiskInlet; iMarker_ActDiskInlet++)
    if (Marker_ActDiskInlet[iMarker_ActDiskInlet] == val_marker) break;
  return ActDiskInlet_Power[iMarker_ActDiskInlet];
}

su2double CConfig::GetActDiskOutlet_Pressure(string val_marker) {
  unsigned short iMarker_ActDiskOutlet;
  for (iMarker_ActDiskOutlet = 0; iMarker_ActDiskOutlet < nMarker_ActDiskOutlet; iMarker_ActDiskOutlet++)
    if (Marker_ActDiskOutlet[iMarker_ActDiskOutlet] == val_marker) break;
  return ActDiskOutlet_Pressure[iMarker_ActDiskOutlet];
}

su2double CConfig::GetActDiskOutlet_TotalPressure(string val_marker) {
  unsigned short iMarker_ActDiskOutlet;
  for (iMarker_ActDiskOutlet = 0; iMarker_ActDiskOutlet < nMarker_ActDiskOutlet; iMarker_ActDiskOutlet++)
    if (Marker_ActDiskOutlet[iMarker_ActDiskOutlet] == val_marker) break;
  return ActDiskOutlet_TotalPressure[iMarker_ActDiskOutlet];
}

su2double CConfig::GetActDiskOutlet_GrossThrust(string val_marker) {
  unsigned short iMarker_ActDiskOutlet;
  for (iMarker_ActDiskOutlet = 0; iMarker_ActDiskOutlet < nMarker_ActDiskOutlet; iMarker_ActDiskOutlet++)
    if (Marker_ActDiskOutlet[iMarker_ActDiskOutlet] == val_marker) break;
  return ActDiskOutlet_GrossThrust[iMarker_ActDiskOutlet];
}

su2double CConfig::GetActDiskOutlet_Force(string val_marker) {
  unsigned short iMarker_ActDiskOutlet;
  for (iMarker_ActDiskOutlet = 0; iMarker_ActDiskOutlet < nMarker_ActDiskOutlet; iMarker_ActDiskOutlet++)
    if (Marker_ActDiskOutlet[iMarker_ActDiskOutlet] == val_marker) break;
  return ActDiskOutlet_Force[iMarker_ActDiskOutlet];
}

su2double CConfig::GetActDiskOutlet_Power(string val_marker) {
  unsigned short iMarker_ActDiskOutlet;
  for (iMarker_ActDiskOutlet = 0; iMarker_ActDiskOutlet < nMarker_ActDiskOutlet; iMarker_ActDiskOutlet++)
    if (Marker_ActDiskOutlet[iMarker_ActDiskOutlet] == val_marker) break;
  return ActDiskOutlet_Power[iMarker_ActDiskOutlet];
}

su2double CConfig::GetActDiskInlet_Temperature(string val_marker) {
  unsigned short iMarker_ActDiskInlet;
  for (iMarker_ActDiskInlet = 0; iMarker_ActDiskInlet < nMarker_ActDiskInlet; iMarker_ActDiskInlet++)
    if (Marker_ActDiskInlet[iMarker_ActDiskInlet] == val_marker) break;
  return ActDiskInlet_Temperature[iMarker_ActDiskInlet];
}

su2double CConfig::GetActDiskInlet_TotalTemperature(string val_marker) {
  unsigned short iMarker_ActDiskInlet;
  for (iMarker_ActDiskInlet = 0; iMarker_ActDiskInlet < nMarker_ActDiskInlet; iMarker_ActDiskInlet++)
    if (Marker_ActDiskInlet[iMarker_ActDiskInlet] == val_marker) break;
  return ActDiskInlet_TotalTemperature[iMarker_ActDiskInlet];
}

su2double CConfig::GetActDiskOutlet_Temperature(string val_marker) {
  unsigned short iMarker_ActDiskOutlet;
  for (iMarker_ActDiskOutlet = 0; iMarker_ActDiskOutlet < nMarker_ActDiskOutlet; iMarker_ActDiskOutlet++)
    if (Marker_ActDiskOutlet[iMarker_ActDiskOutlet] == val_marker) break;
  return ActDiskOutlet_Temperature[iMarker_ActDiskOutlet];
}

su2double CConfig::GetActDiskOutlet_TotalTemperature(string val_marker) {
  unsigned short iMarker_ActDiskOutlet;
  for (iMarker_ActDiskOutlet = 0; iMarker_ActDiskOutlet < nMarker_ActDiskOutlet; iMarker_ActDiskOutlet++)
    if (Marker_ActDiskOutlet[iMarker_ActDiskOutlet] == val_marker) break;
  return ActDiskOutlet_TotalTemperature[iMarker_ActDiskOutlet];
}

su2double CConfig::GetActDiskInlet_MassFlow(string val_marker) {
  unsigned short iMarker_ActDiskInlet;
  for (iMarker_ActDiskInlet = 0; iMarker_ActDiskInlet < nMarker_ActDiskInlet; iMarker_ActDiskInlet++)
    if (Marker_ActDiskInlet[iMarker_ActDiskInlet] == val_marker) break;
  return ActDiskInlet_MassFlow[iMarker_ActDiskInlet];
}

su2double CConfig::GetActDiskOutlet_MassFlow(string val_marker) {
  unsigned short iMarker_ActDiskOutlet;
  for (iMarker_ActDiskOutlet = 0; iMarker_ActDiskOutlet < nMarker_ActDiskOutlet; iMarker_ActDiskOutlet++)
    if (Marker_ActDiskOutlet[iMarker_ActDiskOutlet] == val_marker) break;
  return ActDiskOutlet_MassFlow[iMarker_ActDiskOutlet];
}

su2double CConfig::GetDispl_Value(string val_marker) {
  unsigned short iMarker_Displacement;
  for (iMarker_Displacement = 0; iMarker_Displacement < nMarker_Displacement; iMarker_Displacement++)
    if (Marker_Displacement[iMarker_Displacement] == val_marker) break;
  return Displ_Value[iMarker_Displacement];
}

su2double CConfig::GetLoad_Value(string val_marker) {
  unsigned short iMarker_Load;
  for (iMarker_Load = 0; iMarker_Load < nMarker_Load; iMarker_Load++)
    if (Marker_Load[iMarker_Load] == val_marker) break;
  return Load_Value[iMarker_Load];
}

su2double CConfig::GetDamper_Constant(string val_marker) {
  unsigned short iMarker_Damper;
  for (iMarker_Damper = 0; iMarker_Damper < nMarker_Damper; iMarker_Damper++)
    if (Marker_Damper[iMarker_Damper] == val_marker) break;
  return Damper_Constant[iMarker_Damper];
}

su2double CConfig::GetLoad_Dir_Value(string val_marker) {
  unsigned short iMarker_Load_Dir;
  for (iMarker_Load_Dir = 0; iMarker_Load_Dir < nMarker_Load_Dir; iMarker_Load_Dir++)
    if (Marker_Load_Dir[iMarker_Load_Dir] == val_marker) break;
  return Load_Dir_Value[iMarker_Load_Dir];
}

su2double CConfig::GetLoad_Dir_Multiplier(string val_marker) {
  unsigned short iMarker_Load_Dir;
  for (iMarker_Load_Dir = 0; iMarker_Load_Dir < nMarker_Load_Dir; iMarker_Load_Dir++)
    if (Marker_Load_Dir[iMarker_Load_Dir] == val_marker) break;
  return Load_Dir_Multiplier[iMarker_Load_Dir];
}

su2double CConfig::GetDisp_Dir_Value(string val_marker) {
  unsigned short iMarker_Disp_Dir;
  for (iMarker_Disp_Dir = 0; iMarker_Disp_Dir < nMarker_Disp_Dir; iMarker_Disp_Dir++)
    if (Marker_Disp_Dir[iMarker_Disp_Dir] == val_marker) break;
  return Disp_Dir_Value[iMarker_Disp_Dir];
}

su2double CConfig::GetDisp_Dir_Multiplier(string val_marker) {
  unsigned short iMarker_Disp_Dir;
  for (iMarker_Disp_Dir = 0; iMarker_Disp_Dir < nMarker_Disp_Dir; iMarker_Disp_Dir++)
    if (Marker_Disp_Dir[iMarker_Disp_Dir] == val_marker) break;
  return Disp_Dir_Multiplier[iMarker_Disp_Dir];
}

su2double* CConfig::GetLoad_Dir(string val_marker) {
  unsigned short iMarker_Load_Dir;
  for (iMarker_Load_Dir = 0; iMarker_Load_Dir < nMarker_Load_Dir; iMarker_Load_Dir++)
    if (Marker_Load_Dir[iMarker_Load_Dir] == val_marker) break;
  return Load_Dir[iMarker_Load_Dir];
}

su2double* CConfig::GetDisp_Dir(string val_marker) {
  unsigned short iMarker_Disp_Dir;
  for (iMarker_Disp_Dir = 0; iMarker_Disp_Dir < nMarker_Disp_Dir; iMarker_Disp_Dir++)
    if (Marker_Disp_Dir[iMarker_Disp_Dir] == val_marker) break;
  return Disp_Dir[iMarker_Disp_Dir];
}

su2double CConfig::GetLoad_Sine_Amplitude(string val_marker) {
  unsigned short iMarker_Load_Sine;
  for (iMarker_Load_Sine = 0; iMarker_Load_Sine < nMarker_Load_Sine; iMarker_Load_Sine++)
    if (Marker_Load_Sine[iMarker_Load_Sine] == val_marker) break;
  return Load_Sine_Amplitude[iMarker_Load_Sine];
}

su2double CConfig::GetLoad_Sine_Frequency(string val_marker) {
  unsigned short iMarker_Load_Sine;
  for (iMarker_Load_Sine = 0; iMarker_Load_Sine < nMarker_Load_Sine; iMarker_Load_Sine++)
    if (Marker_Load_Sine[iMarker_Load_Sine] == val_marker) break;
  return Load_Sine_Frequency[iMarker_Load_Sine];
}

su2double* CConfig::GetLoad_Sine_Dir(string val_marker) {
  unsigned short iMarker_Load_Sine;
  for (iMarker_Load_Sine = 0; iMarker_Load_Sine < nMarker_Load_Sine; iMarker_Load_Sine++)
    if (Marker_Load_Sine[iMarker_Load_Sine] == val_marker) break;
  return Load_Sine_Dir[iMarker_Load_Sine];
}

su2double CConfig::GetFlowLoad_Value(string val_marker) {
  unsigned short iMarker_FlowLoad;
  for (iMarker_FlowLoad = 0; iMarker_FlowLoad < nMarker_FlowLoad; iMarker_FlowLoad++)
    if (Marker_FlowLoad[iMarker_FlowLoad] == val_marker) break;
  return FlowLoad_Value[iMarker_FlowLoad];
}

void CConfig::SetSpline(vector<su2double> &x, vector<su2double> &y, unsigned long n, su2double yp1, su2double ypn, vector<su2double> &y2) {
  unsigned long i, k;
  su2double p, qn, sig, un, *u;

  u = new su2double [n];

  if (yp1 > 0.99e30)			// The lower boundary condition is set either to be "nat
    y2[0]=u[0]=0.0;			  // -ural"
  else {									// or else to have a specified first derivative.
    y2[0] = -0.5;
    u[0]=(3.0/(x[1]-x[0]))*((y[1]-y[0])/(x[1]-x[0])-yp1);
  }

  for (i=2; i<=n-1; i++) {									//  This is the decomposition loop of the tridiagonal al-
    sig=(x[i-1]-x[i-2])/(x[i]-x[i-2]);		//	gorithm. y2 and u are used for tem-
    p=sig*y2[i-2]+2.0;										//	porary storage of the decomposed
    y2[i-1]=(sig-1.0)/p;										//	factors.
    u[i-1]=(y[i]-y[i-1])/(x[i]-x[i-1]) - (y[i-1]-y[i-2])/(x[i-1]-x[i-2]);
    u[i-1]=(6.0*u[i-1]/(x[i]-x[i-2])-sig*u[i-2])/p;
  }

  if (ypn > 0.99e30)						// The upper boundary condition is set either to be
    qn=un=0.0;									// "natural"
  else {												// or else to have a specified first derivative.
    qn=0.5;
    un=(3.0/(x[n-1]-x[n-2]))*(ypn-(y[n-1]-y[n-2])/(x[n-1]-x[n-2]));
  }
  y2[n-1]=(un-qn*u[n-2])/(qn*y2[n-2]+1.0);
  for (k=n-1; k>=1; k--)					// This is the backsubstitution loop of the tridiagonal
    y2[k-1]=y2[k-1]*y2[k]+u[k-1];	  // algorithm.

  delete[] u;

}

su2double CConfig::GetSpline(vector<su2double>&xa, vector<su2double>&ya, vector<su2double>&y2a, unsigned long n, su2double x) {
  unsigned long klo, khi, k;
  su2double h, b, a, y;

  klo=1;										// We will find the right place in the table by means of
  khi=n;										// bisection. This is optimal if sequential calls to this
  while (khi-klo > 1) {			// routine are at random values of x. If sequential calls
    k=(khi+klo) >> 1;				// are in order, and closely spaced, one would do better
    if (xa[k-1] > x) khi=k;		// to store previous values of klo and khi and test if
    else klo=k;							// they remain appropriate on the next call.
  }								// klo and khi now bracket the input value of x
  h=xa[khi-1]-xa[klo-1];
  if (h == 0.0) cout << "Bad xa input to routine splint" << endl;	// The xa?s must be dis-
  a=(xa[khi-1]-x)/h;																					      // tinct.
  b=(x-xa[klo-1])/h;				// Cubic spline polynomial is now evaluated.
  y=a*ya[klo-1]+b*ya[khi-1]+((a*a*a-a)*y2a[klo-1]+(b*b*b-b)*y2a[khi-1])*(h*h)/6.0;

  return y;
}

void CConfig::Tick(double *val_start_time) {

#ifdef PROFILE
#ifndef HAVE_MPI
  *val_start_time = double(clock())/double(CLOCKS_PER_SEC);
#else
  *val_start_time = MPI_Wtime();
#endif

#endif

}

void CConfig::Tock(double val_start_time, string val_function_name, int val_group_id) {

#ifdef PROFILE

  double val_stop_time = 0.0, val_elapsed_time = 0.0;

#ifndef HAVE_MPI
  val_stop_time = double(clock())/double(CLOCKS_PER_SEC);
#else
  val_stop_time = MPI_Wtime();
#endif

  /*--- Compute the elapsed time for this subroutine ---*/
  val_elapsed_time = val_stop_time - val_start_time;

  /*--- Store the subroutine name and the elapsed time ---*/
  Profile_Function_tp.push_back(val_function_name);
  Profile_Time_tp.push_back(val_elapsed_time);
  Profile_ID_tp.push_back(val_group_id);

#endif

}

void CConfig::SetProfilingCSV(void) {

#ifdef PROFILE

  int rank = MASTER_NODE;
  int size = SINGLE_NODE;
#ifdef HAVE_MPI
  SU2_MPI::Comm_rank(MPI_COMM_WORLD, &rank);
  SU2_MPI::Comm_size(MPI_COMM_WORLD, &size);
#endif

  /*--- Each rank has the same stack trace, so the they have the same
   function calls and ordering in the vectors. We're going to reduce
   the timings from each rank and extract the avg, min, and max timings. ---*/

  /*--- First, create a local mapping, so that we can extract the
   min and max values for each function. ---*/

  for (unsigned int i = 0; i < Profile_Function_tp.size(); i++) {

    /*--- Add the function and initialize if not already stored (the ID
     only needs to be stored the first time).---*/
    if (Profile_Map_tp.find(Profile_Function_tp[i]) == Profile_Map_tp.end()) {

      vector<int> profile; profile.push_back(i);
      Profile_Map_tp.insert(pair<string,vector<int> >(Profile_Function_tp[i],profile));

    } else {

      /*--- This function has already been added, so simply increment the
       number of calls and total time for this function. ---*/

      Profile_Map_tp[Profile_Function_tp[i]].push_back(i);

    }
  }

  /*--- We now have everything gathered by function name, so we can loop over
   each function and store the min/max times. ---*/

  int map_size = 0;
  for (map<string,vector<int> >::iterator it=Profile_Map_tp.begin(); it!=Profile_Map_tp.end(); ++it) {
    map_size++;
  }

  /*--- Allocate and initialize memory ---*/

  double *l_min_red = NULL, *l_max_red = NULL, *l_tot_red = NULL, *l_avg_red = NULL;
  int *n_calls_red = NULL;
  double* l_min = new double[map_size];
  double* l_max = new double[map_size];
  double* l_tot = new double[map_size];
  double* l_avg = new double[map_size];
  int* n_calls  = new int[map_size];
  for (int i = 0; i < map_size; i++)
  {
    l_min[i]   = 1e10;
    l_max[i]   = 0.0;
    l_tot[i]   = 0.0;
    l_avg[i]   = 0.0;
    n_calls[i] = 0;
  }

  /*--- Collect the info for each function from the current rank ---*/

  int func_counter = 0;
  for (map<string,vector<int> >::iterator it=Profile_Map_tp.begin(); it!=Profile_Map_tp.end(); ++it) {

    for (unsigned int i = 0; i < (it->second).size(); i++) {
      n_calls[func_counter]++;
      l_tot[func_counter] += Profile_Time_tp[(it->second)[i]];
      if (Profile_Time_tp[(it->second)[i]] < l_min[func_counter])
        l_min[func_counter] = Profile_Time_tp[(it->second)[i]];
      if (Profile_Time_tp[(it->second)[i]] > l_max[func_counter])
        l_max[func_counter] = Profile_Time_tp[(it->second)[i]];

    }
    l_avg[func_counter] = l_tot[func_counter]/((double)n_calls[func_counter]);
    func_counter++;
  }

  /*--- Now reduce the data ---*/

  if (rank == MASTER_NODE) {
    l_min_red = new double[map_size];
    l_max_red = new double[map_size];
    l_tot_red = new double[map_size];
    l_avg_red = new double[map_size];
    n_calls_red  = new int[map_size];
  }

#ifdef HAVE_MPI
  MPI_Reduce(n_calls, n_calls_red, map_size, MPI_INT, MPI_SUM, MASTER_NODE, MPI_COMM_WORLD);
  MPI_Reduce(l_tot, l_tot_red, map_size, MPI_DOUBLE, MPI_SUM, MASTER_NODE, MPI_COMM_WORLD);
  MPI_Reduce(l_avg, l_avg_red, map_size, MPI_DOUBLE, MPI_SUM, MASTER_NODE, MPI_COMM_WORLD);
  MPI_Reduce(l_min, l_min_red, map_size, MPI_DOUBLE, MPI_MIN, MASTER_NODE, MPI_COMM_WORLD);
  MPI_Reduce(l_max, l_max_red, map_size, MPI_DOUBLE, MPI_MAX, MASTER_NODE, MPI_COMM_WORLD);
#else
  memcpy(n_calls_red, n_calls, map_size*sizeof(int));
  memcpy(l_tot_red,   l_tot,   map_size*sizeof(double));
  memcpy(l_avg_red,   l_avg,   map_size*sizeof(double));
  memcpy(l_min_red,   l_min,   map_size*sizeof(double));
  memcpy(l_max_red,   l_max,   map_size*sizeof(double));
#endif

  /*--- The master rank will write the file ---*/

  if (rank == MASTER_NODE) {

    /*--- Take averages over all ranks on the master ---*/

    for (int i = 0; i < map_size; i++) {
      l_tot_red[i]   = l_tot_red[i]/(double)size;
      l_avg_red[i]   = l_avg_red[i]/(double)size;
      n_calls_red[i] = n_calls_red[i]/size;
    }

    /*--- Now write a CSV file with the processed results ---*/

    char cstr[200];
    ofstream Profile_File;
    strcpy (cstr, "profiling.csv");

    /*--- Prepare and open the file ---*/

    Profile_File.precision(15);
    Profile_File.open(cstr, ios::out);

    /*--- Create the CSV header ---*/

    Profile_File << "\"Function_Name\", \"N_Calls\", \"Avg_Total_Time\", \"Avg_Time\", \"Min_Time\", \"Max_Time\", \"Function_ID\"" << endl;

    /*--- Loop through the map and write the results to the file ---*/

    func_counter = 0;
    for (map<string,vector<int> >::iterator it=Profile_Map_tp.begin(); it!=Profile_Map_tp.end(); ++it) {

      Profile_File << scientific << it->first << ", " << n_calls_red[func_counter] << ", " << l_tot_red[func_counter] << ", " << l_avg_red[func_counter] << ", " << l_min_red[func_counter] << ", " << l_max_red[func_counter] << ", " << (int)Profile_ID_tp[(it->second)[0]] << endl;
      func_counter++;
    }

    Profile_File.close();

  }

  delete [] l_min;
  delete [] l_max;
  delete [] l_avg;
  delete [] l_tot;
  delete [] n_calls;
  if (rank == MASTER_NODE) {
    delete [] l_min_red;
    delete [] l_max_red;
    delete [] l_avg_red;
    delete [] l_tot_red;
    delete [] n_calls_red;
  }

#endif

}

void CConfig::GEMM_Tick(double *val_start_time) {

#ifdef PROFILE

#ifdef HAVE_MKL
  *val_start_time = dsecnd();
#elif HAVE_MPI
  *val_start_time = MPI_Wtime();
#else
  *val_start_time = double(clock())/double(CLOCKS_PER_SEC);
#endif

#endif

}

void CConfig::GEMM_Tock(double val_start_time, int M, int N, int K) {

#ifdef PROFILE

  /* Determine the timing value. The actual function called depends on
     the type of executable. */
  double val_stop_time = 0.0;

#ifdef HAVE_MKL
  val_stop_time = dsecnd();
#elif HAVE_MPI
  val_stop_time = MPI_Wtime();
#else
  val_stop_time = double(clock())/double(CLOCKS_PER_SEC);
#endif

  /* Compute the elapsed time. */
  const double val_elapsed_time = val_stop_time - val_start_time;

  /* Create the CLong3T from the M-N-K values and check if it is already
     stored in the map GEMM_Profile_MNK. */
  CLong3T MNK(M, N, K);
  map<CLong3T, int>::iterator MI = GEMM_Profile_MNK.find(MNK);

  if(MI == GEMM_Profile_MNK.end()) {

    /* Entry is not present yet. Create it. */
    GEMM_Profile_MNK[MNK] = GEMM_Profile_MNK.size();

    GEMM_Profile_NCalls.push_back(1);
    GEMM_Profile_TotTime.push_back(val_elapsed_time);
    GEMM_Profile_MinTime.push_back(val_elapsed_time);
    GEMM_Profile_MaxTime.push_back(val_elapsed_time);
  }
  else {

    /* Entry is already present. Determine its index in the
       map and update the corresponding vectors. */
    const int ind = MI->second;
    ++GEMM_Profile_NCalls[ind];
    GEMM_Profile_TotTime[ind] += val_elapsed_time;
    GEMM_Profile_MinTime[ind]  = min(GEMM_Profile_MinTime[ind], val_elapsed_time);
    GEMM_Profile_MaxTime[ind]  = max(GEMM_Profile_MaxTime[ind], val_elapsed_time);
  }

#endif

}

void CConfig::GEMMProfilingCSV(void) {

#ifdef PROFILE

  /* Initialize the rank to the master node. */
  int rank = MASTER_NODE;

#ifdef HAVE_MPI
  /* Parallel executable. The profiling data must be sent to the master node.
     First determine the rank and size. */
  int size;
  SU2_MPI::Comm_rank(MPI_COMM_WORLD, &rank);
  SU2_MPI::Comm_size(MPI_COMM_WORLD, &size);

  /* Check for the master node. */
  if(rank == MASTER_NODE) {

    /* Master node. Loop over the other ranks to receive their data. */
    for(int proc=1; proc<size; ++proc) {

      /* Block until a message from this processor arrives. Determine
         the number of entries in the receive buffers. */
      SU2_MPI::Status status;
      SU2_MPI::Probe(proc, 0, MPI_COMM_WORLD, &status);

      int nEntries;
      SU2_MPI::Get_count(&status, MPI_LONG, &nEntries);

      /* Allocate the memory for the receive buffers and receive the
         three messages using blocking receives. */
      vector<long>   recvBufNCalls(nEntries);
      vector<double> recvBufTotTime(nEntries);
      vector<double> recvBufMinTime(nEntries);
      vector<double> recvBufMaxTime(nEntries);
      vector<long>   recvBufMNK(3*nEntries);

      SU2_MPI::Recv(recvBufNCalls.data(), recvBufNCalls.size(),
                    MPI_LONG, proc, 0, MPI_COMM_WORLD, &status);
      SU2_MPI::Recv(recvBufTotTime.data(), recvBufTotTime.size(),
                    MPI_DOUBLE, proc, 1, MPI_COMM_WORLD, &status);
      SU2_MPI::Recv(recvBufMinTime.data(), recvBufMinTime.size(),
                    MPI_DOUBLE, proc, 2, MPI_COMM_WORLD, &status);
      SU2_MPI::Recv(recvBufMaxTime.data(), recvBufMaxTime.size(),
                    MPI_DOUBLE, proc, 3, MPI_COMM_WORLD, &status);
      SU2_MPI::Recv(recvBufMNK.data(), recvBufMNK.size(),
                    MPI_LONG, proc, 4, MPI_COMM_WORLD, &status);

      /* Loop over the number of entries. */
      for(int i=0; i<nEntries; ++i) {

        /* Create the CLong3T from the M-N-K values and check if it is already
           stored in the map GEMM_Profile_MNK. */
        CLong3T MNK(recvBufMNK[3*i], recvBufMNK[3*i+1], recvBufMNK[3*i+2]);
        map<CLong3T, int>::iterator MI = GEMM_Profile_MNK.find(MNK);

        if(MI == GEMM_Profile_MNK.end()) {

          /* Entry is not present yet. Create it. */
          GEMM_Profile_MNK[MNK] = GEMM_Profile_MNK.size();

          GEMM_Profile_NCalls.push_back(recvBufNCalls[i]);
          GEMM_Profile_TotTime.push_back(recvBufTotTime[i]);
          GEMM_Profile_MinTime.push_back(recvBufMinTime[i]);
          GEMM_Profile_MaxTime.push_back(recvBufMaxTime[i]);
        }
        else {

          /* Entry is already present. Determine its index in the
             map and update the corresponding vectors. */
          const int ind = MI->second;
          GEMM_Profile_NCalls[ind]  += recvBufNCalls[i];
          GEMM_Profile_TotTime[ind] += recvBufTotTime[i];
          GEMM_Profile_MinTime[ind]  = min(GEMM_Profile_MinTime[ind], recvBufMinTime[i]);
          GEMM_Profile_MaxTime[ind]  = max(GEMM_Profile_MaxTime[ind], recvBufMaxTime[i]);
        }
      }
    }
  }
  else {

    /* Not the master node. Create the send buffer for the MNK data. */
    vector<long> sendBufMNK(3*GEMM_Profile_NCalls.size());
    for(map<CLong3T, int>::iterator MI =GEMM_Profile_MNK.begin();
                                    MI!=GEMM_Profile_MNK.end(); ++MI) {

      const int ind = 3*MI->second;
      sendBufMNK[ind]   = MI->first.long0;
      sendBufMNK[ind+1] = MI->first.long1;
      sendBufMNK[ind+2] = MI->first.long2;
    }

    /* Send the data to the master node using blocking sends. */
    SU2_MPI::Send(GEMM_Profile_NCalls.data(), GEMM_Profile_NCalls.size(),
                  MPI_LONG, MASTER_NODE, 0, MPI_COMM_WORLD);
    SU2_MPI::Send(GEMM_Profile_TotTime.data(), GEMM_Profile_TotTime.size(),
                  MPI_DOUBLE, MASTER_NODE, 1, MPI_COMM_WORLD);
    SU2_MPI::Send(GEMM_Profile_MinTime.data(), GEMM_Profile_MinTime.size(),
                  MPI_DOUBLE, MASTER_NODE, 2, MPI_COMM_WORLD);
    SU2_MPI::Send(GEMM_Profile_MaxTime.data(), GEMM_Profile_MaxTime.size(),
                  MPI_DOUBLE, MASTER_NODE, 3, MPI_COMM_WORLD);
    SU2_MPI::Send(sendBufMNK.data(), sendBufMNK.size(),
                  MPI_LONG, MASTER_NODE, 4, MPI_COMM_WORLD);
  }

#endif

  /*--- The master rank will write the file ---*/
  if (rank == MASTER_NODE) {

    /* Store the elements of the map GEMM_Profile_MNK in
       vectors for post processing reasons. */
    const unsigned int nItems = GEMM_Profile_MNK.size();
    vector<long> M(nItems), N(nItems), K(nItems);
    for(map<CLong3T, int>::iterator MI =GEMM_Profile_MNK.begin();
                                    MI!=GEMM_Profile_MNK.end(); ++MI) {

      const int ind = MI->second;
      M[ind] = MI->first.long0;
      N[ind] = MI->first.long1;
      K[ind] = MI->first.long2;
    }

    /* In order to create a nicer output the profiling data is sorted in
       terms of CPU time spent. Create a vector of pairs for carrying
       out this sort. */
    vector<pair<double, unsigned int> > sortedTime;

    for(unsigned int i=0; i<GEMM_Profile_TotTime.size(); ++i)
      sortedTime.push_back(make_pair(GEMM_Profile_TotTime[i], i));

    sort(sortedTime.begin(), sortedTime.end());

    /* Open the profiling file. */
    char cstr[200];
    ofstream Profile_File;
    strcpy (cstr, "gemm_profiling.csv");

    Profile_File.precision(15);
    Profile_File.open(cstr, ios::out);

    /* Create the CSV header */
    Profile_File << "\"Total_Time\", \"N_Calls\", \"Avg_Time\", \"Min_Time\", \"Max_Time\", \"M\", \"N\", \"K\", \"Avg GFLOPs\"" << endl;

    /* Loop through the different items, where the item with the largest total time is
       written first. As sortedTime is sorted in increasing order, the sequence of
       sortedTime must be reversed. */
    for(vector<pair<double, unsigned int> >::reverse_iterator rit =sortedTime.rbegin();
                                                              rit!=sortedTime.rend(); ++rit) {
      /* Determine the original index in the profiling vectors. */
      const unsigned int ind = rit->second;
      const double AvgTime = GEMM_Profile_TotTime[ind]/GEMM_Profile_NCalls[ind];
      const double GFlops   = 2.0e-9*M[ind]*N[ind]*K[ind]/AvgTime;

      /* Write the data. */
      Profile_File << scientific << GEMM_Profile_TotTime[ind] << ", " << GEMM_Profile_NCalls[ind] << ", "
                   << AvgTime << ", " << GEMM_Profile_MinTime[ind] << ", " << GEMM_Profile_MaxTime[ind] << ", "
                   << M[ind] << ", " << N[ind] << ", " << K[ind] << ", " << GFlops << endl;
    }

    /* Close the file. */
    Profile_File.close();
  }

#endif

}

void CConfig::SetFreeStreamTurboNormal(su2double* turboNormal){

  FreeStreamTurboNormal[0] = turboNormal[0];
  FreeStreamTurboNormal[1] = turboNormal[1];
  FreeStreamTurboNormal[2] = 0.0;

}

void CConfig::SetMultizone(CConfig *driver_config, CConfig **config_container){

  unsigned short iMarker_CfgFile, iMarker_ZoneInterface;

  /*--- If the command MARKER_ZONE_INTERFACE is not in the config file, nMarker_ZoneInterface will be 0 ---*/
  if (nMarker_ZoneInterface == 0){

    /*--- Copy the marker interface from the driver configuration file ---*/

    nMarker_ZoneInterface = driver_config->GetnMarker_ZoneInterface();
    Marker_ZoneInterface = new string[nMarker_ZoneInterface];

    /*--- Set the Markers at the interface from the main config file ---*/
    for (iMarker_ZoneInterface = 0; iMarker_ZoneInterface < nMarker_ZoneInterface; iMarker_ZoneInterface++){
      Marker_ZoneInterface[iMarker_ZoneInterface] = driver_config->GetMarkerTag_ZoneInterface(iMarker_ZoneInterface);
    }

    /*--- Identification of Multizone markers ---*/
    if (rank == MASTER_NODE) cout << endl << "-------------------- Interface Boundary Information ---------------------" << endl;
    if (rank == MASTER_NODE) cout << "The interface markers are: ";

    unsigned short indexOutput = 0;
    for (iMarker_CfgFile = 0; iMarker_CfgFile < nMarker_CfgFile; iMarker_CfgFile++) {
      unsigned short indexMarker = 0;
      Marker_CfgFile_ZoneInterface[iMarker_CfgFile] = NO;
      for (iMarker_ZoneInterface = 0; iMarker_ZoneInterface < nMarker_ZoneInterface; iMarker_ZoneInterface++){
        if (Marker_CfgFile_TagBound[iMarker_CfgFile] == Marker_ZoneInterface[iMarker_ZoneInterface]){
          indexMarker = (int)(iMarker_ZoneInterface/2+1);
          indexOutput++;
          if (rank == MASTER_NODE) cout << Marker_CfgFile_TagBound[iMarker_CfgFile];
        }
      }
      Marker_CfgFile_ZoneInterface[iMarker_CfgFile] = indexMarker;
      if (rank == MASTER_NODE){
        if (indexMarker > 0 && (indexOutput < (nMarker_ZoneInterface/2))) cout << ", ";
        else if (indexMarker > 0 && (indexOutput == (nMarker_ZoneInterface/2))) cout << ".";
      }
    }
    if (rank == MASTER_NODE) cout << endl;
  }

  /*--- Set the Multizone Boolean to true ---*/
  Multizone_Problem = true;

  /*--- Set the Restart iter for time dependent problems ---*/
  if (driver_config->GetRestart()){
    Unst_RestartIter = driver_config->GetRestart_Iter();
    Dyn_RestartIter  = driver_config->GetRestart_Iter();
  }

  /*--- Fix the Time Step for all subdomains, for the case of time-dependent problems ---*/
  if (driver_config->GetTime_Domain()){
    Delta_UnstTime = driver_config->GetTime_Step();
    Delta_DynTime  = driver_config->GetTime_Step();
  }

  /*------------------------------------------------------------*/
  /*------ Determine the special properties of the problem -----*/
  /*------------------------------------------------------------*/

  bool structural_zone = false;
  bool fluid_zone = false;

  unsigned short iZone = 0;

  /*--- If there is at least a fluid and a structural zone ---*/
  for (iZone = 0; iZone < nZone; iZone++){
    switch (config_container[iZone]->GetKind_Solver()) {
    case EULER: case NAVIER_STOKES: case RANS:
      fluid_zone = true;
      break;
    case FEM_ELASTICITY:
      structural_zone = true;
      Relaxation = true;
      break;
    }
  }

  /*--- If the problem has FSI properties ---*/
  if (fluid_zone && structural_zone) FSI_Problem = true;

  Multizone_Residual = true;

}
<|MERGE_RESOLUTION|>--- conflicted
+++ resolved
@@ -1788,15 +1788,13 @@
   /*!\brief CONSOLE_OUTPUT_VERBOSITY
    *  \n DESCRIPTION: Verbosity level for console output  \ingroup Config*/
   addEnumOption("CONSOLE_OUTPUT_VERBOSITY", Console_Output_Verb, Verb_Map, VERB_HIGH);
-<<<<<<< HEAD
+
   /*!\brief CONST_FILENAME \n DESCRIPTION: Input file for the hybrid RANS/LES constants (w/o extension) \n DEFAULT: "" \ingroup Config*/
   addStringOption("CONST_FILENAME", Hybrid_Const_FileName, string(""));
 
-=======
   /*!\brief COMM_LEVEL
    *  \n DESCRIPTION: Level of MPI communications during runtime  \ingroup Config*/
   addEnumOption("COMM_LEVEL", Comm_Level, Comm_Map, COMM_FULL);
->>>>>>> 2bd43e1c
 
   /*!\par CONFIG_CATEGORY: Dynamic mesh definition \ingroup Config*/
   /*--- Options related to dynamic meshes ---*/
