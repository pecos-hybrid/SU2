/*!
 * \file config_structure.cpp
 * \brief Main file for managing the config file
 * \author F. Palacios, T. Economon, B. Tracey, H. Kline
 * \version 5.0.0 "Raven"
 *
 * SU2 Original Developers: Dr. Francisco D. Palacios.
 *                          Dr. Thomas D. Economon.
 *
 * SU2 Developers: Prof. Juan J. Alonso's group at Stanford University.
 *                 Prof. Piero Colonna's group at Delft University of Technology.
 *                 Prof. Nicolas R. Gauger's group at Kaiserslautern University of Technology.
 *                 Prof. Alberto Guardone's group at Polytechnic University of Milan.
 *                 Prof. Rafael Palacios' group at Imperial College London.
 *                 Prof. Edwin van der Weide's group at the University of Twente.
 *                 Prof. Vincent Terrapon's group at the University of Liege.
 *
 * Copyright (C) 2012-2017 SU2, the open-source CFD code.
 *
 * SU2 is free software; you can redistribute it and/or
 * modify it under the terms of the GNU Lesser General Public
 * License as published by the Free Software Foundation; either
 * version 2.1 of the License, or (at your option) any later version.
 *
 * SU2 is distributed in the hope that it will be useful,
 * but WITHOUT ANY WARRANTY; without even the implied warranty of
 * MERCHANTABILITY or FITNESS FOR A PARTICULAR PURPOSE. See the GNU
 * Lesser General Public License for more details.
 *
 * You should have received a copy of the GNU Lesser General Public
 * License along with SU2. If not, see <http://www.gnu.org/licenses/>.
 */

#include "../include/config_structure.hpp"

CConfig::CConfig(char case_filename[MAX_STRING_SIZE], unsigned short val_software, unsigned short val_iZone, unsigned short val_nZone, unsigned short val_nDim, unsigned short verb_level) {
  
#ifdef HAVE_MPI
  MPI_Comm_rank(MPI_COMM_WORLD, &rank);
#else
  rank = MASTER_NODE;
#endif

  /*--- Initialize pointers to Null---*/

  SetPointersNull();

  /*--- Reading config options  ---*/

  SetConfig_Options(val_iZone, val_nZone);

  /*--- Parsing the config file  ---*/

  SetConfig_Parsing(case_filename);

  /*--- Configuration file postprocessing ---*/

  SetPostprocessing(val_software, val_iZone, val_nDim);

  /*--- Configuration file boundaries/markers setting ---*/

  SetMarkers(val_software);

  /*--- Configuration file output ---*/

  if ((rank == MASTER_NODE) && (verb_level == VERB_HIGH) && (val_iZone == 0))
    SetOutput(val_software, val_iZone);

}

CConfig::CConfig(char case_filename[MAX_STRING_SIZE], unsigned short val_software) {

  /*--- Initialize pointers to Null---*/

  SetPointersNull();

  /*--- Reading config options  ---*/

  SetConfig_Options(0, 1);

  /*--- Parsing the config file  ---*/

  SetConfig_Parsing(case_filename);

  /*--- Configuration file postprocessing ---*/

  SetPostprocessing(val_software, 0, 1);

}

CConfig::CConfig(char case_filename[MAX_STRING_SIZE], CConfig *config) {

  bool runtime_file = false;

  /*--- Initialize pointers to Null---*/

  SetPointersNull();

  /*--- Reading config options  ---*/

  SetRunTime_Options();

  /*--- Parsing the config file  ---*/

  runtime_file = SetRunTime_Parsing(case_filename);

  /*--- Update original config file ---*/

  if (runtime_file) {
    config->SetnExtIter(nExtIter);
  }

}

SU2_Comm CConfig::GetMPICommunicator() {

  return SU2_Communicator;

}

void CConfig::SetMPICommunicator(SU2_Comm Communicator) {

  SU2_Communicator = Communicator;

}

unsigned short CConfig::GetnZone(string val_mesh_filename, unsigned short val_format, CConfig *config) {
  string text_line, Marker_Tag;
  ifstream mesh_file;
  short nZone = 1; // Default value
  unsigned short iLine, nLine = 10;
  char cstr[200];
  string::size_type position;

  /*--- Search the mesh file for the 'NZONE' keyword. ---*/

  switch (val_format) {
    case SU2:

      /*--- Open grid file ---*/

      strcpy (cstr, val_mesh_filename.c_str());
      mesh_file.open(cstr, ios::in);
      if (mesh_file.fail()) {
        cout << "cstr=" << cstr << endl;
        cout << "There is no geometry file (GetnZone))!" << endl;

#ifndef HAVE_MPI
        exit(EXIT_FAILURE);
#else
        MPI_Barrier(MPI_COMM_WORLD);
        MPI_Abort(MPI_COMM_WORLD,1);
        MPI_Finalize();
#endif
      }

      /*--- Read the SU2 mesh file ---*/

      for (iLine = 0; iLine < nLine ; iLine++) {

        getline (mesh_file, text_line);

        /*--- Search for the "NZONE" keyword to see if there are multiple Zones ---*/

        position = text_line.find ("NZONE=",0);
        if (position != string::npos) {
          text_line.erase (0,6); nZone = atoi(text_line.c_str());
        }
      }

      break;

  }

  /*--- For harmonic balance integration, nZones = nTimeInstances. ---*/

  if (config->GetUnsteady_Simulation() == HARMONIC_BALANCE && (config->GetKind_SU2() != SU2_DEF)   ) {
  	nZone = config->GetnTimeInstances();
  }

  return (unsigned short) nZone;
}

unsigned short CConfig::GetnDim(string val_mesh_filename, unsigned short val_format) {

  string text_line, Marker_Tag;
  ifstream mesh_file;
  short nDim = 3;
  unsigned short iLine, nLine = 10;
  char cstr[200];
  string::size_type position;

  /*--- Open grid file ---*/

  strcpy (cstr, val_mesh_filename.c_str());
  mesh_file.open(cstr, ios::in);

  switch (val_format) {
  case SU2:

    /*--- Read SU2 mesh file ---*/

    for (iLine = 0; iLine < nLine ; iLine++) {

      getline (mesh_file, text_line);

      /*--- Search for the "NDIM" keyword to see if there are multiple Zones ---*/

      position = text_line.find ("NDIME=",0);
      if (position != string::npos) {
        text_line.erase (0,6); nDim = atoi(text_line.c_str());
      }
    }
    break;

  case CGNS:

#ifdef HAVE_CGNS

    /*--- Local variables which are needed when calling the CGNS mid-level API. ---*/

    int fn, nbases = 0, nzones = 0, file_type;
    int cell_dim = 0, phys_dim = 0;
    char basename[CGNS_STRING_SIZE];

    /*--- Check whether the supplied file is truly a CGNS file. ---*/

    if ( cg_is_cgns(val_mesh_filename.c_str(), &file_type) != CG_OK ) {
      printf( "\n\n   !!! Error !!!\n" );
      printf( " %s is not a CGNS file.\n", val_mesh_filename.c_str());
      printf( " Now exiting...\n\n");
      exit(EXIT_FAILURE);
    }

    /*--- Open the CGNS file for reading. The value of fn returned
       is the specific index number for this file and will be
       repeatedly used in the function calls. ---*/

    if (cg_open(val_mesh_filename.c_str(), CG_MODE_READ, &fn)) cg_error_exit();

    /*--- Get the number of databases. This is the highest node
       in the CGNS heirarchy. ---*/

    if (cg_nbases(fn, &nbases)) cg_error_exit();

    /*--- Check if there is more than one database. Throw an
       error if there is because this reader can currently
       only handle one database. ---*/

    if ( nbases > 1 ) {
      printf("\n\n   !!! Error !!!\n" );
      printf("CGNS reader currently incapable of handling more than 1 database.");
      printf("Now exiting...\n\n");
      exit(EXIT_FAILURE);
    }

    /*--- Read the databases. Note that the indexing starts at 1. ---*/

    for ( int i = 1; i <= nbases; i++ ) {

      if (cg_base_read(fn, i, basename, &cell_dim, &phys_dim)) cg_error_exit();

      /*--- Get the number of zones for this base. ---*/

      if (cg_nzones(fn, i, &nzones)) cg_error_exit();

    }

    /*--- Set the problem dimension as read from the CGNS file ---*/

    nDim = cell_dim;

#endif

    break;

  }

  mesh_file.close();

  return (unsigned short) nDim;
}

void CConfig::SetPointersNull(void) {
  
  Marker_CfgFile_Out_1D       = NULL;   Marker_All_Out_1D        = NULL;
  Marker_CfgFile_GeoEval      = NULL;   Marker_All_GeoEval       = NULL;
  Marker_CfgFile_Monitoring   = NULL;   Marker_All_Monitoring    = NULL;
  Marker_CfgFile_Designing    = NULL;   Marker_All_Designing     = NULL;
  Marker_CfgFile_Plotting     = NULL;   Marker_All_Plotting      = NULL;
  Marker_CfgFile_Analyze      = NULL;   Marker_All_Analyze       = NULL;
  Marker_CfgFile_DV           = NULL;   Marker_All_DV            = NULL;
  Marker_CfgFile_Moving       = NULL;   Marker_All_Moving        = NULL;
  Marker_CfgFile_PerBound     = NULL;   Marker_All_PerBound      = NULL;    Marker_PerBound   = NULL;
  Marker_CfgFile_ZoneInterface = NULL;
  
  Marker_DV                   = NULL;   Marker_Moving            = NULL;    Marker_Monitoring = NULL;
  Marker_Designing            = NULL;   Marker_GeoEval           = NULL;    Marker_Plotting   = NULL;
  Marker_Analyze              = NULL;
  Marker_CfgFile_KindBC       = NULL;   Marker_All_KindBC        = NULL;
  
  /*--- Marker Pointers ---*/

  Marker_Euler                = NULL;    Marker_FarField         = NULL;    Marker_Custom         = NULL;
  Marker_SymWall              = NULL;    Marker_Pressure         = NULL;    Marker_PerBound       = NULL;
  Marker_PerDonor             = NULL;    Marker_NearFieldBound   = NULL;    Marker_InterfaceBound = NULL;
  Marker_Dirichlet            = NULL;    Marker_Inlet            = NULL;    
  Marker_Supersonic_Inlet     = NULL;    Marker_Outlet           = NULL;    Marker_Out_1D         = NULL;
  Marker_Isothermal           = NULL;    Marker_HeatFlux         = NULL;    Marker_EngineInflow   = NULL;
  Marker_Supersonic_Outlet    = NULL;    Marker_Load             = NULL;
  Marker_EngineExhaust        = NULL;    Marker_Displacement     = NULL;    Marker_Load           = NULL;
  Marker_Load_Dir             = NULL;    Marker_Load_Sine        = NULL;    Marker_Clamped        = NULL;
  Marker_FlowLoad             = NULL;    Marker_Neumann          = NULL;    Marker_Internal       = NULL;
  Marker_All_TagBound         = NULL;    Marker_CfgFile_TagBound = NULL;    Marker_All_KindBC     = NULL;
  Marker_CfgFile_KindBC       = NULL;    Marker_All_SendRecv     = NULL;    Marker_All_PerBound   = NULL;
  Marker_ZoneInterface        = NULL;    Marker_All_ZoneInterface= NULL;    Marker_Riemann        = NULL;
  Marker_Fluid_InterfaceBound = NULL;

  
    /*--- Boundary Condition settings ---*/

  Dirichlet_Value = NULL;    Isothermal_Temperature = NULL;
  Heat_Flux       = NULL;    Displ_Value            = NULL;    Load_Value = NULL;
  FlowLoad_Value  = NULL;
  
  /*--- Inlet Outlet Boundary Condition settings ---*/

  Inlet_Ttotal    = NULL;    Inlet_Ptotal      = NULL;
  Inlet_FlowDir   = NULL;    Inlet_Temperature = NULL;    Inlet_Pressure = NULL;
  Inlet_Velocity  = NULL;
  Outlet_Pressure = NULL;
  
  /*--- Engine Boundary Condition settings ---*/
  
  Inflow_Pressure      = NULL;    Inflow_MassFlow    = NULL;    Inflow_ReverseMassFlow  = NULL;
  Inflow_TotalPressure = NULL;    Inflow_Temperature = NULL;    Inflow_TotalTemperature = NULL;
  Inflow_RamDrag       = NULL;    Inflow_Force       = NULL;    Inflow_Power            = NULL;
  Inflow_Mach          = NULL;
  
  Exhaust_Pressure        = NULL;   Exhaust_Temperature        = NULL;    Exhaust_MassFlow = NULL;
  Exhaust_TotalPressure   = NULL;   Exhaust_TotalTemperature   = NULL;
  Exhaust_GrossThrust     = NULL;   Exhaust_Force              = NULL;
  Exhaust_Power           = NULL;   Exhaust_Temperature_Target = NULL;
  Exhaust_Pressure_Target = NULL;
  
  Engine_Mach  = NULL;    Engine_Force        = NULL;
  Engine_Power = NULL;    Engine_NetThrust    = NULL;    Engine_GrossThrust = NULL;
  Engine_Area  = NULL;    EngineInflow_Target = NULL;
  
  Periodic_Translate   = NULL;   Periodic_Rotation  = NULL;   Periodic_Center    = NULL;
  Periodic_Translation = NULL;   Periodic_RotAngles = NULL;   Periodic_RotCenter = NULL;

  Dirichlet_Value           = NULL;     Exhaust_Temperature_Target  = NULL;     Exhaust_Temperature   = NULL;
  Exhaust_Pressure_Target   = NULL;     Inlet_Ttotal                = NULL;     Inlet_Ptotal          = NULL;
  Inlet_FlowDir             = NULL;     Inlet_Temperature           = NULL;     Inlet_Pressure        = NULL;
  Inlet_Velocity            = NULL;     Inflow_Mach                 = NULL;     Inflow_Pressure       = NULL;
  Exhaust_Pressure          = NULL;     Outlet_Pressure             = NULL;     Isothermal_Temperature= NULL;
  Heat_Flux                 = NULL;     Displ_Value                 = NULL;     Load_Value            = NULL;
  FlowLoad_Value            = NULL;     Periodic_RotCenter          = NULL;     Periodic_RotAngles    = NULL;
  Periodic_Translation      = NULL;     Periodic_Center             = NULL;     Periodic_Rotation     = NULL;
  Periodic_Translate        = NULL;

  Load_Dir            = NULL;    Load_Dir_Value      = NULL;    Load_Dir_Multiplier = NULL;
  Load_Sine_Dir       = NULL;    Load_Sine_Amplitude = NULL;    Load_Sine_Frequency = NULL;

  /*--- Actuator Disk Boundary Condition settings ---*/
  
  ActDiskInlet_Pressure         = NULL;    ActDiskInlet_TotalPressure = NULL;    ActDiskInlet_Temperature = NULL;
  ActDiskInlet_TotalTemperature = NULL;    ActDiskInlet_MassFlow      = NULL;    ActDiskInlet_RamDrag     = NULL;
  ActDiskInlet_Force            = NULL;    ActDiskInlet_Power         = NULL;

  ActDiskOutlet_Pressure      = NULL;
  ActDiskOutlet_TotalPressure = NULL;   ActDiskOutlet_GrossThrust = NULL;  ActDiskOutlet_Force            = NULL;
  ActDiskOutlet_Power         = NULL;   ActDiskOutlet_Temperature = NULL;  ActDiskOutlet_TotalTemperature = NULL;
  ActDiskOutlet_MassFlow      = NULL;
  
  ActDisk_DeltaPress      = NULL;    ActDisk_DeltaTemp      = NULL;
  ActDisk_TotalPressRatio = NULL;    ActDisk_TotalTempRatio = NULL;    ActDisk_StaticPressRatio = NULL;
  ActDisk_StaticTempRatio = NULL;    ActDisk_NetThrust      = NULL;    ActDisk_GrossThrust      = NULL;
  ActDisk_Power           = NULL;    ActDisk_MassFlow       = NULL;    ActDisk_Area             = NULL;
  ActDisk_ReverseMassFlow = NULL;    Surface_MassFlow       = NULL;    Surface_DC60             = NULL;    Surface_IDC = NULL;
  Surface_IDC_Mach        = NULL;    Surface_IDR            = NULL;    ActDisk_Mach             = NULL;
  ActDisk_Force           = NULL;    ActDisk_BCThrust       = NULL;    ActDisk_BCThrust_Old     = NULL;
  
  /*--- Miscellaneous/unsorted ---*/

  Aeroelastic_plunge  = NULL;
  Aeroelastic_pitch   = NULL;
  MassFrac_FreeStream = NULL;
  Velocity_FreeStream = NULL;

  RefOriginMoment     = NULL;
  CFL_AdaptParam      = NULL;            
  CFL                 = NULL;
  HTP_Axis = NULL;
  PlaneTag            = NULL;
  Kappa_Flow          = NULL;    
  Kappa_AdjFlow       = NULL;
  Section_WingBounds    = NULL;
  ParamDV             = NULL;     
  DV_Value            = NULL;    
  Design_Variable     = NULL;

  Hold_GridFixed_Coord= NULL;
  SubsonicEngine_Cyl  = NULL;
  EA_IntLimit         = NULL;
  RK_Alpha_Step       = NULL;
  MG_CorrecSmooth     = NULL;
  MG_PreSmooth        = NULL;
  MG_PostSmooth       = NULL;
  Int_Coeffs          = NULL;

  Kind_ObjFunc   = NULL;

  Weight_ObjFunc = NULL;

  /*--- Moving mesh pointers ---*/

  Kind_GridMovement   = NULL;    LocationStations   = NULL;
  Motion_Origin_X     = NULL;    Motion_Origin_Y     = NULL;    Motion_Origin_Z     = NULL;
  Translation_Rate_X  = NULL;    Translation_Rate_Y  = NULL;    Translation_Rate_Z  = NULL;
  Rotation_Rate_X     = NULL;    Rotation_Rate_Y     = NULL;    Rotation_Rate_Z     = NULL;
  Pitching_Omega_X    = NULL;    Pitching_Omega_Y    = NULL;    Pitching_Omega_Z    = NULL;
  Pitching_Ampl_X     = NULL;    Pitching_Ampl_Y     = NULL;    Pitching_Ampl_Z     = NULL;
  Pitching_Phase_X    = NULL;    Pitching_Phase_Y    = NULL;    Pitching_Phase_Z    = NULL;
  Plunging_Omega_X    = NULL;    Plunging_Omega_Y    = NULL;    Plunging_Omega_Z    = NULL;
  Plunging_Ampl_X     = NULL;    Plunging_Ampl_Y     = NULL;    Plunging_Ampl_Z     = NULL;
  RefOriginMoment_X   = NULL;    RefOriginMoment_Y   = NULL;    RefOriginMoment_Z   = NULL;
  MoveMotion_Origin   = NULL;
  Periodic_Translate  = NULL;    Periodic_Rotation   = NULL;    Periodic_Center     = NULL;
  Periodic_Translation= NULL;    Periodic_RotAngles  = NULL;    Periodic_RotCenter  = NULL;


  /* Harmonic Balance Frequency pointer */
  Omega_HB = NULL;
    
  /*--- Initialize some default arrays to NULL. ---*/
  
  default_vel_inf            = NULL;
  default_ffd_axis           = NULL;
  default_eng_cyl            = NULL;
  default_eng_val            = NULL;
  default_cfl_adapt          = NULL;
  default_ad_coeff_flow      = NULL;
  default_mixedout_coeff     = NULL;
  default_extrarelfac        = NULL;
  default_rampRotFrame_coeff = NULL;
  default_rampOutPres_coeff  = NULL;
  default_ad_coeff_adj       = NULL;
  default_obj_coeff          = NULL;
  default_geo_loc            = NULL;
  default_distortion         = NULL;
  default_ea_lim             = NULL;
  default_grid_fix           = NULL;
  default_inc_crit           = NULL;
  default_htp_axis           = NULL;
  default_body_force         = NULL;

  Riemann_FlowDir       = NULL;
  NRBC_FlowDir          = NULL;
  CoordFFDBox           = NULL;
  DegreeFFDBox          = NULL;
  FFDTag                = NULL;
  nDV_Value             = NULL;
  TagFFDBox             = NULL;
 
  Kind_Data_Riemann        = NULL;
  Riemann_Var1             = NULL;
  Riemann_Var2             = NULL;
  Kind_Data_NRBC           = NULL;
  NRBC_Var1                = NULL;
  NRBC_Var2                = NULL;
  RelaxFactorAverage       = NULL;
  RelaxFactorFourier       = NULL;
  nSpan_iZones             = NULL;
  ExtraRelFacNRBC          = NULL;
  Mixedout_Coeff           = NULL;
  RampRotatingFrame_Coeff  = NULL;
  RampOutletPressure_Coeff = NULL;
  Kind_TurboMachinery      = NULL;

  Marker_MixingPlaneInterface  = NULL;
  Marker_TurboBoundIn          = NULL;
  Marker_TurboBoundOut         = NULL;
  Marker_NRBC                  = NULL;
  Marker_Shroud                = NULL;

  nBlades                      = NULL;
  FreeStreamTurboNormal        = NULL;

  /*--- Variable initialization ---*/
  
  ExtIter    = 0;
  IntIter    = 0;
  nIntCoeffs = 0;
  FSIIter    = 0;
  
  AoA_Offset = 0;
  AoS_Offset = 0;

  nMarker_PerBound = 0;
  nPeriodic_Index  = 0;

  Grid_Movement = false;
  Aeroelastic_Simulation = false;

  nSpanMaxAllZones = 1;
  
}

void CConfig::SetRunTime_Options(void) {
  
  /* DESCRIPTION: Number of external iterations */
  
  addUnsignedLongOption("EXT_ITER", nExtIter, 999999);

}

void CConfig::SetConfig_Options(unsigned short val_iZone, unsigned short val_nZone) {
  
  nZone = val_nZone;
  iZone = val_iZone;

  /*--- Allocate some default arrays needed for lists of doubles. ---*/
  
  default_vel_inf            = new su2double[3];
  default_ffd_axis           = new su2double[3];
  default_eng_cyl            = new su2double[7];
  default_eng_val            = new su2double[5];
  default_cfl_adapt          = new su2double[4];
  default_ad_coeff_flow      = new su2double[3];
  default_mixedout_coeff     = new su2double[3];
  default_extrarelfac        = new su2double[2];
  default_rampRotFrame_coeff = new su2double[3];
  default_rampOutPres_coeff  = new su2double[3];
  default_ad_coeff_adj       = new su2double[3];
  default_obj_coeff          = new su2double[5];
  default_geo_loc            = new su2double[2];
  default_distortion         = new su2double[2];
  default_ea_lim             = new su2double[3];
  default_grid_fix           = new su2double[6];
  default_inc_crit           = new su2double[3];
  default_htp_axis           = new su2double[2];
  default_body_force         = new su2double[3];

  // This config file is parsed by a number of programs to make it easy to write SU2
  // wrapper scripts (in python, go, etc.) so please do
  // the best you can to follow the established format. It's very hard to parse c++ code
  // and none of us that write the parsers want to write a full c++ interpreter. Please
  // play nice with the existing format so that you don't break the existing scripts.

  /* BEGIN_CONFIG_OPTIONS */

  /*!\par CONFIG_CATEGORY: Problem Definition \ingroup Config */
  /*--- Options related to problem definition and partitioning ---*/

  /*!\brief REGIME_TYPE \n  DESCRIPTION: Regime type \n OPTIONS: see \link Regime_Map \endlink \ingroup Config*/
  addEnumOption("REGIME_TYPE", Kind_Regime, Regime_Map, COMPRESSIBLE);
  
  /*!\brief PHYSICAL_PROBLEM \n DESCRIPTION: Physical governing equations \n Options: see \link Solver_Map \endlink \n DEFAULT: NO_SOLVER \ingroup Config*/
  addEnumOption("PHYSICAL_PROBLEM", Kind_Solver, Solver_Map, NO_SOLVER);
  /*!\brief MATH_PROBLEM  \n DESCRIPTION: Mathematical problem \n  Options: DIRECT, ADJOINT \ingroup Config*/
  addMathProblemOption("MATH_PROBLEM", ContinuousAdjoint, false, DiscreteAdjoint, false, Restart_Flow, false);
  /*!\brief KIND_TURB_MODEL \n DESCRIPTION: Specify turbulence model \n Options: see \link Turb_Model_Map \endlink \n DEFAULT: NO_TURB_MODEL \ingroup Config*/
  addEnumOption("KIND_TURB_MODEL", Kind_Turb_Model, Turb_Model_Map, NO_TURB_MODEL);

  /*!\brief KIND_TRANS_MODEL \n DESCRIPTION: Specify transition model OPTIONS: see \link Trans_Model_Map \endlink \n DEFAULT: NO_TRANS_MODEL \ingroup Config*/
  addEnumOption("KIND_TRANS_MODEL", Kind_Trans_Model, Trans_Model_Map, NO_TRANS_MODEL);

  /*\brief AXISYMMETRIC \n DESCRIPTION: Axisymmetric simulation \n DEFAULT: false \ingroup Config */
  addBoolOption("AXISYMMETRIC", Axisymmetric, false);
  /* DESCRIPTION: Add the gravity force */
  addBoolOption("GRAVITY_FORCE", GravityForce, false);
  /* DESCRIPTION: Apply a body force as a source term (NO, YES) */
  addBoolOption("BODY_FORCE", Body_Force, false);
  default_body_force[0] = 0.0; default_body_force[1] = 0.0; default_body_force[2] = 0.0;
  /* DESCRIPTION: Vector of body force values (BodyForce_X, BodyForce_Y, BodyForce_Z) */
  addDoubleArrayOption("BODY_FORCE_VECTOR", 3, Body_Force_Vector, default_body_force);
  /* DESCRIPTION: Perform a low fidelity simulation */
  addBoolOption("LOW_FIDELITY_SIMULATION", LowFidelitySim, false);
  /*!\brief RESTART_SOL \n DESCRIPTION: Restart solution from native solution file \n Options: NO, YES \ingroup Config */
  addBoolOption("RESTART_SOL", Restart, false);
  /*!\brief UPDATE_RESTART_PARAMS \n DESCRIPTION: Update some parameters from a metadata file when restarting \n Options: NO, YES \ingroup Config */
  addBoolOption("UPDATE_RESTART_PARAMS", Update_Restart_Params, false);
  /*!\brief BINARY_RESTART \n DESCRIPTION: Read / write binary SU2 native restart files. \n Options: YES, NO \ingroup Config */
  addBoolOption("WRT_BINARY_RESTART", Wrt_Binary_Restart, true);
  /*!\brief BINARY_RESTART \n DESCRIPTION: Read / write binary SU2 native restart files. \n Options: YES, NO \ingroup Config */
  addBoolOption("READ_BINARY_RESTART", Read_Binary_Restart, true);
  /*!\brief SYSTEM_MEASUREMENTS \n DESCRIPTION: System of measurements \n OPTIONS: see \link Measurements_Map \endlink \n DEFAULT: SI \ingroup Config*/
  addEnumOption("SYSTEM_MEASUREMENTS", SystemMeasurements, Measurements_Map, SI);

  /*!\par CONFIG_CATEGORY: FluidModel \ingroup Config*/
  /*!\brief FLUID_MODEL \n DESCRIPTION: Fluid model \n OPTIONS: See \link FluidModel_Map \endlink \n DEFAULT: STANDARD_AIR \ingroup Config*/
  addEnumOption("FLUID_MODEL", Kind_FluidModel, FluidModel_Map, STANDARD_AIR);


  /*!\par CONFIG_CATEGORY: Freestream Conditions \ingroup Config*/
  /*--- Options related to freestream specification ---*/

  /*!\brief GAS_CONSTANT \n DESCRIPTION: Specific gas constant (287.058 J/kg*K (air), only for compressible flows) \ingroup Config*/
  addDoubleOption("GAS_CONSTANT", Gas_Constant, 287.058);
  /*!\brief GAMMA_VALUE  \n DESCRIPTION: Ratio of specific heats (1.4 (air), only for compressible flows) \ingroup Config*/
  addDoubleOption("GAMMA_VALUE", Gamma, 1.4);


  /*--- Options related to VAN der WAALS MODEL and PENG ROBINSON ---*/

  /* DESCRIPTION: Critical Temperature, default value for AIR */
  addDoubleOption("CRITICAL_TEMPERATURE", Temperature_Critical, 131.00);
  /* DESCRIPTION: Critical Pressure, default value for MDM */
  addDoubleOption("CRITICAL_PRESSURE", Pressure_Critical, 3588550.0);
  /* DESCRIPTION: Critical Density, default value for MDM */
  addDoubleOption("CRITICAL_DENSITY", Density_Critical, 263.0);

  /*--- Options related to VAN der WAALS MODEL and PENG ROBINSON ---*/
  /* DESCRIPTION: Critical Density, default value for MDM */
   addDoubleOption("ACENTRIC_FACTOR", Acentric_Factor, 0.035);

   /*--- Options related to Viscosity Model ---*/
  /*!\brief VISCOSITY_MODEL \n DESCRIPTION: model of the viscosity \n OPTIONS: See \link ViscosityModel_Map \endlink \n DEFAULT: SUTHERLAND \ingroup Config*/
  addEnumOption("VISCOSITY_MODEL", Kind_ViscosityModel, ViscosityModel_Map, SUTHERLAND);

  /*--- Options related to Constant Viscosity Model ---*/

  /* DESCRIPTION: default value for AIR */
  addDoubleOption("MU_CONSTANT", Mu_ConstantND , 1.716E-5);

  /*--- Options related to Sutherland Viscosity Model ---*/

  /* DESCRIPTION: Sutherland Viscosity Ref default value for AIR SI */
  addDoubleOption("MU_REF", Mu_RefND, 1.716E-5);
  /* DESCRIPTION: Sutherland Temperature Ref, default value for AIR SI */
  addDoubleOption("MU_T_REF", Mu_Temperature_RefND, 273.15);
  /* DESCRIPTION: Sutherland constant, default value for AIR SI */
  addDoubleOption("SUTHERLAND_CONSTANT", Mu_SND, 110.4);

  /*--- Options related to Thermal Conductivity Model ---*/

  addEnumOption("CONDUCTIVITY_MODEL", Kind_ConductivityModel, ConductivityModel_Map, CONSTANT_PRANDTL);

 /*--- Options related to Constant Thermal Conductivity Model ---*/

 /* DESCRIPTION: default value for AIR */
  addDoubleOption("KT_CONSTANT", Kt_ConstantND , 0.0257);

  /*!\brief REYNOLDS_NUMBER \n DESCRIPTION: Reynolds number (non-dimensional, based on the free-stream values). Needed for viscous solvers. For incompressible solvers the Reynolds length will always be 1.0 \n DEFAULT: 0.0 \ingroup Config */
  addDoubleOption("REYNOLDS_NUMBER", Reynolds, 0.0);
  /*!\brief REYNOLDS_LENGTH \n DESCRIPTION: Reynolds length (1 m by default). Used for compressible solver: incompressible solver will use 1.0. \ingroup Config */
  addDoubleOption("REYNOLDS_LENGTH", Length_Reynolds, 1.0);
  /*!\brief PRANDTL_LAM \n DESCRIPTION: Laminar Prandtl number (0.72 (air), only for compressible flows) \n DEFAULT: 0.72 \ingroup Config*/
  addDoubleOption("PRANDTL_LAM", Prandtl_Lam, 0.72);
  /*!\brief PRANDTL_TURB \n DESCRIPTION: Turbulent Prandtl number (0.9 (air), only for compressible flows) \n DEFAULT 0.90 \ingroup Config*/
  addDoubleOption("PRANDTL_TURB", Prandtl_Turb, 0.90);
  /*!\brief BULK_MODULUS \n DESCRIPTION: Value of the Bulk Modulus  \n DEFAULT 1.42E5 \ingroup Config*/
  addDoubleOption("BULK_MODULUS", Bulk_Modulus, 1.42E5);
  /* DESCRIPTION: Artifical compressibility factor  */
  addDoubleOption("ARTCOMP_FACTOR", ArtComp_Factor, 1.0);
  /*!\brief MACH_NUMBER  \n DESCRIPTION:  Mach number (non-dimensional, based on the free-stream values). 0.0 by default \ingroup Config*/
  addDoubleOption("MACH_NUMBER", Mach, 0.0);
  /*!\brief INIT_OPTION \n DESCRIPTION: Init option to choose between Reynolds or thermodynamics quantities for initializing the solution \n OPTIONS: see \link InitOption_Map \endlink \n DEFAULT REYNOLDS \ingroup Config*/
  addEnumOption("INIT_OPTION", Kind_InitOption, InitOption_Map, REYNOLDS);
  /* DESCRIPTION: Free-stream option to choose between density and temperature for initializing the solution */
  addEnumOption("FREESTREAM_OPTION", Kind_FreeStreamOption, FreeStreamOption_Map, TEMPERATURE_FS);
  /*!\brief FREESTREAM_PRESSURE\n DESCRIPTION: Free-stream pressure (101325.0 N/m^2 by default) \ingroup Config*/
  addDoubleOption("FREESTREAM_PRESSURE", Pressure_FreeStream, 101325.0);
  /*!\brief FREESTREAM_DENSITY\n DESCRIPTION: Free-stream density (1.2886 Kg/m^3 (air), 998.2 Kg/m^3 (water)) \n DEFAULT -1.0 (calculated from others) \ingroup Config*/
  addDoubleOption("FREESTREAM_DENSITY", Density_FreeStream, -1.0);
  /*!\brief FREESTREAM_TEMPERATURE\n DESCRIPTION: Free-stream temperature (288.15 K by default) \ingroup Config*/
  addDoubleOption("FREESTREAM_TEMPERATURE", Temperature_FreeStream, 288.15);
  /*!\brief FREESTREAM_TEMPERATURE_VE\n DESCRIPTION: Free-stream vibrational-electronic temperature (288.15 K by default) \ingroup Config*/
  addDoubleOption("FREESTREAM_TEMPERATURE_VE", Temperature_ve_FreeStream, 288.15);
  default_vel_inf[0] = 1.0; default_vel_inf[1] = 0.0; default_vel_inf[2] = 0.0;
  /*!\brief FREESTREAM_VELOCITY\n DESCRIPTION: Free-stream velocity (m/s) */
  addDoubleArrayOption("FREESTREAM_VELOCITY", 3, Velocity_FreeStream, default_vel_inf);
  /* DESCRIPTION: Free-stream viscosity (1.853E-5 Ns/m^2 (air), 0.798E-3 Ns/m^2 (water)) */
  addDoubleOption("FREESTREAM_VISCOSITY", Viscosity_FreeStream, -1.0);
  /* DESCRIPTION:  */
  addDoubleOption("FREESTREAM_INTERMITTENCY", Intermittency_FreeStream, 1.0);
  /* DESCRIPTION:  */
  addDoubleOption("FREESTREAM_TURBULENCEINTENSITY", TurbulenceIntensity_FreeStream, 0.05);
  /* DESCRIPTION:  */
  addDoubleOption("FREESTREAM_NU_FACTOR", NuFactor_FreeStream, 3.0);
  /* DESCRIPTION:  */
  addDoubleOption("ENGINE_NU_FACTOR", NuFactor_Engine, 3.0);
  /* DESCRIPTION:  */
  addDoubleOption("ACTDISK_SECONDARY_FLOW", SecondaryFlow_ActDisk, 0.0);
  /* DESCRIPTION:  */
  addDoubleOption("INITIAL_BCTHRUST", Initial_BCThrust, 4000.0);
  /* DESCRIPTION:  */
  addDoubleOption("FREESTREAM_TURB2LAMVISCRATIO", Turb2LamViscRatio_FreeStream, 10.0);
  /* DESCRIPTION: Side-slip angle (degrees, only for compressible flows) */
  addDoubleOption("SIDESLIP_ANGLE", AoS, 0.0);
  /*!\brief AOA  \n DESCRIPTION: Angle of attack (degrees, only for compressible flows) \ingroup Config*/
  addDoubleOption("AOA", AoA, 0.0);
  /* DESCRIPTION: Activate fixed CL mode (specify a CL instead of AoA). */
  addBoolOption("FIXED_CL_MODE", Fixed_CL_Mode, false);
  /* DESCRIPTION: Activate fixed CM mode (specify a CM instead of iH). */
  addBoolOption("FIXED_CM_MODE", Fixed_CM_Mode, false);
  /* DESCRIPTION: Evaluate the dCD_dCL or dCD_dCMy during run time. */
  addBoolOption("EVAL_DCD_DCX", Eval_dCD_dCX, true);
  /* DESCRIPTION: DIscard the angle of attack in the solution and the increment in the geometry files. */
  addBoolOption("DISCARD_INFILES", Discard_InFiles, false);
  /* DESCRIPTION: Specify a fixed coefficient of lift instead of AoA (only for compressible flows) */
  addDoubleOption("TARGET_CL", Target_CL, 0.0);
  /* DESCRIPTION: Specify a fixed coefficient of lift instead of AoA (only for compressible flows) */
  addDoubleOption("TARGET_CM", Target_CM, 0.0);
  /* DESCRIPTION: Damping factor for fixed CL mode. */
  addDoubleOption("DCL_DALPHA", dCL_dAlpha, 0.2);
  /* DESCRIPTION: Damping factor for fixed CL mode. */
  addDoubleOption("DCM_DIH", dCM_diH, 0.05);
  /* DESCRIPTION: Number of times Alpha is updated in a fix CL problem. */
  addUnsignedLongOption("UPDATE_ALPHA", Update_Alpha, 5);
  /* DESCRIPTION: Number of times Alpha is updated in a fix CL problem. */
  addUnsignedLongOption("UPDATE_IH", Update_iH, 5);
  /* DESCRIPTION: Damping factor for fixed CL mode. */
  addDoubleOption("DNETTHRUST_DBCTHRUST", dNetThrust_dBCThrust, 2.0);
  /* DESCRIPTION: Number of times Alpha is updated in a fix CL problem. */
  addUnsignedLongOption("UPDATE_BCTHRUST", Update_BCThrust, 5);


  /*!\par CONFIG_CATEGORY: Reference Conditions \ingroup Config*/
  /*--- Options related to reference values for nondimensionalization ---*/

  Length_Ref = 1.0; //<---- NOTE: this should be given an option or set as a const

  /*!\brief REF_ORIGIN_MOMENT_X\n DESCRIPTION: X Reference origin for moment computation \ingroup Config*/
  addDoubleListOption("REF_ORIGIN_MOMENT_X", nRefOriginMoment_X, RefOriginMoment_X);
  /*!\brief REF_ORIGIN_MOMENT_Y\n DESCRIPTION: Y Reference origin for moment computation \ingroup Config*/
  addDoubleListOption("REF_ORIGIN_MOMENT_Y", nRefOriginMoment_Y, RefOriginMoment_Y);
  /*!\brief REF_ORIGIN_MOMENT_Z\n DESCRIPTION: Z Reference origin for moment computation \ingroup Config*/
  addDoubleListOption("REF_ORIGIN_MOMENT_Z", nRefOriginMoment_Z, RefOriginMoment_Z);
  /*!\brief REF_AREA\n DESCRIPTION: Reference area for force coefficients (0 implies automatic calculation) \ingroup Config*/
  addDoubleOption("REF_AREA", RefArea, 1.0);
  /*!\brief SEMI_SPAN\n DESCRIPTION: Wing semi-span (1 by deafult) \ingroup Config*/
  addDoubleOption("SEMI_SPAN", SemiSpan, 1.0);
  /*!\brief REF_LENGTH\n DESCRIPTION: Reference length for pitching, rolling, and yawing non-dimensional moment \ingroup Config*/
  addDoubleOption("REF_LENGTH", RefLength, 1.0);
  /*!\brief REF_ELEM_LENGTH\n DESCRIPTION: Reference element length for computing the slope limiter epsilon \ingroup Config*/
  addDoubleOption("REF_ELEM_LENGTH", RefElemLength, 0.1);
  /*!\brief REF_SHARP_EDGES\n DESCRIPTION: Reference coefficient for detecting sharp edges \ingroup Config*/
  addDoubleOption("REF_SHARP_EDGES", RefSharpEdges, 3.0);
	/*!\brief REF_VELOCITY\n DESCRIPTION: Reference velocity (incompressible only)  \ingroup Config*/
  addDoubleOption("REF_VELOCITY", Velocity_Ref, -1.0);
	/* !\brief REF_VISCOSITY  \n DESCRIPTION: Reference viscosity (incompressible only)  \ingroup Config*/
  addDoubleOption("REF_VISCOSITY", Viscosity_Ref, -1.0);
  /* DESCRIPTION: Type of mesh motion */
  addEnumOption("REF_DIMENSIONALIZATION", Ref_NonDim, NonDim_Map, DIMENSIONAL);

  /*!\par CONFIG_CATEGORY: Boundary Markers \ingroup Config*/
  /*--- Options related to various boundary markers ---*/

  /*!\brief HTP_AXIS\n DESCRIPTION: Location of the HTP axis*/
  default_htp_axis[0] = 0.0; default_htp_axis[1] = 0.0;
  addDoubleArrayOption("HTP_AXIS", 2, HTP_Axis, default_htp_axis);
  /*!\brief MARKER_PLOTTING\n DESCRIPTION: Marker(s) of the surface in the surface flow solution file  \ingroup Config*/
  addStringListOption("MARKER_PLOTTING", nMarker_Plotting, Marker_Plotting);
  /*!\brief MARKER_MONITORING\n DESCRIPTION: Marker(s) of the surface where evaluate the non-dimensional coefficients \ingroup Config*/
  addStringListOption("MARKER_MONITORING", nMarker_Monitoring, Marker_Monitoring);
  /*!\brief MARKER_CONTROL_VOLUME\n DESCRIPTION: Marker(s) of the surface in the surface flow solution file  \ingroup Config*/
  addStringListOption("MARKER_ANALYZE", nMarker_Analyze, Marker_Analyze);
  /*!\brief MARKER_DESIGNING\n DESCRIPTION: Marker(s) of the surface where objective function (design problem) will be evaluated \ingroup Config*/
  addStringListOption("MARKER_DESIGNING", nMarker_Designing, Marker_Designing);
  /*!\brief MARKER_OUT_1D \n DESCRIPTION: Outlet boundary marker(s) over which to calculate 1-D flow properties
   Format: ( outlet marker) \ingroup Config*/
  addStringListOption("MARKER_OUT_1D", nMarker_Out_1D, Marker_Out_1D);
  /*!\brief GEO_MARKER\n DESCRIPTION: Marker(s) of the surface where evaluate the geometrical functions \ingroup Config*/
  addStringListOption("GEO_MARKER", nMarker_GeoEval, Marker_GeoEval);
  /*!\brief MARKER_EULER\n DESCRIPTION: Euler wall boundary marker(s) \ingroup Config*/
  addStringListOption("MARKER_EULER", nMarker_Euler, Marker_Euler);
  /*!\brief MARKER_FAR\n DESCRIPTION: Far-field boundary marker(s) \ingroup Config*/
  addStringListOption("MARKER_FAR", nMarker_FarField, Marker_FarField);
  /*!\brief MARKER_SYM\n DESCRIPTION: Symmetry boundary condition \ingroup Config*/
  addStringListOption("MARKER_SYM", nMarker_SymWall, Marker_SymWall);
  /*!\brief MARKER_PRESSURE\n DESCRIPTION: Symmetry boundary condition \ingroup Config*/
  addStringListOption("MARKER_PRESSURE", nMarker_Pressure, Marker_Pressure);
  /*!\brief MARKER_NEARFIELD\n DESCRIPTION: Near-Field boundary condition \ingroup Config*/
  addStringListOption("MARKER_NEARFIELD", nMarker_NearFieldBound, Marker_NearFieldBound);
  /*!\brief MARKER_FLUID_INTERFACE\n DESCRIPTION: Fluid interface boundary marker(s) \ingroup Config*/
  addStringListOption("MARKER_FLUID_INTERFACE", nMarker_Fluid_InterfaceBound, Marker_Fluid_InterfaceBound);
  /*!\brief MARKER_INTERFACE\n DESCRIPTION: Zone interface boundary marker(s) \ingroup Config*/
  addStringListOption("MARKER_INTERFACE", nMarker_InterfaceBound, Marker_InterfaceBound);
  /*!\brief MARKER_FSI_INTERFACE \n DESCRIPTION: ZONE interface boundary marker(s) \ingroup Config*/
  addStringListOption("MARKER_ZONE_INTERFACE", nMarker_ZoneInterface, Marker_ZoneInterface);
  /*!\brief MARKER_DIRICHLET  \n DESCRIPTION: Dirichlet boundary marker(s) \ingroup Config*/
  addStringListOption("MARKER_DIRICHLET", nMarker_Dirichlet, Marker_Dirichlet);
  /* DESCRIPTION: Neumann boundary marker(s) */
  addStringListOption("MARKER_NEUMANN", nMarker_Neumann, Marker_Neumann);
  /* DESCRIPTION: Neumann boundary marker(s) */
  addStringListOption("MARKER_INTERNAL", nMarker_Internal, Marker_Internal);
  /* DESCRIPTION: Custom boundary marker(s) */
  addStringListOption("MARKER_CUSTOM", nMarker_Custom, Marker_Custom);
  /* DESCRIPTION: Periodic boundary marker(s) for use with SU2_MSH
   Format: ( periodic marker, donor marker, rotation_center_x, rotation_center_y,
   rotation_center_z, rotation_angle_x-axis, rotation_angle_y-axis,
   rotation_angle_z-axis, translation_x, translation_y, translation_z, ... ) */
  addPeriodicOption("MARKER_PERIODIC", nMarker_PerBound, Marker_PerBound, Marker_PerDonor,
                    Periodic_RotCenter, Periodic_RotAngles, Periodic_Translation);

  /*!\brief ACTDISK_TYPE  \n DESCRIPTION: Actuator Disk boundary type \n OPTIONS: see \link ActDisk_Map \endlink \n Default: VARIABLES_JUMP \ingroup Config*/
  addEnumOption("ACTDISK_TYPE", Kind_ActDisk, ActDisk_Map, VARIABLES_JUMP);

  /*!\brief MARKER_ACTDISK\n DESCRIPTION: Periodic boundary marker(s) for use with SU2_MSH
   Format: ( periodic marker, donor marker, rotation_center_x, rotation_center_y,
   rotation_center_z, rotation_angle_x-axis, rotation_angle_y-axis,
   rotation_angle_z-axis, translation_x, translation_y, translation_z, ... ) \ingroup Config*/
  addActDiskOption("MARKER_ACTDISK",
                   nMarker_ActDiskInlet, nMarker_ActDiskOutlet,  Marker_ActDiskInlet, Marker_ActDiskOutlet,
                   ActDisk_PressJump, ActDisk_TempJump, ActDisk_Omega);

  /*!\brief INLET_TYPE  \n DESCRIPTION: Inlet boundary type \n OPTIONS: see \link Inlet_Map \endlink \n DEFAULT: TOTAL_CONDITIONS \ingroup Config*/
  addEnumOption("INLET_TYPE", Kind_Inlet, Inlet_Map, TOTAL_CONDITIONS);

  /*!\brief MARKER_INLET  \n DESCRIPTION: Inlet boundary marker(s) with the following formats,
   Total Conditions: (inlet marker, total temp, total pressure, flow_direction_x,
   flow_direction_y, flow_direction_z, ... ) where flow_direction is
   a unit vector.
   Mass Flow: (inlet marker, density, velocity magnitude, flow_direction_x,
   flow_direction_y, flow_direction_z, ... ) where flow_direction is
   a unit vector. \ingroup Config*/
  addInletOption("MARKER_INLET", nMarker_Inlet, Marker_Inlet, Inlet_Ttotal, Inlet_Ptotal, Inlet_FlowDir);

  /*!\brief MARKER_RIEMANN \n DESCRIPTION: Riemann boundary marker(s) with the following formats, a unit vector.
   * \n OPTIONS: See \link Riemann_Map \endlink. The variables indicated by the option and the flow direction unit vector must be specified. \ingroup Config*/
  addRiemannOption("MARKER_RIEMANN", nMarker_Riemann, Marker_Riemann, Kind_Data_Riemann, Riemann_Map, Riemann_Var1, Riemann_Var2, Riemann_FlowDir);
  /*!\brief MARKER_NRBC \n DESCRIPTION: Riemann boundary marker(s) with the following formats, a unit vector. */
  addNRBCOption("MARKER_NRBC", nMarker_NRBC, Marker_NRBC, Kind_Data_NRBC, NRBC_Map, NRBC_Var1, NRBC_Var2, NRBC_FlowDir, RelaxFactorAverage, RelaxFactorFourier);
  /*!\brief SPATIAL_FOURIER \n DESCRIPTION: Option to compute the spatial fourier trasformation for the NRBC. */
  addBoolOption("SPATIAL_FOURIER", SpatialFourier, false);
  /*!\brief NRBC_EXTRA_RELAXFACTOR \n DESCRIPTION: the 1st coeff the value of the under relaxation factor to apply to the shroud and hub,
   * the 2nd coefficient is the the percentage of span-wise height influenced by this extra under relaxation factor.*/
  default_extrarelfac[0] = 0.1; default_extrarelfac[1] = 0.1;
  addDoubleArrayOption("NRBC_EXTRA_RELAXFACTOR", 2, ExtraRelFacNRBC, default_extrarelfac);
  /*!\brief AVERAGE_PROCESS_TYPE \n DESCRIPTION: types of mixing process for averaging quantities at the boundaries.
    \n OPTIONS: see \link MixingProcess_Map \endlink \n DEFAULT: AREA_AVERAGE \ingroup Config*/
  addEnumOption("MIXINGPLANE_INTERFACE_KIND", Kind_MixingPlaneInterface, MixingPlaneInterface_Map, NEAREST_SPAN);
  /*!\brief AVERAGE_PROCESS_KIND \n DESCRIPTION: types of mixing process for averaging quantities at the boundaries.
    \n OPTIONS: see \link MixingProcess_Map \endlink \n DEFAULT: AREA_AVERAGE \ingroup Config*/
  addEnumOption("AVERAGE_PROCESS_KIND", Kind_AverageProcess, AverageProcess_Map, AREA);
  /*!\brief PERFORMANCE_AVERAGE_PROCESS_KIND \n DESCRIPTION: types of mixing process for averaging quantities at the boundaries for performance computation.
      \n OPTIONS: see \link MixingProcess_Map \endlink \n DEFAULT: AREA_AVERAGE \ingroup Config*/
  addEnumOption("PERFORMANCE_AVERAGE_PROCESS_KIND", Kind_PerformanceAverageProcess, AverageProcess_Map, AREA);
  default_mixedout_coeff[0] = 1.0; default_mixedout_coeff[1] = 1.0E-05; default_mixedout_coeff[2] = 15.0;
  /*!\brief MIXEDOUT_COEFF \n DESCRIPTION: the 1st coeff is an under relaxation factor for the Newton method,
   * the 2nd coefficient is the tolerance for the Newton method, 3rd coefficient is the maximum number of
   * iteration for the Newton Method.*/
  addDoubleArrayOption("MIXEDOUT_COEFF", 3, Mixedout_Coeff, default_mixedout_coeff);
  /*!\brief RAMP_ROTATING_FRAME\n DESCRIPTION: option to ramp up or down the rotating frame velocity value*/
  addBoolOption("RAMP_ROTATING_FRAME", RampRotatingFrame, false);
  default_rampRotFrame_coeff[0] = 0; default_rampRotFrame_coeff[1] = 1.0; default_rampRotFrame_coeff[2] = 1000.0;
      /*!\brief RAMP_ROTATING_FRAME_COEFF \n DESCRIPTION: the 1st coeff is the staring velocity,
   * the 2nd coeff is the number of iterations for the update, 3rd is the number of iteration */
  addDoubleArrayOption("RAMP_ROTATING_FRAME_COEFF", 3, RampRotatingFrame_Coeff, default_rampRotFrame_coeff);
  /* DESCRIPTION: AVERAGE_MACH_LIMIT is a limit value for average procedure based on the mass flux. */
  addDoubleOption("AVERAGE_MACH_LIMIT", AverageMachLimit, 0.03);
  /*!\brief RAMP_OUTLET_PRESSURE\n DESCRIPTION: option to ramp up or down the rotating frame velocity value*/
  addBoolOption("RAMP_OUTLET_PRESSURE", RampOutletPressure, false);
  default_rampOutPres_coeff[0] = 100000.0; default_rampOutPres_coeff[1] = 1.0; default_rampOutPres_coeff[2] = 1000.0;
  /*!\brief RAMP_OUTLET_PRESSURE_COEFF \n DESCRIPTION: the 1st coeff is the staring outlet pressure,
   * the 2nd coeff is the number of iterations for the update, 3rd is the number of total iteration till reaching the final outlet pressure value */
  addDoubleArrayOption("RAMP_OUTLET_PRESSURE_COEFF", 3, RampOutletPressure_Coeff, default_rampOutPres_coeff);
  /*!\brief MARKER_MIXINGPLANE \n DESCRIPTION: Identify the boundaries in which the mixing plane is applied. \ingroup Config*/
  addStringListOption("MARKER_MIXINGPLANE_INTERFACE", nMarker_MixingPlaneInterface, Marker_MixingPlaneInterface);
  /*!\brief SUBSONIC_ENGINE\n DESCRIPTION: Engine subsonic intake region \ingroup Config*/
  addBoolOption("TURBULENT_MIXINGPLANE", turbMixingPlane, false);
  /*!\brief MARKER_MIXINGPLANE \n DESCRIPTION: Identify the boundaries in which the mixing plane is applied. \ingroup Config*/
  addTurboPerfOption("MARKER_TURBOMACHINERY", nMarker_Turbomachinery, Marker_TurboBoundIn, Marker_TurboBoundOut);
  /* DESCRIPTION: Integer number of spanwise sections to compute 3D BC and Performance for turbomachinery */
  addUnsignedShortOption("NUM_SPANWISE_SECTIONS", nSpanWiseSections_User, 1);
  /* DESCRIPTION: Integer number of spanwise sections to compute 3D BC and Performance for turbomachinery */
  addEnumOption("SPANWISE_KIND", Kind_SpanWise, SpanWise_Map, AUTOMATIC);
  /*!\brief TURBOMACHINERY_TYPE \n DESCRIPTION: types of turbomachynery architecture.
      \n OPTIONS: see \link TurboMachinery_Map \endlink \n Default: AXIAL */
  addEnumListOption("TURBOMACHINERY_KIND",nTurboMachineryKind, Kind_TurboMachinery, TurboMachinery_Map);
  /*!\brief MARKER_SHROUD \n DESCRIPTION: markers in which velocity is forced to 0.0 .
   * \n Format: (shroud1, shroud2, ...)*/
  addStringListOption("MARKER_SHROUD", nMarker_Shroud, Marker_Shroud);
  /*!\brief MARKER_SUPERSONIC_INLET  \n DESCRIPTION: Supersonic inlet boundary marker(s)
   * \n   Format: (inlet marker, temperature, static pressure, velocity_x,   velocity_y, velocity_z, ... ), i.e. primitive variables specified. \ingroup Config*/
  addInletOption("MARKER_SUPERSONIC_INLET", nMarker_Supersonic_Inlet, Marker_Supersonic_Inlet, Inlet_Temperature, Inlet_Pressure, Inlet_Velocity);
  /*!\brief MARKER_SUPERSONIC_OUTLET \n DESCRIPTION: Supersonic outlet boundary marker(s) \ingroup Config*/
  addStringListOption("MARKER_SUPERSONIC_OUTLET", nMarker_Supersonic_Outlet, Marker_Supersonic_Outlet);
  /*!\brief MARKER_OUTLET  \n DESCRIPTION: Outlet boundary marker(s)\n
   Format: ( outlet marker, back pressure (static), ... ) \ingroup Config*/
  addStringDoubleListOption("MARKER_OUTLET", nMarker_Outlet, Marker_Outlet, Outlet_Pressure);
  /*!\brief MARKER_ISOTHERMAL DESCRIPTION: Isothermal wall boundary marker(s)\n
   * Format: ( isothermal marker, wall temperature (static), ... ) \ingroup Config  */
  addStringDoubleListOption("MARKER_ISOTHERMAL", nMarker_Isothermal, Marker_Isothermal, Isothermal_Temperature);
  /*!\brief MARKER_HEATFLUX  \n DESCRIPTION: Specified heat flux wall boundary marker(s)
   Format: ( Heat flux marker, wall heat flux (static), ... ) \ingroup Config*/
  addStringDoubleListOption("MARKER_HEATFLUX", nMarker_HeatFlux, Marker_HeatFlux, Heat_Flux);
  /*!\brief MARKER_ENGINE_INFLOW  \n DESCRIPTION: Engine inflow boundary marker(s)
   Format: ( nacelle inflow marker, fan face Mach, ... ) \ingroup Config*/
  addStringDoubleListOption("MARKER_ENGINE_INFLOW", nMarker_EngineInflow, Marker_EngineInflow, EngineInflow_Target);
  /* DESCRIPTION: Highlite area */
  addDoubleOption("HIGHLITE_AREA", Highlite_Area, 1.0);
  /* DESCRIPTION: Fan poly efficiency */
  addDoubleOption("FAN_POLY_EFF", Fan_Poly_Eff, 1.0);
  /*!\brief SUBSONIC_ENGINE\n DESCRIPTION: Engine subsonic intake region \ingroup Config*/
  addBoolOption("SUBSONIC_ENGINE", SubsonicEngine, false);
  /* DESCRIPTION: Actuator disk double surface */
  addBoolOption("ACTDISK_DOUBLE_SURFACE", ActDisk_DoubleSurface, false);
  /* DESCRIPTION: Only half engine is in the computational grid */
  addBoolOption("ENGINE_HALF_MODEL", Engine_HalfModel, false);
  /* DESCRIPTION: Actuator disk double surface */
  addBoolOption("ACTDISK_SU2_DEF", ActDisk_SU2_DEF, false);
  /* DESCRIPTION: Definition of the distortion rack (radial number of proves / circumferential density (degree) */
  default_distortion[0] =  5.0; default_distortion[1] =  15.0;
  addDoubleArrayOption("DISTORTION_RACK", 2, DistortionRack, default_distortion);
  /* DESCRIPTION: Values of the box to impose a subsonic nacellle (mach, Pressure, Temperature) */
  default_eng_val[0]=0.0; default_eng_val[1]=0.0; default_eng_val[2]=0.0;
  default_eng_val[3]=0.0;  default_eng_val[4]=0.0;
  addDoubleArrayOption("SUBSONIC_ENGINE_VALUES", 5, SubsonicEngine_Values, default_eng_val);
  /* DESCRIPTION: Coordinates of the box to impose a subsonic nacellle cylinder (Xmin, Ymin, Zmin, Xmax, Ymax, Zmax, Radius) */
  default_eng_cyl[0] = 0.0; default_eng_cyl[1] = 0.0; default_eng_cyl[2] = 0.0;
  default_eng_cyl[3] =  1E15; default_eng_cyl[4] =  1E15; default_eng_cyl[5] =  1E15; default_eng_cyl[6] =  1E15;
  addDoubleArrayOption("SUBSONIC_ENGINE_CYL", 7, SubsonicEngine_Cyl, default_eng_cyl);
  /* DESCRIPTION: Engine exhaust boundary marker(s)
   Format: (nacelle exhaust marker, total nozzle temp, total nozzle pressure, ... )*/
  addExhaustOption("MARKER_ENGINE_EXHAUST", nMarker_EngineExhaust, Marker_EngineExhaust, Exhaust_Temperature_Target, Exhaust_Pressure_Target);
  /* DESCRIPTION: Clamped boundary marker(s) */
  addStringListOption("MARKER_CLAMPED", nMarker_Clamped, Marker_Clamped);
  /* DESCRIPTION: Displacement boundary marker(s) */
  addStringDoubleListOption("MARKER_NORMAL_DISPL", nMarker_Displacement, Marker_Displacement, Displ_Value);
  /* DESCRIPTION: Load boundary marker(s) */
  addStringDoubleListOption("MARKER_NORMAL_LOAD", nMarker_Load, Marker_Load, Load_Value);
  /* DESCRIPTION: Load boundary marker(s)
   Format: (inlet marker, load, multiplier, dir_x, dir_y, dir_z, ... ), i.e. primitive variables specified. */
  addInletOption("MARKER_LOAD", nMarker_Load_Dir, Marker_Load_Dir, Load_Dir_Value, Load_Dir_Multiplier, Load_Dir);
  /* DESCRIPTION: Sine load boundary marker(s)
   Format: (inlet marker, load, multiplier, dir_x, dir_y, dir_z, ... ), i.e. primitive variables specified. */
  addInletOption("MARKER_SINE_LOAD", nMarker_Load_Sine, Marker_Load_Sine, Load_Sine_Amplitude, Load_Sine_Frequency, Load_Sine_Dir);

  /* DESCRIPTION: Flow load boundary marker(s) */
  addStringDoubleListOption("MARKER_FLOWLOAD", nMarker_FlowLoad, Marker_FlowLoad, FlowLoad_Value);
  /* DESCRIPTION: Damping factor for engine inlet condition */
  addDoubleOption("DAMP_ENGINE_INFLOW", Damp_Engine_Inflow, 0.95);
  /* DESCRIPTION: Damping factor for engine exhaust condition */
  addDoubleOption("DAMP_ENGINE_EXHAUST", Damp_Engine_Exhaust, 0.95);
  /*!\brief ENGINE_INFLOW_TYPE  \n DESCRIPTION: Inlet boundary type \n OPTIONS: see \link Engine_Inflow_Map \endlink \n Default: FAN_FACE_MACH \ingroup Config*/
  addEnumOption("ENGINE_INFLOW_TYPE", Kind_Engine_Inflow, Engine_Inflow_Map, FAN_FACE_MACH);
  /* DESCRIPTION: Evaluate a problem with engines */
  addBoolOption("ENGINE", Engine, false);


  /*!\par CONFIG_CATEGORY: Time-marching \ingroup Config*/
  /*--- Options related to time-marching ---*/

  /* DESCRIPTION: Unsteady simulation  */
  addEnumOption("UNSTEADY_SIMULATION", Unsteady_Simulation, Unsteady_Map, STEADY);
  /* DESCRIPTION:  Courant-Friedrichs-Lewy condition of the finest grid */
  addDoubleOption("CFL_NUMBER", CFLFineGrid, 1.25);
  /* DESCRIPTION:  Max time step in local time stepping simulations */
  addDoubleOption("MAX_DELTA_TIME", Max_DeltaTime, 1000000);
  /* DESCRIPTION: Activate The adaptive CFL number. */
  addBoolOption("CFL_ADAPT", CFL_Adapt, false);
  /* !\brief CFL_ADAPT_PARAM
   * DESCRIPTION: Parameters of the adaptive CFL number (factor down, factor up, CFL limit (min and max) )
   * Factor down generally >1.0, factor up generally < 1.0 to cause the CFL to increase when residual is decreasing,
   * and decrease when the residual is increasing or stalled. \ingroup Config*/
  default_cfl_adapt[0] = 0.0; default_cfl_adapt[1] = 0.0; default_cfl_adapt[2] = 1.0; default_cfl_adapt[3] = 100.0;
  addDoubleArrayOption("CFL_ADAPT_PARAM", 4, CFL_AdaptParam, default_cfl_adapt);
  /* DESCRIPTION: Reduction factor of the CFL coefficient in the adjoint problem */
  addDoubleOption("CFL_REDUCTION_ADJFLOW", CFLRedCoeff_AdjFlow, 0.8);
  /* DESCRIPTION: Reduction factor of the CFL coefficient in the level set problem */
  addDoubleOption("CFL_REDUCTION_TURB", CFLRedCoeff_Turb, 1.0);
  /* DESCRIPTION: Reduction factor of the CFL coefficient in the turbulent adjoint problem */
  addDoubleOption("CFL_REDUCTION_ADJTURB", CFLRedCoeff_AdjTurb, 1.0);
  /* DESCRIPTION: Number of total iterations */
  addUnsignedLongOption("EXT_ITER", nExtIter, 999999);
  /* DESCRIPTION: External iteration offset due to restart */
  addUnsignedLongOption("EXT_ITER_OFFSET", ExtIter_OffSet, 0);
  // these options share nRKStep as their size, which is not a good idea in general
  /* DESCRIPTION: Runge-Kutta alpha coefficients */
  addDoubleListOption("RK_ALPHA_COEFF", nRKStep, RK_Alpha_Step);
  /* DESCRIPTION: Time Step for dual time stepping simulations (s) */
  addDoubleOption("UNST_TIMESTEP", Delta_UnstTime, 0.0);
  /* DESCRIPTION: Total Physical Time for dual time stepping simulations (s) */
  addDoubleOption("UNST_TIME", Total_UnstTime, 1.0);
  /* DESCRIPTION: Unsteady Courant-Friedrichs-Lewy number of the finest grid */
  addDoubleOption("UNST_CFL_NUMBER", Unst_CFL, 0.0);
  /* DESCRIPTION: Number of internal iterations (dual time method) */
  addUnsignedLongOption("UNST_INT_ITER", Unst_nIntIter, 100);
  /* DESCRIPTION: Integer number of periodic time instances for Harmonic Balance */
  addUnsignedShortOption("TIME_INSTANCES", nTimeInstances, 1);
  /* DESCRIPTION: Time period for Harmonic Balance wihtout moving meshes */
  addDoubleOption("HB_PERIOD", HarmonicBalance_Period, -1.0);
  /* DESCRIPTION: Iteration number to begin unsteady restarts (dual time method) */
  addLongOption("UNST_RESTART_ITER", Unst_RestartIter, 0);
  /* DESCRIPTION: Starting direct solver iteration for the unsteady adjoint */
  addLongOption("UNST_ADJOINT_ITER", Unst_AdjointIter, 0);
  /* DESCRIPTION: Number of iterations to average the objective */
  addLongOption("ITER_AVERAGE_OBJ", Iter_Avg_Objective , 0);
  /* DESCRIPTION: Iteration number to begin unsteady restarts (structural analysis) */
  addLongOption("DYN_RESTART_ITER", Dyn_RestartIter, 0);
  /* DESCRIPTION: Time discretization */
  addEnumOption("TIME_DISCRE_FLOW", Kind_TimeIntScheme_Flow, Time_Int_Map, EULER_IMPLICIT);
  /* DESCRIPTION: Time discretization */
  addEnumOption("TIME_DISCRE_ADJFLOW", Kind_TimeIntScheme_AdjFlow, Time_Int_Map, EULER_IMPLICIT);
  /* DESCRIPTION: Time discretization */
  addEnumOption("TIME_DISCRE_TURB", Kind_TimeIntScheme_Turb, Time_Int_Map, EULER_IMPLICIT);
  /* DESCRIPTION: Time discretization */
  addEnumOption("TIME_DISCRE_ADJTURB", Kind_TimeIntScheme_AdjTurb, Time_Int_Map, EULER_IMPLICIT);
  /* DESCRIPTION: Time discretization */
  addEnumOption("TIME_DISCRE_WAVE", Kind_TimeIntScheme_Wave, Time_Int_Map, EULER_IMPLICIT);
  /* DESCRIPTION: Time discretization */
  addEnumOption("TIME_DISCRE_FEA", Kind_TimeIntScheme_FEA, Time_Int_Map_FEA, NEWMARK_IMPLICIT);
  /* DESCRIPTION: Time discretization */
  addEnumOption("TIME_DISCRE_HEAT", Kind_TimeIntScheme_Heat, Time_Int_Map, EULER_IMPLICIT);
  /* DESCRIPTION: Time discretization */
  addEnumOption("TIME_DISCRE_POISSON", Kind_TimeIntScheme_Poisson, Time_Int_Map, EULER_IMPLICIT);

  /*!\par CONFIG_CATEGORY: Linear solver definition \ingroup Config*/
  /*--- Options related to the linear solvers ---*/

  /*!\brief LINEAR_SOLVER
   *  \n DESCRIPTION: Linear solver for the implicit, mesh deformation, or discrete adjoint systems \n OPTIONS: see \link Linear_Solver_Map \endlink \n DEFAULT: FGMRES \ingroup Config*/
  addEnumOption("LINEAR_SOLVER", Kind_Linear_Solver, Linear_Solver_Map, FGMRES);
  /*!\brief LINEAR_SOLVER_PREC
   *  \n DESCRIPTION: Preconditioner for the Krylov linear solvers \n OPTIONS: see \link Linear_Solver_Prec_Map \endlink \n DEFAULT: LU_SGS \ingroup Config*/
  addEnumOption("LINEAR_SOLVER_PREC", Kind_Linear_Solver_Prec, Linear_Solver_Prec_Map, LU_SGS);
  /* DESCRIPTION: Minimum error threshold for the linear solver for the implicit formulation */
  addDoubleOption("LINEAR_SOLVER_ERROR", Linear_Solver_Error, 1E-5);
  /* DESCRIPTION: Maximum number of iterations of the linear solver for the implicit formulation */
  addUnsignedLongOption("LINEAR_SOLVER_ITER", Linear_Solver_Iter, 10);
  /* DESCRIPTION: Maximum number of iterations of the linear solver for the implicit formulation */
  addUnsignedLongOption("LINEAR_SOLVER_RESTART_FREQUENCY", Linear_Solver_Restart_Frequency, 10);
  /* DESCRIPTION: Relaxation of the flow equations solver for the implicit formulation */
  addDoubleOption("RELAXATION_FACTOR_FLOW", Relaxation_Factor_Flow, 1.0);
  /* DESCRIPTION: Relaxation of the turb equations solver for the implicit formulation */
  addDoubleOption("RELAXATION_FACTOR_TURB", Relaxation_Factor_Turb, 1.0);
  /* DESCRIPTION: Relaxation of the adjoint flow equations solver for the implicit formulation */
  addDoubleOption("RELAXATION_FACTOR_ADJFLOW", Relaxation_Factor_AdjFlow, 1.0);
  /* DESCRIPTION: Roe coefficient */
  addDoubleOption("ROE_KAPPA", Roe_Kappa, 0.5);
  /* DESCRIPTION: Roe-Turkel preconditioning for low Mach number flows */
  addBoolOption("ROE_TURKEL_PREC", Low_Mach_Precon, false);
  /* DESCRIPTION: Post-reconstruction correction for low Mach number flows */
  addBoolOption("LOW_MACH_CORR", Low_Mach_Corr, false);
  /* DESCRIPTION: Time Step for dual time stepping simulations (s) */
  addDoubleOption("MIN_ROE_TURKEL_PREC", Min_Beta_RoeTurkel, 0.01);
  /* DESCRIPTION: Time Step for dual time stepping simulations (s) */
  addDoubleOption("MAX_ROE_TURKEL_PREC", Max_Beta_RoeTurkel, 0.2);
  /* DESCRIPTION: Linear solver for the turbulent adjoint systems */
  addEnumOption("ADJTURB_LIN_SOLVER", Kind_AdjTurb_Linear_Solver, Linear_Solver_Map, FGMRES);
  /* DESCRIPTION: Preconditioner for the turbulent adjoint Krylov linear solvers */
  addEnumOption("ADJTURB_LIN_PREC", Kind_AdjTurb_Linear_Prec, Linear_Solver_Prec_Map, LU_SGS);
  /* DESCRIPTION: Minimum error threshold for the turbulent adjoint linear solver for the implicit formulation */
  addDoubleOption("ADJTURB_LIN_ERROR", AdjTurb_Linear_Error, 1E-5);
  /* DESCRIPTION: Maximum number of iterations of the turbulent adjoint linear solver for the implicit formulation */
  addUnsignedShortOption("ADJTURB_LIN_ITER", AdjTurb_Linear_Iter, 10);
  /* DESCRIPTION: Entropy fix factor */
  addDoubleOption("ENTROPY_FIX_COEFF", EntropyFix_Coeff, 0.001);
  /* DESCRIPTION: Linear solver for the discete adjoint systems */
  addEnumOption("DISCADJ_LIN_SOLVER", Kind_DiscAdj_Linear_Solver, Linear_Solver_Map, FGMRES);
  /* DESCRIPTION: Preconditioner for the discrete adjoint Krylov linear solvers */
  addEnumOption("DISCADJ_LIN_PREC", Kind_DiscAdj_Linear_Prec, Linear_Solver_Prec_Map, ILU);
  
  /*!\par CONFIG_CATEGORY: Convergence\ingroup Config*/
  /*--- Options related to convergence ---*/
  
  /*!\brief CONV_CRITERIA
   *  \n DESCRIPTION: Convergence criteria \n OPTIONS: see \link Converge_Crit_Map \endlink \n DEFAULT: RESIDUAL \ingroup Config*/
  addEnumOption("CONV_CRITERIA", ConvCriteria, Converge_Crit_Map, RESIDUAL);
  /*!\brief RESIDUAL_REDUCTION \n DESCRIPTION: Residual reduction (order of magnitude with respect to the initial value)\n DEFAULT: 3.0 \ingroup Config*/
  addDoubleOption("RESIDUAL_REDUCTION", OrderMagResidual, 3.0);
  /*!\brief RESIDUAL_MINVAL\n DESCRIPTION: Min value of the residual (log10 of the residual)\n DEFAULT: -8.0 \ingroup Config*/
  addDoubleOption("RESIDUAL_MINVAL", MinLogResidual, -8.0);
  /* DESCRIPTION: Residual reduction (order of magnitude with respect to the initial value) */
  addDoubleOption("RESIDUAL_REDUCTION_FSI", OrderMagResidualFSI, 3.0);
  /* DESCRIPTION: Min value of the residual (log10 of the residual) */
  addDoubleOption("RESIDUAL_MINVAL_FSI", MinLogResidualFSI, -5.0);
  /* DESCRIPTION: FEM: UTOL = norm(Delta_U(k)) / norm(U(k)) */
  addDoubleOption("RESIDUAL_FEM_UTOL", Res_FEM_UTOL, -9.0);
  /* DESCRIPTION: FEM: RTOL = norm(Residual(k)) / norm(Residual(0)) */
  addDoubleOption("RESIDUAL_FEM_RTOL", Res_FEM_RTOL, -9.0);
  /* DESCRIPTION: FEM: ETOL = Delta_U(k) * Residual(k) / Delta_U(0) * Residual(0) */
  addDoubleOption("RESIDUAL_FEM_ETOL", Res_FEM_ETOL, -9.0);
  /*!\brief RESIDUAL_FUNC_FLOW\n DESCRIPTION: Flow functional for the Residual criteria\n OPTIONS: See \link Residual_Map \endlink \n DEFAULT: RHO_RESIDUAL \ingroup Config*/
  addEnumOption("RESIDUAL_FUNC_FLOW", Residual_Func_Flow, Residual_Map, RHO_RESIDUAL);
  /*!\brief STARTCONV_ITER\n DESCRIPTION: Iteration number to begin convergence monitoring\n DEFAULT: 5 \ingroup Config*/
  addUnsignedLongOption("STARTCONV_ITER", StartConv_Iter, 5);
  /*!\brief CAUCHY_ELEMS\n DESCRIPTION: Number of elements to apply the criteria. \n DEFAULT 100 \ingroup Config*/
  addUnsignedShortOption("CAUCHY_ELEMS", Cauchy_Elems, 100);
  /*!\brief CAUCHY_EPS\n DESCRIPTION: Epsilon to control the series convergence \n DEFAULT: 1e-10 \ingroup Config*/
  addDoubleOption("CAUCHY_EPS", Cauchy_Eps, 1E-10);
  /*!\brief CAUCHY_FUNC_FLOW
   *  \n DESCRIPTION: Flow functional for the Cauchy criteria \n OPTIONS: see \link Objective_Map \endlink \n DEFAULT: DRAG_COEFFICIENT \ingroup Config*/
  addEnumOption("CAUCHY_FUNC_FLOW", Cauchy_Func_Flow, Objective_Map, DRAG_COEFFICIENT);
  /*!\brief CAUCHY_FUNC_ADJFLOW\n DESCRIPTION: Adjoint functional for the Cauchy criteria.\n OPTIONS: See \link Sens_Map \endlink. \n DEFAULT: SENS_GEOMETRY \ingroup Config*/
  addEnumOption("CAUCHY_FUNC_ADJFLOW", Cauchy_Func_AdjFlow, Sens_Map, SENS_GEOMETRY);

  /*!\par CONFIG_CATEGORY: Multi-grid \ingroup Config*/
  /*--- Options related to Multi-grid ---*/

  /*!\brief START_UP_ITER \n DESCRIPTION: Start up iterations using the fine grid only. DEFAULT: 0 \ingroup Config*/
  addUnsignedShortOption("START_UP_ITER", nStartUpIter, 0);
  /*!\brief MGLEVEL\n DESCRIPTION: Multi-grid Levels. DEFAULT: 0 \ingroup Config*/
  addUnsignedShortOption("MGLEVEL", nMGLevels, 0);
  /*!\brief MGCYCLE\n DESCRIPTION: Multi-grid cycle. OPTIONS: See \link MG_Cycle_Map \endlink. Defualt V_CYCLE \ingroup Config*/
  addEnumOption("MGCYCLE", MGCycle, MG_Cycle_Map, V_CYCLE);
  /*!\brief MG_PRE_SMOOTH\n DESCRIPTION: Multi-grid pre-smoothing level \ingroup Config*/
  addUShortListOption("MG_PRE_SMOOTH", nMG_PreSmooth, MG_PreSmooth);
  /*!\brief MG_POST_SMOOTH\n DESCRIPTION: Multi-grid post-smoothing level \ingroup Config*/
  addUShortListOption("MG_POST_SMOOTH", nMG_PostSmooth, MG_PostSmooth);
  /*!\brief MG_CORRECTION_SMOOTH\n DESCRIPTION: Jacobi implicit smoothing of the correction \ingroup Config*/
  addUShortListOption("MG_CORRECTION_SMOOTH", nMG_CorrecSmooth, MG_CorrecSmooth);
  /*!\brief MG_DAMP_RESTRICTION\n DESCRIPTION: Damping factor for the residual restriction. DEFAULT: 0.75 \ingroup Config*/
  addDoubleOption("MG_DAMP_RESTRICTION", Damp_Res_Restric, 0.75);
  /*!\brief MG_DAMP_PROLONGATION\n DESCRIPTION: Damping factor for the correction prolongation. DEFAULT 0.75 \ingroup Config*/
  addDoubleOption("MG_DAMP_PROLONGATION", Damp_Correc_Prolong, 0.75);

  /*!\par CONFIG_CATEGORY: Spatial Discretization \ingroup Config*/
  /*--- Options related to the spatial discretization ---*/

  /*!\brief NUM_METHOD_GRAD
   *  \n DESCRIPTION: Numerical method for spatial gradients \n OPTIONS: See \link Gradient_Map \endlink. \n DEFAULT: WEIGHTED_LEAST_SQUARES. \ingroup Config*/
  addEnumOption("NUM_METHOD_GRAD", Kind_Gradient_Method, Gradient_Map, WEIGHTED_LEAST_SQUARES);
  /*!\brief LIMITER_COEFF
   *  \n DESCRIPTION: Coefficient for the limiter. DEFAULT value 0.5. Larger values decrease the extent of limiting, values approaching zero cause lower-order approximation to the solution. \ingroup Config */
  addDoubleOption("LIMITER_COEFF", LimiterCoeff, 0.5);
  /*!\brief LIMITER_ITER
   *  \n DESCRIPTION: Freeze the value of the limiter after a number of iterations. DEFAULT value 999999. \ingroup Config*/
  addUnsignedLongOption("LIMITER_ITER", LimiterIter, 999999);
  /*!\brief SHARP_EDGES_COEFF
   *  \n DESCRIPTION: Coefficient for detecting the limit of the sharp edges. DEFAULT value 3.0.  Use with sharp edges limiter. \ingroup Config*/
  addDoubleOption("SHARP_EDGES_COEFF", SharpEdgesCoeff, 3.0);

  /*!\brief CONV_NUM_METHOD_FLOW
   *  \n DESCRIPTION: Convective numerical method \n OPTIONS: See \link Upwind_Map \endlink , \link Centered_Map \endlink. \ingroup Config*/
  addConvectOption("CONV_NUM_METHOD_FLOW", Kind_ConvNumScheme_Flow, Kind_Centered_Flow, Kind_Upwind_Flow);
  /*!\brief SPATIAL_ORDER_FLOW
   *  \n DESCRIPTION: Spatial numerical order integration \n OPTIONS: See \link SpatialOrder_Map \endlink \n DEFAULT: SECOND_ORDER \ingroup Config*/
  addEnumOption("SPATIAL_ORDER_FLOW", SpatialOrder_Flow, SpatialOrder_Map, SECOND_ORDER);
  /*!\brief SLOPE_LIMITER_FLOW
   * DESCRIPTION: Slope limiter for the direct solution. \n OPTIONS: See \link Limiter_Map \endlink \n DEFAULT VENKATAKRISHNAN \ingroup Config*/
  addEnumOption("SLOPE_LIMITER_FLOW", Kind_SlopeLimit_Flow, Limiter_Map, VENKATAKRISHNAN);
  default_ad_coeff_flow[0] = 0.15; default_ad_coeff_flow[1] = 0.5; default_ad_coeff_flow[2] = 0.02;
  /*!\brief AD_COEFF_FLOW \n DESCRIPTION: 1st, 2nd and 4th order artificial dissipation coefficients \ingroup Config*/
  addDoubleArrayOption("AD_COEFF_FLOW", 3, Kappa_Flow, default_ad_coeff_flow);

  /*!\brief CONV_NUM_METHOD_ADJFLOW
   *  \n DESCRIPTION: Convective numerical method for the adjoint solver.
   *  \n OPTIONS:  See \link Upwind_Map \endlink , \link Centered_Map \endlink. Note: not all methods are guaranteed to be implemented for the adjoint solver. \ingroup Config */
  addConvectOption("CONV_NUM_METHOD_ADJFLOW", Kind_ConvNumScheme_AdjFlow, Kind_Centered_AdjFlow, Kind_Upwind_AdjFlow);
  /*!\brief SPATIAL_ORDER_ADJFLOW
   *  \n DESCRIPTION: Spatial numerical order integration \n OPTIONS: See \link SpatialOrder_Map \endlink \n DEFAULT: SECOND_ORDER \ingroup Config*/
  addEnumOption("SPATIAL_ORDER_ADJFLOW", SpatialOrder_AdjFlow, SpatialOrder_Map, SECOND_ORDER);
  /*!\brief SLOPE_LIMITER_ADJFLOW
     * DESCRIPTION: Slope limiter for the adjoint solution. \n OPTIONS: See \link Limiter_Map \endlink \n DEFAULT VENKATAKRISHNAN \ingroup Config*/
  addEnumOption("SLOPE_LIMITER_ADJFLOW", Kind_SlopeLimit_AdjFlow, Limiter_Map, VENKATAKRISHNAN);
  default_ad_coeff_adj[0] = 0.15; default_ad_coeff_adj[1] = 0.5; default_ad_coeff_adj[2] = 0.02;
  /*!\brief AD_COEFF_ADJFLOW
   *  \n DESCRIPTION: 1st, 2nd and 4th order artificial dissipation coefficients for the adjoint solver.
   *  \n FORMAT and default values: AD_COEFF_ADJFLOW = (0.15, 0.5, 0.02) \ingroup Config*/
  addDoubleArrayOption("AD_COEFF_ADJFLOW", 3, Kappa_AdjFlow, default_ad_coeff_adj);

  /*!\brief SPATIAL_ORDER_TURB
   *  \n DESCRIPTION: Spatial numerical order integration.\n OPTIONS: See \link SpatialOrder_Map \endlink \n DEFAULT: FIRST_ORDER \ingroup Config*/
  addEnumOption("SPATIAL_ORDER_TURB", SpatialOrder_Turb, SpatialOrder_Map, FIRST_ORDER);
  /*!\brief SLOPE_LIMITER_TURB
   *  \n DESCRIPTION: Slope limiter  \n OPTIONS: See \link Limiter_Map \endlink \n DEFAULT VENKATAKRISHNAN \ingroup Config*/
  addEnumOption("SLOPE_LIMITER_TURB", Kind_SlopeLimit_Turb, Limiter_Map, VENKATAKRISHNAN);
  /*!\brief CONV_NUM_METHOD_TURB
   *  \n DESCRIPTION: Convective numerical method \ingroup Config*/
  addConvectOption("CONV_NUM_METHOD_TURB", Kind_ConvNumScheme_Turb, Kind_Centered_Turb, Kind_Upwind_Turb);
  
  /*!\brief SPATIAL_ORDER_ADJTURB
   *  \n DESCRIPTION: Spatial numerical order integration \n OPTIONS: See \link SpatialOrder_Map \endlink \n DEFAULT: FIRST_ORDER \ingroup Config*/
  addEnumOption("SPATIAL_ORDER_ADJTURB", SpatialOrder_AdjTurb, SpatialOrder_Map, FIRST_ORDER);
  /*!\brief SLOPE_LIMITER_ADJTURB
   *  \n DESCRIPTION: Slope limiter \n OPTIONS: See \link Limiter_Map \endlink \n DEFAULT VENKATAKRISHNAN \ingroup Config */
  addEnumOption("SLOPE_LIMITER_ADJTURB", Kind_SlopeLimit_AdjTurb, Limiter_Map, VENKATAKRISHNAN);
  /*!\brief CONV_NUM_METHOD_ADJTURB\n DESCRIPTION: Convective numerical method for the adjoint/turbulent problem \ingroup Config*/
  addConvectOption("CONV_NUM_METHOD_ADJTURB", Kind_ConvNumScheme_AdjTurb, Kind_Centered_AdjTurb, Kind_Upwind_AdjTurb);

  /* DESCRIPTION: Viscous limiter mean flow equations */
  addBoolOption("VISCOUS_LIMITER_FLOW", Viscous_Limiter_Flow, false);
  /* DESCRIPTION: Viscous limiter turbulent equations */
  addBoolOption("VISCOUS_LIMITER_TURB", Viscous_Limiter_Turb, false);
  
  /*!\par CONFIG_CATEGORY: Adjoint and Gradient \ingroup Config*/
  /*--- Options related to the adjoint and gradient ---*/

  /*!\brief LIMIT_ADJFLOW \n DESCRIPTION: Limit value for the adjoint variable.\n DEFAULT: 1E6. \ingroup Config*/
  addDoubleOption("LIMIT_ADJFLOW", AdjointLimit, 1E6);
  /*!\brief MG_ADJFLOW\n DESCRIPTION: Multigrid with the adjoint problem. \n Defualt: YES \ingroup Config*/
  addBoolOption("MG_ADJFLOW", MG_AdjointFlow, true);

  /*!\brief OBJECTIVE_WEIGHT  \n DESCRIPTION: Adjoint problem boundary condition weights. Applies scaling factor to objective(s) \ingroup Config*/
  addDoubleListOption("OBJECTIVE_WEIGHT", nObjW, Weight_ObjFunc);
  /*!\brief OBJECTIVE_FUNCTION
   *  \n DESCRIPTION: Adjoint problem boundary condition \n OPTIONS: see \link Objective_Map \endlink \n DEFAULT: DRAG_COEFFICIENT \ingroup Config*/
  addEnumListOption("OBJECTIVE_FUNCTION", nObj, Kind_ObjFunc, Objective_Map);

  /* DESCRIPTION: parameter for the definition of a complex objective function */
  addDoubleOption("DCD_DCL_VALUE", dCD_dCL, 0.0);
  /* DESCRIPTION: parameter for the definition of a complex objective function */
  addDoubleOption("DCD_DCM_VALUE", dCD_dCM, 0.0);

  default_obj_coeff[0]=0.0; default_obj_coeff[1]=0.0; default_obj_coeff[2]=0.0;
  default_obj_coeff[3]=0.0;  default_obj_coeff[4]=0.0;
  /*!\brief OBJ_CHAIN_RULE_COEFF
  * \n DESCRIPTION: Coefficients defining the objective function gradient using the chain rule
  * with area-averaged outlet primitive variables. This is used with the genereralized outflow
  * objective.  \ingroup Config   */
  addDoubleArrayOption("OBJ_CHAIN_RULE_COEFF",5,Obj_ChainRuleCoeff,default_obj_coeff);

  default_geo_loc[0] = 0.0; default_geo_loc[1] = 1.0;
  /* DESCRIPTION: Definition of the airfoil section */
  addDoubleArrayOption("GEO_WING_BOUNDS", 2, Section_WingBounds, default_geo_loc);
  /* DESCRIPTION: Identify the axis of the section */
  addEnumOption("GEO_AXIS_STATIONS", Axis_Stations, Axis_Stations_Map, Y_AXIS);
  /* DESCRIPTION: Number of section cuts to make when calculating internal volume */
  addUnsignedShortOption("GEO_WING_STATIONS", nWingStations, 101);
  /* DESCRIPTION: Definition of the airfoil sections */
  addDoubleListOption("GEO_LOCATION_STATIONS", nLocationStations, LocationStations);
  /* DESCRIPTION: Output sectional forces for specified markers. */
  addBoolOption("GEO_PLOT_STATIONS", Plot_Section_Forces, false);
  /* DESCRIPTION: Mode of the GDC code (analysis, or gradient) */
  addEnumOption("GEO_MODE", GeometryMode, GeometryMode_Map, FUNCTION);

  /* DESCRIPTION: Drag weight in sonic boom Objective Function (from 0.0 to 1.0) */
  addDoubleOption("DRAG_IN_SONICBOOM", WeightCd, 0.0);
  /* DESCRIPTION: Sensitivity smoothing  */
  addEnumOption("SENS_SMOOTHING", Kind_SensSmooth, Sens_Smoothing_Map, NO_SMOOTH);
  /* DESCRIPTION: Continuous Adjoint frozen viscosity */
  addBoolOption("FROZEN_VISC_CONT", Frozen_Visc_Cont, true);
  /* DESCRIPTION: Discrete Adjoint frozen viscosity */
  addBoolOption("FROZEN_VISC_DISC", Frozen_Visc_Disc, false);
  /* DESCRIPTION: Discrete Adjoint frozen limiter */
  addBoolOption("FROZEN_LIMITER_DISC", Frozen_Limiter_Disc, false);
   /* DESCRIPTION:  */
  addDoubleOption("FIX_AZIMUTHAL_LINE", FixAzimuthalLine, 90.0);
  /*!\brief SENS_REMOVE_SHARP
   * \n DESCRIPTION: Remove sharp edges from the sensitivity evaluation  \n Format: SENS_REMOVE_SHARP = YES \n DEFAULT: NO \ingroup Config*/
  addBoolOption("SENS_REMOVE_SHARP", Sens_Remove_Sharp, false);

  /*!\par CONFIG_CATEGORY: Input/output files and formats \ingroup Config */
  /*--- Options related to input/output files and formats ---*/

  /*!\brief OUTPUT_FORMAT \n DESCRIPTION: I/O format for output plots. \n OPTIONS: see \link Output_Map \endlink \n DEFAULT: TECPLOT \ingroup Config */
  addEnumOption("OUTPUT_FORMAT", Output_FileFormat, Output_Map, TECPLOT);
  /*!\brief ACTDISK_JUMP \n DESCRIPTION: The jump is given by the difference in values or a ratio */
  addEnumOption("ACTDISK_JUMP", ActDisk_Jump, Jump_Map, DIFFERENCE);
  /*!\brief MESH_FORMAT \n DESCRIPTION: Mesh input file format \n OPTIONS: see \link Input_Map \endlink \n DEFAULT: SU2 \ingroup Config*/
  addEnumOption("MESH_FORMAT", Mesh_FileFormat, Input_Map, SU2);
  /* DESCRIPTION:  Mesh input file */
  addStringOption("MESH_FILENAME", Mesh_FileName, string("mesh.su2"));
  /*!\brief MESH_OUT_FILENAME \n DESCRIPTION: Mesh output file name. Used when converting, scaling, or deforming a mesh. \n DEFAULT: mesh_out.su2 \ingroup Config*/
  addStringOption("MESH_OUT_FILENAME", Mesh_Out_FileName, string("mesh_out.su2"));

  /*!\brief CONV_FILENAME \n DESCRIPTION: Output file convergence history (w/o extension) \n DEFAULT: history \ingroup Config*/
  addStringOption("CONV_FILENAME", Conv_FileName, string("history"));
  /*!\brief BREAKDOWN_FILENAME \n DESCRIPTION: Output file forces breakdown \ingroup Config*/
  addStringOption("BREAKDOWN_FILENAME", Breakdown_FileName, string("forces_breakdown.dat"));
  /*!\brief CONV_FILENAME \n DESCRIPTION: Output file convergence history (w/o extension) \n DEFAULT: history \ingroup Config*/
  addStringOption("CONV_FILENAME_FSI", Conv_FileName_FSI, string("historyFSI.csv"));
  /* DESCRIPTION: Viscous limiter turbulent equations */
  addBoolOption("WRITE_CONV_FILENAME_FSI", Write_Conv_FSI, false);
  /*!\brief SOLUTION_FLOW_FILENAME \n DESCRIPTION: Restart flow input file (the file output under the filename set by RESTART_FLOW_FILENAME) \n DEFAULT: solution_flow.dat \ingroup Config */
  addStringOption("SOLUTION_FLOW_FILENAME", Solution_FlowFileName, string("solution_flow.dat"));
  /*!\brief SOLUTION_ADJ_FILENAME\n DESCRIPTION: Restart adjoint input file. Objective function abbreviation is expected. \ingroup Config*/
  addStringOption("SOLUTION_ADJ_FILENAME", Solution_AdjFileName, string("solution_adj.dat"));
  /*!\brief SOLUTION_FLOW_FILENAME \n DESCRIPTION: Restart structure input file (the file output under the filename set by RESTART_FLOW_FILENAME) \n Default: solution_flow.dat \ingroup Config */
  addStringOption("SOLUTION_STRUCTURE_FILENAME", Solution_FEMFileName, string("solution_structure.dat"));
  /*!\brief RESTART_FLOW_FILENAME \n DESCRIPTION: Output file restart flow \ingroup Config*/
  addStringOption("RESTART_FLOW_FILENAME", Restart_FlowFileName, string("restart_flow.dat"));
  /*!\brief RESTART_ADJ_FILENAME  \n DESCRIPTION: Output file restart adjoint. Objective function abbreviation will be appended. \ingroup Config*/
  addStringOption("RESTART_ADJ_FILENAME", Restart_AdjFileName, string("restart_adj.dat"));
  /*!\brief RESTART_WAVE_FILENAME \n DESCRIPTION: Output file restart wave \ingroup Config*/
  addStringOption("RESTART_WAVE_FILENAME", Restart_WaveFileName, string("restart_wave.dat"));
  /*!\brief RESTART_FLOW_FILENAME \n DESCRIPTION: Output file restart structure \ingroup Config*/
  addStringOption("RESTART_STRUCTURE_FILENAME", Restart_FEMFileName, string("restart_structure.dat"));
  /*!\brief VOLUME_FLOW_FILENAME  \n DESCRIPTION: Output file flow (w/o extension) variables \ingroup Config */
  addStringOption("VOLUME_FLOW_FILENAME", Flow_FileName, string("flow"));
  /*!\brief VOLUME_STRUCTURE_FILENAME
   * \n  DESCRIPTION: Output file structure (w/o extension) variables \ingroup Config*/
  addStringOption("VOLUME_STRUCTURE_FILENAME", Structure_FileName, string("structure"));
  /*!\brief SURFACE_STRUCTURE_FILENAME
   *  \n DESCRIPTION: Output file structure (w/o extension) variables \ingroup Config*/
  addStringOption("SURFACE_STRUCTURE_FILENAME", SurfStructure_FileName, string("surface_structure"));
  /*!\brief SURFACE_WAVE_FILENAME
   *  \n DESCRIPTION: Output file structure (w/o extension) variables \ingroup Config*/
  addStringOption("SURFACE_WAVE_FILENAME", SurfWave_FileName, string("surface_wave"));
  /*!\brief SURFACE_HEAT_FILENAME
   *  \n DESCRIPTION: Output file structure (w/o extension) variables \ingroup Config */
  addStringOption("SURFACE_HEAT_FILENAME", SurfHeat_FileName, string("surface_heat"));
  /*!\brief VOLUME_WAVE_FILENAME
   *  \n DESCRIPTION: Output file wave (w/o extension) variables  \ingroup Config*/
  addStringOption("VOLUME_WAVE_FILENAME", Wave_FileName, string("wave"));
  /*!\brief VOLUME_HEAT_FILENAME
   *  \n DESCRIPTION: Output file wave (w/o extension) variables  \ingroup Config*/
  addStringOption("VOLUME_HEAT_FILENAME", Heat_FileName, string("heat"));
  /*!\brief VOLUME_ADJWAVE_FILENAME
   *  \n DESCRIPTION: Output file adj. wave (w/o extension) variables  \ingroup Config*/
  addStringOption("VOLUME_ADJWAVE_FILENAME", AdjWave_FileName, string("adjoint_wave"));
  /*!\brief VOLUME_ADJ_FILENAME
   *  \n DESCRIPTION: Output file adjoint (w/o extension) variables  \ingroup Config*/
  addStringOption("VOLUME_ADJ_FILENAME", Adj_FileName, string("adjoint"));
  /*!\brief GRAD_OBJFUNC_FILENAME
   *  \n DESCRIPTION: Output objective function gradient  \ingroup Config*/
  addStringOption("GRAD_OBJFUNC_FILENAME", ObjFunc_Grad_FileName, string("of_grad.dat"));
  /*!\brief VALUE_OBJFUNC_FILENAME
   *  \n DESCRIPTION: Output objective function  \ingroup Config*/
  addStringOption("VALUE_OBJFUNC_FILENAME", ObjFunc_Value_FileName, string("of_func.dat"));
  /*!\brief SURFACE_FLOW_FILENAME
   *  \n DESCRIPTION: Output file surface flow coefficient (w/o extension)  \ingroup Config*/
  addStringOption("SURFACE_FLOW_FILENAME", SurfFlowCoeff_FileName, string("surface_flow"));
  /*!\brief SURFACE_ADJ_FILENAME
   *  \n DESCRIPTION: Output file surface adjoint coefficient (w/o extension)  \ingroup Config*/
  addStringOption("SURFACE_ADJ_FILENAME", SurfAdjCoeff_FileName, string("surface_adjoint"));
  /*!\brief SURFACE_SENS_FILENAME_FILENAME
   *  \n DESCRIPTION: Output file surface sensitivity (discrete adjoint) (w/o extension)  \ingroup Config*/
  addStringOption("SURFACE_SENS_FILENAME", SurfSens_FileName, string("surface_sens"));
  /*!\brief VOLUME_SENS_FILENAME
   *  \n DESCRIPTION: Output file volume sensitivity (discrete adjoint))  \ingroup Config*/
  addStringOption("VOLUME_SENS_FILENAME", VolSens_FileName, string("volume_sens"));
  /*!\brief WRT_SOL_FREQ
   *  \n DESCRIPTION: Writing solution file frequency  \ingroup Config*/
  addUnsignedLongOption("WRT_SOL_FREQ", Wrt_Sol_Freq, 1000);
  /*!\brief WRT_SOL_FREQ_DUALTIME
   *  \n DESCRIPTION: Writing solution file frequency for dual time  \ingroup Config*/
  addUnsignedLongOption("WRT_SOL_FREQ_DUALTIME", Wrt_Sol_Freq_DualTime, 1);
  /*!\brief WRT_CON_FREQ
   *  \n DESCRIPTION: Writing convergence history frequency  \ingroup Config*/
  addUnsignedLongOption("WRT_CON_FREQ",  Wrt_Con_Freq, 1);
  /*!\brief WRT_CON_FREQ_DUALTIME
   *  \n DESCRIPTION: Writing convergence history frequency for the dual time  \ingroup Config*/
  addUnsignedLongOption("WRT_CON_FREQ_DUALTIME",  Wrt_Con_Freq_DualTime, 10);
  /*!\brief LOW_MEMORY_OUTPUT
   *  \n DESCRIPTION: Output less information for lower memory use.  \ingroup Config*/
  addBoolOption("LOW_MEMORY_OUTPUT", Low_MemoryOutput, false);
  /*!\brief WRT_VOL_SOL
   *  \n DESCRIPTION: Write a volume solution file  \ingroup Config*/
  addBoolOption("WRT_VOL_SOL", Wrt_Vol_Sol, true);
  /*!\brief WRT_SRF_SOL
   *  \n DESCRIPTION: Write a surface solution file  \ingroup Config*/
  addBoolOption("WRT_SRF_SOL", Wrt_Srf_Sol, true);
  /*!\brief WRT_CSV_SOL
   *  \n DESCRIPTION: Write a surface CSV solution file  \ingroup Config*/
  addBoolOption("WRT_CSV_SOL", Wrt_Csv_Sol, true);
  /*!\brief WRT_RESIDUALS
   *  \n DESCRIPTION: Output residual info to solution/restart file  \ingroup Config*/
  addBoolOption("WRT_RESIDUALS", Wrt_Residuals, false);
  /*!\brief WRT_LIMITERS
   *  \n DESCRIPTION: Output limiter value information to solution/restart file  \ingroup Config*/
  addBoolOption("WRT_LIMITERS", Wrt_Limiters, false);
  /*!\brief WRT_SHARPEDGES
   *  \n DESCRIPTION: Output sharp edge limiter information to solution/restart file  \ingroup Config*/
  addBoolOption("WRT_SHARPEDGES", Wrt_SharpEdges, false);
  /* DESCRIPTION: Output the rind layers in the solution files  \ingroup Config*/
  addBoolOption("WRT_HALO", Wrt_Halo, false);
  /*!\brief KIND_ONE_DIMENSIONALIZATION
   *  \n DESCRIPTION: Output averaged outlet flow values on specified exit marker.
   *  Options: AREA, MASSFLUX, NONE
   *  \n Use with MARKER_OUT_1D. \ingroup Config*/
  addEnumOption("KIND_ONE_DIMENSIONALIZATION", Kind_OneD, OneD_Map, ONED_NONE);
  /*!\brief CONSOLE_OUTPUT_VERBOSITY
   *  \n DESCRIPTION: Verbosity level for console output  \ingroup Config*/
  addEnumOption("CONSOLE_OUTPUT_VERBOSITY", Console_Output_Verb, Verb_Map, VERB_HIGH);


  /*!\par CONFIG_CATEGORY: Dynamic mesh definition \ingroup Config*/
  /*--- Options related to dynamic meshes ---*/

  /* DESCRIPTION: Mesh motion for unsteady simulations */
  addBoolOption("GRID_MOVEMENT", Grid_Movement, false);
  /* DESCRIPTION: Type of mesh motion */
  addEnumListOption("GRID_MOVEMENT_KIND", nGridMovement, Kind_GridMovement, GridMovement_Map);
  /* DESCRIPTION: Marker(s) of moving surfaces (MOVING_WALL or DEFORMING grid motion). */
  addStringListOption("MARKER_MOVING", nMarker_Moving, Marker_Moving);
  /* DESCRIPTION: Mach number (non-dimensional, based on the mesh velocity and freestream vals.) */
  addDoubleOption("MACH_MOTION", Mach_Motion, 0.0);
  /* DESCRIPTION: Coordinates of the rigid motion origin */
  addDoubleListOption("MOTION_ORIGIN_X", nMotion_Origin_X, Motion_Origin_X);
  /* DESCRIPTION: Coordinates of the rigid motion origin */
  addDoubleListOption("MOTION_ORIGIN_Y", nMotion_Origin_Y, Motion_Origin_Y);
  /* DESCRIPTION: Coordinates of the rigid motion origin */
  addDoubleListOption("MOTION_ORIGIN_Z", nMotion_Origin_Z, Motion_Origin_Z);
  /* DESCRIPTION: Translational velocity vector (m/s) in the x, y, & z directions (RIGID_MOTION only) */
  addDoubleListOption("TRANSLATION_RATE_X", nTranslation_Rate_X, Translation_Rate_X);
  /* DESCRIPTION: Translational velocity vector (m/s) in the x, y, & z directions (RIGID_MOTION only) */
  addDoubleListOption("TRANSLATION_RATE_Y", nTranslation_Rate_Y, Translation_Rate_Y);
  /* DESCRIPTION: Translational velocity vector (m/s) in the x, y, & z directions (RIGID_MOTION only) */
  addDoubleListOption("TRANSLATION_RATE_Z", nTranslation_Rate_Z, Translation_Rate_Z);
  /* DESCRIPTION: Angular velocity vector (rad/s) about x, y, & z axes (RIGID_MOTION only) */
  addDoubleListOption("ROTATION_RATE_X", nRotation_Rate_X, Rotation_Rate_X);
  /* DESCRIPTION: Angular velocity vector (rad/s) about x, y, & z axes (RIGID_MOTION only) */
  addDoubleListOption("ROTATION_RATE_Y", nRotation_Rate_Y, Rotation_Rate_Y);
  /* DESCRIPTION: Angular velocity vector (rad/s) about x, y, & z axes (RIGID_MOTION only) */
  addDoubleListOption("ROTATION_RATE_Z", nRotation_Rate_Z, Rotation_Rate_Z);
  /* DESCRIPTION: Pitching angular freq. (rad/s) about x, y, & z axes (RIGID_MOTION only) */
  addDoubleListOption("PITCHING_OMEGA_X", nPitching_Omega_X, Pitching_Omega_X);
  /* DESCRIPTION: Pitching angular freq. (rad/s) about x, y, & z axes (RIGID_MOTION only) */
  addDoubleListOption("PITCHING_OMEGA_Y", nPitching_Omega_Y, Pitching_Omega_Y);
  /* DESCRIPTION: Pitching angular freq. (rad/s) about x, y, & z axes (RIGID_MOTION only) */
  addDoubleListOption("PITCHING_OMEGA_Z", nPitching_Omega_Z, Pitching_Omega_Z);
  /* DESCRIPTION: Pitching amplitude (degrees) about x, y, & z axes (RIGID_MOTION only) */
  addDoubleListOption("PITCHING_AMPL_X", nPitching_Ampl_X, Pitching_Ampl_X);
  /* DESCRIPTION: Pitching amplitude (degrees) about x, y, & z axes (RIGID_MOTION only) */
  addDoubleListOption("PITCHING_AMPL_Y", nPitching_Ampl_Y, Pitching_Ampl_Y);
  /* DESCRIPTION: Pitching amplitude (degrees) about x, y, & z axes (RIGID_MOTION only) */
  addDoubleListOption("PITCHING_AMPL_Z", nPitching_Ampl_Z, Pitching_Ampl_Z);
  /* DESCRIPTION: Pitching phase offset (degrees) about x, y, & z axes (RIGID_MOTION only) */
  addDoubleListOption("PITCHING_PHASE_X", nPitching_Phase_X, Pitching_Phase_X);
  /* DESCRIPTION: Pitching phase offset (degrees) about x, y, & z axes (RIGID_MOTION only) */
  addDoubleListOption("PITCHING_PHASE_Y", nPitching_Phase_Y, Pitching_Phase_Y);
  /* DESCRIPTION: Pitching phase offset (degrees) about x, y, & z axes (RIGID_MOTION only) */
  addDoubleListOption("PITCHING_PHASE_Z", nPitching_Phase_Z, Pitching_Phase_Z);
  /* DESCRIPTION: Plunging angular freq. (rad/s) in x, y, & z directions (RIGID_MOTION only) */
  addDoubleListOption("PLUNGING_OMEGA_X", nPlunging_Omega_X, Plunging_Omega_X);
  /* DESCRIPTION: Plunging angular freq. (rad/s) in x, y, & z directions (RIGID_MOTION only) */
  addDoubleListOption("PLUNGING_OMEGA_Y", nPlunging_Omega_Y, Plunging_Omega_Y);
  /* DESCRIPTION: Plunging angular freq. (rad/s) in x, y, & z directions (RIGID_MOTION only) */
  addDoubleListOption("PLUNGING_OMEGA_Z", nPlunging_Omega_Z, Plunging_Omega_Z);
  /* DESCRIPTION: Plunging amplitude (m) in x, y, & z directions (RIGID_MOTION only) */
  addDoubleListOption("PLUNGING_AMPL_X", nPlunging_Ampl_X, Plunging_Ampl_X);
  /* DESCRIPTION: Plunging amplitude (m) in x, y, & z directions (RIGID_MOTION only) */
  addDoubleListOption("PLUNGING_AMPL_Y", nPlunging_Ampl_Y, Plunging_Ampl_Y);
  /* DESCRIPTION: Plunging amplitude (m) in x, y, & z directions (RIGID_MOTION only) */
  addDoubleListOption("PLUNGING_AMPL_Z", nPlunging_Ampl_Z, Plunging_Ampl_Z);
  /* DESCRIPTION: Value to move motion origins (1 or 0) */
  addUShortListOption("MOVE_MOTION_ORIGIN", nMoveMotion_Origin, MoveMotion_Origin);
  /* DESCRIPTION:  */
  addStringOption("MOTION_FILENAME", Motion_Filename, string("mesh_motion.dat"));

  /*!\par CONFIG_CATEGORY: Grid adaptation \ingroup Config*/
  /*--- Options related to grid adaptation ---*/

  /* DESCRIPTION: Kind of grid adaptation */
  addEnumOption("KIND_ADAPT", Kind_Adaptation, Adapt_Map, NO_ADAPT);
  /* DESCRIPTION: Percentage of new elements (% of the original number of elements) */
  addDoubleOption("NEW_ELEMS", New_Elem_Adapt, -1.0);
  /* DESCRIPTION: Scale factor for the dual volume */
  addDoubleOption("DUALVOL_POWER", DualVol_Power, 0.5);
  /* DESCRIPTION: Use analytical definition for surfaces */
  addEnumOption("ANALYTICAL_SURFDEF", Analytical_Surface, Geo_Analytic_Map, NO_GEO_ANALYTIC);
  /* DESCRIPTION: Before each computation, implicitly smooth the nodal coordinates */
  addBoolOption("SMOOTH_GEOMETRY", SmoothNumGrid, false);
  /* DESCRIPTION: Adapt the boundary elements */
  addBoolOption("ADAPT_BOUNDARY", AdaptBoundary, true);

  /*!\par CONFIG_CATEGORY: Aeroelastic Simulation (Typical Section Model) \ingroup Config*/
  /*--- Options related to aeroelastic simulations using the Typical Section Model) ---*/
  /* DESCRIPTION: The flutter speed index (modifies the freestream condition) */
  addDoubleOption("FLUTTER_SPEED_INDEX", FlutterSpeedIndex, 0.6);
  /* DESCRIPTION: Natural frequency of the spring in the plunging direction (rad/s). */
  addDoubleOption("PLUNGE_NATURAL_FREQUENCY", PlungeNaturalFrequency, 100);
  /* DESCRIPTION: Natural frequency of the spring in the pitching direction (rad/s). */
  addDoubleOption("PITCH_NATURAL_FREQUENCY", PitchNaturalFrequency, 100);
  /* DESCRIPTION: The airfoil mass ratio. */
  addDoubleOption("AIRFOIL_MASS_RATIO", AirfoilMassRatio, 60);
  /* DESCRIPTION: Distance in semichords by which the center of gravity lies behind the elastic axis. */
  addDoubleOption("CG_LOCATION", CG_Location, 1.8);
  /* DESCRIPTION: The radius of gyration squared (expressed in semichords) of the typical section about the elastic axis. */
  addDoubleOption("RADIUS_GYRATION_SQUARED", RadiusGyrationSquared, 3.48);
  /* DESCRIPTION: Solve the aeroelastic equations every given number of internal iterations. */
  addUnsignedShortOption("AEROELASTIC_ITER", AeroelasticIter, 3);
  
  /*!\par CONFIG_CATEGORY: Optimization Problem*/
  
  /* DESCRIPTION: Setup for design variables (upper bound) */
  addDoubleOption("OPT_BOUND_UPPER", DVBound_Upper, 1E6);
  /* DESCRIPTION: Setup for design variables (lower bound) */
  addDoubleOption("OPT_BOUND_LOWER", DVBound_Lower, -1E6);

  /*!\par CONFIG_CATEGORY: Wind Gust \ingroup Config*/
  /*--- Options related to wind gust simulations ---*/

  /* DESCRIPTION: Apply a wind gust */
  addBoolOption("WIND_GUST", Wind_Gust, false);
  /* DESCRIPTION: Type of gust */
  addEnumOption("GUST_TYPE", Gust_Type, Gust_Type_Map, NO_GUST);
  /* DESCRIPTION: Gust wavelenght (meters) */
  addDoubleOption("GUST_WAVELENGTH", Gust_WaveLength, 0.0);
  /* DESCRIPTION: Number of gust periods */
  addDoubleOption("GUST_PERIODS", Gust_Periods, 1.0);
  /* DESCRIPTION: Gust amplitude (m/s) */
  addDoubleOption("GUST_AMPL", Gust_Ampl, 0.0);
  /* DESCRIPTION: Time at which to begin the gust (sec) */
  addDoubleOption("GUST_BEGIN_TIME", Gust_Begin_Time, 0.0);
  /* DESCRIPTION: Location at which the gust begins (meters) */
  addDoubleOption("GUST_BEGIN_LOC", Gust_Begin_Loc, 0.0);
  /* DESCRIPTION: Direction of the gust X or Y dir */
  addEnumOption("GUST_DIR", Gust_Dir, Gust_Dir_Map, Y_DIR);

  /* Harmonic Balance config */
  /* DESCRIPTION: Omega_HB = 2*PI*frequency - frequencies for Harmonic Balance method */
  addDoubleListOption("OMEGA_HB", nOmega_HB, Omega_HB);

  /*!\par CONFIG_CATEGORY: Equivalent Area \ingroup Config*/
  /*--- Options related to the equivalent area ---*/

  /* DESCRIPTION: Evaluate equivalent area on the Near-Field  */
  addBoolOption("EQUIV_AREA", EquivArea, false);
  default_ea_lim[0] = 0.0; default_ea_lim[1] = 1.0; default_ea_lim[2] = 1.0;
  /* DESCRIPTION: Integration limits of the equivalent area ( xmin, xmax, Dist_NearField ) */
  addDoubleArrayOption("EA_INT_LIMIT", 3, EA_IntLimit, default_ea_lim);
  /* DESCRIPTION: Equivalent area scaling factor */
  addDoubleOption("EA_SCALE_FACTOR", EA_ScaleFactor, 1.0);

	// these options share nDV as their size in the option references; not a good idea
	/*!\par CONFIG_CATEGORY: Grid deformation \ingroup Config*/
  /*--- Options related to the grid deformation ---*/

	/* DESCRIPTION: Kind of deformation */
	addEnumListOption("DV_KIND", nDV, Design_Variable, Param_Map);
	/* DESCRIPTION: Marker of the surface to which we are going apply the shape deformation */
  addStringListOption("DV_MARKER", nMarker_DV, Marker_DV);
	/* DESCRIPTION: Parameters of the shape deformation
   - FFD_CONTROL_POINT_2D ( FFDBox ID, i_Ind, j_Ind, x_Disp, y_Disp )
   - FFD_RADIUS_2D ( FFDBox ID )
   - FFD_CAMBER_2D ( FFDBox ID, i_Ind )
   - FFD_THICKNESS_2D ( FFDBox ID, i_Ind )
   - HICKS_HENNE ( Lower Surface (0)/Upper Surface (1)/Only one Surface (2), x_Loc )
   - SURFACE_BUMP ( x_start, x_end, x_Loc )
   - CST ( Lower Surface (0)/Upper Surface (1), Kulfan parameter number, Total number of Kulfan parameters for surface )
   - NACA_4DIGITS ( 1st digit, 2nd digit, 3rd and 4th digit )
   - PARABOLIC ( Center, Thickness )
   - TRANSLATION ( x_Disp, y_Disp, z_Disp )
   - ROTATION ( x_Orig, y_Orig, z_Orig, x_End, y_End, z_End )
   - OBSTACLE ( Center, Bump size )
   - SPHERICAL ( ControlPoint_Index, Theta_Disp, R_Disp )
   - FFD_CONTROL_POINT ( FFDBox ID, i_Ind, j_Ind, k_Ind, x_Disp, y_Disp, z_Disp )
   - FFD_TWIST_ANGLE ( FFDBox ID, x_Orig, y_Orig, z_Orig, x_End, y_End, z_End )
   - FFD_ROTATION ( FFDBox ID, x_Orig, y_Orig, z_Orig, x_End, y_End, z_End )
   - FFD_CONTROL_SURFACE ( FFDBox ID, x_Orig, y_Orig, z_Orig, x_End, y_End, z_End )
   - FFD_CAMBER ( FFDBox ID, i_Ind, j_Ind )
   - FFD_THICKNESS ( FFDBox ID, i_Ind, j_Ind ) */
	addDVParamOption("DV_PARAM", nDV, ParamDV, FFDTag, Design_Variable);
  /* DESCRIPTION: New value of the shape deformation */
  addDVValueOption("DV_VALUE", nDV_Value, DV_Value, nDV, ParamDV, Design_Variable);
	/* DESCRIPTION: Hold the grid fixed in a region */
  addBoolOption("HOLD_GRID_FIXED", Hold_GridFixed, false);
	default_grid_fix[0] = -1E15; default_grid_fix[1] = -1E15; default_grid_fix[2] = -1E15;
	default_grid_fix[3] =  1E15; default_grid_fix[4] =  1E15; default_grid_fix[5] =  1E15;
	/* DESCRIPTION: Coordinates of the box where the grid will be deformed (Xmin, Ymin, Zmin, Xmax, Ymax, Zmax) */
	addDoubleArrayOption("HOLD_GRID_FIXED_COORD", 6, Hold_GridFixed_Coord, default_grid_fix);
	/* DESCRIPTION: Visualize the deformation */
  addBoolOption("VISUALIZE_DEFORMATION", Visualize_Deformation, false);
  /* DESCRIPTION: Print the residuals during mesh deformation to the console */
  addBoolOption("DEFORM_CONSOLE_OUTPUT", Deform_Output, true);
  /* DESCRIPTION: Number of nonlinear deformation iterations (surface deformation increments) */
  addUnsignedLongOption("DEFORM_NONLINEAR_ITER", GridDef_Nonlinear_Iter, 1);
  /* DESCRIPTION: Number of smoothing iterations for FEA mesh deformation */
  addUnsignedLongOption("DEFORM_LINEAR_ITER", GridDef_Linear_Iter, 1000);
  /* DESCRIPTION: Factor to multiply smallest volume for deform tolerance (0.001 default) */
  addDoubleOption("DEFORM_TOL_FACTOR", Deform_Tol_Factor, 1E-6);
  /* DESCRIPTION: Deform coefficient (-1.0 to 0.5) */
  addDoubleOption("DEFORM_COEFF", Deform_Coeff, 1E6);
  /* DESCRIPTION: Type of element stiffness imposed for FEA mesh deformation (INVERSE_VOLUME, WALL_DISTANCE, CONSTANT_STIFFNESS) */
  addEnumOption("DEFORM_STIFFNESS_TYPE", Deform_Stiffness_Type, Deform_Stiffness_Map, WALL_DISTANCE);
  /* DESCRIPTION: Poisson's ratio for constant stiffness FEA method of grid deformation*/
  addDoubleOption("DEFORM_ELASTICITY_MODULUS", Deform_ElasticityMod, 2E11);
  /* DESCRIPTION: Young's modulus and Poisson's ratio for constant stiffness FEA method of grid deformation*/
  addDoubleOption("DEFORM_POISSONS_RATIO", Deform_PoissonRatio, 0.3);
  /*  DESCRIPTION: Linear solver for the mesh deformation\n OPTIONS: see \link Linear_Solver_Map \endlink \n DEFAULT: FGMRES \ingroup Config*/
  addEnumOption("DEFORM_LINEAR_SOLVER", Kind_Deform_Linear_Solver, Linear_Solver_Map, FGMRES);
  /*  \n DESCRIPTION: Preconditioner for the Krylov linear solvers \n OPTIONS: see \link Linear_Solver_Prec_Map \endlink \n DEFAULT: LU_SGS \ingroup Config*/
  addEnumOption("DEFORM_LINEAR_SOLVER_PREC", Kind_Deform_Linear_Solver_Prec, Linear_Solver_Prec_Map, LU_SGS);

  /*!\par CONFIG_CATEGORY: Rotorcraft problem \ingroup Config*/
  /*--- option related to rotorcraft problems ---*/

  /* DESCRIPTION: MISSING ---*/
  addDoubleOption("CYCLIC_PITCH", Cyclic_Pitch, 0.0);
  /* DESCRIPTION: MISSING ---*/
  addDoubleOption("COLLECTIVE_PITCH", Collective_Pitch, 0.0);


  /*!\par CONFIG_CATEGORY: FEA solver \ingroup Config*/
  /*--- Options related to the FEA solver ---*/

  /* DESCRIPTION: Modulus of elasticity */
  addDoubleOption("ELASTICITY_MODULUS", ElasticyMod, 2E11);
  /* DESCRIPTION: Poisson ratio */
  addDoubleOption("POISSON_RATIO", PoissonRatio, 0.30);
  /* DESCRIPTION: Material density */
  addDoubleOption("MATERIAL_DENSITY", MaterialDensity, 7854);
  /*!\brief BULK_MODULUS_STRUCT \n DESCRIPTION: Value of the Bulk Modulus for a structural problem \n DEFAULT 160E9 */
  /* This is a temporal definition */
  addDoubleOption("BULK_MODULUS_STRUCT", Bulk_Modulus_Struct, 160E9);

  /*!\brief REGIME_TYPE \n  DESCRIPTION: Geometric condition \n OPTIONS: see \link Struct_Map \endlink \ingroup Config*/
  addEnumOption("GEOMETRIC_CONDITIONS", Kind_Struct_Solver, Struct_Map, SMALL_DEFORMATIONS);
  /*!\brief REGIME_TYPE \n  DESCRIPTION: Material model \n OPTIONS: see \link Material_Map \endlink \ingroup Config*/
  addEnumOption("MATERIAL_MODEL", Kind_Material, Material_Map, LINEAR_ELASTIC);
  /*!\brief REGIME_TYPE \n  DESCRIPTION: Compressibility of the material \n OPTIONS: see \link MatComp_Map \endlink \ingroup Config*/
  addEnumOption("MATERIAL_COMPRESSIBILITY", Kind_Material_Compress, MatComp_Map, COMPRESSIBLE_MAT);

  /*  DESCRIPTION: Consider a prestretch in the structural domain
  *  Options: NO, YES \ingroup Config */
  addBoolOption("PRESTRETCH", Prestretch, false);
  /*!\brief PRESTRETCH_FILENAME \n DESCRIPTION: Filename to input for prestretching membranes \n Default: prestretch_file.dat \ingroup Config */
  addStringOption("PRESTRETCH_FILENAME", Prestretch_FEMFileName, string("prestretch_file.dat"));

  /* DESCRIPTION: Iterative method for non-linear structural analysis */
  addEnumOption("NONLINEAR_FEM_SOLUTION_METHOD", Kind_SpaceIteScheme_FEA, Space_Ite_Map_FEA, NEWTON_RAPHSON);
  /* DESCRIPTION: Number of internal iterations for Newton-Raphson Method in nonlinear structural applications */
  addUnsignedLongOption("NONLINEAR_FEM_INT_ITER", Dyn_nIntIter, 10);

  /* DESCRIPTION: Formulation for bidimensional elasticity solver */
  addEnumOption("FORMULATION_ELASTICITY_2D", Kind_2DElasForm, ElasForm_2D, PLANE_STRAIN);
  /*  DESCRIPTION: Apply dead loads
  *  Options: NO, YES \ingroup Config */
  addBoolOption("DEAD_LOAD", DeadLoad, false);
  /* DESCRIPTION: Dynamic or static structural analysis */
  addEnumOption("DYNAMIC_ANALYSIS", Dynamic_Analysis, Dynamic_Map, STATIC);
  /* DESCRIPTION: Time Step for dynamic analysis (s) */
  addDoubleOption("DYN_TIMESTEP", Delta_DynTime, 0.0);
  /* DESCRIPTION: Total Physical Time for dual time stepping simulations (s) */
  addDoubleOption("DYN_TIME", Total_DynTime, 1.0);
  /* DESCRIPTION: Parameter alpha for Newmark scheme (s) */
  addDoubleOption("NEWMARK_ALPHA", Newmark_alpha, 0.25);
  /* DESCRIPTION: Parameter delta for Newmark scheme (s) */
  addDoubleOption("NEWMARK_DELTA", Newmark_delta, 0.5);
  /* DESCRIPTION: Apply the load slowly or suddenly */
  addBoolOption("SIGMOID_LOADING", Sigmoid_Load, false);
  /* DESCRIPTION: Apply the load as a ramp */
  addBoolOption("RAMP_LOADING", Ramp_Load, false);
  /* DESCRIPTION: Time while the load is to be increased linearly */
  addDoubleOption("RAMP_TIME", Ramp_Time, 1.0);
  /* DESCRIPTION: Time while the load is to be increased linearly */
  addDoubleOption("SIGMOID_TIME", Sigmoid_Time, 1.0);
  /* DESCRIPTION: Constant of steepness of the sigmoid */
  addDoubleOption("SIGMOID_K", Sigmoid_K, 10.0);

  /* DESCRIPTION: Newmark - Generalized alpha - coefficients */
  addDoubleListOption("TIME_INT_STRUCT_COEFFS", nIntCoeffs, Int_Coeffs);

  /*  DESCRIPTION: Apply dead loads. Options: NO, YES \ingroup Config */
  addBoolOption("INCREMENTAL_LOAD", IncrementalLoad, false);
  /* DESCRIPTION: Maximum number of increments of the  */
  addUnsignedLongOption("NUMBER_INCREMENTS", IncLoad_Nincrements, 10);

  default_inc_crit[0] = 0.0; default_inc_crit[1] = 0.0; default_inc_crit[2] = 0.0;
  /* DESCRIPTION: Definition of the  UTOL RTOL ETOL*/
  addDoubleArrayOption("INCREMENTAL_CRITERIA", 3, IncLoad_Criteria, default_inc_crit);

  /* DESCRIPTION: Time while the structure is static */
  addDoubleOption("STATIC_TIME", Static_Time, 0.0);

  /* DESCRIPTION: Order of the predictor */
  addUnsignedShortOption("PREDICTOR_ORDER", Pred_Order, 0);

  /* DESCRIPTION: Transfer method used for multiphysics problems */
  addEnumOption("MULTIPHYSICS_TRANSFER_METHOD", Kind_TransferMethod, Transfer_Method_Map, BROADCAST_DATA);


  /* CONFIG_CATEGORY: FSI solver */
  /*--- Options related to the FSI solver ---*/

  /*!\brief PHYSICAL_PROBLEM_FLUID_FSI
   *  DESCRIPTION: Physical governing equations \n
   *  Options: NONE (default),EULER, NAVIER_STOKES, RANS,
   *  \ingroup Config*/
  addEnumOption("FSI_FLUID_PROBLEM", Kind_Solver_Fluid_FSI, FSI_Fluid_Solver_Map, NO_SOLVER_FFSI);

  /*!\brief PHYSICAL_PROBLEM_STRUCTURAL_FSI
   *  DESCRIPTION: Physical governing equations \n
   *  Options: NONE (default), FEM_ELASTICITY
   *  \ingroup Config*/
  addEnumOption("FSI_STRUCTURAL_PROBLEM", Kind_Solver_Struc_FSI, FSI_Struc_Solver_Map, NO_SOLVER_SFSI);

  /* DESCRIPTION: Linear solver for the structural side on FSI problems */
  addEnumOption("FSI_LINEAR_SOLVER_STRUC", Kind_Linear_Solver_FSI_Struc, Linear_Solver_Map, FGMRES);
  /* DESCRIPTION: Preconditioner for the Krylov linear solvers */
  addEnumOption("FSI_LINEAR_SOLVER_PREC_STRUC", Kind_Linear_Solver_Prec_FSI_Struc, Linear_Solver_Prec_Map, LU_SGS);
  /* DESCRIPTION: Maximum number of iterations of the linear solver for the implicit formulation */
  addUnsignedLongOption("FSI_LINEAR_SOLVER_ITER_STRUC", Linear_Solver_Iter_FSI_Struc, 500);
  /* DESCRIPTION: Minimum error threshold for the linear solver for the implicit formulation */
  addDoubleOption("FSI_LINEAR_SOLVER_ERROR_STRUC", Linear_Solver_Error_FSI_Struc, 1E-6);

  /* DESCRIPTION: Restart from a steady state (sets grid velocities to 0 when loading the restart). */
  addBoolOption("RESTART_STEADY_STATE", SteadyRestart, false);

  /*  DESCRIPTION: Apply dead loads
  *  Options: NO, YES \ingroup Config */
  addBoolOption("MATCHING_MESH", MatchingMesh, true);

  /*!\par KIND_INTERPOLATION \n
   * DESCRIPTION: Type of interpolation to use for multi-zone problems. \n OPTIONS: see \link Interpolator_Map \endlink
   * Sets Kind_Interpolation \ingroup Config
   */
  addEnumOption("KIND_INTERPOLATION", Kind_Interpolation, Interpolator_Map, NEAREST_NEIGHBOR);

  /* DESCRIPTION: Maximum number of FSI iterations */
  addUnsignedShortOption("FSI_ITER", nIterFSI, 1);
  /* DESCRIPTION: Aitken's static relaxation factor */
  addDoubleOption("STAT_RELAX_PARAMETER", AitkenStatRelax, 0.4);
  /* DESCRIPTION: Aitken's dynamic maximum relaxation factor for the first iteration */
  addDoubleOption("AITKEN_DYN_MAX_INITIAL", AitkenDynMaxInit, 0.5);
  /* DESCRIPTION: Aitken's dynamic minimum relaxation factor for the first iteration */
  addDoubleOption("AITKEN_DYN_MIN_INITIAL", AitkenDynMinInit, 0.5);
  /* DESCRIPTION: Type of gust */
  addEnumOption("BGS_RELAXATION", Kind_BGS_RelaxMethod, AitkenForm_Map, NO_RELAXATION);


  /*!\par CONFIG_CATEGORY: Wave solver \ingroup Config*/
  /*--- options related to the wave solver ---*/

  /* DESCRIPTION: Constant wave speed */
  addDoubleOption("WAVE_SPEED", Wave_Speed, 331.79);

  /*!\par CONFIG_CATEGORY: Heat solver \ingroup Config*/
  /*--- options related to the heat solver ---*/

  /* DESCRIPTION: Thermal diffusivity constant */
  addDoubleOption("THERMAL_DIFFUSIVITY", Thermal_Diffusivity, 1.172E-5);

  /*!\par CONFIG_CATEGORY: Visualize Control Volumes \ingroup Config*/
  /*--- options related to visualizing control volumes ---*/

  /* DESCRIPTION: Node number for the CV to be visualized */
  addLongOption("VISUALIZE_CV", Visualize_CV, -1);

  /*!\par CONFIG_CATEGORY: Inverse design problem \ingroup Config*/
  /*--- options related to inverse design problem ---*/

  /* DESCRIPTION: Evaluate inverse design on the surface  */
  addBoolOption("INV_DESIGN_CP", InvDesign_Cp, false);

  /* DESCRIPTION: Evaluate inverse design on the surface  */
  addBoolOption("INV_DESIGN_HEATFLUX", InvDesign_HeatFlux, false);

  /*!\par CONFIG_CATEGORY: Unsupported options \ingroup Config*/
  /*--- Options that are experimental and not intended for general use ---*/

  /* DESCRIPTION: Write extra output */
  addBoolOption("EXTRA_OUTPUT", ExtraOutput, false);

  /*--- options related to the FFD problem ---*/
  /*!\par CONFIG_CATEGORY:FFD point inversion \ingroup Config*/
  
  /* DESCRIPTION: Fix I plane */
  addShortListOption("FFD_FIX_I", nFFD_Fix_IDir, FFD_Fix_IDir);
  
  /* DESCRIPTION: Fix J plane */
  addShortListOption("FFD_FIX_J", nFFD_Fix_JDir, FFD_Fix_JDir);
  
  /* DESCRIPTION: Fix K plane */
  addShortListOption("FFD_FIX_K", nFFD_Fix_KDir, FFD_Fix_KDir);
  
  /* DESCRIPTION: FFD symmetry plane (j=0) */
  addBoolOption("FFD_SYMMETRY_PLANE", FFD_Symmetry_Plane, false);

  /* DESCRIPTION: Define different coordinates systems for the FFD */
  addEnumOption("FFD_COORD_SYSTEM", FFD_CoordSystem, CoordSystem_Map, CARTESIAN);

  /* DESCRIPTION: Axis information for the spherical and cylindrical coord system */
  default_ffd_axis[0] = 0.0; default_ffd_axis[1] = 0.0; default_ffd_axis[2] =0.0;
  addDoubleArrayOption("FFD_AXIS", 3, FFD_Axis, default_ffd_axis);

  /* DESCRIPTION: Number of total iterations in the FFD point inversion */
  addUnsignedShortOption("FFD_ITERATIONS", nFFD_Iter, 500);

  /* DESCRIPTION: Free surface damping coefficient */
	addDoubleOption("FFD_TOLERANCE", FFD_Tol, 1E-10);
  
  /* DESCRIPTION: Free surface damping coefficient */
  addDoubleOption("FFD_SCALE", FFD_Scale, 1.0);

  /* DESCRIPTION: Definition of the FFD boxes */
  addFFDDefOption("FFD_DEFINITION", nFFDBox, CoordFFDBox, TagFFDBox);
  
  /* DESCRIPTION: Definition of the FFD boxes */
  addFFDDegreeOption("FFD_DEGREE", nFFDBox, DegreeFFDBox);
  
  /* DESCRIPTION: Surface continuity at the intersection with the FFD */
  addEnumOption("FFD_CONTINUITY", FFD_Continuity, Continuity_Map, DERIVATIVE_2ND);

  /* DESCRIPTION: Kind of blending for the FFD definition */
  addEnumOption("FFD_BLENDING", FFD_Blending, Blending_Map, BEZIER );

  /* DESCRIPTION: Order of the BSplines for BSpline Blending function */
  default_ad_coeff_flow[0] = 2; default_ad_coeff_flow[1] = 2; default_ad_coeff_flow[2] = 2;
  addDoubleArrayOption("FFD_BSPLINE_ORDER", 3, FFD_BSpline_Order,default_ad_coeff_flow);

  /*--- Options for the automatic differentiation methods ---*/
  /*!\par CONFIG_CATEGORY: Automatic Differentation options\ingroup Config*/

  /* DESCRIPTION: Direct differentiation mode (forward) */
  addEnumOption("DIRECT_DIFF", DirectDiff, DirectDiff_Var_Map, NO_DERIVATIVE);

  /* DESCRIPTION: Automatic differentiation mode (reverse) */
  addBoolOption("AUTO_DIFF", AD_Mode, NO);

  /*--- options that are used in the python optimization scripts. These have no effect on the c++ toolsuite ---*/
  /*!\par CONFIG_CATEGORY:Python Options\ingroup Config*/

  /* DESCRIPTION: Gradient method */
  addPythonOption("GRADIENT_METHOD");

  /* DESCRIPTION: Geometrical Parameter */
  addPythonOption("GEO_PARAM");

  /* DESCRIPTION: Setup for design variables */
  addPythonOption("DEFINITION_DV");

  /* DESCRIPTION: Maximum number of iterations */
  addPythonOption("OPT_ITERATIONS");
  
  /* DESCRIPTION: Requested accuracy */
  addPythonOption("OPT_ACCURACY");
  
  /*!\brief OPT_COMBINE_OBJECTIVE
   *  \n DESCRIPTION: Flag specifying whether to internally combine a multi-objective function or treat separately */
  addPythonOption("OPT_COMBINE_OBJECTIVE");

  /* DESCRIPTION: Current value of the design variables */
  addPythonOption("DV_VALUE_NEW");

  /* DESCRIPTION: Previous value of the design variables */
  addPythonOption("DV_VALUE_OLD");

  /* DESCRIPTION: Number of partitions of the mesh */
  addPythonOption("NUMBER_PART");

  /* DESCRIPTION: Optimization objective function with optional scaling factor*/
  addPythonOption("OPT_OBJECTIVE");

  /* DESCRIPTION: Optimization constraint functions with optional scaling factor */
  addPythonOption("OPT_CONSTRAINT");

  /* DESCRIPTION: Finite different step for gradient estimation */
  addPythonOption("FIN_DIFF_STEP");

  /* DESCRIPTION: Verbosity of the python scripts to Stdout */
  addPythonOption("CONSOLE");

  /* DESCRIPTION: Flag specifying if the mesh was decomposed */
  addPythonOption("DECOMPOSED");

  /* DESCRIPTION: Number of zones of the problem */
  addPythonOption("NZONES");

  /* DESCRIPTION: Activate ParMETIS mode for testing */
  addBoolOption("PARMETIS", ParMETIS, false);
  
  /* DESCRIPTION: Multipoint design Mach number*/
  addPythonOption("MULTIPOINT_MACH_NUMBER");
  
  /* DESCRIPTION: Multipoint design Weight */
  addPythonOption("MULTIPOINT_WEIGHT");
  
  /* DESCRIPTION: Multipoint design Angle of Attack */
  addPythonOption("MULTIPOINT_AOA");
  
  /* DESCRIPTION: Multipoint design Sideslip angle */
  addPythonOption("MULTIPOINT_SIDESLIP_ANGLE");
  
  /* DESCRIPTION: Multipoint design target CL*/
  addPythonOption("MULTIPOINT_TARGET_CL");
  
  /* DESCRIPTION: Multipoint design Reynolds number */
  addPythonOption("MULTIPOINT_REYNOLDS_NUMBER");
  
  /* DESCRIPTION: Multipoint design freestream temperature */
  addPythonOption("MULTIPOINT_FREESTREAM_TEMPERATURE");
  
  /* DESCRIPTION: Multipoint design freestream pressure */
  addPythonOption("MULTIPOINT_FREESTREAM_PRESSURE");
  
  /* END_CONFIG_OPTIONS */

}

void CConfig::SetConfig_Parsing(char case_filename[MAX_STRING_SIZE]) {
  string text_line, option_name;
  ifstream case_file;
  vector<string> option_value;
  int rank = MASTER_NODE;
  
#ifdef HAVE_MPI
  MPI_Comm_rank(MPI_COMM_WORLD, &rank);
#endif
  
  /*--- Read the configuration file ---*/
  
  case_file.open(case_filename, ios::in);

  if (case_file.fail()) {
    if (rank == MASTER_NODE) cout << endl << "The configuration file (.cfg) is missing!!" << endl << endl;
    exit(EXIT_FAILURE);
  }

  string errorString;

  int  err_count = 0;  // How many errors have we found in the config file
  int max_err_count = 30; // Maximum number of errors to print before stopping

  map<string, bool> included_options;

  /*--- Parse the configuration file and set the options ---*/
  
  while (getline (case_file, text_line)) {
    
    if (err_count >= max_err_count) {
      errorString.append("too many errors. Stopping parse");

      cout << errorString << endl;
      throw(1);
    }
    
    if (TokenizeString(text_line, option_name, option_value)) {
      
      /*--- See if it's a python option ---*/

      if (option_map.find(option_name) == option_map.end()) {
          string newString;
          newString.append(option_name);
          newString.append(": invalid option name");
          newString.append(". Check current SU2 options in config_template.cfg.");
          newString.append("\n");
          errorString.append(newString);
          err_count++;
        continue;
      }

      /*--- Option exists, check if the option has already been in the config file ---*/
      
      if (included_options.find(option_name) != included_options.end()) {
        string newString;
        newString.append(option_name);
        newString.append(": option appears twice");
        newString.append("\n");
        errorString.append(newString);
        err_count++;
        continue;
      }


      /*--- New found option. Add it to the map, and delete from all options ---*/
      
      included_options.insert(pair<string, bool>(option_name, true));
      all_options.erase(option_name);

      /*--- Set the value and check error ---*/
      
      string out = option_map[option_name]->SetValue(option_value);
      if (out.compare("") != 0) {
        errorString.append(out);
        errorString.append("\n");
        err_count++;
      }
    }
  }

  /*--- See if there were any errors parsing the config file ---*/
      
  if (errorString.size() != 0) {
    if (rank == MASTER_NODE) cout << errorString << endl;
    exit(EXIT_FAILURE);
  }

  /*--- Set the default values for all of the options that weren't set ---*/
      
  for (map<string, bool>::iterator iter = all_options.begin(); iter != all_options.end(); ++iter) {
    option_map[iter->first]->SetDefault();
  }

  case_file.close();
  
}

bool CConfig::SetRunTime_Parsing(char case_filename[MAX_STRING_SIZE]) {
  string text_line, option_name;
  ifstream case_file;
  vector<string> option_value;
  int rank = MASTER_NODE;
  
#ifdef HAVE_MPI
  MPI_Comm_rank(MPI_COMM_WORLD, &rank);
#endif
  
  /*--- Read the configuration file ---*/
  
  case_file.open(case_filename, ios::in);
  
  if (case_file.fail()) { return false; }
  
  string errorString;
  
  int err_count = 0;  // How many errors have we found in the config file
  int max_err_count = 30; // Maximum number of errors to print before stopping
  
  map<string, bool> included_options;
  
  /*--- Parse the configuration file and set the options ---*/
  
  while (getline (case_file, text_line)) {
    
    if (err_count >= max_err_count) {
      errorString.append("too many errors. Stopping parse");
      
      cout << errorString << endl;
      throw(1);
    }
    
    if (TokenizeString(text_line, option_name, option_value)) {
      
      if (option_map.find(option_name) == option_map.end()) {
        
        /*--- See if it's a python option ---*/
        
        string newString;
        newString.append(option_name);
        newString.append(": invalid option name");
        newString.append("\n");
        errorString.append(newString);
        err_count++;
        continue;
      }
      
      /*--- Option exists, check if the option has already been in the config file ---*/
      
      if (included_options.find(option_name) != included_options.end()) {
        string newString;
        newString.append(option_name);
        newString.append(": option appears twice");
        newString.append("\n");
        errorString.append(newString);
        err_count++;
        continue;
      }
      
      /*--- New found option. Add it to the map, and delete from all options ---*/
      
      included_options.insert(pair<string, bool>(option_name, true));
      all_options.erase(option_name);
      
      /*--- Set the value and check error ---*/
      
      string out = option_map[option_name]->SetValue(option_value);
      if (out.compare("") != 0) {
        errorString.append(out);
        errorString.append("\n");
        err_count++;
      }
      
    }
  }
  
  /*--- See if there were any errors parsing the runtime file ---*/
  
  if (errorString.size() != 0) {
    if (rank == MASTER_NODE) cout << errorString << endl;
    exit(EXIT_FAILURE);
  }
  
  case_file.close();
  
  return true;
  
}

void CConfig::SetPostprocessing(unsigned short val_software, unsigned short val_izone, unsigned short val_nDim) {
  
  unsigned short iZone, iCFL, iMarker;
  bool ideal_gas       = (Kind_FluidModel == STANDARD_AIR || Kind_FluidModel == IDEAL_GAS );
  bool standard_air       = (Kind_FluidModel == STANDARD_AIR);
  
  int rank = MASTER_NODE;
#ifdef HAVE_MPI
  int size = SINGLE_NODE;
  MPI_Comm_size(MPI_COMM_WORLD, &size);
  MPI_Comm_rank(MPI_COMM_WORLD, &rank);
#endif
  
#ifndef HAVE_TECIO
  if (Output_FileFormat == TECPLOT_BINARY) {
    cout << "Tecplot binary file requested but SU2 was built without TecIO support." << "\n";
    Output_FileFormat = TECPLOT;
  }
#endif
  
  /*--- Fixed CM mode requires a static movement of the grid ---*/
  
  if (Fixed_CM_Mode) {
    Grid_Movement= true;
  	 nGridMovement = 1;
  	 Kind_GridMovement = new unsigned short[nGridMovement];
  	 Kind_GridMovement[0] = MOVING_HTP;
  }

  /*--- Store the SU2 module that we are executing. ---*/
  
  Kind_SU2 = val_software;

  /*--- Set the default for thrust in ActDisk ---*/
  
  if ((Kind_ActDisk == NET_THRUST) || (Kind_ActDisk == BC_THRUST)
      || (Kind_ActDisk == DRAG_MINUS_THRUST) || (Kind_ActDisk == MASSFLOW)
      || (Kind_ActDisk == POWER))
    ActDisk_Jump = RATIO;

  /*--- If Kind_Obj has not been specified, these arrays need to take a default --*/

  if (Weight_ObjFunc == NULL and Kind_ObjFunc == NULL) {
    Kind_ObjFunc = new unsigned short[1];
    Kind_ObjFunc[0] = DRAG_COEFFICIENT;
    Weight_ObjFunc = new su2double[1];
    Weight_ObjFunc[0] = 1.0;
    nObj=1;
    nObjW=1;
  }
  /*-- Correct for case where Weight_ObjFunc has not been provided or has length < kind_objfunc---*/
  
  if (nObjW<nObj) {
    if (Weight_ObjFunc!= NULL) {
      cout <<"The option OBJECTIVE_WEIGHT must either have the same length as OBJECTIVE_FUNCTION,\n"<<
          "or be deleted from the config file (equal weights will be applied)."<< endl;
      exit(EXIT_FAILURE);
    }
    Weight_ObjFunc = new su2double[nObj];
    for (unsigned short iObj=0; iObj<nObj; iObj++)
      Weight_ObjFunc[iObj] = 1.0;
  }
  /*--- Ignore weights if only one objective provided ---*/
  
  if (nObj == 1 )
      Weight_ObjFunc[0] = 1.0;

  /*--- Maker sure that nMarker = nObj ---*/

  if (nObj>0) {
    if (nMarker_Monitoring!=nObj and Marker_Monitoring!= NULL) {
      if (nMarker_Monitoring==1) {
        /*-- If only one marker was listed with multiple objectives, set that marker as the marker for each objective ---*/
        nMarker_Monitoring = nObj;
        string marker = Marker_Monitoring[0];
        delete[] Marker_Monitoring;
        Marker_Monitoring = new string[nMarker_Monitoring];
        for (iMarker=0; iMarker<nMarker_Monitoring; iMarker++)
          Marker_Monitoring[iMarker] = marker;
      }
      else if(nObj>1) {
        cout <<"When using more than one OBJECTIVE_FUNCTION, MARKER_MONTIOR must be the same length or length 1. \n "<<
            "For multiple surfaces per objective, list the objective multiple times. \n"<<
            "For multiple objectives per marker either use one marker overall or list the marker multiple times."<<endl;
        exit(EXIT_FAILURE);
      }
    }
  }

  /*--- Low memory only for ASCII Tecplot ---*/

  if (Output_FileFormat != TECPLOT) Low_MemoryOutput = NO;
  
  /*--- Deactivate the multigrid in the adjoint problem ---*/
  
  if ((ContinuousAdjoint && !MG_AdjointFlow) ||
      (Unsteady_Simulation == TIME_STEPPING)) { nMGLevels = 0; }

  /*--- If Fluid Structure Interaction, set the solver for each zone.
   *--- ZONE_0 is the zone of the fluid.
   *--- All the other zones are structure.
   *--- This will allow us to define multiple physics structural problems */

  if (Kind_Solver == FLUID_STRUCTURE_INTERACTION) {
    if (val_izone == 0) {Kind_Solver = Kind_Solver_Fluid_FSI; FSI_Problem = true;}

    else {Kind_Solver = Kind_Solver_Struc_FSI; FSI_Problem = true;
    Kind_Linear_Solver = Kind_Linear_Solver_FSI_Struc;
    Kind_Linear_Solver_Prec = Kind_Linear_Solver_Prec_FSI_Struc;
    Linear_Solver_Error = Linear_Solver_Error_FSI_Struc;
    Linear_Solver_Iter = Linear_Solver_Iter_FSI_Struc;}
  }
  else { FSI_Problem = false; }

  if ((rank == MASTER_NODE) && ContinuousAdjoint && (Ref_NonDim == DIMENSIONAL) && (Kind_SU2 == SU2_CFD)) {
    cout << "WARNING: The adjoint solver should use a non-dimensional flow solution." << endl;
  }
  if ((rank == MASTER_NODE) && ContinuousAdjoint && (Kind_OneD == ONED_MFLUX) && (Kind_SU2 == SU2_CFD)) {
    cout << "WARNING: The continuous adjoint solver assumes area-averaging." << endl;
  }
  
  /*--- Initialize non-physical points/reconstructions to zero ---*/
  
  Nonphys_Points   = 0;
  Nonphys_Reconstr = 0;
  
  /*--- Apply a bound to the deformation if there is any design variable ---*/
  
  if (Design_Variable != NULL) {
    for (unsigned short iDV = 0; iDV < nDV; iDV++) {
      if (DV_Value != NULL)
        DV_Value[iDV][0] = max(min(DV_Value[iDV][0], DVBound_Upper), DVBound_Lower);
    }
  }
  
  if (Kind_Solver == POISSON_EQUATION) {
    Unsteady_Simulation = STEADY;
  }
  
  /*--- Set the number of external iterations to 1 for the steady state problem ---*/

  if ((Kind_Solver == HEAT_EQUATION) ||
      (Kind_Solver == WAVE_EQUATION) || (Kind_Solver == POISSON_EQUATION)) {
    nMGLevels = 0;
    if (Unsteady_Simulation == STEADY) nExtIter = 1;
    else Unst_nIntIter = 2;
  }
  
  if (Kind_Solver == FEM_ELASTICITY) {
    nMGLevels = 0;
    if (Dynamic_Analysis == STATIC)
	nExtIter = 1;
  }

  /*--- Decide whether we should be writing unsteady solution files. ---*/
  
  if (Unsteady_Simulation == STEADY ||
      Unsteady_Simulation == HARMONIC_BALANCE)
 { Wrt_Unsteady = false; }
  else { Wrt_Unsteady = true; }

  if (Kind_Solver == FEM_ELASTICITY) {

	  if (Dynamic_Analysis == STATIC) { Wrt_Dynamic = false; }
	  else { Wrt_Dynamic = true; }

  } else {
    Wrt_Dynamic = false;
  }

  /*--- Check for unsupported features. ---*/

  if ((Kind_Regime == INCOMPRESSIBLE) && (Unsteady_Simulation == HARMONIC_BALANCE)){
    cout << "Harmonic Balance not yet implemented for the incompressible solver." << endl;
    exit(EXIT_FAILURE);
  }
  
  /*--- Check for Fluid model consistency ---*/

  if (standard_air) {
    if (Gamma != 1.4 || Gas_Constant != 287.058) {
      Gamma = 1.4;
      Gas_Constant = 287.058;
    }
  }
  /*--- Check for Measurement System ---*/
  
  if (SystemMeasurements == US && !standard_air) {
    cout << "Only STANDARD_AIR fluid model can be used with US Measurement System" << endl;
    exit(EXIT_FAILURE);
  }
  
  /*--- Check for Convective scheme available for NICFD ---*/
  
  if (!ideal_gas) {
    if (Kind_Upwind_Flow != ROE && Kind_Upwind_Flow != HLLC && Kind_Centered_Flow != JST) {
      cout << "Only ROE Upwind, HLLC Upwind scheme, and JST scheme can be used for Non-Ideal Compressible Fluids" << endl;
      exit(EXIT_FAILURE);
    }

  }
  
  if(GetBoolTurbomachinery()){
    nBlades = new su2double[nZone];
    FreeStreamTurboNormal= new su2double[3];
  }

  /*--- Check if NRBC are used with turbo markers ---*/

  if (nMarker_NRBC > 0 && !GetBoolTurbomachinery()){
    cout << "NRBC Boundary conditions can only be used with turbomachinery markers" << endl;
    exit(EXIT_FAILURE);
  }

  /*--- Check for Boundary condition available for NICFD ---*/
  
  if (!ideal_gas) {
    if (nMarker_Inlet != 0) {
      cout << "Riemann Boundary conditions or NRBC must be used for inlet and outlet with Not Ideal Compressible Fluids " << endl;
      exit(EXIT_FAILURE);
    }
    if (nMarker_Outlet != 0) {
      cout << "Riemann Boundary conditions or NRBC must be used outlet with Not Ideal Compressible Fluids " << endl;
      exit(EXIT_FAILURE);
    }
    
    if (nMarker_FarField != 0) {
      cout << "Riemann Boundary conditions or NRBC must be used outlet with Not Ideal Compressible Fluids " << endl;
      exit(EXIT_FAILURE);
    }
    
  }
  
  /*--- Check for Boundary condition available for NICF ---*/
  
  if (ideal_gas) {
    if (SystemMeasurements == US && standard_air) {
      if (Kind_ViscosityModel != SUTHERLAND) {
        cout << "Only SUTHERLAND viscosity model can be used with US Measurement  " << endl;
        exit(EXIT_FAILURE);
      }
    }
    if (Kind_ConductivityModel != CONSTANT_PRANDTL ) {
      cout << "Only CONSTANT_PRANDTL thermal conductivity model can be used with STANDARD_AIR and IDEAL_GAS" << endl;
      exit(EXIT_FAILURE);
    }
    
  }
  
  /*--- Force number of span-wise section to 1 if 2D case ---*/
  if(val_nDim ==2){
    nSpanWiseSections_User=1;
    Kind_SpanWise= EQUISPACED;
  }

  /*--- Set number of TurboPerformance markers ---*/
  if(nMarker_Turbomachinery > 0){
    if(nMarker_Turbomachinery > 1){
      nMarker_TurboPerformance = nMarker_Turbomachinery + int(nMarker_Turbomachinery/2) + 1;
    }else{
      nMarker_TurboPerformance = nMarker_Turbomachinery;
    }
  } else {
    nMarker_TurboPerformance = 0;
    nSpanWiseSections =1;
  }

  /*--- Set number of TurboPerformance markers ---*/
  if(nMarker_Turbomachinery != 0){
    nSpan_iZones = new unsigned short[nZone];
  }

  /*--- Set number of TurboPerformance markers ---*/
  if(RampRotatingFrame && !DiscreteAdjoint){
    FinalRotation_Rate_Z = new su2double[nZone];
    for(iZone=0; iZone <nZone; iZone ++){
      FinalRotation_Rate_Z[iZone] = Rotation_Rate_Z[iZone];
      if(abs(FinalRotation_Rate_Z[iZone]) > 0.0){
        Rotation_Rate_Z[iZone] = RampRotatingFrame_Coeff[0];
      }
    }
  }

  if(RampOutletPressure && !DiscreteAdjoint){
    for (iMarker = 0; iMarker < nMarker_NRBC; iMarker++){
      if (Kind_Data_NRBC[iMarker] == STATIC_PRESSURE || Kind_Data_NRBC[iMarker] == STATIC_PRESSURE_1D || Kind_Data_NRBC[iMarker] == RADIAL_EQUILIBRIUM ){
        FinalOutletPressure   = NRBC_Var1[iMarker];
        NRBC_Var1[iMarker] = RampOutletPressure_Coeff[0];
      }
    }
    for (iMarker = 0; iMarker < nMarker_Riemann; iMarker++){
      if (Kind_Data_Riemann[iMarker] == STATIC_PRESSURE || Kind_Data_Riemann[iMarker] == RADIAL_EQUILIBRIUM){
        FinalOutletPressure      = Riemann_Var1[iMarker];
        Riemann_Var1[iMarker] = RampOutletPressure_Coeff[0];
      }
    }
  }

  /*--- Check on extra Relaxation factor for NRBC---*/
  if(ExtraRelFacNRBC[1] > 0.5){
    ExtraRelFacNRBC[1] = 0.5;
  }


  /*--- Set grid movement kind to NO_MOVEMENT if not specified, which means
   that we also set the Grid_Movement flag to false. We initialize to the
   number of zones here, because we are guaranteed to at least have one. ---*/
  
  if (Kind_GridMovement == NULL) {
    Kind_GridMovement = new unsigned short[nZone];
    for (unsigned short iZone = 0; iZone < nZone; iZone++ )
      Kind_GridMovement[iZone] = NO_MOVEMENT;
    if (Grid_Movement == true) {
      cout << "GRID_MOVEMENT = YES but no type provided in GRID_MOVEMENT_KIND!!" << endl;
      exit(EXIT_FAILURE);
    }
  }
  
  /*--- If we're solving a purely steady problem with no prescribed grid
   movement (both rotating frame and moving walls can be steady), make sure that
   there is no grid motion ---*/
  
  if ((Kind_SU2 == SU2_CFD || Kind_SU2 == SU2_SOL) &&
      (Unsteady_Simulation == STEADY) &&
      ((Kind_GridMovement[ZONE_0] != MOVING_WALL) &&
       (Kind_GridMovement[ZONE_0] != ROTATING_FRAME) &&
       (Kind_GridMovement[ZONE_0] != STEADY_TRANSLATION) &&
       (Kind_GridMovement[ZONE_0] != FLUID_STRUCTURE)))
    Grid_Movement = false;
  
  if ((Kind_SU2 == SU2_CFD || Kind_SU2 == SU2_SOL) &&
      (Unsteady_Simulation == STEADY) &&
      ((Kind_GridMovement[ZONE_0] == MOVING_HTP)))
    Grid_Movement = true;

  /*--- If it is not specified, set the mesh motion mach number
   equal to the freestream value. ---*/
  
  if (Grid_Movement && Mach_Motion == 0.0)
    Mach_Motion = Mach;
  
  /*--- Set the boolean flag if we are in a rotating frame (source term). ---*/
  
  if (Grid_Movement && Kind_GridMovement[ZONE_0] == ROTATING_FRAME)
    Rotating_Frame = true;
  else
    Rotating_Frame = false;
  
  /*--- Check the number of moving markers against the number of grid movement
   types provided (should be equal, except that rigid motion and rotating frame
   do not depend on surface specification). ---*/
  
  if (Grid_Movement &&
      (Kind_GridMovement[ZONE_0] != RIGID_MOTION) &&
      (Kind_GridMovement[ZONE_0] != ROTATING_FRAME) &&
      (Kind_GridMovement[ZONE_0] != MOVING_HTP) &&
      (Kind_GridMovement[ZONE_0] != STEADY_TRANSLATION) &&
      (Kind_GridMovement[ZONE_0] != FLUID_STRUCTURE) &&
      (Kind_GridMovement[ZONE_0] != GUST) &&
      (nGridMovement != nMarker_Moving)) {
    cout << "Number of GRID_MOVEMENT_KIND must match number of MARKER_MOVING!!" << endl;
    exit(EXIT_FAILURE);
  }
  
  /*--- In case the grid movement parameters have not been declared in the
   config file, set them equal to zero for safety. Also check to make sure
   that for each option, a value has been declared for each moving marker. ---*/
  
  unsigned short nMoving;
  if (nGridMovement > nZone) nMoving = nGridMovement;
  else nMoving = nZone;

  /*--- Motion Origin: ---*/
  
  if (Motion_Origin_X == NULL) {
    Motion_Origin_X = new su2double[nMoving];
    for (iZone = 0; iZone < nMoving; iZone++ )
      Motion_Origin_X[iZone] = 0.0;
  } else {
    if (Grid_Movement && (nMotion_Origin_X != nGridMovement)) {
      cout << "Length of MOTION_ORIGIN_X must match GRID_MOVEMENT_KIND!!" << endl;
      exit(EXIT_FAILURE);
    }
  }
  
  if (Motion_Origin_Y == NULL) {
    Motion_Origin_Y = new su2double[nMoving];
    for (iZone = 0; iZone < nMoving; iZone++ )
      Motion_Origin_Y[iZone] = 0.0;
  } else {
    if (Grid_Movement && (nMotion_Origin_Y != nGridMovement)) {
      cout << "Length of MOTION_ORIGIN_Y must match GRID_MOVEMENT_KIND!!" << endl;
      exit(EXIT_FAILURE);
    }
  }
  
  if (Motion_Origin_Z == NULL) {
    Motion_Origin_Z = new su2double[nMoving];
    for (iZone = 0; iZone < nMoving; iZone++ )
      Motion_Origin_Z[iZone] = 0.0;
  } else {
    if (Grid_Movement && (nMotion_Origin_Z != nGridMovement)) {
      cout << "Length of MOTION_ORIGIN_Z must match GRID_MOVEMENT_KIND!!" << endl;
      exit(EXIT_FAILURE);
    }
  }
  
  if (MoveMotion_Origin == NULL) {
    MoveMotion_Origin = new unsigned short[nMoving];
    for (iZone = 0; iZone < nMoving; iZone++ )
      MoveMotion_Origin[iZone] = 0;
  } else {
    if (Grid_Movement && (nMoveMotion_Origin != nGridMovement)) {
      cout << "Length of MOVE_MOTION_ORIGIN must match GRID_MOVEMENT_KIND!!" << endl;
      exit(EXIT_FAILURE);
    }
  }
  
  /*--- Translation: ---*/
  
  if (Translation_Rate_X == NULL) {
    Translation_Rate_X = new su2double[nMoving];
    for (iZone = 0; iZone < nMoving; iZone++ )
      Translation_Rate_X[iZone] = 0.0;
  } else {
    if (Grid_Movement && (nTranslation_Rate_X != nGridMovement)) {
      cout << "Length of TRANSLATION_RATE_X must match GRID_MOVEMENT_KIND!!" << endl;
      exit(EXIT_FAILURE);
    }
  }
  
  if (Translation_Rate_Y == NULL) {
    Translation_Rate_Y = new su2double[nMoving];
    for (iZone = 0; iZone < nMoving; iZone++ )
      Translation_Rate_Y[iZone] = 0.0;
  } else {
    if (Grid_Movement && (nTranslation_Rate_Y != nGridMovement)) {
      cout << "Length of TRANSLATION_RATE_Y must match GRID_MOVEMENT_KIND!!" << endl;
      exit(EXIT_FAILURE);
    }
  }
  
  if (Translation_Rate_Z == NULL) {
    Translation_Rate_Z = new su2double[nMoving];
    for (iZone = 0; iZone < nMoving; iZone++ )
      Translation_Rate_Z[iZone] = 0.0;
  } else {
    if (Grid_Movement && (nTranslation_Rate_Z != nGridMovement)) {
      cout << "Length of TRANSLATION_RATE_Z must match GRID_MOVEMENT_KIND!!" << endl;
      exit(EXIT_FAILURE);
    }
  }
  
  /*--- Rotation: ---*/
  
  if (Rotation_Rate_X == NULL) {
    Rotation_Rate_X = new su2double[nMoving];
    for (iZone = 0; iZone < nMoving; iZone++ )
      Rotation_Rate_X[iZone] = 0.0;
  } else {
    if (Grid_Movement && (nRotation_Rate_X != nGridMovement)) {
      cout << "Length of ROTATION_RATE_X must match GRID_MOVEMENT_KIND!!" << endl;
      exit(EXIT_FAILURE);
    }
  }
  
  if (Rotation_Rate_Y == NULL) {
    Rotation_Rate_Y = new su2double[nMoving];
    for (iZone = 0; iZone < nMoving; iZone++ )
      Rotation_Rate_Y[iZone] = 0.0;
  } else {
    if (Grid_Movement && (nRotation_Rate_Y != nGridMovement)) {
      cout << "Length of ROTATION_RATE_Y must match GRID_MOVEMENT_KIND!!" << endl;
      exit(EXIT_FAILURE);
    }
  }
  
  if (Rotation_Rate_Z == NULL) {
    Rotation_Rate_Z = new su2double[nMoving];
    for (iZone = 0; iZone < nMoving; iZone++ )
      Rotation_Rate_Z[iZone] = 0.0;
  } else {
    if (Grid_Movement && (nRotation_Rate_Z != nGridMovement)) {
      cout << "Length of ROTATION_RATE_Z must match GRID_MOVEMENT_KIND!!" << endl;
      exit(EXIT_FAILURE);
    }
  }
  
  /*--- Pitching: ---*/
  
  if (Pitching_Omega_X == NULL) {
    Pitching_Omega_X = new su2double[nMoving];
    for (iZone = 0; iZone < nMoving; iZone++ )
      Pitching_Omega_X[iZone] = 0.0;
  } else {
    if (Grid_Movement && (nPitching_Omega_X != nGridMovement)) {
      cout << "Length of PITCHING_OMEGA_X must match GRID_MOVEMENT_KIND!!" << endl;
      exit(EXIT_FAILURE);
    }
  }
  
  if (Pitching_Omega_Y == NULL) {
    Pitching_Omega_Y = new su2double[nMoving];
    for (iZone = 0; iZone < nMoving; iZone++ )
      Pitching_Omega_Y[iZone] = 0.0;
  } else {
    if (Grid_Movement && (nPitching_Omega_Y != nGridMovement)) {
      cout << "Length of PITCHING_OMEGA_Y must match GRID_MOVEMENT_KIND!!" << endl;
      exit(EXIT_FAILURE);
    }
  }
  
  if (Pitching_Omega_Z == NULL) {
    Pitching_Omega_Z = new su2double[nMoving];
    for (iZone = 0; iZone < nMoving; iZone++ )
      Pitching_Omega_Z[iZone] = 0.0;
  } else {
    if (Grid_Movement && (nPitching_Omega_Z != nGridMovement)) {
      cout << "Length of PITCHING_OMEGA_Z must match GRID_MOVEMENT_KIND!!" << endl;
      exit(EXIT_FAILURE);
    }
  }
  
  /*--- Pitching Amplitude: ---*/
  
  if (Pitching_Ampl_X == NULL) {
    Pitching_Ampl_X = new su2double[nMoving];
    for (iZone = 0; iZone < nMoving; iZone++ )
      Pitching_Ampl_X[iZone] = 0.0;
  } else {
    if (Grid_Movement && (nPitching_Ampl_X != nGridMovement)) {
      cout << "Length of PITCHING_AMPL_X must match GRID_MOVEMENT_KIND!!" << endl;
      exit(EXIT_FAILURE);
    }
  }
  
  if (Pitching_Ampl_Y == NULL) {
    Pitching_Ampl_Y = new su2double[nMoving];
    for (iZone = 0; iZone < nMoving; iZone++ )
      Pitching_Ampl_Y[iZone] = 0.0;
  } else {
    if (Grid_Movement && (nPitching_Ampl_Y != nGridMovement)) {
      cout << "Length of PITCHING_AMPL_Y must match GRID_MOVEMENT_KIND!!" << endl;
      exit(EXIT_FAILURE);
    }
  }
  
  if (Pitching_Ampl_Z == NULL) {
    Pitching_Ampl_Z = new su2double[nMoving];
    for (iZone = 0; iZone < nMoving; iZone++ )
      Pitching_Ampl_Z[iZone] = 0.0;
  } else {
    if (Grid_Movement && (nPitching_Ampl_Z != nGridMovement)) {
      cout << "Length of PITCHING_AMPL_Z must match GRID_MOVEMENT_KIND!!" << endl;
      exit(EXIT_FAILURE);
    }
  }
  
  /*--- Pitching Phase: ---*/
  
  if (Pitching_Phase_X == NULL) {
    Pitching_Phase_X = new su2double[nMoving];
    for (iZone = 0; iZone < nMoving; iZone++ )
      Pitching_Phase_X[iZone] = 0.0;
  } else {
    if (Grid_Movement && (nPitching_Phase_X != nGridMovement)) {
      cout << "Length of PITCHING_PHASE_X must match GRID_MOVEMENT_KIND!!" << endl;
      exit(EXIT_FAILURE);
    }
  }
  
  if (Pitching_Phase_Y == NULL) {
    Pitching_Phase_Y = new su2double[nMoving];
    for (iZone = 0; iZone < nMoving; iZone++ )
      Pitching_Phase_Y[iZone] = 0.0;
  } else {
    if (Grid_Movement && (nPitching_Phase_Y != nGridMovement)) {
      cout << "Length of PITCHING_PHASE_Y must match GRID_MOVEMENT_KIND!!" << endl;
      exit(EXIT_FAILURE);
    }
  }
  
  if (Pitching_Phase_Z == NULL) {
    Pitching_Phase_Z = new su2double[nMoving];
    for (iZone = 0; iZone < nMoving; iZone++ )
      Pitching_Phase_Z[iZone] = 0.0;
  } else {
    if (Grid_Movement && (nPitching_Phase_Z != nGridMovement)) {
      cout << "Length of PITCHING_PHASE_Z must match GRID_MOVEMENT_KIND!!" << endl;
      exit(EXIT_FAILURE);
    }
  }
  
  /*--- Plunging: ---*/
  
  if (Plunging_Omega_X == NULL) {
    Plunging_Omega_X = new su2double[nMoving];
    for (iZone = 0; iZone < nMoving; iZone++ )
      Plunging_Omega_X[iZone] = 0.0;
  } else {
    if (Grid_Movement && (nPlunging_Omega_X != nGridMovement)) {
      cout << "Length of PLUNGING_OMEGA_X must match GRID_MOVEMENT_KIND!!" << endl;
      exit(EXIT_FAILURE);
    }
  }
  
  if (Plunging_Omega_Y == NULL) {
    Plunging_Omega_Y = new su2double[nMoving];
    for (iZone = 0; iZone < nMoving; iZone++ )
      Plunging_Omega_Y[iZone] = 0.0;
  } else {
    if (Grid_Movement && (nPlunging_Omega_Y != nGridMovement)) {
      cout << "Length of PLUNGING_OMEGA_Y must match GRID_MOVEMENT_KIND!!" << endl;
      exit(EXIT_FAILURE);
    }
  }
  
  if (Plunging_Omega_Z == NULL) {
    Plunging_Omega_Z = new su2double[nMoving];
    for (iZone = 0; iZone < nMoving; iZone++ )
      Plunging_Omega_Z[iZone] = 0.0;
  } else {
    if (Grid_Movement && (nPlunging_Omega_Z != nGridMovement)) {
      cout << "Length of PLUNGING_OMEGA_Z must match GRID_MOVEMENT_KIND!!" << endl;
      exit(EXIT_FAILURE);
    }
  }
  
  /*--- Plunging Amplitude: ---*/
  
  if (Plunging_Ampl_X == NULL) {
    Plunging_Ampl_X = new su2double[nMoving];
    for (iZone = 0; iZone < nMoving; iZone++ )
      Plunging_Ampl_X[iZone] = 0.0;
  } else {
    if (Grid_Movement && (nPlunging_Ampl_X != nGridMovement)) {
      cout << "Length of PLUNGING_AMPL_X must match GRID_MOVEMENT_KIND!!" << endl;
      exit(EXIT_FAILURE);
    }
  }
  
  if (Plunging_Ampl_Y == NULL) {
    Plunging_Ampl_Y = new su2double[nMoving];
    for (iZone = 0; iZone < nMoving; iZone++ )
      Plunging_Ampl_Y[iZone] = 0.0;
  } else {
    if (Grid_Movement && (nPlunging_Ampl_Y != nGridMovement)) {
      cout << "Length of PLUNGING_AMPL_Y must match GRID_MOVEMENT_KIND!!" << endl;
      exit(EXIT_FAILURE);
    }
  }
  
  if (Plunging_Ampl_Z == NULL) {
    Plunging_Ampl_Z = new su2double[nMoving];
    for (iZone = 0; iZone < nMoving; iZone++ )
      Plunging_Ampl_Z[iZone] = 0.0;
  } else {
    if (Grid_Movement && (nPlunging_Ampl_Z != nGridMovement)) {
      cout << "Length of PLUNGING_AMPL_Z must match GRID_MOVEMENT_KIND!!" << endl;
      exit(EXIT_FAILURE);
    }
  }
  
  /*-- Setting Harmonic Balance period from the config file */

  if (Unsteady_Simulation == HARMONIC_BALANCE) {
  	HarmonicBalance_Period = GetHarmonicBalance_Period();
  	if (HarmonicBalance_Period < 0)  {
  		cout << "Not a valid value for time period!!" << endl;
  		exit(EXIT_FAILURE);
  	}
  	/* Initialize the Harmonic balance Frequency pointer */
  	if (Omega_HB == NULL) {
  		Omega_HB = new su2double[nOmega_HB];
  		for (iZone = 0; iZone < nOmega_HB; iZone++ )
  			Omega_HB[iZone] = 0.0;
  	}else {
  		if (nOmega_HB != nTimeInstances) {
  			cout << "Length of omega_HB  must match the number TIME_INSTANCES!!" << endl;
  			exit(EXIT_FAILURE);
  		}
  	}
  }

    /*--- Use the various rigid-motion input frequencies to determine the period to be used with harmonic balance cases.
     There are THREE types of motion to consider, namely: rotation, pitching, and plunging.
     The largest period of motion is the one to be used for harmonic balance  calculations. ---*/
    
  /*if (Unsteady_Simulation == HARMONIC_BALANCE) {
      if (!(GetGrid_Movement())) {
          // No grid movement - Time period from config file //
          HarmonicBalance_Period = GetHarmonicBalance_Period();
      }
      
      else {
          unsigned short N_MOTION_TYPES = 3;
          su2double *periods;
          periods = new su2double[N_MOTION_TYPES];
          
          //--- rotation: ---//
          
          su2double Omega_mag_rot = sqrt(pow(Rotation_Rate_X[ZONE_0],2)+pow(Rotation_Rate_Y[ZONE_0],2)+pow(Rotation_Rate_Z[ZONE_0],2));
          if (Omega_mag_rot > 0)
              periods[0] = 2*PI_NUMBER/Omega_mag_rot;
          else
              periods[0] = 0.0;
          
          //--- pitching: ---//
          
          su2double Omega_mag_pitch = sqrt(pow(Pitching_Omega_X[ZONE_0],2)+pow(Pitching_Omega_Y[ZONE_0],2)+pow(Pitching_Omega_Z[ZONE_0],2));
          if (Omega_mag_pitch > 0)
              periods[1] = 2*PI_NUMBER/Omega_mag_pitch;
          else
              periods[1] = 0.0;
          
          //--- plunging: ---//
          
          su2double Omega_mag_plunge = sqrt(pow(Plunging_Omega_X[ZONE_0],2)+pow(Plunging_Omega_Y[ZONE_0],2)+pow(Plunging_Omega_Z[ZONE_0],2));
          if (Omega_mag_plunge > 0)
              periods[2] = 2*PI_NUMBER/Omega_mag_plunge;
          else
              periods[2] = 0.0;
          
          //--- determine which period is largest ---//
          
          unsigned short iVar;
          HarmonicBalance_Period = 0.0;
          for (iVar = 0; iVar < N_MOTION_TYPES; iVar++) {
              if (periods[iVar] > HarmonicBalance_Period)
                  HarmonicBalance_Period = periods[iVar];
          }
          
          delete periods;
      }
    
  }*/
  

  
    
  /*--- Initialize the RefOriginMoment Pointer ---*/
  
  RefOriginMoment = NULL;
  RefOriginMoment = new su2double[3];
  RefOriginMoment[0] = 0.0; RefOriginMoment[1] = 0.0; RefOriginMoment[2] = 0.0;
  
  /*--- In case the moment origin coordinates have not been declared in the
   config file, set them equal to zero for safety. Also check to make sure
   that for each marker, a value has been declared for the moment origin.
   Unless only one value was specified, then set this value for all the markers
   being monitored. ---*/
  
  
  if ((nRefOriginMoment_X != nRefOriginMoment_Y) || (nRefOriginMoment_X != nRefOriginMoment_Z) ) {
    cout << "ERROR: Length of REF_ORIGIN_MOMENT_X, REF_ORIGIN_MOMENT_Y and REF_ORIGIN_MOMENT_Z must be the same!!" << endl;
    exit(EXIT_FAILURE);
  }
  
  if (RefOriginMoment_X == NULL) {
    RefOriginMoment_X = new su2double[nMarker_Monitoring];
    for (iMarker = 0; iMarker < nMarker_Monitoring; iMarker++ )
      RefOriginMoment_X[iMarker] = 0.0;
  } else {
    if (nRefOriginMoment_X == 1) {
      
      su2double aux_RefOriginMoment_X = RefOriginMoment_X[0];
      delete [] RefOriginMoment_X;
      RefOriginMoment_X = new su2double[nMarker_Monitoring];
      nRefOriginMoment_X = nMarker_Monitoring;
      
      for (iMarker = 0; iMarker < nMarker_Monitoring; iMarker++ )
        RefOriginMoment_X[iMarker] = aux_RefOriginMoment_X;
    }
    else if (nRefOriginMoment_X != nMarker_Monitoring) {
      cout << "ERROR: Length of REF_ORIGIN_MOMENT_X must match number of Monitoring Markers!!" << endl;
      exit(EXIT_FAILURE);
    }
  }
  
  if (RefOriginMoment_Y == NULL) {
    RefOriginMoment_Y = new su2double[nMarker_Monitoring];
    for (iMarker = 0; iMarker < nMarker_Monitoring; iMarker++ )
      RefOriginMoment_Y[iMarker] = 0.0;
  } else {
    if (nRefOriginMoment_Y == 1) {
      
      su2double aux_RefOriginMoment_Y = RefOriginMoment_Y[0];
      delete [] RefOriginMoment_Y;
      RefOriginMoment_Y = new su2double[nMarker_Monitoring];
      nRefOriginMoment_Y = nMarker_Monitoring;
      
      for (iMarker = 0; iMarker < nMarker_Monitoring; iMarker++ )
        RefOriginMoment_Y[iMarker] = aux_RefOriginMoment_Y;
    }
    else if (nRefOriginMoment_Y != nMarker_Monitoring) {
      cout << "ERROR: Length of REF_ORIGIN_MOMENT_Y must match number of Monitoring Markers!!" << endl;
      exit(EXIT_FAILURE);
    }
  }
  
  if (RefOriginMoment_Z == NULL) {
    RefOriginMoment_Z = new su2double[nMarker_Monitoring];
    for (iMarker = 0; iMarker < nMarker_Monitoring; iMarker++ )
      RefOriginMoment_Z[iMarker] = 0.0;
  } else {
    if (nRefOriginMoment_Z == 1) {
      
      su2double aux_RefOriginMoment_Z = RefOriginMoment_Z[0];
      delete [] RefOriginMoment_Z;
      RefOriginMoment_Z = new su2double[nMarker_Monitoring];
      nRefOriginMoment_Z = nMarker_Monitoring;
      
      for (iMarker = 0; iMarker < nMarker_Monitoring; iMarker++ )
        RefOriginMoment_Z[iMarker] = aux_RefOriginMoment_Z;
    }
    else if (nRefOriginMoment_Z != nMarker_Monitoring) {
      cout << "ERROR: Length of REF_ORIGIN_MOMENT_Z must match number of Monitoring Markers!!" << endl;
      exit(EXIT_FAILURE);
    }
  }
  
  /*--- Set the boolean flag if we are carrying out an aeroelastic simulation. ---*/
  
  if (Grid_Movement && (Kind_GridMovement[ZONE_0] == AEROELASTIC || Kind_GridMovement[ZONE_0] == AEROELASTIC_RIGID_MOTION)) Aeroelastic_Simulation = true;
  else Aeroelastic_Simulation = false;
  
  /*--- Initializing the size for the solutions of the Aeroelastic problem. ---*/
  
  
  if (Grid_Movement && Aeroelastic_Simulation) {
    Aeroelastic_np1.resize(nMarker_Monitoring);
    Aeroelastic_n.resize(nMarker_Monitoring);
    Aeroelastic_n1.resize(nMarker_Monitoring);
    for (iMarker = 0; iMarker < nMarker_Monitoring; iMarker++) {
      Aeroelastic_np1[iMarker].resize(2);
      Aeroelastic_n[iMarker].resize(2);
      Aeroelastic_n1[iMarker].resize(2);
      for (int i =0; i<2; i++) {
        Aeroelastic_np1[iMarker][i].resize(2);
        Aeroelastic_n[iMarker][i].resize(2);
        Aeroelastic_n1[iMarker][i].resize(2);
        for (int j=0; j<2; j++) {
          Aeroelastic_np1[iMarker][i][j] = 0.0;
          Aeroelastic_n[iMarker][i][j] = 0.0;
          Aeroelastic_n1[iMarker][i][j] = 0.0;
        }
      }
    }
  }
  
  /*--- Allocate memory for the plunge and pitch and initialized them to zero ---*/
  
  if (Grid_Movement && Aeroelastic_Simulation) {
    Aeroelastic_pitch = new su2double[nMarker_Monitoring];
    Aeroelastic_plunge = new su2double[nMarker_Monitoring];
    for (iMarker = 0; iMarker < nMarker_Monitoring; iMarker++ ) {
      Aeroelastic_pitch[iMarker] = 0.0;
      Aeroelastic_plunge[iMarker] = 0.0;
    }
  }

  /*--- Fluid-Structure Interaction problems ---*/

  if (FSI_Problem) {
	  Kind_GridMovement[val_izone] = FLUID_STRUCTURE;
	  Grid_Movement = true;
  }
  
  if (MGCycle == FULLMG_CYCLE) FinestMesh = nMGLevels;
  else FinestMesh = MESH_0;
  
  if ((Kind_Solver == NAVIER_STOKES) &&
      (Kind_Turb_Model != NONE))
    Kind_Solver = RANS;
    
  Kappa_1st_Flow = Kappa_Flow[0];
  Kappa_2nd_Flow = Kappa_Flow[1];
  Kappa_4th_Flow = Kappa_Flow[2];
  Kappa_1st_AdjFlow = Kappa_AdjFlow[0];
  Kappa_2nd_AdjFlow = Kappa_AdjFlow[1];
  Kappa_4th_AdjFlow = Kappa_AdjFlow[2];
  
  /*--- Make the MG_PreSmooth, MG_PostSmooth, and MG_CorrecSmooth
   arrays consistent with nMGLevels ---*/
  
  unsigned short * tmp_smooth = new unsigned short[nMGLevels+1];
  
  if ((nMG_PreSmooth != nMGLevels+1) && (nMG_PreSmooth != 0)) {
    if (nMG_PreSmooth > nMGLevels+1) {
      
      /*--- Truncate by removing unnecessary elements at the end ---*/
      
      for (unsigned int i = 0; i <= nMGLevels; i++)
        tmp_smooth[i] = MG_PreSmooth[i];
      delete [] MG_PreSmooth;
      MG_PreSmooth=NULL;
    } else {
      
      /*--- Add additional elements equal to last element ---*/
      
      for (unsigned int i = 0; i < nMG_PreSmooth; i++)
        tmp_smooth[i] = MG_PreSmooth[i];
      for (unsigned int i = nMG_PreSmooth; i <= nMGLevels; i++)
        tmp_smooth[i] = MG_PreSmooth[nMG_PreSmooth-1];
      delete [] MG_PreSmooth;
      MG_PreSmooth=NULL;
    }
    
    nMG_PreSmooth = nMGLevels+1;
    MG_PreSmooth = new unsigned short[nMG_PreSmooth];
    for (unsigned int i = 0; i < nMG_PreSmooth; i++)
      MG_PreSmooth[i] = tmp_smooth[i];
  }
  if ((nMGLevels != 0) && (nMG_PreSmooth == 0)) {
    delete [] MG_PreSmooth;
    nMG_PreSmooth = nMGLevels+1;
    MG_PreSmooth = new unsigned short[nMG_PreSmooth];
    for (unsigned int i = 0; i < nMG_PreSmooth; i++)
      MG_PreSmooth[i] = i+1;
  }
  
  if ((nMG_PostSmooth != nMGLevels+1) && (nMG_PostSmooth != 0)) {
    if (nMG_PostSmooth > nMGLevels+1) {
      
      /*--- Truncate by removing unnecessary elements at the end ---*/
      
      for (unsigned int i = 0; i <= nMGLevels; i++)
        tmp_smooth[i] = MG_PostSmooth[i];
      delete [] MG_PostSmooth;
      MG_PostSmooth=NULL;
    } else {
      
      /*--- Add additional elements equal to last element ---*/
       
      for (unsigned int i = 0; i < nMG_PostSmooth; i++)
        tmp_smooth[i] = MG_PostSmooth[i];
      for (unsigned int i = nMG_PostSmooth; i <= nMGLevels; i++)
        tmp_smooth[i] = MG_PostSmooth[nMG_PostSmooth-1];
      delete [] MG_PostSmooth;
      MG_PostSmooth=NULL;
    }
    
    nMG_PostSmooth = nMGLevels+1;
    MG_PostSmooth = new unsigned short[nMG_PostSmooth];
    for (unsigned int i = 0; i < nMG_PostSmooth; i++)
      MG_PostSmooth[i] = tmp_smooth[i];
    
  }
  
  if ((nMGLevels != 0) && (nMG_PostSmooth == 0)) {
    delete [] MG_PostSmooth;
    nMG_PostSmooth = nMGLevels+1;
    MG_PostSmooth = new unsigned short[nMG_PostSmooth];
    for (unsigned int i = 0; i < nMG_PostSmooth; i++)
      MG_PostSmooth[i] = 0;
  }
  
  if ((nMG_CorrecSmooth != nMGLevels+1) && (nMG_CorrecSmooth != 0)) {
    if (nMG_CorrecSmooth > nMGLevels+1) {
      
      /*--- Truncate by removing unnecessary elements at the end ---*/
      
      for (unsigned int i = 0; i <= nMGLevels; i++)
        tmp_smooth[i] = MG_CorrecSmooth[i];
      delete [] MG_CorrecSmooth;
      MG_CorrecSmooth = NULL;
    } else {
      
      /*--- Add additional elements equal to last element ---*/
      
      for (unsigned int i = 0; i < nMG_CorrecSmooth; i++)
        tmp_smooth[i] = MG_CorrecSmooth[i];
      for (unsigned int i = nMG_CorrecSmooth; i <= nMGLevels; i++)
        tmp_smooth[i] = MG_CorrecSmooth[nMG_CorrecSmooth-1];
      delete [] MG_CorrecSmooth;
      MG_CorrecSmooth = NULL;
    }
    nMG_CorrecSmooth = nMGLevels+1;
    MG_CorrecSmooth = new unsigned short[nMG_CorrecSmooth];
    for (unsigned int i = 0; i < nMG_CorrecSmooth; i++)
      MG_CorrecSmooth[i] = tmp_smooth[i];
  }
  
  if ((nMGLevels != 0) && (nMG_CorrecSmooth == 0)) {
    delete [] MG_CorrecSmooth;
    nMG_CorrecSmooth = nMGLevels+1;
    MG_CorrecSmooth = new unsigned short[nMG_CorrecSmooth];
    for (unsigned int i = 0; i < nMG_CorrecSmooth; i++)
      MG_CorrecSmooth[i] = 0;
  }
  
  /*--- Override MG Smooth parameters ---*/
  
  if (nMG_PreSmooth != 0) MG_PreSmooth[MESH_0] = 1;
  if (nMG_PostSmooth != 0) {
    MG_PostSmooth[MESH_0] = 0;
    MG_PostSmooth[nMGLevels] = 0;
  }
  if (nMG_CorrecSmooth != 0) MG_CorrecSmooth[nMGLevels] = 0;
  
  if (Restart) MGCycle = V_CYCLE;
  
  if (ContinuousAdjoint) {
    if (Kind_Solver == EULER) Kind_Solver = ADJ_EULER;
    if (Kind_Solver == NAVIER_STOKES) Kind_Solver = ADJ_NAVIER_STOKES;
    if (Kind_Solver == RANS) Kind_Solver = ADJ_RANS;
  }
  
  nCFL = nMGLevels+1;
  CFL = new su2double[nCFL];
  CFL[0] = CFLFineGrid;
  
  /*--- Evaluate when the Cl should be evaluated ---*/
  
  Iter_Fixed_CL        = SU2_TYPE::Int(nExtIter / (su2double(Update_Alpha)+5.0));
  Iter_Fixed_CM        = SU2_TYPE::Int(nExtIter / (su2double(Update_iH)+5.0));
  Iter_Fixed_NetThrust = SU2_TYPE::Int(nExtIter / (su2double(Update_BCThrust)+5.0));

  if (ContinuousAdjoint) {
    CFL[0] = CFL[0] * CFLRedCoeff_AdjFlow;
    CFL_AdaptParam[2] *= CFLRedCoeff_AdjFlow;
    CFL_AdaptParam[3] *= CFLRedCoeff_AdjFlow;
    Iter_Fixed_CL = SU2_TYPE::Int(su2double (Iter_Fixed_CL) / CFLRedCoeff_AdjFlow);
    Iter_Fixed_CM = SU2_TYPE::Int(su2double (Iter_Fixed_CM) / CFLRedCoeff_AdjFlow);
    Iter_Fixed_NetThrust = SU2_TYPE::Int(su2double (Iter_Fixed_NetThrust) / CFLRedCoeff_AdjFlow);
  }
  
  if (Iter_Fixed_CL == 0) { Iter_Fixed_CL = nExtIter+1; Update_Alpha = 0; }
  if (Iter_Fixed_CM == 0) { Iter_Fixed_CM = nExtIter+1; Update_iH = 0; }
  if (Iter_Fixed_NetThrust == 0) { Iter_Fixed_NetThrust = nExtIter+1; Update_BCThrust = 0; }

  for (iCFL = 1; iCFL < nCFL; iCFL++)
    CFL[iCFL] = CFL[iCFL-1];
  
  if (nRKStep == 0) {
    nRKStep = 1;
    RK_Alpha_Step = new su2double[1]; RK_Alpha_Step[0] = 1.0;
  }
  
  if (nIntCoeffs == 0) {
	nIntCoeffs = 2;
	Int_Coeffs = new su2double[2]; Int_Coeffs[0] = 0.25; Int_Coeffs[1] = 0.5;
  }

  if ((Kind_SU2 == SU2_CFD) && (Kind_Solver == NO_SOLVER)) {
    cout << "PHYSICAL_PROBLEM must be set in the configuration file" << endl;
    exit(EXIT_FAILURE);
  }
  
  /*--- Set a flag for viscous simulations ---*/
  
  Viscous = (( Kind_Solver == NAVIER_STOKES          ) ||
             ( Kind_Solver == ADJ_NAVIER_STOKES      ) ||
             ( Kind_Solver == RANS                   ) ||
             ( Kind_Solver == ADJ_RANS               ) );
  
  /*--- To avoid boundary intersections, let's add a small constant to the planes. ---*/

  Section_WingBounds[0] += EPS;
  Section_WingBounds[1] += EPS;

  for (unsigned short iSections = 0; iSections < nLocationStations; iSections++) {
    LocationStations[iSections] += EPS;
  }

  /*--- Re-scale the length based parameters. The US system uses feet,
   but SU2 assumes that the grid is in inches ---*/
  
  if ((SystemMeasurements == US) && (Kind_SU2 == SU2_CFD)) {
    
    for (iMarker = 0; iMarker < nMarker_Monitoring; iMarker++) {
      RefOriginMoment_X[iMarker] = RefOriginMoment_X[iMarker]/12.0;
      RefOriginMoment_Y[iMarker] = RefOriginMoment_Y[iMarker]/12.0;
      RefOriginMoment_Z[iMarker] = RefOriginMoment_Z[iMarker]/12.0;
    }
    
    for (iMarker = 0; iMarker < nGridMovement; iMarker++) {
      Motion_Origin_X[iMarker] = Motion_Origin_X[iMarker]/12.0;
      Motion_Origin_Y[iMarker] = Motion_Origin_Y[iMarker]/12.0;
      Motion_Origin_Z[iMarker] = Motion_Origin_Z[iMarker]/12.0;
    }
    
    RefLength = RefLength/12.0;
    if ((val_nDim == 2) && (!Axisymmetric)) RefArea = RefArea/12.0;
    else RefArea = RefArea/144.0;
    Length_Reynolds = Length_Reynolds/12.0;
    RefElemLength = RefElemLength/12.0;
    Highlite_Area = Highlite_Area/144.0;
    SemiSpan = SemiSpan/12.0;

    EA_IntLimit[0] = EA_IntLimit[0]/12.0;
    EA_IntLimit[1] = EA_IntLimit[1]/12.0;
    EA_IntLimit[2] = EA_IntLimit[2]/12.0;
    
    for (unsigned short iSections = 0; iSections < nLocationStations; iSections++) {
      LocationStations[iSections] = LocationStations[iSections]/12.0;
    }

    Section_WingBounds[0] = Section_WingBounds[0]/12.0;
    Section_WingBounds[1] = Section_WingBounds[1]/12.0;
    
    SubsonicEngine_Cyl[0] = SubsonicEngine_Cyl[0]/12.0;
    SubsonicEngine_Cyl[1] = SubsonicEngine_Cyl[1]/12.0;
    SubsonicEngine_Cyl[2] = SubsonicEngine_Cyl[2]/12.0;
    SubsonicEngine_Cyl[3] = SubsonicEngine_Cyl[3]/12.0;
    SubsonicEngine_Cyl[4] = SubsonicEngine_Cyl[4]/12.0;
    SubsonicEngine_Cyl[5] = SubsonicEngine_Cyl[5]/12.0;
    SubsonicEngine_Cyl[6] = SubsonicEngine_Cyl[6]/12.0;
    
  }
  
  /*--- Check for constant lift mode. Initialize the update flag for
   the AoA with each iteration to false  ---*/
  
  if (Fixed_CL_Mode) Update_AoA = false;
  if (Fixed_CM_Mode) Update_HTPIncidence = false;

  if (DirectDiff != NO_DERIVATIVE) {
#if !defined COMPLEX_TYPE && !defined ADOLC_FORWARD_TYPE && !defined CODI_FORWARD_TYPE
      if (Kind_SU2 == SU2_CFD) {
        cout << "SU2_CFD: Config option DIRECT_DIFF= YES requires AD or complex support!" << endl;
        cout << "Please use SU2_CFD_DIRECTDIFF (configuration/compilation is done using the preconfigure.py script)." << endl;
        exit(EXIT_FAILURE);
      }
#endif
    /*--- Initialize the derivative values ---*/
    switch (DirectDiff) {
      case D_MACH:
        SU2_TYPE::SetDerivative(Mach, 1.0);
        break;
      case D_AOA:
        SU2_TYPE::SetDerivative(AoA, 1.0);
        break;
      case D_SIDESLIP:
        SU2_TYPE::SetDerivative(AoS, 1.0);
        break;
      case D_REYNOLDS:
        SU2_TYPE::SetDerivative(Reynolds, 1.0);
        break;
      case D_TURB2LAM:
       SU2_TYPE::SetDerivative(Turb2LamViscRatio_FreeStream, 1.0);
        break;
      default:
        /*--- All other cases are handled in the specific solver ---*/
        break;
      }
  }

#if defined CODI_REVERSE_TYPE
  AD_Mode = YES;
#else
  if (AD_Mode == YES) {
    if (rank == MASTER_NODE){
      cout << "AUTO_DIFF=YES requires Automatic Differentiation support." << endl;
      cout << "Please use correct executables (configuration/compilation is done using the preconfigure.py script)." << endl;
    }
  }
#endif

  if (DiscreteAdjoint) {
#if !defined ADOLC_REVERSE_TYPE && !defined CODI_REVERSE_TYPE
    if (Kind_SU2 == SU2_CFD) {
      if (rank == MASTER_NODE){
        cout << "SU2_CFD: Config option MATH_PROBLEM= DISCRETE_ADJOINT requires AD support!" << endl;
        cout << "Please use SU2_CFD_AD (configuration/compilation is done using the preconfigure.py script)." << endl;
      }
      exit(EXIT_FAILURE);
    }
#endif

    /*--- Disable writing of limiters if enabled ---*/
    Wrt_Limiters = false;

    if (Unsteady_Simulation) {

      Restart_Flow = false;

      if (Grid_Movement) {
        cout << "Dynamic mesh movement currently not supported for the discrete adjoint solver." << endl;
        exit(EXIT_FAILURE);
      }

      if (Unst_AdjointIter- long(nExtIter) < 0){
        if (rank == MASTER_NODE){
          cout << "Invalid iteration number requested for unsteady adjoint. " << endl;
          cout << "Make sure EXT_ITER is larger or equal than UNST_ADJ_ITER." << endl;
        }
        exit(EXIT_FAILURE);
      }

      /*--- If the averaging interval is not set, we average over all time-steps ---*/

      if (Iter_Avg_Objective == 0.0) {
        Iter_Avg_Objective = nExtIter;
      }
    }

    switch(Kind_Solver) {
      case EULER:
        Kind_Solver = DISC_ADJ_EULER;
        break;
      case RANS:
        Kind_Solver = DISC_ADJ_RANS;
        break;
      case NAVIER_STOKES:
        Kind_Solver = DISC_ADJ_NAVIER_STOKES;
        break;
      default:
        break;
    }

    RampOutletPressure = false;
    RampRotatingFrame = false;
  }

  /*--- Check for 2nd order w/ limiting for JST and correct ---*/
  
  if ((Kind_ConvNumScheme_Flow == SPACE_CENTERED) && (Kind_Centered_Flow == JST) && (SpatialOrder_Flow == SECOND_ORDER_LIMITER))
    SpatialOrder_Flow = SECOND_ORDER;
  
  if ((Kind_ConvNumScheme_AdjFlow == SPACE_CENTERED) && (Kind_Centered_AdjFlow == JST) && (SpatialOrder_AdjFlow == SECOND_ORDER_LIMITER))
    SpatialOrder_AdjFlow = SECOND_ORDER;
  
  delete [] tmp_smooth;
  
}

void CConfig::SetMarkers(unsigned short val_software) {

  unsigned short iMarker_All, iMarker_CfgFile, iMarker_Euler, iMarker_Custom,
  iMarker_FarField, iMarker_SymWall, iMarker_Pressure, iMarker_PerBound,
  iMarker_NearFieldBound, iMarker_InterfaceBound, iMarker_Fluid_InterfaceBound, iMarker_Dirichlet,
  iMarker_Inlet, iMarker_Riemann, iMarker_NRBC, iMarker_Outlet, iMarker_Isothermal,
  iMarker_HeatFlux, iMarker_EngineInflow, iMarker_EngineExhaust,
  iMarker_Displacement, iMarker_Load, iMarker_FlowLoad, iMarker_Neumann, iMarker_Internal,
  iMarker_Monitoring, iMarker_Designing, iMarker_GeoEval, iMarker_Plotting, iMarker_Analyze,
  iMarker_DV, iMarker_Moving, iMarker_Supersonic_Inlet, iMarker_Supersonic_Outlet,
  iMarker_Clamped, iMarker_ZoneInterface, iMarker_Load_Dir, iMarker_Load_Sine,
  iMarker_ActDiskInlet, iMarker_ActDiskOutlet, iMarker_Out_1D,
  iMarker_Turbomachinery, iMarker_MixingPlaneInterface;

  int size = SINGLE_NODE;
  
#ifdef HAVE_MPI
  if (val_software != SU2_MSH)
    MPI_Comm_size(MPI_COMM_WORLD, &size);
#endif

  /*--- Compute the total number of markers in the config file ---*/
  
  nMarker_CfgFile = nMarker_Euler + nMarker_FarField + nMarker_SymWall +
  nMarker_Pressure + nMarker_PerBound + nMarker_NearFieldBound + nMarker_Fluid_InterfaceBound +
  nMarker_InterfaceBound + nMarker_Dirichlet + nMarker_Neumann + nMarker_Inlet + nMarker_Riemann +
  nMarker_NRBC + nMarker_Outlet + nMarker_Isothermal + nMarker_HeatFlux +
  nMarker_EngineInflow + nMarker_EngineExhaust + nMarker_Internal +
  nMarker_Supersonic_Inlet + nMarker_Supersonic_Outlet + nMarker_Displacement + nMarker_Load +
  nMarker_FlowLoad + nMarker_Custom +
  nMarker_Clamped + nMarker_Load_Sine + nMarker_Load_Dir +
  nMarker_ActDiskInlet + nMarker_ActDiskOutlet + nMarker_Out_1D;
  
  /*--- Add the possible send/receive domains ---*/

  nMarker_Max = nMarker_CfgFile + OVERHEAD*size;
  
  /*--- Basic dimensionalization of the markers (worst scenario) ---*/

  nMarker_All = nMarker_Max;

  /*--- Allocate the memory (markers in each domain) ---*/
  
  Marker_All_TagBound             = new string[nMarker_All];			// Store the tag that correspond with each marker.
  Marker_All_SendRecv             = new short[nMarker_All];				// +#domain (send), -#domain (receive).
  Marker_All_KindBC               = new unsigned short[nMarker_All];	// Store the kind of boundary condition.
  Marker_All_Monitoring           = new unsigned short[nMarker_All];	// Store whether the boundary should be monitored.
  Marker_All_Designing            = new unsigned short[nMarker_All];    // Store whether the boundary should be designed.
  Marker_All_Plotting             = new unsigned short[nMarker_All];	// Store whether the boundary should be plotted.
  Marker_All_Analyze              = new unsigned short[nMarker_All];	// Store whether the boundary should be plotted.
  Marker_All_ZoneInterface        = new unsigned short[nMarker_All];	// Store whether the boundary is in the FSI interface.
  Marker_All_GeoEval              = new unsigned short[nMarker_All];	// Store whether the boundary should be geometry evaluation.
  Marker_All_DV                   = new unsigned short[nMarker_All];	// Store whether the boundary should be affected by design variables.
  Marker_All_Moving               = new unsigned short[nMarker_All];	// Store whether the boundary should be in motion.
  Marker_All_PerBound             = new short[nMarker_All];				// Store whether the boundary belongs to a periodic boundary.
  Marker_All_Out_1D               = new unsigned short[nMarker_All];    // Store whether the boundary belongs to a 1-d output boundary.
  Marker_All_Turbomachinery       = new unsigned short[nMarker_All];	// Store whether the boundary is in needed for Turbomachinery computations.
  Marker_All_TurbomachineryFlag   = new unsigned short[nMarker_All];	// Store whether the boundary has a flag for Turbomachinery computations.
  Marker_All_MixingPlaneInterface = new unsigned short[nMarker_All];	// Store whether the boundary has a in the MixingPlane interface.
  

  for (iMarker_All = 0; iMarker_All < nMarker_All; iMarker_All++) {
    Marker_All_TagBound[iMarker_All]             = "SEND_RECEIVE";
    Marker_All_SendRecv[iMarker_All]             = 0;
    Marker_All_KindBC[iMarker_All]               = 0;
    Marker_All_Monitoring[iMarker_All]           = 0;
    Marker_All_GeoEval[iMarker_All]              = 0;
    Marker_All_Designing[iMarker_All]            = 0;
    Marker_All_Plotting[iMarker_All]             = 0;
    Marker_All_Analyze[iMarker_All]              = 0;
    Marker_All_ZoneInterface[iMarker_All]        = 0;
    Marker_All_DV[iMarker_All]                   = 0;
    Marker_All_Moving[iMarker_All]               = 0;
    Marker_All_PerBound[iMarker_All]             = 0;
    Marker_All_Out_1D[iMarker_All]               = 0;
    Marker_All_Turbomachinery[iMarker_All]       = 0;
    Marker_All_TurbomachineryFlag[iMarker_All]   = 0;
    Marker_All_MixingPlaneInterface[iMarker_All] = 0;
  }

  /*--- Allocate the memory (markers in the config file) ---*/

  Marker_CfgFile_TagBound             = new string[nMarker_CfgFile];
  Marker_CfgFile_KindBC               = new unsigned short[nMarker_CfgFile];
  Marker_CfgFile_Monitoring           = new unsigned short[nMarker_CfgFile];
  Marker_CfgFile_Designing            = new unsigned short[nMarker_CfgFile];
  Marker_CfgFile_Plotting             = new unsigned short[nMarker_CfgFile];
  Marker_CfgFile_Analyze              = new unsigned short[nMarker_CfgFile];
  Marker_CfgFile_GeoEval              = new unsigned short[nMarker_CfgFile];
  Marker_CfgFile_ZoneInterface        = new unsigned short[nMarker_CfgFile];
  Marker_CfgFile_DV                   = new unsigned short[nMarker_CfgFile];
  Marker_CfgFile_Moving               = new unsigned short[nMarker_CfgFile];
  Marker_CfgFile_PerBound             = new unsigned short[nMarker_CfgFile];
  Marker_CfgFile_Out_1D               = new unsigned short[nMarker_CfgFile];
  Marker_CfgFile_Turbomachinery       = new unsigned short[nMarker_CfgFile];
  Marker_CfgFile_TurbomachineryFlag   = new unsigned short[nMarker_CfgFile];
  Marker_CfgFile_MixingPlaneInterface = new unsigned short[nMarker_CfgFile];
  
  for (iMarker_CfgFile = 0; iMarker_CfgFile < nMarker_CfgFile; iMarker_CfgFile++) {
    Marker_CfgFile_TagBound[iMarker_CfgFile]             = "SEND_RECEIVE";
    Marker_CfgFile_KindBC[iMarker_CfgFile]               = 0;
    Marker_CfgFile_Monitoring[iMarker_CfgFile]           = 0;
    Marker_CfgFile_GeoEval[iMarker_CfgFile]              = 0;
    Marker_CfgFile_Designing[iMarker_CfgFile]            = 0;
    Marker_CfgFile_Plotting[iMarker_CfgFile]             = 0;
    Marker_CfgFile_Analyze[iMarker_CfgFile]              = 0;
    Marker_CfgFile_ZoneInterface[iMarker_CfgFile]        = 0;
    Marker_CfgFile_DV[iMarker_CfgFile]                   = 0;
    Marker_CfgFile_Moving[iMarker_CfgFile]               = 0;
    Marker_CfgFile_PerBound[iMarker_CfgFile]             = 0;
    Marker_CfgFile_Out_1D[iMarker_CfgFile]               = 0;
    Marker_CfgFile_Turbomachinery[iMarker_CfgFile]       = 0;
    Marker_CfgFile_TurbomachineryFlag[iMarker_CfgFile]   = 0;
    Marker_CfgFile_MixingPlaneInterface[iMarker_CfgFile] = 0;
  }

  /*--- Allocate memory to store surface information (Analyze BC) ---*/

  Surface_MassFlow = new su2double[nMarker_Analyze];
  Surface_DC60 = new su2double[nMarker_Analyze];
  Surface_IDC = new su2double[nMarker_Analyze];
  Surface_IDC_Mach = new su2double[nMarker_Analyze];
  Surface_IDR = new su2double[nMarker_Analyze];
  for (iMarker_Analyze = 0; iMarker_Analyze < nMarker_Analyze; iMarker_Analyze++) {
     Surface_MassFlow[iMarker_Analyze] = 0.0;
     Surface_DC60[iMarker_Analyze] = 0.0;
     Surface_IDC[iMarker_Analyze] = 0.0;
     Surface_IDC_Mach[iMarker_Analyze] = 0.0;
     Surface_IDR[iMarker_Analyze] = 0.0;
   }

  /*--- Populate the marker information in the config file (all domains) ---*/

  iMarker_CfgFile = 0;
  for (iMarker_Euler = 0; iMarker_Euler < nMarker_Euler; iMarker_Euler++) {
    Marker_CfgFile_TagBound[iMarker_CfgFile] = Marker_Euler[iMarker_Euler];
    Marker_CfgFile_KindBC[iMarker_CfgFile] = EULER_WALL;
    iMarker_CfgFile++;
  }

  for (iMarker_FarField = 0; iMarker_FarField < nMarker_FarField; iMarker_FarField++) {
    Marker_CfgFile_TagBound[iMarker_CfgFile] = Marker_FarField[iMarker_FarField];
    Marker_CfgFile_KindBC[iMarker_CfgFile] = FAR_FIELD;
    iMarker_CfgFile++;
  }

  for (iMarker_SymWall = 0; iMarker_SymWall < nMarker_SymWall; iMarker_SymWall++) {
    Marker_CfgFile_TagBound[iMarker_CfgFile] = Marker_SymWall[iMarker_SymWall];
    Marker_CfgFile_KindBC[iMarker_CfgFile] = SYMMETRY_PLANE;
    iMarker_CfgFile++;
  }

  for (iMarker_Pressure = 0; iMarker_Pressure < nMarker_Pressure; iMarker_Pressure++) {
    Marker_CfgFile_TagBound[iMarker_CfgFile] = Marker_Pressure[iMarker_Pressure];
    Marker_CfgFile_KindBC[iMarker_CfgFile] = PRESSURE_BOUNDARY;
    iMarker_CfgFile++;
  }

  for (iMarker_PerBound = 0; iMarker_PerBound < nMarker_PerBound; iMarker_PerBound++) {
    Marker_CfgFile_TagBound[iMarker_CfgFile] = Marker_PerBound[iMarker_PerBound];
    Marker_CfgFile_KindBC[iMarker_CfgFile] = PERIODIC_BOUNDARY;
    Marker_CfgFile_PerBound[iMarker_CfgFile] = iMarker_PerBound + 1;
    iMarker_CfgFile++;
  }

  ActDisk_DeltaPress = new su2double[nMarker_ActDiskInlet];
  ActDisk_DeltaTemp = new su2double[nMarker_ActDiskInlet];
  ActDisk_TotalPressRatio = new su2double[nMarker_ActDiskInlet];
  ActDisk_TotalTempRatio = new su2double[nMarker_ActDiskInlet];
  ActDisk_StaticPressRatio = new su2double[nMarker_ActDiskInlet];
  ActDisk_StaticTempRatio = new su2double[nMarker_ActDiskInlet];
  ActDisk_Power = new su2double[nMarker_ActDiskInlet];
  ActDisk_MassFlow = new su2double[nMarker_ActDiskInlet];
  ActDisk_Mach = new su2double[nMarker_ActDiskInlet];
  ActDisk_Force = new su2double[nMarker_ActDiskInlet];
  ActDisk_NetThrust = new su2double[nMarker_ActDiskInlet];
  ActDisk_BCThrust = new su2double[nMarker_ActDiskInlet];
  ActDisk_BCThrust_Old = new su2double[nMarker_ActDiskInlet];
  ActDisk_GrossThrust = new su2double[nMarker_ActDiskInlet];
  ActDisk_Area = new su2double[nMarker_ActDiskInlet];
  ActDisk_ReverseMassFlow = new su2double[nMarker_ActDiskInlet];
  
  for (iMarker_ActDiskInlet = 0; iMarker_ActDiskInlet < nMarker_ActDiskInlet; iMarker_ActDiskInlet++) {
    ActDisk_DeltaPress[iMarker_ActDiskInlet] = 0.0;
    ActDisk_DeltaTemp[iMarker_ActDiskInlet] = 0.0;
    ActDisk_TotalPressRatio[iMarker_ActDiskInlet] = 0.0;
    ActDisk_TotalTempRatio[iMarker_ActDiskInlet] = 0.0;
    ActDisk_StaticPressRatio[iMarker_ActDiskInlet] = 0.0;
    ActDisk_StaticTempRatio[iMarker_ActDiskInlet] = 0.0;
    ActDisk_Power[iMarker_ActDiskInlet] = 0.0;
    ActDisk_MassFlow[iMarker_ActDiskInlet] = 0.0;
    ActDisk_Mach[iMarker_ActDiskInlet] = 0.0;
    ActDisk_Force[iMarker_ActDiskInlet] = 0.0;
    ActDisk_NetThrust[iMarker_ActDiskInlet] = 0.0;
    ActDisk_BCThrust[iMarker_ActDiskInlet] = 0.0;
    ActDisk_BCThrust_Old[iMarker_ActDiskInlet] = 0.0;
    ActDisk_GrossThrust[iMarker_ActDiskInlet] = 0.0;
    ActDisk_Area[iMarker_ActDiskInlet] = 0.0;
    ActDisk_ReverseMassFlow[iMarker_ActDiskInlet] = 0.0;
  }
  
  
  ActDiskInlet_MassFlow = new su2double[nMarker_ActDiskInlet];
  ActDiskInlet_Temperature = new su2double[nMarker_ActDiskInlet];
  ActDiskInlet_TotalTemperature = new su2double[nMarker_ActDiskInlet];
  ActDiskInlet_Pressure = new su2double[nMarker_ActDiskInlet];
  ActDiskInlet_TotalPressure = new su2double[nMarker_ActDiskInlet];
  ActDiskInlet_RamDrag = new su2double[nMarker_ActDiskInlet];
  ActDiskInlet_Force = new su2double[nMarker_ActDiskInlet];
  ActDiskInlet_Power = new su2double[nMarker_ActDiskInlet];
  
  for (iMarker_ActDiskInlet = 0; iMarker_ActDiskInlet < nMarker_ActDiskInlet; iMarker_ActDiskInlet++) {
    Marker_CfgFile_TagBound[iMarker_CfgFile] = Marker_ActDiskInlet[iMarker_ActDiskInlet];
    Marker_CfgFile_KindBC[iMarker_CfgFile] = ACTDISK_INLET;
    ActDiskInlet_MassFlow[iMarker_ActDiskInlet] = 0.0;
    ActDiskInlet_Temperature[iMarker_ActDiskInlet] = 0.0;
    ActDiskInlet_TotalTemperature[iMarker_ActDiskInlet] = 0.0;
    ActDiskInlet_Pressure[iMarker_ActDiskInlet] = 0.0;
    ActDiskInlet_TotalPressure[iMarker_ActDiskInlet] = 0.0;
    ActDiskInlet_RamDrag[iMarker_ActDiskInlet] = 0.0;
    ActDiskInlet_Force[iMarker_ActDiskInlet] = 0.0;
    ActDiskInlet_Power[iMarker_ActDiskInlet] = 0.0;
    iMarker_CfgFile++;
  }
  
  ActDiskOutlet_MassFlow = new su2double[nMarker_ActDiskOutlet];
  ActDiskOutlet_Temperature = new su2double[nMarker_ActDiskOutlet];
  ActDiskOutlet_TotalTemperature = new su2double[nMarker_ActDiskOutlet];
  ActDiskOutlet_Pressure = new su2double[nMarker_ActDiskOutlet];
  ActDiskOutlet_TotalPressure = new su2double[nMarker_ActDiskOutlet];
  ActDiskOutlet_GrossThrust = new su2double[nMarker_ActDiskOutlet];
  ActDiskOutlet_Force = new su2double[nMarker_ActDiskOutlet];
  ActDiskOutlet_Power = new su2double[nMarker_ActDiskOutlet];
  
  for (iMarker_ActDiskOutlet = 0; iMarker_ActDiskOutlet < nMarker_ActDiskOutlet; iMarker_ActDiskOutlet++) {
    Marker_CfgFile_TagBound[iMarker_CfgFile] = Marker_ActDiskOutlet[iMarker_ActDiskOutlet];
    Marker_CfgFile_KindBC[iMarker_CfgFile] = ACTDISK_OUTLET;
    ActDiskOutlet_MassFlow[iMarker_ActDiskOutlet] = 0.0;
    ActDiskOutlet_Temperature[iMarker_ActDiskOutlet] = 0.0;
    ActDiskOutlet_TotalTemperature[iMarker_ActDiskOutlet] = 0.0;
    ActDiskOutlet_Pressure[iMarker_ActDiskOutlet] = 0.0;
    ActDiskOutlet_TotalPressure[iMarker_ActDiskOutlet] = 0.0;
    ActDiskOutlet_GrossThrust[iMarker_ActDiskOutlet] = 0.0;
    ActDiskOutlet_Force[iMarker_ActDiskOutlet] = 0.0;
    ActDiskOutlet_Power[iMarker_ActDiskOutlet] = 0.0;
    iMarker_CfgFile++;
  }

  for (iMarker_NearFieldBound = 0; iMarker_NearFieldBound < nMarker_NearFieldBound; iMarker_NearFieldBound++) {
    Marker_CfgFile_TagBound[iMarker_CfgFile] = Marker_NearFieldBound[iMarker_NearFieldBound];
    Marker_CfgFile_KindBC[iMarker_CfgFile] = NEARFIELD_BOUNDARY;
    iMarker_CfgFile++;
  }

  for (iMarker_InterfaceBound = 0; iMarker_InterfaceBound < nMarker_InterfaceBound; iMarker_InterfaceBound++) {
    Marker_CfgFile_TagBound[iMarker_CfgFile] = Marker_InterfaceBound[iMarker_InterfaceBound];
    Marker_CfgFile_KindBC[iMarker_CfgFile] = INTERFACE_BOUNDARY;
    iMarker_CfgFile++;
  }
  
  for (iMarker_Fluid_InterfaceBound = 0; iMarker_Fluid_InterfaceBound < nMarker_Fluid_InterfaceBound; iMarker_Fluid_InterfaceBound++) {
    Marker_CfgFile_TagBound[iMarker_CfgFile] = Marker_Fluid_InterfaceBound[iMarker_Fluid_InterfaceBound];
    Marker_CfgFile_KindBC[iMarker_CfgFile] = FLUID_INTERFACE;
    iMarker_CfgFile++;
  }

  for (iMarker_Dirichlet = 0; iMarker_Dirichlet < nMarker_Dirichlet; iMarker_Dirichlet++) {
    Marker_CfgFile_TagBound[iMarker_CfgFile] = Marker_Dirichlet[iMarker_Dirichlet];
    Marker_CfgFile_KindBC[iMarker_CfgFile] = DIRICHLET;
    iMarker_CfgFile++;
  }

  for (iMarker_Inlet = 0; iMarker_Inlet < nMarker_Inlet; iMarker_Inlet++) {
    Marker_CfgFile_TagBound[iMarker_CfgFile] = Marker_Inlet[iMarker_Inlet];
    Marker_CfgFile_KindBC[iMarker_CfgFile] = INLET_FLOW;
    iMarker_CfgFile++;
  }

  for (iMarker_Riemann = 0; iMarker_Riemann < nMarker_Riemann; iMarker_Riemann++) {
    Marker_CfgFile_TagBound[iMarker_CfgFile] = Marker_Riemann[iMarker_Riemann];
    Marker_CfgFile_KindBC[iMarker_CfgFile] = RIEMANN_BOUNDARY;
    iMarker_CfgFile++;
  }

  for (iMarker_NRBC = 0; iMarker_NRBC < nMarker_NRBC; iMarker_NRBC++) {
    Marker_CfgFile_TagBound[iMarker_CfgFile] = Marker_NRBC[iMarker_NRBC];
    Marker_CfgFile_KindBC[iMarker_CfgFile] = NRBC_BOUNDARY;
    iMarker_CfgFile++;
  }

  Engine_Power       = new su2double[nMarker_EngineInflow];
  Engine_Mach        = new su2double[nMarker_EngineInflow];
  Engine_Force       = new su2double[nMarker_EngineInflow];
  Engine_NetThrust   = new su2double[nMarker_EngineInflow];
  Engine_GrossThrust = new su2double[nMarker_EngineInflow];
  Engine_Area        = new su2double[nMarker_EngineInflow];
  
  for (iMarker_EngineInflow = 0; iMarker_EngineInflow < nMarker_EngineInflow; iMarker_EngineInflow++) {
    Engine_Power[iMarker_EngineInflow] = 0.0;
    Engine_Mach[iMarker_EngineInflow] = 0.0;
    Engine_Force[iMarker_EngineInflow] = 0.0;
    Engine_NetThrust[iMarker_EngineInflow] = 0.0;
    Engine_GrossThrust[iMarker_EngineInflow] = 0.0;
    Engine_Area[iMarker_EngineInflow] = 0.0;
  }
  
  Inflow_Mach = new su2double[nMarker_EngineInflow];
  Inflow_Pressure = new su2double[nMarker_EngineInflow];
  Inflow_MassFlow = new su2double[nMarker_EngineInflow];
  Inflow_ReverseMassFlow = new su2double[nMarker_EngineInflow];
  Inflow_TotalPressure = new su2double[nMarker_EngineInflow];
  Inflow_Temperature = new su2double[nMarker_EngineInflow];
  Inflow_TotalTemperature = new su2double[nMarker_EngineInflow];
  Inflow_RamDrag = new su2double[nMarker_EngineInflow];
  Inflow_Force = new su2double[nMarker_EngineInflow];
  Inflow_Power = new su2double[nMarker_EngineInflow];
  
  for (iMarker_EngineInflow = 0; iMarker_EngineInflow < nMarker_EngineInflow; iMarker_EngineInflow++) {
    Marker_CfgFile_TagBound[iMarker_CfgFile] = Marker_EngineInflow[iMarker_EngineInflow];
    Marker_CfgFile_KindBC[iMarker_CfgFile] = ENGINE_INFLOW;
    Inflow_Mach[iMarker_EngineInflow] = 0.0;
    Inflow_Pressure[iMarker_EngineInflow] = 0.0;
    Inflow_MassFlow[iMarker_EngineInflow] = 0.0;
    Inflow_ReverseMassFlow[iMarker_EngineInflow] = 0.0;
    Inflow_TotalPressure[iMarker_EngineInflow] = 0.0;
    Inflow_Temperature[iMarker_EngineInflow] = 0.0;
    Inflow_TotalTemperature[iMarker_EngineInflow] = 0.0;
    Inflow_RamDrag[iMarker_EngineInflow] = 0.0;
    Inflow_Force[iMarker_EngineInflow] = 0.0;
    Inflow_Power[iMarker_EngineInflow] = 0.0;
    iMarker_CfgFile++;
  }
  
  Exhaust_Pressure = new su2double[nMarker_EngineExhaust];
  Exhaust_Temperature = new su2double[nMarker_EngineExhaust];
  Exhaust_MassFlow = new su2double[nMarker_EngineExhaust];
  Exhaust_TotalPressure = new su2double[nMarker_EngineExhaust];
  Exhaust_TotalTemperature = new su2double[nMarker_EngineExhaust];
  Exhaust_GrossThrust = new su2double[nMarker_EngineExhaust];
  Exhaust_Force = new su2double[nMarker_EngineExhaust];
  Exhaust_Power = new su2double[nMarker_EngineExhaust];
  
  for (iMarker_EngineExhaust = 0; iMarker_EngineExhaust < nMarker_EngineExhaust; iMarker_EngineExhaust++) {
    Marker_CfgFile_TagBound[iMarker_CfgFile] = Marker_EngineExhaust[iMarker_EngineExhaust];
    Marker_CfgFile_KindBC[iMarker_CfgFile] = ENGINE_EXHAUST;
    Exhaust_Pressure[iMarker_EngineExhaust] = 0.0;
    Exhaust_Temperature[iMarker_EngineExhaust] = 0.0;
    Exhaust_MassFlow[iMarker_EngineExhaust] = 0.0;
    Exhaust_TotalPressure[iMarker_EngineExhaust] = 0.0;
    Exhaust_TotalTemperature[iMarker_EngineExhaust] = 0.0;
    Exhaust_GrossThrust[iMarker_EngineExhaust] = 0.0;
    Exhaust_Force[iMarker_EngineExhaust] = 0.0;
    Exhaust_Power[iMarker_EngineExhaust] = 0.0;
    iMarker_CfgFile++;
  }
  
  for (iMarker_Supersonic_Inlet = 0; iMarker_Supersonic_Inlet < nMarker_Supersonic_Inlet; iMarker_Supersonic_Inlet++) {
    Marker_CfgFile_TagBound[iMarker_CfgFile] = Marker_Supersonic_Inlet[iMarker_Supersonic_Inlet];
    Marker_CfgFile_KindBC[iMarker_CfgFile] = SUPERSONIC_INLET;
    iMarker_CfgFile++;
  }
  
  for (iMarker_Supersonic_Outlet = 0; iMarker_Supersonic_Outlet < nMarker_Supersonic_Outlet; iMarker_Supersonic_Outlet++) {
    Marker_CfgFile_TagBound[iMarker_CfgFile] = Marker_Supersonic_Outlet[iMarker_Supersonic_Outlet];
    Marker_CfgFile_KindBC[iMarker_CfgFile] = SUPERSONIC_OUTLET;
    iMarker_CfgFile++;
  }

  for (iMarker_Neumann = 0; iMarker_Neumann < nMarker_Neumann; iMarker_Neumann++) {
    Marker_CfgFile_TagBound[iMarker_CfgFile] = Marker_Neumann[iMarker_Neumann];
    Marker_CfgFile_KindBC[iMarker_CfgFile] = NEUMANN;
    iMarker_CfgFile++;
  }
  
  for (iMarker_Internal = 0; iMarker_Internal < nMarker_Internal; iMarker_Internal++) {
    Marker_CfgFile_TagBound[iMarker_CfgFile] = Marker_Internal[iMarker_Internal];
    Marker_CfgFile_KindBC[iMarker_CfgFile] = INTERNAL_BOUNDARY;
    iMarker_CfgFile++;
  }

  for (iMarker_Custom = 0; iMarker_Custom < nMarker_Custom; iMarker_Custom++) {
    Marker_CfgFile_TagBound[iMarker_CfgFile] = Marker_Custom[iMarker_Custom];
    Marker_CfgFile_KindBC[iMarker_CfgFile] = CUSTOM_BOUNDARY;
    iMarker_CfgFile++;
  }

  for (iMarker_Outlet = 0; iMarker_Outlet < nMarker_Outlet; iMarker_Outlet++) {
    Marker_CfgFile_TagBound[iMarker_CfgFile] = Marker_Outlet[iMarker_Outlet];
    Marker_CfgFile_KindBC[iMarker_CfgFile] = OUTLET_FLOW;
    iMarker_CfgFile++;
  }

  for (iMarker_Isothermal = 0; iMarker_Isothermal < nMarker_Isothermal; iMarker_Isothermal++) {
    Marker_CfgFile_TagBound[iMarker_CfgFile] = Marker_Isothermal[iMarker_Isothermal];
    Marker_CfgFile_KindBC[iMarker_CfgFile] = ISOTHERMAL;
    iMarker_CfgFile++;
  }

  for (iMarker_HeatFlux = 0; iMarker_HeatFlux < nMarker_HeatFlux; iMarker_HeatFlux++) {
    Marker_CfgFile_TagBound[iMarker_CfgFile] = Marker_HeatFlux[iMarker_HeatFlux];
    Marker_CfgFile_KindBC[iMarker_CfgFile] = HEAT_FLUX;
    iMarker_CfgFile++;
  }

  for (iMarker_Clamped = 0; iMarker_Clamped < nMarker_Clamped; iMarker_Clamped++) {
    Marker_CfgFile_TagBound[iMarker_CfgFile] = Marker_Clamped[iMarker_Clamped];
    Marker_CfgFile_KindBC[iMarker_CfgFile] = CLAMPED_BOUNDARY;
    iMarker_CfgFile++;
  }

  for (iMarker_Displacement = 0; iMarker_Displacement < nMarker_Displacement; iMarker_Displacement++) {
    Marker_CfgFile_TagBound[iMarker_CfgFile] = Marker_Displacement[iMarker_Displacement];
    Marker_CfgFile_KindBC[iMarker_CfgFile] = DISPLACEMENT_BOUNDARY;
    iMarker_CfgFile++;
  }

  for (iMarker_Load = 0; iMarker_Load < nMarker_Load; iMarker_Load++) {
    Marker_CfgFile_TagBound[iMarker_CfgFile] = Marker_Load[iMarker_Load];
    Marker_CfgFile_KindBC[iMarker_CfgFile] = LOAD_BOUNDARY;
    iMarker_CfgFile++;
  }

  for (iMarker_Load_Dir = 0; iMarker_Load_Dir < nMarker_Load_Dir; iMarker_Load_Dir++) {
    Marker_CfgFile_TagBound[iMarker_CfgFile] = Marker_Load_Dir[iMarker_Load_Dir];
    Marker_CfgFile_KindBC[iMarker_CfgFile] = LOAD_DIR_BOUNDARY;
    iMarker_CfgFile++;
  }

  for (iMarker_Load_Sine = 0; iMarker_Load_Sine < nMarker_Load_Sine; iMarker_Load_Sine++) {
    Marker_CfgFile_TagBound[iMarker_CfgFile] = Marker_Load_Sine[iMarker_Load_Sine];
    Marker_CfgFile_KindBC[iMarker_CfgFile] = LOAD_SINE_BOUNDARY;
    iMarker_CfgFile++;
  }


  for (iMarker_FlowLoad = 0; iMarker_FlowLoad < nMarker_FlowLoad; iMarker_FlowLoad++) {
    Marker_CfgFile_TagBound[iMarker_CfgFile] = Marker_FlowLoad[iMarker_FlowLoad];
    Marker_CfgFile_KindBC[iMarker_CfgFile] = FLOWLOAD_BOUNDARY;
    iMarker_CfgFile++;
  }

  for (iMarker_CfgFile = 0; iMarker_CfgFile < nMarker_CfgFile; iMarker_CfgFile++) {
    Marker_CfgFile_Monitoring[iMarker_CfgFile] = NO;
    for (iMarker_Monitoring = 0; iMarker_Monitoring < nMarker_Monitoring; iMarker_Monitoring++)
      if (Marker_CfgFile_TagBound[iMarker_CfgFile] == Marker_Monitoring[iMarker_Monitoring])
        Marker_CfgFile_Monitoring[iMarker_CfgFile] = YES;
  }

  for (iMarker_CfgFile = 0; iMarker_CfgFile < nMarker_CfgFile; iMarker_CfgFile++) {
    Marker_CfgFile_GeoEval[iMarker_CfgFile] = NO;
    for (iMarker_GeoEval = 0; iMarker_GeoEval < nMarker_GeoEval; iMarker_GeoEval++)
      if (Marker_CfgFile_TagBound[iMarker_CfgFile] == Marker_GeoEval[iMarker_GeoEval])
        Marker_CfgFile_GeoEval[iMarker_CfgFile] = YES;
  }

  for (iMarker_CfgFile = 0; iMarker_CfgFile < nMarker_CfgFile; iMarker_CfgFile++) {
    Marker_CfgFile_Designing[iMarker_CfgFile] = NO;
    for (iMarker_Designing = 0; iMarker_Designing < nMarker_Designing; iMarker_Designing++)
      if (Marker_CfgFile_TagBound[iMarker_CfgFile] == Marker_Designing[iMarker_Designing])
        Marker_CfgFile_Designing[iMarker_CfgFile] = YES;
  }

  for (iMarker_CfgFile = 0; iMarker_CfgFile < nMarker_CfgFile; iMarker_CfgFile++) {
    Marker_CfgFile_Plotting[iMarker_CfgFile] = NO;
    for (iMarker_Plotting = 0; iMarker_Plotting < nMarker_Plotting; iMarker_Plotting++)
      if (Marker_CfgFile_TagBound[iMarker_CfgFile] == Marker_Plotting[iMarker_Plotting])
        Marker_CfgFile_Plotting[iMarker_CfgFile] = YES;
  }
  
  for (iMarker_CfgFile = 0; iMarker_CfgFile < nMarker_CfgFile; iMarker_CfgFile++) {
    Marker_CfgFile_Analyze[iMarker_CfgFile] = NO;
    for (iMarker_Analyze = 0; iMarker_Analyze < nMarker_Analyze; iMarker_Analyze++)
      if (Marker_CfgFile_TagBound[iMarker_CfgFile] == Marker_Analyze[iMarker_Analyze])
        Marker_CfgFile_Analyze[iMarker_CfgFile] = YES;
  }

  /*--- Identification of Fluid-Structure interface markers ---*/

  for (iMarker_CfgFile = 0; iMarker_CfgFile < nMarker_CfgFile; iMarker_CfgFile++) {
    unsigned short indexMarker = 0;
    Marker_CfgFile_ZoneInterface[iMarker_CfgFile] = NO;
    for (iMarker_ZoneInterface = 0; iMarker_ZoneInterface < nMarker_ZoneInterface; iMarker_ZoneInterface++)
      if (Marker_CfgFile_TagBound[iMarker_CfgFile] == Marker_ZoneInterface[iMarker_ZoneInterface])
            indexMarker = (int)(iMarker_ZoneInterface/2+1);
      Marker_CfgFile_ZoneInterface[iMarker_CfgFile] = indexMarker;
  }

/*--- Identification of Turbomachinery markers and flag them---*/

  for (iMarker_CfgFile = 0; iMarker_CfgFile < nMarker_CfgFile; iMarker_CfgFile++) {
    unsigned short indexMarker=0;
    Marker_CfgFile_Turbomachinery[iMarker_CfgFile] = NO;
    Marker_CfgFile_TurbomachineryFlag[iMarker_CfgFile] = NO;
    for (iMarker_Turbomachinery = 0; iMarker_Turbomachinery < nMarker_Turbomachinery; iMarker_Turbomachinery++){
      if (Marker_CfgFile_TagBound[iMarker_CfgFile] == Marker_TurboBoundIn[iMarker_Turbomachinery]){
        indexMarker=(iMarker_Turbomachinery+1);
        Marker_CfgFile_Turbomachinery[iMarker_CfgFile] = indexMarker;
        Marker_CfgFile_TurbomachineryFlag[iMarker_CfgFile] = INFLOW;
      }
      if (Marker_CfgFile_TagBound[iMarker_CfgFile] == Marker_TurboBoundOut[iMarker_Turbomachinery]){
        indexMarker=(iMarker_Turbomachinery+1);
        Marker_CfgFile_Turbomachinery[iMarker_CfgFile] = indexMarker;
        Marker_CfgFile_TurbomachineryFlag[iMarker_CfgFile] = OUTFLOW;
      }
    }
  }

  /*--- Identification of MixingPlane interface markers ---*/

  for (iMarker_CfgFile = 0; iMarker_CfgFile < nMarker_CfgFile; iMarker_CfgFile++) {
  	unsigned short indexMarker=0;
    Marker_CfgFile_MixingPlaneInterface[iMarker_CfgFile] = NO;
    for (iMarker_MixingPlaneInterface = 0; iMarker_MixingPlaneInterface < nMarker_MixingPlaneInterface; iMarker_MixingPlaneInterface++)
      if (Marker_CfgFile_TagBound[iMarker_CfgFile] == Marker_MixingPlaneInterface[iMarker_MixingPlaneInterface])
      	indexMarker=(int)(iMarker_MixingPlaneInterface/2+1);
    Marker_CfgFile_MixingPlaneInterface[iMarker_CfgFile] = indexMarker;
  }

  for (iMarker_CfgFile = 0; iMarker_CfgFile < nMarker_CfgFile; iMarker_CfgFile++) {
    Marker_CfgFile_DV[iMarker_CfgFile] = NO;
    for (iMarker_DV = 0; iMarker_DV < nMarker_DV; iMarker_DV++)
      if (Marker_CfgFile_TagBound[iMarker_CfgFile] == Marker_DV[iMarker_DV])
        Marker_CfgFile_DV[iMarker_CfgFile] = YES;
  }

  for (iMarker_CfgFile = 0; iMarker_CfgFile < nMarker_CfgFile; iMarker_CfgFile++) {
    Marker_CfgFile_Moving[iMarker_CfgFile] = NO;
    for (iMarker_Moving = 0; iMarker_Moving < nMarker_Moving; iMarker_Moving++)
      if (Marker_CfgFile_TagBound[iMarker_CfgFile] == Marker_Moving[iMarker_Moving])
        Marker_CfgFile_Moving[iMarker_CfgFile] = YES;
  }

  for (iMarker_CfgFile = 0; iMarker_CfgFile < nMarker_CfgFile; iMarker_CfgFile++) {
    Marker_CfgFile_Out_1D[iMarker_CfgFile] = NO;
    for (iMarker_Out_1D = 0; iMarker_Out_1D < nMarker_Out_1D; iMarker_Out_1D++)
      if (Marker_CfgFile_TagBound[iMarker_CfgFile] == Marker_Out_1D[iMarker_Out_1D])
        Marker_CfgFile_Out_1D[iMarker_CfgFile] = YES;
  }

}

void CConfig::SetOutput(unsigned short val_software, unsigned short val_izone) {

  unsigned short iMarker_Euler, iMarker_Custom, iMarker_FarField,
  iMarker_SymWall, iMarker_PerBound, iMarker_Pressure, iMarker_NearFieldBound,
  iMarker_InterfaceBound, iMarker_Fluid_InterfaceBound, iMarker_Dirichlet, iMarker_Inlet, iMarker_Riemann,
  iMarker_NRBC, iMarker_Outlet, iMarker_Isothermal, iMarker_HeatFlux,
  iMarker_EngineInflow, iMarker_EngineExhaust, iMarker_Displacement,
  iMarker_Load, iMarker_FlowLoad,  iMarker_Neumann, iMarker_Internal, iMarker_Monitoring,
  iMarker_Designing, iMarker_GeoEval, iMarker_Plotting, iMarker_Analyze, iMarker_DV, iDV_Value,
  iMarker_ZoneInterface, iMarker_Load_Dir, iMarker_Load_Sine, iMarker_Clamped,
  iMarker_Moving, iMarker_Supersonic_Inlet, iMarker_Supersonic_Outlet, iMarker_ActDiskInlet,
  iMarker_ActDiskOutlet, iMarker_MixingPlaneInterface;
  
  
  /*--- WARNING: when compiling on Windows, ctime() is not available. Comment out
   the two lines below that use the dt variable. ---*/
  //time_t now = time(0);
  //string dt = ctime(&now); dt[24] = '.';

  cout << endl << "-------------------------------------------------------------------------" << endl;
  cout << "|    ___ _   _ ___                                                      |" << endl;
  cout << "|   / __| | | |_  )   Release 5.0.0  \"Raven\"                            |" << endl;
  cout << "|   \\__ \\ |_| |/ /                                                      |" << endl;
  switch (val_software) {
    case SU2_CFD: cout << "|   |___/\\___//___|   Suite (Computational Fluid Dynamics Code)         |" << endl; break;
    case SU2_DEF: cout << "|   |___/\\___//___|   Suite (Mesh Deformation Code)                     |" << endl; break;
    case SU2_DOT: cout << "|   |___/\\___//___|   Suite (Gradient Projection Code)                  |" << endl; break;
    case SU2_MSH: cout << "|   |___/\\___//___|   Suite (Mesh Adaptation Code)                      |" << endl; break;
    case SU2_GEO: cout << "|   |___/\\___//___|   Suite (Geometry Definition Code)                  |" << endl; break;
    case SU2_SOL: cout << "|   |___/\\___//___|   Suite (Solution Exporting Code)                   |" << endl; break;
  }

  cout << "|                                                                       |" << endl;
  //cout << "|   Local date and time: " << dt << "                      |" << endl;
  cout <<"-------------------------------------------------------------------------" << endl;
  cout << "| SU2 Original Developers: Dr. Francisco D. Palacios.                   |" << endl;
  cout << "|                          Dr. Thomas D. Economon.                      |" << endl;
  cout <<"-------------------------------------------------------------------------" << endl;
  cout << "| SU2 Developers:                                                       |" << endl;
  cout << "| - Prof. Juan J. Alonso's group at Stanford University.                |" << endl;
  cout << "| - Prof. Piero Colonna's group at Delft University of Technology.      |" << endl;
  cout << "| - Prof. Nicolas R. Gauger's group at Kaiserslautern U. of Technology. |" << endl;
  cout << "| - Prof. Alberto Guardone's group at Polytechnic University of Milan.  |" << endl;
  cout << "| - Prof. Rafael Palacios' group at Imperial College London.            |" << endl;
  cout << "| - Prof. Edwin van der Weide's group at the University of Twente.      |" << endl;
  cout << "| - Prof. Vincent Terrapon's group at the University of Liege.          |" << endl;
  cout <<"-------------------------------------------------------------------------" << endl;
  cout << "| Copyright (C) 2012-2017 SU2, the open-source CFD code.                |" << endl;
  cout << "|                                                                       |" << endl;
  cout << "| SU2 is free software; you can redistribute it and/or                  |" << endl;
  cout << "| modify it under the terms of the GNU Lesser General Public            |" << endl;
  cout << "| License as published by the Free Software Foundation; either          |" << endl;
  cout << "| version 2.1 of the License, or (at your option) any later version.    |" << endl;
  cout << "|                                                                       |" << endl;
  cout << "| SU2 is distributed in the hope that it will be useful,                |" << endl;
  cout << "| but WITHOUT ANY WARRANTY; without even the implied warranty of        |" << endl;
  cout << "| MERCHANTABILITY or FITNESS FOR A PARTICULAR PURPOSE. See the GNU      |" << endl;
  cout << "| Lesser General Public License for more details.                       |" << endl;
  cout << "|                                                                       |" << endl;
  cout << "| You should have received a copy of the GNU Lesser General Public      |" << endl;
  cout << "| License along with SU2. If not, see <http://www.gnu.org/licenses/>.   |" << endl;
  cout <<"-------------------------------------------------------------------------" << endl;

  cout << endl <<"------------------------ Physical Case Definition -----------------------" << endl;
  if (val_software == SU2_CFD) {
	if (FSI_Problem) {
	   cout << "Fluid-Structure Interaction." << endl;
	}

  if (DiscreteAdjoint) {
     cout <<"Discrete Adjoint equations using Algorithmic Differentiation " << endl;
     cout <<"based on the physical case: ";
  }
    switch (Kind_Solver) {
      case EULER: case DISC_ADJ_EULER:
        if (Kind_Regime == COMPRESSIBLE) cout << "Compressible Euler equations." << endl;
        if (Kind_Regime == INCOMPRESSIBLE) cout << "Incompressible Euler equations." << endl;
        break;
      case NAVIER_STOKES: case DISC_ADJ_NAVIER_STOKES:
        if (Kind_Regime == COMPRESSIBLE) cout << "Compressible Laminar Navier-Stokes' equations." << endl;
        if (Kind_Regime == INCOMPRESSIBLE) cout << "Incompressible Laminar Navier-Stokes' equations." << endl;
        break;
      case RANS: case DISC_ADJ_RANS:
        if (Kind_Regime == COMPRESSIBLE) cout << "Compressible RANS equations." << endl;
        if (Kind_Regime == INCOMPRESSIBLE) cout << "Incompressible RANS equations." << endl;
        cout << "Turbulence model: ";
        switch (Kind_Turb_Model) {
          case SA:     cout << "Spalart Allmaras" << endl; break;
          case SA_NEG: cout << "Negative Spalart Allmaras" << endl; break;
          case SST:    cout << "Menter's SST"     << endl; break;
        }
        break;
      case POISSON_EQUATION: cout << "Poisson equation." << endl; break;
      case WAVE_EQUATION: cout << "Wave equation." << endl; break;
      case HEAT_EQUATION: cout << "Heat equation." << endl; break;
      case FEM_ELASTICITY:
    	  if (Kind_Struct_Solver == SMALL_DEFORMATIONS) cout << "Geometrically linear elasticity solver." << endl;
    	  if (Kind_Struct_Solver == LARGE_DEFORMATIONS) cout << "Geometrically non-linear elasticity solver." << endl;
    	  if (Kind_Material == LINEAR_ELASTIC) cout << "Linear elastic material." << endl;
    	  if (Kind_Material == NEO_HOOKEAN) {
    		  if (Kind_Material_Compress == COMPRESSIBLE_MAT) cout << "Compressible Neo-Hookean material model." << endl;
    		  if (Kind_Material_Compress == INCOMPRESSIBLE_MAT) cout << "Incompressible Neo-Hookean material model (mean dilatation method)." << endl;
    	  }
    	  break;
      case ADJ_EULER: cout << "Continuous Euler adjoint equations." << endl; break;
      case ADJ_NAVIER_STOKES:
        if (Frozen_Visc_Cont)
          cout << "Continuous Navier-Stokes adjoint equations with frozen (laminar) viscosity." << endl;
        else
          cout << "Continuous Navier-Stokes adjoint equations." << endl;
        break;
      case ADJ_RANS:
        if (Frozen_Visc_Cont)
          cout << "Continuous RANS adjoint equations with frozen (laminar and eddy) viscosity." << endl;
        else
          cout << "Continuous RANS adjoint equations." << endl;

        break;

    }

    if ((Kind_Regime == COMPRESSIBLE) && (Kind_Solver != FEM_ELASTICITY) &&
        (Kind_Solver != HEAT_EQUATION) && (Kind_Solver != WAVE_EQUATION)) {
      cout << "Mach number: " << Mach <<"."<< endl;
      cout << "Angle of attack (AoA): " << AoA <<" deg, and angle of sideslip (AoS): " << AoS <<" deg."<< endl;
      if ((Kind_Solver == NAVIER_STOKES) || (Kind_Solver == ADJ_NAVIER_STOKES) ||
          (Kind_Solver == RANS) || (Kind_Solver == ADJ_RANS))
        cout << "Reynolds number: " << Reynolds <<". Reference length "  << Length_Reynolds << "." << endl;
      if (Fixed_CL_Mode) cout << "Fixed CL mode, target value: " << Target_CL << "." << endl;
      if (Fixed_CM_Mode) {
      		cout << "Fixed CM mode, target value:  " << Target_CM << "." << endl;
        cout << "HTP rotation axis (X,Z): ("<< HTP_Axis[0] <<", "<< HTP_Axis[1] <<")."<< endl;
      }
    }

    if (EquivArea) {
      cout <<"The equivalent area is going to be evaluated on the near-field."<< endl;
      cout <<"The lower integration limit is "<<EA_IntLimit[0]<<", and the upper is "<<EA_IntLimit[1]<<"."<< endl;
      cout <<"The near-field is situated at "<<EA_IntLimit[2]<<"."<< endl;
    }

    if (Grid_Movement) {
      cout << "Performing a dynamic mesh simulation: ";
      switch (Kind_GridMovement[ZONE_0]) {
        case NO_MOVEMENT:     cout << "no movement." << endl; break;
        case DEFORMING:       cout << "deforming mesh motion." << endl; break;
        case RIGID_MOTION:    cout << "rigid mesh motion." << endl; break;
        case MOVING_WALL:     cout << "moving walls." << endl; break;
        case MOVING_HTP:      cout << "HTP moving." << endl; break;
        case ROTATING_FRAME:  cout << "rotating reference frame." << endl; break;
        case AEROELASTIC:     cout << "aeroelastic motion." << endl; break;
        case FLUID_STRUCTURE: cout << "fluid-structure motion." << endl; break;
        case EXTERNAL:        cout << "externally prescribed motion." << endl; break;
        case AEROELASTIC_RIGID_MOTION:  cout << "rigid mesh motion plus aeroelastic motion." << endl; break;
      }
    }

    if (Restart) {
      if (Read_Binary_Restart) cout << "Reading and writing binary SU2 native restart files." << endl;
      else cout << "Reading and writing ASCII SU2 native restart files." << endl;
      if (!ContinuousAdjoint && Kind_Solver != FEM_ELASTICITY) cout << "Read flow solution from: " << Solution_FlowFileName << "." << endl;
      if (ContinuousAdjoint) cout << "Read adjoint solution from: " << Solution_AdjFileName << "." << endl;
      if (Kind_Solver == FEM_ELASTICITY) cout << "Read structural solution from: " << Solution_FEMFileName << "." << endl;
    }
    else {
      cout << "No restart solution, use the values at infinity (freestream)." << endl;
    }

    if (ContinuousAdjoint)
      cout << "Read flow solution from: " << Solution_FlowFileName << "." << endl;

    
    if (Ref_NonDim == DIMENSIONAL) { cout << "Dimensional simulation." << endl; }
    else if (Ref_NonDim == FREESTREAM_PRESS_EQ_ONE) { cout << "Non-Dimensional simulation (P=1.0, Rho=1.0, T=1.0 at the farfield)." << endl; }
    else if (Ref_NonDim == FREESTREAM_VEL_EQ_MACH) { cout << "Non-Dimensional simulation (V=Mach, Rho=1.0, T=1.0 at the farfield)." << endl; }
    else if (Ref_NonDim == FREESTREAM_VEL_EQ_ONE) { cout << "Non-Dimensional simulation (V=1.0, Rho=1.0, T=1.0 at the farfield)." << endl; }
    
    if (RefArea == 0) cout << "The reference length/area will be computed using y(2D) or z(3D) projection." << endl;
    else cout << "The reference length/area is " << RefArea << "." << endl;
    cout << "The reference length is " << RefLength << "." << endl;

    if ((nRefOriginMoment_X > 1) || (nRefOriginMoment_Y > 1) || (nRefOriginMoment_Z > 1)) {
      cout << "Surface(s) where the force coefficients are evaluated and \n";
      cout << "their reference origin for moment computation: \n";

      for (iMarker_Monitoring = 0; iMarker_Monitoring < nMarker_Monitoring; iMarker_Monitoring++) {
        cout << "   - " << Marker_Monitoring[iMarker_Monitoring] << " (" << RefOriginMoment_X[iMarker_Monitoring] <<", "<<RefOriginMoment_Y[iMarker_Monitoring] <<", "<< RefOriginMoment_Z[iMarker_Monitoring] << ")";
        if (iMarker_Monitoring < nMarker_Monitoring-1) cout << ".\n";
        else cout <<"."<< endl;
      }
    }
    else {
<<<<<<< HEAD
      if (nMarker_Monitoring != 0){
        cout << "Reference origin (moment computation) is (" << RefOriginMoment_X[0] << ", " << RefOriginMoment_Y[0] << ", " << RefOriginMoment_Z[0] << ")." << endl;
        cout << "Surface(s) where the force coefficients are evaluated: ";
        for (iMarker_Monitoring = 0; iMarker_Monitoring < nMarker_Monitoring; iMarker_Monitoring++) {
          cout << Marker_Monitoring[iMarker_Monitoring];
          if (iMarker_Monitoring < nMarker_Monitoring-1) cout << ", ";
          else cout <<"."<< endl;
        }
        cout<< endl;
=======
      cout << "Reference origin for moment evaluation is (" << RefOriginMoment_X[0] << ", " << RefOriginMoment_Y[0] << ", " << RefOriginMoment_Z[0] << ")." << endl;
      cout << "Surface(s) where the force coefficients are evaluated: ";
      for (iMarker_Monitoring = 0; iMarker_Monitoring < nMarker_Monitoring; iMarker_Monitoring++) {
        cout << Marker_Monitoring[iMarker_Monitoring];
        if (iMarker_Monitoring < nMarker_Monitoring-1) cout << ", ";
        else cout <<"."<< endl;
>>>>>>> 161de475
      }
    }
    
    if (nMarker_Designing != 0) {
      cout << "Surface(s) where the objective function is evaluated: ";
      for (iMarker_Designing = 0; iMarker_Designing < nMarker_Designing; iMarker_Designing++) {
        cout << Marker_Designing[iMarker_Designing];
        if (iMarker_Designing < nMarker_Designing-1) cout << ", ";
        else cout <<".";
      }
      cout<< endl;
    }
    
    if (nMarker_Plotting != 0) {
      cout << "Surface(s) plotted in the output file: ";
      for (iMarker_Plotting = 0; iMarker_Plotting < nMarker_Plotting; iMarker_Plotting++) {
        cout << Marker_Plotting[iMarker_Plotting];
        if (iMarker_Plotting < nMarker_Plotting-1) cout << ", ";
        else cout <<".";
      }
      cout<< endl;
    }
    
    if (nMarker_Analyze != 0) {
      cout << "Surface(s) to be analyzed in detail: ";
      for (iMarker_Analyze = 0; iMarker_Analyze < nMarker_Analyze; iMarker_Analyze++) {
        cout << Marker_Analyze[iMarker_Analyze];
        if (iMarker_Analyze < nMarker_Analyze-1) cout << ", ";
        else cout <<".";
      }
      cout<< endl;
    }
    
    if (nMarker_ZoneInterface != 0) {
      cout << "Surface(s) acting as an interface among zones: ";
      for (iMarker_ZoneInterface = 0; iMarker_ZoneInterface < nMarker_ZoneInterface; iMarker_ZoneInterface++) {
        cout << Marker_ZoneInterface[iMarker_ZoneInterface];
        if (iMarker_ZoneInterface < nMarker_ZoneInterface-1) cout << ", ";
        else cout <<".";
      }
      cout<<endl;
    }
    
    if (nMarker_DV != 0) {
      cout << "Surface(s) affected by the design variables: ";
      for (iMarker_DV = 0; iMarker_DV < nMarker_DV; iMarker_DV++) {
        cout << Marker_DV[iMarker_DV];
        if (iMarker_DV < nMarker_DV-1) cout << ", ";
        else cout <<".";
      }
      cout<< endl;
    }

    if ((Kind_GridMovement[ZONE_0] == DEFORMING) || (Kind_GridMovement[ZONE_0] == MOVING_WALL)) {
      cout << "Surface(s) in motion: ";
      for (iMarker_Moving = 0; iMarker_Moving < nMarker_Moving; iMarker_Moving++) {
        cout << Marker_Moving[iMarker_Moving];
        if (iMarker_Moving < nMarker_Moving-1) cout << ", ";
        else cout <<".";
      }
      cout<< endl;
    }

  }

  if (val_software == SU2_GEO) {
    if (nMarker_GeoEval != 0) {
      cout << "Surface(s) where the geometrical based functions is evaluated: ";
      for (iMarker_GeoEval = 0; iMarker_GeoEval < nMarker_GeoEval; iMarker_GeoEval++) {
        cout << Marker_GeoEval[iMarker_GeoEval];
        if (iMarker_GeoEval < nMarker_GeoEval-1) cout << ", ";
        else cout <<".";
      }
      cout<< endl;
    }
  }

  cout << "Input mesh file name: " << Mesh_FileName << endl;

	if (val_software == SU2_DOT) {
    if (DiscreteAdjoint) {
      cout << "Input sensitivity file name: " << GetObjFunc_Extension(Solution_AdjFileName) << "." << endl;
    }else {
		cout << "Input sensitivity file name: " << SurfAdjCoeff_FileName << "." << endl;
	}
  }

	if (val_software == SU2_MSH) {
		switch (Kind_Adaptation) {
		case FULL: case WAKE: case FULL_FLOW: case FULL_ADJOINT: case SMOOTHING: case SUPERSONIC_SHOCK:
			break;
		case GRAD_FLOW:
			cout << "Read flow solution from: " << Solution_FlowFileName << "." << endl;
			break;
		case GRAD_ADJOINT:
			cout << "Read adjoint flow solution from: " << Solution_AdjFileName << "." << endl;
			break;
		case GRAD_FLOW_ADJ: case COMPUTABLE: case REMAINING:
			cout << "Read flow solution from: " << Solution_FlowFileName << "." << endl;
			cout << "Read adjoint flow solution from: " << Solution_AdjFileName << "." << endl;
			break;
		}
	}

	if (val_software == SU2_DEF) {
		cout << endl <<"---------------------- Grid deformation parameters ----------------------" << endl;
		cout << "Grid deformation using a linear elasticity method." << endl;

    if (Hold_GridFixed == YES) cout << "Hold some regions of the mesh fixed (hardcode implementation)." << endl;
  }

  if (val_software == SU2_DOT) {
  cout << endl <<"-------------------- Surface deformation parameters ---------------------" << endl;
  }

  if (((val_software == SU2_DEF) || (val_software == SU2_DOT)) && (Design_Variable[0] != NONE)) {

    for (unsigned short iDV = 0; iDV < nDV; iDV++) {

      
      if ((Design_Variable[iDV] != NO_DEFORMATION) &&
          (Design_Variable[iDV] != FFD_SETTING) &&
          (Design_Variable[iDV] != SURFACE_FILE)) {
        
        if (iDV == 0)
          cout << "Design variables definition (markers <-> value <-> param):" << endl;
        
        switch (Design_Variable[iDV]) {
          case FFD_CONTROL_POINT_2D:  cout << "FFD 2D (control point) <-> "; break;
          case FFD_CAMBER_2D:         cout << "FFD 2D (camber) <-> "; break;
          case FFD_THICKNESS_2D:      cout << "FFD 2D (thickness) <-> "; break;
          case FFD_TWIST_2D:          cout << "FFD 2D (twist) <-> "; break;
          case HICKS_HENNE:           cout << "Hicks Henne <-> " ; break;
          case SURFACE_BUMP:          cout << "Surface bump <-> " ; break;
          case ANGLE_OF_ATTACK:       cout << "Angle of attack <-> " ; break;
	        case CST:           	      cout << "Kulfan parameter number (CST) <-> " ; break;
          case TRANSLATION:           cout << "Translation design variable."; break;
          case SCALE:                 cout << "Scale design variable."; break;
          case NACA_4DIGITS:          cout << "NACA four digits <-> "; break;
          case PARABOLIC:             cout << "Parabolic <-> "; break;
          case AIRFOIL:               cout << "Airfoil <-> "; break;
          case ROTATION:              cout << "Rotation <-> "; break;
          case FFD_CONTROL_POINT:     cout << "FFD (control point) <-> "; break;
          case FFD_NACELLE:           cout << "FFD (nacelle) <-> "; break;
          case FFD_GULL:              cout << "FFD (gull) <-> "; break;
          case FFD_TWIST:             cout << "FFD (twist) <-> "; break;
          case FFD_ROTATION:          cout << "FFD (rotation) <-> "; break;
          case FFD_CONTROL_SURFACE:   cout << "FFD (control surface) <-> "; break;
          case FFD_CAMBER:            cout << "FFD (camber) <-> "; break;
          case FFD_THICKNESS:         cout << "FFD (thickness) -> "; break;
          case FFD_ANGLE_OF_ATTACK:   cout << "FFD (angle of attack) <-> "; break;
        }
        
        for (iMarker_DV = 0; iMarker_DV < nMarker_DV; iMarker_DV++) {
          cout << Marker_DV[iMarker_DV];
          if (iMarker_DV < nMarker_DV-1) cout << ", ";
          else cout << " <-> ";
        }

        for (iDV_Value = 0; iDV_Value < nDV_Value[iDV]; iDV_Value++) {
          cout << DV_Value[iDV][iDV_Value];
          if (iDV_Value != nDV_Value[iDV]-1) cout << ", ";
        }
        cout << " <-> ";

        if ((Design_Variable[iDV] == NO_DEFORMATION) ||
            (Design_Variable[iDV] == FFD_SETTING) ||
            (Design_Variable[iDV] == SCALE) ) nParamDV = 0;
        if (Design_Variable[iDV] == ANGLE_OF_ATTACK) nParamDV = 1;
        if ((Design_Variable[iDV] == FFD_CAMBER_2D) ||
            (Design_Variable[iDV] == FFD_THICKNESS_2D) ||
            (Design_Variable[iDV] == HICKS_HENNE) ||
            (Design_Variable[iDV] == PARABOLIC) ||
            (Design_Variable[iDV] == AIRFOIL) ||
            (Design_Variable[iDV] == FFD_GULL) ||
            (Design_Variable[iDV] == FFD_ANGLE_OF_ATTACK) ) nParamDV = 2;
        if ((Design_Variable[iDV] ==  TRANSLATION) ||
            (Design_Variable[iDV] ==  NACA_4DIGITS) ||
            (Design_Variable[iDV] ==  CST) ||
            (Design_Variable[iDV] ==  SURFACE_BUMP) ||
            (Design_Variable[iDV] ==  FFD_CAMBER) ||
            (Design_Variable[iDV] ==  FFD_TWIST_2D) ||
            (Design_Variable[iDV] ==  FFD_THICKNESS) ) nParamDV = 3;
        if (Design_Variable[iDV] == FFD_CONTROL_POINT_2D) nParamDV = 5;
        if (Design_Variable[iDV] == ROTATION) nParamDV = 6;
        if ((Design_Variable[iDV] ==  FFD_CONTROL_POINT) ||
            (Design_Variable[iDV] ==  FFD_ROTATION) ||
            (Design_Variable[iDV] ==  FFD_CONTROL_SURFACE) ) nParamDV = 7;
        if (Design_Variable[iDV] == FFD_TWIST) nParamDV = 8;

        for (unsigned short iParamDV = 0; iParamDV < nParamDV; iParamDV++) {

          if (iParamDV == 0) cout << "( ";

          if ((iParamDV == 0) &&
              ((Design_Variable[iDV] == NO_DEFORMATION) ||
               (Design_Variable[iDV] == FFD_SETTING) ||
               (Design_Variable[iDV] == FFD_ANGLE_OF_ATTACK) ||
               (Design_Variable[iDV] == FFD_CONTROL_POINT_2D) ||
               (Design_Variable[iDV] == FFD_CAMBER_2D) ||
               (Design_Variable[iDV] == FFD_THICKNESS_2D) ||
               (Design_Variable[iDV] == FFD_TWIST_2D) ||
               (Design_Variable[iDV] == FFD_CONTROL_POINT) ||
               (Design_Variable[iDV] == FFD_NACELLE) ||
               (Design_Variable[iDV] == FFD_GULL) ||
               (Design_Variable[iDV] == FFD_TWIST) ||
               (Design_Variable[iDV] == FFD_ROTATION) ||
               (Design_Variable[iDV] == FFD_CONTROL_SURFACE) ||
               (Design_Variable[iDV] == FFD_CAMBER) ||
               (Design_Variable[iDV] == FFD_THICKNESS))) cout << FFDTag[iDV];
          else cout << ParamDV[iDV][iParamDV];

          if (iParamDV < nParamDV-1) cout << ", ";
          else cout <<" )"<< endl;
          
        }

      }
      
      else if (Design_Variable[iDV] == FFD_SETTING) {
        
        cout << "Setting the FFD box structure." << endl;
        cout << "FFD boxes definition (FFD tag <-> degree <-> coord):" << endl;
        
        for (unsigned short iFFDBox = 0; iFFDBox < nFFDBox; iFFDBox++) {
          
          cout << TagFFDBox[iFFDBox] << " <-> ";
          
          for (unsigned short iDegreeFFD = 0; iDegreeFFD < 3; iDegreeFFD++) {
            if (iDegreeFFD == 0) cout << "( ";
            cout << DegreeFFDBox[iFFDBox][iDegreeFFD];
            if (iDegreeFFD < 2) cout << ", ";
            else cout <<" )";
          }
          
          cout << " <-> ";

          for (unsigned short iCoordFFD = 0; iCoordFFD < 24; iCoordFFD++) {
            if (iCoordFFD == 0) cout << "( ";
            cout << CoordFFDBox[iFFDBox][iCoordFFD];
            if (iCoordFFD < 23) cout << ", ";
            else cout <<" )"<< endl;
          }
          
        }
        
      }
      
      else cout << endl;

		}
	}

	if (((val_software == SU2_CFD) && ( ContinuousAdjoint || DiscreteAdjoint)) || (val_software == SU2_DOT)) {

		cout << endl <<"----------------------- Design problem definition -----------------------" << endl;
		if (nObj==1) {
      switch (Kind_ObjFunc[0]) {
        case DRAG_COEFFICIENT:
          cout << "CD objective function." << endl;
          if (Fixed_CL_Mode) cout << "dCD/dCL = " << dCD_dCL << "." << endl;
          if (Fixed_CM_Mode) cout << "dCD/dCM = " << dCD_dCM << "." << endl;
          break;
        case LIFT_COEFFICIENT:        cout << "CL objective function." << endl; break;
        case MOMENT_X_COEFFICIENT:    cout << "CMx objective function." << endl; break;
        case MOMENT_Y_COEFFICIENT:    cout << "CMy objective function." << endl; break;
        case MOMENT_Z_COEFFICIENT:    cout << "CMz objective function." << endl; break;
        case INVERSE_DESIGN_PRESSURE: cout << "Inverse design (Cp) objective function." << endl; break;
        case INVERSE_DESIGN_HEATFLUX: cout << "Inverse design (Heat Flux) objective function." << endl; break;
        case SIDEFORCE_COEFFICIENT:   cout << "Side force objective function." << endl; break;
        case EFFICIENCY:              cout << "CL/CD objective function." << endl; break;
        case EQUIVALENT_AREA:         cout << "Equivalent area objective function. CD weight: " << WeightCd <<"."<< endl;  break;
        case NEARFIELD_PRESSURE:      cout << "Nearfield pressure objective function. CD weight: " << WeightCd <<"."<< endl;  break;
        case FORCE_X_COEFFICIENT:     cout << "X-force objective function." << endl; break;
        case FORCE_Y_COEFFICIENT:     cout << "Y-force objective function." << endl; break;
        case FORCE_Z_COEFFICIENT:     cout << "Z-force objective function." << endl; break;
        case THRUST_COEFFICIENT:      cout << "Thrust objective function." << endl; break;
        case TORQUE_COEFFICIENT:      cout << "Torque efficiency objective function." << endl; break;
        case TOTAL_HEATFLUX:          cout << "Total heat flux objective function." << endl; break;
        case MAXIMUM_HEATFLUX:        cout << "Maximum heat flux objective function." << endl; break;
        case FIGURE_OF_MERIT:         cout << "Rotor Figure of Merit objective function." << endl; break;
        case AVG_TOTAL_PRESSURE:      cout << "Average total objective pressure." << endl; break;
        case AVG_OUTLET_PRESSURE:     cout << "Average static objective pressure." << endl; break;
        case MASS_FLOW_RATE:          cout << "Mass flow rate objective function." << endl; break;
        case AERO_DRAG_COEFFICIENT:   cout << "Aero CD objective function." << endl; break;
        case RADIAL_DISTORTION:       cout << "Radial distortion objective function." << endl; break;
        case CIRCUMFERENTIAL_DISTORTION:   cout << "Circumferential distortion objective function." << endl; break;
        case CUSTOM_OBJFUNC:        		cout << "Custom objective function." << endl; break;
      }
		}
		else {
		  cout << "Weighted sum objective function." << endl;
		}

	}

	if (val_software == SU2_CFD) {
		cout << endl <<"---------------------- Space Numerical Integration ----------------------" << endl;

		if (SmoothNumGrid) cout << "There are some smoothing iterations on the grid coordinates." << endl;

    if ((Kind_Solver == EULER) || (Kind_Solver == NAVIER_STOKES) || (Kind_Solver == RANS) ||
         (Kind_Solver == DISC_ADJ_EULER) || (Kind_Solver == DISC_ADJ_NAVIER_STOKES) || (Kind_Solver == DISC_ADJ_RANS) ) {

      if (Kind_ConvNumScheme_Flow == SPACE_CENTERED) {
        if (Kind_Centered_Flow == JST) {
          cout << "Jameson-Schmidt-Turkel scheme for the flow inviscid terms."<< endl;
          cout << "JST viscous coefficients (1st, 2nd & 4th): " << Kappa_1st_Flow
          << ", " << Kappa_2nd_Flow << ", " << Kappa_4th_Flow <<"."<< endl;
          cout << "The method includes a grid stretching correction (p = 0.3)."<< endl;
          cout << "Second order integration." << endl;
        }
        if (Kind_Centered_Flow == JST_KE) {
          cout << "Jameson-Schmidt-Turkel scheme for the flow inviscid terms."<< endl;
          cout << "JST viscous coefficients (1st, 2nd): " << Kappa_1st_Flow
          << ", " << Kappa_2nd_Flow << "."<< endl;
          cout << "The method includes a grid stretching correction (p = 0.3)."<< endl;
          cout << "Second order integration." << endl;
        }
        if (Kind_Centered_Flow == LAX) {
          cout << "Lax-Friedrich scheme for the flow inviscid terms."<< endl;
          cout << "First order integration." << endl;
        }
      }

			if (Kind_ConvNumScheme_Flow == SPACE_UPWIND) {
				if (Kind_Upwind_Flow == ROE) cout << "Roe (with entropy fix) solver for the flow inviscid terms."<< endl;
				if (Kind_Upwind_Flow == TURKEL) cout << "Roe-Turkel solver for the flow inviscid terms."<< endl;
				if (Kind_Upwind_Flow == AUSM)	cout << "AUSM solver for the flow inviscid terms."<< endl;
				if (Kind_Upwind_Flow == HLLC)	cout << "HLLC solver for the flow inviscid terms."<< endl;
				if (Kind_Upwind_Flow == SW)	cout << "Steger-Warming solver for the flow inviscid terms."<< endl;
				if (Kind_Upwind_Flow == MSW)	cout << "Modified Steger-Warming solver for the flow inviscid terms."<< endl;
        if (Kind_Upwind_Flow == CUSP)	cout << "CUSP solver for the flow inviscid terms."<< endl;
        switch (SpatialOrder_Flow) {
          case FIRST_ORDER: cout << "First order integration." << endl; break;
          case SECOND_ORDER: cout << "Second order integration." << endl; break;
          case SECOND_ORDER_LIMITER: cout << "Second order integration with slope limiter." << endl;
            switch (Kind_SlopeLimit_Flow) {
              case VENKATAKRISHNAN:
                cout << "Venkatakrishnan slope-limiting method, with constant: " << LimiterCoeff <<". "<< endl;
                cout << "The reference element size is: " << RefElemLength <<". "<< endl;
                break;
              case BARTH_JESPERSEN:
                cout << "Barth-Jespersen slope-limiting method." << endl;
                break;
            }
            break;
        }
			}

		}

    if ((Kind_Solver == RANS) || (Kind_Solver == DISC_ADJ_RANS)) {
      if (Kind_ConvNumScheme_Turb == SPACE_UPWIND) {
        if (Kind_Upwind_Turb == SCALAR_UPWIND) cout << "Scalar upwind solver (first order) for the turbulence model."<< endl;
        switch (SpatialOrder_Turb) {
          case FIRST_ORDER: cout << "First order integration." << endl; break;
          case SECOND_ORDER: cout << "Second order integration." << endl; break;
          case SECOND_ORDER_LIMITER: cout << "Second order integration with slope limiter." << endl;
            switch (Kind_SlopeLimit_Turb) {
              case VENKATAKRISHNAN:
                cout << "Venkatakrishnan slope-limiting method, with constant: " << LimiterCoeff <<". "<< endl;
                cout << "The reference element size is: " << RefElemLength <<". "<< endl;
                break;
              case BARTH_JESPERSEN:
                cout << "Barth-Jespersen slope-limiting method." << endl;
                break;
            }
            break;
        }
      }
    }

    if ((Kind_Solver == ADJ_EULER) || (Kind_Solver == ADJ_NAVIER_STOKES) || (Kind_Solver == ADJ_RANS)) {

      if (Kind_ConvNumScheme_AdjFlow == SPACE_CENTERED) {
        if (Kind_Centered_AdjFlow == JST) {
          cout << "Jameson-Schmidt-Turkel scheme for the adjoint inviscid terms."<< endl;
          cout << "JST viscous coefficients (1st, 2nd, & 4th): " << Kappa_1st_AdjFlow
          << ", " << Kappa_2nd_AdjFlow << ", " << Kappa_4th_AdjFlow <<"."<< endl;
          cout << "The method includes a grid stretching correction (p = 0.3)."<< endl;
          cout << "Second order integration." << endl;
        }
        if (Kind_Centered_AdjFlow == LAX) {
          cout << "Lax-Friedrich scheme for the adjoint inviscid terms."<< endl;
          cout << "First order integration." << endl;
        }
      }

      if (Kind_ConvNumScheme_AdjFlow == SPACE_UPWIND) {
        if (Kind_Upwind_AdjFlow == ROE) cout << "Roe (with entropy fix) solver for the adjoint inviscid terms."<< endl;
        switch (SpatialOrder_AdjFlow) {
          case FIRST_ORDER: cout << "First order integration." << endl; break;
          case SECOND_ORDER: cout << "Second order integration." << endl; break;
          case SECOND_ORDER_LIMITER: cout << "Second order integration with slope limiter." << endl;
            switch (Kind_SlopeLimit_AdjFlow) {
              case VENKATAKRISHNAN:
                cout << "Venkatakrishnan slope-limiting method, with constant: " << LimiterCoeff <<". "<< endl;
                cout << "The reference element size is: " << RefElemLength <<". "<< endl;
                break;
              case SHARP_EDGES:
                cout << "Sharp edges slope-limiting method, with constant: " << LimiterCoeff <<". "<< endl;
                cout << "The reference element size is: " << RefElemLength <<". "<< endl;
                cout << "The reference sharp edge distance is: " << SharpEdgesCoeff*RefElemLength*LimiterCoeff <<". "<< endl;
                break;
              case SOLID_WALL_DISTANCE:
                cout << "Wall distance slope-limiting method, with constant: " << LimiterCoeff <<". "<< endl;
                cout << "The reference element size is: " << RefElemLength <<". "<< endl;
                cout << "The reference wall distance is: " << SharpEdgesCoeff*RefElemLength*LimiterCoeff <<". "<< endl;
                break;
              case BARTH_JESPERSEN:
                cout << "Barth-Jespersen slope-limiting method." << endl;
                break;
            }
            break;
        }
      }
      
      cout << "The reference sharp edge distance is: " << SharpEdgesCoeff*RefElemLength*LimiterCoeff <<". "<< endl;

    }

    if ((Kind_Solver == ADJ_RANS) && (!Frozen_Visc_Cont)) {
      if (Kind_ConvNumScheme_AdjTurb == SPACE_UPWIND) {
        if (Kind_Upwind_Turb == SCALAR_UPWIND) cout << "Scalar upwind solver (first order) for the adjoint turbulence model."<< endl;
        switch (SpatialOrder_AdjTurb) {
          case FIRST_ORDER: cout << "First order integration." << endl; break;
          case SECOND_ORDER: cout << "Second order integration." << endl; break;
          case SECOND_ORDER_LIMITER: cout << "Second order integration with slope limiter." << endl;
            switch (Kind_SlopeLimit_AdjTurb) {
              case VENKATAKRISHNAN:
                cout << "Venkatakrishnan slope-limiting method, with constant: " << LimiterCoeff <<". "<< endl;
                cout << "The reference element size is: " << RefElemLength <<". "<< endl;
                break;
              case SHARP_EDGES:
                cout << "Sharp edges slope-limiting method, with constant: " << LimiterCoeff <<". "<< endl;
                cout << "The reference element size is: " << RefElemLength <<". "<< endl;
                cout << "The reference sharp edge distance is: " << SharpEdgesCoeff*RefElemLength*LimiterCoeff <<". "<< endl;
                break;
              case SOLID_WALL_DISTANCE:
                cout << "Wall distance slope-limiting method, with constant: " << LimiterCoeff <<". "<< endl;
                cout << "The reference element size is: " << RefElemLength <<". "<< endl;
                cout << "The reference wall distance is: " << SharpEdgesCoeff*RefElemLength*LimiterCoeff <<". "<< endl;
                break;
              case BARTH_JESPERSEN:
                cout << "Barth-Jespersen slope-limiting method." << endl;
                break;
            }
            break;
        }
      }
    }

    if ((Kind_Solver == NAVIER_STOKES) || (Kind_Solver == RANS) ||
        (Kind_Solver == DISC_ADJ_NAVIER_STOKES) || (Kind_Solver == DISC_ADJ_RANS)) {
        cout << "Average of gradients with correction (viscous flow terms)." << endl;
    }

    if ((Kind_Solver == ADJ_NAVIER_STOKES) || (Kind_Solver == ADJ_RANS)) {
      cout << "Average of gradients with correction (viscous adjoint terms)." << endl;
    }

    if ((Kind_Solver == RANS) || (Kind_Solver == DISC_ADJ_RANS)) {
      cout << "Average of gradients with correction (viscous turbulence terms)." << endl;
    }

    if (Kind_Solver == POISSON_EQUATION) {
      cout << "Galerkin method for viscous terms computation of the poisson potential equation." << endl;
    }

    if ((Kind_Solver == ADJ_RANS) && (!Frozen_Visc_Cont)) {
      cout << "Average of gradients with correction (2nd order) for computation of adjoint viscous turbulence terms." << endl;
      if (Kind_TimeIntScheme_AdjTurb == EULER_IMPLICIT) cout << "Euler implicit method for the turbulent adjoint equation." << endl;
    }

    switch (Kind_Gradient_Method) {
      case GREEN_GAUSS: cout << "Gradient computation using Green-Gauss theorem." << endl; break;
      case WEIGHTED_LEAST_SQUARES: cout << "Gradient Computation using weighted Least-Squares method." << endl; break;
    }

    if (Kind_Regime == INCOMPRESSIBLE) {
      cout << "Artificial compressibility factor: " << ArtComp_Factor << "." << endl;
    }

    cout << endl <<"---------------------- Time Numerical Integration -----------------------" << endl;

    if (Kind_Solver != FEM_ELASTICITY) {
		switch (Unsteady_Simulation) {
		  case NO:
			cout << "Local time stepping (steady state simulation)." << endl; break;
		  case TIME_STEPPING:
			cout << "Unsteady simulation using a time stepping strategy."<< endl;
			if (Unst_CFL != 0.0) cout << "Time step computed by the code. Unsteady CFL number: " << Unst_CFL <<"."<< endl;
			else cout << "Unsteady time step provided by the user (s): "<< Delta_UnstTime << "." << endl;
			break;
		  case DT_STEPPING_1ST: case DT_STEPPING_2ND:
			if (Unsteady_Simulation == DT_STEPPING_1ST) cout << "Unsteady simulation, dual time stepping strategy (first order in time)."<< endl;
			if (Unsteady_Simulation == DT_STEPPING_2ND) cout << "Unsteady simulation, dual time stepping strategy (second order in time)."<< endl;
			if (Unst_CFL != 0.0) cout << "Time step computed by the code. Unsteady CFL number: " << Unst_CFL <<"."<< endl;
			else cout << "Unsteady time step provided by the user (s): "<< Delta_UnstTime << "." << endl;
			cout << "Total number of internal Dual Time iterations: "<< Unst_nIntIter <<"." << endl;
			break;
		}
    }
	else {
		switch (Dynamic_Analysis) {
		  case NO:
			cout << "Static structural analysis." << endl; break;
		  case YES:
			cout << "Dynamic structural analysis."<< endl;
			cout << "Time step provided by the user for the dynamic analysis(s): "<< Delta_DynTime << "." << endl;
			break;
		}
	}

    if ((Kind_Solver == EULER) || (Kind_Solver == NAVIER_STOKES) || (Kind_Solver == RANS) ||
        (Kind_Solver == DISC_ADJ_EULER) || (Kind_Solver == DISC_ADJ_NAVIER_STOKES) || (Kind_Solver == DISC_ADJ_RANS)) {
      switch (Kind_TimeIntScheme_Flow) {
        case RUNGE_KUTTA_EXPLICIT:
          cout << "Runge-Kutta explicit method for the flow equations." << endl;
          cout << "Number of steps: " << nRKStep << endl;
          cout << "Alpha coefficients: ";
          for (unsigned short iRKStep = 0; iRKStep < nRKStep; iRKStep++) {
            cout << "\t" << RK_Alpha_Step[iRKStep];
          }
          cout << endl;
          break;
        case EULER_EXPLICIT: cout << "Euler explicit method for the flow equations." << endl; break;
        case EULER_IMPLICIT:
          cout << "Euler implicit method for the flow equations." << endl;
          switch (Kind_Linear_Solver) {
            case BCGSTAB:
              cout << "BCGSTAB is used for solving the linear system." << endl;
              cout << "Convergence criteria of the linear solver: "<< Linear_Solver_Error <<"."<< endl;
              cout << "Max number of iterations: "<< Linear_Solver_Iter <<"."<< endl;
              break;
            case FGMRES || RESTARTED_FGMRES:
              cout << "FGMRES is used for solving the linear system." << endl;
              cout << "Convergence criteria of the linear solver: "<< Linear_Solver_Error <<"."<< endl;
              cout << "Max number of iterations: "<< Linear_Solver_Iter <<"."<< endl;
              break;
            case SMOOTHER_JACOBI:
              cout << "A Jacobi method is used for smoothing the linear system." << endl;
              break;
            case SMOOTHER_ILU:
              cout << "A ILU0 method is used for smoothing the linear system." << endl;
              break;
            case SMOOTHER_LUSGS:
              cout << "A LU-SGS method is used for smoothing the linear system." << endl;
              break;
            case SMOOTHER_LINELET:
              cout << "A Linelet method is used for smoothing the linear system." << endl;
              break;
          }
          break;
        case CLASSICAL_RK4_EXPLICIT:
          cout << "Classical RK4 explicit method for the flow equations." << endl;
          cout << "Number of steps: " << 4 << endl;
          cout << "Time coefficients: {0.5, 0.5, 1, 1}" << endl;
          cout << "Function coefficients: {1/6, 1/3, 1/3, 1/6}" << endl;
          break;
      }
    }

    if ((Kind_Solver == ADJ_EULER) || (Kind_Solver == ADJ_NAVIER_STOKES) || (Kind_Solver == ADJ_RANS)) {
      switch (Kind_TimeIntScheme_AdjFlow) {
        case RUNGE_KUTTA_EXPLICIT:
          cout << "Runge-Kutta explicit method for the adjoint equations." << endl;
          cout << "Number of steps: " << nRKStep << endl;
          cout << "Alpha coefficients: ";
          for (unsigned short iRKStep = 0; iRKStep < nRKStep; iRKStep++) {
            cout << "\t" << RK_Alpha_Step[iRKStep];
          }
          cout << endl;
          break;
        case EULER_EXPLICIT: cout << "Euler explicit method for the adjoint equations." << endl; break;
        case EULER_IMPLICIT: cout << "Euler implicit method for the adjoint equations." << endl; break;
      }
    }

    if (nMGLevels !=0) {
      
      if (nStartUpIter != 0) cout << "A total of " << nStartUpIter << " start up iterations on the fine grid."<< endl;
      if (MGCycle == V_CYCLE) cout << "V Multigrid Cycle, with " << nMGLevels << " multigrid levels."<< endl;
      if (MGCycle == W_CYCLE) cout << "W Multigrid Cycle, with " << nMGLevels << " multigrid levels."<< endl;
      if (MGCycle == FULLMG_CYCLE) cout << "Full Multigrid Cycle, with " << nMGLevels << " multigrid levels."<< endl;

      cout << "Damping factor for the residual restriction: " << Damp_Res_Restric <<"."<< endl;
      cout << "Damping factor for the correction prolongation: " << Damp_Correc_Prolong <<"."<< endl;
    }

    if ((Kind_Solver != FEM_ELASTICITY) && (Kind_Solver != HEAT_EQUATION) && (Kind_Solver != WAVE_EQUATION)) {

      if (!CFL_Adapt) cout << "No CFL adaptation." << endl;
      else cout << "CFL adaptation. Factor down: "<< CFL_AdaptParam[0] <<", factor up: "<< CFL_AdaptParam[1]
        <<",\n                lower limit: "<< CFL_AdaptParam[2] <<", upper limit: " << CFL_AdaptParam[3] <<"."<< endl;

      if (nMGLevels !=0) {
        cout << "Multigrid Level:                  ";
        for (unsigned short iLevel = 0; iLevel < nMGLevels+1; iLevel++) {
          cout.width(6); cout << iLevel;
        }
        cout << endl;
      }

			if (Unsteady_Simulation != TIME_STEPPING) {
				cout << "Courant-Friedrichs-Lewy number:   ";
				cout.precision(3);
				cout.width(6); cout << CFL[0];
				cout << endl;
			}
			

      if (nMGLevels !=0) {
        cout.precision(3);
        cout << "MG PreSmooth coefficients:        ";
        for (unsigned short iMG_PreSmooth = 0; iMG_PreSmooth < nMGLevels+1; iMG_PreSmooth++) {
          cout.width(6); cout << MG_PreSmooth[iMG_PreSmooth];
        }
        cout << endl;
      }

      if (nMGLevels !=0) {
        cout.precision(3);
        cout << "MG PostSmooth coefficients:       ";
        for (unsigned short iMG_PostSmooth = 0; iMG_PostSmooth < nMGLevels+1; iMG_PostSmooth++) {
          cout.width(6); cout << MG_PostSmooth[iMG_PostSmooth];
        }
        cout << endl;
      }

      if (nMGLevels !=0) {
        cout.precision(3);
        cout << "MG CorrecSmooth coefficients:     ";
        for (unsigned short iMG_CorrecSmooth = 0; iMG_CorrecSmooth < nMGLevels+1; iMG_CorrecSmooth++) {
          cout.width(6); cout << MG_CorrecSmooth[iMG_CorrecSmooth];
        }
        cout << endl;
      }

    }

    if ((Kind_Solver == RANS) || (Kind_Solver == DISC_ADJ_RANS))
      if (Kind_TimeIntScheme_Turb == EULER_IMPLICIT)
        cout << "Euler implicit time integration for the turbulence model." << endl;
  }

  if (val_software == SU2_CFD) {

    cout << endl <<"------------------------- Convergence Criteria --------------------------" << endl;

    cout << "Maximum number of iterations: " << nExtIter <<"."<< endl;

    if (ConvCriteria == CAUCHY) {
      if (!ContinuousAdjoint && !DiscreteAdjoint)
        switch (Cauchy_Func_Flow) {
          case LIFT_COEFFICIENT: cout << "Cauchy criteria for Lift using "
            << Cauchy_Elems << " elements and epsilon " <<Cauchy_Eps<< "."<< endl; break;
          case DRAG_COEFFICIENT: cout << "Cauchy criteria for Drag using "
            << Cauchy_Elems << " elements and epsilon " <<Cauchy_Eps<< "."<< endl; break;
        }

      if (ContinuousAdjoint || DiscreteAdjoint)
        switch (Cauchy_Func_AdjFlow) {
          case SENS_GEOMETRY: cout << "Cauchy criteria for geo. sensitivity using "
            << Cauchy_Elems << " elements and epsilon " <<Cauchy_Eps<< "."<< endl; break;
          case SENS_MACH: cout << "Cauchy criteria for Mach number sensitivity using "
            << Cauchy_Elems << " elements and epsilon " <<Cauchy_Eps<< "."<< endl; break;
        }

      cout << "Start convergence criteria at iteration " << StartConv_Iter<< "."<< endl;
      
    }


    if (ConvCriteria == RESIDUAL) {
      if (!ContinuousAdjoint && !DiscreteAdjoint) {
        cout << "Reduce the density residual " << OrderMagResidual << " orders of magnitude."<< endl;
        cout << "The minimum bound for the density residual is 10^(" << MinLogResidual<< ")."<< endl;
        cout << "Start convergence criteria at iteration " << StartConv_Iter<< "."<< endl;
      }

      if (ContinuousAdjoint || DiscreteAdjoint) {
        cout << "Reduce the adjoint density residual " << OrderMagResidual << " orders of magnitude."<< endl;
        cout << "The minimum value for the adjoint density residual is 10^(" << MinLogResidual<< ")."<< endl;
      }

    }

  }

  if (val_software == SU2_MSH) {
    cout << endl <<"----------------------- Grid adaptation strategy ------------------------" << endl;

    switch (Kind_Adaptation) {
      case NONE: break;
      case PERIODIC: cout << "Grid modification to run periodic bc problems." << endl; break;
      case FULL: cout << "Grid adaptation using a complete refinement." << endl; break;
      case WAKE: cout << "Grid adaptation of the wake." << endl; break;
      case FULL_FLOW: cout << "Flow grid adaptation using a complete refinement." << endl; break;
      case FULL_ADJOINT: cout << "Adjoint grid adaptation using a complete refinement." << endl; break;
      case GRAD_FLOW: cout << "Grid adaptation using gradient based strategy (density)." << endl; break;
      case GRAD_ADJOINT: cout << "Grid adaptation using gradient based strategy (adjoint density)." << endl; break;
      case GRAD_FLOW_ADJ: cout << "Grid adaptation using gradient based strategy (density and adjoint density)." << endl; break;
      case COMPUTABLE: cout << "Grid adaptation using computable correction."<< endl; break;
      case REMAINING: cout << "Grid adaptation using remaining error."<< endl; break;
      case SMOOTHING: cout << "Grid smoothing using an implicit method."<< endl; break;
      case SUPERSONIC_SHOCK: cout << "Grid adaptation for a supersonic shock at Mach: " << Mach <<"."<< endl; break;
    }

    switch (Kind_Adaptation) {
      case GRAD_FLOW: case GRAD_ADJOINT: case GRAD_FLOW_ADJ: case COMPUTABLE: case REMAINING:
        cout << "Power of the dual volume in the adaptation sensor: " << DualVol_Power << endl;
        cout << "Percentage of new elements in the adaptation process: " << New_Elem_Adapt << "."<< endl;
        break;
    }

    if (Analytical_Surface != NONE)
      cout << "Use analytical definition for including points in the surfaces." << endl;

  }

  cout << endl <<"-------------------------- Output Information ---------------------------" << endl;

  if (val_software == SU2_CFD) {

    if (Low_MemoryOutput) cout << "Writing output files with low memory RAM requirements."<< endl;
    cout << "Writing a flow solution every " << Wrt_Sol_Freq <<" iterations."<< endl;
    cout << "Writing the convergence history every " << Wrt_Con_Freq <<" iterations."<< endl;
    if ((Unsteady_Simulation == DT_STEPPING_1ST) || (Unsteady_Simulation == DT_STEPPING_2ND)) {
      cout << "Writing the dual time flow solution every " << Wrt_Sol_Freq_DualTime <<" iterations."<< endl;
      cout << "Writing the dual time convergence history every " << Wrt_Con_Freq_DualTime <<" iterations."<< endl;
    }

    switch (Output_FileFormat) {
      case PARAVIEW: cout << "The output file format is Paraview ASCII (.vtk)." << endl; break;
      case TECPLOT: cout << "The output file format is Tecplot ASCII (.dat)." << endl; break;
      case TECPLOT_BINARY: cout << "The output file format is Tecplot binary (.plt)." << endl; break;
      case FIELDVIEW: cout << "The output file format is FieldView ASCII (.uns)." << endl; break;
      case FIELDVIEW_BINARY: cout << "The output file format is FieldView binary (.uns)." << endl; break;
      case CGNS_SOL: cout << "The output file format is CGNS (.cgns)." << endl; break;
    }

    cout << "Convergence history file name: " << Conv_FileName << "." << endl;

    cout << "Forces breakdown file name: " << Breakdown_FileName << "." << endl;

    if ((Kind_Solver != FEM_ELASTICITY) && (Kind_Solver != HEAT_EQUATION) && (Kind_Solver != WAVE_EQUATION)) {
      if (!ContinuousAdjoint && !DiscreteAdjoint) {
        cout << "Surface flow coefficients file name: " << SurfFlowCoeff_FileName << "." << endl;
        cout << "Flow variables file name: " << Flow_FileName << "." << endl;
        cout << "Restart flow file name: " << Restart_FlowFileName << "." << endl;
      }

      if (ContinuousAdjoint || DiscreteAdjoint) {
        cout << "Adjoint solution file name: " << Solution_AdjFileName << "." << endl;
        cout << "Restart adjoint file name: " << Restart_AdjFileName << "." << endl;
        cout << "Adjoint variables file name: " << Adj_FileName << "." << endl;
        cout << "Surface adjoint coefficients file name: " << SurfAdjCoeff_FileName << "." << endl;
      }
    }
    else {
      cout << "Surface structure coefficients file name: " << SurfStructure_FileName << "." << endl;
      cout << "Structure variables file name: " << Structure_FileName << "." << endl;
      cout << "Restart structure file name: " << Restart_FEMFileName << "." << endl;
    }

  }

  if (val_software == SU2_SOL) {
    if (Low_MemoryOutput) cout << "Writing output files with low memory RAM requirements."<< endl;
    switch (Output_FileFormat) {
      case PARAVIEW: cout << "The output file format is Paraview ASCII (.vtk)." << endl; break;
      case TECPLOT: cout << "The output file format is Tecplot ASCII (.dat)." << endl; break;
      case TECPLOT_BINARY: cout << "The output file format is Tecplot binary (.plt)." << endl; break;
      case FIELDVIEW: cout << "The output file format is FieldView ASCII (.uns)." << endl; break;
      case FIELDVIEW_BINARY: cout << "The output file format is FieldView binary (.uns)." << endl; break;
      case CGNS_SOL: cout << "The output file format is CGNS (.cgns)." << endl; break;
    }
    cout << "Flow variables file name: " << Flow_FileName << "." << endl;
  }

  if (val_software == SU2_DEF) {
    cout << "Output mesh file name: " << Mesh_Out_FileName << ". " << endl;
    if (Visualize_Deformation) cout << "A file will be created to visualize the deformation." << endl;
    else cout << "No file for visualizing the deformation." << endl;
    switch (GetDeform_Stiffness_Type()) {
      case INVERSE_VOLUME:
        cout << "Cell stiffness scaled by inverse of the cell volume." << endl;
        break;
      case WALL_DISTANCE:
        cout << "Cell stiffness scaled by distance from the deforming surface." << endl;
        break;
      case CONSTANT_STIFFNESS:
        cout << "Imposing constant cell stiffness (steel)." << endl;
        break;
    }
  }

  if (val_software == SU2_MSH) {
    cout << "Output mesh file name: " << Mesh_Out_FileName << ". " << endl;
  }

  if (val_software == SU2_DOT) {
    if (DiscreteAdjoint) {
      cout << "Output Volume Sensitivity file name: " << VolSens_FileName << ". " << endl;
      cout << "Output Surface Sensitivity file name: " << SurfSens_FileName << ". " << endl;
    }
    cout << "Output gradient file name: " << ObjFunc_Grad_FileName << ". " << endl;
  }

  if (val_software == SU2_MSH) {
    cout << "Output mesh file name: " << Mesh_Out_FileName << ". " << endl;
    cout << "Restart flow file name: " << Restart_FlowFileName << "." << endl;
    if ((Kind_Adaptation == FULL_ADJOINT) || (Kind_Adaptation == GRAD_ADJOINT) || (Kind_Adaptation == GRAD_FLOW_ADJ) ||
        (Kind_Adaptation == COMPUTABLE) || (Kind_Adaptation == REMAINING)) {
      if (Kind_ObjFunc[0] == DRAG_COEFFICIENT) cout << "Restart adjoint file name: " << Restart_AdjFileName << "." << endl;
      if (Kind_ObjFunc[0] == EQUIVALENT_AREA) cout << "Restart adjoint file name: " << Restart_AdjFileName << "." << endl;
      if (Kind_ObjFunc[0] == NEARFIELD_PRESSURE) cout << "Restart adjoint file name: " << Restart_AdjFileName << "." << endl;
      if (Kind_ObjFunc[0] == LIFT_COEFFICIENT) cout << "Restart adjoint file name: " << Restart_AdjFileName << "." << endl;
    }
  }

  cout << endl <<"------------------- Config File Boundary Information --------------------" << endl;

  if (nMarker_Euler != 0) {
    cout << "Euler wall boundary marker(s): ";
    for (iMarker_Euler = 0; iMarker_Euler < nMarker_Euler; iMarker_Euler++) {
      cout << Marker_Euler[iMarker_Euler];
      if (iMarker_Euler < nMarker_Euler-1) cout << ", ";
      else cout <<"."<< endl;
    }
  }

  if (nMarker_FarField != 0) {
    cout << "Far-field boundary marker(s): ";
    for (iMarker_FarField = 0; iMarker_FarField < nMarker_FarField; iMarker_FarField++) {
      cout << Marker_FarField[iMarker_FarField];
      if (iMarker_FarField < nMarker_FarField-1) cout << ", ";
      else cout <<"."<< endl;
    }
  }

  if (nMarker_SymWall != 0) {
    cout << "Symmetry plane boundary marker(s): ";
    for (iMarker_SymWall = 0; iMarker_SymWall < nMarker_SymWall; iMarker_SymWall++) {
      cout << Marker_SymWall[iMarker_SymWall];
      if (iMarker_SymWall < nMarker_SymWall-1) cout << ", ";
      else cout <<"."<< endl;
    }
  }

  if (nMarker_Pressure != 0) {
    cout << "Pressure boundary marker(s): ";
    for (iMarker_Pressure = 0; iMarker_Pressure < nMarker_Pressure; iMarker_Pressure++) {
      cout << Marker_Pressure[iMarker_Pressure];
      if (iMarker_Pressure < nMarker_Pressure-1) cout << ", ";
      else cout <<"."<< endl;
    }
  }

  if (nMarker_PerBound != 0) {
    cout << "Periodic boundary marker(s): ";
    for (iMarker_PerBound = 0; iMarker_PerBound < nMarker_PerBound; iMarker_PerBound++) {
      cout << Marker_PerBound[iMarker_PerBound];
      if (iMarker_PerBound < nMarker_PerBound-1) cout << ", ";
      else cout <<"."<< endl;
    }
  }

  if (nMarker_NearFieldBound != 0) {
    cout << "Near-field boundary marker(s): ";
    for (iMarker_NearFieldBound = 0; iMarker_NearFieldBound < nMarker_NearFieldBound; iMarker_NearFieldBound++) {
      cout << Marker_NearFieldBound[iMarker_NearFieldBound];
      if (iMarker_NearFieldBound < nMarker_NearFieldBound-1) cout << ", ";
      else cout <<"."<< endl;
    }
  }

  if (nMarker_InterfaceBound != 0) {
    cout << "Interface boundary marker(s): ";
    for (iMarker_InterfaceBound = 0; iMarker_InterfaceBound < nMarker_InterfaceBound; iMarker_InterfaceBound++) {
      cout << Marker_InterfaceBound[iMarker_InterfaceBound];
      if (iMarker_InterfaceBound < nMarker_InterfaceBound-1) cout << ", ";
      else cout <<"."<< endl;
    }
  }
  
  if (nMarker_Fluid_InterfaceBound != 0) {
    cout << "Fluid interface boundary marker(s): ";
    for (iMarker_Fluid_InterfaceBound = 0; iMarker_Fluid_InterfaceBound < nMarker_Fluid_InterfaceBound; iMarker_Fluid_InterfaceBound++) {
      cout << Marker_Fluid_InterfaceBound[iMarker_Fluid_InterfaceBound];
      if (iMarker_Fluid_InterfaceBound < nMarker_Fluid_InterfaceBound-1) cout << ", ";
      else cout <<"."<< endl;
    }
  }

  if (nMarker_Dirichlet != 0) {
    cout << "Dirichlet boundary marker(s): ";
    for (iMarker_Dirichlet = 0; iMarker_Dirichlet < nMarker_Dirichlet; iMarker_Dirichlet++) {
      cout << Marker_Dirichlet[iMarker_Dirichlet];
      if (iMarker_Dirichlet < nMarker_Dirichlet-1) cout << ", ";
      else cout <<"."<< endl;
    }
  }

  if (nMarker_FlowLoad != 0) {
    cout << "Flow Load boundary marker(s): ";
    for (iMarker_FlowLoad = 0; iMarker_FlowLoad < nMarker_FlowLoad; iMarker_FlowLoad++) {
      cout << Marker_FlowLoad[iMarker_FlowLoad];
      if (iMarker_FlowLoad < nMarker_FlowLoad-1) cout << ", ";
      else cout <<"."<< endl;
    }
  }
  
  if (nMarker_Internal != 0) {
    cout << "Internal boundary marker(s): ";
    for (iMarker_Internal = 0; iMarker_Internal < nMarker_Internal; iMarker_Internal++) {
      cout << Marker_Internal[iMarker_Internal];
      if (iMarker_Internal < nMarker_Internal-1) cout << ", ";
      else cout <<"."<< endl;
    }
  }

  if (nMarker_Inlet != 0) {
    cout << "Inlet boundary marker(s): ";
    for (iMarker_Inlet = 0; iMarker_Inlet < nMarker_Inlet; iMarker_Inlet++) {
      cout << Marker_Inlet[iMarker_Inlet];
      if (iMarker_Inlet < nMarker_Inlet-1) cout << ", ";
      else cout <<"."<< endl;
    }
  }

  if (nMarker_Riemann != 0) {
      cout << "Riemann boundary marker(s): ";
      for (iMarker_Riemann = 0; iMarker_Riemann < nMarker_Riemann; iMarker_Riemann++) {
        cout << Marker_Riemann[iMarker_Riemann];
        if (iMarker_Riemann < nMarker_Riemann-1) cout << ", ";
        else cout <<"."<< endl;
    }
  }
  
  if (nMarker_NRBC != 0) {
      cout << "NRBC boundary marker(s): ";
      for (iMarker_NRBC = 0; iMarker_NRBC < nMarker_NRBC; iMarker_NRBC++) {
        cout << Marker_NRBC[iMarker_NRBC];
        if (iMarker_NRBC < nMarker_NRBC-1) cout << ", ";
        else cout <<"."<< endl;
    }
  }

  if (nMarker_MixingPlaneInterface != 0) {
      cout << "MixingPlane boundary marker(s): ";
      for (iMarker_MixingPlaneInterface = 0; iMarker_MixingPlaneInterface < nMarker_MixingPlaneInterface; iMarker_MixingPlaneInterface++) {
        cout << Marker_MixingPlaneInterface[iMarker_MixingPlaneInterface];
        if (iMarker_MixingPlaneInterface < nMarker_MixingPlaneInterface-1) cout << ", ";
        else cout <<"."<< endl;
    }
  }

  if (nMarker_EngineInflow != 0) {
    cout << "Engine inflow boundary marker(s): ";
    for (iMarker_EngineInflow = 0; iMarker_EngineInflow < nMarker_EngineInflow; iMarker_EngineInflow++) {
      cout << Marker_EngineInflow[iMarker_EngineInflow];
      if (iMarker_EngineInflow < nMarker_EngineInflow-1) cout << ", ";
      else cout <<"."<< endl;
    }
  }

  if (nMarker_EngineExhaust != 0) {
    cout << "Engine exhaust boundary marker(s): ";
    for (iMarker_EngineExhaust = 0; iMarker_EngineExhaust < nMarker_EngineExhaust; iMarker_EngineExhaust++) {
      cout << Marker_EngineExhaust[iMarker_EngineExhaust];
      if (iMarker_EngineExhaust < nMarker_EngineExhaust-1) cout << ", ";
      else cout <<"."<< endl;
    }
  }

  if (nMarker_Supersonic_Inlet != 0) {
    cout << "Supersonic inlet boundary marker(s): ";
    for (iMarker_Supersonic_Inlet = 0; iMarker_Supersonic_Inlet < nMarker_Supersonic_Inlet; iMarker_Supersonic_Inlet++) {
      cout << Marker_Supersonic_Inlet[iMarker_Supersonic_Inlet];
      if (iMarker_Supersonic_Inlet < nMarker_Supersonic_Inlet-1) cout << ", ";
      else cout <<"."<< endl;
    }
  }
  
  if (nMarker_Supersonic_Outlet != 0) {
    cout << "Supersonic outlet boundary marker(s): ";
    for (iMarker_Supersonic_Outlet = 0; iMarker_Supersonic_Outlet < nMarker_Supersonic_Outlet; iMarker_Supersonic_Outlet++) {
      cout << Marker_Supersonic_Outlet[iMarker_Supersonic_Outlet];
      if (iMarker_Supersonic_Outlet < nMarker_Supersonic_Outlet-1) cout << ", ";
      else cout <<"."<< endl;
    }
  }

  if (nMarker_Outlet != 0) {
    cout << "Outlet boundary marker(s): ";
    for (iMarker_Outlet = 0; iMarker_Outlet < nMarker_Outlet; iMarker_Outlet++) {
      cout << Marker_Outlet[iMarker_Outlet];
      if (iMarker_Outlet < nMarker_Outlet-1) cout << ", ";
      else cout <<"."<< endl;
    }
  }

  if (nMarker_Isothermal != 0) {
    cout << "Isothermal wall boundary marker(s): ";
    for (iMarker_Isothermal = 0; iMarker_Isothermal < nMarker_Isothermal; iMarker_Isothermal++) {
      cout << Marker_Isothermal[iMarker_Isothermal];
      if (iMarker_Isothermal < nMarker_Isothermal-1) cout << ", ";
      else cout <<"."<< endl;
    }
  }

  if (nMarker_HeatFlux != 0) {
    cout << "Constant heat flux wall boundary marker(s): ";
    for (iMarker_HeatFlux = 0; iMarker_HeatFlux < nMarker_HeatFlux; iMarker_HeatFlux++) {
      cout << Marker_HeatFlux[iMarker_HeatFlux];
      if (iMarker_HeatFlux < nMarker_HeatFlux-1) cout << ", ";
      else cout <<"."<< endl;
    }
  }

  if (nMarker_Clamped != 0) {
    cout << "Clamped boundary marker(s): ";
    for (iMarker_Clamped = 0; iMarker_Clamped < nMarker_Clamped; iMarker_Clamped++) {
      cout << Marker_Clamped[iMarker_Clamped];
      if (iMarker_Clamped < nMarker_Clamped-1) cout << ", ";
      else cout <<"."<<endl;
    }
  }

  if (nMarker_Displacement != 0) {
    cout << "Displacement boundary marker(s): ";
    for (iMarker_Displacement = 0; iMarker_Displacement < nMarker_Displacement; iMarker_Displacement++) {
      cout << Marker_Displacement[iMarker_Displacement];
      if (iMarker_Displacement < nMarker_Displacement-1) cout << ", ";
      else cout <<"."<< endl;
    }
  }

  if (nMarker_Load != 0) {
    cout << "Normal load boundary marker(s): ";
    for (iMarker_Load = 0; iMarker_Load < nMarker_Load; iMarker_Load++) {
      cout << Marker_Load[iMarker_Load];
      if (iMarker_Load < nMarker_Load-1) cout << ", ";
      else cout <<"."<< endl;
    }
  }

  if (nMarker_Load_Dir != 0) {
    cout << "Load boundary marker(s) in cartesian coordinates: ";
    for (iMarker_Load_Dir = 0; iMarker_Load_Dir < nMarker_Load_Dir; iMarker_Load_Dir++) {
      cout << Marker_Load_Dir[iMarker_Load_Dir];
      if (iMarker_Load_Dir < nMarker_Load_Dir-1) cout << ", ";
      else cout <<"."<<endl;
    }
  }

  if (nMarker_Load_Sine != 0) {
    cout << "Sine-Wave Load boundary marker(s): ";
    for (iMarker_Load_Sine = 0; iMarker_Load_Sine < nMarker_Load_Sine; iMarker_Load_Sine++) {
      cout << Marker_Load_Sine[iMarker_Load_Sine];
      if (iMarker_Load_Sine < nMarker_Load_Sine-1) cout << ", ";
      else cout <<"."<<endl;
    }
  }

  if (nMarker_Neumann != 0) {
    cout << "Neumann boundary marker(s): ";
    for (iMarker_Neumann = 0; iMarker_Neumann < nMarker_Neumann; iMarker_Neumann++) {
      cout << Marker_Neumann[iMarker_Neumann];
      if (iMarker_Neumann < nMarker_Neumann-1) cout << ", ";
      else cout <<"."<< endl;
    }
  }

  if (nMarker_Custom != 0) {
    cout << "Custom boundary marker(s): ";
    for (iMarker_Custom = 0; iMarker_Custom < nMarker_Custom; iMarker_Custom++) {
      cout << Marker_Custom[iMarker_Custom];
      if (iMarker_Custom < nMarker_Custom-1) cout << ", ";
      else cout <<"."<< endl;
    }
  }

  if (nMarker_ActDiskInlet != 0) {
    cout << "Actuator disk (inlet) boundary marker(s): ";
    for (iMarker_ActDiskInlet = 0; iMarker_ActDiskInlet < nMarker_ActDiskInlet; iMarker_ActDiskInlet++) {
      cout << Marker_ActDiskInlet[iMarker_ActDiskInlet];
      if (iMarker_ActDiskInlet < nMarker_ActDiskInlet-1) cout << ", ";
      else cout <<"."<< endl;
    }
  }

  if (nMarker_ActDiskOutlet != 0) {
    cout << "Actuator disk (outlet) boundary marker(s): ";
    for (iMarker_ActDiskOutlet = 0; iMarker_ActDiskOutlet < nMarker_ActDiskOutlet; iMarker_ActDiskOutlet++) {
      cout << Marker_ActDiskOutlet[iMarker_ActDiskOutlet];
      if (iMarker_ActDiskOutlet < nMarker_ActDiskOutlet-1) cout << ", ";
      else cout <<"."<< endl;
    }
  }

}

bool CConfig::TokenizeString(string & str, string & option_name,
                             vector<string> & option_value) {
  const string delimiters(" ()[]{}:,\t\n\v\f\r");
  // check for comments or empty string
  string::size_type pos, last_pos;
  pos = str.find_first_of("%");
  if ( (str.length() == 0) || (pos == 0) ) {
    // str is empty or a comment line, so no option here
    return false;
  }
  if (pos != string::npos) {
    // remove comment at end if necessary
    str.erase(pos);
  }

  // look for line composed on only delimiters (usually whitespace)
  pos = str.find_first_not_of(delimiters);
  if (pos == string::npos) {
    return false;
  }

  // find the equals sign and split string
  string name_part, value_part;
  pos = str.find("=");
  if (pos == string::npos) {
    cerr << "Error in TokenizeString(): "
    << "line in the configuration file with no \"=\" sign."
    << endl;
    cout << "Look for: " << str << endl;
    cout << "str.length() = " << str.length() << endl;
    throw(-1);
  }
  name_part = str.substr(0, pos);
  value_part = str.substr(pos+1, string::npos);
  //cout << "name_part  = |" << name_part  << "|" << endl;
  //cout << "value_part = |" << value_part << "|" << endl;

  // the first_part should consist of one string with no interior delimiters
  last_pos = name_part.find_first_not_of(delimiters, 0);
  pos = name_part.find_first_of(delimiters, last_pos);
  if ( (name_part.length() == 0) || (last_pos == string::npos) ) {
    cerr << "Error in CConfig::TokenizeString(): "
    << "line in the configuration file with no name before the \"=\" sign."
    << endl;
    throw(-1);
  }
  if (pos == string::npos) pos = name_part.length();
  option_name = name_part.substr(last_pos, pos - last_pos);
  last_pos = name_part.find_first_not_of(delimiters, pos);
  if (last_pos != string::npos) {
    cerr << "Error in TokenizeString(): "
    << "two or more options before an \"=\" sign in the configuration file."
    << endl;
    throw(-1);
  }
  StringToUpperCase(option_name);

  //cout << "option_name = |" << option_name << "|" << endl;
  //cout << "pos = " << pos << ": last_pos = " << last_pos << endl;

  // now fill the option value vector
  option_value.clear();
  last_pos = value_part.find_first_not_of(delimiters, 0);
  pos = value_part.find_first_of(delimiters, last_pos);
  while (string::npos != pos || string::npos != last_pos) {
    // add token to the vector<string>
    option_value.push_back(value_part.substr(last_pos, pos - last_pos));
    // skip delimiters
    last_pos = value_part.find_first_not_of(delimiters, pos);
    // find next "non-delimiter"
    pos = value_part.find_first_of(delimiters, last_pos);
  }
  if (option_value.size() == 0) {
    cerr << "Error in TokenizeString(): "
    << "option " << option_name << " in configuration file with no value assigned."
    << endl;
    throw(-1);
  }

#if 0
  cout << "option value(s) = ";
  for (unsigned int i = 0; i < option_value.size(); i++)
    cout << option_value[i] << " ";
  cout << endl;
#endif

  // look for ';' DV delimiters attached to values
  vector<string>::iterator it;
  it = option_value.begin();
  while (it != option_value.end()) {
    if (it->compare(";") == 0) {
      it++;
      continue;
    }

    pos = it->find(';');
    if (pos != string::npos) {
      string before_semi = it->substr(0, pos);
      string after_semi= it->substr(pos+1, string::npos);
      if (before_semi.empty()) {
        *it = ";";
        it++;
        option_value.insert(it, after_semi);
      } else {
        *it = before_semi;
        it++;
        vector<string> to_insert;
        to_insert.push_back(";");
        if (!after_semi.empty())
          to_insert.push_back(after_semi);
        option_value.insert(it, to_insert.begin(), to_insert.end());
      }
      it = option_value.begin(); // go back to beginning; not efficient
      continue;
    } else {
      it++;
    }
  }
#if 0
  cout << "option value(s) = ";
  for (unsigned int i = 0; i < option_value.size(); i++)
    cout << option_value[i] << " ";
  cout << endl;
#endif
  // remove any consecutive ";"
  it = option_value.begin();
  bool semi_at_prev = false;
  while (it != option_value.end()) {
    if (semi_at_prev) {
      if (it->compare(";") == 0) {
        option_value.erase(it);
        it = option_value.begin();
        semi_at_prev = false;
        continue;
      }
    }
    if (it->compare(";") == 0) {
      semi_at_prev = true;
    } else {
      semi_at_prev = false;
    }
    it++;
  }

#if 0
  cout << "option value(s) = ";
  for (unsigned int i = 0; i < option_value.size(); i++)
    cout << option_value[i] << " ";
  cout << endl;
#endif
  return true;
}

unsigned short CConfig::GetMarker_CfgFile_TagBound(string val_marker) {

  unsigned short iMarker_CfgFile;

  for (iMarker_CfgFile = 0; iMarker_CfgFile < nMarker_CfgFile; iMarker_CfgFile++)
    if (Marker_CfgFile_TagBound[iMarker_CfgFile] == val_marker)
      return iMarker_CfgFile;

  cout <<"The configuration file doesn't have any definition for marker "<< val_marker <<"!!" << endl;
  exit(EXIT_FAILURE);
  
}

string CConfig::GetMarker_CfgFile_TagBound(unsigned short val_marker) {
  return Marker_CfgFile_TagBound[val_marker];
}

unsigned short CConfig::GetMarker_CfgFile_KindBC(string val_marker) {
  unsigned short iMarker_CfgFile;
  for (iMarker_CfgFile = 0; iMarker_CfgFile < nMarker_CfgFile; iMarker_CfgFile++)
    if (Marker_CfgFile_TagBound[iMarker_CfgFile] == val_marker) break;
  return Marker_CfgFile_KindBC[iMarker_CfgFile];
}

unsigned short CConfig::GetMarker_CfgFile_Monitoring(string val_marker) {
  unsigned short iMarker_CfgFile;
  for (iMarker_CfgFile = 0; iMarker_CfgFile < nMarker_CfgFile; iMarker_CfgFile++)
    if (Marker_CfgFile_TagBound[iMarker_CfgFile] == val_marker) break;
  return Marker_CfgFile_Monitoring[iMarker_CfgFile];
}

unsigned short CConfig::GetMarker_CfgFile_GeoEval(string val_marker) {
  unsigned short iMarker_CfgFile;
  for (iMarker_CfgFile = 0; iMarker_CfgFile < nMarker_CfgFile; iMarker_CfgFile++)
    if (Marker_CfgFile_TagBound[iMarker_CfgFile] == val_marker) break;
  return Marker_CfgFile_GeoEval[iMarker_CfgFile];
}

unsigned short CConfig::GetMarker_CfgFile_Designing(string val_marker) {
  unsigned short iMarker_CfgFile;
  for (iMarker_CfgFile = 0; iMarker_CfgFile < nMarker_CfgFile; iMarker_CfgFile++)
    if (Marker_CfgFile_TagBound[iMarker_CfgFile] == val_marker) break;
  return Marker_CfgFile_Designing[iMarker_CfgFile];
}

unsigned short CConfig::GetMarker_CfgFile_Plotting(string val_marker) {
  unsigned short iMarker_CfgFile;
  for (iMarker_CfgFile = 0; iMarker_CfgFile < nMarker_CfgFile; iMarker_CfgFile++)
    if (Marker_CfgFile_TagBound[iMarker_CfgFile] == val_marker) break;
  return Marker_CfgFile_Plotting[iMarker_CfgFile];
}

unsigned short CConfig::GetMarker_CfgFile_Analyze(string val_marker) {
  unsigned short iMarker_CfgFile;
  for (iMarker_CfgFile = 0; iMarker_CfgFile < nMarker_CfgFile; iMarker_CfgFile++)
    if (Marker_CfgFile_TagBound[iMarker_CfgFile] == val_marker) break;
  return Marker_CfgFile_Analyze[iMarker_CfgFile];
}


unsigned short CConfig::GetMarker_CfgFile_ZoneInterface(string val_marker) {
  unsigned short iMarker_CfgFile;
  for (iMarker_CfgFile = 0; iMarker_CfgFile < nMarker_CfgFile; iMarker_CfgFile++)
    if (Marker_CfgFile_TagBound[iMarker_CfgFile] == val_marker) break;
  return Marker_CfgFile_ZoneInterface[iMarker_CfgFile];
}

unsigned short CConfig::GetMarker_CfgFile_Turbomachinery(string val_marker) {
  unsigned short iMarker_CfgFile;
  for (iMarker_CfgFile = 0; iMarker_CfgFile < nMarker_CfgFile; iMarker_CfgFile++)
    if (Marker_CfgFile_TagBound[iMarker_CfgFile] == val_marker) break;
  return Marker_CfgFile_Turbomachinery[iMarker_CfgFile];
}

unsigned short CConfig::GetMarker_CfgFile_TurbomachineryFlag(string val_marker) {
  unsigned short iMarker_CfgFile;
  for (iMarker_CfgFile = 0; iMarker_CfgFile < nMarker_CfgFile; iMarker_CfgFile++)
    if (Marker_CfgFile_TagBound[iMarker_CfgFile] == val_marker) break;
  return Marker_CfgFile_TurbomachineryFlag[iMarker_CfgFile];
}

unsigned short CConfig::GetMarker_CfgFile_MixingPlaneInterface(string val_marker) {
  unsigned short iMarker_CfgFile;
  for (iMarker_CfgFile = 0; iMarker_CfgFile < nMarker_CfgFile; iMarker_CfgFile++)
    if (Marker_CfgFile_TagBound[iMarker_CfgFile] == val_marker) break;
  return Marker_CfgFile_MixingPlaneInterface[iMarker_CfgFile];
}

unsigned short CConfig::GetMarker_CfgFile_Out_1D(string val_marker) {
  unsigned short iMarker_CfgFile;
  for (iMarker_CfgFile = 0; iMarker_CfgFile < nMarker_CfgFile; iMarker_CfgFile++)
    if (Marker_CfgFile_TagBound[iMarker_CfgFile] == val_marker) break;
  return Marker_CfgFile_Out_1D[iMarker_CfgFile];
}

unsigned short CConfig::GetMarker_CfgFile_DV(string val_marker) {
  unsigned short iMarker_CfgFile;
  for (iMarker_CfgFile = 0; iMarker_CfgFile < nMarker_CfgFile; iMarker_CfgFile++)
    if (Marker_CfgFile_TagBound[iMarker_CfgFile] == val_marker) break;
  return Marker_CfgFile_DV[iMarker_CfgFile];
}

unsigned short CConfig::GetMarker_CfgFile_Moving(string val_marker) {
  unsigned short iMarker_CfgFile;
  for (iMarker_CfgFile = 0; iMarker_CfgFile < nMarker_CfgFile; iMarker_CfgFile++)
    if (Marker_CfgFile_TagBound[iMarker_CfgFile] == val_marker) break;
  return Marker_CfgFile_Moving[iMarker_CfgFile];
}

unsigned short CConfig::GetMarker_CfgFile_PerBound(string val_marker) {
  unsigned short iMarker_CfgFile;
  for (iMarker_CfgFile = 0; iMarker_CfgFile < nMarker_CfgFile; iMarker_CfgFile++)
    if (Marker_CfgFile_TagBound[iMarker_CfgFile] == val_marker) break;
  return Marker_CfgFile_PerBound[iMarker_CfgFile];
}

int CConfig::GetMarker_ZoneInterface(string val_marker) {	
	  unsigned short iMarker_CfgFile;
	  for (iMarker_CfgFile = 0; iMarker_CfgFile < nMarker_CfgFile; iMarker_CfgFile++)
    
		  if (Marker_CfgFile_TagBound[iMarker_CfgFile] == val_marker)
				return  Marker_CfgFile_ZoneInterface[iMarker_CfgFile];
    return 0;
}


CConfig::~CConfig(void) {
	
  unsigned long iDV, iMarker, iPeriodic, iFFD;

  /*--- Delete all of the option objects in the global option map ---*/
    
  for(map<string, COptionBase*>::iterator itr = option_map.begin(); itr != option_map.end(); itr++) {
    delete itr->second;
  }
 
  if (RK_Alpha_Step != NULL) delete [] RK_Alpha_Step;
  if (MG_PreSmooth  != NULL) delete [] MG_PreSmooth;
  if (MG_PostSmooth != NULL) delete [] MG_PostSmooth;
  
  /*--- Free memory for Aeroelastic problems. ---*/

  if (Grid_Movement && Aeroelastic_Simulation) {
    if (Aeroelastic_pitch  != NULL) delete[] Aeroelastic_pitch;
    if (Aeroelastic_plunge != NULL) delete[] Aeroelastic_plunge;
  }

  /*--- Free memory for unspecified grid motion parameters ---*/

 if (Kind_GridMovement != NULL) delete [] Kind_GridMovement;

 /*--- Free memory for airfoil sections ---*/

 if (LocationStations   != NULL) delete [] LocationStations;

  /*--- motion origin: ---*/
  
  if (Motion_Origin_X   != NULL) delete [] Motion_Origin_X;
  if (Motion_Origin_Y   != NULL) delete [] Motion_Origin_Y;
  if (Motion_Origin_Z   != NULL) delete [] Motion_Origin_Z;
  if (MoveMotion_Origin != NULL) delete [] MoveMotion_Origin;

  /*--- translation: ---*/
  
  if (Translation_Rate_X != NULL) delete [] Translation_Rate_X;
  if (Translation_Rate_Y != NULL) delete [] Translation_Rate_Y;
  if (Translation_Rate_Z != NULL) delete [] Translation_Rate_Z;

  /*--- rotation: ---*/
  
  if (Rotation_Rate_X != NULL) delete [] Rotation_Rate_X;
  if (Rotation_Rate_Y != NULL) delete [] Rotation_Rate_Y;
  if (Rotation_Rate_Z != NULL) delete [] Rotation_Rate_Z;

  /*--- pitching: ---*/
  
  if (Pitching_Omega_X != NULL) delete [] Pitching_Omega_X;
  if (Pitching_Omega_Y != NULL) delete [] Pitching_Omega_Y;
  if (Pitching_Omega_Z != NULL) delete [] Pitching_Omega_Z;

  /*--- pitching amplitude: ---*/
  
  if (Pitching_Ampl_X != NULL) delete [] Pitching_Ampl_X;
  if (Pitching_Ampl_Y != NULL) delete [] Pitching_Ampl_Y;
  if (Pitching_Ampl_Z != NULL) delete [] Pitching_Ampl_Z;

  /*--- pitching phase: ---*/
  
  if (Pitching_Phase_X != NULL) delete [] Pitching_Phase_X;
  if (Pitching_Phase_Y != NULL) delete [] Pitching_Phase_Y;
  if (Pitching_Phase_Z != NULL) delete [] Pitching_Phase_Z;

  /*--- plunging: ---*/
  
  if (Plunging_Omega_X != NULL) delete [] Plunging_Omega_X;
  if (Plunging_Omega_Y != NULL) delete [] Plunging_Omega_Y;
  if (Plunging_Omega_Z != NULL) delete [] Plunging_Omega_Z;

  /*--- plunging amplitude: ---*/
  
  if (Plunging_Ampl_X != NULL) delete [] Plunging_Ampl_X;
  if (Plunging_Ampl_Y != NULL) delete [] Plunging_Ampl_Y;
  if (Plunging_Ampl_Z != NULL) delete [] Plunging_Ampl_Z;

  /*--- reference origin for moments ---*/
  
  if (RefOriginMoment   != NULL) delete [] RefOriginMoment;
  if (RefOriginMoment_X != NULL) delete [] RefOriginMoment_X;
  if (RefOriginMoment_Y != NULL) delete [] RefOriginMoment_Y;
  if (RefOriginMoment_Z != NULL) delete [] RefOriginMoment_Z;

  /*--- Free memory for Harmonic Blance Frequency  pointer ---*/
    
  if (Omega_HB != NULL) delete [] Omega_HB;
    
  /*--- Marker pointers ---*/
  
  if (Marker_CfgFile_Out_1D != NULL) delete[] Marker_CfgFile_Out_1D;
  if (Marker_All_Out_1D     != NULL) delete[] Marker_All_Out_1D;
  
  if (Marker_CfgFile_GeoEval != NULL) delete[] Marker_CfgFile_GeoEval;
  if (Marker_All_GeoEval     != NULL) delete[] Marker_All_GeoEval;
  
  if (Marker_CfgFile_TagBound != NULL) delete[] Marker_CfgFile_TagBound;
  if (Marker_All_TagBound     != NULL) delete[] Marker_All_TagBound;
  
  if (Marker_CfgFile_KindBC != NULL) delete[] Marker_CfgFile_KindBC;
  if (Marker_All_KindBC     != NULL) delete[] Marker_All_KindBC;
  
  if (Marker_CfgFile_Monitoring != NULL) delete[] Marker_CfgFile_Monitoring;
  if (Marker_All_Monitoring     != NULL) delete[] Marker_All_Monitoring;
  
  if (Marker_CfgFile_Designing != NULL) delete[] Marker_CfgFile_Designing;
  if (Marker_All_Designing     != NULL) delete[] Marker_All_Designing;
  
  if (Marker_CfgFile_Plotting != NULL) delete[] Marker_CfgFile_Plotting;
  if (Marker_All_Plotting     != NULL) delete[] Marker_All_Plotting;
  
  if (Marker_CfgFile_Analyze != NULL) delete[] Marker_CfgFile_Analyze;
  if (Marker_All_Analyze  != NULL) delete[] Marker_All_Analyze;

  if (Marker_CfgFile_ZoneInterface != NULL) delete[] Marker_CfgFile_ZoneInterface;
  if (Marker_All_ZoneInterface     != NULL) delete[] Marker_All_ZoneInterface;
  
  if (Marker_CfgFile_DV != NULL) delete[] Marker_CfgFile_DV;
  if (Marker_All_DV     != NULL) delete[] Marker_All_DV;
  
  if (Marker_CfgFile_Moving != NULL) delete[] Marker_CfgFile_Moving;
  if (Marker_All_Moving     != NULL) delete[] Marker_All_Moving;
  
  if (Marker_CfgFile_PerBound != NULL) delete[] Marker_CfgFile_PerBound;
  if (Marker_All_PerBound     != NULL) delete[] Marker_All_PerBound;

  if (Marker_DV!= NULL)               delete[] Marker_DV;
  if (Marker_Moving != NULL)           delete[] Marker_Moving;
  if (Marker_Monitoring != NULL)      delete[] Marker_Monitoring;
  if (Marker_Designing != NULL)       delete[] Marker_Designing;
  if (Marker_GeoEval != NULL)         delete[] Marker_GeoEval;
  if (Marker_Plotting != NULL)        delete[] Marker_Plotting;
  if (Marker_Analyze != NULL)        delete[] Marker_Analyze;
  if (Marker_ZoneInterface != NULL)        delete[] Marker_ZoneInterface;
  if (Marker_All_SendRecv != NULL)    delete[] Marker_All_SendRecv;

  if (Kind_ObjFunc != NULL)      delete[] Kind_ObjFunc;
  if (Weight_ObjFunc != NULL)      delete[] Weight_ObjFunc;

  if (DV_Value != NULL) {
    for (iDV = 0; iDV < nDV; iDV++) delete[] DV_Value[iDV];
    delete [] DV_Value;
  }
  
  if (ParamDV != NULL) {
    for (iDV = 0; iDV < nDV; iDV++) delete[] ParamDV[iDV];
    delete [] ParamDV;
  }
  
  if (CoordFFDBox != NULL) {
    for (iFFD = 0; iFFD < nFFDBox; iFFD++) delete[] CoordFFDBox[iFFD];
    delete [] CoordFFDBox;
  }
  
  if (DegreeFFDBox != NULL) {
    for (iFFD = 0; iFFD < nFFDBox; iFFD++) delete[] DegreeFFDBox[iFFD];
    delete [] DegreeFFDBox;
  }
  
  if (Design_Variable != NULL)    delete[] Design_Variable;
  if (Dirichlet_Value != NULL)    delete[] Dirichlet_Value;
  
  if (Exhaust_Temperature_Target != NULL)    delete[]  Exhaust_Temperature_Target;
  if (Exhaust_Pressure_Target != NULL)    delete[]  Exhaust_Pressure_Target;
  if (Exhaust_Pressure != NULL)    delete[] Exhaust_Pressure;
  if (Exhaust_Temperature != NULL)    delete[] Exhaust_Temperature;
  if (Exhaust_MassFlow != NULL)    delete[] Exhaust_MassFlow;
  if (Exhaust_TotalPressure != NULL)    delete[] Exhaust_TotalPressure;
  if (Exhaust_TotalTemperature != NULL)    delete[] Exhaust_TotalTemperature;
  if (Exhaust_GrossThrust != NULL)    delete[] Exhaust_GrossThrust;
  if (Exhaust_Force != NULL)    delete[] Exhaust_Force;
  if (Exhaust_Power != NULL)    delete[] Exhaust_Power;

  if (Inflow_Mach != NULL)    delete[]  Inflow_Mach;
  if (Inflow_Pressure != NULL)    delete[] Inflow_Pressure;
  if (Inflow_MassFlow != NULL)    delete[] Inflow_MassFlow;
  if (Inflow_ReverseMassFlow != NULL)    delete[] Inflow_ReverseMassFlow;
  if (Inflow_TotalPressure != NULL)    delete[] Inflow_TotalPressure;
  if (Inflow_Temperature != NULL)    delete[] Inflow_Temperature;
  if (Inflow_TotalTemperature != NULL)    delete[] Inflow_TotalTemperature;
  if (Inflow_RamDrag != NULL)    delete[] Inflow_RamDrag;
  if (Inflow_Force != NULL)    delete[]  Inflow_Force;
  if (Inflow_Power != NULL)    delete[] Inflow_Power;

  if (Engine_Power != NULL)    delete[]  Engine_Power;
  if (Engine_Mach != NULL)    delete[]  Engine_Mach;
  if (Engine_Force != NULL)    delete[]  Engine_Force;
  if (Engine_NetThrust != NULL)    delete[]  Engine_NetThrust;
  if (Engine_GrossThrust != NULL)    delete[]  Engine_GrossThrust;
  if (Engine_Area != NULL)    delete[]  Engine_Area;
  if (EngineInflow_Target != NULL)    delete[] EngineInflow_Target;

  if (ActDiskInlet_MassFlow != NULL)    delete[]  ActDiskInlet_MassFlow;
  if (ActDiskInlet_Temperature != NULL)    delete[]  ActDiskInlet_Temperature;
  if (ActDiskInlet_TotalTemperature != NULL)    delete[]  ActDiskInlet_TotalTemperature;
  if (ActDiskInlet_Pressure != NULL)    delete[]  ActDiskInlet_Pressure;
  if (ActDiskInlet_TotalPressure != NULL)    delete[]  ActDiskInlet_TotalPressure;
  if (ActDiskInlet_RamDrag != NULL)    delete[]  ActDiskInlet_RamDrag;
  if (ActDiskInlet_Force != NULL)    delete[]  ActDiskInlet_Force;
  if (ActDiskInlet_Power != NULL)    delete[]  ActDiskInlet_Power;

  if (ActDiskOutlet_MassFlow != NULL)    delete[]  ActDiskOutlet_MassFlow;
  if (ActDiskOutlet_Temperature != NULL)    delete[]  ActDiskOutlet_Temperature;
  if (ActDiskOutlet_TotalTemperature != NULL)    delete[]  ActDiskOutlet_TotalTemperature;
  if (ActDiskOutlet_Pressure != NULL)    delete[]  ActDiskOutlet_Pressure;
  if (ActDiskOutlet_TotalPressure != NULL)    delete[]  ActDiskOutlet_TotalPressure;
  if (ActDiskOutlet_GrossThrust != NULL)    delete[]  ActDiskOutlet_GrossThrust;
  if (ActDiskOutlet_Force != NULL)    delete[]  ActDiskOutlet_Force;
  if (ActDiskOutlet_Power != NULL)    delete[]  ActDiskOutlet_Power;

  if (ActDisk_DeltaPress != NULL)    delete[]  ActDisk_DeltaPress;
  if (ActDisk_DeltaTemp != NULL)    delete[]  ActDisk_DeltaTemp;
  if (ActDisk_TotalPressRatio != NULL)    delete[]  ActDisk_TotalPressRatio;
  if (ActDisk_TotalTempRatio != NULL)    delete[]  ActDisk_TotalTempRatio;
  if (ActDisk_StaticPressRatio != NULL)    delete[]  ActDisk_StaticPressRatio;
  if (ActDisk_StaticTempRatio != NULL)    delete[]  ActDisk_StaticTempRatio;
  if (ActDisk_Power != NULL)    delete[]  ActDisk_Power;
  if (ActDisk_MassFlow != NULL)    delete[]  ActDisk_MassFlow;
  if (ActDisk_Mach != NULL)    delete[]  ActDisk_Mach;
  if (ActDisk_Force != NULL)    delete[]  ActDisk_Force;
  if (ActDisk_NetThrust != NULL)    delete[]  ActDisk_NetThrust;
  if (ActDisk_BCThrust != NULL)    delete[]  ActDisk_BCThrust;
  if (ActDisk_BCThrust_Old != NULL)    delete[]  ActDisk_BCThrust_Old;
  if (ActDisk_GrossThrust != NULL)    delete[]  ActDisk_GrossThrust;
  if (ActDisk_Area != NULL)    delete[]  ActDisk_Area;
  if (ActDisk_ReverseMassFlow != NULL)    delete[]  ActDisk_ReverseMassFlow;
  
  if (Surface_MassFlow != NULL)    delete[]  Surface_MassFlow;
  if (Surface_DC60 != NULL)    delete[]  Surface_DC60;
  if (Surface_IDC != NULL)    delete[]  Surface_IDC;
  if (Surface_IDC_Mach != NULL)    delete[]  Surface_IDC_Mach;
  if (Surface_IDR != NULL)    delete[]  Surface_IDR;

  if (Inlet_Ttotal != NULL) delete[]  Inlet_Ttotal;
  if (Inlet_Ptotal != NULL) delete[]  Inlet_Ptotal;
  if (Inlet_FlowDir != NULL) {
    for (iMarker = 0; iMarker < nMarker_Inlet; iMarker++)
      delete [] Inlet_FlowDir[iMarker];
    delete [] Inlet_FlowDir;
  }
  
  if (Inlet_Velocity != NULL) {
    for (iMarker = 0; iMarker < nMarker_Supersonic_Inlet; iMarker++)
      delete [] Inlet_Velocity[iMarker];
    delete [] Inlet_Velocity;
  }
  
  if (Riemann_FlowDir != NULL) {
    for (iMarker = 0; iMarker < nMarker_Riemann; iMarker++)
      delete [] Riemann_FlowDir[iMarker];
    delete [] Riemann_FlowDir;
  }
  
  if (NRBC_FlowDir != NULL) {
    for (iMarker = 0; iMarker < nMarker_NRBC; iMarker++)
      delete [] NRBC_FlowDir[iMarker];
    delete [] NRBC_FlowDir;
  }
  
  if (Load_Sine_Dir != NULL) {
    for (iMarker = 0; iMarker < nMarker_Load_Sine; iMarker++)
      delete [] Load_Sine_Dir[iMarker];
    delete [] Load_Sine_Dir;
  }
  
  if (Load_Dir != NULL) {
    for (iMarker = 0; iMarker < nMarker_Load_Dir; iMarker++)
      delete [] Load_Dir[iMarker];
    delete [] Load_Dir;
  }
  
  if (Inlet_Temperature != NULL)    delete[] Inlet_Temperature;
  if (Inlet_Pressure != NULL)    delete[] Inlet_Pressure;
  if (Outlet_Pressure != NULL)    delete[] Outlet_Pressure;
  if (Isothermal_Temperature != NULL)    delete[] Isothermal_Temperature;
  if (Heat_Flux != NULL)    delete[] Heat_Flux;
  if (Displ_Value != NULL)    delete[] Displ_Value;
  if (Load_Value != NULL)    delete[] Load_Value;
  if (Load_Dir_Multiplier != NULL)    delete[] Load_Dir_Multiplier;
  if (Load_Dir_Value != NULL)    delete[] Load_Dir_Value;
  if (Load_Sine_Amplitude != NULL)    delete[] Load_Sine_Amplitude;
  if (Load_Sine_Frequency != NULL)    delete[] Load_Sine_Frequency;
  if (FlowLoad_Value != NULL)    delete[] FlowLoad_Value;

  /*--- related to periodic boundary conditions ---*/
  
  for (iMarker = 0; iMarker < nMarker_PerBound; iMarker++) {
    if (Periodic_RotCenter   != NULL) delete [] Periodic_RotCenter[iMarker];
    if (Periodic_RotAngles   != NULL) delete [] Periodic_RotAngles[iMarker];
    if (Periodic_Translation != NULL) delete [] Periodic_Translation[iMarker];
  }
  if (Periodic_RotCenter   != NULL) delete[] Periodic_RotCenter;
  if (Periodic_RotAngles   != NULL) delete[] Periodic_RotAngles;
  if (Periodic_Translation != NULL) delete[] Periodic_Translation;

  for (iPeriodic = 0; iPeriodic < nPeriodic_Index; iPeriodic++) {
    if (Periodic_Center    != NULL) delete [] Periodic_Center[iPeriodic];
    if (Periodic_Rotation  != NULL) delete [] Periodic_Rotation[iPeriodic];
    if (Periodic_Translate != NULL) delete [] Periodic_Translate[iPeriodic];
  }
  if (Periodic_Center      != NULL) delete[] Periodic_Center;
  if (Periodic_Rotation    != NULL) delete[] Periodic_Rotation;
  if (Periodic_Translate   != NULL) delete[] Periodic_Translate;
  
  if (MG_CorrecSmooth != NULL) delete[] MG_CorrecSmooth;
  if (PlaneTag != NULL)        delete[] PlaneTag;
  if (CFL != NULL)             delete[] CFL;

  /*--- String markers ---*/
  
  if (Marker_Euler != NULL )              delete[] Marker_Euler;
  if (Marker_FarField != NULL )           delete[] Marker_FarField;
  if (Marker_Custom != NULL )             delete[] Marker_Custom;
  if (Marker_SymWall != NULL )            delete[] Marker_SymWall;
  if (Marker_Pressure != NULL )           delete[] Marker_Pressure;
  if (Marker_PerBound != NULL )           delete[] Marker_PerBound;
  if (Marker_PerDonor != NULL )           delete[] Marker_PerDonor;
  if (Marker_NearFieldBound != NULL )     delete[] Marker_NearFieldBound;
  if (Marker_InterfaceBound != NULL )     delete[] Marker_InterfaceBound;
  if (Marker_Fluid_InterfaceBound != NULL )     delete[] Marker_Fluid_InterfaceBound;
  if (Marker_Dirichlet != NULL )          delete[] Marker_Dirichlet;
  if (Marker_Inlet != NULL )              delete[] Marker_Inlet;
  if (Marker_Supersonic_Inlet != NULL )   delete[] Marker_Supersonic_Inlet;
  if (Marker_Supersonic_Outlet != NULL )   delete[] Marker_Supersonic_Outlet;
  if (Marker_Outlet != NULL )             delete[] Marker_Outlet;
  if (Marker_Out_1D != NULL )             delete[] Marker_Out_1D;
  if (Marker_Isothermal != NULL )         delete[] Marker_Isothermal;
  if (Marker_EngineInflow != NULL )      delete[] Marker_EngineInflow;
  if (Marker_EngineExhaust != NULL )     delete[] Marker_EngineExhaust;
  if (Marker_Displacement != NULL )       delete[] Marker_Displacement;
  if (Marker_Load != NULL )               delete[] Marker_Load;
  if (Marker_Load_Dir != NULL )               delete[] Marker_Load_Dir;
  if (Marker_Load_Sine != NULL )               delete[] Marker_Load_Sine;
  if (Marker_FlowLoad != NULL )           delete[] Marker_FlowLoad;
  if (Marker_Neumann != NULL )            delete[] Marker_Neumann;
  if (Marker_Internal != NULL )            delete[] Marker_Internal;
  if (Marker_HeatFlux != NULL )               delete[] Marker_HeatFlux;

  if (Int_Coeffs != NULL) delete [] Int_Coeffs;
  
  /*--- Delete some arrays needed just for initializing options. ---*/
  
  if (default_vel_inf       != NULL) delete [] default_vel_inf;
  if (default_ffd_axis      != NULL) delete [] default_ffd_axis;
  if (default_eng_cyl       != NULL) delete [] default_eng_cyl;
  if (default_eng_val       != NULL) delete [] default_eng_val;
  if (default_cfl_adapt     != NULL) delete [] default_cfl_adapt;
  if (default_ad_coeff_flow != NULL) delete [] default_ad_coeff_flow;
  if (default_mixedout_coeff!= NULL) delete [] default_mixedout_coeff;
  if (default_extrarelfac!= NULL) delete [] default_extrarelfac;
  if (default_rampRotFrame_coeff!= NULL) delete [] default_rampRotFrame_coeff;
  if (default_rampOutPres_coeff!= NULL) delete[] default_rampOutPres_coeff;
  if (default_ad_coeff_adj  != NULL) delete [] default_ad_coeff_adj;
  if (default_obj_coeff     != NULL) delete [] default_obj_coeff;
  if (default_geo_loc       != NULL) delete [] default_geo_loc;
  if (default_distortion    != NULL) delete [] default_distortion;
  if (default_ea_lim        != NULL) delete [] default_ea_lim;
  if (default_grid_fix      != NULL) delete [] default_grid_fix;
  if (default_inc_crit      != NULL) delete [] default_inc_crit;
  if (default_htp_axis      != NULL) delete [] default_htp_axis;
  if (default_body_force    != NULL) delete [] default_body_force;

  if (FFDTag != NULL) delete [] FFDTag;
  if (nDV_Value != NULL) delete [] nDV_Value;
  if (TagFFDBox != NULL) delete [] TagFFDBox;
  
  if (Kind_Data_Riemann != NULL) delete [] Kind_Data_Riemann;
  if (Riemann_Var1 != NULL) delete [] Riemann_Var1;
  if (Riemann_Var2 != NULL) delete [] Riemann_Var2;
  if (Kind_Data_NRBC != NULL) delete [] Kind_Data_NRBC;
  if (NRBC_Var1 != NULL) delete [] NRBC_Var1;
  if (NRBC_Var2 != NULL) delete [] NRBC_Var2;
  if (RelaxFactorAverage != NULL) delete [] RelaxFactorAverage;
  if (RelaxFactorFourier != NULL) delete [] RelaxFactorFourier;
  if (nSpan_iZones != NULL) delete [] nSpan_iZones;
  if (Kind_TurboMachinery != NULL) delete [] Kind_TurboMachinery;

  if (Marker_MixingPlaneInterface !=NULL) delete [] Marker_MixingPlaneInterface;
  if (Marker_TurboBoundIn != NULL) delete [] Marker_TurboBoundIn;
  if (Marker_TurboBoundOut != NULL) delete [] Marker_TurboBoundOut;
  if (Marker_Riemann != NULL) delete [] Marker_Riemann;
  if (Marker_NRBC != NULL) delete [] Marker_NRBC;
  if (Marker_Shroud != NULL) delete [] Marker_Shroud;

  if (nBlades != NULL) delete [] nBlades;
  if (FreeStreamTurboNormal != NULL) delete [] FreeStreamTurboNormal;

 
}

string CConfig::GetUnsteady_FileName(string val_filename, int val_iter) {

  string UnstExt, UnstFilename = val_filename;
  char buffer[50];

  /*--- Check that a positive value iteration is requested (for now). ---*/
  
  if (val_iter < 0) {
    cout << "Requesting a negative iteration number for the restart file!!" << endl;
    exit(EXIT_FAILURE);
  }

  /*--- Append iteration number for unsteady cases ---*/

  if ((Wrt_Unsteady) || (Wrt_Dynamic)) {
    unsigned short lastindex = UnstFilename.find_last_of(".");
    UnstFilename = UnstFilename.substr(0, lastindex);
    if ((val_iter >= 0)    && (val_iter < 10))    SPRINTF (buffer, "_0000%d.dat", val_iter);
    if ((val_iter >= 10)   && (val_iter < 100))   SPRINTF (buffer, "_000%d.dat",  val_iter);
    if ((val_iter >= 100)  && (val_iter < 1000))  SPRINTF (buffer, "_00%d.dat",   val_iter);
    if ((val_iter >= 1000) && (val_iter < 10000)) SPRINTF (buffer, "_0%d.dat",    val_iter);
    if (val_iter >= 10000) SPRINTF (buffer, "_%d.dat", val_iter);
    string UnstExt = string(buffer);
    UnstFilename.append(UnstExt);
  }

  return UnstFilename;
}

string CConfig::GetMultizone_FileName(string val_filename, int val_iZone) {

    string multizone_filename = val_filename;
    char buffer[50];
    
    if (GetnZone() > 1 ) {
        unsigned short lastindex = multizone_filename.find_last_of(".");
        multizone_filename = multizone_filename.substr(0, lastindex);
        SPRINTF (buffer, "_%d.dat", SU2_TYPE::Int(val_iZone));
        multizone_filename.append(string(buffer));
    }
    return multizone_filename;
}

string CConfig::GetMultizone_HistoryFileName(string val_filename, int val_iZone) {

    string multizone_filename = val_filename;
    char buffer[50];

    if (GetnZone() > 1 ) {
        unsigned short lastindex = multizone_filename.find_last_of(".");
        multizone_filename = multizone_filename.substr(0, lastindex);
        SPRINTF (buffer, "_%d", SU2_TYPE::Int(val_iZone));
        multizone_filename.append(string(buffer));
    }
    return multizone_filename;
}

string CConfig::GetObjFunc_Extension(string val_filename) {

  string AdjExt, Filename = val_filename;

  if (ContinuousAdjoint || DiscreteAdjoint) {

    /*--- Remove filename extension (.dat) ---*/
    unsigned short lastindex = Filename.find_last_of(".");
    Filename = Filename.substr(0, lastindex);
    if (nObj==1) {
      switch (Kind_ObjFunc[0]) {
      case DRAG_COEFFICIENT:        AdjExt = "_cd";       break;
      case LIFT_COEFFICIENT:        AdjExt = "_cl";       break;
      case SIDEFORCE_COEFFICIENT:   AdjExt = "_csf";      break;
      case INVERSE_DESIGN_PRESSURE: AdjExt = "_invpress"; break;
      case INVERSE_DESIGN_HEATFLUX: AdjExt = "_invheat";  break;
      case MOMENT_X_COEFFICIENT:    AdjExt = "_cmx";      break;
      case MOMENT_Y_COEFFICIENT:    AdjExt = "_cmy";      break;
      case MOMENT_Z_COEFFICIENT:    AdjExt = "_cmz";      break;
      case EFFICIENCY:              AdjExt = "_eff";      break;
      case EQUIVALENT_AREA:         AdjExt = "_ea";       break;
      case NEARFIELD_PRESSURE:      AdjExt = "_nfp";      break;
      case FORCE_X_COEFFICIENT:     AdjExt = "_cfx";      break;
      case FORCE_Y_COEFFICIENT:     AdjExt = "_cfy";      break;
      case FORCE_Z_COEFFICIENT:     AdjExt = "_cfz";      break;
      case THRUST_COEFFICIENT:      AdjExt = "_ct";       break;
      case TORQUE_COEFFICIENT:      AdjExt = "_cq";       break;
      case TOTAL_HEATFLUX:          AdjExt = "_totheat";  break;
      case MAXIMUM_HEATFLUX:        AdjExt = "_maxheat";  break;
      case FIGURE_OF_MERIT:         AdjExt = "_merit";    break;
      case AVG_TOTAL_PRESSURE:      AdjExt = "_pt";       break;
      case AVG_OUTLET_PRESSURE:     AdjExt = "_pe";       break;
      case MASS_FLOW_RATE:          AdjExt = "_mfr";      break;
      case AERO_DRAG_COEFFICIENT:   AdjExt = "_acd";       break;
      case RADIAL_DISTORTION:           AdjExt = "_rdis";      break;
      case CIRCUMFERENTIAL_DISTORTION:  AdjExt = "_cdis";      break;
      case CUSTOM_OBJFUNC:        		AdjExt = "_custom";   break;
      case KINETIC_ENERGY_LOSS:     AdjExt = "_ke";        break;
      case TOTAL_PRESSURE_LOSS:     AdjExt = "_pl";        break;
      case FLOW_ANGLE_OUT:          AdjExt = "_fao";       break;
      case FLOW_ANGLE_IN:           AdjExt = "_fai";       break;
      case TOTAL_EFFICIENCY:        AdjExt = "_teff";      break;
      case TOTAL_STATIC_EFFICIENCY: AdjExt = "_tseff";     break;
      case EULERIAN_WORK:           AdjExt = "_ew";        break;
      case MASS_FLOW_IN:            AdjExt = "_mfi";       break;
      case MASS_FLOW_OUT:           AdjExt = "_mfo";       break;
      case ENTROPY_GENERATION:      AdjExt = "_entg";      break;
      }
    }
    else{
      AdjExt = "_combo";
    }
    Filename.append(AdjExt);

    /*--- Lastly, add the .dat extension ---*/
    Filename.append(".dat");

  }

  return Filename;
}

unsigned short CConfig::GetContainerPosition(unsigned short val_eqsystem) {

  switch (val_eqsystem) {
    case RUNTIME_FLOW_SYS:      return FLOW_SOL;
    case RUNTIME_TURB_SYS:      return TURB_SOL;
    case RUNTIME_TRANS_SYS:     return TRANS_SOL;
    case RUNTIME_POISSON_SYS:   return POISSON_SOL;
    case RUNTIME_WAVE_SYS:      return WAVE_SOL;
    case RUNTIME_HEAT_SYS:      return HEAT_SOL;
    case RUNTIME_FEA_SYS:       return FEA_SOL;
    case RUNTIME_ADJPOT_SYS:    return ADJFLOW_SOL;
    case RUNTIME_ADJFLOW_SYS:   return ADJFLOW_SOL;
    case RUNTIME_ADJTURB_SYS:   return ADJTURB_SOL;
    case RUNTIME_MULTIGRID_SYS: return 0;
  }
  return 0;
}

void CConfig::SetKind_ConvNumScheme(unsigned short val_kind_convnumscheme,
                                    unsigned short val_kind_centered, unsigned short val_kind_upwind,
                                    unsigned short val_kind_slopelimit, unsigned short val_order_spatial_int) {

  Kind_ConvNumScheme = val_kind_convnumscheme;
  Kind_Centered = val_kind_centered;
  Kind_Upwind = val_kind_upwind;
  Kind_SlopeLimit = val_kind_slopelimit;
  SpatialOrder = val_order_spatial_int;

}

void CConfig::SetGlobalParam(unsigned short val_solver,
                             unsigned short val_system,
                             unsigned long val_extiter) {

  /*--- Set the simulation global time ---*/
  Current_UnstTime = static_cast<su2double>(val_extiter)*Delta_UnstTime;
  Current_UnstTimeND = static_cast<su2double>(val_extiter)*Delta_UnstTimeND;

  /*--- Set the solver methods ---*/
  switch (val_solver) {
    case EULER:
      if (val_system == RUNTIME_FLOW_SYS) {
        SetKind_ConvNumScheme(Kind_ConvNumScheme_Flow, Kind_Centered_Flow,
                              Kind_Upwind_Flow, Kind_SlopeLimit_Flow,
                              SpatialOrder_Flow);
        SetKind_TimeIntScheme(Kind_TimeIntScheme_Flow);
      }
      break;
    case NAVIER_STOKES:
      if (val_system == RUNTIME_FLOW_SYS) {
        SetKind_ConvNumScheme(Kind_ConvNumScheme_Flow, Kind_Centered_Flow,
                              Kind_Upwind_Flow, Kind_SlopeLimit_Flow,
                              SpatialOrder_Flow);
        SetKind_TimeIntScheme(Kind_TimeIntScheme_Flow);
      }
      break;
    case RANS:
      if (val_system == RUNTIME_FLOW_SYS) {
        SetKind_ConvNumScheme(Kind_ConvNumScheme_Flow, Kind_Centered_Flow,
                              Kind_Upwind_Flow, Kind_SlopeLimit_Flow,
                              SpatialOrder_Flow);
        SetKind_TimeIntScheme(Kind_TimeIntScheme_Flow);
      }
      if (val_system == RUNTIME_TURB_SYS) {
        SetKind_ConvNumScheme(Kind_ConvNumScheme_Turb, Kind_Centered_Turb,
                              Kind_Upwind_Turb, Kind_SlopeLimit_Turb,
                              SpatialOrder_Turb);
        SetKind_TimeIntScheme(Kind_TimeIntScheme_Turb);
      }
      if (val_system == RUNTIME_TRANS_SYS) {
        SetKind_ConvNumScheme(Kind_ConvNumScheme_Turb, Kind_Centered_Turb,
                              Kind_Upwind_Turb, Kind_SlopeLimit_Turb,
                              SpatialOrder_Turb);
        SetKind_TimeIntScheme(Kind_TimeIntScheme_Turb);
      }
      break;
    case ADJ_EULER:
      if (val_system == RUNTIME_FLOW_SYS) {
        SetKind_ConvNumScheme(Kind_ConvNumScheme_Flow, Kind_Centered_Flow,
                              Kind_Upwind_Flow, Kind_SlopeLimit_Flow,
                              SpatialOrder_Flow);
        SetKind_TimeIntScheme(Kind_TimeIntScheme_Flow);
      }
      if (val_system == RUNTIME_ADJFLOW_SYS) {
        SetKind_ConvNumScheme(Kind_ConvNumScheme_AdjFlow, Kind_Centered_AdjFlow,
                              Kind_Upwind_AdjFlow, Kind_SlopeLimit_AdjFlow,
                              SpatialOrder_AdjFlow);
        SetKind_TimeIntScheme(Kind_TimeIntScheme_AdjFlow);
      }
      break;
    case ADJ_NAVIER_STOKES:
      if (val_system == RUNTIME_FLOW_SYS) {
        SetKind_ConvNumScheme(Kind_ConvNumScheme_Flow, Kind_Centered_Flow,
                              Kind_Upwind_Flow, Kind_SlopeLimit_Flow,
                              SpatialOrder_Flow);
        SetKind_TimeIntScheme(Kind_TimeIntScheme_Flow);
      }
      if (val_system == RUNTIME_ADJFLOW_SYS) {
        SetKind_ConvNumScheme(Kind_ConvNumScheme_AdjFlow, Kind_Centered_AdjFlow,
                              Kind_Upwind_AdjFlow, Kind_SlopeLimit_AdjFlow,
                              SpatialOrder_AdjFlow);
        SetKind_TimeIntScheme(Kind_TimeIntScheme_AdjFlow);
      }
      break;
    case ADJ_RANS:
      if (val_system == RUNTIME_FLOW_SYS) {
        SetKind_ConvNumScheme(Kind_ConvNumScheme_Flow, Kind_Centered_Flow,
                              Kind_Upwind_Flow, Kind_SlopeLimit_Flow,
                              SpatialOrder_Flow);
        SetKind_TimeIntScheme(Kind_TimeIntScheme_Flow);
      }
      if (val_system == RUNTIME_ADJFLOW_SYS) {
        SetKind_ConvNumScheme(Kind_ConvNumScheme_AdjFlow, Kind_Centered_AdjFlow,
                              Kind_Upwind_AdjFlow, Kind_SlopeLimit_AdjFlow,
                              SpatialOrder_AdjFlow);
        SetKind_TimeIntScheme(Kind_TimeIntScheme_AdjFlow);
      }
      if (val_system == RUNTIME_TURB_SYS) {
        SetKind_ConvNumScheme(Kind_ConvNumScheme_Turb, Kind_Centered_Turb,
                              Kind_Upwind_Turb, Kind_SlopeLimit_Turb,
                              SpatialOrder_Turb);
        SetKind_TimeIntScheme(Kind_TimeIntScheme_Turb);
      }
      if (val_system == RUNTIME_ADJTURB_SYS) {
        SetKind_ConvNumScheme(Kind_ConvNumScheme_AdjTurb, Kind_Centered_AdjTurb,
                              Kind_Upwind_AdjTurb, Kind_SlopeLimit_AdjTurb,
                              SpatialOrder_AdjTurb);
        SetKind_TimeIntScheme(Kind_TimeIntScheme_AdjTurb);
      }
      break;
    case POISSON_EQUATION:
      if (val_system == RUNTIME_POISSON_SYS) {
        SetKind_ConvNumScheme(NONE, NONE, NONE, NONE, NONE);
        SetKind_TimeIntScheme(Kind_TimeIntScheme_Poisson);
      }
      break;
    case WAVE_EQUATION:
      if (val_system == RUNTIME_WAVE_SYS) {
        SetKind_ConvNumScheme(NONE, NONE, NONE, NONE, NONE);
        SetKind_TimeIntScheme(Kind_TimeIntScheme_Wave);
      }
      break;
    case HEAT_EQUATION:
      if (val_system == RUNTIME_HEAT_SYS) {
        SetKind_ConvNumScheme(NONE, NONE, NONE, NONE, NONE);
        SetKind_TimeIntScheme(Kind_TimeIntScheme_Heat);
      }
      break;
    case FEM_ELASTICITY:

      Current_DynTime = static_cast<su2double>(val_extiter)*Delta_DynTime;

      if (val_system == RUNTIME_FEA_SYS) {
        SetKind_ConvNumScheme(NONE, NONE, NONE, NONE, NONE);
        SetKind_TimeIntScheme(Kind_TimeIntScheme_FEA);
      }
      break;
  }
}

su2double* CConfig::GetPeriodicRotCenter(string val_marker) {
  unsigned short iMarker_PerBound;
  for (iMarker_PerBound = 0; iMarker_PerBound < nMarker_PerBound; iMarker_PerBound++)
    if (Marker_PerBound[iMarker_PerBound] == val_marker) break;
  return Periodic_RotCenter[iMarker_PerBound];
}

su2double* CConfig::GetPeriodicRotAngles(string val_marker) {
  unsigned short iMarker_PerBound;
  for (iMarker_PerBound = 0; iMarker_PerBound < nMarker_PerBound; iMarker_PerBound++)
    if (Marker_PerBound[iMarker_PerBound] == val_marker) break;
  return Periodic_RotAngles[iMarker_PerBound];
}

su2double* CConfig::GetPeriodicTranslation(string val_marker) {
  unsigned short iMarker_PerBound;
  for (iMarker_PerBound = 0; iMarker_PerBound < nMarker_PerBound; iMarker_PerBound++)
    if (Marker_PerBound[iMarker_PerBound] == val_marker) break;
  return Periodic_Translation[iMarker_PerBound];
}

unsigned short CConfig::GetMarker_Periodic_Donor(string val_marker) {
  unsigned short iMarker_PerBound, jMarker_PerBound, kMarker_All;

  /*--- Find the marker for this periodic boundary. ---*/
  for (iMarker_PerBound = 0; iMarker_PerBound < nMarker_PerBound; iMarker_PerBound++)
    if (Marker_PerBound[iMarker_PerBound] == val_marker) break;

  /*--- Find corresponding donor. ---*/
  for (jMarker_PerBound = 0; jMarker_PerBound < nMarker_PerBound; jMarker_PerBound++)
    if (Marker_PerBound[jMarker_PerBound] == Marker_PerDonor[iMarker_PerBound]) break;

  /*--- Find and return global marker index for donor boundary. ---*/
  for (kMarker_All = 0; kMarker_All < nMarker_CfgFile; kMarker_All++)
    if (Marker_PerBound[jMarker_PerBound] == Marker_All_TagBound[kMarker_All]) break;

  return kMarker_All;
}

su2double CConfig::GetActDisk_NetThrust(string val_marker) {
  unsigned short iMarker_ActDisk;
  for (iMarker_ActDisk = 0; iMarker_ActDisk < nMarker_ActDiskInlet; iMarker_ActDisk++)
    if ((Marker_ActDiskInlet[iMarker_ActDisk] == val_marker) ||
        (Marker_ActDiskOutlet[iMarker_ActDisk] == val_marker)) break;
  return ActDisk_NetThrust[iMarker_ActDisk];
}

su2double CConfig::GetActDisk_Power(string val_marker) {
  unsigned short iMarker_ActDisk;
  for (iMarker_ActDisk = 0; iMarker_ActDisk < nMarker_ActDiskInlet; iMarker_ActDisk++)
    if ((Marker_ActDiskInlet[iMarker_ActDisk] == val_marker) ||
        (Marker_ActDiskOutlet[iMarker_ActDisk] == val_marker)) break;
  return ActDisk_Power[iMarker_ActDisk];
}

su2double CConfig::GetActDisk_MassFlow(string val_marker) {
  unsigned short iMarker_ActDisk;
  for (iMarker_ActDisk = 0; iMarker_ActDisk < nMarker_ActDiskInlet; iMarker_ActDisk++)
    if ((Marker_ActDiskInlet[iMarker_ActDisk] == val_marker) ||
        (Marker_ActDiskOutlet[iMarker_ActDisk] == val_marker)) break;
  return ActDisk_MassFlow[iMarker_ActDisk];
}

su2double CConfig::GetActDisk_Mach(string val_marker) {
  unsigned short iMarker_ActDisk;
  for (iMarker_ActDisk = 0; iMarker_ActDisk < nMarker_ActDiskInlet; iMarker_ActDisk++)
    if ((Marker_ActDiskInlet[iMarker_ActDisk] == val_marker) ||
        (Marker_ActDiskOutlet[iMarker_ActDisk] == val_marker)) break;
  return ActDisk_Mach[iMarker_ActDisk];
}

su2double CConfig::GetActDisk_Force(string val_marker) {
  unsigned short iMarker_ActDisk;
  for (iMarker_ActDisk = 0; iMarker_ActDisk < nMarker_ActDiskInlet; iMarker_ActDisk++)
    if ((Marker_ActDiskInlet[iMarker_ActDisk] == val_marker) ||
        (Marker_ActDiskOutlet[iMarker_ActDisk] == val_marker)) break;
  return ActDisk_Force[iMarker_ActDisk];
}

su2double CConfig::GetActDisk_BCThrust(string val_marker) {
  unsigned short iMarker_ActDisk;
  for (iMarker_ActDisk = 0; iMarker_ActDisk < nMarker_ActDiskInlet; iMarker_ActDisk++)
    if ((Marker_ActDiskInlet[iMarker_ActDisk] == val_marker) ||
        (Marker_ActDiskOutlet[iMarker_ActDisk] == val_marker)) break;
  return ActDisk_BCThrust[iMarker_ActDisk];
}

su2double CConfig::GetActDisk_BCThrust_Old(string val_marker) {
  unsigned short iMarker_ActDisk;
  for (iMarker_ActDisk = 0; iMarker_ActDisk < nMarker_ActDiskInlet; iMarker_ActDisk++)
    if ((Marker_ActDiskInlet[iMarker_ActDisk] == val_marker) ||
        (Marker_ActDiskOutlet[iMarker_ActDisk] == val_marker)) break;
  return ActDisk_BCThrust_Old[iMarker_ActDisk];
}

void CConfig::SetActDisk_BCThrust(string val_marker, su2double val_actdisk_bcthrust) {
  unsigned short iMarker_ActDisk;
  for (iMarker_ActDisk = 0; iMarker_ActDisk < nMarker_ActDiskInlet; iMarker_ActDisk++)
    if ((Marker_ActDiskInlet[iMarker_ActDisk] == val_marker) ||
        (Marker_ActDiskOutlet[iMarker_ActDisk] == val_marker)) break;
  ActDisk_BCThrust[iMarker_ActDisk] = val_actdisk_bcthrust;
}

void CConfig::SetActDisk_BCThrust_Old(string val_marker, su2double val_actdisk_bcthrust_old) {
  unsigned short iMarker_ActDisk;
  for (iMarker_ActDisk = 0; iMarker_ActDisk < nMarker_ActDiskInlet; iMarker_ActDisk++)
    if ((Marker_ActDiskInlet[iMarker_ActDisk] == val_marker) ||
        (Marker_ActDiskOutlet[iMarker_ActDisk] == val_marker)) break;
  ActDisk_BCThrust_Old[iMarker_ActDisk] = val_actdisk_bcthrust_old;
}

su2double CConfig::GetActDisk_Area(string val_marker) {
  unsigned short iMarker_ActDisk;
  for (iMarker_ActDisk = 0; iMarker_ActDisk < nMarker_ActDiskInlet; iMarker_ActDisk++)
    if ((Marker_ActDiskInlet[iMarker_ActDisk] == val_marker) ||
        (Marker_ActDiskOutlet[iMarker_ActDisk] == val_marker)) break;
  return ActDisk_Area[iMarker_ActDisk];
}

su2double CConfig::GetActDisk_ReverseMassFlow(string val_marker) {
  unsigned short iMarker_ActDisk;
  for (iMarker_ActDisk = 0; iMarker_ActDisk < nMarker_ActDiskInlet; iMarker_ActDisk++)
    if ((Marker_ActDiskInlet[iMarker_ActDisk] == val_marker) ||
        (Marker_ActDiskOutlet[iMarker_ActDisk] == val_marker)) break;
  return ActDisk_ReverseMassFlow[iMarker_ActDisk];
}

su2double CConfig::GetActDisk_PressJump(string val_marker, unsigned short val_value) {
  unsigned short iMarker_ActDisk;
  for (iMarker_ActDisk = 0; iMarker_ActDisk < nMarker_ActDiskInlet; iMarker_ActDisk++)
    if ((Marker_ActDiskInlet[iMarker_ActDisk] == val_marker) ||
        (Marker_ActDiskOutlet[iMarker_ActDisk] == val_marker)) break;
  return ActDisk_PressJump[iMarker_ActDisk][val_value];
}

su2double CConfig::GetActDisk_TempJump(string val_marker, unsigned short val_value) {
  unsigned short iMarker_ActDisk;
  for (iMarker_ActDisk = 0; iMarker_ActDisk < nMarker_ActDiskInlet; iMarker_ActDisk++)
    if ((Marker_ActDiskInlet[iMarker_ActDisk] == val_marker) ||
        (Marker_ActDiskOutlet[iMarker_ActDisk] == val_marker)) break;
  return ActDisk_TempJump[iMarker_ActDisk][val_value];;
}

su2double CConfig::GetActDisk_Omega(string val_marker, unsigned short val_value) {
  unsigned short iMarker_ActDisk;
  for (iMarker_ActDisk = 0; iMarker_ActDisk < nMarker_ActDiskInlet; iMarker_ActDisk++)
    if ((Marker_ActDiskInlet[iMarker_ActDisk] == val_marker) ||
        (Marker_ActDiskOutlet[iMarker_ActDisk] == val_marker)) break;
  return ActDisk_Omega[iMarker_ActDisk][val_value];;
}

unsigned short CConfig::GetMarker_CfgFile_ActDiskOutlet(string val_marker) {
  unsigned short iMarker_ActDisk, kMarker_All;
  
  /*--- Find the marker for this actuator disk inlet. ---*/
  
  for (iMarker_ActDisk = 0; iMarker_ActDisk < nMarker_ActDiskInlet; iMarker_ActDisk++)
    if (Marker_ActDiskInlet[iMarker_ActDisk] == val_marker) break;
  
  /*--- Find and return global marker index for the actuator disk outlet. ---*/
  
  for (kMarker_All = 0; kMarker_All < nMarker_CfgFile; kMarker_All++)
    if (Marker_ActDiskOutlet[iMarker_ActDisk] == Marker_CfgFile_TagBound[kMarker_All]) break;
  
  return kMarker_All;
}

unsigned short CConfig::GetMarker_CfgFile_EngineExhaust(string val_marker) {
  unsigned short iMarker_Engine, kMarker_All;
  
  /*--- Find the marker for this engine inflow. ---*/
  
  for (iMarker_Engine = 0; iMarker_Engine < nMarker_EngineInflow; iMarker_Engine++)
    if (Marker_EngineInflow[iMarker_Engine] == val_marker) break;
  
  /*--- Find and return global marker index for the engine exhaust. ---*/
  
  for (kMarker_All = 0; kMarker_All < nMarker_CfgFile; kMarker_All++)
    if (Marker_EngineExhaust[iMarker_Engine] == Marker_CfgFile_TagBound[kMarker_All]) break;
  
  return kMarker_All;
}

void CConfig::SetnPeriodicIndex(unsigned short val_index) {

  /*--- Store total number of transformations. ---*/
  nPeriodic_Index = val_index;

  /*--- Allocate memory for centers, angles, translations. ---*/
  Periodic_Center    = new su2double*[nPeriodic_Index];
  Periodic_Rotation  = new su2double*[nPeriodic_Index];
  Periodic_Translate = new su2double*[nPeriodic_Index];
  
  for (unsigned long i = 0; i < nPeriodic_Index; i++) {
    Periodic_Center[i]    = new su2double[3];
    Periodic_Rotation[i]  = new su2double[3];
    Periodic_Translate[i] = new su2double[3];
  }
  
}

unsigned short CConfig::GetMarker_Moving(string val_marker) {
  unsigned short iMarker_Moving;

  /*--- Find the marker for this moving boundary. ---*/
  for (iMarker_Moving = 0; iMarker_Moving < nMarker_Moving; iMarker_Moving++)
    if (Marker_Moving[iMarker_Moving] == val_marker) break;

  return iMarker_Moving;
}

su2double CConfig::GetDirichlet_Value(string val_marker) {
  unsigned short iMarker_Dirichlet;
  for (iMarker_Dirichlet = 0; iMarker_Dirichlet < nMarker_Dirichlet; iMarker_Dirichlet++)
    if (Marker_Dirichlet[iMarker_Dirichlet] == val_marker) break;
  return Dirichlet_Value[iMarker_Dirichlet];
}

bool CConfig::GetDirichlet_Boundary(string val_marker) {
  unsigned short iMarker_Dirichlet;
  bool Dirichlet = false;
  for (iMarker_Dirichlet = 0; iMarker_Dirichlet < nMarker_Dirichlet; iMarker_Dirichlet++)
    if (Marker_Dirichlet[iMarker_Dirichlet] == val_marker) {
      Dirichlet = true;
      break;
    }
  return Dirichlet;
}

su2double CConfig::GetExhaust_Temperature_Target(string val_marker) {
  unsigned short iMarker_EngineExhaust;
  for (iMarker_EngineExhaust = 0; iMarker_EngineExhaust < nMarker_EngineExhaust; iMarker_EngineExhaust++)
    if (Marker_EngineExhaust[iMarker_EngineExhaust] == val_marker) break;
  return Exhaust_Temperature_Target[iMarker_EngineExhaust];
}

su2double CConfig::GetExhaust_Pressure_Target(string val_marker) {
  unsigned short iMarker_EngineExhaust;
  for (iMarker_EngineExhaust = 0; iMarker_EngineExhaust < nMarker_EngineExhaust; iMarker_EngineExhaust++)
    if (Marker_EngineExhaust[iMarker_EngineExhaust] == val_marker) break;
  return Exhaust_Pressure_Target[iMarker_EngineExhaust];
}

su2double CConfig::GetInlet_Ttotal(string val_marker) {
  unsigned short iMarker_Inlet;
  for (iMarker_Inlet = 0; iMarker_Inlet < nMarker_Inlet; iMarker_Inlet++)
    if (Marker_Inlet[iMarker_Inlet] == val_marker) break;
  return Inlet_Ttotal[iMarker_Inlet];
}

su2double CConfig::GetInlet_Ptotal(string val_marker) {
  unsigned short iMarker_Inlet;
  for (iMarker_Inlet = 0; iMarker_Inlet < nMarker_Inlet; iMarker_Inlet++)
    if (Marker_Inlet[iMarker_Inlet] == val_marker) break;
  return Inlet_Ptotal[iMarker_Inlet];
}

su2double* CConfig::GetInlet_FlowDir(string val_marker) {
  unsigned short iMarker_Inlet;
  for (iMarker_Inlet = 0; iMarker_Inlet < nMarker_Inlet; iMarker_Inlet++)
    if (Marker_Inlet[iMarker_Inlet] == val_marker) break;
  return Inlet_FlowDir[iMarker_Inlet];
}

su2double CConfig::GetInlet_Temperature(string val_marker) {
  unsigned short iMarker_Supersonic_Inlet;
  for (iMarker_Supersonic_Inlet = 0; iMarker_Supersonic_Inlet < nMarker_Supersonic_Inlet; iMarker_Supersonic_Inlet++)
    if (Marker_Supersonic_Inlet[iMarker_Supersonic_Inlet] == val_marker) break;
  return Inlet_Temperature[iMarker_Supersonic_Inlet];
}

su2double CConfig::GetInlet_Pressure(string val_marker) {
  unsigned short iMarker_Supersonic_Inlet;
  for (iMarker_Supersonic_Inlet = 0; iMarker_Supersonic_Inlet < nMarker_Supersonic_Inlet; iMarker_Supersonic_Inlet++)
    if (Marker_Supersonic_Inlet[iMarker_Supersonic_Inlet] == val_marker) break;
  return Inlet_Pressure[iMarker_Supersonic_Inlet];
}

su2double* CConfig::GetInlet_Velocity(string val_marker) {
  unsigned short iMarker_Supersonic_Inlet;
  for (iMarker_Supersonic_Inlet = 0; iMarker_Supersonic_Inlet < nMarker_Supersonic_Inlet; iMarker_Supersonic_Inlet++)
    if (Marker_Supersonic_Inlet[iMarker_Supersonic_Inlet] == val_marker) break;
  return Inlet_Velocity[iMarker_Supersonic_Inlet];
}

su2double CConfig::GetOutlet_Pressure(string val_marker) {
  unsigned short iMarker_Outlet;
  for (iMarker_Outlet = 0; iMarker_Outlet < nMarker_Outlet; iMarker_Outlet++)
    if (Marker_Outlet[iMarker_Outlet] == val_marker) break;
  return Outlet_Pressure[iMarker_Outlet];
}

su2double CConfig::GetRiemann_Var1(string val_marker) {
  unsigned short iMarker_Riemann;
  for (iMarker_Riemann = 0; iMarker_Riemann < nMarker_Riemann; iMarker_Riemann++)
    if (Marker_Riemann[iMarker_Riemann] == val_marker) break;
  return Riemann_Var1[iMarker_Riemann];
}

su2double CConfig::GetRiemann_Var2(string val_marker) {
  unsigned short iMarker_Riemann;
  for (iMarker_Riemann = 0; iMarker_Riemann < nMarker_Riemann; iMarker_Riemann++)
    if (Marker_Riemann[iMarker_Riemann] == val_marker) break;
  return Riemann_Var2[iMarker_Riemann];
}

su2double* CConfig::GetRiemann_FlowDir(string val_marker) {
  unsigned short iMarker_Riemann;
  for (iMarker_Riemann = 0; iMarker_Riemann < nMarker_Riemann; iMarker_Riemann++)
    if (Marker_Riemann[iMarker_Riemann] == val_marker) break;
  return Riemann_FlowDir[iMarker_Riemann];
}

unsigned short CConfig::GetKind_Data_Riemann(string val_marker) {
  unsigned short iMarker_Riemann;
  for (iMarker_Riemann = 0; iMarker_Riemann < nMarker_Riemann; iMarker_Riemann++)
    if (Marker_Riemann[iMarker_Riemann] == val_marker) break;
  return Kind_Data_Riemann[iMarker_Riemann];
}


su2double CConfig::GetNRBC_Var1(string val_marker) {
  unsigned short iMarker_NRBC;
  for (iMarker_NRBC = 0; iMarker_NRBC < nMarker_NRBC; iMarker_NRBC++)
    if (Marker_NRBC[iMarker_NRBC] == val_marker) break;
  return NRBC_Var1[iMarker_NRBC];
}

void CConfig::SetNRBC_Var1(su2double newVar1, string val_marker) {
  unsigned short iMarker_NRBC;
  for (iMarker_NRBC = 0; iMarker_NRBC < nMarker_NRBC; iMarker_NRBC++)
    if (Marker_NRBC[iMarker_NRBC] == val_marker) break;
  NRBC_Var1[iMarker_NRBC] = newVar1;
}

su2double CConfig::GetNRBC_Var2(string val_marker) {
  unsigned short iMarker_NRBC;
  for (iMarker_NRBC = 0; iMarker_NRBC < nMarker_NRBC; iMarker_NRBC++)
    if (Marker_NRBC[iMarker_NRBC] == val_marker) break;
  return NRBC_Var2[iMarker_NRBC];
}

su2double CConfig::GetNRBC_RelaxFactorAverage(string val_marker) {
  unsigned short iMarker_NRBC;
  for (iMarker_NRBC = 0; iMarker_NRBC < nMarker_NRBC; iMarker_NRBC++)
    if (Marker_NRBC[iMarker_NRBC] == val_marker) break;
  return RelaxFactorAverage[iMarker_NRBC];
}

su2double CConfig::GetNRBC_RelaxFactorFourier(string val_marker) {
  unsigned short iMarker_NRBC;
  for (iMarker_NRBC = 0; iMarker_NRBC < nMarker_NRBC; iMarker_NRBC++)
    if (Marker_NRBC[iMarker_NRBC] == val_marker) break;
  return RelaxFactorFourier[iMarker_NRBC];
}

su2double* CConfig::GetNRBC_FlowDir(string val_marker) {
  unsigned short iMarker_NRBC;
  for (iMarker_NRBC = 0; iMarker_NRBC < nMarker_NRBC; iMarker_NRBC++)
    if (Marker_NRBC[iMarker_NRBC] == val_marker) break;
  return NRBC_FlowDir[iMarker_NRBC];
}

unsigned short CConfig::GetKind_Data_NRBC(string val_marker) {
  unsigned short iMarker_NRBC;
  for (iMarker_NRBC = 0; iMarker_NRBC < nMarker_NRBC; iMarker_NRBC++)
    if (Marker_NRBC[iMarker_NRBC] == val_marker) break;
  return Kind_Data_NRBC[iMarker_NRBC];
}


su2double CConfig::GetPressureOut_BC() {
  unsigned short iMarker_BC;
  su2double pres_out = 0.0;
  for (iMarker_BC = 0; iMarker_BC < nMarker_NRBC; iMarker_BC++){
    if (Kind_Data_NRBC[iMarker_BC] == STATIC_PRESSURE || Kind_Data_NRBC[iMarker_BC] == STATIC_PRESSURE_1D || Kind_Data_NRBC[iMarker_BC] == RADIAL_EQUILIBRIUM ){
      pres_out = NRBC_Var1[iMarker_BC];
    }
  }
  for (iMarker_BC = 0; iMarker_BC < nMarker_Riemann; iMarker_BC++){
    if (Kind_Data_Riemann[iMarker_BC] == STATIC_PRESSURE || Kind_Data_Riemann[iMarker_BC] == RADIAL_EQUILIBRIUM){
      pres_out = Riemann_Var1[iMarker_BC];
    }
  }
  return pres_out/Pressure_Ref;
}


void CConfig::SetPressureOut_BC(su2double val_press) {
  unsigned short iMarker_BC;
  for (iMarker_BC = 0; iMarker_BC < nMarker_NRBC; iMarker_BC++){
    if (Kind_Data_NRBC[iMarker_BC] == STATIC_PRESSURE || Kind_Data_NRBC[iMarker_BC] == STATIC_PRESSURE_1D || Kind_Data_NRBC[iMarker_BC] == RADIAL_EQUILIBRIUM ){
      NRBC_Var1[iMarker_BC] = val_press*Pressure_Ref;
    }
  }
  for (iMarker_BC = 0; iMarker_BC < nMarker_Riemann; iMarker_BC++){
    if (Kind_Data_Riemann[iMarker_BC] == STATIC_PRESSURE || Kind_Data_Riemann[iMarker_BC] == RADIAL_EQUILIBRIUM){
      Riemann_Var1[iMarker_BC] = val_press*Pressure_Ref;
    }
  }
}

su2double CConfig::GetTotalPressureIn_BC() {
  unsigned short iMarker_BC;
  su2double tot_pres_in = 0.0;
  for (iMarker_BC = 0; iMarker_BC < nMarker_NRBC; iMarker_BC++){
    if (Kind_Data_NRBC[iMarker_BC] == TOTAL_CONDITIONS_PT || Kind_Data_NRBC[iMarker_BC] == TOTAL_CONDITIONS_PT_1D){
      tot_pres_in = NRBC_Var1[iMarker_BC];
    }
  }
  for (iMarker_BC = 0; iMarker_BC < nMarker_Riemann; iMarker_BC++){
    if (Kind_Data_Riemann[iMarker_BC] == TOTAL_CONDITIONS_PT ){
      tot_pres_in = Riemann_Var1[iMarker_BC];
    }
  }
  if(nMarker_Inlet == 1 && Kind_Inlet == TOTAL_CONDITIONS){
    tot_pres_in = Inlet_Ptotal[0];
  }
  return tot_pres_in/Pressure_Ref;
}

su2double CConfig::GetTotalTemperatureIn_BC() {
  unsigned short iMarker_BC;
  su2double tot_temp_in = 0.0;
  for (iMarker_BC = 0; iMarker_BC < nMarker_NRBC; iMarker_BC++){
    if (Kind_Data_NRBC[iMarker_BC] == TOTAL_CONDITIONS_PT || Kind_Data_NRBC[iMarker_BC] == TOTAL_CONDITIONS_PT_1D){
      tot_temp_in = NRBC_Var2[iMarker_BC];
    }
  }
  for (iMarker_BC = 0; iMarker_BC < nMarker_Riemann; iMarker_BC++){
    if (Kind_Data_Riemann[iMarker_BC] == TOTAL_CONDITIONS_PT ){
      tot_temp_in = Riemann_Var2[iMarker_BC];
    }
  }

  if(nMarker_Inlet == 1 && Kind_Inlet == TOTAL_CONDITIONS){
    tot_temp_in = Inlet_Ttotal[0];
  }
  return tot_temp_in/Temperature_Ref;
}

void CConfig::SetTotalTemperatureIn_BC(su2double val_temp) {
  unsigned short iMarker_BC;
  for (iMarker_BC = 0; iMarker_BC < nMarker_NRBC; iMarker_BC++){
    if (Kind_Data_NRBC[iMarker_BC] == TOTAL_CONDITIONS_PT || Kind_Data_NRBC[iMarker_BC] == TOTAL_CONDITIONS_PT_1D){
      NRBC_Var2[iMarker_BC] = val_temp*Temperature_Ref;
    }
  }
  for (iMarker_BC = 0; iMarker_BC < nMarker_Riemann; iMarker_BC++){
    if (Kind_Data_Riemann[iMarker_BC] == TOTAL_CONDITIONS_PT ){
      Riemann_Var2[iMarker_BC] = val_temp*Temperature_Ref;
    }
  }

  if(nMarker_Inlet == 1 && Kind_Inlet == TOTAL_CONDITIONS){
    Inlet_Ttotal[0] = val_temp*Temperature_Ref;
  }
}

su2double CConfig::GetFlowAngleIn_BC() {
  unsigned short iMarker_BC;
  su2double alpha_in = 0.0;
  for (iMarker_BC = 0; iMarker_BC < nMarker_NRBC; iMarker_BC++){
    if (Kind_Data_NRBC[iMarker_BC] == TOTAL_CONDITIONS_PT || Kind_Data_NRBC[iMarker_BC] == TOTAL_CONDITIONS_PT_1D){
    	alpha_in = atan(NRBC_FlowDir[iMarker_BC][1]/NRBC_FlowDir[iMarker_BC][0]);
    }
  }
  for (iMarker_BC = 0; iMarker_BC < nMarker_Riemann; iMarker_BC++){
  	if (Kind_Data_Riemann[iMarker_BC] == TOTAL_CONDITIONS_PT ){
  		alpha_in = atan(Riemann_FlowDir[iMarker_BC][1]/Riemann_FlowDir[iMarker_BC][0]);
  	}
  }

  if(nMarker_Inlet == 1 && Kind_Inlet == TOTAL_CONDITIONS){
  	alpha_in = atan(Inlet_FlowDir[0][1]/Inlet_FlowDir[0][0]);
  }

  return alpha_in;
}

su2double CConfig::GetIsothermal_Temperature(string val_marker) {

  unsigned short iMarker_Isothermal = 0;

  if (nMarker_Isothermal > 0) {
    for (iMarker_Isothermal = 0; iMarker_Isothermal < nMarker_Isothermal; iMarker_Isothermal++)
      if (Marker_Isothermal[iMarker_Isothermal] == val_marker) break;
  }

  return Isothermal_Temperature[iMarker_Isothermal];
}

su2double CConfig::GetWall_HeatFlux(string val_marker) {
  unsigned short iMarker_HeatFlux = 0;

  if (nMarker_HeatFlux > 0) {
  for (iMarker_HeatFlux = 0; iMarker_HeatFlux < nMarker_HeatFlux; iMarker_HeatFlux++)
    if (Marker_HeatFlux[iMarker_HeatFlux] == val_marker) break;
  }

  return Heat_Flux[iMarker_HeatFlux];
}

su2double CConfig::GetEngineInflow_Target(string val_marker) {
  unsigned short iMarker_EngineInflow;
  for (iMarker_EngineInflow = 0; iMarker_EngineInflow < nMarker_EngineInflow; iMarker_EngineInflow++)
    if (Marker_EngineInflow[iMarker_EngineInflow] == val_marker) break;
  return EngineInflow_Target[iMarker_EngineInflow];
}

su2double CConfig::GetInflow_Pressure(string val_marker) {
  unsigned short iMarker_EngineInflow;
  for (iMarker_EngineInflow = 0; iMarker_EngineInflow < nMarker_EngineInflow; iMarker_EngineInflow++)
    if (Marker_EngineInflow[iMarker_EngineInflow] == val_marker) break;
  return Inflow_Pressure[iMarker_EngineInflow];
}

su2double CConfig::GetInflow_MassFlow(string val_marker) {
  unsigned short iMarker_EngineInflow;
  for (iMarker_EngineInflow = 0; iMarker_EngineInflow < nMarker_EngineInflow; iMarker_EngineInflow++)
    if (Marker_EngineInflow[iMarker_EngineInflow] == val_marker) break;
  return Inflow_MassFlow[iMarker_EngineInflow];
}

su2double CConfig::GetInflow_ReverseMassFlow(string val_marker) {
  unsigned short iMarker_EngineInflow;
  for (iMarker_EngineInflow = 0; iMarker_EngineInflow < nMarker_EngineInflow; iMarker_EngineInflow++)
    if (Marker_EngineInflow[iMarker_EngineInflow] == val_marker) break;
  return Inflow_ReverseMassFlow[iMarker_EngineInflow];
}

su2double CConfig::GetInflow_TotalPressure(string val_marker) {
  unsigned short iMarker_EngineInflow;
  for (iMarker_EngineInflow = 0; iMarker_EngineInflow < nMarker_EngineInflow; iMarker_EngineInflow++)
    if (Marker_EngineInflow[iMarker_EngineInflow] == val_marker) break;
  return Inflow_TotalPressure[iMarker_EngineInflow];
}

su2double CConfig::GetInflow_Temperature(string val_marker) {
  unsigned short iMarker_EngineInflow;
  for (iMarker_EngineInflow = 0; iMarker_EngineInflow < nMarker_EngineInflow; iMarker_EngineInflow++)
    if (Marker_EngineInflow[iMarker_EngineInflow] == val_marker) break;
  return Inflow_Temperature[iMarker_EngineInflow];
}

su2double CConfig::GetInflow_TotalTemperature(string val_marker) {
  unsigned short iMarker_EngineInflow;
  for (iMarker_EngineInflow = 0; iMarker_EngineInflow < nMarker_EngineInflow; iMarker_EngineInflow++)
    if (Marker_EngineInflow[iMarker_EngineInflow] == val_marker) break;
  return Inflow_TotalTemperature[iMarker_EngineInflow];
}

su2double CConfig::GetInflow_RamDrag(string val_marker) {
  unsigned short iMarker_EngineInflow;
  for (iMarker_EngineInflow = 0; iMarker_EngineInflow < nMarker_EngineInflow; iMarker_EngineInflow++)
    if (Marker_EngineInflow[iMarker_EngineInflow] == val_marker) break;
  return Inflow_RamDrag[iMarker_EngineInflow];
}

su2double CConfig::GetInflow_Force(string val_marker) {
  unsigned short iMarker_EngineInflow;
  for (iMarker_EngineInflow = 0; iMarker_EngineInflow < nMarker_EngineInflow; iMarker_EngineInflow++)
    if (Marker_EngineInflow[iMarker_EngineInflow] == val_marker) break;
  return Inflow_Force[iMarker_EngineInflow];
}

su2double CConfig::GetInflow_Power(string val_marker) {
  unsigned short iMarker_EngineInflow;
  for (iMarker_EngineInflow = 0; iMarker_EngineInflow < nMarker_EngineInflow; iMarker_EngineInflow++)
    if (Marker_EngineInflow[iMarker_EngineInflow] == val_marker) break;
  return Inflow_Power[iMarker_EngineInflow];
}

su2double CConfig::GetInflow_Mach(string val_marker) {
  unsigned short iMarker_EngineInflow;
  for (iMarker_EngineInflow = 0; iMarker_EngineInflow < nMarker_EngineInflow; iMarker_EngineInflow++)
    if (Marker_EngineInflow[iMarker_EngineInflow] == val_marker) break;
  return Inflow_Mach[iMarker_EngineInflow];
}

su2double CConfig::GetExhaust_Pressure(string val_marker) {
  unsigned short iMarker_EngineExhaust;
  for (iMarker_EngineExhaust = 0; iMarker_EngineExhaust < nMarker_EngineExhaust; iMarker_EngineExhaust++)
    if (Marker_EngineExhaust[iMarker_EngineExhaust] == val_marker) break;
  return Exhaust_Pressure[iMarker_EngineExhaust];
}

su2double CConfig::GetExhaust_Temperature(string val_marker) {
  unsigned short iMarker_EngineExhaust;
  for (iMarker_EngineExhaust = 0; iMarker_EngineExhaust < nMarker_EngineExhaust; iMarker_EngineExhaust++)
    if (Marker_EngineExhaust[iMarker_EngineExhaust] == val_marker) break;
  return Exhaust_Temperature[iMarker_EngineExhaust];
}

su2double CConfig::GetExhaust_MassFlow(string val_marker) {
  unsigned short iMarker_EngineExhaust;
  for (iMarker_EngineExhaust = 0; iMarker_EngineExhaust < nMarker_EngineExhaust; iMarker_EngineExhaust++)
    if (Marker_EngineExhaust[iMarker_EngineExhaust] == val_marker) break;
  return Exhaust_MassFlow[iMarker_EngineExhaust];
}

su2double CConfig::GetExhaust_TotalPressure(string val_marker) {
  unsigned short iMarker_EngineExhaust;
  for (iMarker_EngineExhaust = 0; iMarker_EngineExhaust < nMarker_EngineExhaust; iMarker_EngineExhaust++)
    if (Marker_EngineExhaust[iMarker_EngineExhaust] == val_marker) break;
  return Exhaust_TotalPressure[iMarker_EngineExhaust];
}

su2double CConfig::GetExhaust_TotalTemperature(string val_marker) {
  unsigned short iMarker_EngineExhaust;
  for (iMarker_EngineExhaust = 0; iMarker_EngineExhaust < nMarker_EngineExhaust; iMarker_EngineExhaust++)
    if (Marker_EngineExhaust[iMarker_EngineExhaust] == val_marker) break;
  return Exhaust_TotalTemperature[iMarker_EngineExhaust];
}

su2double CConfig::GetExhaust_GrossThrust(string val_marker) {
  unsigned short iMarker_EngineExhaust;
  for (iMarker_EngineExhaust = 0; iMarker_EngineExhaust < nMarker_EngineExhaust; iMarker_EngineExhaust++)
    if (Marker_EngineExhaust[iMarker_EngineExhaust] == val_marker) break;
  return Exhaust_GrossThrust[iMarker_EngineExhaust];
}

su2double CConfig::GetExhaust_Force(string val_marker) {
  unsigned short iMarker_EngineExhaust;
  for (iMarker_EngineExhaust = 0; iMarker_EngineExhaust < nMarker_EngineExhaust; iMarker_EngineExhaust++)
    if (Marker_EngineExhaust[iMarker_EngineExhaust] == val_marker) break;
  return Exhaust_Force[iMarker_EngineExhaust];
}

su2double CConfig::GetExhaust_Power(string val_marker) {
  unsigned short iMarker_EngineExhaust;
  for (iMarker_EngineExhaust = 0; iMarker_EngineExhaust < nMarker_EngineExhaust; iMarker_EngineExhaust++)
    if (Marker_EngineExhaust[iMarker_EngineExhaust] == val_marker) break;
  return Exhaust_Power[iMarker_EngineExhaust];
}

su2double CConfig::GetActDiskInlet_Pressure(string val_marker) {
  unsigned short iMarker_ActDiskInlet;
  for (iMarker_ActDiskInlet = 0; iMarker_ActDiskInlet < nMarker_ActDiskInlet; iMarker_ActDiskInlet++)
    if (Marker_ActDiskInlet[iMarker_ActDiskInlet] == val_marker) break;
  return ActDiskInlet_Pressure[iMarker_ActDiskInlet];
}

su2double CConfig::GetActDiskInlet_TotalPressure(string val_marker) {
  unsigned short iMarker_ActDiskInlet;
  for (iMarker_ActDiskInlet = 0; iMarker_ActDiskInlet < nMarker_ActDiskInlet; iMarker_ActDiskInlet++)
    if (Marker_ActDiskInlet[iMarker_ActDiskInlet] == val_marker) break;
  return ActDiskInlet_TotalPressure[iMarker_ActDiskInlet];
}

su2double CConfig::GetActDiskInlet_RamDrag(string val_marker) {
  unsigned short iMarker_ActDiskInlet;
  for (iMarker_ActDiskInlet = 0; iMarker_ActDiskInlet < nMarker_ActDiskInlet; iMarker_ActDiskInlet++)
    if (Marker_ActDiskInlet[iMarker_ActDiskInlet] == val_marker) break;
  return ActDiskInlet_RamDrag[iMarker_ActDiskInlet];
}

su2double CConfig::GetActDiskInlet_Force(string val_marker) {
  unsigned short iMarker_ActDiskInlet;
  for (iMarker_ActDiskInlet = 0; iMarker_ActDiskInlet < nMarker_ActDiskInlet; iMarker_ActDiskInlet++)
    if (Marker_ActDiskInlet[iMarker_ActDiskInlet] == val_marker) break;
  return ActDiskInlet_Force[iMarker_ActDiskInlet];
}

su2double CConfig::GetActDiskInlet_Power(string val_marker) {
  unsigned short iMarker_ActDiskInlet;
  for (iMarker_ActDiskInlet = 0; iMarker_ActDiskInlet < nMarker_ActDiskInlet; iMarker_ActDiskInlet++)
    if (Marker_ActDiskInlet[iMarker_ActDiskInlet] == val_marker) break;
  return ActDiskInlet_Power[iMarker_ActDiskInlet];
}

su2double CConfig::GetActDiskOutlet_Pressure(string val_marker) {
  unsigned short iMarker_ActDiskOutlet;
  for (iMarker_ActDiskOutlet = 0; iMarker_ActDiskOutlet < nMarker_ActDiskOutlet; iMarker_ActDiskOutlet++)
    if (Marker_ActDiskOutlet[iMarker_ActDiskOutlet] == val_marker) break;
  return ActDiskOutlet_Pressure[iMarker_ActDiskOutlet];
}

su2double CConfig::GetActDiskOutlet_TotalPressure(string val_marker) {
  unsigned short iMarker_ActDiskOutlet;
  for (iMarker_ActDiskOutlet = 0; iMarker_ActDiskOutlet < nMarker_ActDiskOutlet; iMarker_ActDiskOutlet++)
    if (Marker_ActDiskOutlet[iMarker_ActDiskOutlet] == val_marker) break;
  return ActDiskOutlet_TotalPressure[iMarker_ActDiskOutlet];
}

su2double CConfig::GetActDiskOutlet_GrossThrust(string val_marker) {
  unsigned short iMarker_ActDiskOutlet;
  for (iMarker_ActDiskOutlet = 0; iMarker_ActDiskOutlet < nMarker_ActDiskOutlet; iMarker_ActDiskOutlet++)
    if (Marker_ActDiskOutlet[iMarker_ActDiskOutlet] == val_marker) break;
  return ActDiskOutlet_GrossThrust[iMarker_ActDiskOutlet];
}

su2double CConfig::GetActDiskOutlet_Force(string val_marker) {
  unsigned short iMarker_ActDiskOutlet;
  for (iMarker_ActDiskOutlet = 0; iMarker_ActDiskOutlet < nMarker_ActDiskOutlet; iMarker_ActDiskOutlet++)
    if (Marker_ActDiskOutlet[iMarker_ActDiskOutlet] == val_marker) break;
  return ActDiskOutlet_Force[iMarker_ActDiskOutlet];
}

su2double CConfig::GetActDiskOutlet_Power(string val_marker) {
  unsigned short iMarker_ActDiskOutlet;
  for (iMarker_ActDiskOutlet = 0; iMarker_ActDiskOutlet < nMarker_ActDiskOutlet; iMarker_ActDiskOutlet++)
    if (Marker_ActDiskOutlet[iMarker_ActDiskOutlet] == val_marker) break;
  return ActDiskOutlet_Power[iMarker_ActDiskOutlet];
}

su2double CConfig::GetActDiskInlet_Temperature(string val_marker) {
  unsigned short iMarker_ActDiskInlet;
  for (iMarker_ActDiskInlet = 0; iMarker_ActDiskInlet < nMarker_ActDiskInlet; iMarker_ActDiskInlet++)
    if (Marker_ActDiskInlet[iMarker_ActDiskInlet] == val_marker) break;
  return ActDiskInlet_Temperature[iMarker_ActDiskInlet];
}

su2double CConfig::GetActDiskInlet_TotalTemperature(string val_marker) {
  unsigned short iMarker_ActDiskInlet;
  for (iMarker_ActDiskInlet = 0; iMarker_ActDiskInlet < nMarker_ActDiskInlet; iMarker_ActDiskInlet++)
    if (Marker_ActDiskInlet[iMarker_ActDiskInlet] == val_marker) break;
  return ActDiskInlet_TotalTemperature[iMarker_ActDiskInlet];
}

su2double CConfig::GetActDiskOutlet_Temperature(string val_marker) {
  unsigned short iMarker_ActDiskOutlet;
  for (iMarker_ActDiskOutlet = 0; iMarker_ActDiskOutlet < nMarker_ActDiskOutlet; iMarker_ActDiskOutlet++)
    if (Marker_ActDiskOutlet[iMarker_ActDiskOutlet] == val_marker) break;
  return ActDiskOutlet_Temperature[iMarker_ActDiskOutlet];
}

su2double CConfig::GetActDiskOutlet_TotalTemperature(string val_marker) {
  unsigned short iMarker_ActDiskOutlet;
  for (iMarker_ActDiskOutlet = 0; iMarker_ActDiskOutlet < nMarker_ActDiskOutlet; iMarker_ActDiskOutlet++)
    if (Marker_ActDiskOutlet[iMarker_ActDiskOutlet] == val_marker) break;
  return ActDiskOutlet_TotalTemperature[iMarker_ActDiskOutlet];
}

su2double CConfig::GetActDiskInlet_MassFlow(string val_marker) {
  unsigned short iMarker_ActDiskInlet;
  for (iMarker_ActDiskInlet = 0; iMarker_ActDiskInlet < nMarker_ActDiskInlet; iMarker_ActDiskInlet++)
    if (Marker_ActDiskInlet[iMarker_ActDiskInlet] == val_marker) break;
  return ActDiskInlet_MassFlow[iMarker_ActDiskInlet];
}

su2double CConfig::GetActDiskOutlet_MassFlow(string val_marker) {
  unsigned short iMarker_ActDiskOutlet;
  for (iMarker_ActDiskOutlet = 0; iMarker_ActDiskOutlet < nMarker_ActDiskOutlet; iMarker_ActDiskOutlet++)
    if (Marker_ActDiskOutlet[iMarker_ActDiskOutlet] == val_marker) break;
  return ActDiskOutlet_MassFlow[iMarker_ActDiskOutlet];
}

su2double CConfig::GetDispl_Value(string val_marker) {
  unsigned short iMarker_Displacement;
  for (iMarker_Displacement = 0; iMarker_Displacement < nMarker_Displacement; iMarker_Displacement++)
    if (Marker_Displacement[iMarker_Displacement] == val_marker) break;
  return Displ_Value[iMarker_Displacement];
}

su2double CConfig::GetLoad_Value(string val_marker) {
  unsigned short iMarker_Load;
  for (iMarker_Load = 0; iMarker_Load < nMarker_Load; iMarker_Load++)
    if (Marker_Load[iMarker_Load] == val_marker) break;
  return Load_Value[iMarker_Load];
}

su2double CConfig::GetLoad_Dir_Value(string val_marker) {
  unsigned short iMarker_Load_Dir;
  for (iMarker_Load_Dir = 0; iMarker_Load_Dir < nMarker_Load_Dir; iMarker_Load_Dir++)
    if (Marker_Load_Dir[iMarker_Load_Dir] == val_marker) break;
  return Load_Dir_Value[iMarker_Load_Dir];
}

su2double CConfig::GetLoad_Dir_Multiplier(string val_marker) {
  unsigned short iMarker_Load_Dir;
  for (iMarker_Load_Dir = 0; iMarker_Load_Dir < nMarker_Load_Dir; iMarker_Load_Dir++)
    if (Marker_Load_Dir[iMarker_Load_Dir] == val_marker) break;
  return Load_Dir_Multiplier[iMarker_Load_Dir];
}

su2double* CConfig::GetLoad_Dir(string val_marker) {
  unsigned short iMarker_Load_Dir;
  for (iMarker_Load_Dir = 0; iMarker_Load_Dir < nMarker_Load_Dir; iMarker_Load_Dir++)
    if (Marker_Load_Dir[iMarker_Load_Dir] == val_marker) break;
  return Load_Dir[iMarker_Load_Dir];
}


su2double CConfig::GetLoad_Sine_Amplitude(string val_marker) {
  unsigned short iMarker_Load_Sine;
  for (iMarker_Load_Sine = 0; iMarker_Load_Sine < nMarker_Load_Sine; iMarker_Load_Sine++)
    if (Marker_Load_Sine[iMarker_Load_Sine] == val_marker) break;
  return Load_Sine_Amplitude[iMarker_Load_Sine];
}

su2double CConfig::GetLoad_Sine_Frequency(string val_marker) {
  unsigned short iMarker_Load_Sine;
  for (iMarker_Load_Sine = 0; iMarker_Load_Sine < nMarker_Load_Sine; iMarker_Load_Sine++)
    if (Marker_Load_Sine[iMarker_Load_Sine] == val_marker) break;
  return Load_Sine_Frequency[iMarker_Load_Sine];
}

su2double* CConfig::GetLoad_Sine_Dir(string val_marker) {
  unsigned short iMarker_Load_Sine;
  for (iMarker_Load_Sine = 0; iMarker_Load_Sine < nMarker_Load_Sine; iMarker_Load_Sine++)
    if (Marker_Load_Sine[iMarker_Load_Sine] == val_marker) break;
  return Load_Sine_Dir[iMarker_Load_Sine];
}

su2double CConfig::GetFlowLoad_Value(string val_marker) {
  unsigned short iMarker_FlowLoad;
  for (iMarker_FlowLoad = 0; iMarker_FlowLoad < nMarker_FlowLoad; iMarker_FlowLoad++)
    if (Marker_FlowLoad[iMarker_FlowLoad] == val_marker) break;
  return FlowLoad_Value[iMarker_FlowLoad];
}

void CConfig::SetSpline(vector<su2double> &x, vector<su2double> &y, unsigned long n, su2double yp1, su2double ypn, vector<su2double> &y2) {
  unsigned long i, k;
  su2double p, qn, sig, un, *u;

  u = new su2double [n];

  if (yp1 > 0.99e30)			// The lower boundary condition is set either to be "nat
    y2[0]=u[0]=0.0;			  // -ural"
  else {									// or else to have a specified first derivative.
    y2[0] = -0.5;
    u[0]=(3.0/(x[1]-x[0]))*((y[1]-y[0])/(x[1]-x[0])-yp1);
  }

  for (i=2; i<=n-1; i++) {									//  This is the decomposition loop of the tridiagonal al-
    sig=(x[i-1]-x[i-2])/(x[i]-x[i-2]);		//	gorithm. y2 and u are used for tem-
    p=sig*y2[i-2]+2.0;										//	porary storage of the decomposed
    y2[i-1]=(sig-1.0)/p;										//	factors.
    u[i-1]=(y[i]-y[i-1])/(x[i]-x[i-1]) - (y[i-1]-y[i-2])/(x[i-1]-x[i-2]);
    u[i-1]=(6.0*u[i-1]/(x[i]-x[i-2])-sig*u[i-2])/p;
  }

  if (ypn > 0.99e30)						// The upper boundary condition is set either to be
    qn=un=0.0;									// "natural"
  else {												// or else to have a specified first derivative.
    qn=0.5;
    un=(3.0/(x[n-1]-x[n-2]))*(ypn-(y[n-1]-y[n-2])/(x[n-1]-x[n-2]));
  }
  y2[n-1]=(un-qn*u[n-2])/(qn*y2[n-2]+1.0);
  for (k=n-1; k>=1; k--)					// This is the backsubstitution loop of the tridiagonal
    y2[k-1]=y2[k-1]*y2[k]+u[k-1];	  // algorithm.

  delete[] u;

}

su2double CConfig::GetSpline(vector<su2double>&xa, vector<su2double>&ya, vector<su2double>&y2a, unsigned long n, su2double x) {
  unsigned long klo, khi, k;
  su2double h, b, a, y;

  klo=1;										// We will find the right place in the table by means of
  khi=n;										// bisection. This is optimal if sequential calls to this
  while (khi-klo > 1) {			// routine are at random values of x. If sequential calls
    k=(khi+klo) >> 1;				// are in order, and closely spaced, one would do better
    if (xa[k-1] > x) khi=k;		// to store previous values of klo and khi and test if
    else klo=k;							// they remain appropriate on the next call.
  }								// klo and khi now bracket the input value of x
  h=xa[khi-1]-xa[klo-1];
  if (h == 0.0) cout << "Bad xa input to routine splint" << endl;	// The xa’s must be dis-
  a=(xa[khi-1]-x)/h;																					      // tinct.
  b=(x-xa[klo-1])/h;				// Cubic spline polynomial is now evaluated.
  y=a*ya[klo-1]+b*ya[khi-1]+((a*a*a-a)*y2a[klo-1]+(b*b*b-b)*y2a[khi-1])*(h*h)/6.0;

  return y;
}

void CConfig::SetFreeStreamTurboNormal(su2double* turboNormal){

  FreeStreamTurboNormal[0] = turboNormal[0];
  FreeStreamTurboNormal[1] = turboNormal[1];
  FreeStreamTurboNormal[2] = 0.0;

}<|MERGE_RESOLUTION|>--- conflicted
+++ resolved
@@ -4014,25 +4014,14 @@
       }
     }
     else {
-<<<<<<< HEAD
-      if (nMarker_Monitoring != 0){
-        cout << "Reference origin (moment computation) is (" << RefOriginMoment_X[0] << ", " << RefOriginMoment_Y[0] << ", " << RefOriginMoment_Z[0] << ")." << endl;
-        cout << "Surface(s) where the force coefficients are evaluated: ";
-        for (iMarker_Monitoring = 0; iMarker_Monitoring < nMarker_Monitoring; iMarker_Monitoring++) {
-          cout << Marker_Monitoring[iMarker_Monitoring];
-          if (iMarker_Monitoring < nMarker_Monitoring-1) cout << ", ";
-          else cout <<"."<< endl;
-        }
-        cout<< endl;
-=======
       cout << "Reference origin for moment evaluation is (" << RefOriginMoment_X[0] << ", " << RefOriginMoment_Y[0] << ", " << RefOriginMoment_Z[0] << ")." << endl;
       cout << "Surface(s) where the force coefficients are evaluated: ";
       for (iMarker_Monitoring = 0; iMarker_Monitoring < nMarker_Monitoring; iMarker_Monitoring++) {
         cout << Marker_Monitoring[iMarker_Monitoring];
         if (iMarker_Monitoring < nMarker_Monitoring-1) cout << ", ";
         else cout <<"."<< endl;
->>>>>>> 161de475
-      }
+      }
+      cout<< endl;
     }
     
     if (nMarker_Designing != 0) {
