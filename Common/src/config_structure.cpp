--- conflicted
+++ resolved
@@ -638,15 +638,9 @@
   /*! \brief HYBRID_RESOLUTION_INDICATOR \n DESCRIPTION: Specify the resolution adequacy indicator to use for hybrid LES/RANS model. \n Options: see \link Hybrid_Res_Ind_Map \endlink \n DEFAULT: RK_INDICATOR \ingroup Config */
   addEnumOption("HYBRID_RESOLUTION_INDICATOR", Kind_Hybrid_Res_Ind, Hybrid_Res_Ind_Map, RK_INDICATOR);
 
-<<<<<<< HEAD
-=======
-  /*! \brief HYBRID_ANISOTROPY_MODEL \n DESCRIPTION: Specify the subgrid anisotropy model for a hybrid LES/RANS model. \n Options: see \link Hybrid_Aniso_Map \endlink \n DEFAULT: ISOTROPIC \ingroup Config */
-  addEnumOption("HYBRID_ANISOTROPY_MODEL", Kind_Hybrid_Aniso_Model, Hybrid_Aniso_Map, ISOTROPIC);
-
   /*!\brief HYBRID_FORCING \n DESCRIPTION: Specify whether the hybrid model should use turbulent forcing. \n Options: NO, YES \n DEFAULT: NO  \ingroup Config*/
   addBoolOption("HYBRID_FORCING", Hybrid_Forcing, false);
 
->>>>>>> b4c0ee92
   /*!\brief KIND_TURB_MODEL \n DESCRIPTION: Specify turbulence model \n Options: see \link Turb_Model_Map \endlink \n DEFAULT: NO_TURB_MODEL \ingroup Config*/
   addEnumOption("KIND_TURB_MODEL", Kind_Turb_Model, Turb_Model_Map, NO_TURB_MODEL);
 
