--- conflicted
+++ resolved
@@ -124,58 +124,6 @@
   Marker_CfgFile_KindBC=NULL;       Marker_All_KindBC=NULL;
   /*--- Marker Pointers ---*/
 
-<<<<<<< HEAD
-  Marker_Euler=NULL;          Marker_FarField=NULL;         Marker_Custom=NULL;
-  Marker_SymWall=NULL;        Marker_Pressure=NULL;
-  Marker_PerDonor=NULL;       Marker_NearFieldBound=NULL;   Marker_InterfaceBound=NULL;
-  Marker_Dirichlet=NULL;      Marker_Dirichlet_Elec=NULL;   Marker_Inlet=NULL;
-  Marker_Supersonic_Inlet=NULL;    Marker_Outlet=NULL;      Marker_Out_1D=NULL;
-  Marker_Isothermal=NULL;     Marker_HeatFlux=NULL;         Marker_EngineInflow=NULL;
-  Marker_EngineBleed=NULL;  Marker_Supersonic_Outlet=NULL;
-  Marker_IsothermalCatalytic=NULL; Marker_IsothermalNonCatalytic=NULL;
-  Marker_HeatFluxNonCatalytic=NULL; Marker_HeatFluxCatalytic=NULL;
-  Marker_EngineExhaust=NULL; Marker_Displacement=NULL;     Marker_Load=NULL;
-  Marker_Load_Dir=NULL;   	  Marker_Load_Sine=NULL; 		Marker_Clamped=NULL;
-  Marker_FlowLoad=NULL;       Marker_Neumann=NULL;          Marker_Neumann_Elec=NULL;
-  Marker_All_TagBound=NULL;        Marker_CfgFile_TagBound=NULL;       Marker_All_KindBC=NULL;
-  Marker_CfgFile_KindBC=NULL;    Marker_All_SendRecv=NULL; Marker_All_PerBound=NULL;
-  Marker_FSIinterface=NULL;
-
-  /*--- Boundary Condition settings ---*/
-
-  Heat_FluxNonCatalytic=NULL;  Heat_FluxCatalytic=NULL;
-  Dirichlet_Value=NULL;       Exhaust_Temperature_Target=NULL;
-  Exhaust_Pressure_Target=NULL;         Inlet_Ttotal=NULL;            Inlet_Ptotal=NULL;
-  Inlet_FlowDir=NULL;         Inlet_Temperature=NULL;       Inlet_Pressure=NULL;
-  Inlet_Velocity=NULL;        Inflow_Mach_Target=NULL;     Inflow_Mach=NULL;
-  Inflow_Pressure=NULL;       Bleed_Temperature_Target=NULL;       Bleed_Temperature=NULL;
-  Bleed_MassFlow_Target=NULL; Bleed_MassFlow=NULL;          Exhaust_Pressure=NULL; Exhaust_Temperature=NULL;
-  Bleed_Pressure=NULL;        Outlet_Pressure=NULL;         Isothermal_Temperature=NULL;
-  Heat_Flux=NULL;             Displ_Value=NULL;             Load_Value=NULL;
-  FlowLoad_Value=NULL;        Wall_Catalycity=NULL;
-
-  Load_Dir=NULL;	          Load_Dir_Value=NULL;          Load_Dir_Multiplier=NULL;
-  Load_Sine_Dir=NULL;	      Load_Sine_Amplitude=NULL;     Load_Sine_Frequency=NULL;
-
-  /*--- Miscellaneous/unsorted ---*/
-
-  Aeroelastic_plunge=NULL;    Aeroelastic_pitch=NULL;
-  MassFrac_FreeStream=NULL;
-  Velocity_FreeStream=NULL;
-  RefOriginMoment=NULL;     RefOriginMoment_X=NULL;  RefOriginMoment_Y=NULL;
-  RefOriginMoment_Z=NULL;   CFL_AdaptParam=NULL;            CFL=NULL;
-  PlaneTag=NULL;
-  Kappa_Flow=NULL;    Kappa_AdjFlow=NULL;  Kappa_TNE2=NULL;
-  Kappa_AdjTNE2=NULL;  Kappa_LinFlow=NULL;
-  Section_Location=NULL;
-  U_FreeStreamND=NULL;
-  EA_IntLimit=NULL;
-  Hold_GridFixed_Coord=NULL;
-  MG_CorrecSmooth=NULL;
-  ParamDV=NULL; DV_Value=NULL; Design_Variable=NULL;
-  Subsonic_Engine_Box=NULL;
-
-=======
   Marker_Euler = NULL;            Marker_FarField = NULL;           Marker_Custom = NULL;
   Marker_SymWall = NULL;          Marker_Pressure = NULL;           Marker_PerBound = NULL;
   Marker_PerDonor = NULL;         Marker_NearFieldBound = NULL;     Marker_InterfaceBound = NULL;
@@ -218,7 +166,6 @@
   Kappa_Flow = NULL;    Kappa_AdjFlow = NULL;
   Section_Location = NULL;
   U_FreeStreamND = NULL;
->>>>>>> 1809033a
 
   /*--- Moving mesh pointers ---*/
 
@@ -4496,49 +4443,11 @@
 
 CConfig::~CConfig(void) {
   
-<<<<<<< HEAD
   if (RK_Alpha_Step!=NULL) delete [] RK_Alpha_Step;
   if (MG_PreSmooth!=NULL) delete [] MG_PreSmooth;
   if (MG_PostSmooth!=NULL) delete [] MG_PostSmooth;
   if (U_FreeStreamND!=NULL) delete [] U_FreeStreamND;
 
-  /*--- If allocated, delete arrays for Plasma solver ---*/
-
-  if (Molar_Mass           != NULL) delete [] Molar_Mass;
-  if (Gas_Composition      != NULL) delete [] Gas_Composition;
-  if (Enthalpy_Formation   != NULL) delete [] Enthalpy_Formation;
-  if (ArrheniusCoefficient != NULL) delete [] ArrheniusCoefficient;
-  if (ArrheniusEta         != NULL) delete [] ArrheniusEta;
-  if (ArrheniusTheta       != NULL) delete [] ArrheniusTheta;
-  if (CharVibTemp          != NULL) delete [] CharVibTemp;
-  if (CharElTemp           != NULL) {
-    for (unsigned short iSpecies = 0; iSpecies < nSpecies; iSpecies++)
-      delete[] CharElTemp[iSpecies];
-    delete [] CharElTemp;
-  }
-
-  if (degen != NULL) {
-    for (unsigned short iSpecies = 0; iSpecies < nSpecies; iSpecies++)
-      delete[] degen[iSpecies];
-    delete [] degen;
-  }
-  unsigned short ii, iReaction;
-  if (Reactions != NULL) {
-    for (iReaction = 0; iReaction < nReactions; iReaction++) {
-      for (ii = 0; ii < 2; ii++) {
-        delete [] Reactions[iReaction][ii];
-      }
-      delete[] Reactions[iReaction];
-    }
-    delete [] Reactions;
-  }
-=======
-  if (RK_Alpha_Step != NULL) delete [] RK_Alpha_Step;
-  if (MG_PreSmooth != NULL) delete [] MG_PreSmooth;
-  if (MG_PostSmooth != NULL) delete [] MG_PostSmooth;
-  if (U_FreeStreamND != NULL) delete [] U_FreeStreamND;
->>>>>>> 1809033a
-
   /*--- Free memory for Aeroelastic problems. ---*/
 
   if (Grid_Movement && Aeroelastic_Simulation) {
@@ -4599,25 +4508,6 @@
   if (RefOriginMoment_Z != NULL)    delete [] RefOriginMoment_Z;
 
   /*--- Marker pointers ---*/
-<<<<<<< HEAD
-
-  if (Marker_CfgFile_Out_1D!=NULL)   delete[] Marker_CfgFile_Out_1D;
-  if (Marker_All_Out_1D!=NULL)      delete[] Marker_All_Out_1D;
-  if (Marker_CfgFile_GeoEval!=NULL)  delete[] Marker_CfgFile_GeoEval;
-  if (Marker_All_GeoEval!=NULL)     delete[] Marker_All_GeoEval;
-  if (Marker_CfgFile_TagBound!=NULL)      delete[] Marker_CfgFile_TagBound;
-  if (Marker_All_TagBound!=NULL)         delete[] Marker_All_TagBound;
-  if (Marker_CfgFile_KindBC!=NULL) delete[] Marker_CfgFile_KindBC;
-  if (Marker_All_KindBC!=NULL)    delete[] Marker_All_KindBC;
-  if (Marker_CfgFile_Monitoring!=NULL)    delete[] Marker_CfgFile_Monitoring;
-  if (Marker_All_Monitoring!=NULL)   delete[] Marker_All_Monitoring;
-  if (Marker_CfgFile_Designing!=NULL) delete[] Marker_CfgFile_Designing;
-  if (Marker_All_Designing!=NULL)    delete[] Marker_All_Designing;
-  if (Marker_CfgFile_Plotting!=NULL)  delete[] Marker_CfgFile_Plotting;
-  if (Marker_CfgFile_FSIinterface!=NULL)  delete[] Marker_CfgFile_FSIinterface;
-  if (Marker_All_Plotting!=NULL)     delete[] Marker_All_Plotting;
-  if (Marker_All_FSIinterface!=NULL)     delete[] Marker_All_FSIinterface;
-=======
   
   if (Marker_CfgFile_Out_1D != NULL)   delete[] Marker_CfgFile_Out_1D;
   if (Marker_All_Out_1D != NULL)      delete[] Marker_All_Out_1D;
@@ -4635,7 +4525,6 @@
   if (Marker_CfgFile_FSIinterface != NULL)  delete[] Marker_CfgFile_FSIinterface;
   if (Marker_All_Plotting != NULL)     delete[] Marker_All_Plotting;
   if (Marker_All_FSIinterface != NULL)     delete[] Marker_All_FSIinterface;
->>>>>>> 1809033a
   if (Marker_CfgFile_DV!=NULL)        delete[] Marker_CfgFile_DV;
   if (Marker_All_DV!=NULL)           delete[] Marker_All_DV;
   if (Marker_CfgFile_Moving != NULL)   delete[] Marker_CfgFile_Moving;
@@ -4644,58 +4533,6 @@
   if (Marker_All_PerBound != NULL)    delete[] Marker_All_PerBound;
 
   if (Marker_DV!=NULL)               delete[] Marker_DV;
-<<<<<<< HEAD
-  if (Marker_Moving!=NULL)           delete[] Marker_Moving;
-  if (Marker_Monitoring!=NULL)      delete[] Marker_Monitoring;
-  if (Marker_Designing!=NULL)       delete[] Marker_Designing;
-  if (Marker_GeoEval!=NULL)         delete[] Marker_GeoEval;
-  if (Marker_Plotting!=NULL)        delete[] Marker_Plotting;
-  if (Marker_FSIinterface!=NULL)        delete[] Marker_FSIinterface;
-  if (Marker_All_SendRecv!=NULL)    delete[] Marker_All_SendRecv;
-  if (EA_IntLimit!=NULL)    delete[] EA_IntLimit;
-  if (Hold_GridFixed_Coord!=NULL)    delete[] Hold_GridFixed_Coord ;
-  if (Subsonic_Engine_Box!=NULL)    delete[] Subsonic_Engine_Box ;
-  if (DV_Value!=NULL)    delete[] DV_Value;
-  if (Design_Variable!=NULL)    delete[] Design_Variable;
-  if (Dirichlet_Value!=NULL)    delete[] Dirichlet_Value;
-  if (Exhaust_Temperature_Target!=NULL)    delete[]  Exhaust_Temperature_Target;
-  if (Exhaust_Pressure_Target!=NULL)    delete[]  Exhaust_Pressure_Target;
-  if (Inlet_Ttotal!=NULL)    delete[]  Inlet_Ttotal;
-  if (Inlet_Ptotal!=NULL)    delete[]  Inlet_Ptotal;
-  if (Inlet_FlowDir!=NULL)    delete[] Inlet_FlowDir;
-  if (Inlet_Temperature!=NULL)    delete[] Inlet_Temperature;
-  if (Inlet_Pressure!=NULL)    delete[] Inlet_Pressure;
-  if (Inlet_Velocity!=NULL)    delete[] Inlet_Velocity ;
-  if (Inflow_Mach_Target!=NULL)    delete[] Inflow_Mach_Target;
-  if (Inflow_Mach!=NULL)    delete[]  Inflow_Mach;
-  if (Inflow_Pressure!=NULL)    delete[] Inflow_Pressure;
-  if (Bleed_MassFlow_Target!=NULL)    delete[] Bleed_MassFlow_Target;
-  if (Bleed_MassFlow!=NULL)    delete[]  Bleed_MassFlow;
-  if (Bleed_Temperature_Target!=NULL)    delete[] Bleed_Temperature_Target;
-  if (Bleed_Temperature!=NULL)    delete[]  Bleed_Temperature;
-  if (Bleed_Pressure!=NULL)    delete[] Bleed_Pressure;
-  if (Exhaust_Pressure!=NULL)    delete[] Exhaust_Pressure;
-  if (Exhaust_Temperature!=NULL)    delete[] Exhaust_Temperature;
-  if (Outlet_Pressure!=NULL)    delete[] Outlet_Pressure;
-  if (Isothermal_Temperature!=NULL)    delete[] Isothermal_Temperature;
-  if (Heat_Flux!=NULL)    delete[] Heat_Flux;
-  if (Heat_FluxNonCatalytic!=NULL)    delete[] Heat_FluxNonCatalytic;
-  if (Heat_FluxCatalytic!=NULL)    delete[] Heat_FluxCatalytic;
-  if (Displ_Value!=NULL)    delete[] Displ_Value;
-  if (Load_Value!=NULL)    delete[] Load_Value;
-  if (Load_Dir!=NULL)    delete[] Load_Dir;
-  if (Load_Dir_Multiplier!=NULL)    delete[] Load_Dir_Multiplier;
-  if (Load_Dir_Value!=NULL)    delete[] Load_Dir_Value;
-  if (Load_Sine_Amplitude!=NULL)    delete[] Load_Sine_Amplitude;
-  if (Load_Sine_Frequency!=NULL)    delete[] Load_Sine_Frequency;
-  if (FlowLoad_Value!=NULL)    delete[] FlowLoad_Value;
-  if (Periodic_RotCenter!=NULL)    delete[] Periodic_RotCenter;
-  if (Periodic_RotAngles!=NULL)    delete[] Periodic_RotAngles;
-  if (Periodic_Translation!=NULL)    delete[] Periodic_Translation;
-  if (Periodic_Center!=NULL)    delete[] Periodic_Center;
-  if (Periodic_Rotation!=NULL)    delete[] Periodic_Rotation;
-  if (Periodic_Translate!=NULL)    delete[] Periodic_Translate;
-=======
   if (Marker_Moving != NULL)           delete[] Marker_Moving;
   if (Marker_Monitoring != NULL)      delete[] Marker_Monitoring;
   if (Marker_Designing != NULL)       delete[] Marker_Designing;
@@ -4746,7 +4583,6 @@
   if (Periodic_Rotation != NULL)    delete[] Periodic_Rotation;
   if (Periodic_Translate != NULL)    delete[] Periodic_Translate;
 
->>>>>>> 1809033a
   if (ParamDV!=NULL  )    delete[] ParamDV;
   if (MG_CorrecSmooth != NULL    )    delete[] MG_CorrecSmooth;
   if (Section_Location != NULL)    delete[] Section_Location;
@@ -4756,41 +4592,6 @@
   if (CFL_AdaptParam != NULL)    delete[] CFL_AdaptParam;
   if (CFL!=NULL)    delete[] CFL;
   /*--- String markers ---*/
-<<<<<<< HEAD
-  if (Marker_Euler!=NULL )              delete[] Marker_Euler;
-  if (Marker_FarField!=NULL )           delete[] Marker_FarField;
-  if (Marker_Custom!=NULL )             delete[] Marker_Custom;
-  if (Marker_SymWall!=NULL )            delete[] Marker_SymWall;
-  if (Marker_Pressure!=NULL )           delete[] Marker_Pressure;
-  if (Marker_PerBound!=NULL )           delete[] Marker_PerBound;
-  if (Marker_PerDonor!=NULL )           delete[] Marker_PerDonor;
-  if (Marker_NearFieldBound!=NULL )     delete[] Marker_NearFieldBound;
-  if (Marker_InterfaceBound!=NULL )     delete[] Marker_InterfaceBound;
-  if (Marker_Dirichlet!=NULL )          delete[] Marker_Dirichlet;
-  if (Marker_Dirichlet_Elec!=NULL )     delete[] Marker_Dirichlet_Elec;
-  if (Marker_Inlet!=NULL )              delete[] Marker_Inlet;
-  if (Marker_Supersonic_Inlet!=NULL )   delete[] Marker_Supersonic_Inlet;
-  if (Marker_Supersonic_Outlet!=NULL )   delete[] Marker_Supersonic_Outlet;
-  if (Marker_Outlet!=NULL )             delete[] Marker_Outlet;
-  if (Marker_Out_1D!=NULL )             delete[] Marker_Out_1D;
-  if (Marker_Isothermal!=NULL )         delete[] Marker_Isothermal;
-  if (Marker_EngineInflow!=NULL )      delete[] Marker_EngineInflow;
-  if (Marker_EngineBleed!=NULL )      delete[] Marker_EngineBleed;
-  if (Marker_EngineExhaust!=NULL )     delete[] Marker_EngineExhaust;
-  if (Marker_Displacement!=NULL )       delete[] Marker_Displacement;
-  if (Marker_Load!=NULL )               delete[] Marker_Load;
-  if (Marker_Load_Dir!=NULL )               delete[] Marker_Load_Dir;
-  if (Marker_Load_Sine!=NULL )               delete[] Marker_Load_Sine;
-  if (Marker_FlowLoad!=NULL )           delete[] Marker_FlowLoad;
-  if (Marker_Neumann!=NULL )            delete[] Marker_Neumann;
-  if (Marker_Neumann_Elec!=NULL )       delete[] Marker_Neumann_Elec;
-  if (Marker_IsothermalNonCatalytic!=NULL ) delete[] Marker_IsothermalNonCatalytic;
-  if (Marker_IsothermalCatalytic!=NULL )    delete[] Marker_IsothermalCatalytic;
-  if (Marker_HeatFlux!=NULL )               delete[] Marker_HeatFlux;
-  if (Marker_HeatFluxNonCatalytic!=NULL )   delete[] Marker_HeatFluxNonCatalytic;
-  if (Marker_HeatFluxCatalytic!=NULL )      delete[] Marker_HeatFluxCatalytic;
-=======
-  
   if (Marker_Euler != NULL )              delete[] Marker_Euler;
   if (Marker_FarField != NULL )           delete[] Marker_FarField;
   if (Marker_Custom != NULL )             delete[] Marker_Custom;
@@ -4818,7 +4619,6 @@
   if (Marker_Neumann != NULL )            delete[] Marker_Neumann;
   if (Marker_HeatFlux != NULL )               delete[] Marker_HeatFlux;
 
->>>>>>> 1809033a
 }
 
 string CConfig::GetUnsteady_FileName(string val_filename, int val_iter) {
