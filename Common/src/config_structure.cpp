/*!
 * \file config_structure.cpp
 * \brief Main file for managing the config file
 * \author F. Palacios, T. Economon, B. Tracey, H. Kline
 * \version 6.0.1 "Falcon"
 *
 * The current SU2 release has been coordinated by the
 * SU2 International Developers Society <www.su2devsociety.org>
 * with selected contributions from the open-source community.
 *
 * The main research teams contributing to the current release are:
 *  - Prof. Juan J. Alonso's group at Stanford University.
 *  - Prof. Piero Colonna's group at Delft University of Technology.
 *  - Prof. Nicolas R. Gauger's group at Kaiserslautern University of Technology.
 *  - Prof. Alberto Guardone's group at Polytechnic University of Milan.
 *  - Prof. Rafael Palacios' group at Imperial College London.
 *  - Prof. Vincent Terrapon's group at the University of Liege.
 *  - Prof. Edwin van der Weide's group at the University of Twente.
 *  - Lab. of New Concepts in Aeronautics at Tech. Institute of Aeronautics.
 *
 * Copyright 2012-2018, Francisco D. Palacios, Thomas D. Economon,
 *                      Tim Albring, and the SU2 contributors.
 *
 * SU2 is free software; you can redistribute it and/or
 * modify it under the terms of the GNU Lesser General Public
 * License as published by the Free Software Foundation; either
 * version 2.1 of the License, or (at your option) any later version.
 *
 * SU2 is distributed in the hope that it will be useful,
 * but WITHOUT ANY WARRANTY; without even the implied warranty of
 * MERCHANTABILITY or FITNESS FOR A PARTICULAR PURPOSE. See the GNU
 * Lesser General Public License for more details.
 *
 * You should have received a copy of the GNU Lesser General Public
 * License along with SU2. If not, see <http://www.gnu.org/licenses/>.
 */

#include "../include/config_structure.hpp"

#include "../include/ad_structure.hpp"


CConfig::CConfig(char case_filename[MAX_STRING_SIZE], unsigned short val_software, unsigned short val_iZone, unsigned short val_nZone, unsigned short val_nDim, unsigned short verb_level) {
  
  /*--- Store MPI rank and size ---*/ 
  
  rank = SU2_MPI::GetRank();
  size = SU2_MPI::GetSize();

  /*--- Initialize pointers to Null---*/

  SetPointersNull();

  /*--- Reading config options  ---*/

  SetConfig_Options(val_iZone, val_nZone);

  /*--- Parsing the config file  ---*/

  SetConfig_Parsing(case_filename);

  /*--- Configuration file postprocessing ---*/

  SetPostprocessing(val_software, val_iZone, val_nDim);

  /*--- Configuration file boundaries/markers setting ---*/

  SetMarkers(val_software);

  /*--- Configuration file output ---*/

  if ((rank == MASTER_NODE) && (verb_level == VERB_HIGH) && (val_iZone == 0))
    SetOutput(val_software, val_iZone);

}

CConfig::CConfig(char case_filename[MAX_STRING_SIZE], unsigned short val_software) {

  /*--- Store MPI rank and size ---*/ 
  
  rank = SU2_MPI::GetRank();
  size = SU2_MPI::GetSize();
  
  /*--- Initialize pointers to Null---*/
  SetPointersNull();

  /*--- Reading config options  ---*/
  SetConfig_Options(0, 1);

  /*--- Parsing the config file  ---*/
  SetConfig_Parsing(case_filename);

  /*--- Configuration file postprocessing ---*/
  SetPostprocessing(val_software, 0, 1);

}

CConfig::CConfig(char case_filename[MAX_STRING_SIZE], CConfig *config) {

  /*--- Store MPI rank and size ---*/ 
  
  rank = SU2_MPI::GetRank();
  size = SU2_MPI::GetSize();
  
  bool runtime_file = false;

  /*--- Initialize pointers to Null---*/

  SetPointersNull();

  /*--- Reading config options  ---*/

  SetRunTime_Options();

  /*--- Parsing the config file  ---*/

  runtime_file = SetRunTime_Parsing(case_filename);

  /*--- Update original config file ---*/

  if (runtime_file) {
    config->SetnExtIter(nExtIter);
  }

}

CConfig::CConfig() {

  /*--- Store MPI rank and size ---*/

  rank = SU2_MPI::GetRank();
  size = SU2_MPI::GetSize();

  /*--- Initialize pointers to Null---*/
  SetPointersNull();

  /*--- Reading config options  ---*/
  SetConfig_Options(0, 1);

  /*--- Set all options to default values */
  map<string, bool>::iterator iter;
  for (iter = all_options.begin(); iter != all_options.end(); ++iter) {
    option_map[iter->first]->SetDefault();
  }

  // Just to avoid error in SetPostprocessing below
  SetKind_Solver(NAVIER_STOKES);

  /*--- Configuration file postprocessing ---*/
  SetPostprocessing(1, 0, 1);

}

SU2_MPI::Comm CConfig::GetMPICommunicator() {

  return SU2_Communicator;

}

void CConfig::SetMPICommunicator(SU2_MPI::Comm Communicator) {

  SU2_Communicator = Communicator;

}

unsigned short CConfig::GetnZone(string val_mesh_filename, unsigned short val_format, CConfig *config) {
  string text_line, Marker_Tag;
  ifstream mesh_file;
  short nZone = 1; // Default value
  unsigned short iLine, nLine = 10;
  char cstr[200];
  string::size_type position;
  
  /*--- Search the mesh file for the 'NZONE' keyword. ---*/

  switch (val_format) {
    case SU2:

      /*--- Open grid file ---*/

      strcpy (cstr, val_mesh_filename.c_str());
      mesh_file.open(cstr, ios::in);
      if (mesh_file.fail()) {
        SU2_MPI::Error(string("There is no geometry file called ") + string(cstr), CURRENT_FUNCTION);
      }

      /*--- Read the SU2 mesh file ---*/

      for (iLine = 0; iLine < nLine ; iLine++) {

        getline (mesh_file, text_line);

        /*--- Search for the "NZONE" keyword to see if there are multiple Zones ---*/

        position = text_line.find ("NZONE=",0);
        if (position != string::npos) {
          text_line.erase (0,6); nZone = atoi(text_line.c_str());
        }
      }

      break;

  }

  /*--- For harmonic balance integration, nZones = nTimeInstances. ---*/

  if (config->GetUnsteady_Simulation() == HARMONIC_BALANCE && (config->GetKind_SU2() != SU2_DEF)   ) {
  	nZone = config->GetnTimeInstances();
  }

  return (unsigned short) nZone;
}

unsigned short CConfig::GetnDim(string val_mesh_filename, unsigned short val_format) {

  string text_line, Marker_Tag;
  ifstream mesh_file;
  short nDim = 3;
  unsigned short iLine, nLine = 10;
  char cstr[200];
  string::size_type position;

  /*--- Open grid file ---*/

  strcpy (cstr, val_mesh_filename.c_str());
  mesh_file.open(cstr, ios::in);

  switch (val_format) {
  case SU2:

    /*--- Read SU2 mesh file ---*/

    for (iLine = 0; iLine < nLine ; iLine++) {

      getline (mesh_file, text_line);

      /*--- Search for the "NDIM" keyword to see if there are multiple Zones ---*/

      position = text_line.find ("NDIME=",0);
      if (position != string::npos) {
        text_line.erase (0,6); nDim = atoi(text_line.c_str());
      }
    }
    break;

  case CGNS:

#ifdef HAVE_CGNS

    /*--- Local variables which are needed when calling the CGNS mid-level API. ---*/

    int fn, nbases = 0, nzones = 0, file_type;
    int cell_dim = 0, phys_dim = 0;
    char basename[CGNS_STRING_SIZE];

    /*--- Check whether the supplied file is truly a CGNS file. ---*/

    if ( cg_is_cgns(val_mesh_filename.c_str(), &file_type) != CG_OK ) {
      SU2_MPI::Error(val_mesh_filename + string(" is not a CGNS file."),
                     CURRENT_FUNCTION);
    }

    /*--- Open the CGNS file for reading. The value of fn returned
       is the specific index number for this file and will be
       repeatedly used in the function calls. ---*/

    if (cg_open(val_mesh_filename.c_str(), CG_MODE_READ, &fn)) cg_error_exit();

    /*--- Get the number of databases. This is the highest node
       in the CGNS heirarchy. ---*/

    if (cg_nbases(fn, &nbases)) cg_error_exit();

    /*--- Check if there is more than one database. Throw an
       error if there is because this reader can currently
       only handle one database. ---*/

    if ( nbases > 1 ) {
      SU2_MPI::Error("CGNS reader currently incapable of handling more than 1 database." ,
                     CURRENT_FUNCTION);
    }

    /*--- Read the databases. Note that the indexing starts at 1. ---*/

    for ( int i = 1; i <= nbases; i++ ) {

      if (cg_base_read(fn, i, basename, &cell_dim, &phys_dim)) cg_error_exit();

      /*--- Get the number of zones for this base. ---*/

      if (cg_nzones(fn, i, &nzones)) cg_error_exit();

    }

    /*--- Set the problem dimension as read from the CGNS file ---*/

    nDim = cell_dim;

#endif

    break;

  }

  mesh_file.close();

  return (unsigned short) nDim;
}

void CConfig::SetPointersNull(void) {
  
  Marker_CfgFile_GeoEval      = NULL;   Marker_All_GeoEval       = NULL;
  Marker_CfgFile_Monitoring   = NULL;   Marker_All_Monitoring    = NULL;
  Marker_CfgFile_Designing    = NULL;   Marker_All_Designing     = NULL;
  Marker_CfgFile_Plotting     = NULL;   Marker_All_Plotting      = NULL;
  Marker_CfgFile_Analyze      = NULL;   Marker_All_Analyze       = NULL;
  Marker_CfgFile_DV           = NULL;   Marker_All_DV            = NULL;
  Marker_CfgFile_Moving       = NULL;   Marker_All_Moving        = NULL;
  Marker_CfgFile_PerBound     = NULL;   Marker_All_PerBound      = NULL;    Marker_PerBound   = NULL;
  Marker_CfgFile_Turbomachinery = NULL; Marker_All_Turbomachinery = NULL;
  Marker_CfgFile_TurbomachineryFlag = NULL; Marker_All_TurbomachineryFlag = NULL;
  Marker_CfgFile_MixingPlaneInterface = NULL; Marker_All_MixingPlaneInterface = NULL;
  Marker_CfgFile_ZoneInterface = NULL;
  Marker_CfgFile_PyCustom     = NULL;   Marker_All_PyCustom      = NULL;
  
  Marker_DV                   = NULL;   Marker_Moving            = NULL;    Marker_Monitoring = NULL;
  Marker_Designing            = NULL;   Marker_GeoEval           = NULL;    Marker_Plotting   = NULL;
  Marker_Analyze              = NULL;   Marker_PyCustom          = NULL;    Marker_WallFunctions        = NULL;
  Marker_CfgFile_KindBC       = NULL;   Marker_All_KindBC        = NULL;

  Kind_WallFunctions       = NULL;
  IntInfo_WallFunctions    = NULL;
  DoubleInfo_WallFunctions = NULL;
  
  /*--- Marker Pointers ---*/

  Marker_Euler                = NULL;    Marker_FarField         = NULL;    Marker_Custom         = NULL;
  Marker_SymWall              = NULL;    Marker_PerBound       = NULL;
  Marker_PerDonor             = NULL;    Marker_NearFieldBound   = NULL;    Marker_InterfaceBound = NULL;
  Marker_Dirichlet            = NULL;    Marker_Inlet            = NULL;    
  Marker_Supersonic_Inlet     = NULL;    Marker_Outlet           = NULL;
  Marker_Isothermal           = NULL;    Marker_HeatFlux         = NULL;    Marker_EngineInflow   = NULL;
  Marker_Supersonic_Outlet    = NULL;    Marker_Load             = NULL;    Marker_Disp_Dir       = NULL;
  Marker_EngineExhaust        = NULL;    Marker_Displacement     = NULL;    Marker_Load           = NULL;
  Marker_Load_Dir             = NULL;    Marker_Load_Sine        = NULL;    Marker_Clamped        = NULL;
  Marker_FlowLoad             = NULL;    Marker_Neumann          = NULL;    Marker_Internal       = NULL;
  Marker_All_TagBound         = NULL;    Marker_CfgFile_TagBound = NULL;    Marker_All_KindBC     = NULL;
  Marker_CfgFile_KindBC       = NULL;    Marker_All_SendRecv     = NULL;    Marker_All_PerBound   = NULL;
  Marker_ZoneInterface        = NULL;    Marker_All_ZoneInterface= NULL;    Marker_Riemann        = NULL;
  Marker_Fluid_InterfaceBound = NULL;    Marker_CHTInterface     = NULL;    Marker_Damper           = NULL;

  
    /*--- Boundary Condition settings ---*/

  Dirichlet_Value = NULL;    Isothermal_Temperature = NULL;
  Heat_Flux       = NULL;    Displ_Value            = NULL;    Load_Value = NULL;
  FlowLoad_Value  = NULL;    Damper_Constant        = NULL;
  
  /*--- Inlet Outlet Boundary Condition settings ---*/

  Inlet_Ttotal    = NULL;    Inlet_Ptotal      = NULL;
  Inlet_FlowDir   = NULL;    Inlet_Temperature = NULL;    Inlet_Pressure = NULL;
  Inlet_Velocity  = NULL;
  Outlet_Pressure = NULL;
  
  /*--- Engine Boundary Condition settings ---*/
  
  Inflow_Pressure      = NULL;    Inflow_MassFlow    = NULL;    Inflow_ReverseMassFlow  = NULL;
  Inflow_TotalPressure = NULL;    Inflow_Temperature = NULL;    Inflow_TotalTemperature = NULL;
  Inflow_RamDrag       = NULL;    Inflow_Force       = NULL;    Inflow_Power            = NULL;
  Inflow_Mach          = NULL;
  
  Exhaust_Pressure        = NULL;   Exhaust_Temperature        = NULL;    Exhaust_MassFlow = NULL;
  Exhaust_TotalPressure   = NULL;   Exhaust_TotalTemperature   = NULL;
  Exhaust_GrossThrust     = NULL;   Exhaust_Force              = NULL;
  Exhaust_Power           = NULL;   Exhaust_Temperature_Target = NULL;
  Exhaust_Pressure_Target = NULL;
  
  Engine_Mach  = NULL;    Engine_Force        = NULL;
  Engine_Power = NULL;    Engine_NetThrust    = NULL;    Engine_GrossThrust = NULL;
  Engine_Area  = NULL;    EngineInflow_Target = NULL;
  
  Periodic_Translate   = NULL;   Periodic_Rotation  = NULL;   Periodic_Center    = NULL;
  Periodic_Translation = NULL;   Periodic_RotAngles = NULL;   Periodic_RotCenter = NULL;

  Dirichlet_Value           = NULL;     Exhaust_Temperature_Target  = NULL;     Exhaust_Temperature   = NULL;
  Exhaust_Pressure_Target   = NULL;     Inlet_Ttotal                = NULL;     Inlet_Ptotal          = NULL;
  Inlet_FlowDir             = NULL;     Inlet_Temperature           = NULL;     Inlet_Pressure        = NULL;
  Inlet_Velocity            = NULL;     Inflow_Mach                 = NULL;     Inflow_Pressure       = NULL;
  Exhaust_Pressure          = NULL;     Outlet_Pressure             = NULL;     Isothermal_Temperature= NULL;
  Heat_Flux                 = NULL;     Displ_Value                 = NULL;     Load_Value            = NULL;
  FlowLoad_Value            = NULL;     Periodic_RotCenter          = NULL;     Periodic_RotAngles    = NULL;
  Periodic_Translation      = NULL;     Periodic_Center             = NULL;     Periodic_Rotation     = NULL;
  Periodic_Translate        = NULL;

  ElasticityMod             = NULL;     PoissonRatio                = NULL;     MaterialDensity       = NULL;

  Load_Dir = NULL;	          Load_Dir_Value = NULL;          Load_Dir_Multiplier = NULL;
  Disp_Dir = NULL;            Disp_Dir_Value = NULL;          Disp_Dir_Multiplier = NULL;
  Load_Sine_Dir = NULL;	      Load_Sine_Amplitude = NULL;     Load_Sine_Frequency = NULL;
  Electric_Field_Mod = NULL;  Electric_Field_Dir = NULL;      RefNode_Displacement = NULL;

  Electric_Constant = NULL;

  /*--- Actuator Disk Boundary Condition settings ---*/
  
  ActDiskInlet_Pressure         = NULL;    ActDiskInlet_TotalPressure = NULL;    ActDiskInlet_Temperature = NULL;
  ActDiskInlet_TotalTemperature = NULL;    ActDiskInlet_MassFlow      = NULL;    ActDiskInlet_RamDrag     = NULL;
  ActDiskInlet_Force            = NULL;    ActDiskInlet_Power         = NULL;

  ActDiskOutlet_Pressure      = NULL;
  ActDiskOutlet_TotalPressure = NULL;   ActDiskOutlet_GrossThrust = NULL;  ActDiskOutlet_Force            = NULL;
  ActDiskOutlet_Power         = NULL;   ActDiskOutlet_Temperature = NULL;  ActDiskOutlet_TotalTemperature = NULL;
  ActDiskOutlet_MassFlow      = NULL;
  
  ActDisk_DeltaPress      = NULL;    ActDisk_DeltaTemp      = NULL;
  ActDisk_TotalPressRatio = NULL;    ActDisk_TotalTempRatio = NULL;    ActDisk_StaticPressRatio = NULL;
  ActDisk_StaticTempRatio = NULL;    ActDisk_NetThrust      = NULL;    ActDisk_GrossThrust      = NULL;
  ActDisk_Power           = NULL;    ActDisk_MassFlow       = NULL;    ActDisk_Area             = NULL;
  ActDisk_ReverseMassFlow = NULL;    Surface_MassFlow        = NULL;   Surface_Mach             = NULL;
  Surface_Temperature      = NULL;   Surface_Pressure         = NULL;  Surface_Density          = NULL;   Surface_Enthalpy          = NULL;
  Surface_NormalVelocity   = NULL;   Surface_TotalTemperature = NULL;  Surface_TotalPressure    = NULL;
  Surface_DC60             = NULL;    Surface_IDC = NULL;
  Surface_IDC_Mach        = NULL;    Surface_IDR            = NULL;    ActDisk_Mach             = NULL;
  ActDisk_Force           = NULL;    ActDisk_BCThrust       = NULL;    ActDisk_BCThrust_Old     = NULL;
  
  /*--- Miscellaneous/unsorted ---*/

  Aeroelastic_plunge  = NULL;
  Aeroelastic_pitch   = NULL;
  MassFrac_FreeStream = NULL;
  Velocity_FreeStream = NULL;

  RefOriginMoment     = NULL;
  CFL_AdaptParam      = NULL;            
  CFL                 = NULL;
  HTP_Axis = NULL;
  PlaneTag            = NULL;
  Kappa_Flow          = NULL;    
  Kappa_AdjFlow       = NULL;
  Kappa_Heat          = NULL;
  Stations_Bounds     = NULL;
  ParamDV             = NULL;     
  DV_Value            = NULL;    
  Design_Variable     = NULL;

  Hold_GridFixed_Coord= NULL;
  SubsonicEngine_Cyl  = NULL;
  EA_IntLimit         = NULL;

  RK_aMat             = NULL;
  RK_aMat_read        = NULL;
  RK_bVec             = NULL;
  RK_cVec             = NULL;

  RK_aMat_imp         = NULL;
  RK_aMat_read_imp    = NULL;
  RK_bVec_imp         = NULL;
  RK_cVec_imp         = NULL;

  MG_CorrecSmooth     = NULL;
  MG_PreSmooth        = NULL;
  MG_PostSmooth       = NULL;
  Int_Coeffs          = NULL;

  Kind_ObjFunc   = NULL;

  Weight_ObjFunc = NULL;

  /*--- Moving mesh pointers ---*/

  Kind_GridMovement   = NULL;    LocationStations   = NULL;
  Motion_Origin_X     = NULL;    Motion_Origin_Y     = NULL;    Motion_Origin_Z     = NULL;
  Translation_Rate_X  = NULL;    Translation_Rate_Y  = NULL;    Translation_Rate_Z  = NULL;
  Rotation_Rate_X     = NULL;    Rotation_Rate_Y     = NULL;    Rotation_Rate_Z     = NULL;
  Pitching_Omega_X    = NULL;    Pitching_Omega_Y    = NULL;    Pitching_Omega_Z    = NULL;
  Pitching_Ampl_X     = NULL;    Pitching_Ampl_Y     = NULL;    Pitching_Ampl_Z     = NULL;
  Pitching_Phase_X    = NULL;    Pitching_Phase_Y    = NULL;    Pitching_Phase_Z    = NULL;
  Plunging_Omega_X    = NULL;    Plunging_Omega_Y    = NULL;    Plunging_Omega_Z    = NULL;
  Plunging_Ampl_X     = NULL;    Plunging_Ampl_Y     = NULL;    Plunging_Ampl_Z     = NULL;
  RefOriginMoment_X   = NULL;    RefOriginMoment_Y   = NULL;    RefOriginMoment_Z   = NULL;
  MoveMotion_Origin   = NULL;
  Periodic_Translate  = NULL;    Periodic_Rotation   = NULL;    Periodic_Center     = NULL;
  Periodic_Translation= NULL;    Periodic_RotAngles  = NULL;    Periodic_RotCenter  = NULL;


  /* Harmonic Balance Frequency pointer */
  Omega_HB = NULL;
    
  /*--- Initialize some default arrays to NULL. ---*/
  
  default_vel_inf            = NULL;
  default_ffd_axis           = NULL;
  default_eng_cyl            = NULL;
  default_eng_val            = NULL;
  default_cfl_adapt          = NULL;
  default_jst_coeff          = NULL;
  default_ffd_coeff          = NULL;
  default_mixedout_coeff     = NULL;
  default_extrarelfac        = NULL;
  default_rampRotFrame_coeff = NULL;
  default_rampOutPres_coeff  = NULL;
  default_jst_adj_coeff      = NULL;
  default_ad_coeff_heat      = NULL;
  default_obj_coeff          = NULL;
  default_geo_loc            = NULL;
  default_distortion         = NULL;
  default_ea_lim             = NULL;
  default_grid_fix           = NULL;
  default_inc_crit           = NULL;
  default_htp_axis           = NULL;
  default_body_force         = NULL;
  default_sineload_coeff     = NULL;
  default_nacelle_location   = NULL;
  default_hybrid_periodic_length = NULL;

  Riemann_FlowDir       = NULL;
  Giles_FlowDir         = NULL;
  CoordFFDBox           = NULL;
  DegreeFFDBox          = NULL;
  FFDTag                = NULL;
  nDV_Value             = NULL;
  TagFFDBox             = NULL;
 
  Kind_Data_Riemann        = NULL;
  Riemann_Var1             = NULL;
  Riemann_Var2             = NULL;
  Kind_Data_Giles          = NULL;
  Giles_Var1               = NULL;
  Giles_Var2               = NULL;
  RelaxFactorAverage       = NULL;
  RelaxFactorFourier       = NULL;
  nSpan_iZones             = NULL;
  FinalRotation_Rate_Z     = NULL;
  ExtraRelFacGiles         = NULL;
  Mixedout_Coeff           = NULL;
  RampRotatingFrame_Coeff  = NULL;
  RampOutletPressure_Coeff = NULL;
  Kind_TurboMachinery      = NULL;
  SineLoad_Coeff           = NULL;

  Marker_MixingPlaneInterface  = NULL;
  Marker_TurboBoundIn          = NULL;
  Marker_TurboBoundOut         = NULL;
  Marker_Giles                 = NULL;
  Marker_Shroud                = NULL;

  nBlades                      = NULL;
  FreeStreamTurboNormal        = NULL;

  ConvHistFile                 = NULL;

  /*--- Variable initialization ---*/
  
  ExtIter    = 0;
  IntIter    = 0;
  nIntCoeffs = 0;
  FSIIter    = 0;
  
  AoA_Offset = 0;
  AoS_Offset = 0;

  nMarker_PerBound = 0;
  nPeriodic_Index  = 0;

  Grid_Movement = false;
  Aeroelastic_Simulation = false;
  ZoneSpecific_Problem = false;

  nSpanMaxAllZones = 1;
  
  Current_UnstTime = 0.0;

}

void CConfig::SetRunTime_Options(void) {
  
  /* DESCRIPTION: Number of external iterations */
  
  addUnsignedLongOption("EXT_ITER", nExtIter, 999999);

}

void CConfig::SetConfig_Options(unsigned short val_iZone, unsigned short val_nZone) {
  
  nZone = val_nZone;
  iZone = val_iZone;

  /*--- Allocate some default arrays needed for lists of doubles. ---*/
  
  default_vel_inf            = new su2double[3];
  default_ffd_axis           = new su2double[3];
  default_eng_cyl            = new su2double[7];
  default_eng_val            = new su2double[5];
  default_cfl_adapt          = new su2double[4];
  default_jst_coeff          = new su2double[2];
  default_ffd_coeff          = new su2double[3];
  default_mixedout_coeff     = new su2double[3];
  default_extrarelfac        = new su2double[2];
  default_rampRotFrame_coeff = new su2double[3];
  default_rampOutPres_coeff  = new su2double[3];
  default_jst_adj_coeff      = new su2double[2];
  default_ad_coeff_heat      = new su2double[2];
  default_obj_coeff          = new su2double[5];
  default_geo_loc            = new su2double[2];
  default_distortion         = new su2double[2];
  default_ea_lim             = new su2double[3];
  default_grid_fix           = new su2double[6];
  default_inc_crit           = new su2double[3];
  default_htp_axis           = new su2double[2];
  default_body_force         = new su2double[3];
  default_sineload_coeff     = new su2double[3];
  default_nacelle_location   = new su2double[5];
  default_hybrid_periodic_length = new su2double[3];

  // This config file is parsed by a number of programs to make it easy to write SU2
  // wrapper scripts (in python, go, etc.) so please do
  // the best you can to follow the established format. It's very hard to parse c++ code
  // and none of us that write the parsers want to write a full c++ interpreter. Please
  // play nice with the existing format so that you don't break the existing scripts.

  /* BEGIN_CONFIG_OPTIONS */

  /*!\par CONFIG_CATEGORY: Problem Definition \ingroup Config */
  /*--- Options related to problem definition and partitioning ---*/

  /*!\brief REGIME_TYPE \n  DESCRIPTION: Regime type \n OPTIONS: see \link Regime_Map \endlink \ingroup Config*/
  addEnumOption("REGIME_TYPE", Kind_Regime, Regime_Map, COMPRESSIBLE);
  
  /*!\brief PHYSICAL_PROBLEM \n DESCRIPTION: Physical governing equations \n Options: see \link Solver_Map \endlink \n DEFAULT: NO_SOLVER \ingroup Config*/
  addEnumOption("PHYSICAL_PROBLEM", Kind_Solver, Solver_Map, NO_SOLVER);
  /*!\brief PHYSICAL_PROBLEM_ZONEWISE \n DESCRIPTION: Physical governing equations for each zone \n Options: see \link Solver_Map \endlink \n DEFAULT: NO_SOLVER \ingroup Config*/
  addEnumListOption("PHYSICAL_PROBLEM_ZONEWISE", nZoneSpecified, Kind_Solver_PerZone, Solver_Map);
  /*!\brief MATH_PROBLEM  \n DESCRIPTION: Mathematical problem \n  Options: DIRECT, ADJOINT \ingroup Config*/
  addMathProblemOption("MATH_PROBLEM", ContinuousAdjoint, false, DiscreteAdjoint, false, Restart_Flow, false);

    /*! \brief HYBRID_TESTING_SCHEME \n DESCRIPTION: Use an optional scheme for testing the model-split hybridization. \n Options: see \link Hybrid_Testing_Map \endlink \n DEFAULT: FULL_HYBRID_RANS_LES \ingroup Config */
  addEnumOption("HYBRID_RANS_LES_TESTING", Kind_HybridRANSLES_Testing, Hybrid_Testing_Map, FULL_HYBRID_RANS_LES);
  
  /*! \brief HYBRID_RESOLUTION_INDICATOR \n DESCRIPTION: Specify the resolution adequacy indicator to use for hybrid LES/RANS model. \n Options: see \link Hybrid_Res_Ind_Map \endlink \n DEFAULT: RK_INDICATOR \ingroup Config */
  addEnumOption("HYBRID_RESOLUTION_INDICATOR", Kind_Hybrid_Res_Ind, Hybrid_Res_Ind_Map, RK_INDICATOR);

<<<<<<< HEAD
  /*!\brief HYBRID_FORCING \n DESCRIPTION: Specify whether the hybrid model should use turbulent forcing. \n Options: NO, YES \n DEFAULT: NO  \ingroup Config*/
  addBoolOption("HYBRID_FORCING", Hybrid_Forcing, false);


  default_hybrid_periodic_length[0] = -1.0;
  default_hybrid_periodic_length[1] = -1.0;
  default_hybrid_periodic_length[2] = -1.0;
  /*! \brief HYBRID_FORCING_PERIODIC_LENGTH \n
   * DESCRIPTION: Vector of domain lengths for periodic directions,
   * used in hybrid forcing (D_X, D_Y, D_Z), negative value indicates
   * direction is not periodic. \n
   * DEFAULT: (-1,-1,-1).
   */
  addDoubleArrayOption("HYBRID_FORCING_PERIODIC_LENGTH", 3,
                       Hybrid_Forcing_Periodic_Length,
                       default_hybrid_periodic_length);
=======
  /*! \brief SUBGRID_ENERGY_TRANSFER_MODEL \n DESCRIPTION: Specify the subgrid energy transfer model to be used with the model-split hybrid RANS/LES model. \n Options: see \link Hybrid_SGET_Model_Map \endlink \n DEFAULT: M43 \ingroup Config */
  addEnumOption("SUBGRID_ENERGY_TRANSFER_MODEL", Kind_Hybrid_SGET_Model, SGET_Model_Map, M43_MODEL);

  /*!\brief USE_RESOLVED_TURB_STRESS \n DESCRIPTION: Use the resolved turbulent stress in stead of improved production for hybrid RANS/LES calculations. \ingroup Config*/
  addBoolOption("USE_RESOLVED_TURB_STRESS", Use_Resolved_Turb_Stress, YES);
>>>>>>> 8289329e

  /*!\brief KIND_TURB_MODEL \n DESCRIPTION: Specify turbulence model \n Options: see \link Turb_Model_Map \endlink \n DEFAULT: NO_TURB_MODEL \ingroup Config*/
  addEnumOption("KIND_TURB_MODEL", Kind_Turb_Model, Turb_Model_Map, NO_TURB_MODEL);

  /*!\brief KIND_TRANS_MODEL \n DESCRIPTION: Specify transition model OPTIONS: see \link Trans_Model_Map \endlink \n DEFAULT: NO_TRANS_MODEL \ingroup Config*/
  addEnumOption("KIND_TRANS_MODEL", Kind_Trans_Model, Trans_Model_Map, NO_TRANS_MODEL);

  /*!\brief HEAT_EQUATION \n DESCRIPTION: Enable heat equation for incompressible flows. \ingroup Config*/
  addBoolOption("WEAKLY_COUPLED_HEAT_EQUATION", Weakly_Coupled_Heat, NO);

  /*\brief AXISYMMETRIC \n DESCRIPTION: Axisymmetric simulation \n DEFAULT: false \ingroup Config */
  addBoolOption("AXISYMMETRIC", Axisymmetric, false);
  /* DESCRIPTION: Add the gravity force */
  addBoolOption("GRAVITY_FORCE", GravityForce, false);
  /* DESCRIPTION: Apply a body force as a source term (NO, YES) */
  addBoolOption("BODY_FORCE", Body_Force, false);
  default_body_force[0] = 0.0; default_body_force[1] = 0.0; default_body_force[2] = 0.0;
  /* DESCRIPTION: Vector of body force values (BodyForce_X, BodyForce_Y, BodyForce_Z) */
  addDoubleArrayOption("BODY_FORCE_VECTOR", 3, Body_Force_Vector, default_body_force);
  /*!\brief RESTART_SOL \n DESCRIPTION: Restart solution from native solution file \n Options: NO, YES \ingroup Config */
  addBoolOption("RESTART_SOL", Restart, false);
  /*!\brief BINARY_RESTART \n DESCRIPTION: Read / write binary SU2 native restart files. \n Options: YES, NO \ingroup Config */
  addBoolOption("WRT_BINARY_RESTART", Wrt_Binary_Restart, true);
  /*!\brief BINARY_RESTART \n DESCRIPTION: Read / write binary SU2 native restart files. \n Options: YES, NO \ingroup Config */
  addBoolOption("READ_BINARY_RESTART", Read_Binary_Restart, true);
  /*!\brief SYSTEM_MEASUREMENTS \n DESCRIPTION: System of measurements \n OPTIONS: see \link Measurements_Map \endlink \n DEFAULT: SI \ingroup Config*/
  addEnumOption("SYSTEM_MEASUREMENTS", SystemMeasurements, Measurements_Map, SI);

  /*!\par CONFIG_CATEGORY: FluidModel \ingroup Config*/
  /*!\brief FLUID_MODEL \n DESCRIPTION: Fluid model \n OPTIONS: See \link FluidModel_Map \endlink \n DEFAULT: STANDARD_AIR \ingroup Config*/
  addEnumOption("FLUID_MODEL", Kind_FluidModel, FluidModel_Map, STANDARD_AIR);


  /*!\par CONFIG_CATEGORY: Freestream Conditions \ingroup Config*/
  /*--- Options related to freestream specification ---*/

  /*!\brief GAS_CONSTANT \n DESCRIPTION: Specific gas constant (287.058 J/kg*K (air), only for compressible flows) \ingroup Config*/
  addDoubleOption("GAS_CONSTANT", Gas_Constant, 287.058);
  /*!\brief GAMMA_VALUE  \n DESCRIPTION: Ratio of specific heats (1.4 (air), only for compressible flows) \ingroup Config*/
  addDoubleOption("GAMMA_VALUE", Gamma, 1.4);


  /*--- Options related to VAN der WAALS MODEL and PENG ROBINSON ---*/

  /* DESCRIPTION: Critical Temperature, default value for AIR */
  addDoubleOption("CRITICAL_TEMPERATURE", Temperature_Critical, 131.00);
  /* DESCRIPTION: Critical Pressure, default value for MDM */
  addDoubleOption("CRITICAL_PRESSURE", Pressure_Critical, 3588550.0);
  /* DESCRIPTION: Critical Density, default value for MDM */
  addDoubleOption("CRITICAL_DENSITY", Density_Critical, 263.0);

  /*--- Options related to VAN der WAALS MODEL and PENG ROBINSON ---*/
  /* DESCRIPTION: Critical Density, default value for MDM */
   addDoubleOption("ACENTRIC_FACTOR", Acentric_Factor, 0.035);

   /*--- Options related to Viscosity Model ---*/
  /*!\brief VISCOSITY_MODEL \n DESCRIPTION: model of the viscosity \n OPTIONS: See \link ViscosityModel_Map \endlink \n DEFAULT: SUTHERLAND \ingroup Config*/
  addEnumOption("VISCOSITY_MODEL", Kind_ViscosityModel, ViscosityModel_Map, SUTHERLAND);

  /*--- Options related to Constant Viscosity Model ---*/

  /* DESCRIPTION: default value for AIR */
  addDoubleOption("MU_CONSTANT", Mu_Constant , 1.716E-5);

  /*--- Options related to Sutherland Viscosity Model ---*/

  /* DESCRIPTION: Sutherland Viscosity Ref default value for AIR SI */
  addDoubleOption("MU_REF", Mu_Ref, 1.716E-5);
  /* DESCRIPTION: Sutherland Temperature Ref, default value for AIR SI */
  addDoubleOption("MU_T_REF", Mu_Temperature_Ref, 273.15);
  /* DESCRIPTION: Sutherland constant, default value for AIR SI */
  addDoubleOption("SUTHERLAND_CONSTANT", Mu_S, 110.4);

  /*--- Options related to Thermal Conductivity Model ---*/

  addEnumOption("CONDUCTIVITY_MODEL", Kind_ConductivityModel, ConductivityModel_Map, CONSTANT_PRANDTL);

 /*--- Options related to Constant Thermal Conductivity Model ---*/

 /* DESCRIPTION: default value for AIR */
  addDoubleOption("KT_CONSTANT", Kt_Constant , 0.0257);

  /*!\brief REYNOLDS_NUMBER \n DESCRIPTION: Reynolds number (non-dimensional, based on the free-stream values). Needed for viscous solvers. For incompressible solvers the Reynolds length will always be 1.0 \n DEFAULT: 0.0 \ingroup Config */
  addDoubleOption("REYNOLDS_NUMBER", Reynolds, 0.0);
  /*!\brief REYNOLDS_LENGTH \n DESCRIPTION: Reynolds length (1 m by default). Used for compressible solver: incompressible solver will use 1.0. \ingroup Config */
  addDoubleOption("REYNOLDS_LENGTH", Length_Reynolds, 1.0);
  /*!\brief PRANDTL_LAM \n DESCRIPTION: Laminar Prandtl number (0.72 (air), only for compressible flows) \n DEFAULT: 0.72 \ingroup Config*/
  addDoubleOption("PRANDTL_LAM", Prandtl_Lam, 0.72);
  /*!\brief PRANDTL_TURB \n DESCRIPTION: Turbulent Prandtl number (0.9 (air), only for compressible flows) \n DEFAULT 0.90 \ingroup Config*/
  addDoubleOption("PRANDTL_TURB", Prandtl_Turb, 0.90);
  /*!\brief BULK_MODULUS \n DESCRIPTION: Value of the Bulk Modulus  \n DEFAULT 1.42E5 \ingroup Config*/
  addDoubleOption("BULK_MODULUS", Bulk_Modulus, 1.42E5);
  /* DESCRIPTION: Artifical compressibility factor  */
  addDoubleOption("ARTCOMP_FACTOR", ArtComp_Factor, 1.0);
  /*!\brief MACH_NUMBER  \n DESCRIPTION:  Mach number (non-dimensional, based on the free-stream values). 0.0 by default \ingroup Config*/
  addDoubleOption("MACH_NUMBER", Mach, 0.0);
  /*!\brief INIT_OPTION \n DESCRIPTION: Init option to choose between Reynolds or thermodynamics quantities for initializing the solution \n OPTIONS: see \link InitOption_Map \endlink \n DEFAULT REYNOLDS \ingroup Config*/
  addEnumOption("INIT_OPTION", Kind_InitOption, InitOption_Map, REYNOLDS);
  /* DESCRIPTION: Free-stream option to choose between density and temperature for initializing the solution */
  addEnumOption("FREESTREAM_OPTION", Kind_FreeStreamOption, FreeStreamOption_Map, TEMPERATURE_FS);
  /*!\brief FREESTREAM_PRESSURE\n DESCRIPTION: Free-stream pressure (101325.0 N/m^2 by default) \ingroup Config*/
  addDoubleOption("FREESTREAM_PRESSURE", Pressure_FreeStream, 101325.0);
  /*!\brief FREESTREAM_DENSITY\n DESCRIPTION: Free-stream density (1.2886 Kg/m^3 (air), 998.2 Kg/m^3 (water)) \n DEFAULT -1.0 (calculated from others) \ingroup Config*/
  addDoubleOption("FREESTREAM_DENSITY", Density_FreeStream, -1.0);
  /*!\brief FREESTREAM_TEMPERATURE\n DESCRIPTION: Free-stream temperature (288.15 K by default) \ingroup Config*/
  addDoubleOption("FREESTREAM_TEMPERATURE", Temperature_FreeStream, 288.15);
  /*!\brief FREESTREAM_TEMPERATURE_VE\n DESCRIPTION: Free-stream vibrational-electronic temperature (288.15 K by default) \ingroup Config*/
  addDoubleOption("FREESTREAM_TEMPERATURE_VE", Temperature_ve_FreeStream, 288.15);
  default_vel_inf[0] = 1.0; default_vel_inf[1] = 0.0; default_vel_inf[2] = 0.0;
  /*!\brief FREESTREAM_VELOCITY\n DESCRIPTION: Free-stream velocity (m/s) */
  addDoubleArrayOption("FREESTREAM_VELOCITY", 3, Velocity_FreeStream, default_vel_inf);
  /* DESCRIPTION: Free-stream viscosity (1.853E-5 Ns/m^2 (air), 0.798E-3 Ns/m^2 (water)) */
  addDoubleOption("FREESTREAM_VISCOSITY", Viscosity_FreeStream, -1.0);
  /* DESCRIPTION: Heat capacity used for heat equation */
  addDoubleOption("SPECIFIC_HEAT_FLUID", Specific_Heat_Fluid, 0.0);
  /* DESCRIPTION: Heat capacity used for heat equation */
  addDoubleOption("SPECIFIC_HEAT_SOLID", Specific_Heat_Solid, 0.0);
  /* DESCRIPTION: Thermal conductivity used for heat equation */
  addDoubleOption("THERMAL_CONDUCTIVITY_SOLID", Thermal_Conductivity_Solid, 0.0);
  /* DESCRIPTION: Solids temperature at freestream conditions */
  addDoubleOption("TEMPERATURE_FREESTREAM_SOLID", Temperature_Freestream_Solid, 288.15);
  /* DESCRIPTION: Density used in solids */
  addDoubleOption("DENSITY_SOLID", Density_Solid, 0.0);
  /* DESCRIPTION:  */
  addDoubleOption("FREESTREAM_INTERMITTENCY", Intermittency_FreeStream, 1.0);

  /*!\brief FREESTREAM_TURB_OPTION  \n DESCRIPTION: Freestream turbulence boundary condition specification. \n For two equation models, two variables are needed. This is the turbulent intensity and one more variable \n OPTIONS: see \link FreeStreamTurbOption_Map \endlink \n DEFAULT: EDDY_VISC_RATIO \ingroup Config*/
  addEnumOption("FREESTREAM_TURB_OPTION", Kind_FreeStreamTurbOption, FreeStreamTurbOption_Map, EDDY_VISC_RATIO);
  /*!\brief FREESTREAM_TURB_LENGTH \n DESCRIPTION: Freestream turbulent length scale (dimensional). Used to set the initial, freestream, and inlet turbulence conditions \n DEFAULT: 0.05 \ingroup Config */
  addDoubleOption("FREESTREAM_TURB_LENGTH", TurbLength_FreeStream, 3.0e-5);
  /* DESCRIPTION:  */
  addDoubleOption("FREESTREAM_TURBULENCEINTENSITY", TurbulenceIntensity_FreeStream, 0.05);
  /* DESCRIPTION:  */
  addDoubleOption("FREESTREAM_NU_FACTOR", NuFactor_FreeStream, 3.0);
  /* DESCRIPTION:  */
  addDoubleOption("ENGINE_NU_FACTOR", NuFactor_Engine, 3.0);
  /* DESCRIPTION:  */
  addDoubleOption("ACTDISK_SECONDARY_FLOW", SecondaryFlow_ActDisk, 0.0);
  /* DESCRIPTION:  */
  addDoubleOption("INITIAL_BCTHRUST", Initial_BCThrust, 4000.0);
  /* DESCRIPTION:  */
  addDoubleOption("FREESTREAM_TURB2LAMVISCRATIO", Turb2LamViscRatio_FreeStream, 10.0);
  /* DESCRIPTION: Side-slip angle (degrees, only for compressible flows) */
  addDoubleOption("SIDESLIP_ANGLE", AoS, 0.0);
  /*!\brief AOA  \n DESCRIPTION: Angle of attack (degrees, only for compressible flows) \ingroup Config*/
  addDoubleOption("AOA", AoA, 0.0);
  /* DESCRIPTION: Activate fixed CL mode (specify a CL instead of AoA). */
  addBoolOption("FIXED_CL_MODE", Fixed_CL_Mode, false);
  /* DESCRIPTION: Activate fixed CM mode (specify a CM instead of iH). */
  addBoolOption("FIXED_CM_MODE", Fixed_CM_Mode, false);
  /* DESCRIPTION: Evaluate the dOF_dCL or dOF_dCMy during run time. */
  addBoolOption("EVAL_DOF_DCX", Eval_dOF_dCX, false);
  /* DESCRIPTION: DIscard the angle of attack in the solution and the increment in the geometry files. */
  addBoolOption("DISCARD_INFILES", Discard_InFiles, false);
  /* DESCRIPTION: Specify a fixed coefficient of lift instead of AoA (only for compressible flows) */
  addDoubleOption("TARGET_CL", Target_CL, 0.0);
  /* DESCRIPTION: Specify a fixed coefficient of lift instead of AoA (only for compressible flows) */
  addDoubleOption("TARGET_CM", Target_CM, 0.0);
  /* DESCRIPTION: Damping factor for fixed CL mode. */
  addDoubleOption("DCL_DALPHA", dCL_dAlpha, 0.2);
  /* DESCRIPTION: Damping factor for fixed CL mode. */
  addDoubleOption("DCM_DIH", dCM_diH, 0.05);
  /* DESCRIPTION: Number of times Alpha is updated in a fix CL problem. */
  addUnsignedLongOption("UPDATE_ALPHA", Update_Alpha, 5);
  /* DESCRIPTION: Number of times Alpha is updated in a fix CL problem. */
  addUnsignedLongOption("UPDATE_IH", Update_iH, 5);
  /* DESCRIPTION: Number of iterations to evaluate dCL_dAlpha . */
  addUnsignedLongOption("ITER_DCL_DALPHA", Iter_dCL_dAlpha, 500);
  /* DESCRIPTION: Damping factor for fixed CL mode. */
  addDoubleOption("DNETTHRUST_DBCTHRUST", dNetThrust_dBCThrust, 2.0);
  /* DESCRIPTION: Number of times Alpha is updated in a fix CL problem. */
  addUnsignedLongOption("UPDATE_BCTHRUST", Update_BCThrust, 5);


  /*!\par CONFIG_CATEGORY: Reference Conditions \ingroup Config*/
  /*--- Options related to reference values for nondimensionalization ---*/

  Length_Ref = 1.0; //<---- NOTE: this should be given an option or set as a const

  /*!\brief REF_ORIGIN_MOMENT_X\n DESCRIPTION: X Reference origin for moment computation \ingroup Config*/
  addDoubleListOption("REF_ORIGIN_MOMENT_X", nRefOriginMoment_X, RefOriginMoment_X);
  /*!\brief REF_ORIGIN_MOMENT_Y\n DESCRIPTION: Y Reference origin for moment computation \ingroup Config*/
  addDoubleListOption("REF_ORIGIN_MOMENT_Y", nRefOriginMoment_Y, RefOriginMoment_Y);
  /*!\brief REF_ORIGIN_MOMENT_Z\n DESCRIPTION: Z Reference origin for moment computation \ingroup Config*/
  addDoubleListOption("REF_ORIGIN_MOMENT_Z", nRefOriginMoment_Z, RefOriginMoment_Z);
  /*!\brief REF_AREA\n DESCRIPTION: Reference area for force coefficients (0 implies automatic calculation) \ingroup Config*/
  addDoubleOption("REF_AREA", RefArea, 1.0);
  /*!\brief SEMI_SPAN\n DESCRIPTION: Wing semi-span (0 implies automatic calculation) \ingroup Config*/
  addDoubleOption("SEMI_SPAN", SemiSpan, 0.0);
  /*!\brief REF_LENGTH\n DESCRIPTION: Reference length for pitching, rolling, and yawing non-dimensional moment \ingroup Config*/
  addDoubleOption("REF_LENGTH", RefLength, 1.0);
  /*!\brief REF_SHARP_EDGES\n DESCRIPTION: Reference coefficient for detecting sharp edges \ingroup Config*/
  addDoubleOption("REF_SHARP_EDGES", RefSharpEdges, 3.0);
	/*!\brief REF_VELOCITY\n DESCRIPTION: Reference velocity (incompressible only)  \ingroup Config*/
  addDoubleOption("REF_VELOCITY", Velocity_Ref, -1.0);
	/* !\brief REF_VISCOSITY  \n DESCRIPTION: Reference viscosity (incompressible only)  \ingroup Config*/
  addDoubleOption("REF_VISCOSITY", Viscosity_Ref, -1.0);
  /* DESCRIPTION: Type of mesh motion */
  addEnumOption("REF_DIMENSIONALIZATION", Ref_NonDim, NonDim_Map, DIMENSIONAL);

  /*!\par CONFIG_CATEGORY: Boundary Markers \ingroup Config*/
  /*--- Options related to various boundary markers ---*/

  /*!\brief HTP_AXIS\n DESCRIPTION: Location of the HTP axis*/
  default_htp_axis[0] = 0.0; default_htp_axis[1] = 0.0;
  addDoubleArrayOption("HTP_AXIS", 2, HTP_Axis, default_htp_axis);
  /*!\brief MARKER_PLOTTING\n DESCRIPTION: Marker(s) of the surface in the surface flow solution file  \ingroup Config*/
  addStringListOption("MARKER_PLOTTING", nMarker_Plotting, Marker_Plotting);
  /*!\brief MARKER_MONITORING\n DESCRIPTION: Marker(s) of the surface where evaluate the non-dimensional coefficients \ingroup Config*/
  addStringListOption("MARKER_MONITORING", nMarker_Monitoring, Marker_Monitoring);
  /*!\brief MARKER_CONTROL_VOLUME\n DESCRIPTION: Marker(s) of the surface in the surface flow solution file  \ingroup Config*/
  addStringListOption("MARKER_ANALYZE", nMarker_Analyze, Marker_Analyze);
  /*!\brief MARKER_DESIGNING\n DESCRIPTION: Marker(s) of the surface where objective function (design problem) will be evaluated \ingroup Config*/
  addStringListOption("MARKER_DESIGNING", nMarker_Designing, Marker_Designing);
  /*!\brief GEO_MARKER\n DESCRIPTION: Marker(s) of the surface where evaluate the geometrical functions \ingroup Config*/
  addStringListOption("GEO_MARKER", nMarker_GeoEval, Marker_GeoEval);
  /*!\brief MARKER_EULER\n DESCRIPTION: Euler wall boundary marker(s) \ingroup Config*/
  addStringListOption("MARKER_EULER", nMarker_Euler, Marker_Euler);
  /*!\brief MARKER_FAR\n DESCRIPTION: Far-field boundary marker(s) \ingroup Config*/
  addStringListOption("MARKER_FAR", nMarker_FarField, Marker_FarField);
  /*!\brief MARKER_SYM\n DESCRIPTION: Symmetry boundary condition \ingroup Config*/
  addStringListOption("MARKER_SYM", nMarker_SymWall, Marker_SymWall);
  /*!\brief MARKER_NEARFIELD\n DESCRIPTION: Near-Field boundary condition \ingroup Config*/
  addStringListOption("MARKER_NEARFIELD", nMarker_NearFieldBound, Marker_NearFieldBound);
  /*!\brief MARKER_FLUID_INTERFACE\n DESCRIPTION: Fluid interface boundary marker(s) \ingroup Config*/
  addStringListOption("MARKER_FLUID_INTERFACE", nMarker_Fluid_InterfaceBound, Marker_Fluid_InterfaceBound);
  /*!\brief MARKER_INTERFACE\n DESCRIPTION: Zone interface boundary marker(s) \ingroup Config*/
  addStringListOption("MARKER_INTERFACE", nMarker_InterfaceBound, Marker_InterfaceBound);
  /*!\brief MARKER_FSI_INTERFACE \n DESCRIPTION: ZONE interface boundary marker(s) \ingroup Config*/
  addStringListOption("MARKER_ZONE_INTERFACE", nMarker_ZoneInterface, Marker_ZoneInterface);
  /*!\brief MARKER_CHT_INTERFACE \n DESCRIPTION: CHT interface boundary marker(s) \ingroup Config*/
  addStringListOption("MARKER_CHT_INTERFACE", nMarker_CHTInterface, Marker_CHTInterface);
  /*!\brief MARKER_DIRICHLET  \n DESCRIPTION: Dirichlet boundary marker(s) \ingroup Config*/
  addStringListOption("MARKER_DIRICHLET", nMarker_Dirichlet, Marker_Dirichlet);
  /* DESCRIPTION: Neumann boundary marker(s) */
  addStringListOption("MARKER_NEUMANN", nMarker_Neumann, Marker_Neumann);
  /* DESCRIPTION: Neumann boundary marker(s) */
  addStringListOption("MARKER_INTERNAL", nMarker_Internal, Marker_Internal);
  /* DESCRIPTION: Custom boundary marker(s) */
  addStringListOption("MARKER_CUSTOM", nMarker_Custom, Marker_Custom);
  /* DESCRIPTION: Periodic boundary marker(s) for use with SU2_MSH
   Format: ( periodic marker, donor marker, rotation_center_x, rotation_center_y,
   rotation_center_z, rotation_angle_x-axis, rotation_angle_y-axis,
   rotation_angle_z-axis, translation_x, translation_y, translation_z, ... ) */
  addPeriodicOption("MARKER_PERIODIC", nMarker_PerBound, Marker_PerBound, Marker_PerDonor,
                    Periodic_RotCenter, Periodic_RotAngles, Periodic_Translation);

  /*!\brief MARKER_PYTHON_CUSTOM\n DESCRIPTION: Python customizable marker(s) \ingroup Config*/
  addStringListOption("MARKER_PYTHON_CUSTOM", nMarker_PyCustom, Marker_PyCustom);

  /*!\brief MARKER_WALL_FUNCTIONS\n DESCRIPTION: Viscous wall markers for which wall functions must be applied.
   Format: (Wall function marker, wall function type, ...) \ingroup Config*/
  addWallFunctionOption("MARKER_WALL_FUNCTIONS", nMarker_WallFunctions, Marker_WallFunctions,
                        Kind_WallFunctions, IntInfo_WallFunctions, DoubleInfo_WallFunctions);

  /*!\brief ACTDISK_TYPE  \n DESCRIPTION: Actuator Disk boundary type \n OPTIONS: see \link ActDisk_Map \endlink \n Default: VARIABLES_JUMP \ingroup Config*/
  addEnumOption("ACTDISK_TYPE", Kind_ActDisk, ActDisk_Map, VARIABLES_JUMP);

  /*!\brief MARKER_ACTDISK\n DESCRIPTION: Periodic boundary marker(s) for use with SU2_MSH
   Format: ( periodic marker, donor marker, rotation_center_x, rotation_center_y,
   rotation_center_z, rotation_angle_x-axis, rotation_angle_y-axis,
   rotation_angle_z-axis, translation_x, translation_y, translation_z, ... ) \ingroup Config*/
  addActDiskOption("MARKER_ACTDISK",
                   nMarker_ActDiskInlet, nMarker_ActDiskOutlet,  Marker_ActDiskInlet, Marker_ActDiskOutlet,
                   ActDisk_PressJump, ActDisk_TempJump, ActDisk_Omega);

  /*!\brief INLET_TYPE  \n DESCRIPTION: Inlet boundary type \n OPTIONS: see \link Inlet_Map \endlink \n DEFAULT: TOTAL_CONDITIONS \ingroup Config*/
  addEnumOption("INLET_TYPE", Kind_Inlet, Inlet_Map, TOTAL_CONDITIONS);

  /*!\brief MARKER_INLET  \n DESCRIPTION: Inlet boundary marker(s) with the following formats,
   Total Conditions: (inlet marker, total temp, total pressure, flow_direction_x,
   flow_direction_y, flow_direction_z, ... ) where flow_direction is
   a unit vector.
   Mass Flow: (inlet marker, density, velocity magnitude, flow_direction_x,
   flow_direction_y, flow_direction_z, ... ) where flow_direction is
   a unit vector. \ingroup Config*/
  addInletOption("MARKER_INLET", nMarker_Inlet, Marker_Inlet, Inlet_Ttotal, Inlet_Ptotal, Inlet_FlowDir);

  /*!\brief MARKER_RIEMANN \n DESCRIPTION: Riemann boundary marker(s) with the following formats, a unit vector.
   * \n OPTIONS: See \link Riemann_Map \endlink. The variables indicated by the option and the flow direction unit vector must be specified. \ingroup Config*/
  addRiemannOption("MARKER_RIEMANN", nMarker_Riemann, Marker_Riemann, Kind_Data_Riemann, Riemann_Map, Riemann_Var1, Riemann_Var2, Riemann_FlowDir);
  /*!\brief MARKER_GILES \n DESCRIPTION: Giles boundary marker(s) with the following formats, a unit vector. */
  /* \n OPTIONS: See \link Giles_Map \endlink. The variables indicated by the option and the flow direction unit vector must be specified. \ingroup Config*/
  addGilesOption("MARKER_GILES", nMarker_Giles, Marker_Giles, Kind_Data_Giles, Giles_Map, Giles_Var1, Giles_Var2, Giles_FlowDir, RelaxFactorAverage, RelaxFactorFourier);
  /*!\brief SPATIAL_FOURIER \n DESCRIPTION: Option to compute the spatial fourier trasformation for the Giles BC. */
  addBoolOption("SPATIAL_FOURIER", SpatialFourier, false);
  /*!\brief GILES_EXTRA_RELAXFACTOR \n DESCRIPTION: the 1st coeff the value of the under relaxation factor to apply to the shroud and hub,
   * the 2nd coefficient is the the percentage of span-wise height influenced by this extra under relaxation factor.*/
  default_extrarelfac[0] = 0.1; default_extrarelfac[1] = 0.1;
  addDoubleArrayOption("GILES_EXTRA_RELAXFACTOR", 2, ExtraRelFacGiles, default_extrarelfac);
  /*!\brief AVERAGE_PROCESS_TYPE \n DESCRIPTION: types of mixing process for averaging quantities at the boundaries.
    \n OPTIONS: see \link MixingProcess_Map \endlink \n DEFAULT: AREA_AVERAGE \ingroup Config*/
  addEnumOption("MIXINGPLANE_INTERFACE_KIND", Kind_MixingPlaneInterface, MixingPlaneInterface_Map, NEAREST_SPAN);
  /*!\brief AVERAGE_PROCESS_KIND \n DESCRIPTION: types of mixing process for averaging quantities at the boundaries.
    \n OPTIONS: see \link MixingProcess_Map \endlink \n DEFAULT: AREA_AVERAGE \ingroup Config*/
  addEnumOption("AVERAGE_PROCESS_KIND", Kind_AverageProcess, AverageProcess_Map, AREA);
  /*!\brief PERFORMANCE_AVERAGE_PROCESS_KIND \n DESCRIPTION: types of mixing process for averaging quantities at the boundaries for performance computation.
      \n OPTIONS: see \link MixingProcess_Map \endlink \n DEFAULT: AREA_AVERAGE \ingroup Config*/
  addEnumOption("PERFORMANCE_AVERAGE_PROCESS_KIND", Kind_PerformanceAverageProcess, AverageProcess_Map, AREA);
  default_mixedout_coeff[0] = 1.0; default_mixedout_coeff[1] = 1.0E-05; default_mixedout_coeff[2] = 15.0;
  /*!\brief MIXEDOUT_COEFF \n DESCRIPTION: the 1st coeff is an under relaxation factor for the Newton method,
   * the 2nd coefficient is the tolerance for the Newton method, 3rd coefficient is the maximum number of
   * iteration for the Newton Method.*/
  addDoubleArrayOption("MIXEDOUT_COEFF", 3, Mixedout_Coeff, default_mixedout_coeff);
  /*!\brief RAMP_ROTATING_FRAME\n DESCRIPTION: option to ramp up or down the rotating frame velocity value*/
  addBoolOption("RAMP_ROTATING_FRAME", RampRotatingFrame, false);
  default_rampRotFrame_coeff[0] = 0; default_rampRotFrame_coeff[1] = 1.0; default_rampRotFrame_coeff[2] = 1000.0;
      /*!\brief RAMP_ROTATING_FRAME_COEFF \n DESCRIPTION: the 1st coeff is the staring velocity,
   * the 2nd coeff is the number of iterations for the update, 3rd is the number of iteration */
  addDoubleArrayOption("RAMP_ROTATING_FRAME_COEFF", 3, RampRotatingFrame_Coeff, default_rampRotFrame_coeff);
  /* DESCRIPTION: AVERAGE_MACH_LIMIT is a limit value for average procedure based on the mass flux. */
  addDoubleOption("AVERAGE_MACH_LIMIT", AverageMachLimit, 0.03);
  /*!\brief RAMP_OUTLET_PRESSURE\n DESCRIPTION: option to ramp up or down the rotating frame velocity value*/
  addBoolOption("RAMP_OUTLET_PRESSURE", RampOutletPressure, false);
  default_rampOutPres_coeff[0] = 100000.0; default_rampOutPres_coeff[1] = 1.0; default_rampOutPres_coeff[2] = 1000.0;
  /*!\brief RAMP_OUTLET_PRESSURE_COEFF \n DESCRIPTION: the 1st coeff is the staring outlet pressure,
   * the 2nd coeff is the number of iterations for the update, 3rd is the number of total iteration till reaching the final outlet pressure value */
  addDoubleArrayOption("RAMP_OUTLET_PRESSURE_COEFF", 3, RampOutletPressure_Coeff, default_rampOutPres_coeff);
  /*!\brief MARKER_MIXINGPLANE \n DESCRIPTION: Identify the boundaries in which the mixing plane is applied. \ingroup Config*/
  addStringListOption("MARKER_MIXINGPLANE_INTERFACE", nMarker_MixingPlaneInterface, Marker_MixingPlaneInterface);
  /*!\brief TURBULENT_MIXINGPLANE \n DESCRIPTION: Activate mixing plane also for turbulent quantities \ingroup Config*/
  addBoolOption("TURBULENT_MIXINGPLANE", turbMixingPlane, false);
  /*!\brief MARKER_TURBOMACHINERY \n DESCRIPTION: Identify the inflow and outflow boundaries in which the turbomachinery settings are  applied. \ingroup Config*/
  addTurboPerfOption("MARKER_TURBOMACHINERY", nMarker_Turbomachinery, Marker_TurboBoundIn, Marker_TurboBoundOut);
  /*!\brief NUM_SPANWISE_SECTIONS \n DESCRIPTION: Integer number of spanwise sections to compute 3D turbo BC and Performance for turbomachinery */
  addUnsignedShortOption("NUM_SPANWISE_SECTIONS", nSpanWiseSections_User, 1);
  /*!\brief SPANWISE_KIND \n DESCRIPTION: type of algorithm to identify the span-wise sections at the turbo boundaries.
   \n OPTIONS: see \link SpanWise_Map \endlink \n Default: AUTOMATIC */
  addEnumOption("SPANWISE_KIND", Kind_SpanWise, SpanWise_Map, AUTOMATIC);
  /*!\brief TURBOMACHINERY_KIND \n DESCRIPTION: types of turbomachynery architecture.
      \n OPTIONS: see \link TurboMachinery_Map \endlink \n Default: AXIAL */
  addEnumListOption("TURBOMACHINERY_KIND",nTurboMachineryKind, Kind_TurboMachinery, TurboMachinery_Map);
  /*!\brief MARKER_SHROUD \n DESCRIPTION: markers in which velocity is forced to 0.0 .
   * \n Format: (shroud1, shroud2, ...)*/
  addStringListOption("MARKER_SHROUD", nMarker_Shroud, Marker_Shroud);
  /*!\brief MARKER_SUPERSONIC_INLET  \n DESCRIPTION: Supersonic inlet boundary marker(s)
   * \n   Format: (inlet marker, temperature, static pressure, velocity_x,   velocity_y, velocity_z, ... ), i.e. primitive variables specified. \ingroup Config*/
  addInletOption("MARKER_SUPERSONIC_INLET", nMarker_Supersonic_Inlet, Marker_Supersonic_Inlet, Inlet_Temperature, Inlet_Pressure, Inlet_Velocity);
  /*!\brief MARKER_SUPERSONIC_OUTLET \n DESCRIPTION: Supersonic outlet boundary marker(s) \ingroup Config*/
  addStringListOption("MARKER_SUPERSONIC_OUTLET", nMarker_Supersonic_Outlet, Marker_Supersonic_Outlet);
  /*!\brief MARKER_OUTLET  \n DESCRIPTION: Outlet boundary marker(s)\n
   Format: ( outlet marker, back pressure (static), ... ) \ingroup Config*/
  addStringDoubleListOption("MARKER_OUTLET", nMarker_Outlet, Marker_Outlet, Outlet_Pressure);
  /*!\brief MARKER_ISOTHERMAL DESCRIPTION: Isothermal wall boundary marker(s)\n
   * Format: ( isothermal marker, wall temperature (static), ... ) \ingroup Config  */
  addStringDoubleListOption("MARKER_ISOTHERMAL", nMarker_Isothermal, Marker_Isothermal, Isothermal_Temperature);
  /*!\brief MARKER_HEATFLUX  \n DESCRIPTION: Specified heat flux wall boundary marker(s)
   Format: ( Heat flux marker, wall heat flux (static), ... ) \ingroup Config*/
  addStringDoubleListOption("MARKER_HEATFLUX", nMarker_HeatFlux, Marker_HeatFlux, Heat_Flux);
  /*!\brief MARKER_ENGINE_INFLOW  \n DESCRIPTION: Engine inflow boundary marker(s)
   Format: ( nacelle inflow marker, fan face Mach, ... ) \ingroup Config*/
  addStringDoubleListOption("MARKER_ENGINE_INFLOW", nMarker_EngineInflow, Marker_EngineInflow, EngineInflow_Target);
  /* DESCRIPTION: Highlite area */
  addDoubleOption("HIGHLITE_AREA", Highlite_Area, 1.0);
  /* DESCRIPTION: Fan poly efficiency */
  addDoubleOption("FAN_POLY_EFF", Fan_Poly_Eff, 1.0);
  /*!\brief SUBSONIC_ENGINE\n DESCRIPTION: Engine subsonic intake region \ingroup Config*/
  addBoolOption("INTEGRATED_HEATFLUX", Integrated_HeatFlux, false);
  /*!\brief SUBSONIC_ENGINE\n DESCRIPTION: Engine subsonic intake region \ingroup Config*/
  addBoolOption("SUBSONIC_ENGINE", SubsonicEngine, false);
  /* DESCRIPTION: Actuator disk double surface */
  addBoolOption("ACTDISK_DOUBLE_SURFACE", ActDisk_DoubleSurface, false);
  /* DESCRIPTION: Only half engine is in the computational grid */
  addBoolOption("ENGINE_HALF_MODEL", Engine_HalfModel, false);
  /* DESCRIPTION: Actuator disk double surface */
  addBoolOption("ACTDISK_SU2_DEF", ActDisk_SU2_DEF, false);
  /* DESCRIPTION: Definition of the distortion rack (radial number of proves / circumferential density (degree) */
  default_distortion[0] =  5.0; default_distortion[1] =  15.0;
  addDoubleArrayOption("DISTORTION_RACK", 2, DistortionRack, default_distortion);
  /* DESCRIPTION: Values of the box to impose a subsonic nacellle (mach, Pressure, Temperature) */
  default_eng_val[0]=0.0; default_eng_val[1]=0.0; default_eng_val[2]=0.0;
  default_eng_val[3]=0.0;  default_eng_val[4]=0.0;
  addDoubleArrayOption("SUBSONIC_ENGINE_VALUES", 5, SubsonicEngine_Values, default_eng_val);
  /* DESCRIPTION: Coordinates of the box to impose a subsonic nacellle cylinder (Xmin, Ymin, Zmin, Xmax, Ymax, Zmax, Radius) */
  default_eng_cyl[0] = 0.0; default_eng_cyl[1] = 0.0; default_eng_cyl[2] = 0.0;
  default_eng_cyl[3] =  1E15; default_eng_cyl[4] =  1E15; default_eng_cyl[5] =  1E15; default_eng_cyl[6] =  1E15;
  addDoubleArrayOption("SUBSONIC_ENGINE_CYL", 7, SubsonicEngine_Cyl, default_eng_cyl);
  /* DESCRIPTION: Engine exhaust boundary marker(s)
   Format: (nacelle exhaust marker, total nozzle temp, total nozzle pressure, ... )*/
  addExhaustOption("MARKER_ENGINE_EXHAUST", nMarker_EngineExhaust, Marker_EngineExhaust, Exhaust_Temperature_Target, Exhaust_Pressure_Target);
  /* DESCRIPTION: Clamped boundary marker(s) */
  addStringListOption("MARKER_CLAMPED", nMarker_Clamped, Marker_Clamped);
  /* DESCRIPTION: Displacement boundary marker(s) */
  addStringDoubleListOption("MARKER_NORMAL_DISPL", nMarker_Displacement, Marker_Displacement, Displ_Value);
  /* DESCRIPTION: Load boundary marker(s) - uniform pressure in Pa */
  addStringDoubleListOption("MARKER_PRESSURE", nMarker_Load, Marker_Load, Load_Value);
  /* DESCRIPTION: Load boundary marker(s) */
  addStringDoubleListOption("MARKER_DAMPER", nMarker_Damper, Marker_Damper, Damper_Constant);
  /* DESCRIPTION: Load boundary marker(s)
   Format: (inlet marker, load, multiplier, dir_x, dir_y, dir_z, ... ), i.e. primitive variables specified. */
  addInletOption("MARKER_LOAD", nMarker_Load_Dir, Marker_Load_Dir, Load_Dir_Value, Load_Dir_Multiplier, Load_Dir);
  /* DESCRIPTION: Load boundary marker(s)
   Format: (inlet marker, load, multiplier, dir_x, dir_y, dir_z, ... ), i.e. primitive variables specified. */
  addInletOption("MARKER_DISPLACEMENT", nMarker_Disp_Dir, Marker_Disp_Dir, Disp_Dir_Value, Disp_Dir_Multiplier, Disp_Dir);
  /* DESCRIPTION: Sine load boundary marker(s)
   Format: (inlet marker, load, multiplier, dir_x, dir_y, dir_z, ... ), i.e. primitive variables specified. */
  addInletOption("MARKER_SINE_LOAD", nMarker_Load_Sine, Marker_Load_Sine, Load_Sine_Amplitude, Load_Sine_Frequency, Load_Sine_Dir);
  /*!\brief SINE_LOAD\n DESCRIPTION: option to apply the load as a sine*/
  addBoolOption("SINE_LOAD", Sine_Load, false);
  default_sineload_coeff[0] = 0.0; default_sineload_coeff[1] = 0.0; default_sineload_coeff[2] = 0.0;
  /*!\brief SINE_LOAD_COEFF \n DESCRIPTION: the 1st coeff is the amplitude, the 2nd is the frequency, 3rd is the phase in radians */
  addDoubleArrayOption("SINE_LOAD_COEFF", 3, SineLoad_Coeff, default_sineload_coeff);
  /*!\brief RAMP_AND_RELEASE\n DESCRIPTION: release the load after applying the ramp*/
  addBoolOption("RAMP_AND_RELEASE_LOAD", RampAndRelease, false);

  /* DESCRIPTION: Flow load boundary marker(s) */
  addStringDoubleListOption("MARKER_FLOWLOAD", nMarker_FlowLoad, Marker_FlowLoad, FlowLoad_Value);
  /* DESCRIPTION: Damping factor for engine inlet condition */
  addDoubleOption("DAMP_ENGINE_INFLOW", Damp_Engine_Inflow, 0.95);
  /* DESCRIPTION: Damping factor for engine exhaust condition */
  addDoubleOption("DAMP_ENGINE_EXHAUST", Damp_Engine_Exhaust, 0.95);
  /*!\brief ENGINE_INFLOW_TYPE  \n DESCRIPTION: Inlet boundary type \n OPTIONS: see \link Engine_Inflow_Map \endlink \n Default: FAN_FACE_MACH \ingroup Config*/
  addEnumOption("ENGINE_INFLOW_TYPE", Kind_Engine_Inflow, Engine_Inflow_Map, FAN_FACE_MACH);
  /* DESCRIPTION: Evaluate a problem with engines */
  addBoolOption("ENGINE", Engine, false);


  /*!\par CONFIG_CATEGORY: Time-marching \ingroup Config*/
  /*--- Options related to time-marching ---*/

  /* DESCRIPTION: Unsteady simulation  */
  addEnumOption("UNSTEADY_SIMULATION", Unsteady_Simulation, Unsteady_Map, STEADY);
  /* DESCRIPTION:  Courant-Friedrichs-Lewy condition of the finest grid */
  addDoubleOption("CFL_NUMBER", CFLFineGrid, 1.25);
  /* DESCRIPTION:  Courant-Friedrichs-Lewy condition of the finest grid in (heat fvm) solid solvers */
  addDoubleOption("CFL_NUMBER_SOLID", CFLSolid, 1.25);
  /* DESCRIPTION:  Max time step in local time stepping simulations */
  addDoubleOption("MAX_DELTA_TIME", Max_DeltaTime, 1000000);
  /* DESCRIPTION: Activate The adaptive CFL number. */
  addBoolOption("CFL_ADAPT", CFL_Adapt, false);
  /* !\brief CFL_ADAPT_PARAM
   * DESCRIPTION: Parameters of the adaptive CFL number (factor down, factor up, CFL limit (min and max) )
   * Factor down generally >1.0, factor up generally < 1.0 to cause the CFL to increase when residual is decreasing,
   * and decrease when the residual is increasing or stalled. \ingroup Config*/
  default_cfl_adapt[0] = 0.0; default_cfl_adapt[1] = 0.0; default_cfl_adapt[2] = 1.0; default_cfl_adapt[3] = 100.0;
  addDoubleArrayOption("CFL_ADAPT_PARAM", 4, CFL_AdaptParam, default_cfl_adapt);
  /* DESCRIPTION: Reduction factor of the CFL coefficient in the adjoint problem */
  addDoubleOption("CFL_REDUCTION_ADJFLOW", CFLRedCoeff_AdjFlow, 0.8);
  /* DESCRIPTION: Reduction factor of the CFL coefficient in the level set problem */
  addDoubleOption("CFL_REDUCTION_TURB", CFLRedCoeff_Turb, 1.0);
  /* DESCRIPTION: Reduction factor of the CFL coefficient in the turbulent adjoint problem */
  addDoubleOption("CFL_REDUCTION_ADJTURB", CFLRedCoeff_AdjTurb, 1.0);
  /* DESCRIPTION: Number of total iterations */
  addUnsignedLongOption("EXT_ITER", nExtIter, 999999);
  /* DESCRIPTION: External iteration offset due to restart */
  addUnsignedLongOption("EXT_ITER_OFFSET", ExtIter_OffSet, 0);
  /* DESCRIPTION: Number of Runge-Kutta stages */
  addUnsignedShortOption("N_RK_STEP", nRKStep, 0);
  /* DESCRIPTION: Runge-Kutta coefficients */
  addDoubleListOption("RK_AMAT_LOWER", nRKAmat, RK_aMat_read);
  addDoubleListOption("RK_BVEC", nRKBvec, RK_bVec);
  addDoubleListOption("RK_CVEC", nRKCvec, RK_cVec);

  /* DESCRIPTION: Runge-Kutta coefficients (for implicit part of imex scheme) */
  addDoubleListOption("RK_AMAT_LOWER_IMP", nRKAmatImp, RK_aMat_read_imp);
  addDoubleListOption("RK_BVEC_IMP", nRKBvecImp, RK_bVec_imp);
  addDoubleListOption("RK_CVEC_IMP", nRKCvecImp, RK_cVec_imp);

  /* DESCRIPTION: Time Step for dual time stepping simulations (s) */
  addDoubleOption("UNST_TIMESTEP", Delta_UnstTime, 0.0);
  /* DESCRIPTION: Total Physical Time for dual time stepping simulations (s) */
  addDoubleOption("UNST_TIME", Total_UnstTime, 1.0);
  /* DESCRIPTION: Unsteady Courant-Friedrichs-Lewy number of the finest grid */
  addDoubleOption("UNST_CFL_NUMBER", Unst_CFL, 0.0);
  /* DESCRIPTION: Number of internal iterations (dual time method) */
  addUnsignedLongOption("UNST_INT_ITER", Unst_nIntIter, 100);
  /* DESCRIPTION: Integer number of periodic time instances for Harmonic Balance */
  addUnsignedShortOption("TIME_INSTANCES", nTimeInstances, 1);
  /* DESCRIPTION: Time period for Harmonic Balance wihtout moving meshes */
  addDoubleOption("HB_PERIOD", HarmonicBalance_Period, -1.0);
  /* DESCRIPTION:  Turn on/off harmonic balance preconditioning */
  addBoolOption("HB_PRECONDITION", HB_Precondition, false);
  /* DESCRIPTION: Iteration number to begin unsteady restarts (dual time method) */
  addLongOption("UNST_RESTART_ITER", Unst_RestartIter, 0);
  /* DESCRIPTION: Starting direct solver iteration for the unsteady adjoint */
  addLongOption("UNST_ADJOINT_ITER", Unst_AdjointIter, 0);
  /* DESCRIPTION: Number of iterations to average the objective */
  addLongOption("ITER_AVERAGE_OBJ", Iter_Avg_Objective , 0);
  /* DESCRIPTION: Iteration number to begin unsteady restarts (structural analysis) */
  addLongOption("DYN_RESTART_ITER", Dyn_RestartIter, 0);
  /* DESCRIPTION: Time discretization */
  addEnumOption("TIME_DISCRE_FLOW", Kind_TimeIntScheme_Flow, Time_Int_Map, EULER_IMPLICIT);
  /* DESCRIPTION: Time discretization */
  addEnumOption("TIME_DISCRE_ADJFLOW", Kind_TimeIntScheme_AdjFlow, Time_Int_Map, EULER_IMPLICIT);
  /* DESCRIPTION: Time discretization */
  addEnumOption("TIME_DISCRE_TURB", Kind_TimeIntScheme_Turb, Time_Int_Map, EULER_IMPLICIT);
  /* DESCRIPTION: Time discretization */
  addEnumOption("TIME_DISCRE_ADJTURB", Kind_TimeIntScheme_AdjTurb, Time_Int_Map, EULER_IMPLICIT);
  /* DESCRIPTION: Time discretization */
  addEnumOption("TIME_DISCRE_WAVE", Kind_TimeIntScheme_Wave, Time_Int_Map, EULER_IMPLICIT);
  /* DESCRIPTION: Time discretization */
  addEnumOption("TIME_DISCRE_FEA", Kind_TimeIntScheme_FEA, Time_Int_Map_FEA, NEWMARK_IMPLICIT);
  /* DESCRIPTION: Time discretization */
  addEnumOption("TIME_DISCRE_HEAT", Kind_TimeIntScheme_Heat, Time_Int_Map, EULER_IMPLICIT);
  /* DESCRIPTION: Time discretization */
  addEnumOption("TIMESTEP_HEAT", Kind_TimeStep_Heat, Heat_TimeStep_Map, MINIMUM);
  /* DESCRIPTION: Time discretization */
  addEnumOption("TIME_DISCRE_POISSON", Kind_TimeIntScheme_Poisson, Time_Int_Map, EULER_IMPLICIT);

  /*!\par CONFIG_CATEGORY: Linear solver definition \ingroup Config*/
  /*--- Options related to the linear solvers ---*/

  /*!\brief LINEAR_SOLVER
   *  \n DESCRIPTION: Linear solver for the implicit, mesh deformation, or discrete adjoint systems \n OPTIONS: see \link Linear_Solver_Map \endlink \n DEFAULT: FGMRES \ingroup Config*/
  addEnumOption("LINEAR_SOLVER", Kind_Linear_Solver, Linear_Solver_Map, FGMRES);
  /*!\brief LINEAR_SOLVER_PREC
   *  \n DESCRIPTION: Preconditioner for the Krylov linear solvers \n OPTIONS: see \link Linear_Solver_Prec_Map \endlink \n DEFAULT: LU_SGS \ingroup Config*/
  addEnumOption("LINEAR_SOLVER_PREC", Kind_Linear_Solver_Prec, Linear_Solver_Prec_Map, ILU);
  /* DESCRIPTION: Minimum error threshold for the linear solver for the implicit formulation */
  addDoubleOption("LINEAR_SOLVER_ERROR", Linear_Solver_Error, 1E-6);
  /* DESCRIPTION: Minimum error threshold for the linear solver for the implicit formulation for the FVM heat solver. */
  addDoubleOption("LINEAR_SOLVER_ERROR_HEAT", Linear_Solver_Error_Heat, 1E-8);
  /* DESCRIPTION: Maximum number of iterations of the linear solver for the implicit formulation */
  addUnsignedLongOption("LINEAR_SOLVER_ITER", Linear_Solver_Iter, 10);
  /* DESCRIPTION: Display an error and exit if the linear solver exceeds the max iterations \n DEFAULT: False */
  addBoolOption("LINEAR_SOLVER_MAX_ITER_ERROR", Linear_Solver_Max_Iter_Error, false);
  /* DESCRIPTION: Max iterations of the linear solver for the FVM heat solver. */
  addUnsignedLongOption("LINEAR_SOLVER_ITER_HEAT", Linear_Solver_Iter_Heat, 10);
  /* DESCRIPTION: Fill in level for the ILU preconditioner */
  addUnsignedShortOption("LINEAR_SOLVER_ILU_FILL_IN", Linear_Solver_ILU_n, 0);
  /* DESCRIPTION: Maximum number of iterations of the linear solver for the implicit formulation */
  addUnsignedLongOption("LINEAR_SOLVER_RESTART_FREQUENCY", Linear_Solver_Restart_Frequency, 10);
  /* DESCRIPTION: Relaxation of the flow equations solver for the implicit formulation */
  addDoubleOption("RELAXATION_FACTOR_FLOW", Relaxation_Factor_Flow, 1.0);
  /* DESCRIPTION: Relaxation of the turb equations solver for the implicit formulation */
  addDoubleOption("RELAXATION_FACTOR_TURB", Relaxation_Factor_Turb, 1.0);
  /* DESCRIPTION: Relaxation of the adjoint flow equations solver for the implicit formulation */
  addDoubleOption("RELAXATION_FACTOR_ADJFLOW", Relaxation_Factor_AdjFlow, 1.0);
  /* DESCRIPTION: Relaxation of the CHT coupling */
  addDoubleOption("RELAXATION_FACTOR_CHT", Relaxation_Factor_CHT, 1.0);
  /* DESCRIPTION: Roe coefficient */
  addDoubleOption("ROE_KAPPA", Roe_Kappa, 0.5);
  /* DESCRIPTION: Roe-Turkel preconditioning for low Mach number flows */
  addBoolOption("LOW_MACH_PREC", Low_Mach_Precon, false);
  /* DESCRIPTION: Post-reconstruction correction for low Mach number flows */
  addBoolOption("LOW_MACH_CORR", Low_Mach_Corr, false);
  /* DESCRIPTION: Time Step for dual time stepping simulations (s) */
  addDoubleOption("MIN_ROE_TURKEL_PREC", Min_Beta_RoeTurkel, 0.01);
  /* DESCRIPTION: Time Step for dual time stepping simulations (s) */
  addDoubleOption("MAX_ROE_TURKEL_PREC", Max_Beta_RoeTurkel, 0.2);
  /* DESCRIPTION: Linear solver for the turbulent adjoint systems */
  addEnumOption("ADJTURB_LIN_SOLVER", Kind_AdjTurb_Linear_Solver, Linear_Solver_Map, FGMRES);
  /* DESCRIPTION: Preconditioner for the turbulent adjoint Krylov linear solvers */
  addEnumOption("ADJTURB_LIN_PREC", Kind_AdjTurb_Linear_Prec, Linear_Solver_Prec_Map, ILU);
  /* DESCRIPTION: Minimum error threshold for the turbulent adjoint linear solver for the implicit formulation */
  addDoubleOption("ADJTURB_LIN_ERROR", AdjTurb_Linear_Error, 1E-5);
  /* DESCRIPTION: Maximum number of iterations of the turbulent adjoint linear solver for the implicit formulation */
  addUnsignedShortOption("ADJTURB_LIN_ITER", AdjTurb_Linear_Iter, 10);
  /* DESCRIPTION: Entropy fix factor */
  addDoubleOption("ENTROPY_FIX_COEFF", EntropyFix_Coeff, 0.001);
  /* DESCRIPTION: Linear solver for the discete adjoint systems */
  addEnumOption("DISCADJ_LIN_SOLVER", Kind_DiscAdj_Linear_Solver, Linear_Solver_Map, FGMRES);
  /* DESCRIPTION: Preconditioner for the discrete adjoint Krylov linear solvers */
  addEnumOption("DISCADJ_LIN_PREC", Kind_DiscAdj_Linear_Prec, Linear_Solver_Prec_Map, ILU);
  /* DESCRIPTION: Linear solver for the discete adjoint systems */
  addEnumOption("FSI_DISCADJ_LIN_SOLVER_STRUC", Kind_DiscAdj_Linear_Solver_FSI_Struc, Linear_Solver_Map, CONJUGATE_GRADIENT);
  /* DESCRIPTION: Preconditioner for the discrete adjoint Krylov linear solvers */
  addEnumOption("FSI_DISCADJ_LIN_PREC_STRUC", Kind_DiscAdj_Linear_Prec_FSI_Struc, Linear_Solver_Prec_Map, JACOBI);
  
  /*!\par CONFIG_CATEGORY: Convergence\ingroup Config*/
  /*--- Options related to convergence ---*/
  
  /*!\brief CONV_CRITERIA
   *  \n DESCRIPTION: Convergence criteria \n OPTIONS: see \link Converge_Crit_Map \endlink \n DEFAULT: RESIDUAL \ingroup Config*/
  addEnumOption("CONV_CRITERIA", ConvCriteria, Converge_Crit_Map, RESIDUAL);
  /*!\brief RESIDUAL_REDUCTION \n DESCRIPTION: Residual reduction (order of magnitude with respect to the initial value)\n DEFAULT: 3.0 \ingroup Config*/
  addDoubleOption("RESIDUAL_REDUCTION", OrderMagResidual, 5.0);
  /*!\brief RESIDUAL_MINVAL\n DESCRIPTION: Min value of the residual (log10 of the residual)\n DEFAULT: -8.0 \ingroup Config*/
  addDoubleOption("RESIDUAL_MINVAL", MinLogResidual, -8.0);
  /* DESCRIPTION: Residual reduction (order of magnitude with respect to the initial value) */
  addDoubleOption("RESIDUAL_REDUCTION_FSI", OrderMagResidualFSI, 3.0);
  /* DESCRIPTION: Min value of the residual (log10 of the residual) */
  addDoubleOption("RESIDUAL_MINVAL_FSI", MinLogResidualFSI, -5.0);
  /*!\brief RESIDUAL_REDUCTION \n DESCRIPTION: Residual reduction (order of magnitude with respect to the initial value)\n DEFAULT: 3.0 \ingroup Config*/
  addDoubleOption("RESIDUAL_REDUCTION_BGS_FLOW", OrderMagResidual_BGS_F, 3.0);
  /*!\brief RESIDUAL_MINVAL\n DESCRIPTION: Min value of the residual (log10 of the residual)\n DEFAULT: -8.0 \ingroup Config*/
  addDoubleOption("RESIDUAL_MINVAL_BGS_FLOW", MinLogResidual_BGS_F, -8.0);
  /*!\brief RESIDUAL_REDUCTION \n DESCRIPTION: Residual reduction (order of magnitude with respect to the initial value)\n DEFAULT: 3.0 \ingroup Config*/
  addDoubleOption("RESIDUAL_REDUCTION_BGS_STRUCTURE", OrderMagResidual_BGS_S, 3.0);
  /*!\brief RESIDUAL_MINVAL\n DESCRIPTION: Min value of the residual (log10 of the residual)\n DEFAULT: -8.0 \ingroup Config*/
  addDoubleOption("RESIDUAL_MINVAL_BGS_STRUCTURE", MinLogResidual_BGS_S, -8.0);
  /* DESCRIPTION: FEM: UTOL = norm(Delta_U(k)) / norm(U(k)) */
  addDoubleOption("RESIDUAL_FEM_UTOL", Res_FEM_UTOL, -9.0);
  /* DESCRIPTION: FEM: RTOL = norm(Residual(k)) / norm(Residual(0)) */
  addDoubleOption("RESIDUAL_FEM_RTOL", Res_FEM_RTOL, -9.0);
  /* DESCRIPTION: FEM: ETOL = Delta_U(k) * Residual(k) / Delta_U(0) * Residual(0) */
  addDoubleOption("RESIDUAL_FEM_ETOL", Res_FEM_ETOL, -9.0);
  /* DESCRIPTION: FEM: ETOL = Delta_U(k) * Residual(k) / Delta_U(0) * Residual(0) */
  addEnumOption("RESIDUAL_CRITERIA_FEM", Res_FEM_CRIT, ResFem_Map, RESFEM_RELATIVE);
  /*!\brief RESIDUAL_FUNC_FLOW\n DESCRIPTION: Flow functional for the Residual criteria\n OPTIONS: See \link Residual_Map \endlink \n DEFAULT: RHO_RESIDUAL \ingroup Config*/
  addEnumOption("RESIDUAL_FUNC_FLOW", Residual_Func_Flow, Residual_Map, RHO_RESIDUAL);
  /*!\brief STARTCONV_ITER\n DESCRIPTION: Iteration number to begin convergence monitoring\n DEFAULT: 5 \ingroup Config*/
  addUnsignedLongOption("STARTCONV_ITER", StartConv_Iter, 5);
  /*!\brief CAUCHY_ELEMS\n DESCRIPTION: Number of elements to apply the criteria. \n DEFAULT 100 \ingroup Config*/
  addUnsignedShortOption("CAUCHY_ELEMS", Cauchy_Elems, 100);
  /*!\brief CAUCHY_EPS\n DESCRIPTION: Epsilon to control the series convergence \n DEFAULT: 1e-10 \ingroup Config*/
  addDoubleOption("CAUCHY_EPS", Cauchy_Eps, 1E-10);
  /*!\brief CAUCHY_FUNC_FLOW
   *  \n DESCRIPTION: Flow functional for the Cauchy criteria \n OPTIONS: see \link Objective_Map \endlink \n DEFAULT: DRAG_COEFFICIENT \ingroup Config*/
  addEnumOption("CAUCHY_FUNC_FLOW", Cauchy_Func_Flow, Objective_Map, DRAG_COEFFICIENT);
  /*!\brief CAUCHY_FUNC_ADJFLOW\n DESCRIPTION: Adjoint functional for the Cauchy criteria.\n OPTIONS: See \link Sens_Map \endlink. \n DEFAULT: SENS_GEOMETRY \ingroup Config*/
  addEnumOption("CAUCHY_FUNC_ADJFLOW", Cauchy_Func_AdjFlow, Sens_Map, SENS_GEOMETRY);

  /*!\par CONFIG_CATEGORY: Multi-grid \ingroup Config*/
  /*--- Options related to Multi-grid ---*/

  /*!\brief START_UP_ITER \n DESCRIPTION: Start up iterations using the fine grid only. DEFAULT: 0 \ingroup Config*/
  addUnsignedShortOption("START_UP_ITER", nStartUpIter, 0);
  /*!\brief MGLEVEL\n DESCRIPTION: Multi-grid Levels. DEFAULT: 0 \ingroup Config*/
  addUnsignedShortOption("MGLEVEL", nMGLevels, 0);
  /*!\brief MGCYCLE\n DESCRIPTION: Multi-grid cycle. OPTIONS: See \link MG_Cycle_Map \endlink. Defualt V_CYCLE \ingroup Config*/
  addEnumOption("MGCYCLE", MGCycle, MG_Cycle_Map, V_CYCLE);
  /*!\brief MG_PRE_SMOOTH\n DESCRIPTION: Multi-grid pre-smoothing level \ingroup Config*/
  addUShortListOption("MG_PRE_SMOOTH", nMG_PreSmooth, MG_PreSmooth);
  /*!\brief MG_POST_SMOOTH\n DESCRIPTION: Multi-grid post-smoothing level \ingroup Config*/
  addUShortListOption("MG_POST_SMOOTH", nMG_PostSmooth, MG_PostSmooth);
  /*!\brief MG_CORRECTION_SMOOTH\n DESCRIPTION: Jacobi implicit smoothing of the correction \ingroup Config*/
  addUShortListOption("MG_CORRECTION_SMOOTH", nMG_CorrecSmooth, MG_CorrecSmooth);
  /*!\brief MG_DAMP_RESTRICTION\n DESCRIPTION: Damping factor for the residual restriction. DEFAULT: 0.75 \ingroup Config*/
  addDoubleOption("MG_DAMP_RESTRICTION", Damp_Res_Restric, 0.75);
  /*!\brief MG_DAMP_PROLONGATION\n DESCRIPTION: Damping factor for the correction prolongation. DEFAULT 0.75 \ingroup Config*/
  addDoubleOption("MG_DAMP_PROLONGATION", Damp_Correc_Prolong, 0.75);

  /*!\par CONFIG_CATEGORY: Spatial Discretization \ingroup Config*/
  /*--- Options related to the spatial discretization ---*/

  /*!\brief NUM_METHOD_GRAD
   *  \n DESCRIPTION: Numerical method for spatial gradients \n OPTIONS: See \link Gradient_Map \endlink. \n DEFAULT: WEIGHTED_LEAST_SQUARES. \ingroup Config*/
  addEnumOption("NUM_METHOD_GRAD", Kind_Gradient_Method, Gradient_Map, WEIGHTED_LEAST_SQUARES);
  /*!\brief VENKAT_LIMITER_COEFF
   *  \n DESCRIPTION: Coefficient for the limiter. DEFAULT value 0.5. Larger values decrease the extent of limiting, values approaching zero cause lower-order approximation to the solution. \ingroup Config */
  addDoubleOption("VENKAT_LIMITER_COEFF", Venkat_LimiterCoeff, 0.05);
  /*!\brief ADJ_SHARP_LIMITER_COEFF
   *  \n DESCRIPTION: Coefficient for detecting the limit of the sharp edges. DEFAULT value 3.0.  Use with sharp edges limiter. \ingroup Config*/
  addDoubleOption("ADJ_SHARP_LIMITER_COEFF", AdjSharp_LimiterCoeff, 3.0);
  /*!\brief LIMITER_ITER
   *  \n DESCRIPTION: Freeze the value of the limiter after a number of iterations. DEFAULT value 999999. \ingroup Config*/
  addUnsignedLongOption("LIMITER_ITER", LimiterIter, 999999);

  /*!\brief CONV_NUM_METHOD_FLOW
   *  \n DESCRIPTION: Convective numerical method \n OPTIONS: See \link Upwind_Map \endlink , \link Centered_Map \endlink. \ingroup Config*/
  addConvectOption("CONV_NUM_METHOD_FLOW", Kind_ConvNumScheme_Flow, Kind_Centered_Flow, Kind_Upwind_Flow);
  /*!\brief MUSCL_FLOW \n DESCRIPTION: Check if the MUSCL scheme should be used \ingroup Config*/
  addBoolOption("MUSCL_FLOW", MUSCL_Flow, true);
  /*!\brief SLOPE_LIMITER_FLOW
   * DESCRIPTION: Slope limiter for the direct solution. \n OPTIONS: See \link Limiter_Map \endlink \n DEFAULT VENKATAKRISHNAN \ingroup Config*/
  addEnumOption("SLOPE_LIMITER_FLOW", Kind_SlopeLimit_Flow, Limiter_Map, VENKATAKRISHNAN);
  default_jst_coeff[0] = 0.5; default_jst_coeff[1] = 0.02;
  /*!\brief JST_SENSOR_COEFF \n DESCRIPTION: 2nd and 4th order artificial dissipation coefficients for the JST method \ingroup Config*/
  addDoubleArrayOption("JST_SENSOR_COEFF", 2, Kappa_Flow, default_jst_coeff);
  /*!\brief LAX_SENSOR_COEFF \n DESCRIPTION: 1st order artificial dissipation coefficients for the Lax–Friedrichs method. \ingroup Config*/
  addDoubleOption("LAX_SENSOR_COEFF", Kappa_1st_Flow, 0.15);
  default_ad_coeff_heat[0] = 0.5; default_ad_coeff_heat[1] = 0.02;
  /*!\brief JST_SENSOR_COEFF_HEAT \n DESCRIPTION: 2nd and 4th order artificial dissipation coefficients for the JST method \ingroup Config*/
  addDoubleArrayOption("JST_SENSOR_COEFF_HEAT", 2, Kappa_Heat, default_ad_coeff_heat);

  /*!\brief CONV_NUM_METHOD_ADJFLOW
   *  \n DESCRIPTION: Convective numerical method for the adjoint solver.
   *  \n OPTIONS:  See \link Upwind_Map \endlink , \link Centered_Map \endlink. Note: not all methods are guaranteed to be implemented for the adjoint solver. \ingroup Config */
  addConvectOption("CONV_NUM_METHOD_ADJFLOW", Kind_ConvNumScheme_AdjFlow, Kind_Centered_AdjFlow, Kind_Upwind_AdjFlow);
  /*!\brief MUSCL_FLOW \n DESCRIPTION: Check if the MUSCL scheme should be used \ingroup Config*/
  addBoolOption("MUSCL_ADJFLOW", MUSCL_AdjFlow, true);
  /*!\brief SLOPE_LIMITER_ADJFLOW
     * DESCRIPTION: Slope limiter for the adjoint solution. \n OPTIONS: See \link Limiter_Map \endlink \n DEFAULT VENKATAKRISHNAN \ingroup Config*/
  addEnumOption("SLOPE_LIMITER_ADJFLOW", Kind_SlopeLimit_AdjFlow, Limiter_Map, VENKATAKRISHNAN);
  default_jst_adj_coeff[0] = 0.5; default_jst_adj_coeff[1] = 0.02;
  /*!\brief ADJ_JST_SENSOR_COEFF \n DESCRIPTION: 2nd and 4th order artificial dissipation coefficients for the adjoint JST method. \ingroup Config*/
  addDoubleArrayOption("ADJ_JST_SENSOR_COEFF", 2, Kappa_AdjFlow, default_jst_adj_coeff);
  /*!\brief LAX_SENSOR_COEFF \n DESCRIPTION: 1st order artificial dissipation coefficients for the adjoint Lax–Friedrichs method. \ingroup Config*/
  addDoubleOption("ADJ_LAX_SENSOR_COEFF", Kappa_1st_AdjFlow, 0.15);

  /*!\brief MUSCL_FLOW \n DESCRIPTION: Check if the MUSCL scheme should be used \ingroup Config*/
  addBoolOption("MUSCL_TURB", MUSCL_Turb, false);
  /*!\brief SLOPE_LIMITER_TURB
   *  \n DESCRIPTION: Slope limiter  \n OPTIONS: See \link Limiter_Map \endlink \n DEFAULT VENKATAKRISHNAN \ingroup Config*/
  addEnumOption("SLOPE_LIMITER_TURB", Kind_SlopeLimit_Turb, Limiter_Map, VENKATAKRISHNAN);
  /*!\brief CONV_NUM_METHOD_TURB
   *  \n DESCRIPTION: Convective numerical method \ingroup Config*/
  addConvectOption("CONV_NUM_METHOD_TURB", Kind_ConvNumScheme_Turb, Kind_Centered_Turb, Kind_Upwind_Turb);
  
  /*!\brief MUSCL_FLOW \n DESCRIPTION: Check if the MUSCL scheme should be used \ingroup Config*/
  addBoolOption("MUSCL_ADJTURB", MUSCL_AdjTurb, false);
  /*!\brief SLOPE_LIMITER_ADJTURB
   *  \n DESCRIPTION: Slope limiter \n OPTIONS: See \link Limiter_Map \endlink \n DEFAULT VENKATAKRISHNAN \ingroup Config */
  addEnumOption("SLOPE_LIMITER_ADJTURB", Kind_SlopeLimit_AdjTurb, Limiter_Map, VENKATAKRISHNAN);
  /*!\brief CONV_NUM_METHOD_ADJTURB\n DESCRIPTION: Convective numerical method for the adjoint/turbulent problem \ingroup Config*/
  addConvectOption("CONV_NUM_METHOD_ADJTURB", Kind_ConvNumScheme_AdjTurb, Kind_Centered_AdjTurb, Kind_Upwind_AdjTurb);

  /*!\brief MUSCL_FLOW \n DESCRIPTION: Check if the MUSCL scheme should be used \ingroup Config*/
  addBoolOption("MUSCL_HEAT", MUSCL_Heat, false);
  /*!\brief CONV_NUM_METHOD_HEAT
   *  \n DESCRIPTION: Convective numerical method \n DEFAULT: UPWIND */
  addEnumOption("CONV_NUM_METHOD_HEAT", Kind_ConvNumScheme_Heat, Space_Map, SPACE_UPWIND);

  /*!\par CONFIG_CATEGORY: Adjoint and Gradient \ingroup Config*/
  /*--- Options related to the adjoint and gradient ---*/

  /*!\brief LIMIT_ADJFLOW \n DESCRIPTION: Limit value for the adjoint variable.\n DEFAULT: 1E6. \ingroup Config*/
  addDoubleOption("LIMIT_ADJFLOW", AdjointLimit, 1E6);
  /*!\brief MG_ADJFLOW\n DESCRIPTION: Multigrid with the adjoint problem. \n Defualt: YES \ingroup Config*/
  addBoolOption("MG_ADJFLOW", MG_AdjointFlow, true);

  /*!\brief OBJECTIVE_WEIGHT  \n DESCRIPTION: Adjoint problem boundary condition weights. Applies scaling factor to objective(s) \ingroup Config*/
  addDoubleListOption("OBJECTIVE_WEIGHT", nObjW, Weight_ObjFunc);
  /*!\brief OBJECTIVE_FUNCTION
   *  \n DESCRIPTION: Adjoint problem boundary condition \n OPTIONS: see \link Objective_Map \endlink \n DEFAULT: DRAG_COEFFICIENT \ingroup Config*/
  addEnumListOption("OBJECTIVE_FUNCTION", nObj, Kind_ObjFunc, Objective_Map);

  /* DESCRIPTION: parameter for the definition of a complex objective function */
  addDoubleOption("DCD_DCL_VALUE", dCD_dCL, 0.0);
  /* DESCRIPTION: parameter for the definition of a complex objective function */
  addDoubleOption("DCMX_DCL_VALUE", dCMx_dCL, 0.0);
  /* DESCRIPTION: parameter for the definition of a complex objective function */
  addDoubleOption("DCMY_DCL_VALUE", dCMy_dCL, 0.0);
  /* DESCRIPTION: parameter for the definition of a complex objective function */
  addDoubleOption("DCMZ_DCL_VALUE", dCMz_dCL, 0.0);

  /* DESCRIPTION: parameter for the definition of a complex objective function */
  addDoubleOption("DCD_DCMY_VALUE", dCD_dCMy, 0.0);

  default_obj_coeff[0]=0.0; default_obj_coeff[1]=0.0; default_obj_coeff[2]=0.0;
  default_obj_coeff[3]=0.0;  default_obj_coeff[4]=0.0;
  /*!\brief OBJ_CHAIN_RULE_COEFF
  * \n DESCRIPTION: Coefficients defining the objective function gradient using the chain rule
  * with area-averaged outlet primitive variables. This is used with the genereralized outflow
  * objective.  \ingroup Config   */
  addDoubleArrayOption("OBJ_CHAIN_RULE_COEFF", 5, Obj_ChainRuleCoeff, default_obj_coeff);

  default_geo_loc[0] = 0.0; default_geo_loc[1] = 1.0;
  /* DESCRIPTION: Definition of the airfoil section */
  addDoubleArrayOption("GEO_BOUNDS", 2, Stations_Bounds, default_geo_loc);
  /* DESCRIPTION: Identify the body to slice */
  addEnumOption("GEO_DESCRIPTION", Geo_Description, Geo_Description_Map, WING);
  /* DESCRIPTION: Z location of the waterline */
  addDoubleOption("GEO_WATERLINE_LOCATION", Geo_Waterline_Location, 0.0);
  /* DESCRIPTION: Number of section cuts to make when calculating internal volume */
  addUnsignedShortOption("GEO_NUMBER_STATIONS", nWingStations, 25);
  /* DESCRIPTION: Definition of the airfoil sections */
  addDoubleListOption("GEO_LOCATION_STATIONS", nLocationStations, LocationStations);
  default_nacelle_location[0] = 0.0; default_nacelle_location[1] = 0.0; default_nacelle_location[2] = 0.0;
  default_nacelle_location[3] = 0.0; default_nacelle_location[4] = 0.0;
  /* DESCRIPTION: Definition of the nacelle location (higlite coordinates, tilt angle, toe angle) */
  addDoubleArrayOption("GEO_NACELLE_LOCATION", 5, NacelleLocation, default_nacelle_location);
  /* DESCRIPTION: Output sectional forces for specified markers. */
  addBoolOption("GEO_PLOT_STATIONS", Plot_Section_Forces, false);
  /* DESCRIPTION: Mode of the GDC code (analysis, or gradient) */
  addEnumOption("GEO_MODE", GeometryMode, GeometryMode_Map, FUNCTION);

  /* DESCRIPTION: Drag weight in sonic boom Objective Function (from 0.0 to 1.0) */
  addDoubleOption("DRAG_IN_SONICBOOM", WeightCd, 0.0);
  /* DESCRIPTION: Sensitivity smoothing  */
  addEnumOption("SENS_SMOOTHING", Kind_SensSmooth, Sens_Smoothing_Map, NO_SMOOTH);
  /* DESCRIPTION: Continuous Adjoint frozen viscosity */
  addBoolOption("FROZEN_VISC_CONT", Frozen_Visc_Cont, true);
  /* DESCRIPTION: Discrete Adjoint frozen viscosity */
  addBoolOption("FROZEN_VISC_DISC", Frozen_Visc_Disc, false);
  /* DESCRIPTION: Discrete Adjoint frozen limiter */
  addBoolOption("FROZEN_LIMITER_DISC", Frozen_Limiter_Disc, false);
  /* DESCRIPTION: Use an inconsistent (primal/dual) discrete adjoint formulation */
  addBoolOption("INCONSISTENT_DISC", Inconsistent_Disc, false);
   /* DESCRIPTION:  */
  addDoubleOption("FIX_AZIMUTHAL_LINE", FixAzimuthalLine, 90.0);
  /*!\brief SENS_REMOVE_SHARP
   * \n DESCRIPTION: Remove sharp edges from the sensitivity evaluation  \n Format: SENS_REMOVE_SHARP = YES \n DEFAULT: NO \ingroup Config*/
  addBoolOption("SENS_REMOVE_SHARP", Sens_Remove_Sharp, false);

  /* DESCRIPTION: Automatically reorient elements that seem flipped */
  addBoolOption("REORIENT_ELEMENTS",ReorientElements, true);

  /*!\par CONFIG_CATEGORY: Input/output files and formats \ingroup Config */
  /*--- Options related to input/output files and formats ---*/

  /*!\brief OUTPUT_FORMAT \n DESCRIPTION: I/O format for output plots. \n OPTIONS: see \link Output_Map \endlink \n DEFAULT: TECPLOT \ingroup Config */
  addEnumOption("OUTPUT_FORMAT", Output_FileFormat, Output_Map, TECPLOT);
  /*!\brief ACTDISK_JUMP \n DESCRIPTION: The jump is given by the difference in values or a ratio */
  addEnumOption("ACTDISK_JUMP", ActDisk_Jump, Jump_Map, DIFFERENCE);
  /*!\brief MESH_FORMAT \n DESCRIPTION: Mesh input file format \n OPTIONS: see \link Input_Map \endlink \n DEFAULT: SU2 \ingroup Config*/
  addEnumOption("MESH_FORMAT", Mesh_FileFormat, Input_Map, SU2);
  /* DESCRIPTION:  Mesh input file */
  addStringOption("MESH_FILENAME", Mesh_FileName, string("mesh.su2"));
  /*!\brief MESH_OUT_FILENAME \n DESCRIPTION: Mesh output file name. Used when converting, scaling, or deforming a mesh. \n DEFAULT: mesh_out.su2 \ingroup Config*/
  addStringOption("MESH_OUT_FILENAME", Mesh_Out_FileName, string("mesh_out.su2"));

  /*!\brief CONV_FILENAME \n DESCRIPTION: Output file convergence history (w/o extension) \n DEFAULT: history \ingroup Config*/
  addStringOption("CONV_FILENAME", Conv_FileName, string("history"));
  /*!\brief BREAKDOWN_FILENAME \n DESCRIPTION: Output file forces breakdown \ingroup Config*/
  addStringOption("BREAKDOWN_FILENAME", Breakdown_FileName, string("forces_breakdown.dat"));
  /*!\brief CONV_FILENAME \n DESCRIPTION: Output file convergence history (w/o extension) \n DEFAULT: history \ingroup Config*/
  addStringOption("CONV_FILENAME_FSI", Conv_FileName_FSI, string("historyFSI.csv"));
  /* DESCRIPTION: Viscous limiter turbulent equations */
  addBoolOption("WRITE_CONV_FILENAME_FSI", Write_Conv_FSI, false);
  /*!\brief SOLUTION_FLOW_FILENAME \n DESCRIPTION: Restart flow input file (the file output under the filename set by RESTART_FLOW_FILENAME) \n DEFAULT: solution_flow.dat \ingroup Config */
  addStringOption("SOLUTION_FLOW_FILENAME", Solution_FlowFileName, string("solution_flow.dat"));
  /*!\brief SOLUTION_ADJ_FILENAME\n DESCRIPTION: Restart adjoint input file. Objective function abbreviation is expected. \ingroup Config*/
  addStringOption("SOLUTION_ADJ_FILENAME", Solution_AdjFileName, string("solution_adj.dat"));
  /*!\brief SOLUTION_FLOW_FILENAME \n DESCRIPTION: Restart structure input file (the file output under the filename set by RESTART_FLOW_FILENAME) \n Default: solution_flow.dat \ingroup Config */
  addStringOption("SOLUTION_STRUCTURE_FILENAME", Solution_FEMFileName, string("solution_structure.dat"));
  /*!\brief SOLUTION_FLOW_FILENAME \n DESCRIPTION: Restart structure input file (the file output under the filename set by RESTART_FLOW_FILENAME) \n Default: solution_flow.dat \ingroup Config */
  addStringOption("SOLUTION_ADJ_STRUCTURE_FILENAME", Solution_AdjFEMFileName, string("solution_adjoint_structure.dat"));
  /*!\brief RESTART_FLOW_FILENAME \n DESCRIPTION: Output file restart flow \ingroup Config*/
  addStringOption("RESTART_FLOW_FILENAME", Restart_FlowFileName, string("restart_flow.dat"));
  /*!\brief RESTART_ADJ_FILENAME  \n DESCRIPTION: Output file restart adjoint. Objective function abbreviation will be appended. \ingroup Config*/
  addStringOption("RESTART_ADJ_FILENAME", Restart_AdjFileName, string("restart_adj.dat"));
  /*!\brief RESTART_WAVE_FILENAME \n DESCRIPTION: Output file restart wave \ingroup Config*/
  addStringOption("RESTART_WAVE_FILENAME", Restart_WaveFileName, string("restart_wave.dat"));
  /*!\brief RESTART_STRUCTURE_FILENAME \n DESCRIPTION: Output file restart structure \ingroup Config*/
  addStringOption("RESTART_STRUCTURE_FILENAME", Restart_FEMFileName, string("restart_structure.dat"));
  /*!\brief RESTART_ADJ_STRUCTURE_FILENAME \n DESCRIPTION: Output file restart structure \ingroup Config*/
  addStringOption("RESTART_ADJ_STRUCTURE_FILENAME", Restart_AdjFEMFileName, string("restart_adjoint_structure.dat"));
  /*!\brief VOLUME_FLOW_FILENAME  \n DESCRIPTION: Output file flow (w/o extension) variables \ingroup Config */
  addStringOption("VOLUME_FLOW_FILENAME", Flow_FileName, string("flow"));
  /*!\brief VOLUME_STRUCTURE_FILENAME
   * \n  DESCRIPTION: Output file structure (w/o extension) variables \ingroup Config*/
  addStringOption("VOLUME_STRUCTURE_FILENAME", Structure_FileName, string("structure"));
  /*!\brief VOLUME_ADJ_STRUCTURE_FILENAME
   * \n  DESCRIPTION: Output file structure (w/o extension) variables \ingroup Config*/
  addStringOption("VOLUME_ADJ_STRUCTURE_FILENAME", AdjStructure_FileName, string("adj_structure"));
  /*!\brief SURFACE_STRUCTURE_FILENAME
   *  \n DESCRIPTION: Output file structure (w/o extension) variables \ingroup Config*/
  addStringOption("SURFACE_STRUCTURE_FILENAME", SurfStructure_FileName, string("surface_structure"));
  /*!\brief SURFACE_STRUCTURE_FILENAME
   *  \n DESCRIPTION: Output file structure (w/o extension) variables \ingroup Config*/
  addStringOption("SURFACE_ADJ_STRUCTURE_FILENAME", AdjSurfStructure_FileName, string("adj_surface_structure"));
  /*!\brief SURFACE_WAVE_FILENAME
   *  \n DESCRIPTION: Output file structure (w/o extension) variables \ingroup Config*/
  addStringOption("SURFACE_WAVE_FILENAME", SurfWave_FileName, string("surface_wave"));
  /*!\brief SURFACE_HEAT_FILENAME
   *  \n DESCRIPTION: Output file structure (w/o extension) variables \ingroup Config */
  addStringOption("SURFACE_HEAT_FILENAME", SurfHeat_FileName, string("surface_heat"));
  /*!\brief VOLUME_WAVE_FILENAME
   *  \n DESCRIPTION: Output file wave (w/o extension) variables  \ingroup Config*/
  addStringOption("VOLUME_WAVE_FILENAME", Wave_FileName, string("wave"));
  /*!\brief VOLUME_HEAT_FILENAME
   *  \n DESCRIPTION: Output file wave (w/o extension) variables  \ingroup Config*/
  addStringOption("VOLUME_HEAT_FILENAME", Heat_FileName, string("heat"));
  /*!\brief VOLUME_ADJWAVE_FILENAME
   *  \n DESCRIPTION: Output file adj. wave (w/o extension) variables  \ingroup Config*/
  addStringOption("VOLUME_ADJWAVE_FILENAME", AdjWave_FileName, string("adjoint_wave"));
  /*!\brief VOLUME_ADJ_FILENAME
   *  \n DESCRIPTION: Output file adjoint (w/o extension) variables  \ingroup Config*/
  addStringOption("VOLUME_ADJ_FILENAME", Adj_FileName, string("adjoint"));
  /*!\brief GRAD_OBJFUNC_FILENAME
   *  \n DESCRIPTION: Output objective function gradient  \ingroup Config*/
  addStringOption("GRAD_OBJFUNC_FILENAME", ObjFunc_Grad_FileName, string("of_grad.dat"));
  /*!\brief VALUE_OBJFUNC_FILENAME
   *  \n DESCRIPTION: Output objective function  \ingroup Config*/
  addStringOption("VALUE_OBJFUNC_FILENAME", ObjFunc_Value_FileName, string("of_func.dat"));
  /*!\brief SURFACE_FLOW_FILENAME
   *  \n DESCRIPTION: Output file surface flow coefficient (w/o extension)  \ingroup Config*/
  addStringOption("SURFACE_FLOW_FILENAME", SurfFlowCoeff_FileName, string("surface_flow"));
  /*!\brief SURFACE_ADJ_FILENAME
   *  \n DESCRIPTION: Output file surface adjoint coefficient (w/o extension)  \ingroup Config*/
  addStringOption("SURFACE_ADJ_FILENAME", SurfAdjCoeff_FileName, string("surface_adjoint"));
  /*!\brief SURFACE_SENS_FILENAME_FILENAME
   *  \n DESCRIPTION: Output file surface sensitivity (discrete adjoint) (w/o extension)  \ingroup Config*/
  addStringOption("SURFACE_SENS_FILENAME", SurfSens_FileName, string("surface_sens"));
  /*!\brief VOLUME_SENS_FILENAME
   *  \n DESCRIPTION: Output file volume sensitivity (discrete adjoint))  \ingroup Config*/
  addStringOption("VOLUME_SENS_FILENAME", VolSens_FileName, string("volume_sens"));
  /*!\brief WRT_SOL_FREQ
   *  \n DESCRIPTION: Writing solution file frequency  \ingroup Config*/
  addUnsignedLongOption("WRT_SOL_FREQ", Wrt_Sol_Freq, 1000);
  /*!\brief WRT_SOL_FREQ_DUALTIME
   *  \n DESCRIPTION: Writing solution file frequency for dual time  \ingroup Config*/
  addUnsignedLongOption("WRT_SOL_FREQ_DUALTIME", Wrt_Sol_Freq_DualTime, 1);
  /*!\brief WRT_CON_FREQ
   *  \n DESCRIPTION: Writing convergence history frequency  \ingroup Config*/
  addUnsignedLongOption("WRT_CON_FREQ",  Wrt_Con_Freq, 1);
  /*!\brief WRT_CON_FREQ_DUALTIME
   *  \n DESCRIPTION: Writing convergence history frequency for the dual time  \ingroup Config*/
  addUnsignedLongOption("WRT_CON_FREQ_DUALTIME",  Wrt_Con_Freq_DualTime, 10);
  /*!\brief LOW_MEMORY_OUTPUT
   *  \n DESCRIPTION: Output less information for lower memory use.  \ingroup Config*/
  addBoolOption("LOW_MEMORY_OUTPUT", Low_MemoryOutput, false);
  /*!\brief WRT_VOL_SOL
   *  \n DESCRIPTION: Write a volume solution file  \ingroup Config*/
  addBoolOption("WRT_VOL_SOL", Wrt_Vol_Sol, true);
  /*!\brief WRT_SRF_SOL
   *  \n DESCRIPTION: Write a surface solution file  \ingroup Config*/
  addBoolOption("WRT_SRF_SOL", Wrt_Srf_Sol, true);
  /*!\brief WRT_CSV_SOL
   *  \n DESCRIPTION: Write a surface CSV solution file  \ingroup Config*/
  addBoolOption("WRT_CSV_SOL", Wrt_Csv_Sol, true);
  /*!\brief WRT_SURFACE
   *  \n DESCRIPTION: Output solution at each surface  \ingroup Config*/
  addBoolOption("WRT_SURFACE", Wrt_Surface, false);
  /*!\brief WRT_RESIDUALS
   *  \n DESCRIPTION: Output residual info to solution/restart file  \ingroup Config*/
  addBoolOption("WRT_RESIDUALS", Wrt_Residuals, false);
  /*!\brief WRT_LIMITERS
   *  \n DESCRIPTION: Output limiter value information to solution/restart file  \ingroup Config*/
  addBoolOption("WRT_LIMITERS", Wrt_Limiters, false);
  /*!\brief WRT_SHARPEDGES
   *  \n DESCRIPTION: Output sharp edge limiter information to solution/restart file  \ingroup Config*/
  addBoolOption("WRT_SHARPEDGES", Wrt_SharpEdges, false);
  /* DESCRIPTION: Output the rind layers in the solution files  \ingroup Config*/
  addBoolOption("WRT_HALO", Wrt_Halo, false);
  /* DESCRIPTION: Output the resolution tensors in the solution files  \ingroup Config*/
  addBoolOption("WRT_RESOLUTION_TENSORS", Wrt_Resolution_Tensors, false);
  /*!\brief MARKER_ANALYZE_AVERAGE
   *  \n DESCRIPTION: Output averaged flow values on specified analyze marker.
   *  Options: AREA, MASSFLUX
   *  \n Use with MARKER_ANALYZE. \ingroup Config*/
  addEnumOption("MARKER_ANALYZE_AVERAGE", Kind_Average, Average_Map, AVERAGE_MASSFLUX);
  /*!\brief CONSOLE_OUTPUT_VERBOSITY
   *  \n DESCRIPTION: Verbosity level for console output  \ingroup Config*/
  addEnumOption("CONSOLE_OUTPUT_VERBOSITY", Console_Output_Verb, Verb_Map, VERB_HIGH);
  /*!\brief CONST_FILENAME \n DESCRIPTION: Input file for the hybrid RANS/LES constants (w/o extension) \n DEFAULT: "" \ingroup Config*/
  addStringOption("CONST_FILENAME", Hybrid_Const_FileName, string(""));


  /*!\par CONFIG_CATEGORY: Dynamic mesh definition \ingroup Config*/
  /*--- Options related to dynamic meshes ---*/

  /* DESCRIPTION: Mesh motion for unsteady simulations */
  addBoolOption("GRID_MOVEMENT", Grid_Movement, false);
  /* DESCRIPTION: Type of mesh motion */
  addEnumListOption("GRID_MOVEMENT_KIND", nGridMovement, Kind_GridMovement, GridMovement_Map);
  /* DESCRIPTION: Marker(s) of moving surfaces (MOVING_WALL or DEFORMING grid motion). */
  addStringListOption("MARKER_MOVING", nMarker_Moving, Marker_Moving);
  /* DESCRIPTION: Mach number (non-dimensional, based on the mesh velocity and freestream vals.) */
  addDoubleOption("MACH_MOTION", Mach_Motion, 0.0);
  /* DESCRIPTION: Coordinates of the rigid motion origin */
  addDoubleListOption("MOTION_ORIGIN_X", nMotion_Origin_X, Motion_Origin_X);
  /* DESCRIPTION: Coordinates of the rigid motion origin */
  addDoubleListOption("MOTION_ORIGIN_Y", nMotion_Origin_Y, Motion_Origin_Y);
  /* DESCRIPTION: Coordinates of the rigid motion origin */
  addDoubleListOption("MOTION_ORIGIN_Z", nMotion_Origin_Z, Motion_Origin_Z);
  /* DESCRIPTION: Translational velocity vector (m/s) in the x, y, & z directions (RIGID_MOTION only) */
  addDoubleListOption("TRANSLATION_RATE_X", nTranslation_Rate_X, Translation_Rate_X);
  /* DESCRIPTION: Translational velocity vector (m/s) in the x, y, & z directions (RIGID_MOTION only) */
  addDoubleListOption("TRANSLATION_RATE_Y", nTranslation_Rate_Y, Translation_Rate_Y);
  /* DESCRIPTION: Translational velocity vector (m/s) in the x, y, & z directions (RIGID_MOTION only) */
  addDoubleListOption("TRANSLATION_RATE_Z", nTranslation_Rate_Z, Translation_Rate_Z);
  /* DESCRIPTION: Angular velocity vector (rad/s) about x, y, & z axes (RIGID_MOTION only) */
  addDoubleListOption("ROTATION_RATE_X", nRotation_Rate_X, Rotation_Rate_X);
  /* DESCRIPTION: Angular velocity vector (rad/s) about x, y, & z axes (RIGID_MOTION only) */
  addDoubleListOption("ROTATION_RATE_Y", nRotation_Rate_Y, Rotation_Rate_Y);
  /* DESCRIPTION: Angular velocity vector (rad/s) about x, y, & z axes (RIGID_MOTION only) */
  addDoubleListOption("ROTATION_RATE_Z", nRotation_Rate_Z, Rotation_Rate_Z);
  /* DESCRIPTION: Pitching angular freq. (rad/s) about x, y, & z axes (RIGID_MOTION only) */
  addDoubleListOption("PITCHING_OMEGA_X", nPitching_Omega_X, Pitching_Omega_X);
  /* DESCRIPTION: Pitching angular freq. (rad/s) about x, y, & z axes (RIGID_MOTION only) */
  addDoubleListOption("PITCHING_OMEGA_Y", nPitching_Omega_Y, Pitching_Omega_Y);
  /* DESCRIPTION: Pitching angular freq. (rad/s) about x, y, & z axes (RIGID_MOTION only) */
  addDoubleListOption("PITCHING_OMEGA_Z", nPitching_Omega_Z, Pitching_Omega_Z);
  /* DESCRIPTION: Pitching amplitude (degrees) about x, y, & z axes (RIGID_MOTION only) */
  addDoubleListOption("PITCHING_AMPL_X", nPitching_Ampl_X, Pitching_Ampl_X);
  /* DESCRIPTION: Pitching amplitude (degrees) about x, y, & z axes (RIGID_MOTION only) */
  addDoubleListOption("PITCHING_AMPL_Y", nPitching_Ampl_Y, Pitching_Ampl_Y);
  /* DESCRIPTION: Pitching amplitude (degrees) about x, y, & z axes (RIGID_MOTION only) */
  addDoubleListOption("PITCHING_AMPL_Z", nPitching_Ampl_Z, Pitching_Ampl_Z);
  /* DESCRIPTION: Pitching phase offset (degrees) about x, y, & z axes (RIGID_MOTION only) */
  addDoubleListOption("PITCHING_PHASE_X", nPitching_Phase_X, Pitching_Phase_X);
  /* DESCRIPTION: Pitching phase offset (degrees) about x, y, & z axes (RIGID_MOTION only) */
  addDoubleListOption("PITCHING_PHASE_Y", nPitching_Phase_Y, Pitching_Phase_Y);
  /* DESCRIPTION: Pitching phase offset (degrees) about x, y, & z axes (RIGID_MOTION only) */
  addDoubleListOption("PITCHING_PHASE_Z", nPitching_Phase_Z, Pitching_Phase_Z);
  /* DESCRIPTION: Plunging angular freq. (rad/s) in x, y, & z directions (RIGID_MOTION only) */
  addDoubleListOption("PLUNGING_OMEGA_X", nPlunging_Omega_X, Plunging_Omega_X);
  /* DESCRIPTION: Plunging angular freq. (rad/s) in x, y, & z directions (RIGID_MOTION only) */
  addDoubleListOption("PLUNGING_OMEGA_Y", nPlunging_Omega_Y, Plunging_Omega_Y);
  /* DESCRIPTION: Plunging angular freq. (rad/s) in x, y, & z directions (RIGID_MOTION only) */
  addDoubleListOption("PLUNGING_OMEGA_Z", nPlunging_Omega_Z, Plunging_Omega_Z);
  /* DESCRIPTION: Plunging amplitude (m) in x, y, & z directions (RIGID_MOTION only) */
  addDoubleListOption("PLUNGING_AMPL_X", nPlunging_Ampl_X, Plunging_Ampl_X);
  /* DESCRIPTION: Plunging amplitude (m) in x, y, & z directions (RIGID_MOTION only) */
  addDoubleListOption("PLUNGING_AMPL_Y", nPlunging_Ampl_Y, Plunging_Ampl_Y);
  /* DESCRIPTION: Plunging amplitude (m) in x, y, & z directions (RIGID_MOTION only) */
  addDoubleListOption("PLUNGING_AMPL_Z", nPlunging_Ampl_Z, Plunging_Ampl_Z);
  /* DESCRIPTION: Value to move motion origins (1 or 0) */
  addUShortListOption("MOVE_MOTION_ORIGIN", nMoveMotion_Origin, MoveMotion_Origin);
  /* DESCRIPTION:  */
  addStringOption("MOTION_FILENAME", Motion_Filename, string("mesh_motion.dat"));

  /*!\par CONFIG_CATEGORY: Grid adaptation \ingroup Config*/
  /*--- Options related to grid adaptation ---*/

  /* DESCRIPTION: Kind of grid adaptation */
  addEnumOption("KIND_ADAPT", Kind_Adaptation, Adapt_Map, NO_ADAPT);
  /* DESCRIPTION: Percentage of new elements (% of the original number of elements) */
  addDoubleOption("NEW_ELEMS", New_Elem_Adapt, -1.0);
  /* DESCRIPTION: Scale factor for the dual volume */
  addDoubleOption("DUALVOL_POWER", DualVol_Power, 0.5);
  /* DESCRIPTION: Use analytical definition for surfaces */
  addEnumOption("ANALYTICAL_SURFDEF", Analytical_Surface, Geo_Analytic_Map, NO_GEO_ANALYTIC);
  /* DESCRIPTION: Before each computation, implicitly smooth the nodal coordinates */
  addBoolOption("SMOOTH_GEOMETRY", SmoothNumGrid, false);
  /* DESCRIPTION: Adapt the boundary elements */
  addBoolOption("ADAPT_BOUNDARY", AdaptBoundary, true);

  /*!\par CONFIG_CATEGORY: Aeroelastic Simulation (Typical Section Model) \ingroup Config*/
  /*--- Options related to aeroelastic simulations using the Typical Section Model) ---*/
  /* DESCRIPTION: The flutter speed index (modifies the freestream condition) */
  addDoubleOption("FLUTTER_SPEED_INDEX", FlutterSpeedIndex, 0.6);
  /* DESCRIPTION: Natural frequency of the spring in the plunging direction (rad/s). */
  addDoubleOption("PLUNGE_NATURAL_FREQUENCY", PlungeNaturalFrequency, 100);
  /* DESCRIPTION: Natural frequency of the spring in the pitching direction (rad/s). */
  addDoubleOption("PITCH_NATURAL_FREQUENCY", PitchNaturalFrequency, 100);
  /* DESCRIPTION: The airfoil mass ratio. */
  addDoubleOption("AIRFOIL_MASS_RATIO", AirfoilMassRatio, 60);
  /* DESCRIPTION: Distance in semichords by which the center of gravity lies behind the elastic axis. */
  addDoubleOption("CG_LOCATION", CG_Location, 1.8);
  /* DESCRIPTION: The radius of gyration squared (expressed in semichords) of the typical section about the elastic axis. */
  addDoubleOption("RADIUS_GYRATION_SQUARED", RadiusGyrationSquared, 3.48);
  /* DESCRIPTION: Solve the aeroelastic equations every given number of internal iterations. */
  addUnsignedShortOption("AEROELASTIC_ITER", AeroelasticIter, 3);
  
  /*!\par CONFIG_CATEGORY: Optimization Problem*/
  
  /* DESCRIPTION: Scale the line search in the optimizer */
  addDoubleOption("OPT_RELAX_FACTOR", Opt_RelaxFactor, 1.0);

  /* DESCRIPTION: Bound the line search in the optimizer */
  addDoubleOption("OPT_LINE_SEARCH_BOUND", Opt_LineSearch_Bound, 1E6);

  /*!\par CONFIG_CATEGORY: Wind Gust \ingroup Config*/
  /*--- Options related to wind gust simulations ---*/

  /* DESCRIPTION: Apply a wind gust */
  addBoolOption("WIND_GUST", Wind_Gust, false);
  /* DESCRIPTION: Type of gust */
  addEnumOption("GUST_TYPE", Gust_Type, Gust_Type_Map, NO_GUST);
  /* DESCRIPTION: Gust wavelenght (meters) */
  addDoubleOption("GUST_WAVELENGTH", Gust_WaveLength, 0.0);
  /* DESCRIPTION: Number of gust periods */
  addDoubleOption("GUST_PERIODS", Gust_Periods, 1.0);
  /* DESCRIPTION: Gust amplitude (m/s) */
  addDoubleOption("GUST_AMPL", Gust_Ampl, 0.0);
  /* DESCRIPTION: Time at which to begin the gust (sec) */
  addDoubleOption("GUST_BEGIN_TIME", Gust_Begin_Time, 0.0);
  /* DESCRIPTION: Location at which the gust begins (meters) */
  addDoubleOption("GUST_BEGIN_LOC", Gust_Begin_Loc, 0.0);
  /* DESCRIPTION: Direction of the gust X or Y dir */
  addEnumOption("GUST_DIR", Gust_Dir, Gust_Dir_Map, Y_DIR);

  /* Harmonic Balance config */
  /* DESCRIPTION: Omega_HB = 2*PI*frequency - frequencies for Harmonic Balance method */
  addDoubleListOption("OMEGA_HB", nOmega_HB, Omega_HB);

  /*!\par CONFIG_CATEGORY: Equivalent Area \ingroup Config*/
  /*--- Options related to the equivalent area ---*/

  /* DESCRIPTION: Evaluate equivalent area on the Near-Field  */
  addBoolOption("EQUIV_AREA", EquivArea, false);
  default_ea_lim[0] = 0.0; default_ea_lim[1] = 1.0; default_ea_lim[2] = 1.0;
  /* DESCRIPTION: Integration limits of the equivalent area ( xmin, xmax, Dist_NearField ) */
  addDoubleArrayOption("EA_INT_LIMIT", 3, EA_IntLimit, default_ea_lim);
  /* DESCRIPTION: Equivalent area scaling factor */
  addDoubleOption("EA_SCALE_FACTOR", EA_ScaleFactor, 1.0);

	// these options share nDV as their size in the option references; not a good idea
	/*!\par CONFIG_CATEGORY: Grid deformation \ingroup Config*/
  /*--- Options related to the grid deformation ---*/

	/* DESCRIPTION: Kind of deformation */
	addEnumListOption("DV_KIND", nDV, Design_Variable, Param_Map);
	/* DESCRIPTION: Marker of the surface to which we are going apply the shape deformation */
  addStringListOption("DV_MARKER", nMarker_DV, Marker_DV);
	/* DESCRIPTION: Parameters of the shape deformation
   - FFD_CONTROL_POINT_2D ( FFDBox ID, i_Ind, j_Ind, x_Disp, y_Disp )
   - FFD_RADIUS_2D ( FFDBox ID )
   - FFD_CAMBER_2D ( FFDBox ID, i_Ind )
   - FFD_THICKNESS_2D ( FFDBox ID, i_Ind )
   - HICKS_HENNE ( Lower Surface (0)/Upper Surface (1)/Only one Surface (2), x_Loc )
   - SURFACE_BUMP ( x_start, x_end, x_Loc )
   - CST ( Lower Surface (0)/Upper Surface (1), Kulfan parameter number, Total number of Kulfan parameters for surface )
   - NACA_4DIGITS ( 1st digit, 2nd digit, 3rd and 4th digit )
   - PARABOLIC ( Center, Thickness )
   - TRANSLATION ( x_Disp, y_Disp, z_Disp )
   - ROTATION ( x_Orig, y_Orig, z_Orig, x_End, y_End, z_End )
   - OBSTACLE ( Center, Bump size )
   - SPHERICAL ( ControlPoint_Index, Theta_Disp, R_Disp )
   - FFD_CONTROL_POINT ( FFDBox ID, i_Ind, j_Ind, k_Ind, x_Disp, y_Disp, z_Disp )
   - FFD_TWIST_ANGLE ( FFDBox ID, x_Orig, y_Orig, z_Orig, x_End, y_End, z_End )
   - FFD_ROTATION ( FFDBox ID, x_Orig, y_Orig, z_Orig, x_End, y_End, z_End )
   - FFD_CONTROL_SURFACE ( FFDBox ID, x_Orig, y_Orig, z_Orig, x_End, y_End, z_End )
   - FFD_CAMBER ( FFDBox ID, i_Ind, j_Ind )
   - FFD_THICKNESS ( FFDBox ID, i_Ind, j_Ind ) */
	addDVParamOption("DV_PARAM", nDV, ParamDV, FFDTag, Design_Variable);
  /* DESCRIPTION: New value of the shape deformation */
  addDVValueOption("DV_VALUE", nDV_Value, DV_Value, nDV, ParamDV, Design_Variable);
	/* DESCRIPTION: Hold the grid fixed in a region */
  addBoolOption("HOLD_GRID_FIXED", Hold_GridFixed, false);
	default_grid_fix[0] = -1E15; default_grid_fix[1] = -1E15; default_grid_fix[2] = -1E15;
	default_grid_fix[3] =  1E15; default_grid_fix[4] =  1E15; default_grid_fix[5] =  1E15;
	/* DESCRIPTION: Coordinates of the box where the grid will be deformed (Xmin, Ymin, Zmin, Xmax, Ymax, Zmax) */
	addDoubleArrayOption("HOLD_GRID_FIXED_COORD", 6, Hold_GridFixed_Coord, default_grid_fix);
	/* DESCRIPTION: Visualize the deformation */
  addBoolOption("VISUALIZE_DEFORMATION", Visualize_Deformation, false);
  /* DESCRIPTION: Print the residuals during mesh deformation to the console */
  addBoolOption("DEFORM_CONSOLE_OUTPUT", Deform_Output, true);
  /* DESCRIPTION: Number of nonlinear deformation iterations (surface deformation increments) */
  addUnsignedLongOption("DEFORM_NONLINEAR_ITER", GridDef_Nonlinear_Iter, 1);
  /* DESCRIPTION: Number of smoothing iterations for FEA mesh deformation */
  addUnsignedLongOption("DEFORM_LINEAR_ITER", GridDef_Linear_Iter, 1000);
  /* DESCRIPTION: Factor to multiply smallest volume for deform tolerance (0.001 default) */
  addDoubleOption("DEFORM_TOL_FACTOR", Deform_Tol_Factor, 1E-6);
  /* DESCRIPTION: Deform coefficient (-1.0 to 0.5) */
  addDoubleOption("DEFORM_COEFF", Deform_Coeff, 1E6);
  /* DESCRIPTION: Deform limit in m or inches */
  addDoubleOption("DEFORM_LIMIT", Deform_Limit, 1E6);
  /* DESCRIPTION: Type of element stiffness imposed for FEA mesh deformation (INVERSE_VOLUME, WALL_DISTANCE, CONSTANT_STIFFNESS) */
  addEnumOption("DEFORM_STIFFNESS_TYPE", Deform_Stiffness_Type, Deform_Stiffness_Map, SOLID_WALL_DISTANCE);
  /* DESCRIPTION: Poisson's ratio for constant stiffness FEA method of grid deformation*/
  addDoubleOption("DEFORM_ELASTICITY_MODULUS", Deform_ElasticityMod, 2E11);
  /* DESCRIPTION: Young's modulus and Poisson's ratio for constant stiffness FEA method of grid deformation*/
  addDoubleOption("DEFORM_POISSONS_RATIO", Deform_PoissonRatio, 0.3);
  /*  DESCRIPTION: Linear solver for the mesh deformation\n OPTIONS: see \link Linear_Solver_Map \endlink \n DEFAULT: FGMRES \ingroup Config*/
  addEnumOption("DEFORM_LINEAR_SOLVER", Kind_Deform_Linear_Solver, Linear_Solver_Map, FGMRES);
  /*  \n DESCRIPTION: Preconditioner for the Krylov linear solvers \n OPTIONS: see \link Linear_Solver_Prec_Map \endlink \n DEFAULT: LU_SGS \ingroup Config*/
  addEnumOption("DEFORM_LINEAR_SOLVER_PREC", Kind_Deform_Linear_Solver_Prec, Linear_Solver_Prec_Map, ILU);
  /* DESCRIPTION: Minimum error threshold for the linear solver for the implicit formulation */
  addDoubleOption("DEFORM_LINEAR_SOLVER_ERROR", Deform_Linear_Solver_Error, 1E-5);
  /* DESCRIPTION: Maximum number of iterations of the linear solver for the implicit formulation */
  addUnsignedLongOption("DEFORM_LINEAR_SOLVER_ITER", Deform_Linear_Solver_Iter, 1000);

  /*!\par CONFIG_CATEGORY: Rotorcraft problem \ingroup Config*/
  /*--- option related to rotorcraft problems ---*/

  /* DESCRIPTION: MISSING ---*/
  addDoubleOption("CYCLIC_PITCH", Cyclic_Pitch, 0.0);
  /* DESCRIPTION: MISSING ---*/
  addDoubleOption("COLLECTIVE_PITCH", Collective_Pitch, 0.0);


  /*!\par CONFIG_CATEGORY: FEA solver \ingroup Config*/
  /*--- Options related to the FEA solver ---*/

  /*!\brief FEA_FILENAME \n DESCRIPTION: Filename to input for element-based properties \n Default: element_properties.dat \ingroup Config */
  addStringOption("FEA_FILENAME", FEA_FileName, string("element_properties.dat"));

  /* DESCRIPTION: Modulus of elasticity */
  addDoubleListOption("ELASTICITY_MODULUS", nElasticityMod, ElasticityMod);
  /* DESCRIPTION: Poisson ratio */
  addDoubleListOption("POISSON_RATIO", nPoissonRatio, PoissonRatio);
  /* DESCRIPTION: Material density */
  addDoubleListOption("MATERIAL_DENSITY", nMaterialDensity, MaterialDensity);
  /* DESCRIPTION: Knowles B constant */
  addDoubleOption("KNOWLES_B", Knowles_B, 1.0);
  /* DESCRIPTION: Knowles N constant */
  addDoubleOption("KNOWLES_N", Knowles_N, 1.0);

  /*  DESCRIPTION: Include DE effects
  *  Options: NO, YES \ingroup Config */
  addBoolOption("DE_EFFECTS", DE_Effects, false);
  /*!\brief ELECTRIC_FIELD_CONST \n DESCRIPTION: Value of the Dielectric Elastomer constant */
  addDoubleListOption("ELECTRIC_FIELD_CONST", nElectric_Constant, Electric_Constant);
  /* DESCRIPTION: Modulus of the Electric Fields */
  addDoubleListOption("ELECTRIC_FIELD_MOD", nElectric_Field, Electric_Field_Mod);
  /* DESCRIPTION: Direction of the Electic Fields */
  addDoubleListOption("ELECTRIC_FIELD_DIR", nDim_Electric_Field, Electric_Field_Dir);

  /* DESCRIPTION: Convergence criteria for FEM adjoint */
  addDoubleOption("CRITERIA_FEM_ADJ", Res_FEM_ADJ, -5.0);

  /*!\brief DESIGN_VARIABLE_FEA
   *  \n DESCRIPTION: Design variable for FEA problems \n OPTIONS: See \link DVFEA_Map \endlink \n DEFAULT VENKATAKRISHNAN \ingroup Config */
  addEnumOption("DESIGN_VARIABLE_FEA", Kind_DV_FEA, DVFEA_Map, NODV_FEA);

  /*  DESCRIPTION: Consider a reference solution for the structure (optimization applications)
  *  Options: NO, YES \ingroup Config */
  addBoolOption("REFERENCE_GEOMETRY", RefGeom, false);
  /*!\brief REFERENCE_GEOMETRY_PENALTY\n DESCRIPTION: Penalty weight value for the objective function \ingroup Config*/
  addDoubleOption("REFERENCE_GEOMETRY_PENALTY", RefGeom_Penalty, 1E6);
  /*!\brief SOLUTION_FLOW_FILENAME \n DESCRIPTION: Restart structure input file (the file output under the filename set by RESTART_FLOW_FILENAME) \n Default: solution_flow.dat \ingroup Config */
  addStringOption("REFERENCE_GEOMETRY_FILENAME", RefGeom_FEMFileName, string("reference_geometry.dat"));
  /*!\brief MESH_FORMAT \n DESCRIPTION: Mesh input file format \n OPTIONS: see \link Input_Map \endlink \n DEFAULT: SU2 \ingroup Config*/
  addEnumOption("REFERENCE_GEOMETRY_FORMAT", RefGeom_FileFormat, Input_Ref_Map, SU2_REF);

  /*!\brief TOTAL_DV_PENALTY\n DESCRIPTION: Penalty weight value to maintain the total sum of DV constant \ingroup Config*/
  addDoubleOption("TOTAL_DV_PENALTY", DV_Penalty, 0);

  /*!\brief REFERENCE_NODE\n  DESCRIPTION: Reference node for the structure (optimization applications) */
  addUnsignedLongOption("REFERENCE_NODE", refNodeID, 0);
  /* DESCRIPTION: Modulus of the electric fields */
  addDoubleListOption("REFERENCE_NODE_DISPLACEMENT", nDim_RefNode, RefNode_Displacement);
  /*!\brief REFERENCE_NODE_PENALTY\n DESCRIPTION: Penalty weight value for the objective function \ingroup Config*/
  addDoubleOption("REFERENCE_NODE_PENALTY", RefNode_Penalty, 1E3);

  /*!\brief REGIME_TYPE \n  DESCRIPTION: Geometric condition \n OPTIONS: see \link Struct_Map \endlink \ingroup Config*/
  addEnumOption("GEOMETRIC_CONDITIONS", Kind_Struct_Solver, Struct_Map, SMALL_DEFORMATIONS);
  /*!\brief REGIME_TYPE \n  DESCRIPTION: Material model \n OPTIONS: see \link Material_Map \endlink \ingroup Config*/
  addEnumOption("MATERIAL_MODEL", Kind_Material, Material_Map, LINEAR_ELASTIC);
  /*!\brief REGIME_TYPE \n  DESCRIPTION: Compressibility of the material \n OPTIONS: see \link MatComp_Map \endlink \ingroup Config*/
  addEnumOption("MATERIAL_COMPRESSIBILITY", Kind_Material_Compress, MatComp_Map, COMPRESSIBLE_MAT);

  /*  DESCRIPTION: Consider a prestretch in the structural domain
  *  Options: NO, YES \ingroup Config */
  addBoolOption("PRESTRETCH", Prestretch, false);
  /*!\brief PRESTRETCH_FILENAME \n DESCRIPTION: Filename to input for prestretching membranes \n Default: prestretch_file.dat \ingroup Config */
  addStringOption("PRESTRETCH_FILENAME", Prestretch_FEMFileName, string("prestretch_file.dat"));

  /* DESCRIPTION: Iterative method for non-linear structural analysis */
  addEnumOption("NONLINEAR_FEM_SOLUTION_METHOD", Kind_SpaceIteScheme_FEA, Space_Ite_Map_FEA, NEWTON_RAPHSON);
  /* DESCRIPTION: Number of internal iterations for Newton-Raphson Method in nonlinear structural applications */
  addUnsignedLongOption("NONLINEAR_FEM_INT_ITER", Dyn_nIntIter, 10);

  /* DESCRIPTION: Formulation for bidimensional elasticity solver */
  addEnumOption("FORMULATION_ELASTICITY_2D", Kind_2DElasForm, ElasForm_2D, PLANE_STRAIN);
  /*  DESCRIPTION: Apply dead loads
  *  Options: NO, YES \ingroup Config */
  addBoolOption("DEAD_LOAD", DeadLoad, false);
  /*  DESCRIPTION: Temporary: pseudo static analysis (no density in dynamic analysis)
  *  Options: NO, YES \ingroup Config */
  addBoolOption("PSEUDO_STATIC", PseudoStatic, false);
  /* DESCRIPTION: Dynamic or static structural analysis */
  addEnumOption("DYNAMIC_ANALYSIS", Dynamic_Analysis, Dynamic_Map, STATIC);
  /* DESCRIPTION: Time Step for dynamic analysis (s) */
  addDoubleOption("DYN_TIMESTEP", Delta_DynTime, 0.0);
  /* DESCRIPTION: Total Physical Time for dual time stepping simulations (s) */
  addDoubleOption("DYN_TIME", Total_DynTime, 1.0);
  /* DESCRIPTION: Parameter alpha for Newmark scheme (s) */
  addDoubleOption("NEWMARK_BETA", Newmark_beta, 0.25);
  /* DESCRIPTION: Parameter delta for Newmark scheme (s) */
  addDoubleOption("NEWMARK_GAMMA", Newmark_gamma, 0.5);
  /* DESCRIPTION: Apply the load as a ramp */
  addBoolOption("RAMP_LOADING", Ramp_Load, false);
  /* DESCRIPTION: Time while the load is to be increased linearly */
  addDoubleOption("RAMP_TIME", Ramp_Time, 1.0);
  /* DESCRIPTION: Transfer method used for multiphysics problems */
  addEnumOption("DYNAMIC_LOAD_TRANSFER", Dynamic_LoadTransfer, Dyn_Transfer_Method_Map, POL_ORDER_1);

  /* DESCRIPTION: Newmark - Generalized alpha - coefficients */
  addDoubleListOption("TIME_INT_STRUCT_COEFFS", nIntCoeffs, Int_Coeffs);

  /*  DESCRIPTION: Apply dead loads. Options: NO, YES \ingroup Config */
  addBoolOption("INCREMENTAL_LOAD", IncrementalLoad, false);
  /* DESCRIPTION: Maximum number of increments of the  */
  addUnsignedLongOption("NUMBER_INCREMENTS", IncLoad_Nincrements, 10);

  default_inc_crit[0] = 0.0; default_inc_crit[1] = 0.0; default_inc_crit[2] = 0.0;
  /* DESCRIPTION: Definition of the  UTOL RTOL ETOL*/
  addDoubleArrayOption("INCREMENTAL_CRITERIA", 3, IncLoad_Criteria, default_inc_crit);

  /* DESCRIPTION: Order of the predictor */
  addUnsignedShortOption("PREDICTOR_ORDER", Pred_Order, 0);

  /* DESCRIPTION: Transfer method used for multiphysics problems */
  addEnumOption("MULTIPHYSICS_TRANSFER_METHOD", Kind_TransferMethod, Transfer_Method_Map, BROADCAST_DATA);


  /* CONFIG_CATEGORY: FSI solver */
  /*--- Options related to the FSI solver ---*/

  /*!\brief PHYSICAL_PROBLEM_FLUID_FSI
   *  DESCRIPTION: Physical governing equations \n
   *  Options: NONE (default),EULER, NAVIER_STOKES, RANS,
   *  \ingroup Config*/
  addEnumOption("FSI_FLUID_PROBLEM", Kind_Solver_Fluid_FSI, FSI_Fluid_Solver_Map, NO_SOLVER_FFSI);

  /*!\brief PHYSICAL_PROBLEM_STRUCTURAL_FSI
   *  DESCRIPTION: Physical governing equations \n
   *  Options: NONE (default), FEM_ELASTICITY
   *  \ingroup Config*/
  addEnumOption("FSI_STRUCTURAL_PROBLEM", Kind_Solver_Struc_FSI, FSI_Struc_Solver_Map, NO_SOLVER_SFSI);

  /* DESCRIPTION: Linear solver for the structural side on FSI problems */
  addEnumOption("FSI_LINEAR_SOLVER_STRUC", Kind_Linear_Solver_FSI_Struc, Linear_Solver_Map, FGMRES);
  /* DESCRIPTION: Preconditioner for the Krylov linear solvers */
  addEnumOption("FSI_LINEAR_SOLVER_PREC_STRUC", Kind_Linear_Solver_Prec_FSI_Struc, Linear_Solver_Prec_Map, ILU);
  /* DESCRIPTION: Maximum number of iterations of the linear solver for the implicit formulation */
  addUnsignedLongOption("FSI_LINEAR_SOLVER_ITER_STRUC", Linear_Solver_Iter_FSI_Struc, 500);
  /* DESCRIPTION: Minimum error threshold for the linear solver for the implicit formulation */
  addDoubleOption("FSI_LINEAR_SOLVER_ERROR_STRUC", Linear_Solver_Error_FSI_Struc, 1E-6);

  /* DESCRIPTION: ID of the region we want to compute the sensitivities using direct differentiation */
  addUnsignedShortOption("FEA_ID_DIRECTDIFF", nID_DV, 0);

  /* DESCRIPTION: Restart from a steady state (sets grid velocities to 0 when loading the restart). */
  addBoolOption("RESTART_STEADY_STATE", SteadyRestart, false);

  /*  DESCRIPTION: Apply dead loads
  *  Options: NO, YES \ingroup Config */
  addBoolOption("MATCHING_MESH", MatchingMesh, true);

  /*!\par KIND_INTERPOLATION \n
   * DESCRIPTION: Type of interpolation to use for multi-zone problems. \n OPTIONS: see \link Interpolator_Map \endlink
   * Sets Kind_Interpolation \ingroup Config
   */
  addEnumOption("KIND_INTERPOLATION", Kind_Interpolation, Interpolator_Map, NEAREST_NEIGHBOR);

  /* DESCRIPTION: Maximum number of FSI iterations */
  addUnsignedShortOption("FSI_ITER", nIterFSI, 1);
  /* DESCRIPTION: Number of FSI iterations during which a ramp is applied */
  addUnsignedShortOption("RAMP_FSI_ITER", nIterFSI_Ramp, 2);
  /* DESCRIPTION: Aitken's static relaxation factor */
  addDoubleOption("STAT_RELAX_PARAMETER", AitkenStatRelax, 0.4);
  /* DESCRIPTION: Aitken's dynamic maximum relaxation factor for the first iteration */
  addDoubleOption("AITKEN_DYN_MAX_INITIAL", AitkenDynMaxInit, 0.5);
  /* DESCRIPTION: Aitken's dynamic minimum relaxation factor for the first iteration */
  addDoubleOption("AITKEN_DYN_MIN_INITIAL", AitkenDynMinInit, 0.5);
  /* DESCRIPTION: Type of gust */
  addEnumOption("BGS_RELAXATION", Kind_BGS_RelaxMethod, AitkenForm_Map, NO_RELAXATION);


  /*!\par CONFIG_CATEGORY: Wave solver \ingroup Config*/
  /*--- options related to the wave solver ---*/

  /* DESCRIPTION: Constant wave speed */
  addDoubleOption("WAVE_SPEED", Wave_Speed, 331.79);

  /*!\par CONFIG_CATEGORY: Heat solver \ingroup Config*/
  /*--- options related to the heat solver ---*/

  /* DESCRIPTION: Thermal diffusivity constant */
  addDoubleOption("THERMAL_DIFFUSIVITY", Thermal_Diffusivity, 1.172E-5);

  /* DESCRIPTION: Thermal diffusivity constant */
  addDoubleOption("THERMAL_DIFFUSIVITY_SOLID", Thermal_Diffusivity_Solid, 1.172E-5);

  /*!\par CONFIG_CATEGORY: Visualize Control Volumes \ingroup Config*/
  /*--- options related to visualizing control volumes ---*/

  /* DESCRIPTION: Node number for the CV to be visualized */
  addLongOption("VISUALIZE_CV", Visualize_CV, -1);

  /*!\par CONFIG_CATEGORY: Inverse design problem \ingroup Config*/
  /*--- options related to inverse design problem ---*/

  /* DESCRIPTION: Evaluate inverse design on the surface  */
  addBoolOption("INV_DESIGN_CP", InvDesign_Cp, false);

  /* DESCRIPTION: Evaluate inverse design on the surface  */
  addBoolOption("INV_DESIGN_HEATFLUX", InvDesign_HeatFlux, false);

  /*!\par CONFIG_CATEGORY: Unsupported options \ingroup Config*/
  /*--- Options that are experimental and not intended for general use ---*/

  /* DESCRIPTION: Write extra output */
  addBoolOption("EXTRA_OUTPUT", ExtraOutput, false);

  /* DESCRIPTION: Write extra heat output for a given zone heat solver zone */
  addLongOption("EXTRA_HEAT_ZONE_OUTPUT", ExtraHeatOutputZone, -1);

  /*--- options related to the FFD problem ---*/
  /*!\par CONFIG_CATEGORY:FFD point inversion \ingroup Config*/
  
  /* DESCRIPTION: Fix I plane */
  addShortListOption("FFD_FIX_I", nFFD_Fix_IDir, FFD_Fix_IDir);
  
  /* DESCRIPTION: Fix J plane */
  addShortListOption("FFD_FIX_J", nFFD_Fix_JDir, FFD_Fix_JDir);
  
  /* DESCRIPTION: Fix K plane */
  addShortListOption("FFD_FIX_K", nFFD_Fix_KDir, FFD_Fix_KDir);
  
  /* DESCRIPTION: FFD symmetry plane (j=0) */
  addBoolOption("FFD_SYMMETRY_PLANE", FFD_Symmetry_Plane, false);

  /* DESCRIPTION: Define different coordinates systems for the FFD */
  addEnumOption("FFD_COORD_SYSTEM", FFD_CoordSystem, CoordSystem_Map, CARTESIAN);

  /* DESCRIPTION: Axis information for the spherical and cylindrical coord system */
  default_ffd_axis[0] = 0.0; default_ffd_axis[1] = 0.0; default_ffd_axis[2] =0.0;
  addDoubleArrayOption("FFD_AXIS", 3, FFD_Axis, default_ffd_axis);

  /* DESCRIPTION: Number of total iterations in the FFD point inversion */
  addUnsignedShortOption("FFD_ITERATIONS", nFFD_Iter, 500);

  /* DESCRIPTION: Free surface damping coefficient */
	addDoubleOption("FFD_TOLERANCE", FFD_Tol, 1E-10);

  /* DESCRIPTION: Definition of the FFD boxes */
  addFFDDefOption("FFD_DEFINITION", nFFDBox, CoordFFDBox, TagFFDBox);
  
  /* DESCRIPTION: Definition of the FFD boxes */
  addFFDDegreeOption("FFD_DEGREE", nFFDBox, DegreeFFDBox);
  
  /* DESCRIPTION: Surface continuity at the intersection with the FFD */
  addEnumOption("FFD_CONTINUITY", FFD_Continuity, Continuity_Map, DERIVATIVE_2ND);

  /* DESCRIPTION: Kind of blending for the FFD definition */
  addEnumOption("FFD_BLENDING", FFD_Blending, Blending_Map, BEZIER );

  /* DESCRIPTION: Order of the BSplines for BSpline Blending function */
  default_ffd_coeff[0] = 2; default_ffd_coeff[1] = 2; default_ffd_coeff[2] = 2;
  addDoubleArrayOption("FFD_BSPLINE_ORDER", 3, FFD_BSpline_Order, default_ffd_coeff);

  /*--- Options for the automatic differentiation methods ---*/
  /*!\par CONFIG_CATEGORY: Automatic Differentation options\ingroup Config*/

  /* DESCRIPTION: Direct differentiation mode (forward) */
  addEnumOption("DIRECT_DIFF", DirectDiff, DirectDiff_Var_Map, NO_DERIVATIVE);

  /* DESCRIPTION: Automatic differentiation mode (reverse) */
  addBoolOption("AUTO_DIFF", AD_Mode, NO);

  /* DESCRIPTION: Preaccumulation in the AD mode. */
  addBoolOption("PREACC", AD_Preaccumulation, YES);

  /*--- options that are used in the python optimization scripts. These have no effect on the c++ toolsuite ---*/
  /*!\par CONFIG_CATEGORY:Python Options\ingroup Config*/

  /* DESCRIPTION: Gradient method */
  addPythonOption("GRADIENT_METHOD");

  /* DESCRIPTION: Geometrical Parameter */
  addPythonOption("GEO_PARAM");

  /* DESCRIPTION: Setup for design variables */
  addPythonOption("DEFINITION_DV");

  /* DESCRIPTION: Maximum number of iterations */
  addPythonOption("OPT_ITERATIONS");
  
  /* DESCRIPTION: Requested accuracy */
  addPythonOption("OPT_ACCURACY");
  
  /*!\brief OPT_COMBINE_OBJECTIVE
   *  \n DESCRIPTION: Flag specifying whether to internally combine a multi-objective function or treat separately */
  addPythonOption("OPT_COMBINE_OBJECTIVE");

  /* DESCRIPTION: Current value of the design variables */
  addPythonOption("DV_VALUE_NEW");

  /* DESCRIPTION: Previous value of the design variables */
  addPythonOption("DV_VALUE_OLD");

  /* DESCRIPTION: Number of partitions of the mesh */
  addPythonOption("NUMBER_PART");

  /* DESCRIPTION: Optimization objective function with optional scaling factor*/
  addPythonOption("OPT_OBJECTIVE");

  /* DESCRIPTION: Optimization constraint functions with optional scaling factor */
  addPythonOption("OPT_CONSTRAINT");

  /* DESCRIPTION: Finite different step for gradient estimation */
  addPythonOption("FIN_DIFF_STEP");

  /* DESCRIPTION: Verbosity of the python scripts to Stdout */
  addPythonOption("CONSOLE");

  /* DESCRIPTION: Flag specifying if the mesh was decomposed */
  addPythonOption("DECOMPOSED");

  /* DESCRIPTION: Optimization gradient factor */
  addPythonOption("OPT_GRADIENT_FACTOR");
  
  /* DESCRIPTION: Upper bound for the optimizer */
  addPythonOption("OPT_BOUND_UPPER");
  
  /* DESCRIPTION: Lower bound for the optimizer */
  addPythonOption("OPT_BOUND_LOWER");

  /* DESCRIPTION: Number of zones of the problem */
  addPythonOption("NZONES");

  /* DESCRIPTION: Activate ParMETIS mode for testing */
  addBoolOption("PARMETIS", ParMETIS, false);
    
  /*--- options that are used in the Hybrid RANS/LES Simulations  ---*/
  /*!\par CONFIG_CATEGORY:Hybrid_RANSLES Options\ingroup Config*/
    
  /* DESCRIPTION: Writing surface solution file frequency for dual time */
  addUnsignedLongOption("WRT_SURF_FREQ_DUALTIME", Wrt_Surf_Freq_DualTime, 1);

  /* DESCRIPTION: DES Constant */
  addDoubleOption("DES_CONST", Const_DES, 0.65);

  /* DESCRIPTION: Specify Hybrid RANS/LES model */
  addEnumOption("HYBRID_RANSLES", Kind_HybridRANSLES, HybridRANSLES_Map, NO_HYBRIDRANSLES);
    
  /* DESCRIPTION:  Roe with low dissipation for unsteady flows */
  addEnumOption("ROE_LOW_DISSIPATION", Kind_RoeLowDiss, RoeLowDiss_Map, NO_ROELOWDISS);

  /* DESCRIPTION: Activate SA Quadratic Constitutive Relation, 2000 version */
  addBoolOption("SA_QCR", QCR, false);
  
  /* DESCRIPTION: Multipoint design Mach number*/
  addPythonOption("MULTIPOINT_MACH_NUMBER");
  
  /* DESCRIPTION: Multipoint design Weight */
  addPythonOption("MULTIPOINT_WEIGHT");
  
  /* DESCRIPTION: Multipoint design Angle of Attack */
  addPythonOption("MULTIPOINT_AOA");
  
  /* DESCRIPTION: Multipoint design Sideslip angle */
  addPythonOption("MULTIPOINT_SIDESLIP_ANGLE");
  
  /* DESCRIPTION: Multipoint design target CL*/
  addPythonOption("MULTIPOINT_TARGET_CL");
  
  /* DESCRIPTION: Multipoint design Reynolds number */
  addPythonOption("MULTIPOINT_REYNOLDS_NUMBER");
  
  /* DESCRIPTION: Multipoint design freestream temperature */
  addPythonOption("MULTIPOINT_FREESTREAM_TEMPERATURE");
  
  /* DESCRIPTION: Multipoint design freestream pressure */
  addPythonOption("MULTIPOINT_FREESTREAM_PRESSURE");
  
  /*!\brief RUNTIME_AVERAGING \n DESCRIPTION: If averaging is to be performed at runtime, this specifies the type of averaging to be performed.  \n DEFAULT: NO_AVERAGING \ingroup Config */
  addEnumOption("RUNTIME_AVERAGING", Kind_Averaging, RuntimeAverage_Map, NO_AVERAGING);

  /*!\brief AVERAGING_PERIOD \n DESCRIPTION: If averaging is to be performed at runtime, this specifies the time period over which the averaging will be applied.  \n DEFAULT: FLOW_TIMESCALE \ingroup Config */
  addEnumOption("AVERAGING_PERIOD", Kind_Averaging_Period, AveragingPeriod_Map, FLOW_TIMESCALE);

  /*!\brief NUM_AVERAGING_PERIODS \n DESCRIPTION: If averaging is to be performed at runtime, this is the number of time periods over which to average. The inverse of this number can also be thought of as a proportional gain or a relaxation factor for the average calculations.  \n DEFAULT: 4.0 \ingroup Config */
  addDoubleOption("NUM_AVERAGING_PERIODS", nAveragingPeriods, 4.0);

  /*!\brief AVERAGING_START_TIME \n
   * DESCRIPTION: Averaging, if specified, will only be performed starting
   * at this specific time.  Once the current time exceeds the time
   * specified here, averaging will start up normally.  Until then,
   * the average will be set to the instantaneous values. This setting is
   * useful when the initial state does not match the desired state.  \n
   * DEFAULT: 0.0 \ingroup Config */
  addDoubleOption("AVERAGING_START_TIME", AveragingStartTime, 0.0);

  /* END_CONFIG_OPTIONS */

}

void CConfig::SetConfig_Parsing(char case_filename[MAX_STRING_SIZE]) {
  string text_line, option_name;
  ifstream case_file;
  vector<string> option_value;
  
  /*--- Read the configuration file ---*/
  
  case_file.open(case_filename, ios::in);

  if (case_file.fail()) {
    SU2_MPI::Error("The configuration file (.cfg) is missing!!", CURRENT_FUNCTION);
  }

  string errorString;

  int  err_count = 0;  // How many errors have we found in the config file
  int max_err_count = 30; // Maximum number of errors to print before stopping

  map<string, bool> included_options;

  /*--- Parse the configuration file and set the options ---*/
  
  while (getline (case_file, text_line)) {
    
    if (err_count >= max_err_count) {
      errorString.append("too many errors. Stopping parse");

      cout << errorString << endl;
      throw(1);
    }
    
    if (TokenizeString(text_line, option_name, option_value)) {
      
      /*--- See if it's a python option ---*/

      if (option_map.find(option_name) == option_map.end()) {
          string newString;
          newString.append(option_name);
          newString.append(": invalid option name");
          newString.append(". Check current SU2 options in config_template.cfg.");
          newString.append("\n");
          if (!option_name.compare("AD_COEFF_FLOW")) newString.append("AD_COEFF_FLOW= (1st, 2nd, 4th) is now JST_SENSOR_COEFF= (2nd, 4th).\n");
          if (!option_name.compare("AD_COEFF_ADJFLOW")) newString.append("AD_COEFF_ADJFLOW= (1st, 2nd, 4th) is now ADJ_JST_SENSOR_COEFF= (2nd, 4th).\n");
          if (!option_name.compare("SPATIAL_ORDER_FLOW")) newString.append("SPATIAL_ORDER_FLOW is now the boolean MUSCL_FLOW and the appropriate SLOPE_LIMITER_FLOW.\n");
          if (!option_name.compare("SPATIAL_ORDER_ADJFLOW")) newString.append("SPATIAL_ORDER_ADJFLOW is now the boolean MUSCL_ADJFLOW and the appropriate SLOPE_LIMITER_ADJFLOW.\n");
          if (!option_name.compare("SPATIAL_ORDER_TURB")) newString.append("SPATIAL_ORDER_TURB is now the boolean MUSCL_TURB and the appropriate SLOPE_LIMITER_TURB.\n");
          if (!option_name.compare("SPATIAL_ORDER_ADJTURB")) newString.append("SPATIAL_ORDER_ADJTURB is now the boolean MUSCL_ADJTURB and the appropriate SLOPE_LIMITER_ADJTURB.\n");
          if (!option_name.compare("LIMITER_COEFF")) newString.append("LIMITER_COEFF is now VENKAT_LIMITER_COEFF.\n");
          if (!option_name.compare("SHARP_EDGES_COEFF")) newString.append("SHARP_EDGES_COEFF is now ADJ_SHARP_LIMITER_COEFF.\n");
          errorString.append(newString);
          err_count++;
        continue;
      }

      /*--- Option exists, check if the option has already been in the config file ---*/
      
      if (included_options.find(option_name) != included_options.end()) {
        string newString;
        newString.append(option_name);
        newString.append(": option appears twice");
        newString.append("\n");
        errorString.append(newString);
        err_count++;
        continue;
      }


      /*--- New found option. Add it to the map, and delete from all options ---*/
      
      included_options.insert(pair<string, bool>(option_name, true));
      all_options.erase(option_name);

      /*--- Set the value and check error ---*/
      
      string out = option_map[option_name]->SetValue(option_value);
      if (out.compare("") != 0) {
        errorString.append(out);
        errorString.append("\n");
        err_count++;
      }
    }
  }

  /*--- See if there were any errors parsing the config file ---*/
      
  if (errorString.size() != 0) {
    SU2_MPI::Error(errorString, CURRENT_FUNCTION);
  }

  /*--- Set the default values for all of the options that weren't set ---*/
      
  for (map<string, bool>::iterator iter = all_options.begin(); iter != all_options.end(); ++iter) {
    option_map[iter->first]->SetDefault();
  }

  case_file.close();
  
}

bool CConfig::SetRunTime_Parsing(char case_filename[MAX_STRING_SIZE]) {
  string text_line, option_name;
  ifstream case_file;
  vector<string> option_value;
  
  /*--- Read the configuration file ---*/
  
  case_file.open(case_filename, ios::in);
  
  if (case_file.fail()) { return false; }
  
  string errorString;
  
  int err_count = 0;  // How many errors have we found in the config file
  int max_err_count = 30; // Maximum number of errors to print before stopping
  
  map<string, bool> included_options;
  
  /*--- Parse the configuration file and set the options ---*/
  
  while (getline (case_file, text_line)) {
    
    if (err_count >= max_err_count) {
      errorString.append("too many errors. Stopping parse");
      
      cout << errorString << endl;
      throw(1);
    }
    
    if (TokenizeString(text_line, option_name, option_value)) {
      
      if (option_map.find(option_name) == option_map.end()) {
        
        /*--- See if it's a python option ---*/
        
        string newString;
        newString.append(option_name);
        newString.append(": invalid option name");
        newString.append("\n");
        errorString.append(newString);
        err_count++;
        continue;
      }
      
      /*--- Option exists, check if the option has already been in the config file ---*/
      
      if (included_options.find(option_name) != included_options.end()) {
        string newString;
        newString.append(option_name);
        newString.append(": option appears twice");
        newString.append("\n");
        errorString.append(newString);
        err_count++;
        continue;
      }
      
      /*--- New found option. Add it to the map, and delete from all options ---*/
      
      included_options.insert(pair<string, bool>(option_name, true));
      all_options.erase(option_name);
      
      /*--- Set the value and check error ---*/
      
      string out = option_map[option_name]->SetValue(option_value);
      if (out.compare("") != 0) {
        errorString.append(out);
        errorString.append("\n");
        err_count++;
      }
      
    }
  }
  
  /*--- See if there were any errors parsing the runtime file ---*/
  
  if (errorString.size() != 0) {
    SU2_MPI::Error(errorString, CURRENT_FUNCTION);
  }
  
  case_file.close();
  
  return true;
  
}

void CConfig::SetPostprocessing(unsigned short val_software, unsigned short val_izone, unsigned short val_nDim) {
  
  unsigned short iZone, iCFL, iMarker;
  bool ideal_gas       = (Kind_FluidModel == STANDARD_AIR || Kind_FluidModel == IDEAL_GAS );
  bool standard_air       = (Kind_FluidModel == STANDARD_AIR);
  
#ifndef HAVE_TECIO
  if (Output_FileFormat == TECPLOT_BINARY) {
    cout << "Tecplot binary file requested but SU2 was built without TecIO support." << "\n";
    Output_FileFormat = TECPLOT;
  }
#endif

  /*--- Fixed CM mode requires a static movement of the grid ---*/
  
  if (Fixed_CM_Mode) {
    Grid_Movement= true;
  	 nGridMovement = 1;
  	 Kind_GridMovement = new unsigned short[nGridMovement];
  	 Kind_GridMovement[0] = MOVING_HTP;
  }

  /*--- By default, in 2D we should use TWOD_AIRFOIL (independenly from the input file) ---*/

  if (val_nDim == 2) Geo_Description = TWOD_AIRFOIL;

  /*--- Store the SU2 module that we are executing. ---*/
  
  Kind_SU2 = val_software;

  /*--- Set limiter for no MUSCL reconstructions ---*/
  
  if ((!MUSCL_Flow) || (Kind_ConvNumScheme_Flow == SPACE_CENTERED)) Kind_SlopeLimit_Flow = NO_LIMITER;
  if ((!MUSCL_Turb) || (Kind_ConvNumScheme_Turb == SPACE_CENTERED)) Kind_SlopeLimit_Turb = NO_LIMITER;
  if ((!MUSCL_AdjFlow) || (Kind_ConvNumScheme_AdjFlow == SPACE_CENTERED)) Kind_SlopeLimit_AdjFlow = NO_LIMITER;
  if ((!MUSCL_AdjTurb) || (Kind_ConvNumScheme_AdjTurb == SPACE_CENTERED)) Kind_SlopeLimit_AdjTurb = NO_LIMITER;

  /*--- Set the default for thrust in ActDisk ---*/
  
  if ((Kind_ActDisk == NET_THRUST) || (Kind_ActDisk == BC_THRUST)
      || (Kind_ActDisk == DRAG_MINUS_THRUST) || (Kind_ActDisk == MASSFLOW)
      || (Kind_ActDisk == POWER))
    ActDisk_Jump = RATIO;

  /*--- Error-catching and automatic array adjustments for objective, marker, and weights arrays --- */

  /*--- If Kind_Obj has not been specified, these arrays need to take a default --*/

  if (Weight_ObjFunc == NULL && Kind_ObjFunc == NULL) {
    Kind_ObjFunc = new unsigned short[1];
    Kind_ObjFunc[0] = DRAG_COEFFICIENT;
    Weight_ObjFunc = new su2double[1];
    Weight_ObjFunc[0] = 1.0;
    nObj=1;
    nObjW=1;
  }

  /*--- Maker sure that arrays are the same length ---*/

  if (nObj>0) {
    if (nMarker_Monitoring!=nObj && Marker_Monitoring!= NULL) {
      if (nMarker_Monitoring==1) {
        /*-- If only one marker was listed with multiple objectives, set that marker as the marker for each objective ---*/
        nMarker_Monitoring = nObj;
        string marker = Marker_Monitoring[0];
        delete[] Marker_Monitoring;
        Marker_Monitoring = new string[nMarker_Monitoring];
        for (iMarker=0; iMarker<nMarker_Monitoring; iMarker++)
          Marker_Monitoring[iMarker] = marker;
      }
      else if(nObj==1){
        /*--- If one objective and more than one marker: repeat objective over each marker, evenly weighted ---*/
        unsigned int obj = Kind_ObjFunc[0];
        su2double wt=1.0;
        delete[] Kind_ObjFunc;
        if (Weight_ObjFunc!=NULL){
         wt = Weight_ObjFunc[0];
         delete[] Weight_ObjFunc;
        }
        Kind_ObjFunc = new short unsigned int[nMarker_Monitoring];
        Weight_ObjFunc = new su2double[nMarker_Monitoring];
        for (unsigned short iObj=0; iObj<nMarker_Monitoring; iObj++){
          Kind_ObjFunc[iObj] = obj;
          Weight_ObjFunc[iObj] = wt;
        }
        nObjW = nObj;
      }
      else if(nObj>1) {
        SU2_MPI::Error(string("When using more than one OBJECTIVE_FUNCTION, MARKER_MONTIORING must be the same length or length 1.\n ") +
                       string("For multiple surfaces per objective, either use one objective or list the objective multiple times.\n") +
                       string("For multiple objectives per marker either use one marker or list the marker multiple times.\n")+
                       string("Similar rules apply for multi-objective optimization using OPT_OBJECTIVE rather than OBJECTIVE_FUNCTION."),
                       CURRENT_FUNCTION);
      }
    }
  }

  /*-- Correct for case where Weight_ObjFunc has not been provided or has length < kind_objfunc---*/
  
  if (nObjW<nObj) {
    if (Weight_ObjFunc!= NULL && nObjW>1) {
      SU2_MPI::Error(string("The option OBJECTIVE_WEIGHT must either have the same length as OBJECTIVE_FUNCTION,\n") +
                     string("be lenght 1, or be deleted from the config file (equal weights will be applied)."), CURRENT_FUNCTION);
    }
    Weight_ObjFunc = new su2double[nObj];
    for (unsigned short iObj=0; iObj<nObj; iObj++)
      Weight_ObjFunc[iObj] = 1.0;
  }

  /*--- Low memory only for ASCII Tecplot ---*/

  if (Output_FileFormat != TECPLOT) Low_MemoryOutput = NO;
  
  /*--- Deactivate the multigrid in the adjoint problem ---*/
  
  if ((ContinuousAdjoint && !MG_AdjointFlow) ||
      (Unsteady_Simulation == TIME_STEPPING)) { nMGLevels = 0; }

  /*--- If Fluid Structure Interaction, set the solver for each zone.
   *--- ZONE_0 is the zone of the fluid.
   *--- All the other zones are structure.
   *--- This will allow us to define multiple physics structural problems */

  if (Kind_Solver == FLUID_STRUCTURE_INTERACTION) {
    if (val_izone == 0) {Kind_Solver = Kind_Solver_Fluid_FSI; FSI_Problem = true;}

    else {Kind_Solver = Kind_Solver_Struc_FSI; FSI_Problem = true;
    Kind_Linear_Solver = Kind_Linear_Solver_FSI_Struc;
    Kind_Linear_Solver_Prec = Kind_Linear_Solver_Prec_FSI_Struc;
    Linear_Solver_Error = Linear_Solver_Error_FSI_Struc;
    Linear_Solver_Iter = Linear_Solver_Iter_FSI_Struc;
    // Discrete adjoint linear solver
    Kind_DiscAdj_Linear_Solver = Kind_DiscAdj_Linear_Solver_FSI_Struc;
    Kind_DiscAdj_Linear_Prec = Kind_DiscAdj_Linear_Prec_FSI_Struc;}
  }
  else { FSI_Problem = false; }

  if(Kind_Solver == HEAT_EQUATION_FVM) {
    Linear_Solver_Iter = Linear_Solver_Iter_Heat;
    Linear_Solver_Error = Linear_Solver_Error_Heat;
  }

  if ((rank == MASTER_NODE) && ContinuousAdjoint && (Ref_NonDim == DIMENSIONAL) && (Kind_SU2 == SU2_CFD)) {
    cout << "WARNING: The adjoint solver should use a non-dimensional flow solution." << endl;
  }
  
  /*--- Initialize non-physical points/reconstructions to zero ---*/
  
  Nonphys_Points   = 0;
  Nonphys_Reconstr = 0;

  if (Kind_Solver == POISSON_EQUATION) {
    Unsteady_Simulation = STEADY;
  }
  
  /*--- Set the number of external iterations to 1 for the steady state problem ---*/

  if ((Kind_Solver == HEAT_EQUATION) ||
      (Kind_Solver == WAVE_EQUATION) || (Kind_Solver == POISSON_EQUATION)) {
    nMGLevels = 0;
    if (Unsteady_Simulation == STEADY) nExtIter = 1;
    else Unst_nIntIter = 2;
  }
  
  if (Kind_Solver == FEM_ELASTICITY) {
    nMGLevels = 0;
    if (Dynamic_Analysis == STATIC)
	nExtIter = 1;
  }

  /*--- Initialize the ofstream ConvHistFile. ---*/
  ofstream ConvHistFile;

  /*--- Decide whether we should be writing unsteady solution files. ---*/
  
  if (Unsteady_Simulation == STEADY ||
      Unsteady_Simulation == HARMONIC_BALANCE)
 { Wrt_Unsteady = false; }
  else { Wrt_Unsteady = true; }

  if (Kind_Solver == FEM_ELASTICITY) {

	  if (Dynamic_Analysis == STATIC) { Wrt_Dynamic = false; }
	  else { Wrt_Dynamic = true; }

  } else {
    Wrt_Dynamic = false;
  }

  if (Kind_Solver == ZONE_SPECIFIC) {

    ZoneSpecific_Problem = true;
    Kind_Solver = Kind_Solver_PerZone[val_izone];
  }

  /*--- Check for unsupported features. ---*/

  if ((Kind_Regime == INCOMPRESSIBLE) && (Unsteady_Simulation == HARMONIC_BALANCE)){
    SU2_MPI::Error("Harmonic Balance not yet implemented for the incompressible solver.", CURRENT_FUNCTION);
  }
  
  /*--- Check for Fluid model consistency ---*/

  if (standard_air) {
    if (Gamma != 1.4 || Gas_Constant != 287.058) {
      Gamma = 1.4;
      Gas_Constant = 287.058;
    }
  }

  /*--- Overrule the default values for viscosity if the US measurement system is used. ---*/

  if (SystemMeasurements == US) {

    /* Correct the viscosities, if they contain the default SI values. */
    if(fabs(Mu_Constant-1.716E-5) < 1.0E-15) Mu_Constant /= 47.88025898;
    if(fabs(Mu_Ref-1.716E-5)      < 1.0E-15) Mu_Ref      /= 47.88025898;

    /* Correct the values with temperature dimension, if they contain the default SI values. */
    if(fabs(Mu_Temperature_Ref-273.15) < 1.0E-8) Mu_Temperature_Ref *= 1.8;
    if(fabs(Mu_S-110.4)                < 1.0E-8) Mu_S               *= 1.8;

    /* Correct the thermal conductivity, if it contains the default SI value. */
    if(fabs(Kt_Constant-0.0257) < 1.0E-10) Kt_Constant *= 0.577789317;
  }

  /*--- Check for Measurement System ---*/
  
  if (SystemMeasurements == US && !standard_air) {
    SU2_MPI::Error("Only STANDARD_AIR fluid model can be used with US Measurement System", CURRENT_FUNCTION);
  }
  
  /*--- Check for Convective scheme available for NICFD ---*/
  
  if (!ideal_gas) {
    if (Kind_Upwind_Flow != ROE && Kind_Upwind_Flow != HLLC && Kind_Centered_Flow != JST) {
      SU2_MPI::Error("Only ROE Upwind, HLLC Upwind scheme, and JST scheme can be used for Non-Ideal Compressible Fluids", CURRENT_FUNCTION);
    }

  }
  
  if(GetBoolTurbomachinery()){
    nBlades = new su2double[nZone];
    FreeStreamTurboNormal= new su2double[3];
  }

  /*--- Check if Giles are used with turbo markers ---*/

  if (nMarker_Giles > 0 && !GetBoolTurbomachinery()){
    SU2_MPI::Error("Giles Boundary conditions can only be used with turbomachinery markers", CURRENT_FUNCTION);
  }

  /*--- Check for Boundary condition available for NICFD ---*/
  
  if (!ideal_gas) {
    if (nMarker_Inlet != 0) {
      SU2_MPI::Error("Riemann Boundary conditions or Giles must be used for inlet and outlet with Not Ideal Compressible Fluids ", CURRENT_FUNCTION);
    }
    if (nMarker_Outlet != 0) {
      SU2_MPI::Error("Riemann Boundary conditions or Giles must be used outlet with Not Ideal Compressible Fluids ", CURRENT_FUNCTION);
    }
    
    if (nMarker_FarField != 0) {
      SU2_MPI::Error("Riemann Boundary conditions or Giles must be used outlet with Not Ideal Compressible Fluids ", CURRENT_FUNCTION);
    }
    
  }
  
  /*--- Check for Boundary condition available for NICF ---*/
  
  if (ideal_gas) {
    if (SystemMeasurements == US && standard_air) {
      if (Kind_ViscosityModel != SUTHERLAND) {
        SU2_MPI::Error("Only SUTHERLAND viscosity model can be used with US Measurement", CURRENT_FUNCTION);
      }
    }
    if (Kind_ConductivityModel != CONSTANT_PRANDTL ) {
      SU2_MPI::Error("Only CONSTANT_PRANDTL thermal conductivity model can be used with STANDARD_AIR and IDEAL_GAS", CURRENT_FUNCTION);
    }
    
  }
  
  /*--- Force number of span-wise section to 1 if 2D case ---*/
  if(val_nDim ==2){
    nSpanWiseSections_User=1;
    Kind_SpanWise= EQUISPACED;
  }

  /*--- Set number of TurboPerformance markers ---*/
  if(nMarker_Turbomachinery > 0){
    if(nMarker_Turbomachinery > 1){
      nMarker_TurboPerformance = nMarker_Turbomachinery + SU2_TYPE::Int(nMarker_Turbomachinery/2) + 1;
    }else{
      nMarker_TurboPerformance = nMarker_Turbomachinery;
    }
  } else {
    nMarker_TurboPerformance = 0;
    nSpanWiseSections =1;
  }

  /*--- Set number of TurboPerformance markers ---*/
  if(nMarker_Turbomachinery != 0){
    nSpan_iZones = new unsigned short[nZone];
  }

  /*--- Set number of TurboPerformance markers ---*/
  if(RampRotatingFrame && !DiscreteAdjoint){
    FinalRotation_Rate_Z = new su2double[nZone];
    for(iZone=0; iZone <nZone; iZone ++){
      FinalRotation_Rate_Z[iZone] = Rotation_Rate_Z[iZone];
      if(abs(FinalRotation_Rate_Z[iZone]) > 0.0){
        Rotation_Rate_Z[iZone] = RampRotatingFrame_Coeff[0];
      }
    }
  }

  if(RampOutletPressure && !DiscreteAdjoint){
    for (iMarker = 0; iMarker < nMarker_Giles; iMarker++){
      if (Kind_Data_Giles[iMarker] == STATIC_PRESSURE || Kind_Data_Giles[iMarker] == STATIC_PRESSURE_1D || Kind_Data_Giles[iMarker] == RADIAL_EQUILIBRIUM ){
        FinalOutletPressure   = Giles_Var1[iMarker];
        Giles_Var1[iMarker] = RampOutletPressure_Coeff[0];
      }
    }
    for (iMarker = 0; iMarker < nMarker_Riemann; iMarker++){
      if (Kind_Data_Riemann[iMarker] == STATIC_PRESSURE || Kind_Data_Riemann[iMarker] == RADIAL_EQUILIBRIUM){
        FinalOutletPressure      = Riemann_Var1[iMarker];
        Riemann_Var1[iMarker] = RampOutletPressure_Coeff[0];
      }
    }
  }

  /*--- Check on extra Relaxation factor for Giles---*/
  if(ExtraRelFacGiles[1] > 0.5){
    ExtraRelFacGiles[1] = 0.5;
  }


  /*--- Set grid movement kind to NO_MOVEMENT if not specified, which means
   that we also set the Grid_Movement flag to false. We initialize to the
   number of zones here, because we are guaranteed to at least have one. ---*/
  
  if (Kind_GridMovement == NULL) {
    Kind_GridMovement = new unsigned short[nZone];
    for (unsigned short iZone = 0; iZone < nZone; iZone++ )
      Kind_GridMovement[iZone] = NO_MOVEMENT;
    if (Grid_Movement == true) {
      SU2_MPI::Error("GRID_MOVEMENT = YES but no type provided in GRID_MOVEMENT_KIND!!", CURRENT_FUNCTION);
    }
  }
  
  /*--- If we're solving a purely steady problem with no prescribed grid
   movement (both rotating frame and moving walls can be steady), make sure that
   there is no grid motion ---*/
  
  if ((Kind_SU2 == SU2_CFD || Kind_SU2 == SU2_SOL) &&
      (Unsteady_Simulation == STEADY) &&
      ((Kind_GridMovement[ZONE_0] != MOVING_WALL) &&
       (Kind_GridMovement[ZONE_0] != ROTATING_FRAME) &&
       (Kind_GridMovement[ZONE_0] != STEADY_TRANSLATION) &&
       (Kind_GridMovement[ZONE_0] != FLUID_STRUCTURE)))
    Grid_Movement = false;
  
  if ((Kind_SU2 == SU2_CFD || Kind_SU2 == SU2_SOL) &&
      (Unsteady_Simulation == STEADY) &&
      ((Kind_GridMovement[ZONE_0] == MOVING_HTP)))
    Grid_Movement = true;

  /*--- The Line Search should be applied only in the deformation stage. ---*/

  if (Kind_SU2 != SU2_DEF) {
  	Opt_RelaxFactor = 1.0;
  }

  /*--- If it is not specified, set the mesh motion mach number
   equal to the freestream value. ---*/
  
  if (Grid_Movement && Mach_Motion == 0.0)
    Mach_Motion = Mach;
  
  /*--- Set the boolean flag if we are in a rotating frame (source term). ---*/
  
  if (Grid_Movement && Kind_GridMovement[ZONE_0] == ROTATING_FRAME)
    Rotating_Frame = true;
  else
    Rotating_Frame = false;
  
  /*--- Check the number of moving markers against the number of grid movement
   types provided (should be equal, except that rigid motion and rotating frame
   do not depend on surface specification). ---*/
  
  if (Grid_Movement &&
      (Kind_GridMovement[ZONE_0] != RIGID_MOTION) &&
      (Kind_GridMovement[ZONE_0] != ROTATING_FRAME) &&
      (Kind_GridMovement[ZONE_0] != MOVING_HTP) &&
      (Kind_GridMovement[ZONE_0] != STEADY_TRANSLATION) &&
      (Kind_GridMovement[ZONE_0] != FLUID_STRUCTURE) &&
      (Kind_GridMovement[ZONE_0] != GUST) &&
      (nGridMovement != nMarker_Moving)) {
    SU2_MPI::Error("Number of GRID_MOVEMENT_KIND must match number of MARKER_MOVING!!", CURRENT_FUNCTION);
  }
  
  /*--- In case the grid movement parameters have not been declared in the
   config file, set them equal to zero for safety. Also check to make sure
   that for each option, a value has been declared for each moving marker. ---*/
  
  unsigned short nMoving;
  if (nGridMovement > nZone) nMoving = nGridMovement;
  else nMoving = nZone;

  /*--- Motion Origin: ---*/
  
  if (Motion_Origin_X == NULL) {
    Motion_Origin_X = new su2double[nMoving];
    for (iZone = 0; iZone < nMoving; iZone++ )
      Motion_Origin_X[iZone] = 0.0;
  } else {
    if (Grid_Movement && (nMotion_Origin_X != nGridMovement)) {
      SU2_MPI::Error("Length of MOTION_ORIGIN_X must match GRID_MOVEMENT_KIND!!", CURRENT_FUNCTION);
    }
  }
  
  if (Motion_Origin_Y == NULL) {
    Motion_Origin_Y = new su2double[nMoving];
    for (iZone = 0; iZone < nMoving; iZone++ )
      Motion_Origin_Y[iZone] = 0.0;
  } else {
    if (Grid_Movement && (nMotion_Origin_Y != nGridMovement)) {
      SU2_MPI::Error("Length of MOTION_ORIGIN_Y must match GRID_MOVEMENT_KIND!!", CURRENT_FUNCTION);
    }
  }
  
  if (Motion_Origin_Z == NULL) {
    Motion_Origin_Z = new su2double[nMoving];
    for (iZone = 0; iZone < nMoving; iZone++ )
      Motion_Origin_Z[iZone] = 0.0;
  } else {
    if (Grid_Movement && (nMotion_Origin_Z != nGridMovement)) {
      SU2_MPI::Error("Length of MOTION_ORIGIN_Z must match GRID_MOVEMENT_KIND!!", CURRENT_FUNCTION);
    }
  }
  
  if (MoveMotion_Origin == NULL) {
    MoveMotion_Origin = new unsigned short[nMoving];
    for (iZone = 0; iZone < nMoving; iZone++ )
      MoveMotion_Origin[iZone] = 0;
  } else {
    if (Grid_Movement && (nMoveMotion_Origin != nGridMovement)) {
      SU2_MPI::Error("Length of MOVE_MOTION_ORIGIN must match GRID_MOVEMENT_KIND!!", CURRENT_FUNCTION);
    }
  }
  
  /*--- Translation: ---*/
  
  if (Translation_Rate_X == NULL) {
    Translation_Rate_X = new su2double[nMoving];
    for (iZone = 0; iZone < nMoving; iZone++ )
      Translation_Rate_X[iZone] = 0.0;
  } else {
    if (Grid_Movement && (nTranslation_Rate_X != nGridMovement)) {
      SU2_MPI::Error("Length of TRANSLATION_RATE_X must match GRID_MOVEMENT_KIND!!", CURRENT_FUNCTION);
    }
  }
  
  if (Translation_Rate_Y == NULL) {
    Translation_Rate_Y = new su2double[nMoving];
    for (iZone = 0; iZone < nMoving; iZone++ )
      Translation_Rate_Y[iZone] = 0.0;
  } else {
    if (Grid_Movement && (nTranslation_Rate_Y != nGridMovement)) {
      SU2_MPI::Error("Length of TRANSLATION_RATE_Y must match GRID_MOVEMENT_KIND!!", CURRENT_FUNCTION);
    }
  }
  
  if (Translation_Rate_Z == NULL) {
    Translation_Rate_Z = new su2double[nMoving];
    for (iZone = 0; iZone < nMoving; iZone++ )
      Translation_Rate_Z[iZone] = 0.0;
  } else {
    if (Grid_Movement && (nTranslation_Rate_Z != nGridMovement)) {
      SU2_MPI::Error("Length of TRANSLATION_RATE_Z must match GRID_MOVEMENT_KIND!!", CURRENT_FUNCTION);
    }
  }
  
  /*--- Rotation: ---*/
  
  if (Rotation_Rate_X == NULL) {
    Rotation_Rate_X = new su2double[nMoving];
    for (iZone = 0; iZone < nMoving; iZone++ )
      Rotation_Rate_X[iZone] = 0.0;
  } else {
    if (Grid_Movement && (nRotation_Rate_X != nGridMovement)) {
      SU2_MPI::Error("Length of ROTATION_RATE_X must match GRID_MOVEMENT_KIND!!", CURRENT_FUNCTION);
    }
  }
  
  if (Rotation_Rate_Y == NULL) {
    Rotation_Rate_Y = new su2double[nMoving];
    for (iZone = 0; iZone < nMoving; iZone++ )
      Rotation_Rate_Y[iZone] = 0.0;
  } else {
    if (Grid_Movement && (nRotation_Rate_Y != nGridMovement)) {
      SU2_MPI::Error("Length of ROTATION_RATE_Y must match GRID_MOVEMENT_KIND!!", CURRENT_FUNCTION);
    }
  }
  
  if (Rotation_Rate_Z == NULL) {
    Rotation_Rate_Z = new su2double[nMoving];
    for (iZone = 0; iZone < nMoving; iZone++ )
      Rotation_Rate_Z[iZone] = 0.0;
  } else {
    if (Grid_Movement && (nRotation_Rate_Z != nGridMovement)) {
      SU2_MPI::Error("Length of ROTATION_RATE_Z must match GRID_MOVEMENT_KIND!!", CURRENT_FUNCTION);
    }
  }
  
  /*--- Pitching: ---*/
  
  if (Pitching_Omega_X == NULL) {
    Pitching_Omega_X = new su2double[nMoving];
    for (iZone = 0; iZone < nMoving; iZone++ )
      Pitching_Omega_X[iZone] = 0.0;
  } else {
    if (Grid_Movement && (nPitching_Omega_X != nGridMovement)) {
      SU2_MPI::Error("Length of PITCHING_OMEGA_X must match GRID_MOVEMENT_KIND!!", CURRENT_FUNCTION);
    }
  }
  
  if (Pitching_Omega_Y == NULL) {
    Pitching_Omega_Y = new su2double[nMoving];
    for (iZone = 0; iZone < nMoving; iZone++ )
      Pitching_Omega_Y[iZone] = 0.0;
  } else {
    if (Grid_Movement && (nPitching_Omega_Y != nGridMovement)) {
      SU2_MPI::Error("Length of PITCHING_OMEGA_Y must match GRID_MOVEMENT_KIND!!", CURRENT_FUNCTION);
    }
  }
  
  if (Pitching_Omega_Z == NULL) {
    Pitching_Omega_Z = new su2double[nMoving];
    for (iZone = 0; iZone < nMoving; iZone++ )
      Pitching_Omega_Z[iZone] = 0.0;
  } else {
    if (Grid_Movement && (nPitching_Omega_Z != nGridMovement)) {
      SU2_MPI::Error("Length of PITCHING_OMEGA_Z must match GRID_MOVEMENT_KIND!!", CURRENT_FUNCTION);
    }
  }
  
  /*--- Pitching Amplitude: ---*/
  
  if (Pitching_Ampl_X == NULL) {
    Pitching_Ampl_X = new su2double[nMoving];
    for (iZone = 0; iZone < nMoving; iZone++ )
      Pitching_Ampl_X[iZone] = 0.0;
  } else {
    if (Grid_Movement && (nPitching_Ampl_X != nGridMovement)) {
      SU2_MPI::Error("Length of PITCHING_AMPL_X must match GRID_MOVEMENT_KIND!!", CURRENT_FUNCTION);
    }
  }
  
  if (Pitching_Ampl_Y == NULL) {
    Pitching_Ampl_Y = new su2double[nMoving];
    for (iZone = 0; iZone < nMoving; iZone++ )
      Pitching_Ampl_Y[iZone] = 0.0;
  } else {
    if (Grid_Movement && (nPitching_Ampl_Y != nGridMovement)) {
      SU2_MPI::Error("Length of PITCHING_AMPL_Y must match GRID_MOVEMENT_KIND!!", CURRENT_FUNCTION);
    }
  }
  
  if (Pitching_Ampl_Z == NULL) {
    Pitching_Ampl_Z = new su2double[nMoving];
    for (iZone = 0; iZone < nMoving; iZone++ )
      Pitching_Ampl_Z[iZone] = 0.0;
  } else {
    if (Grid_Movement && (nPitching_Ampl_Z != nGridMovement)) {
      SU2_MPI::Error("Length of PITCHING_AMPL_Z must match GRID_MOVEMENT_KIND!!", CURRENT_FUNCTION);
    }
  }
  
  /*--- Pitching Phase: ---*/
  
  if (Pitching_Phase_X == NULL) {
    Pitching_Phase_X = new su2double[nMoving];
    for (iZone = 0; iZone < nMoving; iZone++ )
      Pitching_Phase_X[iZone] = 0.0;
  } else {
    if (Grid_Movement && (nPitching_Phase_X != nGridMovement)) {
      SU2_MPI::Error("Length of PITCHING_PHASE_X must match GRID_MOVEMENT_KIND!!", CURRENT_FUNCTION);
    }
  }
  
  if (Pitching_Phase_Y == NULL) {
    Pitching_Phase_Y = new su2double[nMoving];
    for (iZone = 0; iZone < nMoving; iZone++ )
      Pitching_Phase_Y[iZone] = 0.0;
  } else {
    if (Grid_Movement && (nPitching_Phase_Y != nGridMovement)) {
      SU2_MPI::Error("Length of PITCHING_PHASE_Y must match GRID_MOVEMENT_KIND!!", CURRENT_FUNCTION);
    }
  }
  
  if (Pitching_Phase_Z == NULL) {
    Pitching_Phase_Z = new su2double[nMoving];
    for (iZone = 0; iZone < nMoving; iZone++ )
      Pitching_Phase_Z[iZone] = 0.0;
  } else {
    if (Grid_Movement && (nPitching_Phase_Z != nGridMovement)) {
      SU2_MPI::Error("Length of PITCHING_PHASE_Z must match GRID_MOVEMENT_KIND!!", CURRENT_FUNCTION);
    }
  }
  
  /*--- Plunging: ---*/
  
  if (Plunging_Omega_X == NULL) {
    Plunging_Omega_X = new su2double[nMoving];
    for (iZone = 0; iZone < nMoving; iZone++ )
      Plunging_Omega_X[iZone] = 0.0;
  } else {
    if (Grid_Movement && (nPlunging_Omega_X != nGridMovement)) {
      SU2_MPI::Error("Length of PLUNGING_PHASE_X must match GRID_MOVEMENT_KIND!!", CURRENT_FUNCTION);
    }
  }
  
  if (Plunging_Omega_Y == NULL) {
    Plunging_Omega_Y = new su2double[nMoving];
    for (iZone = 0; iZone < nMoving; iZone++ )
      Plunging_Omega_Y[iZone] = 0.0;
  } else {
    if (Grid_Movement && (nPlunging_Omega_Y != nGridMovement)) {
      SU2_MPI::Error("Length of PLUNGING_PHASE_Y must match GRID_MOVEMENT_KIND!!", CURRENT_FUNCTION);
    }
  }
  
  if (Plunging_Omega_Z == NULL) {
    Plunging_Omega_Z = new su2double[nMoving];
    for (iZone = 0; iZone < nMoving; iZone++ )
      Plunging_Omega_Z[iZone] = 0.0;
  } else {
    if (Grid_Movement && (nPlunging_Omega_Z != nGridMovement)) {
      SU2_MPI::Error("Length of PLUNGING_PHASE_Z must match GRID_MOVEMENT_KIND!!", CURRENT_FUNCTION);
    }
  }
  
  /*--- Plunging Amplitude: ---*/
  
  if (Plunging_Ampl_X == NULL) {
    Plunging_Ampl_X = new su2double[nMoving];
    for (iZone = 0; iZone < nMoving; iZone++ )
      Plunging_Ampl_X[iZone] = 0.0;
  } else {
    if (Grid_Movement && (nPlunging_Ampl_X != nGridMovement)) {
      SU2_MPI::Error("Length of PLUNGING_AMPL_X must match GRID_MOVEMENT_KIND!!", CURRENT_FUNCTION);
    }
  }
  
  if (Plunging_Ampl_Y == NULL) {
    Plunging_Ampl_Y = new su2double[nMoving];
    for (iZone = 0; iZone < nMoving; iZone++ )
      Plunging_Ampl_Y[iZone] = 0.0;
  } else {
    if (Grid_Movement && (nPlunging_Ampl_Y != nGridMovement)) {
      SU2_MPI::Error("Length of PLUNGING_AMPL_Y must match GRID_MOVEMENT_KIND!!", CURRENT_FUNCTION);
    }
  }
  
  if (Plunging_Ampl_Z == NULL) {
    Plunging_Ampl_Z = new su2double[nMoving];
    for (iZone = 0; iZone < nMoving; iZone++ )
      Plunging_Ampl_Z[iZone] = 0.0;
  } else {
    if (Grid_Movement && (nPlunging_Ampl_Z != nGridMovement)) {
      SU2_MPI::Error("Length of PLUNGING_AMPL_Z must match GRID_MOVEMENT_KIND!!", CURRENT_FUNCTION);
    }
  }
  
  /*-- Setting Harmonic Balance period from the config file */

  if (Unsteady_Simulation == HARMONIC_BALANCE) {
  	HarmonicBalance_Period = GetHarmonicBalance_Period();
  	if (HarmonicBalance_Period < 0)  {
      SU2_MPI::Error("Not a valid value for time period!!", CURRENT_FUNCTION);
  	}
  	/* Initialize the Harmonic balance Frequency pointer */
  	if (Omega_HB == NULL) {
  		Omega_HB = new su2double[nOmega_HB];
  		for (iZone = 0; iZone < nOmega_HB; iZone++ )
  			Omega_HB[iZone] = 0.0;
  	}else {
  		if (nOmega_HB != nTimeInstances) {
        SU2_MPI::Error("Length of omega_HB  must match the number TIME_INSTANCES!!" , CURRENT_FUNCTION);
      }
  	}
  }

    /*--- Use the various rigid-motion input frequencies to determine the period to be used with harmonic balance cases.
     There are THREE types of motion to consider, namely: rotation, pitching, and plunging.
     The largest period of motion is the one to be used for harmonic balance  calculations. ---*/
    
  /*if (Unsteady_Simulation == HARMONIC_BALANCE) {
      if (!(GetGrid_Movement())) {
          // No grid movement - Time period from config file //
          HarmonicBalance_Period = GetHarmonicBalance_Period();
      }
      
      else {
          unsigned short N_MOTION_TYPES = 3;
          su2double *periods;
          periods = new su2double[N_MOTION_TYPES];
          
          //--- rotation: ---//
          
          su2double Omega_mag_rot = sqrt(pow(Rotation_Rate_X[ZONE_0],2)+pow(Rotation_Rate_Y[ZONE_0],2)+pow(Rotation_Rate_Z[ZONE_0],2));
          if (Omega_mag_rot > 0)
              periods[0] = 2*PI_NUMBER/Omega_mag_rot;
          else
              periods[0] = 0.0;
          
          //--- pitching: ---//
          
          su2double Omega_mag_pitch = sqrt(pow(Pitching_Omega_X[ZONE_0],2)+pow(Pitching_Omega_Y[ZONE_0],2)+pow(Pitching_Omega_Z[ZONE_0],2));
          if (Omega_mag_pitch > 0)
              periods[1] = 2*PI_NUMBER/Omega_mag_pitch;
          else
              periods[1] = 0.0;
          
          //--- plunging: ---//
          
          su2double Omega_mag_plunge = sqrt(pow(Plunging_Omega_X[ZONE_0],2)+pow(Plunging_Omega_Y[ZONE_0],2)+pow(Plunging_Omega_Z[ZONE_0],2));
          if (Omega_mag_plunge > 0)
              periods[2] = 2*PI_NUMBER/Omega_mag_plunge;
          else
              periods[2] = 0.0;
          
          //--- determine which period is largest ---//
          
          unsigned short iVar;
          HarmonicBalance_Period = 0.0;
          for (iVar = 0; iVar < N_MOTION_TYPES; iVar++) {
              if (periods[iVar] > HarmonicBalance_Period)
                  HarmonicBalance_Period = periods[iVar];
          }
          
          delete periods;
      }
    
  }*/
  

  
    
  /*--- Initialize the RefOriginMoment Pointer ---*/
  
  RefOriginMoment = NULL;
  RefOriginMoment = new su2double[3];
  RefOriginMoment[0] = 0.0; RefOriginMoment[1] = 0.0; RefOriginMoment[2] = 0.0;
  
  /*--- In case the moment origin coordinates have not been declared in the
   config file, set them equal to zero for safety. Also check to make sure
   that for each marker, a value has been declared for the moment origin.
   Unless only one value was specified, then set this value for all the markers
   being monitored. ---*/
  
  
  if ((nRefOriginMoment_X != nRefOriginMoment_Y) || (nRefOriginMoment_X != nRefOriginMoment_Z) ) {
    SU2_MPI::Error("ERROR: Length of REF_ORIGIN_MOMENT_X, REF_ORIGIN_MOMENT_Y and REF_ORIGIN_MOMENT_Z must be the same!!", CURRENT_FUNCTION);
  }
  
  if (RefOriginMoment_X == NULL) {
    RefOriginMoment_X = new su2double[nMarker_Monitoring];
    for (iMarker = 0; iMarker < nMarker_Monitoring; iMarker++ )
      RefOriginMoment_X[iMarker] = 0.0;
  } else {
    if (nRefOriginMoment_X == 1) {
      
      su2double aux_RefOriginMoment_X = RefOriginMoment_X[0];
      delete [] RefOriginMoment_X;
      RefOriginMoment_X = new su2double[nMarker_Monitoring];
      nRefOriginMoment_X = nMarker_Monitoring;
      
      for (iMarker = 0; iMarker < nMarker_Monitoring; iMarker++ )
        RefOriginMoment_X[iMarker] = aux_RefOriginMoment_X;
    }
    else if (nRefOriginMoment_X != nMarker_Monitoring) {
      SU2_MPI::Error("ERROR: Length of REF_ORIGIN_MOMENT_X must match number of Monitoring Markers!!", CURRENT_FUNCTION);
    }
  }
  
  if (RefOriginMoment_Y == NULL) {
    RefOriginMoment_Y = new su2double[nMarker_Monitoring];
    for (iMarker = 0; iMarker < nMarker_Monitoring; iMarker++ )
      RefOriginMoment_Y[iMarker] = 0.0;
  } else {
    if (nRefOriginMoment_Y == 1) {
      
      su2double aux_RefOriginMoment_Y = RefOriginMoment_Y[0];
      delete [] RefOriginMoment_Y;
      RefOriginMoment_Y = new su2double[nMarker_Monitoring];
      nRefOriginMoment_Y = nMarker_Monitoring;
      
      for (iMarker = 0; iMarker < nMarker_Monitoring; iMarker++ )
        RefOriginMoment_Y[iMarker] = aux_RefOriginMoment_Y;
    }
    else if (nRefOriginMoment_Y != nMarker_Monitoring) {
      SU2_MPI::Error("ERROR: Length of REF_ORIGIN_MOMENT_Y must match number of Monitoring Markers!!", CURRENT_FUNCTION);
    }
  }
  
  if (RefOriginMoment_Z == NULL) {
    RefOriginMoment_Z = new su2double[nMarker_Monitoring];
    for (iMarker = 0; iMarker < nMarker_Monitoring; iMarker++ )
      RefOriginMoment_Z[iMarker] = 0.0;
  } else {
    if (nRefOriginMoment_Z == 1) {
      
      su2double aux_RefOriginMoment_Z = RefOriginMoment_Z[0];
      delete [] RefOriginMoment_Z;
      RefOriginMoment_Z = new su2double[nMarker_Monitoring];
      nRefOriginMoment_Z = nMarker_Monitoring;
      
      for (iMarker = 0; iMarker < nMarker_Monitoring; iMarker++ )
        RefOriginMoment_Z[iMarker] = aux_RefOriginMoment_Z;
    }
    else if (nRefOriginMoment_Z != nMarker_Monitoring) {
      SU2_MPI::Error("ERROR: Length of REF_ORIGIN_MOMENT_Z must match number of Monitoring Markers!!", CURRENT_FUNCTION);
    }
  }
  
  /*--- Set the boolean flag if we are carrying out an aeroelastic simulation. ---*/
  
  if (Grid_Movement && (Kind_GridMovement[ZONE_0] == AEROELASTIC || Kind_GridMovement[ZONE_0] == AEROELASTIC_RIGID_MOTION)) Aeroelastic_Simulation = true;
  else Aeroelastic_Simulation = false;
  
  /*--- Initializing the size for the solutions of the Aeroelastic problem. ---*/
  
  
  if (Grid_Movement && Aeroelastic_Simulation) {
    Aeroelastic_np1.resize(nMarker_Monitoring);
    Aeroelastic_n.resize(nMarker_Monitoring);
    Aeroelastic_n1.resize(nMarker_Monitoring);
    for (iMarker = 0; iMarker < nMarker_Monitoring; iMarker++) {
      Aeroelastic_np1[iMarker].resize(2);
      Aeroelastic_n[iMarker].resize(2);
      Aeroelastic_n1[iMarker].resize(2);
      for (int i =0; i<2; i++) {
        Aeroelastic_np1[iMarker][i].resize(2);
        Aeroelastic_n[iMarker][i].resize(2);
        Aeroelastic_n1[iMarker][i].resize(2);
        for (int j=0; j<2; j++) {
          Aeroelastic_np1[iMarker][i][j] = 0.0;
          Aeroelastic_n[iMarker][i][j] = 0.0;
          Aeroelastic_n1[iMarker][i][j] = 0.0;
        }
      }
    }
  }
  
  /*--- Allocate memory for the plunge and pitch and initialized them to zero ---*/
  
  if (Grid_Movement && Aeroelastic_Simulation) {
    Aeroelastic_pitch = new su2double[nMarker_Monitoring];
    Aeroelastic_plunge = new su2double[nMarker_Monitoring];
    for (iMarker = 0; iMarker < nMarker_Monitoring; iMarker++ ) {
      Aeroelastic_pitch[iMarker] = 0.0;
      Aeroelastic_plunge[iMarker] = 0.0;
    }
  }

  /*--- Fluid-Structure Interaction problems ---*/

  if (FSI_Problem) {
    if ((Dynamic_Analysis == STATIC) && (Unsteady_Simulation == STEADY)) {
      Kind_GridMovement[val_izone] = FLUID_STRUCTURE_STATIC;
      Grid_Movement = false;
    }
    else{
      Kind_GridMovement[val_izone] = FLUID_STRUCTURE;
      Grid_Movement = true;
    }
  }
  
  if (MGCycle == FULLMG_CYCLE) FinestMesh = nMGLevels;
  else FinestMesh = MESH_0;
  
  if ((Kind_Solver == NAVIER_STOKES) &&
      (Kind_Turb_Model != NONE))
    Kind_Solver = RANS;
  
  if (Kind_Solver == EULER) Kind_Turb_Model = NONE;

  Kappa_2nd_Flow    = Kappa_Flow[0];
  Kappa_4th_Flow    = Kappa_Flow[1];
  Kappa_2nd_AdjFlow = Kappa_AdjFlow[0];
  Kappa_4th_AdjFlow = Kappa_AdjFlow[1];
  Kappa_2nd_Heat = Kappa_Heat[0];
  Kappa_4th_Heat = Kappa_Heat[1];
  
  /*--- Make the MG_PreSmooth, MG_PostSmooth, and MG_CorrecSmooth
   arrays consistent with nMGLevels ---*/
  
  unsigned short * tmp_smooth = new unsigned short[nMGLevels+1];
  
  if ((nMG_PreSmooth != nMGLevels+1) && (nMG_PreSmooth != 0)) {
    if (nMG_PreSmooth > nMGLevels+1) {
      
      /*--- Truncate by removing unnecessary elements at the end ---*/
      
      for (unsigned int i = 0; i <= nMGLevels; i++)
        tmp_smooth[i] = MG_PreSmooth[i];
      delete [] MG_PreSmooth;
      MG_PreSmooth=NULL;
    } else {
      
      /*--- Add additional elements equal to last element ---*/
      
      for (unsigned int i = 0; i < nMG_PreSmooth; i++)
        tmp_smooth[i] = MG_PreSmooth[i];
      for (unsigned int i = nMG_PreSmooth; i <= nMGLevels; i++)
        tmp_smooth[i] = MG_PreSmooth[nMG_PreSmooth-1];
      delete [] MG_PreSmooth;
      MG_PreSmooth=NULL;
    }
    
    nMG_PreSmooth = nMGLevels+1;
    MG_PreSmooth = new unsigned short[nMG_PreSmooth];
    for (unsigned int i = 0; i < nMG_PreSmooth; i++)
      MG_PreSmooth[i] = tmp_smooth[i];
  }
  if ((nMGLevels != 0) && (nMG_PreSmooth == 0)) {
    delete [] MG_PreSmooth;
    nMG_PreSmooth = nMGLevels+1;
    MG_PreSmooth = new unsigned short[nMG_PreSmooth];
    for (unsigned int i = 0; i < nMG_PreSmooth; i++)
      MG_PreSmooth[i] = i+1;
  }
  
  if ((nMG_PostSmooth != nMGLevels+1) && (nMG_PostSmooth != 0)) {
    if (nMG_PostSmooth > nMGLevels+1) {
      
      /*--- Truncate by removing unnecessary elements at the end ---*/
      
      for (unsigned int i = 0; i <= nMGLevels; i++)
        tmp_smooth[i] = MG_PostSmooth[i];
      delete [] MG_PostSmooth;
      MG_PostSmooth=NULL;
    } else {
      
      /*--- Add additional elements equal to last element ---*/
       
      for (unsigned int i = 0; i < nMG_PostSmooth; i++)
        tmp_smooth[i] = MG_PostSmooth[i];
      for (unsigned int i = nMG_PostSmooth; i <= nMGLevels; i++)
        tmp_smooth[i] = MG_PostSmooth[nMG_PostSmooth-1];
      delete [] MG_PostSmooth;
      MG_PostSmooth=NULL;
    }
    
    nMG_PostSmooth = nMGLevels+1;
    MG_PostSmooth = new unsigned short[nMG_PostSmooth];
    for (unsigned int i = 0; i < nMG_PostSmooth; i++)
      MG_PostSmooth[i] = tmp_smooth[i];
    
  }
  
  if ((nMGLevels != 0) && (nMG_PostSmooth == 0)) {
    delete [] MG_PostSmooth;
    nMG_PostSmooth = nMGLevels+1;
    MG_PostSmooth = new unsigned short[nMG_PostSmooth];
    for (unsigned int i = 0; i < nMG_PostSmooth; i++)
      MG_PostSmooth[i] = 0;
  }
  
  if ((nMG_CorrecSmooth != nMGLevels+1) && (nMG_CorrecSmooth != 0)) {
    if (nMG_CorrecSmooth > nMGLevels+1) {
      
      /*--- Truncate by removing unnecessary elements at the end ---*/
      
      for (unsigned int i = 0; i <= nMGLevels; i++)
        tmp_smooth[i] = MG_CorrecSmooth[i];
      delete [] MG_CorrecSmooth;
      MG_CorrecSmooth = NULL;
    } else {
      
      /*--- Add additional elements equal to last element ---*/
      
      for (unsigned int i = 0; i < nMG_CorrecSmooth; i++)
        tmp_smooth[i] = MG_CorrecSmooth[i];
      for (unsigned int i = nMG_CorrecSmooth; i <= nMGLevels; i++)
        tmp_smooth[i] = MG_CorrecSmooth[nMG_CorrecSmooth-1];
      delete [] MG_CorrecSmooth;
      MG_CorrecSmooth = NULL;
    }
    nMG_CorrecSmooth = nMGLevels+1;
    MG_CorrecSmooth = new unsigned short[nMG_CorrecSmooth];
    for (unsigned int i = 0; i < nMG_CorrecSmooth; i++)
      MG_CorrecSmooth[i] = tmp_smooth[i];
  }
  
  if ((nMGLevels != 0) && (nMG_CorrecSmooth == 0)) {
    delete [] MG_CorrecSmooth;
    nMG_CorrecSmooth = nMGLevels+1;
    MG_CorrecSmooth = new unsigned short[nMG_CorrecSmooth];
    for (unsigned int i = 0; i < nMG_CorrecSmooth; i++)
      MG_CorrecSmooth[i] = 0;
  }
  
  /*--- Override MG Smooth parameters ---*/
  
  if (nMG_PreSmooth != 0) MG_PreSmooth[MESH_0] = 1;
  if (nMG_PostSmooth != 0) {
    MG_PostSmooth[MESH_0] = 0;
    MG_PostSmooth[nMGLevels] = 0;
  }
  if (nMG_CorrecSmooth != 0) MG_CorrecSmooth[nMGLevels] = 0;
  
  if (Restart) MGCycle = V_CYCLE;
  
  if (ContinuousAdjoint) {
    if (Kind_Solver == EULER) Kind_Solver = ADJ_EULER;
    if (Kind_Solver == NAVIER_STOKES) Kind_Solver = ADJ_NAVIER_STOKES;
    if (Kind_Solver == RANS) Kind_Solver = ADJ_RANS;
  }
  
  nCFL = nMGLevels+1;
  CFL = new su2double[nCFL];
  CFL[0] = CFLFineGrid;
  
  /*--- Evaluate when the Cl should be evaluated ---*/
  
  Iter_Fixed_CL        = SU2_TYPE::Int(nExtIter / (su2double(Update_Alpha)+1));
  Iter_Fixed_CM        = SU2_TYPE::Int(nExtIter / (su2double(Update_iH)+1));
  Iter_Fixed_NetThrust = SU2_TYPE::Int(nExtIter / (su2double(Update_BCThrust)+1));

  /*--- Setting relaxation factor and CFL for the adjoint runs ---*/

  if (ContinuousAdjoint) {
    Relaxation_Factor_Flow = Relaxation_Factor_AdjFlow;
    CFL[0] = CFL[0] * CFLRedCoeff_AdjFlow;
    CFL_AdaptParam[2] *= CFLRedCoeff_AdjFlow;
    CFL_AdaptParam[3] *= CFLRedCoeff_AdjFlow;
    Iter_Fixed_CL = SU2_TYPE::Int(su2double (Iter_Fixed_CL) / CFLRedCoeff_AdjFlow);
    Iter_Fixed_CM = SU2_TYPE::Int(su2double (Iter_Fixed_CM) / CFLRedCoeff_AdjFlow);
    Iter_Fixed_NetThrust = SU2_TYPE::Int(su2double (Iter_Fixed_NetThrust) / CFLRedCoeff_AdjFlow);
  }

  if ((DiscreteAdjoint) && (Inconsistent_Disc)) {
    Kind_ConvNumScheme_Flow = Kind_ConvNumScheme_AdjFlow;
    Kind_Centered_Flow = Kind_Centered_AdjFlow;
    Kind_Upwind_Flow = Kind_Upwind_AdjFlow;
    Kappa_Flow[0] = Kappa_AdjFlow[0];
    Kappa_Flow[1] = Kappa_AdjFlow[1];
  }
  
  if (Iter_Fixed_CL == 0) { Iter_Fixed_CL = nExtIter+1; Update_Alpha = 0; }
  if (Iter_Fixed_CM == 0) { Iter_Fixed_CM = nExtIter+1; Update_iH = 0; }
  if (Iter_Fixed_NetThrust == 0) { Iter_Fixed_NetThrust = nExtIter+1; Update_BCThrust = 0; }

  for (iCFL = 1; iCFL < nCFL; iCFL++)
    CFL[iCFL] = CFL[iCFL-1];

  // If set number of RK steps or any of coefficient vectors, check
  // for consistency and put Butcher tableau coefficients into matrix
  if (nRKStep != 0 || nRKBvec != 0 || nRKCvec != 0 || nRKAmat != 0) {
    // check for consistency
    if (nRKStep != nRKBvec) {
      cout << "Number of RK steps inconsistent with RK_BVEC entry." << endl;
      cout << "nRKStep = " << nRKStep << ", nRKBvec = " << nRKBvec << endl;
      exit(EXIT_FAILURE);
    }
    if (nRKStep != nRKCvec) {
      cout << "Number of RK steps inconsistent with RK_CVEC entry." << endl;
      exit(EXIT_FAILURE);
    }

    unsigned short namat_expected = (nRKStep*nRKStep - nRKStep)/2;
    if (nRKAmat != namat_expected) {
      cout << "Number of RK steps inconsistent with RK_AMAT_LOWER entry." << endl;
      exit(EXIT_FAILURE);
    }

    // If consistent, translate A mat input to full matrix
    unsigned short count = 0;
    RK_aMat = new su2double* [nRKStep];
    for (unsigned int iRKStep = 0; iRKStep < nRKStep; iRKStep++) {
      RK_aMat[iRKStep] = new su2double [nRKStep];
      for (unsigned int jRKStep = 0; jRKStep < nRKStep; jRKStep++) {
        if (iRKStep>jRKStep) {
          RK_aMat[iRKStep][jRKStep] = RK_aMat_read[count];
          count++;
        } else {
          RK_aMat[iRKStep][jRKStep] = 0.0;
        }
      }
    }

  }

  // If set any of implicit coefficient vectors, check
  // for consistency and put Butcher tableau coefficients into matrix
  if (nRKBvecImp != 0 || nRKCvecImp != 0 || nRKAmatImp != 0) {
    // check for consistency

    // Used for EDIRK s.t. the number of implicit steps is one less
    // than total number of steps
    unsigned short nImp = nRKStep - 1;

    if (nImp != nRKBvecImp) {
      cout << "Number of RK steps inconsistent with RK_BVEC_IMP entry." << endl;
      cout << "nRKStep = " << nRKStep << ", nRKBvecImp = " << nRKBvecImp << endl;
      exit(EXIT_FAILURE);
    }
    if (nImp != nRKCvecImp) {
      cout << "Number of RK steps inconsistent with RK_CVEC_IMP entry." << endl;
      cout << "nRKStep = " << nRKStep << ", nRKCvecImp = " << nRKCvecImp << endl;
      exit(EXIT_FAILURE);
    }

    unsigned short namat_expected = (nImp*nImp + nImp)/2;
    if (nRKAmatImp != namat_expected) {
      cout << "Number of RK steps inconsistent with RK_AMAT_LOWER_IMP entry." << endl;
      exit(EXIT_FAILURE);
    }

    // If consistent, translate A mat input to full matrix
    unsigned short count = 0;
    RK_aMat_imp = new su2double* [nImp];
    for (unsigned int iRKStep = 0; iRKStep < nImp; iRKStep++) {
      RK_aMat_imp[iRKStep] = new su2double [nImp];
      for (unsigned int jRKStep = 0; jRKStep < nImp; jRKStep++) {
        if (iRKStep>=jRKStep) {
          RK_aMat_imp[iRKStep][jRKStep] = RK_aMat_read_imp[count];
          count++;
        } else {
          RK_aMat_imp[iRKStep][jRKStep] = 0.0;
        }
      }
    }

  }



  if (nIntCoeffs == 0) {
    nIntCoeffs = 2;
    Int_Coeffs = new su2double[2]; Int_Coeffs[0] = 0.25; Int_Coeffs[1] = 0.5;
  }
  
  if (nElasticityMod == 0) {
  nElasticityMod = 1;
  ElasticityMod = new su2double[1]; ElasticityMod[0] = 2E11;
  }

  if (nPoissonRatio == 0) {
  nPoissonRatio = 1;
  PoissonRatio = new su2double[1]; PoissonRatio[0] = 0.30;
  }

  if (nMaterialDensity == 0) {
  nMaterialDensity = 1;
  MaterialDensity = new su2double[1]; MaterialDensity[0] = 7854;
  }

  if (nElectric_Constant == 0) {
  nElectric_Constant = 1;
  Electric_Constant = new su2double[1]; Electric_Constant[0] = 0.0;
  }

  if (nElectric_Field == 0) {
	nElectric_Field = 1;
	Electric_Field_Mod = new su2double[1]; Electric_Field_Mod[0] = 0.0;
  }

  if (nDim_RefNode == 0) {
  nDim_RefNode = 3;
  RefNode_Displacement = new su2double[3];
  RefNode_Displacement[0] = 0.0; RefNode_Displacement[1] = 0.0; RefNode_Displacement[2] = 0.0;
  }

  if (nDim_Electric_Field == 0) {
	nDim_Electric_Field = 2;
	Electric_Field_Dir = new su2double[2]; Electric_Field_Dir[0] = 0.0;  Electric_Field_Dir[1] = 1.0;
  }

  if ((Kind_SU2 == SU2_CFD) && (Kind_Solver == NO_SOLVER)) {
    SU2_MPI::Error("PHYSICAL_PROBLEM must be set in the configuration file", CURRENT_FUNCTION);
  }
  
  /*--- Set a flag for viscous simulations ---*/
  
  Viscous = (( Kind_Solver == NAVIER_STOKES          ) ||
             ( Kind_Solver == ADJ_NAVIER_STOKES      ) ||
             ( Kind_Solver == RANS                   ) ||
             ( Kind_Solver == ADJ_RANS               ) );
  
  /*--- To avoid boundary intersections, let's add a small constant to the planes. ---*/

  Stations_Bounds[0] += EPS;
  Stations_Bounds[1] += EPS;

  for (unsigned short iSections = 0; iSections < nLocationStations; iSections++) {
    LocationStations[iSections] += EPS;
  }

  /*--- Length based parameter for slope limiters uses a default value of
   0.1m ---*/
  
  RefElemLength = 1.0;
  if (SystemMeasurements == US) RefElemLength /= 0.3048;

  /*--- Re-scale the length based parameters. The US system uses feet,
   but SU2 assumes that the grid is in inches ---*/
  
  if ((SystemMeasurements == US) && (Kind_SU2 == SU2_CFD)) {
    
    for (iMarker = 0; iMarker < nMarker_Monitoring; iMarker++) {
      RefOriginMoment_X[iMarker] = RefOriginMoment_X[iMarker]/12.0;
      RefOriginMoment_Y[iMarker] = RefOriginMoment_Y[iMarker]/12.0;
      RefOriginMoment_Z[iMarker] = RefOriginMoment_Z[iMarker]/12.0;
    }
    
    for (iMarker = 0; iMarker < nGridMovement; iMarker++) {
      Motion_Origin_X[iMarker] = Motion_Origin_X[iMarker]/12.0;
      Motion_Origin_Y[iMarker] = Motion_Origin_Y[iMarker]/12.0;
      Motion_Origin_Z[iMarker] = Motion_Origin_Z[iMarker]/12.0;
    }
    
    RefLength = RefLength/12.0;

    if ((val_nDim == 2) && (!Axisymmetric)) RefArea = RefArea/12.0;
    else RefArea = RefArea/144.0;
    Length_Reynolds = Length_Reynolds/12.0;
    Highlite_Area = Highlite_Area/144.0;
    SemiSpan = SemiSpan/12.0;

    EA_IntLimit[0] = EA_IntLimit[0]/12.0;
    EA_IntLimit[1] = EA_IntLimit[1]/12.0;
    EA_IntLimit[2] = EA_IntLimit[2]/12.0;
    
    if (Geo_Description != NACELLE) {
      for (unsigned short iSections = 0; iSections < nLocationStations; iSections++) {
        LocationStations[iSections] = LocationStations[iSections]/12.0;
      }
    }

    Stations_Bounds[0] = Stations_Bounds[0]/12.0;
    Stations_Bounds[1] = Stations_Bounds[1]/12.0;
    
    SubsonicEngine_Cyl[0] = SubsonicEngine_Cyl[0]/12.0;
    SubsonicEngine_Cyl[1] = SubsonicEngine_Cyl[1]/12.0;
    SubsonicEngine_Cyl[2] = SubsonicEngine_Cyl[2]/12.0;
    SubsonicEngine_Cyl[3] = SubsonicEngine_Cyl[3]/12.0;
    SubsonicEngine_Cyl[4] = SubsonicEngine_Cyl[4]/12.0;
    SubsonicEngine_Cyl[5] = SubsonicEngine_Cyl[5]/12.0;
    SubsonicEngine_Cyl[6] = SubsonicEngine_Cyl[6]/12.0;
    
  }

  if ((Kind_Turb_Model != SA) && (Kind_Trans_Model == BC)){
    SU2_MPI::Error("BC transition model currently only available in combination with SA turbulence model!", CURRENT_FUNCTION);
  }
  
  /*--- Check for constant lift mode. Initialize the update flag for
   the AoA with each iteration to false  ---*/
  
  if (Fixed_CL_Mode) Update_AoA = false;
  if (Fixed_CM_Mode) Update_HTPIncidence = false;

  if (DirectDiff != NO_DERIVATIVE) {
#if !defined COMPLEX_TYPE && !defined ADOLC_FORWARD_TYPE && !defined CODI_FORWARD_TYPE
      if (Kind_SU2 == SU2_CFD) {
        SU2_MPI::Error(string("SU2_CFD: Config option DIRECT_DIFF= YES requires AD or complex support!\n") +
                       string("Please use SU2_CFD_DIRECTDIFF (configuration/compilation is done using the preconfigure.py script)."),
                       CURRENT_FUNCTION);
      }
#endif
    /*--- Initialize the derivative values ---*/
    switch (DirectDiff) {
      case D_MACH:
        SU2_TYPE::SetDerivative(Mach, 1.0);
        break;
      case D_AOA:
        SU2_TYPE::SetDerivative(AoA, 1.0);
        break;
      case D_SIDESLIP:
        SU2_TYPE::SetDerivative(AoS, 1.0);
        break;
      case D_REYNOLDS:
        SU2_TYPE::SetDerivative(Reynolds, 1.0);
        break;
      case D_TURB2LAM:
       SU2_TYPE::SetDerivative(Turb2LamViscRatio_FreeStream, 1.0);
        break;
      default:
        /*--- All other cases are handled in the specific solver ---*/
        break;
      }
  }

#if defined CODI_REVERSE_TYPE
  AD_Mode = YES;

  AD::PreaccEnabled = AD_Preaccumulation;

#else
  if (AD_Mode == YES) {
    SU2_MPI::Error(string("AUTO_DIFF=YES requires Automatic Differentiation support.\n") +
                   string("Please use correct executables (configuration/compilation is done using the preconfigure.py script)."),
                   CURRENT_FUNCTION);
  }
#endif

  if (DiscreteAdjoint) {
#if !defined CODI_REVERSE_TYPE
    if (Kind_SU2 == SU2_CFD) {
      SU2_MPI::Error(string("SU2_CFD: Config option MATH_PROBLEM= DISCRETE_ADJOINT requires AD support!\n") +
                     string("Please use SU2_CFD_AD (configuration/compilation is done using the preconfigure.py script)."),
                     CURRENT_FUNCTION);
    }
#endif

    /*--- Disable writing of limiters if enabled ---*/
    Wrt_Limiters = false;

    if (Unsteady_Simulation) {

      Restart_Flow = false;

      if (Grid_Movement) {
        SU2_MPI::Error("Dynamic mesh movement currently not supported for the discrete adjoint solver.", CURRENT_FUNCTION);
      }

      if (Unst_AdjointIter- long(nExtIter) < 0){
        SU2_MPI::Error(string("Invalid iteration number requested for unsteady adjoint.\n" ) +
                       string("Make sure EXT_ITER is larger or equal than UNST_ADJ_ITER."),
                       CURRENT_FUNCTION);
      }

      /*--- If the averaging interval is not set, we average over all time-steps ---*/

      if (Iter_Avg_Objective == 0.0) {
        Iter_Avg_Objective = nExtIter;
      }

    }

    switch(Kind_Solver) {
      case EULER:
        Kind_Solver = DISC_ADJ_EULER;
        break;
      case RANS:
        Kind_Solver = DISC_ADJ_RANS;
        break;
      case NAVIER_STOKES:
        Kind_Solver = DISC_ADJ_NAVIER_STOKES;
        break;
      case FEM_ELASTICITY:
        Kind_Solver = DISC_ADJ_FEM;
        break;
      default:
        break;
    }

    RampOutletPressure = false;
    RampRotatingFrame = false;
  }
  
  delete [] tmp_smooth;
  
  /*--- If it is a fixed mode problem, then we will add 100 iterations to
    evaluate the derivatives with respect to a change in the AoA and CL ---*/

  if (!ContinuousAdjoint & !DiscreteAdjoint) {
  	if ((Fixed_CL_Mode) || (Fixed_CM_Mode)) {
    ConvCriteria = RESIDUAL;
  		nExtIter += Iter_dCL_dAlpha;
  		OrderMagResidual = 24;
  		MinLogResidual = -24;
  	}
  }

  /*--- If there are not design variables defined in the file ---*/

  if (nDV == 0) {
    nDV = 1;
    Design_Variable = new unsigned short [nDV];
    Design_Variable[0] = NO_DEFORMATION;
  }

  /*--- Check to make sure averaging options are appropriate ---*/

  if (Kind_Averaging != NO_AVERAGING) {

    if (Unsteady_Simulation == STEADY) {
      SU2_MPI::Error("Runtime averaging cannot be used with a steady-state problem.", CURRENT_FUNCTION);
    }

    /*--- Check that a flow solver is being used ---*/

    const unsigned short supported_solvers[] =
        {EULER, ADJ_EULER, DISC_ADJ_EULER,
         NAVIER_STOKES, ADJ_NAVIER_STOKES, DISC_ADJ_NAVIER_STOKES,
         RANS, ADJ_RANS, DISC_ADJ_RANS};
    const unsigned short nSolvers =
        sizeof(supported_solvers)/sizeof(supported_solvers[0]);
    bool supported = false;
    for (unsigned short iSolver=0; iSolver < nSolvers; iSolver++) {
      if (Kind_Solver == supported_solvers[iSolver]) {
        supported = true;
        break;
      }
    }
    if (not(supported)) {
      SU2_MPI::Error("Your problem definition is not compatible with averaging!", CURRENT_FUNCTION);
    }

    if (Kind_Averaging_Period == TURB_TIMESCALE ||
        Kind_Averaging_Period == MAX_TURB_TIMESCALE) {
      if (Kind_Solver != RANS && Kind_Solver != ADJ_RANS &&
          Kind_Solver != DISC_ADJ_RANS) {
        SU2_MPI::Error("You must use a RANS model to average over turbulent timescales.", CURRENT_FUNCTION);
      }
      if (not((Kind_Turb_Model == KE) || (Kind_Turb_Model == SST))) {
        SU2_MPI::Error("Only KE and SST models currently support the use of a turbulent timescale.", CURRENT_FUNCTION);
      }
    }

    if (nAveragingPeriods <= 0) {
      SU2_MPI::Error("The number of averaging periods must be greater than zero.", CURRENT_FUNCTION);
    }
  }

  /*--- Check that the hybrid RANS/LES options are appropriate ---*/

  if (Kind_HybridRANSLES == MODEL_SPLIT && Kind_Averaging == NO_AVERAGING) {
    SU2_MPI::Error("Model-split hybrid RANS/LES requires averaging to be used.", CURRENT_FUNCTION);
  }
}

void CConfig::SetMarkers(unsigned short val_software) {

  unsigned short iMarker_All, iMarker_CfgFile, iMarker_Euler, iMarker_Custom,
  iMarker_FarField, iMarker_SymWall, iMarker_PerBound,
  iMarker_NearFieldBound, iMarker_InterfaceBound, iMarker_Fluid_InterfaceBound, iMarker_Dirichlet,
  iMarker_Inlet, iMarker_Riemann, iMarker_Giles, iMarker_Outlet, iMarker_Isothermal,
  iMarker_HeatFlux, iMarker_EngineInflow, iMarker_EngineExhaust, iMarker_Damper,
  iMarker_Displacement, iMarker_Load, iMarker_FlowLoad, iMarker_Neumann, iMarker_Internal,
  iMarker_Monitoring, iMarker_Designing, iMarker_GeoEval, iMarker_Plotting, iMarker_Analyze,
  iMarker_DV, iMarker_Moving, iMarker_PyCustom, iMarker_Supersonic_Inlet, iMarker_Supersonic_Outlet,
  iMarker_Clamped, iMarker_ZoneInterface, iMarker_CHTInterface, iMarker_Load_Dir, iMarker_Disp_Dir, iMarker_Load_Sine,
  iMarker_ActDiskInlet, iMarker_ActDiskOutlet,
  iMarker_Turbomachinery, iMarker_MixingPlaneInterface;

  int size = SINGLE_NODE;
  
#ifdef HAVE_MPI
  if (val_software != SU2_MSH)
    SU2_MPI::Comm_size(MPI_COMM_WORLD, &size);
#endif

  /*--- Compute the total number of markers in the config file ---*/
  
  nMarker_CfgFile = nMarker_Euler + nMarker_FarField + nMarker_SymWall +
  nMarker_PerBound + nMarker_NearFieldBound + nMarker_Fluid_InterfaceBound +
  nMarker_InterfaceBound + nMarker_CHTInterface + nMarker_Dirichlet + nMarker_Neumann + nMarker_Inlet + nMarker_Riemann +
  nMarker_Giles + nMarker_Outlet + nMarker_Isothermal + nMarker_HeatFlux +
  nMarker_EngineInflow + nMarker_EngineExhaust + nMarker_Internal +
  nMarker_Supersonic_Inlet + nMarker_Supersonic_Outlet + nMarker_Displacement + nMarker_Load +
  nMarker_FlowLoad + nMarker_Custom + nMarker_Damper +
  nMarker_Clamped + nMarker_Load_Sine + nMarker_Load_Dir + nMarker_Disp_Dir +
  nMarker_ActDiskInlet + nMarker_ActDiskOutlet;
  
  /*--- Add the possible send/receive domains ---*/

  nMarker_Max = nMarker_CfgFile + OVERHEAD*size;
  
  /*--- Basic dimensionalization of the markers (worst scenario) ---*/

  nMarker_All = nMarker_Max;

  /*--- Allocate the memory (markers in each domain) ---*/
  
  Marker_All_TagBound       = new string[nMarker_All];		// Store the tag that correspond with each marker.
  Marker_All_SendRecv       = new short[nMarker_All];		// +#domain (send), -#domain (receive).
  Marker_All_KindBC         = new unsigned short[nMarker_All];	// Store the kind of boundary condition.
  Marker_All_Monitoring     = new unsigned short[nMarker_All];	// Store whether the boundary should be monitored.
  Marker_All_Designing      = new unsigned short[nMarker_All];  // Store whether the boundary should be designed.
  Marker_All_Plotting       = new unsigned short[nMarker_All];	// Store whether the boundary should be plotted.
  Marker_All_Analyze  = new unsigned short[nMarker_All];	// Store whether the boundary should be plotted.
  Marker_All_ZoneInterface   = new unsigned short[nMarker_All];	// Store whether the boundary is in the FSI interface.
  Marker_All_GeoEval        = new unsigned short[nMarker_All];	// Store whether the boundary should be geometry evaluation.
  Marker_All_DV             = new unsigned short[nMarker_All];	// Store whether the boundary should be affected by design variables.
  Marker_All_Moving         = new unsigned short[nMarker_All];	// Store whether the boundary should be in motion.
  Marker_All_PyCustom       = new unsigned short[nMarker_All];  // Store whether the boundary is Python customizable.
  Marker_All_PerBound       = new short[nMarker_All];		// Store whether the boundary belongs to a periodic boundary.
  Marker_All_Turbomachinery       = new unsigned short[nMarker_All];	// Store whether the boundary is in needed for Turbomachinery computations.
  Marker_All_TurbomachineryFlag   = new unsigned short[nMarker_All];	// Store whether the boundary has a flag for Turbomachinery computations.
  Marker_All_MixingPlaneInterface = new unsigned short[nMarker_All];	// Store whether the boundary has a in the MixingPlane interface.


  for (iMarker_All = 0; iMarker_All < nMarker_All; iMarker_All++) {
    Marker_All_TagBound[iMarker_All]             = "SEND_RECEIVE";
    Marker_All_SendRecv[iMarker_All]             = 0;
    Marker_All_KindBC[iMarker_All]               = 0;
    Marker_All_Monitoring[iMarker_All]           = 0;
    Marker_All_GeoEval[iMarker_All]              = 0;
    Marker_All_Designing[iMarker_All]            = 0;
    Marker_All_Plotting[iMarker_All]             = 0;
    Marker_All_Analyze[iMarker_All]              = 0;
    Marker_All_ZoneInterface[iMarker_All]        = 0;
    Marker_All_DV[iMarker_All]                   = 0;
    Marker_All_Moving[iMarker_All]               = 0;
    Marker_All_PerBound[iMarker_All]             = 0;
    Marker_All_Turbomachinery[iMarker_All]       = 0;
    Marker_All_TurbomachineryFlag[iMarker_All]   = 0;
    Marker_All_MixingPlaneInterface[iMarker_All] = 0;
    Marker_All_PyCustom[iMarker_All]             = 0;
  }

  /*--- Allocate the memory (markers in the config file) ---*/

  Marker_CfgFile_TagBound             = new string[nMarker_CfgFile];
  Marker_CfgFile_KindBC               = new unsigned short[nMarker_CfgFile];
  Marker_CfgFile_Monitoring           = new unsigned short[nMarker_CfgFile];
  Marker_CfgFile_Designing            = new unsigned short[nMarker_CfgFile];
  Marker_CfgFile_Plotting             = new unsigned short[nMarker_CfgFile];
  Marker_CfgFile_Analyze              = new unsigned short[nMarker_CfgFile];
  Marker_CfgFile_GeoEval              = new unsigned short[nMarker_CfgFile];
  Marker_CfgFile_ZoneInterface        = new unsigned short[nMarker_CfgFile];
  Marker_CfgFile_DV                   = new unsigned short[nMarker_CfgFile];
  Marker_CfgFile_Moving               = new unsigned short[nMarker_CfgFile];
  Marker_CfgFile_PerBound             = new unsigned short[nMarker_CfgFile];
  Marker_CfgFile_Turbomachinery       = new unsigned short[nMarker_CfgFile];
  Marker_CfgFile_TurbomachineryFlag   = new unsigned short[nMarker_CfgFile];
  Marker_CfgFile_MixingPlaneInterface = new unsigned short[nMarker_CfgFile];
  Marker_CfgFile_PyCustom             = new unsigned short[nMarker_CfgFile];

  for (iMarker_CfgFile = 0; iMarker_CfgFile < nMarker_CfgFile; iMarker_CfgFile++) {
    Marker_CfgFile_TagBound[iMarker_CfgFile]             = "SEND_RECEIVE";
    Marker_CfgFile_KindBC[iMarker_CfgFile]               = 0;
    Marker_CfgFile_Monitoring[iMarker_CfgFile]           = 0;
    Marker_CfgFile_GeoEval[iMarker_CfgFile]              = 0;
    Marker_CfgFile_Designing[iMarker_CfgFile]            = 0;
    Marker_CfgFile_Plotting[iMarker_CfgFile]             = 0;
    Marker_CfgFile_Analyze[iMarker_CfgFile]              = 0;
    Marker_CfgFile_ZoneInterface[iMarker_CfgFile]        = 0;
    Marker_CfgFile_DV[iMarker_CfgFile]                   = 0;
    Marker_CfgFile_Moving[iMarker_CfgFile]               = 0;
    Marker_CfgFile_PerBound[iMarker_CfgFile]             = 0;
    Marker_CfgFile_Turbomachinery[iMarker_CfgFile]       = 0;
    Marker_CfgFile_TurbomachineryFlag[iMarker_CfgFile]   = 0;
    Marker_CfgFile_MixingPlaneInterface[iMarker_CfgFile] = 0;
    Marker_CfgFile_PyCustom[iMarker_CfgFile]             = 0;
  }

  /*--- Allocate memory to store surface information (Analyze BC) ---*/

  Surface_MassFlow = new su2double[nMarker_Analyze];
  Surface_Mach = new su2double[nMarker_Analyze];
  Surface_Temperature = new su2double[nMarker_Analyze];
  Surface_Pressure = new su2double[nMarker_Analyze];
  Surface_Density = new su2double[nMarker_Analyze];
  Surface_Enthalpy = new su2double[nMarker_Analyze];
  Surface_NormalVelocity = new su2double[nMarker_Analyze];
  Surface_TotalTemperature = new su2double[nMarker_Analyze];
  Surface_TotalPressure = new su2double[nMarker_Analyze];
  Surface_DC60 = new su2double[nMarker_Analyze];
  Surface_IDC = new su2double[nMarker_Analyze];
  Surface_IDC_Mach = new su2double[nMarker_Analyze];
  Surface_IDR = new su2double[nMarker_Analyze];
  for (iMarker_Analyze = 0; iMarker_Analyze < nMarker_Analyze; iMarker_Analyze++) {
    Surface_MassFlow[iMarker_Analyze] = 0.0;
    Surface_Mach[iMarker_Analyze] = 0.0;
    Surface_Temperature[iMarker_Analyze] = 0.0;
    Surface_Pressure[iMarker_Analyze] = 0.0;
    Surface_Density[iMarker_Analyze] = 0.0;
    Surface_Enthalpy[iMarker_Analyze] = 0.0;
    Surface_NormalVelocity[iMarker_Analyze] = 0.0;
    Surface_TotalTemperature[iMarker_Analyze] = 0.0;
    Surface_TotalPressure[iMarker_Analyze] = 0.0;
    Surface_DC60[iMarker_Analyze] = 0.0;
    Surface_IDC[iMarker_Analyze] = 0.0;
    Surface_IDC_Mach[iMarker_Analyze] = 0.0;
    Surface_IDR[iMarker_Analyze] = 0.0;
  }

  /*--- Populate the marker information in the config file (all domains) ---*/

  iMarker_CfgFile = 0;
  for (iMarker_Euler = 0; iMarker_Euler < nMarker_Euler; iMarker_Euler++) {
    Marker_CfgFile_TagBound[iMarker_CfgFile] = Marker_Euler[iMarker_Euler];
    Marker_CfgFile_KindBC[iMarker_CfgFile] = EULER_WALL;
    iMarker_CfgFile++;
  }

  for (iMarker_FarField = 0; iMarker_FarField < nMarker_FarField; iMarker_FarField++) {
    Marker_CfgFile_TagBound[iMarker_CfgFile] = Marker_FarField[iMarker_FarField];
    Marker_CfgFile_KindBC[iMarker_CfgFile] = FAR_FIELD;
    iMarker_CfgFile++;
  }

  for (iMarker_SymWall = 0; iMarker_SymWall < nMarker_SymWall; iMarker_SymWall++) {
    Marker_CfgFile_TagBound[iMarker_CfgFile] = Marker_SymWall[iMarker_SymWall];
    Marker_CfgFile_KindBC[iMarker_CfgFile] = SYMMETRY_PLANE;
    iMarker_CfgFile++;
  }

  for (iMarker_PerBound = 0; iMarker_PerBound < nMarker_PerBound; iMarker_PerBound++) {
    Marker_CfgFile_TagBound[iMarker_CfgFile] = Marker_PerBound[iMarker_PerBound];
    Marker_CfgFile_KindBC[iMarker_CfgFile] = PERIODIC_BOUNDARY;
    Marker_CfgFile_PerBound[iMarker_CfgFile] = iMarker_PerBound + 1;
    iMarker_CfgFile++;
  }

  ActDisk_DeltaPress = new su2double[nMarker_ActDiskInlet];
  ActDisk_DeltaTemp = new su2double[nMarker_ActDiskInlet];
  ActDisk_TotalPressRatio = new su2double[nMarker_ActDiskInlet];
  ActDisk_TotalTempRatio = new su2double[nMarker_ActDiskInlet];
  ActDisk_StaticPressRatio = new su2double[nMarker_ActDiskInlet];
  ActDisk_StaticTempRatio = new su2double[nMarker_ActDiskInlet];
  ActDisk_Power = new su2double[nMarker_ActDiskInlet];
  ActDisk_MassFlow = new su2double[nMarker_ActDiskInlet];
  ActDisk_Mach = new su2double[nMarker_ActDiskInlet];
  ActDisk_Force = new su2double[nMarker_ActDiskInlet];
  ActDisk_NetThrust = new su2double[nMarker_ActDiskInlet];
  ActDisk_BCThrust = new su2double[nMarker_ActDiskInlet];
  ActDisk_BCThrust_Old = new su2double[nMarker_ActDiskInlet];
  ActDisk_GrossThrust = new su2double[nMarker_ActDiskInlet];
  ActDisk_Area = new su2double[nMarker_ActDiskInlet];
  ActDisk_ReverseMassFlow = new su2double[nMarker_ActDiskInlet];
  
  for (iMarker_ActDiskInlet = 0; iMarker_ActDiskInlet < nMarker_ActDiskInlet; iMarker_ActDiskInlet++) {
    ActDisk_DeltaPress[iMarker_ActDiskInlet] = 0.0;
    ActDisk_DeltaTemp[iMarker_ActDiskInlet] = 0.0;
    ActDisk_TotalPressRatio[iMarker_ActDiskInlet] = 0.0;
    ActDisk_TotalTempRatio[iMarker_ActDiskInlet] = 0.0;
    ActDisk_StaticPressRatio[iMarker_ActDiskInlet] = 0.0;
    ActDisk_StaticTempRatio[iMarker_ActDiskInlet] = 0.0;
    ActDisk_Power[iMarker_ActDiskInlet] = 0.0;
    ActDisk_MassFlow[iMarker_ActDiskInlet] = 0.0;
    ActDisk_Mach[iMarker_ActDiskInlet] = 0.0;
    ActDisk_Force[iMarker_ActDiskInlet] = 0.0;
    ActDisk_NetThrust[iMarker_ActDiskInlet] = 0.0;
    ActDisk_BCThrust[iMarker_ActDiskInlet] = 0.0;
    ActDisk_BCThrust_Old[iMarker_ActDiskInlet] = 0.0;
    ActDisk_GrossThrust[iMarker_ActDiskInlet] = 0.0;
    ActDisk_Area[iMarker_ActDiskInlet] = 0.0;
    ActDisk_ReverseMassFlow[iMarker_ActDiskInlet] = 0.0;
  }
  
  
  ActDiskInlet_MassFlow = new su2double[nMarker_ActDiskInlet];
  ActDiskInlet_Temperature = new su2double[nMarker_ActDiskInlet];
  ActDiskInlet_TotalTemperature = new su2double[nMarker_ActDiskInlet];
  ActDiskInlet_Pressure = new su2double[nMarker_ActDiskInlet];
  ActDiskInlet_TotalPressure = new su2double[nMarker_ActDiskInlet];
  ActDiskInlet_RamDrag = new su2double[nMarker_ActDiskInlet];
  ActDiskInlet_Force = new su2double[nMarker_ActDiskInlet];
  ActDiskInlet_Power = new su2double[nMarker_ActDiskInlet];
  
  for (iMarker_ActDiskInlet = 0; iMarker_ActDiskInlet < nMarker_ActDiskInlet; iMarker_ActDiskInlet++) {
    Marker_CfgFile_TagBound[iMarker_CfgFile] = Marker_ActDiskInlet[iMarker_ActDiskInlet];
    Marker_CfgFile_KindBC[iMarker_CfgFile] = ACTDISK_INLET;
    ActDiskInlet_MassFlow[iMarker_ActDiskInlet] = 0.0;
    ActDiskInlet_Temperature[iMarker_ActDiskInlet] = 0.0;
    ActDiskInlet_TotalTemperature[iMarker_ActDiskInlet] = 0.0;
    ActDiskInlet_Pressure[iMarker_ActDiskInlet] = 0.0;
    ActDiskInlet_TotalPressure[iMarker_ActDiskInlet] = 0.0;
    ActDiskInlet_RamDrag[iMarker_ActDiskInlet] = 0.0;
    ActDiskInlet_Force[iMarker_ActDiskInlet] = 0.0;
    ActDiskInlet_Power[iMarker_ActDiskInlet] = 0.0;
    iMarker_CfgFile++;
  }
  
  ActDiskOutlet_MassFlow = new su2double[nMarker_ActDiskOutlet];
  ActDiskOutlet_Temperature = new su2double[nMarker_ActDiskOutlet];
  ActDiskOutlet_TotalTemperature = new su2double[nMarker_ActDiskOutlet];
  ActDiskOutlet_Pressure = new su2double[nMarker_ActDiskOutlet];
  ActDiskOutlet_TotalPressure = new su2double[nMarker_ActDiskOutlet];
  ActDiskOutlet_GrossThrust = new su2double[nMarker_ActDiskOutlet];
  ActDiskOutlet_Force = new su2double[nMarker_ActDiskOutlet];
  ActDiskOutlet_Power = new su2double[nMarker_ActDiskOutlet];
  
  for (iMarker_ActDiskOutlet = 0; iMarker_ActDiskOutlet < nMarker_ActDiskOutlet; iMarker_ActDiskOutlet++) {
    Marker_CfgFile_TagBound[iMarker_CfgFile] = Marker_ActDiskOutlet[iMarker_ActDiskOutlet];
    Marker_CfgFile_KindBC[iMarker_CfgFile] = ACTDISK_OUTLET;
    ActDiskOutlet_MassFlow[iMarker_ActDiskOutlet] = 0.0;
    ActDiskOutlet_Temperature[iMarker_ActDiskOutlet] = 0.0;
    ActDiskOutlet_TotalTemperature[iMarker_ActDiskOutlet] = 0.0;
    ActDiskOutlet_Pressure[iMarker_ActDiskOutlet] = 0.0;
    ActDiskOutlet_TotalPressure[iMarker_ActDiskOutlet] = 0.0;
    ActDiskOutlet_GrossThrust[iMarker_ActDiskOutlet] = 0.0;
    ActDiskOutlet_Force[iMarker_ActDiskOutlet] = 0.0;
    ActDiskOutlet_Power[iMarker_ActDiskOutlet] = 0.0;
    iMarker_CfgFile++;
  }

  for (iMarker_NearFieldBound = 0; iMarker_NearFieldBound < nMarker_NearFieldBound; iMarker_NearFieldBound++) {
    Marker_CfgFile_TagBound[iMarker_CfgFile] = Marker_NearFieldBound[iMarker_NearFieldBound];
    Marker_CfgFile_KindBC[iMarker_CfgFile] = NEARFIELD_BOUNDARY;
    iMarker_CfgFile++;
  }

  for (iMarker_InterfaceBound = 0; iMarker_InterfaceBound < nMarker_InterfaceBound; iMarker_InterfaceBound++) {
    Marker_CfgFile_TagBound[iMarker_CfgFile] = Marker_InterfaceBound[iMarker_InterfaceBound];
    Marker_CfgFile_KindBC[iMarker_CfgFile] = INTERFACE_BOUNDARY;
    iMarker_CfgFile++;
  }
  
  for (iMarker_Fluid_InterfaceBound = 0; iMarker_Fluid_InterfaceBound < nMarker_Fluid_InterfaceBound; iMarker_Fluid_InterfaceBound++) {
    Marker_CfgFile_TagBound[iMarker_CfgFile] = Marker_Fluid_InterfaceBound[iMarker_Fluid_InterfaceBound];
    Marker_CfgFile_KindBC[iMarker_CfgFile] = FLUID_INTERFACE;
    iMarker_CfgFile++;
  }

  for (iMarker_CHTInterface = 0; iMarker_CHTInterface < nMarker_CHTInterface; iMarker_CHTInterface++) {
    Marker_CfgFile_TagBound[iMarker_CfgFile] = Marker_CHTInterface[iMarker_CHTInterface];
    Marker_CfgFile_KindBC[iMarker_CfgFile] = CHT_WALL_INTERFACE;
    iMarker_CfgFile++;
  }

  for (iMarker_Dirichlet = 0; iMarker_Dirichlet < nMarker_Dirichlet; iMarker_Dirichlet++) {
    Marker_CfgFile_TagBound[iMarker_CfgFile] = Marker_Dirichlet[iMarker_Dirichlet];
    Marker_CfgFile_KindBC[iMarker_CfgFile] = DIRICHLET;
    iMarker_CfgFile++;
  }

  for (iMarker_Inlet = 0; iMarker_Inlet < nMarker_Inlet; iMarker_Inlet++) {
    Marker_CfgFile_TagBound[iMarker_CfgFile] = Marker_Inlet[iMarker_Inlet];
    Marker_CfgFile_KindBC[iMarker_CfgFile] = INLET_FLOW;
    iMarker_CfgFile++;
  }

  for (iMarker_Riemann = 0; iMarker_Riemann < nMarker_Riemann; iMarker_Riemann++) {
    Marker_CfgFile_TagBound[iMarker_CfgFile] = Marker_Riemann[iMarker_Riemann];
    Marker_CfgFile_KindBC[iMarker_CfgFile] = RIEMANN_BOUNDARY;
    iMarker_CfgFile++;
  }

  for (iMarker_Giles = 0; iMarker_Giles < nMarker_Giles; iMarker_Giles++) {
    Marker_CfgFile_TagBound[iMarker_CfgFile] = Marker_Giles[iMarker_Giles];
    Marker_CfgFile_KindBC[iMarker_CfgFile] = GILES_BOUNDARY;
    iMarker_CfgFile++;
  }

  Engine_Power       = new su2double[nMarker_EngineInflow];
  Engine_Mach        = new su2double[nMarker_EngineInflow];
  Engine_Force       = new su2double[nMarker_EngineInflow];
  Engine_NetThrust   = new su2double[nMarker_EngineInflow];
  Engine_GrossThrust = new su2double[nMarker_EngineInflow];
  Engine_Area        = new su2double[nMarker_EngineInflow];
  
  for (iMarker_EngineInflow = 0; iMarker_EngineInflow < nMarker_EngineInflow; iMarker_EngineInflow++) {
    Engine_Power[iMarker_EngineInflow] = 0.0;
    Engine_Mach[iMarker_EngineInflow] = 0.0;
    Engine_Force[iMarker_EngineInflow] = 0.0;
    Engine_NetThrust[iMarker_EngineInflow] = 0.0;
    Engine_GrossThrust[iMarker_EngineInflow] = 0.0;
    Engine_Area[iMarker_EngineInflow] = 0.0;
  }
  
  Inflow_Mach = new su2double[nMarker_EngineInflow];
  Inflow_Pressure = new su2double[nMarker_EngineInflow];
  Inflow_MassFlow = new su2double[nMarker_EngineInflow];
  Inflow_ReverseMassFlow = new su2double[nMarker_EngineInflow];
  Inflow_TotalPressure = new su2double[nMarker_EngineInflow];
  Inflow_Temperature = new su2double[nMarker_EngineInflow];
  Inflow_TotalTemperature = new su2double[nMarker_EngineInflow];
  Inflow_RamDrag = new su2double[nMarker_EngineInflow];
  Inflow_Force = new su2double[nMarker_EngineInflow];
  Inflow_Power = new su2double[nMarker_EngineInflow];
  
  for (iMarker_EngineInflow = 0; iMarker_EngineInflow < nMarker_EngineInflow; iMarker_EngineInflow++) {
    Marker_CfgFile_TagBound[iMarker_CfgFile] = Marker_EngineInflow[iMarker_EngineInflow];
    Marker_CfgFile_KindBC[iMarker_CfgFile] = ENGINE_INFLOW;
    Inflow_Mach[iMarker_EngineInflow] = 0.0;
    Inflow_Pressure[iMarker_EngineInflow] = 0.0;
    Inflow_MassFlow[iMarker_EngineInflow] = 0.0;
    Inflow_ReverseMassFlow[iMarker_EngineInflow] = 0.0;
    Inflow_TotalPressure[iMarker_EngineInflow] = 0.0;
    Inflow_Temperature[iMarker_EngineInflow] = 0.0;
    Inflow_TotalTemperature[iMarker_EngineInflow] = 0.0;
    Inflow_RamDrag[iMarker_EngineInflow] = 0.0;
    Inflow_Force[iMarker_EngineInflow] = 0.0;
    Inflow_Power[iMarker_EngineInflow] = 0.0;
    iMarker_CfgFile++;
  }
  
  Exhaust_Pressure = new su2double[nMarker_EngineExhaust];
  Exhaust_Temperature = new su2double[nMarker_EngineExhaust];
  Exhaust_MassFlow = new su2double[nMarker_EngineExhaust];
  Exhaust_TotalPressure = new su2double[nMarker_EngineExhaust];
  Exhaust_TotalTemperature = new su2double[nMarker_EngineExhaust];
  Exhaust_GrossThrust = new su2double[nMarker_EngineExhaust];
  Exhaust_Force = new su2double[nMarker_EngineExhaust];
  Exhaust_Power = new su2double[nMarker_EngineExhaust];
  
  for (iMarker_EngineExhaust = 0; iMarker_EngineExhaust < nMarker_EngineExhaust; iMarker_EngineExhaust++) {
    Marker_CfgFile_TagBound[iMarker_CfgFile] = Marker_EngineExhaust[iMarker_EngineExhaust];
    Marker_CfgFile_KindBC[iMarker_CfgFile] = ENGINE_EXHAUST;
    Exhaust_Pressure[iMarker_EngineExhaust] = 0.0;
    Exhaust_Temperature[iMarker_EngineExhaust] = 0.0;
    Exhaust_MassFlow[iMarker_EngineExhaust] = 0.0;
    Exhaust_TotalPressure[iMarker_EngineExhaust] = 0.0;
    Exhaust_TotalTemperature[iMarker_EngineExhaust] = 0.0;
    Exhaust_GrossThrust[iMarker_EngineExhaust] = 0.0;
    Exhaust_Force[iMarker_EngineExhaust] = 0.0;
    Exhaust_Power[iMarker_EngineExhaust] = 0.0;
    iMarker_CfgFile++;
  }
  
  for (iMarker_Supersonic_Inlet = 0; iMarker_Supersonic_Inlet < nMarker_Supersonic_Inlet; iMarker_Supersonic_Inlet++) {
    Marker_CfgFile_TagBound[iMarker_CfgFile] = Marker_Supersonic_Inlet[iMarker_Supersonic_Inlet];
    Marker_CfgFile_KindBC[iMarker_CfgFile] = SUPERSONIC_INLET;
    iMarker_CfgFile++;
  }
  
  for (iMarker_Supersonic_Outlet = 0; iMarker_Supersonic_Outlet < nMarker_Supersonic_Outlet; iMarker_Supersonic_Outlet++) {
    Marker_CfgFile_TagBound[iMarker_CfgFile] = Marker_Supersonic_Outlet[iMarker_Supersonic_Outlet];
    Marker_CfgFile_KindBC[iMarker_CfgFile] = SUPERSONIC_OUTLET;
    iMarker_CfgFile++;
  }

  for (iMarker_Neumann = 0; iMarker_Neumann < nMarker_Neumann; iMarker_Neumann++) {
    Marker_CfgFile_TagBound[iMarker_CfgFile] = Marker_Neumann[iMarker_Neumann];
    Marker_CfgFile_KindBC[iMarker_CfgFile] = NEUMANN;
    iMarker_CfgFile++;
  }
  
  for (iMarker_Internal = 0; iMarker_Internal < nMarker_Internal; iMarker_Internal++) {
    Marker_CfgFile_TagBound[iMarker_CfgFile] = Marker_Internal[iMarker_Internal];
    Marker_CfgFile_KindBC[iMarker_CfgFile] = INTERNAL_BOUNDARY;
    iMarker_CfgFile++;
  }

  for (iMarker_Custom = 0; iMarker_Custom < nMarker_Custom; iMarker_Custom++) {
    Marker_CfgFile_TagBound[iMarker_CfgFile] = Marker_Custom[iMarker_Custom];
    Marker_CfgFile_KindBC[iMarker_CfgFile] = CUSTOM_BOUNDARY;
    iMarker_CfgFile++;
  }

  for (iMarker_Outlet = 0; iMarker_Outlet < nMarker_Outlet; iMarker_Outlet++) {
    Marker_CfgFile_TagBound[iMarker_CfgFile] = Marker_Outlet[iMarker_Outlet];
    Marker_CfgFile_KindBC[iMarker_CfgFile] = OUTLET_FLOW;
    iMarker_CfgFile++;
  }

  for (iMarker_Isothermal = 0; iMarker_Isothermal < nMarker_Isothermal; iMarker_Isothermal++) {
    Marker_CfgFile_TagBound[iMarker_CfgFile] = Marker_Isothermal[iMarker_Isothermal];
    Marker_CfgFile_KindBC[iMarker_CfgFile] = ISOTHERMAL;
    iMarker_CfgFile++;
  }

  for (iMarker_HeatFlux = 0; iMarker_HeatFlux < nMarker_HeatFlux; iMarker_HeatFlux++) {
    Marker_CfgFile_TagBound[iMarker_CfgFile] = Marker_HeatFlux[iMarker_HeatFlux];
    Marker_CfgFile_KindBC[iMarker_CfgFile] = HEAT_FLUX;
    iMarker_CfgFile++;
  }

  for (iMarker_Clamped = 0; iMarker_Clamped < nMarker_Clamped; iMarker_Clamped++) {
    Marker_CfgFile_TagBound[iMarker_CfgFile] = Marker_Clamped[iMarker_Clamped];
    Marker_CfgFile_KindBC[iMarker_CfgFile] = CLAMPED_BOUNDARY;
    iMarker_CfgFile++;
  }

  for (iMarker_Displacement = 0; iMarker_Displacement < nMarker_Displacement; iMarker_Displacement++) {
    Marker_CfgFile_TagBound[iMarker_CfgFile] = Marker_Displacement[iMarker_Displacement];
    Marker_CfgFile_KindBC[iMarker_CfgFile] = DISPLACEMENT_BOUNDARY;
    iMarker_CfgFile++;
  }

  for (iMarker_Load = 0; iMarker_Load < nMarker_Load; iMarker_Load++) {
    Marker_CfgFile_TagBound[iMarker_CfgFile] = Marker_Load[iMarker_Load];
    Marker_CfgFile_KindBC[iMarker_CfgFile] = LOAD_BOUNDARY;
    iMarker_CfgFile++;
  }

  for (iMarker_Damper = 0; iMarker_Damper < nMarker_Damper; iMarker_Damper++) {
    Marker_CfgFile_TagBound[iMarker_CfgFile] = Marker_Damper[iMarker_Damper];
    Marker_CfgFile_KindBC[iMarker_CfgFile] = DAMPER_BOUNDARY;
    iMarker_CfgFile++;
  }

  for (iMarker_Load_Dir = 0; iMarker_Load_Dir < nMarker_Load_Dir; iMarker_Load_Dir++) {
    Marker_CfgFile_TagBound[iMarker_CfgFile] = Marker_Load_Dir[iMarker_Load_Dir];
    Marker_CfgFile_KindBC[iMarker_CfgFile] = LOAD_DIR_BOUNDARY;
    iMarker_CfgFile++;
  }

  for (iMarker_Disp_Dir = 0; iMarker_Disp_Dir < nMarker_Disp_Dir; iMarker_Disp_Dir++) {
    Marker_CfgFile_TagBound[iMarker_CfgFile] = Marker_Disp_Dir[iMarker_Disp_Dir];
    Marker_CfgFile_KindBC[iMarker_CfgFile] = DISP_DIR_BOUNDARY;
    iMarker_CfgFile++;
  }

  for (iMarker_Load_Sine = 0; iMarker_Load_Sine < nMarker_Load_Sine; iMarker_Load_Sine++) {
    Marker_CfgFile_TagBound[iMarker_CfgFile] = Marker_Load_Sine[iMarker_Load_Sine];
    Marker_CfgFile_KindBC[iMarker_CfgFile] = LOAD_SINE_BOUNDARY;
    iMarker_CfgFile++;
  }


  for (iMarker_FlowLoad = 0; iMarker_FlowLoad < nMarker_FlowLoad; iMarker_FlowLoad++) {
    Marker_CfgFile_TagBound[iMarker_CfgFile] = Marker_FlowLoad[iMarker_FlowLoad];
    Marker_CfgFile_KindBC[iMarker_CfgFile] = FLOWLOAD_BOUNDARY;
    iMarker_CfgFile++;
  }

  for (iMarker_CfgFile = 0; iMarker_CfgFile < nMarker_CfgFile; iMarker_CfgFile++) {
    Marker_CfgFile_Monitoring[iMarker_CfgFile] = NO;
    for (iMarker_Monitoring = 0; iMarker_Monitoring < nMarker_Monitoring; iMarker_Monitoring++)
      if (Marker_CfgFile_TagBound[iMarker_CfgFile] == Marker_Monitoring[iMarker_Monitoring])
        Marker_CfgFile_Monitoring[iMarker_CfgFile] = YES;
  }

  for (iMarker_CfgFile = 0; iMarker_CfgFile < nMarker_CfgFile; iMarker_CfgFile++) {
    Marker_CfgFile_GeoEval[iMarker_CfgFile] = NO;
    for (iMarker_GeoEval = 0; iMarker_GeoEval < nMarker_GeoEval; iMarker_GeoEval++)
      if (Marker_CfgFile_TagBound[iMarker_CfgFile] == Marker_GeoEval[iMarker_GeoEval])
        Marker_CfgFile_GeoEval[iMarker_CfgFile] = YES;
  }

  for (iMarker_CfgFile = 0; iMarker_CfgFile < nMarker_CfgFile; iMarker_CfgFile++) {
    Marker_CfgFile_Designing[iMarker_CfgFile] = NO;
    for (iMarker_Designing = 0; iMarker_Designing < nMarker_Designing; iMarker_Designing++)
      if (Marker_CfgFile_TagBound[iMarker_CfgFile] == Marker_Designing[iMarker_Designing])
        Marker_CfgFile_Designing[iMarker_CfgFile] = YES;
  }

  for (iMarker_CfgFile = 0; iMarker_CfgFile < nMarker_CfgFile; iMarker_CfgFile++) {
    Marker_CfgFile_Plotting[iMarker_CfgFile] = NO;
    for (iMarker_Plotting = 0; iMarker_Plotting < nMarker_Plotting; iMarker_Plotting++)
      if (Marker_CfgFile_TagBound[iMarker_CfgFile] == Marker_Plotting[iMarker_Plotting])
        Marker_CfgFile_Plotting[iMarker_CfgFile] = YES;
  }
  
  for (iMarker_CfgFile = 0; iMarker_CfgFile < nMarker_CfgFile; iMarker_CfgFile++) {
    Marker_CfgFile_Analyze[iMarker_CfgFile] = NO;
    for (iMarker_Analyze = 0; iMarker_Analyze < nMarker_Analyze; iMarker_Analyze++)
      if (Marker_CfgFile_TagBound[iMarker_CfgFile] == Marker_Analyze[iMarker_Analyze])
        Marker_CfgFile_Analyze[iMarker_CfgFile] = YES;
  }

  /*--- Identification of Fluid-Structure interface markers ---*/

  for (iMarker_CfgFile = 0; iMarker_CfgFile < nMarker_CfgFile; iMarker_CfgFile++) {
    unsigned short indexMarker = 0;
    Marker_CfgFile_ZoneInterface[iMarker_CfgFile] = NO;
    for (iMarker_ZoneInterface = 0; iMarker_ZoneInterface < nMarker_ZoneInterface; iMarker_ZoneInterface++)
      if (Marker_CfgFile_TagBound[iMarker_CfgFile] == Marker_ZoneInterface[iMarker_ZoneInterface])
            indexMarker = (int)(iMarker_ZoneInterface/2+1);
    Marker_CfgFile_ZoneInterface[iMarker_CfgFile] = indexMarker;
  }

/*--- Identification of Turbomachinery markers and flag them---*/

  for (iMarker_CfgFile = 0; iMarker_CfgFile < nMarker_CfgFile; iMarker_CfgFile++) {
    unsigned short indexMarker=0;
    Marker_CfgFile_Turbomachinery[iMarker_CfgFile] = NO;
    Marker_CfgFile_TurbomachineryFlag[iMarker_CfgFile] = NO;
    for (iMarker_Turbomachinery = 0; iMarker_Turbomachinery < nMarker_Turbomachinery; iMarker_Turbomachinery++){
      if (Marker_CfgFile_TagBound[iMarker_CfgFile] == Marker_TurboBoundIn[iMarker_Turbomachinery]){
        indexMarker=(iMarker_Turbomachinery+1);
        Marker_CfgFile_Turbomachinery[iMarker_CfgFile] = indexMarker;
        Marker_CfgFile_TurbomachineryFlag[iMarker_CfgFile] = INFLOW;
      }
      if (Marker_CfgFile_TagBound[iMarker_CfgFile] == Marker_TurboBoundOut[iMarker_Turbomachinery]){
        indexMarker=(iMarker_Turbomachinery+1);
        Marker_CfgFile_Turbomachinery[iMarker_CfgFile] = indexMarker;
        Marker_CfgFile_TurbomachineryFlag[iMarker_CfgFile] = OUTFLOW;
      }
    }
  }

  /*--- Identification of MixingPlane interface markers ---*/

  for (iMarker_CfgFile = 0; iMarker_CfgFile < nMarker_CfgFile; iMarker_CfgFile++) {
  	unsigned short indexMarker=0;
    Marker_CfgFile_MixingPlaneInterface[iMarker_CfgFile] = NO;
    for (iMarker_MixingPlaneInterface = 0; iMarker_MixingPlaneInterface < nMarker_MixingPlaneInterface; iMarker_MixingPlaneInterface++)
      if (Marker_CfgFile_TagBound[iMarker_CfgFile] == Marker_MixingPlaneInterface[iMarker_MixingPlaneInterface])
      	indexMarker=(int)(iMarker_MixingPlaneInterface/2+1);
    Marker_CfgFile_MixingPlaneInterface[iMarker_CfgFile] = indexMarker;
  }

  for (iMarker_CfgFile = 0; iMarker_CfgFile < nMarker_CfgFile; iMarker_CfgFile++) {
    Marker_CfgFile_DV[iMarker_CfgFile] = NO;
    for (iMarker_DV = 0; iMarker_DV < nMarker_DV; iMarker_DV++)
      if (Marker_CfgFile_TagBound[iMarker_CfgFile] == Marker_DV[iMarker_DV])
        Marker_CfgFile_DV[iMarker_CfgFile] = YES;
  }

  for (iMarker_CfgFile = 0; iMarker_CfgFile < nMarker_CfgFile; iMarker_CfgFile++) {
    Marker_CfgFile_Moving[iMarker_CfgFile] = NO;
    for (iMarker_Moving = 0; iMarker_Moving < nMarker_Moving; iMarker_Moving++)
      if (Marker_CfgFile_TagBound[iMarker_CfgFile] == Marker_Moving[iMarker_Moving])
        Marker_CfgFile_Moving[iMarker_CfgFile] = YES;
  }

  for (iMarker_CfgFile=0; iMarker_CfgFile < nMarker_CfgFile; iMarker_CfgFile++) {
    Marker_CfgFile_PyCustom[iMarker_CfgFile] = NO;
    for(iMarker_PyCustom=0; iMarker_PyCustom < nMarker_PyCustom; iMarker_PyCustom++)
      if (Marker_CfgFile_TagBound[iMarker_CfgFile] == Marker_PyCustom[iMarker_PyCustom])
        Marker_CfgFile_PyCustom[iMarker_CfgFile] = YES;
  }

}

void CConfig::SetOutput(unsigned short val_software, unsigned short val_izone) {

  unsigned short iMarker_Euler, iMarker_Custom, iMarker_FarField,
  iMarker_SymWall, iMarker_PerBound, iMarker_NearFieldBound,
  iMarker_InterfaceBound, iMarker_Fluid_InterfaceBound, iMarker_Dirichlet, iMarker_Inlet, iMarker_Riemann,
  iMarker_Giles, iMarker_Outlet, iMarker_Isothermal, iMarker_HeatFlux,
  iMarker_EngineInflow, iMarker_EngineExhaust, iMarker_Displacement, iMarker_Damper,
  iMarker_Load, iMarker_FlowLoad,  iMarker_Neumann, iMarker_Internal, iMarker_Monitoring,
  iMarker_Designing, iMarker_GeoEval, iMarker_Plotting, iMarker_Analyze, iMarker_DV, iDV_Value,
  iMarker_ZoneInterface, iMarker_PyCustom, iMarker_Load_Dir, iMarker_Disp_Dir, iMarker_Load_Sine, iMarker_Clamped,
  iMarker_Moving, iMarker_Supersonic_Inlet, iMarker_Supersonic_Outlet, iMarker_ActDiskInlet,
  iMarker_ActDiskOutlet, iMarker_MixingPlaneInterface;
  
  bool fea = ((Kind_Solver == FEM_ELASTICITY) || (Kind_Solver == DISC_ADJ_FEM));
  
  /*--- WARNING: when compiling on Windows, ctime() is not available. Comment out
   the two lines below that use the dt variable. ---*/
  //time_t now = time(0);
  //string dt = ctime(&now); dt[24] = '.';

  cout << endl << "-------------------------------------------------------------------------" << endl;
  cout << "|    ___ _   _ ___                                                      |" << endl;
  cout << "|   / __| | | |_  )   Release 6.0.1  \"Falcon\"                           |" << endl;
  cout << "|   \\__ \\ |_| |/ /                                                      |" << endl;
  switch (val_software) {
    case SU2_CFD: cout << "|   |___/\\___//___|   Suite (Computational Fluid Dynamics Code)         |" << endl; break;
    case SU2_DEF: cout << "|   |___/\\___//___|   Suite (Mesh Deformation Code)                     |" << endl; break;
    case SU2_DOT: cout << "|   |___/\\___//___|   Suite (Gradient Projection Code)                  |" << endl; break;
    case SU2_MSH: cout << "|   |___/\\___//___|   Suite (Mesh Adaptation Code)                      |" << endl; break;
    case SU2_GEO: cout << "|   |___/\\___//___|   Suite (Geometry Definition Code)                  |" << endl; break;
    case SU2_SOL: cout << "|   |___/\\___//___|   Suite (Solution Exporting Code)                   |" << endl; break;
  }

  cout << "|                                                                       |" << endl;
  //cout << "|   Local date and time: " << dt << "                      |" << endl;
  cout <<"-------------------------------------------------------------------------" << endl;
  cout << "| The current SU2 release has been coordinated by the                   |" << endl;
  cout << "| SU2 International Developers Society <www.su2devsociety.org>          |" << endl;
  cout << "| with selected contributions from the open-source community.           |" << endl;
  cout <<"-------------------------------------------------------------------------" << endl;
  cout << "| The main research teams contributing to the current release are:      |" << endl;
  cout << "| - Prof. Juan J. Alonso's group at Stanford University.                |" << endl;
  cout << "| - Prof. Piero Colonna's group at Delft University of Technology.      |" << endl;
  cout << "| - Prof. Nicolas R. Gauger's group at Kaiserslautern U. of Technology. |" << endl;
  cout << "| - Prof. Alberto Guardone's group at Polytechnic University of Milan.  |" << endl;
  cout << "| - Prof. Rafael Palacios' group at Imperial College London.            |" << endl;
  cout << "| - Prof. Vincent Terrapon's group at the University of Liege.          |" << endl;
  cout << "| - Prof. Edwin van der Weide's group at the University of Twente.      |" << endl;
  cout << "| - Lab. of New Concepts in Aeronautics at Tech. Inst. of Aeronautics.  |" << endl;
  cout <<"-------------------------------------------------------------------------" << endl;
  cout << "| Copyright 2012-2018, Francisco D. Palacios, Thomas D. Economon,       |" << endl;
  cout << "|                      Tim Albring, and the SU2 contributors.           |" << endl;
  cout << "|                                                                       |" << endl;
  cout << "| SU2 is free software; you can redistribute it and/or                  |" << endl;
  cout << "| modify it under the terms of the GNU Lesser General Public            |" << endl;
  cout << "| License as published by the Free Software Foundation; either          |" << endl;
  cout << "| version 2.1 of the License, or (at your option) any later version.    |" << endl;
  cout << "|                                                                       |" << endl;
  cout << "| SU2 is distributed in the hope that it will be useful,                |" << endl;
  cout << "| but WITHOUT ANY WARRANTY; without even the implied warranty of        |" << endl;
  cout << "| MERCHANTABILITY or FITNESS FOR A PARTICULAR PURPOSE. See the GNU      |" << endl;
  cout << "| Lesser General Public License for more details.                       |" << endl;
  cout << "|                                                                       |" << endl;
  cout << "| You should have received a copy of the GNU Lesser General Public      |" << endl;
  cout << "| License along with SU2. If not, see <http://www.gnu.org/licenses/>.   |" << endl;
  cout <<"-------------------------------------------------------------------------" << endl;

  cout << endl <<"------------------------ Physical Case Definition -----------------------" << endl;
  if (val_software == SU2_CFD) {
	if (FSI_Problem) {
	   cout << "Fluid-Structure Interaction." << endl;
	}

  if (DiscreteAdjoint) {
     cout <<"Discrete Adjoint equations using Algorithmic Differentiation " << endl;
     cout <<"based on the physical case: ";
  }
    switch (Kind_Solver) {
      case EULER: case DISC_ADJ_EULER:
        if (Kind_Regime == COMPRESSIBLE) cout << "Compressible Euler equations." << endl;
        if (Kind_Regime == INCOMPRESSIBLE) cout << "Incompressible Euler equations." << endl;
        break;
      case NAVIER_STOKES: case DISC_ADJ_NAVIER_STOKES:
        if (Kind_Regime == COMPRESSIBLE) cout << "Compressible Laminar Navier-Stokes' equations." << endl;
        if (Kind_Regime == INCOMPRESSIBLE) cout << "Incompressible Laminar Navier-Stokes' equations." << endl;
        break;
      case RANS: case DISC_ADJ_RANS:
        if (Kind_Regime == COMPRESSIBLE) cout << "Compressible RANS equations." << endl;
        if (Kind_Regime == INCOMPRESSIBLE) cout << "Incompressible RANS equations." << endl;
        cout << "Turbulence model: ";
        switch (Kind_Turb_Model) {
          case SA:     cout << "Spalart Allmaras" << endl; break;
          case SA_NEG: cout << "Negative Spalart Allmaras" << endl; break;
          case SST:    cout << "Menter's SST"     << endl; break;
          case SA_E:   cout << "Edwards Spalart Allmaras" << endl; break;
          case SA_COMP:   cout << "Compressibility Correction Spalart Allmaras" << endl; break;
          case SA_E_COMP:   cout << "Compressibility Correction Edwards Spalart Allmaras" << endl; break;
          case KE:     cout << "Zeta-f KE"                 << endl; break;
        }
        if (QCR) cout << "Using Quadratic Constitutive Relation, 2000 version (QCR2000)" << endl;
        if (Kind_HybridRANSLES != NO_HYBRIDRANSLES) {
          cout << "Hybrid RANS/LES: ";
          switch (Kind_HybridRANSLES) {
            case SA_DES:  cout << "Detached Eddy Simulation (DES97) " << endl; break;
            case SA_DDES:  cout << "Delayed Detached Eddy Simulation (DDES) with Standard SGS" << endl; break;
            case SA_ZDES:  cout << "Delayed Detached Eddy Simulation (DDES) with Vorticity-based SGS" << endl; break;
            case SA_EDDES:  cout << "Delayed Detached Eddy Simulation (DDES) with Shear-layer Adapted SGS" << endl; break;
            case MODEL_SPLIT: cout << "Model-split hybridization" << endl; break;
            default:
              SU2_MPI::Error("Unrecognized hybrid model.", CURRENT_FUNCTION);
          }
        }
        break;
      case POISSON_EQUATION: cout << "Poisson equation." << endl; break;
      case WAVE_EQUATION: cout << "Wave equation." << endl; break;
      case HEAT_EQUATION: cout << "Heat equation." << endl; break;
      case FEM_ELASTICITY: case DISC_ADJ_FEM:
    	  if (Kind_Struct_Solver == SMALL_DEFORMATIONS) cout << "Geometrically linear elasticity solver." << endl;
    	  if (Kind_Struct_Solver == LARGE_DEFORMATIONS) cout << "Geometrically non-linear elasticity solver." << endl;
    	  if (Kind_Material == LINEAR_ELASTIC) cout << "Linear elastic material." << endl;
    	  if (Kind_Material == NEO_HOOKEAN) {
    		  if (Kind_Material_Compress == COMPRESSIBLE_MAT) cout << "Compressible Neo-Hookean material model." << endl;
    		  if (Kind_Material_Compress == INCOMPRESSIBLE_MAT) cout << "Incompressible Neo-Hookean material model (mean dilatation method)." << endl;
    	  }
    	  break;
      case ADJ_EULER: cout << "Continuous Euler adjoint equations." << endl; break;
      case ADJ_NAVIER_STOKES:
        if (Frozen_Visc_Cont)
          cout << "Continuous Navier-Stokes adjoint equations with frozen (laminar) viscosity." << endl;
        else
          cout << "Continuous Navier-Stokes adjoint equations." << endl;
        break;
      case ADJ_RANS:
        if (Frozen_Visc_Cont)
          cout << "Continuous RANS adjoint equations with frozen (laminar and eddy) viscosity." << endl;
        else
          cout << "Continuous RANS adjoint equations." << endl;

        break;

    }

    if ((Kind_Regime == COMPRESSIBLE) && (Kind_Solver != FEM_ELASTICITY) &&
        (Kind_Solver != HEAT_EQUATION) && (Kind_Solver != WAVE_EQUATION)) {
      cout << "Mach number: " << Mach <<"."<< endl;
      cout << "Angle of attack (AoA): " << AoA <<" deg, and angle of sideslip (AoS): " << AoS <<" deg."<< endl;
      if ((Kind_Solver == NAVIER_STOKES) || (Kind_Solver == ADJ_NAVIER_STOKES) ||
          (Kind_Solver == RANS) || (Kind_Solver == ADJ_RANS))
        cout << "Reynolds number: " << Reynolds <<". Reference length "  << Length_Reynolds << "." << endl;
      if (Fixed_CL_Mode) {
      	cout << "Fixed CL mode, target value: " << Target_CL << "." << endl;
      }
      if (Fixed_CM_Mode) {
      		cout << "Fixed CM mode, target value:  " << Target_CM << "." << endl;
      		cout << "HTP rotation axis (X,Z): ("<< HTP_Axis[0] <<", "<< HTP_Axis[1] <<")."<< endl;
      }
    }

    if (EquivArea) {
      cout <<"The equivalent area is going to be evaluated on the near-field."<< endl;
      cout <<"The lower integration limit is "<<EA_IntLimit[0]<<", and the upper is "<<EA_IntLimit[1]<<"."<< endl;
      cout <<"The near-field is situated at "<<EA_IntLimit[2]<<"."<< endl;
    }

    if (Grid_Movement) {
      cout << "Performing a dynamic mesh simulation: ";
      switch (Kind_GridMovement[ZONE_0]) {
        case NO_MOVEMENT:     cout << "no movement." << endl; break;
        case DEFORMING:       cout << "deforming mesh motion." << endl; break;
        case RIGID_MOTION:    cout << "rigid mesh motion." << endl; break;
        case MOVING_WALL:     cout << "moving walls." << endl; break;
        case MOVING_HTP:      cout << "HTP moving." << endl; break;
        case ROTATING_FRAME:  cout << "rotating reference frame." << endl; break;
        case AEROELASTIC:     cout << "aeroelastic motion." << endl; break;
        case FLUID_STRUCTURE: cout << "fluid-structure motion." << endl; break;
        case EXTERNAL:        cout << "externally prescribed motion." << endl; break;
        case AEROELASTIC_RIGID_MOTION:  cout << "rigid mesh motion plus aeroelastic motion." << endl; break;
      }
    }

    if (Restart) {
      if (Read_Binary_Restart) cout << "Reading and writing binary SU2 native restart files." << endl;
      else cout << "Reading and writing ASCII SU2 native restart files." << endl;
      if (!ContinuousAdjoint && Kind_Solver != FEM_ELASTICITY) cout << "Read flow solution from: " << Solution_FlowFileName << "." << endl;
      if (ContinuousAdjoint) cout << "Read adjoint solution from: " << Solution_AdjFileName << "." << endl;
      if (Kind_Solver == FEM_ELASTICITY) cout << "Read structural solution from: " << Solution_FEMFileName << "." << endl;
      if (Kind_Solver == DISC_ADJ_FEM){
        cout << "Read structural adjoint solution from: " << Solution_AdjFEMFileName << "." << endl;
      }
    }
    else {
        if (fea) cout << "No restart solution, initialize from undeformed configuration." << endl;
        else cout << "No restart solution, use the values at infinity (freestream)." << endl;
    }

    if (ContinuousAdjoint)
      cout << "Read flow solution from: " << Solution_FlowFileName << "." << endl;

    if (!fea){
      if (Ref_NonDim == DIMENSIONAL) { cout << "Dimensional simulation." << endl; }
      else if (Ref_NonDim == FREESTREAM_PRESS_EQ_ONE) { cout << "Non-Dimensional simulation (P=1.0, Rho=1.0, T=1.0 at the farfield)." << endl; }
      else if (Ref_NonDim == FREESTREAM_VEL_EQ_MACH) { cout << "Non-Dimensional simulation (V=Mach, Rho=1.0, T=1.0 at the farfield)." << endl; }
      else if (Ref_NonDim == FREESTREAM_VEL_EQ_ONE) { cout << "Non-Dimensional simulation (V=1.0, Rho=1.0, T=1.0 at the farfield)." << endl; }
      
      if (RefArea == 0.0) cout << "The reference area will be computed using y(2D) or z(3D) projection." << endl;
      else { cout << "The reference area is " << RefArea;
        if (SystemMeasurements == US) cout << " in^2." << endl; else cout << " m^2." << endl;
      }
      
      if (SemiSpan == 0.0) cout << "The semi-span will be computed using the max y(3D) value." << endl;
      else { cout << "The semi-span length area is " << SemiSpan;
        if (SystemMeasurements == US) cout << " in." << endl; else cout << " m." << endl;
      }
      
      cout << "The reference length is " << RefLength;
      if (SystemMeasurements == US) cout << " in." << endl; else cout << " m." << endl;

      if ((nRefOriginMoment_X > 1) || (nRefOriginMoment_Y > 1) || (nRefOriginMoment_Z > 1)) {
        cout << "Surface(s) where the force coefficients are evaluated and \n";
        cout << "their reference origin for moment computation: \n";

        for (iMarker_Monitoring = 0; iMarker_Monitoring < nMarker_Monitoring; iMarker_Monitoring++) {
          cout << "   - " << Marker_Monitoring[iMarker_Monitoring] << " (" << RefOriginMoment_X[iMarker_Monitoring] <<", "<<RefOriginMoment_Y[iMarker_Monitoring] <<", "<< RefOriginMoment_Z[iMarker_Monitoring] << ")";
          if (iMarker_Monitoring < nMarker_Monitoring-1) cout << ".\n";
          else {
          if (SystemMeasurements == US) cout <<" ft."<< endl;
          else cout <<" m."<< endl;
          }

        }
      }
      else {
        cout << "Reference origin for moment evaluation is (" << RefOriginMoment_X[0] << ", " << RefOriginMoment_Y[0] << ", " << RefOriginMoment_Z[0] << ")." << endl;
        cout << "Surface(s) where the force coefficients are evaluated: ";
        for (iMarker_Monitoring = 0; iMarker_Monitoring < nMarker_Monitoring; iMarker_Monitoring++) {
          cout << Marker_Monitoring[iMarker_Monitoring];
          if (iMarker_Monitoring < nMarker_Monitoring-1) cout << ", ";
          else cout <<"."<< endl;
        }
        cout<< endl;
      }
    }
    
    if (nMarker_Designing != 0) {
      cout << "Surface(s) where the objective function is evaluated: ";
      for (iMarker_Designing = 0; iMarker_Designing < nMarker_Designing; iMarker_Designing++) {
        cout << Marker_Designing[iMarker_Designing];
        if (iMarker_Designing < nMarker_Designing-1) cout << ", ";
        else cout <<".";
      }
      cout<< endl;
    }
    
    if (nMarker_Plotting != 0) {
      cout << "Surface(s) plotted in the output file: ";
      for (iMarker_Plotting = 0; iMarker_Plotting < nMarker_Plotting; iMarker_Plotting++) {
        cout << Marker_Plotting[iMarker_Plotting];
        if (iMarker_Plotting < nMarker_Plotting-1) cout << ", ";
        else cout <<".";
      }
      cout<< endl;
    }
    
    if (nMarker_Analyze != 0) {
      cout << "Surface(s) to be analyzed in detail: ";
      for (iMarker_Analyze = 0; iMarker_Analyze < nMarker_Analyze; iMarker_Analyze++) {
        cout << Marker_Analyze[iMarker_Analyze];
        if (iMarker_Analyze < nMarker_Analyze-1) cout << ", ";
        else cout <<".";
      }
      cout<< endl;
    }
    
    if (nMarker_ZoneInterface != 0) {
      cout << "Surface(s) acting as an interface among zones: ";
      for (iMarker_ZoneInterface = 0; iMarker_ZoneInterface < nMarker_ZoneInterface; iMarker_ZoneInterface++) {
        cout << Marker_ZoneInterface[iMarker_ZoneInterface];
        if (iMarker_ZoneInterface < nMarker_ZoneInterface-1) cout << ", ";
        else cout <<".";
      }
      cout<<endl;
    }

    if(nMarker_PyCustom != 0) {
      cout << "Surface(s) that are customizable in Python: ";
      for(iMarker_PyCustom=0; iMarker_PyCustom < nMarker_PyCustom; iMarker_PyCustom++){
        cout << Marker_PyCustom[iMarker_PyCustom];
        if (iMarker_PyCustom < nMarker_PyCustom-1) cout << ", ";
        else cout << ".";
      }
      cout << endl;
    }
    
    if (nMarker_DV != 0) {
      cout << "Surface(s) affected by the design variables: ";
      for (iMarker_DV = 0; iMarker_DV < nMarker_DV; iMarker_DV++) {
        cout << Marker_DV[iMarker_DV];
        if (iMarker_DV < nMarker_DV-1) cout << ", ";
        else cout <<".";
      }
      cout<< endl;
    }

    if ((Kind_GridMovement[ZONE_0] == DEFORMING) || (Kind_GridMovement[ZONE_0] == MOVING_WALL) || (Kind_GridMovement[ZONE_0] == FLUID_STRUCTURE)) {
      cout << "Surface(s) in motion: ";
      for (iMarker_Moving = 0; iMarker_Moving < nMarker_Moving; iMarker_Moving++) {
        cout << Marker_Moving[iMarker_Moving];
        if (iMarker_Moving < nMarker_Moving-1) cout << ", ";
        else cout <<".";
      }
      cout<< endl;
    }

  }

  if (val_software == SU2_GEO) {
    if (nMarker_GeoEval != 0) {
      cout << "Surface(s) where the geometrical based functions is evaluated: ";
      for (iMarker_GeoEval = 0; iMarker_GeoEval < nMarker_GeoEval; iMarker_GeoEval++) {
        cout << Marker_GeoEval[iMarker_GeoEval];
        if (iMarker_GeoEval < nMarker_GeoEval-1) cout << ", ";
        else cout <<".";
      }
      cout<< endl;
    }
  }

  cout << "Input mesh file name: " << Mesh_FileName << endl;

	if (val_software == SU2_DOT) {
    if (DiscreteAdjoint) {
      cout << "Input sensitivity file name: " << GetObjFunc_Extension(Solution_AdjFileName) << "." << endl;
    }else {
		cout << "Input sensitivity file name: " << SurfAdjCoeff_FileName << "." << endl;
	}
  }

	if (val_software == SU2_MSH) {
		switch (Kind_Adaptation) {
		case FULL: case WAKE: case FULL_FLOW: case FULL_ADJOINT: case SMOOTHING: case SUPERSONIC_SHOCK:
			break;
		case GRAD_FLOW:
			cout << "Read flow solution from: " << Solution_FlowFileName << "." << endl;
			break;
		case GRAD_ADJOINT:
			cout << "Read adjoint flow solution from: " << Solution_AdjFileName << "." << endl;
			break;
		case GRAD_FLOW_ADJ: case COMPUTABLE: case REMAINING:
			cout << "Read flow solution from: " << Solution_FlowFileName << "." << endl;
			cout << "Read adjoint flow solution from: " << Solution_AdjFileName << "." << endl;
			break;
		}
	}

	if (val_software == SU2_DEF) {
		cout << endl <<"---------------------- Grid deformation parameters ----------------------" << endl;
		cout << "Grid deformation using a linear elasticity method." << endl;

    if (Hold_GridFixed == YES) cout << "Hold some regions of the mesh fixed (hardcode implementation)." << endl;
  }

  if (val_software == SU2_DOT) {
  cout << endl <<"-------------------- Surface deformation parameters ---------------------" << endl;
  }

  if (((val_software == SU2_DEF) || (val_software == SU2_DOT)) && (Design_Variable[0] != NONE)) {

    for (unsigned short iDV = 0; iDV < nDV; iDV++) {

      
      if ((Design_Variable[iDV] != NO_DEFORMATION) &&
          (Design_Variable[iDV] != FFD_SETTING) &&
          (Design_Variable[iDV] != SURFACE_FILE)) {
        
        if (iDV == 0)
          cout << "Design variables definition (markers <-> value <-> param):" << endl;
        
        switch (Design_Variable[iDV]) {
          case FFD_CONTROL_POINT_2D:  cout << "FFD 2D (control point) <-> "; break;
          case FFD_CAMBER_2D:         cout << "FFD 2D (camber) <-> "; break;
          case FFD_THICKNESS_2D:      cout << "FFD 2D (thickness) <-> "; break;
          case FFD_TWIST_2D:          cout << "FFD 2D (twist) <-> "; break;
          case HICKS_HENNE:           cout << "Hicks Henne <-> " ; break;
          case SURFACE_BUMP:          cout << "Surface bump <-> " ; break;
          case ANGLE_OF_ATTACK:       cout << "Angle of attack <-> " ; break;
	        case CST:           	      cout << "Kulfan parameter number (CST) <-> " ; break;
          case TRANSLATION:           cout << "Translation design variable."; break;
          case SCALE:                 cout << "Scale design variable."; break;
          case NACA_4DIGITS:          cout << "NACA four digits <-> "; break;
          case PARABOLIC:             cout << "Parabolic <-> "; break;
          case AIRFOIL:               cout << "Airfoil <-> "; break;
          case ROTATION:              cout << "Rotation <-> "; break;
          case FFD_CONTROL_POINT:     cout << "FFD (control point) <-> "; break;
          case FFD_NACELLE:           cout << "FFD (nacelle) <-> "; break;
          case FFD_GULL:              cout << "FFD (gull) <-> "; break;
          case FFD_TWIST:             cout << "FFD (twist) <-> "; break;
          case FFD_ROTATION:          cout << "FFD (rotation) <-> "; break;
          case FFD_CONTROL_SURFACE:   cout << "FFD (control surface) <-> "; break;
          case FFD_CAMBER:            cout << "FFD (camber) <-> "; break;
          case FFD_THICKNESS:         cout << "FFD (thickness) -> "; break;
          case FFD_ANGLE_OF_ATTACK:   cout << "FFD (angle of attack) <-> "; break;
        }
        
        for (iMarker_DV = 0; iMarker_DV < nMarker_DV; iMarker_DV++) {
          cout << Marker_DV[iMarker_DV];
          if (iMarker_DV < nMarker_DV-1) cout << ", ";
          else cout << " <-> ";
        }

        for (iDV_Value = 0; iDV_Value < nDV_Value[iDV]; iDV_Value++) {
          cout << DV_Value[iDV][iDV_Value];
          if (iDV_Value != nDV_Value[iDV]-1) cout << ", ";
        }
        cout << " <-> ";

        if ((Design_Variable[iDV] == NO_DEFORMATION) ||
            (Design_Variable[iDV] == FFD_SETTING) ||
            (Design_Variable[iDV] == SCALE) ) nParamDV = 0;
        if (Design_Variable[iDV] == ANGLE_OF_ATTACK) nParamDV = 1;
        if ((Design_Variable[iDV] == FFD_CAMBER_2D) ||
            (Design_Variable[iDV] == FFD_THICKNESS_2D) ||
            (Design_Variable[iDV] == HICKS_HENNE) ||
            (Design_Variable[iDV] == PARABOLIC) ||
            (Design_Variable[iDV] == AIRFOIL) ||
            (Design_Variable[iDV] == FFD_GULL) ||
            (Design_Variable[iDV] == FFD_ANGLE_OF_ATTACK) ) nParamDV = 2;
        if ((Design_Variable[iDV] ==  TRANSLATION) ||
            (Design_Variable[iDV] ==  NACA_4DIGITS) ||
            (Design_Variable[iDV] ==  CST) ||
            (Design_Variable[iDV] ==  SURFACE_BUMP) ||
            (Design_Variable[iDV] ==  FFD_CAMBER) ||
            (Design_Variable[iDV] ==  FFD_TWIST_2D) ||
            (Design_Variable[iDV] ==  FFD_THICKNESS) ) nParamDV = 3;
        if (Design_Variable[iDV] == FFD_CONTROL_POINT_2D) nParamDV = 5;
        if (Design_Variable[iDV] == ROTATION) nParamDV = 6;
        if ((Design_Variable[iDV] ==  FFD_CONTROL_POINT) ||
            (Design_Variable[iDV] ==  FFD_ROTATION) ||
            (Design_Variable[iDV] ==  FFD_CONTROL_SURFACE) ) nParamDV = 7;
        if (Design_Variable[iDV] == FFD_TWIST) nParamDV = 8;

        for (unsigned short iParamDV = 0; iParamDV < nParamDV; iParamDV++) {

          if (iParamDV == 0) cout << "( ";

          if ((iParamDV == 0) &&
              ((Design_Variable[iDV] == NO_DEFORMATION) ||
               (Design_Variable[iDV] == FFD_SETTING) ||
               (Design_Variable[iDV] == FFD_ANGLE_OF_ATTACK) ||
               (Design_Variable[iDV] == FFD_CONTROL_POINT_2D) ||
               (Design_Variable[iDV] == FFD_CAMBER_2D) ||
               (Design_Variable[iDV] == FFD_THICKNESS_2D) ||
               (Design_Variable[iDV] == FFD_TWIST_2D) ||
               (Design_Variable[iDV] == FFD_CONTROL_POINT) ||
               (Design_Variable[iDV] == FFD_NACELLE) ||
               (Design_Variable[iDV] == FFD_GULL) ||
               (Design_Variable[iDV] == FFD_TWIST) ||
               (Design_Variable[iDV] == FFD_ROTATION) ||
               (Design_Variable[iDV] == FFD_CONTROL_SURFACE) ||
               (Design_Variable[iDV] == FFD_CAMBER) ||
               (Design_Variable[iDV] == FFD_THICKNESS))) cout << FFDTag[iDV];
          else cout << ParamDV[iDV][iParamDV];

          if (iParamDV < nParamDV-1) cout << ", ";
          else cout <<" )"<< endl;
          
        }

      }
      
      else if (Design_Variable[iDV] == NO_DEFORMATION) {
        cout << "No deformation of the numerical grid. Just output .su2 file." << endl;
      }

      else if (Design_Variable[iDV] == FFD_SETTING) {
        
        cout << "Setting the FFD box structure." << endl;
        cout << "FFD boxes definition (FFD tag <-> degree <-> coord):" << endl;
        
        for (unsigned short iFFDBox = 0; iFFDBox < nFFDBox; iFFDBox++) {
          
          cout << TagFFDBox[iFFDBox] << " <-> ";
          
          for (unsigned short iDegreeFFD = 0; iDegreeFFD < 3; iDegreeFFD++) {
            if (iDegreeFFD == 0) cout << "( ";
            cout << DegreeFFDBox[iFFDBox][iDegreeFFD];
            if (iDegreeFFD < 2) cout << ", ";
            else cout <<" )";
          }
          
          cout << " <-> ";

          for (unsigned short iCoordFFD = 0; iCoordFFD < 24; iCoordFFD++) {
            if (iCoordFFD == 0) cout << "( ";
            cout << CoordFFDBox[iFFDBox][iCoordFFD];
            if (iCoordFFD < 23) cout << ", ";
            else cout <<" )"<< endl;
          }
          
        }
        
      }
      
      else cout << endl;

		}
	}

	if (((val_software == SU2_CFD) && ( ContinuousAdjoint || DiscreteAdjoint)) || (val_software == SU2_DOT)) {

		cout << endl <<"----------------------- Design problem definition -----------------------" << endl;
		if (nObj==1) {
      switch (Kind_ObjFunc[0]) {
        case DRAG_COEFFICIENT:           cout << "CD objective function";
          if (Fixed_CL_Mode) {           cout << " using fixed CL mode, dCD/dCL = " << dCD_dCL << "." << endl; }
          else if (Fixed_CM_Mode) {      cout << " using fixed CMy mode, dCD/dCMy = " << dCD_dCMy << "." << endl; }
          else {                         cout << "." << endl; }
          break;
        case LIFT_COEFFICIENT:           cout << "CL objective function." << endl; break;
        case MOMENT_X_COEFFICIENT:       cout << "CMx objective function" << endl;
          if (Fixed_CL_Mode) {           cout << " using fixed CL mode, dCMx/dCL = " << dCMx_dCL << "." << endl; }
          else {                         cout << "." << endl; }
          break;
        case MOMENT_Y_COEFFICIENT:       cout << "CMy objective function" << endl;
          if (Fixed_CL_Mode) {           cout << " using fixed CL mode, dCMy/dCL = " << dCMy_dCL << "." << endl; }
          else {                         cout << "." << endl; }
          break;
        case MOMENT_Z_COEFFICIENT:       cout << "CMz objective function" << endl;
          if (Fixed_CL_Mode) {           cout << " using fixed CL mode, dCMz/dCL = " << dCMz_dCL << "." << endl; }
          else {                         cout << "." << endl; }
          break;
        case INVERSE_DESIGN_PRESSURE:    cout << "Inverse design (Cp) objective function." << endl; break;
        case INVERSE_DESIGN_HEATFLUX:    cout << "Inverse design (Heat Flux) objective function." << endl; break;
        case SIDEFORCE_COEFFICIENT:      cout << "Side force objective function." << endl; break;
        case EFFICIENCY:                 cout << "CL/CD objective function." << endl; break;
        case EQUIVALENT_AREA:            cout << "Equivalent area objective function. CD weight: " << WeightCd <<"."<< endl;  break;
        case NEARFIELD_PRESSURE:         cout << "Nearfield pressure objective function. CD weight: " << WeightCd <<"."<< endl;  break;
        case FORCE_X_COEFFICIENT:        cout << "X-force objective function." << endl; break;
        case FORCE_Y_COEFFICIENT:        cout << "Y-force objective function." << endl; break;
        case FORCE_Z_COEFFICIENT:        cout << "Z-force objective function." << endl; break;
        case THRUST_COEFFICIENT:         cout << "Thrust objective function." << endl; break;
        case TORQUE_COEFFICIENT:         cout << "Torque efficiency objective function." << endl; break;
        case TOTAL_HEATFLUX:             cout << "Total heat flux objective function." << endl; break;
        case MAXIMUM_HEATFLUX:           cout << "Maximum heat flux objective function." << endl; break;
        case FIGURE_OF_MERIT:            cout << "Rotor Figure of Merit objective function." << endl; break;
        case SURFACE_TOTAL_PRESSURE:         cout << "Average total pressure objective function." << endl; break;
        case SURFACE_STATIC_PRESSURE:        cout << "Average static pressure objective function." << endl; break;
        case SURFACE_MASSFLOW:             cout << "Mass flow rate objective function." << endl; break;
        case SURFACE_MACH:             cout << "Mach number objective function." << endl; break;
        case CUSTOM_OBJFUNC:        		cout << "Custom objective function." << endl; break;
        case REFERENCE_GEOMETRY:        cout << "Target geometry objective function." << endl; break;
        case REFERENCE_NODE:            cout << "Target node displacement objective function." << endl; break;
      }
		}
		else {
		  cout << "Weighted sum objective function." << endl;
		}

	}

	if (val_software == SU2_CFD) {
		cout << endl <<"---------------------- Space Numerical Integration ----------------------" << endl;

		if (SmoothNumGrid) cout << "There are some smoothing iterations on the grid coordinates." << endl;

    if ((Kind_Solver == EULER) || (Kind_Solver == NAVIER_STOKES) || (Kind_Solver == RANS) ||
         (Kind_Solver == DISC_ADJ_EULER) || (Kind_Solver == DISC_ADJ_NAVIER_STOKES) || (Kind_Solver == DISC_ADJ_RANS) ) {

      if (Kind_ConvNumScheme_Flow == SPACE_CENTERED) {
        if (Kind_Centered_Flow == JST) {
          cout << "Jameson-Schmidt-Turkel scheme (2nd order in space) for the flow inviscid terms."<< endl;
          cout << "JST viscous coefficients (2nd & 4th): " << Kappa_2nd_Flow << ", " << Kappa_4th_Flow <<"." << endl;
          cout << "The method includes a grid stretching correction (p = 0.3)."<< endl;
        }
        if (Kind_Centered_Flow == JST_KE) {
          cout << "Jameson-Schmidt-Turkel scheme (2nd order in space) for the flow inviscid terms."<< endl;
          cout << "JST viscous coefficients (2nd & 4th): " << Kappa_2nd_Flow << ", " << Kappa_4th_Flow << "." << endl;
          cout << "The method includes a grid stretching correction (p = 0.3)."<< endl;
        }
        if (Kind_Centered_Flow == LAX) {
          cout << "Lax-Friedrich scheme (1st order in space) for the flow inviscid terms."<< endl;
          cout << "Lax viscous coefficients (1st): " << Kappa_1st_Flow << "." << endl;
          cout << "First order integration." << endl;
        }
      }

      if (Kind_ConvNumScheme_Flow == SPACE_UPWIND) {
        if (Kind_Upwind_Flow == ROE) cout << "Roe (with entropy fix = "<< EntropyFix_Coeff <<") solver for the flow inviscid terms."<< endl;
        if (Kind_Upwind_Flow == TURKEL) cout << "Roe-Turkel solver for the flow inviscid terms."<< endl;
        if (Kind_Upwind_Flow == AUSM)  cout << "AUSM solver for the flow inviscid terms."<< endl;
        if (Kind_Upwind_Flow == HLLC)  cout << "HLLC solver for the flow inviscid terms."<< endl;
        if (Kind_Upwind_Flow == SW)  cout << "Steger-Warming solver for the flow inviscid terms."<< endl;
        if (Kind_Upwind_Flow == MSW)  cout << "Modified Steger-Warming solver for the flow inviscid terms."<< endl;
        if (Kind_Upwind_Flow == CUSP)  cout << "CUSP solver for the flow inviscid terms."<< endl;
        if (Kind_Upwind_Flow == L2ROE) cout << "L2ROE Low Mach ROE solver for the flow inviscid terms."<< endl;
        if (Kind_Upwind_Flow == LMROE) cout << "Rieper Low Mach ROE solver for the flow inviscid terms."<< endl;
        if (Kind_Upwind_Flow == SLAU) cout << "Simple Low-Dissipation AUSM solver for the flow inviscid terms."<< endl;
        if (Kind_Upwind_Flow == SLAU2) cout << "Simple Low-Dissipation AUSM 2 solver for the flow inviscid terms."<< endl;

        switch (Kind_RoeLowDiss) {
          case NO_ROELOWDISS: cout << "Standard Roe without low-dissipation function."<< endl; break;
          case NTS: cout << "Roe with NTS low-dissipation function."<< endl; break;
          case FD: cout << "Roe with DDES's FD low-dissipation function."<< endl; break;
          case NTS_DUCROS: cout << "Roe with NTS low-dissipation function + Ducros shock sensor."<< endl; break;
          case FD_DUCROS: cout << "Roe with DDES's FD low-dissipation function + Ducros shock sensor."<< endl; break;
        }
        
        if (MUSCL_Flow) {
          cout << "Second order integration in space, with slope limiter." << endl;
            switch (Kind_SlopeLimit_Flow) {
              case NO_LIMITER:
                cout << "No slope-limiting method. "<< endl;
                break;
              case VENKATAKRISHNAN:
                cout << "Venkatakrishnan slope-limiting method, with constant: " << Venkat_LimiterCoeff <<". "<< endl;
                cout << "The reference element size is: " << RefElemLength <<". "<< endl;
                break;
              case VENKATAKRISHNAN_WANG:
                cout << "Venkatakrishnan-Wang slope-limiting method, with constant: " << Venkat_LimiterCoeff <<". "<< endl;
                break;
              case BARTH_JESPERSEN:
                cout << "Barth-Jespersen slope-limiting method." << endl;
                break;
              case VAN_ALBADA_EDGE:
                cout << "Van Albada slope-limiting method implemented by edges." << endl;
                break;
            }
        }
        else {
          cout << "First order integration in space." << endl;
        }
        
      }

    }

    if ((Kind_Solver == RANS) || (Kind_Solver == DISC_ADJ_RANS)) {
      if (Kind_ConvNumScheme_Turb == SPACE_UPWIND) {
        if (Kind_Upwind_Turb == SCALAR_UPWIND) cout << "Scalar upwind solver for the turbulence model."<< endl;
        if (MUSCL_Turb) {
          cout << "Second order integration in space with slope limiter." << endl;
            switch (Kind_SlopeLimit_Turb) {
              case NO_LIMITER:
                cout << "No slope-limiting method. "<< endl;
                break;
              case VENKATAKRISHNAN:
                cout << "Venkatakrishnan slope-limiting method, with constant: " << Venkat_LimiterCoeff <<". "<< endl;
                cout << "The reference element size is: " << RefElemLength <<". "<< endl;
                break;
              case VENKATAKRISHNAN_WANG:
                cout << "Venkatakrishnan-Wang slope-limiting method, with constant: " << Venkat_LimiterCoeff <<". "<< endl;
                break;
              case BARTH_JESPERSEN:
                cout << "Barth-Jespersen slope-limiting method." << endl;
                break;
              case VAN_ALBADA_EDGE:
                cout << "Van Albada slope-limiting method implemented by edges." << endl;
                break;
            }
        }
        else {
          cout << "First order integration in space." << endl;
        }
      }
    }

    if ((Kind_Solver == ADJ_EULER) || (Kind_Solver == ADJ_NAVIER_STOKES) || (Kind_Solver == ADJ_RANS)) {

      if (Kind_ConvNumScheme_AdjFlow == SPACE_CENTERED) {
        if (Kind_Centered_AdjFlow == JST) {
          cout << "Jameson-Schmidt-Turkel scheme for the adjoint inviscid terms."<< endl;
          cout << "JST viscous coefficients (1st, 2nd, & 4th): " << Kappa_1st_AdjFlow
          << ", " << Kappa_2nd_AdjFlow << ", " << Kappa_4th_AdjFlow <<"."<< endl;
          cout << "The method includes a grid stretching correction (p = 0.3)."<< endl;
          cout << "Second order integration." << endl;
        }
        if (Kind_Centered_AdjFlow == LAX) {
          cout << "Lax-Friedrich scheme for the adjoint inviscid terms."<< endl;
          cout << "First order integration." << endl;
        }
      }

      if (Kind_ConvNumScheme_AdjFlow == SPACE_UPWIND) {
        if (Kind_Upwind_AdjFlow == ROE) cout << "Roe (with entropy fix = "<< EntropyFix_Coeff <<") solver for the adjoint inviscid terms."<< endl;
        if (MUSCL_AdjFlow) {
          cout << "Second order integration with slope limiter." << endl;
            switch (Kind_SlopeLimit_AdjFlow) {
              case NO_LIMITER:
                cout << "No slope-limiting method. "<< endl;
                break;
              case VENKATAKRISHNAN:
                cout << "Venkatakrishnan slope-limiting method, with constant: " << Venkat_LimiterCoeff <<". "<< endl;
                cout << "The reference element size is: " << RefElemLength <<". "<< endl;
                break;
              case VENKATAKRISHNAN_WANG:
                cout << "Venkatakrishnan-Wang slope-limiting method, with constant: " << Venkat_LimiterCoeff <<". "<< endl;
                break;
              case BARTH_JESPERSEN:
                cout << "Barth-Jespersen slope-limiting method." << endl;
                break;
              case VAN_ALBADA_EDGE:
                cout << "Van Albada slope-limiting method implemented by edges." << endl;
                break;
              case SHARP_EDGES:
                cout << "Sharp edges slope-limiting method, with constant: " << Venkat_LimiterCoeff <<". "<< endl;
                cout << "The reference element size is: " << RefElemLength <<". "<< endl;
                cout << "The reference sharp edge distance is: " << AdjSharp_LimiterCoeff*RefElemLength*Venkat_LimiterCoeff <<". "<< endl;
                break;
              case WALL_DISTANCE:
                cout << "Wall distance slope-limiting method, with constant: " << Venkat_LimiterCoeff <<". "<< endl;
                cout << "The reference element size is: " << RefElemLength <<". "<< endl;
                cout << "The reference wall distance is: " << AdjSharp_LimiterCoeff*RefElemLength*Venkat_LimiterCoeff <<". "<< endl;
                break;
            }
        }
        else {
          cout << "First order integration." << endl;
        }
      }
      
      cout << "The reference sharp edge distance is: " << AdjSharp_LimiterCoeff*RefElemLength*Venkat_LimiterCoeff <<". "<< endl;

    }

    if ((Kind_Solver == ADJ_RANS) && (!Frozen_Visc_Cont)) {
      if (Kind_ConvNumScheme_AdjTurb == SPACE_UPWIND) {
        if (Kind_Upwind_Turb == SCALAR_UPWIND) cout << "Scalar upwind solver (first order) for the adjoint turbulence model."<< endl;
        if (MUSCL_AdjTurb) {
          cout << "Second order integration with slope limiter." << endl;
            switch (Kind_SlopeLimit_AdjTurb) {
              case NO_LIMITER:
                cout << "No slope-limiting method. "<< endl;
                break;
              case VENKATAKRISHNAN:
                cout << "Venkatakrishnan slope-limiting method, with constant: " << Venkat_LimiterCoeff <<". "<< endl;
                cout << "The reference element size is: " << RefElemLength <<". "<< endl;
                break;
              case VENKATAKRISHNAN_WANG:
                cout << "Venkatakrishnan-Wang slope-limiting method, with constant: " << Venkat_LimiterCoeff <<". "<< endl;
                break;
              case BARTH_JESPERSEN:
                cout << "Barth-Jespersen slope-limiting method." << endl;
                break;
              case VAN_ALBADA_EDGE:
                cout << "Van Albada slope-limiting method implemented by edges." << endl;
                break;
              case SHARP_EDGES:
                cout << "Sharp edges slope-limiting method, with constant: " << Venkat_LimiterCoeff <<". "<< endl;
                cout << "The reference element size is: " << RefElemLength <<". "<< endl;
                cout << "The reference sharp edge distance is: " << AdjSharp_LimiterCoeff*RefElemLength*Venkat_LimiterCoeff <<". "<< endl;
                break;
              case WALL_DISTANCE:
                cout << "Wall distance slope-limiting method, with constant: " << Venkat_LimiterCoeff <<". "<< endl;
                cout << "The reference element size is: " << RefElemLength <<". "<< endl;
                cout << "The reference wall distance is: " << AdjSharp_LimiterCoeff*RefElemLength*Venkat_LimiterCoeff <<". "<< endl;
                break;
            }
        }
        else {
          cout << "First order integration." << endl;
        }
      }
    }

    if ((Kind_Solver == NAVIER_STOKES) || (Kind_Solver == RANS) ||
        (Kind_Solver == DISC_ADJ_NAVIER_STOKES) || (Kind_Solver == DISC_ADJ_RANS)) {
        cout << "Average of gradients with correction (viscous flow terms)." << endl;
    }

    if ((Kind_Solver == ADJ_NAVIER_STOKES) || (Kind_Solver == ADJ_RANS)) {
      cout << "Average of gradients with correction (viscous adjoint terms)." << endl;
    }

    if ((Kind_Solver == RANS) || (Kind_Solver == DISC_ADJ_RANS)) {
      cout << "Average of gradients with correction (viscous turbulence terms)." << endl;
    }

    if (Kind_Solver == POISSON_EQUATION) {
      cout << "Galerkin method for viscous terms computation of the poisson potential equation." << endl;
    }

    if ((Kind_Solver == ADJ_RANS) && (!Frozen_Visc_Cont)) {
      cout << "Average of gradients with correction (2nd order) for computation of adjoint viscous turbulence terms." << endl;
      if (Kind_TimeIntScheme_AdjTurb == EULER_IMPLICIT) cout << "Euler implicit method for the turbulent adjoint equation." << endl;
    }

    if (!fea){
      switch (Kind_Gradient_Method) {
        case GREEN_GAUSS: cout << "Gradient computation using Green-Gauss theorem." << endl; break;
        case WEIGHTED_LEAST_SQUARES: cout << "Gradient Computation using weighted Least-Squares method." << endl; break;
      }

      if (Kind_Regime == INCOMPRESSIBLE) {
        cout << "Artificial compressibility factor: " << ArtComp_Factor << "." << endl;
      }
    }
    else{
      cout << "Spatial discretization using the Finite Element Method." << endl;
    }

    cout << endl <<"---------------------- Time Numerical Integration -----------------------" << endl;

    if (!fea) {
		switch (Unsteady_Simulation) {
		  case NO:
			cout << "Local time stepping (steady state simulation)." << endl; break;
		  case TIME_STEPPING:
			cout << "Unsteady simulation using a time stepping strategy."<< endl;
			if (Unst_CFL != 0.0) cout << "Time step computed by the code. Unsteady CFL number: " << Unst_CFL <<"."<< endl;
			else cout << "Unsteady time step provided by the user (s): "<< Delta_UnstTime << "." << endl;
			break;
		  case DT_STEPPING_1ST: case DT_STEPPING_2ND:
			if (Unsteady_Simulation == DT_STEPPING_1ST) cout << "Unsteady simulation, dual time stepping strategy (first order in time)."<< endl;
			if (Unsteady_Simulation == DT_STEPPING_2ND) cout << "Unsteady simulation, dual time stepping strategy (second order in time)."<< endl;
			if (Unst_CFL != 0.0) cout << "Time step computed by the code. Unsteady CFL number: " << Unst_CFL <<"."<< endl;
			else cout << "Unsteady time step provided by the user (s): "<< Delta_UnstTime << "." << endl;
			cout << "Total number of internal Dual Time iterations: "<< Unst_nIntIter <<"." << endl;
			break;
		}
  }
	else {
		switch (Dynamic_Analysis) {
		  case NO:
			cout << "Static structural analysis." << endl; break;
		  case YES:
			cout << "Dynamic structural analysis."<< endl;
			cout << "Time step provided by the user for the dynamic analysis(s): "<< Delta_DynTime << "." << endl;
			break;
		}
	}

    if ((Kind_Solver == EULER) || (Kind_Solver == NAVIER_STOKES) || (Kind_Solver == RANS) ||
        (Kind_Solver == DISC_ADJ_EULER) || (Kind_Solver == DISC_ADJ_NAVIER_STOKES) || (Kind_Solver == DISC_ADJ_RANS)) {
      switch (Kind_TimeIntScheme_Flow) {
        case RUNGE_KUTTA_EXPLICIT:
          if (nRKStep == 0) {
            cout << "No RK coefficients specified.  Defaulting to classical RK4." << endl;
            nRKStep = 4;

            // alloc and zero out space for coefficients
            RK_aMat = new su2double* [nRKStep];
            RK_bVec = new su2double[nRKStep];
            RK_cVec = new su2double[nRKStep];
            for (unsigned int iRKStep = 0; iRKStep < nRKStep; iRKStep++) {
              RK_bVec[iRKStep] = 0.0;
              RK_cVec[iRKStep] = 0.0;

              RK_aMat[iRKStep] = new su2double [nRKStep];
              for (unsigned int jRKStep = 0; jRKStep < nRKStep; jRKStep++) {
                RK_aMat[iRKStep][jRKStep] = 0.0;
              }
            }

            // set them
            RK_aMat[1][0] = 0.5;
            RK_aMat[2][1] = 0.5;
            RK_aMat[3][2] = 1.0;

            RK_bVec[0] = 1.0/6.0;
            RK_bVec[1] = 1.0/3.0;
            RK_bVec[2] = 1.0/3.0;
            RK_bVec[3] = 1.0/6.0;

            RK_cVec[1] = 0.5;
            RK_cVec[2] = 0.5;
            RK_cVec[3] = 1.0;
          }

          cout << "Runge-Kutta explicit method for the flow equations." << endl;
          cout << "Number of steps: " << nRKStep << endl;
          cout << "RK coefficients: " << endl;
          cout << "  A matrix = " << endl;
          for (unsigned short iRKStep = 0; iRKStep < nRKStep; iRKStep++) {
            cout << "    [";
            for (unsigned short jRKStep = 0; jRKStep < nRKStep; jRKStep++) {
              cout << " " << RK_aMat[iRKStep][jRKStep];
            }
            cout << "]" << endl;
          }
          cout << "  b vector = [";
          for (unsigned short iRKStep = 0; iRKStep < nRKStep; iRKStep++) {
            cout << " " << RK_bVec[iRKStep];
          }
          cout << "]" << endl;
          cout << "  c vector = [";
          for (unsigned short iRKStep = 0; iRKStep < nRKStep; iRKStep++) {
            cout << " " << RK_cVec[iRKStep];
          }
          cout << "]" << endl;
          break;
        case RUNGE_KUTTA_LIMEX_EDIRK:
          if (nRKStep == 0) {
            cout << "No RK coefficients specified.  Defaulting to a 3 stage, 2nd order scheme." << endl;
            nRKStep = 3;

            // alloc and zero out space for explicit coefficients
            RK_aMat = new su2double* [nRKStep];
            RK_bVec = new su2double[nRKStep];
            RK_cVec = new su2double[nRKStep];
            for (unsigned int iRKStep = 0; iRKStep < nRKStep; iRKStep++) {
              RK_bVec[iRKStep] = 0.0;
              RK_cVec[iRKStep] = 0.0;

              RK_aMat[iRKStep] = new su2double [nRKStep];
              for (unsigned int jRKStep = 0; jRKStep < nRKStep; jRKStep++) {
                RK_aMat[iRKStep][jRKStep] = 0.0;
              }
            }

            // set coeffs for explicit part of scheme
            const su2double alpha = 1.0 - sqrt(2)/2.0;
            const su2double delta = -2.0*sqrt(2.0)/3.0;

            RK_aMat[1][0] = alpha;
            RK_aMat[2][0] = delta;
            RK_aMat[2][1] = 1.0 - delta;

            RK_bVec[1] = 1.0 - alpha;
            RK_bVec[2] = alpha;

            RK_cVec[1] = alpha;
            RK_cVec[2] = 1.0;

            // alloc and zero out space for implicit coefficients
            unsigned short int nImp = nRKStep - 1;
            RK_aMat_imp = new su2double* [nImp];
            RK_bVec_imp = new su2double[nImp];
            RK_cVec_imp = new su2double[nImp];
            for (unsigned int iRKStep = 0; iRKStep < nImp; iRKStep++) {
              RK_bVec_imp[iRKStep] = 0.0;
              RK_cVec_imp[iRKStep] = 0.0;

              RK_aMat_imp[iRKStep] = new su2double [nImp];
              for (unsigned int jRKStep = 0; jRKStep < nImp; jRKStep++) {
                RK_aMat_imp[iRKStep][jRKStep] = 0.0;
              }
            }

            // set coeffs for implicit part
            RK_aMat_imp[0][0] = alpha;
            RK_aMat_imp[1][0] = 1.0 - alpha;
            RK_aMat_imp[1][1] = alpha;

            RK_bVec_imp[0] = 1.0 - alpha;
            RK_bVec_imp[1] = alpha;

            RK_cVec[0] = alpha;
            RK_cVec[1] = 1.0;
          }

          cout << "Linearized IMEX w/ EDIRK for the flow equations." << endl;
          cout << "Number of steps: " << nRKStep << endl;
          cout << "Explicit RK coefficients: " << endl;
          cout << "  A matrix = " << endl;
          for (unsigned short iRKStep = 0; iRKStep < nRKStep; iRKStep++) {
            cout << "    [";
            for (unsigned short jRKStep = 0; jRKStep < nRKStep; jRKStep++) {
              cout << " " << RK_aMat[iRKStep][jRKStep];
            }
            cout << "]" << endl;
          }
          cout << "  b vector = [";
          for (unsigned short iRKStep = 0; iRKStep < nRKStep; iRKStep++) {
            cout << " " << RK_bVec[iRKStep];
          }
          cout << "]" << endl;
          cout << "  c vector = [";
          for (unsigned short iRKStep = 0; iRKStep < nRKStep; iRKStep++) {
            cout << " " << RK_cVec[iRKStep];
          }
          cout << "]" << endl;
          cout << "Implicit RK coefficients: " << endl;
          cout << "  A matrix = " << endl;
          for (unsigned short iRKStep = 0; iRKStep < nRKStep-1; iRKStep++) {
            cout << "    [";
            for (unsigned short jRKStep = 0; jRKStep < nRKStep-1; jRKStep++) {
              cout << " " << RK_aMat_imp[iRKStep][jRKStep];
            }
            cout << "]" << endl;
          }
          cout << "  b vector = [";
          for (unsigned short iRKStep = 0; iRKStep < nRKStep-1; iRKStep++) {
            cout << " " << RK_bVec_imp[iRKStep];
          }
          cout << "]" << endl;
          cout << "  c vector = [";
          for (unsigned short iRKStep = 0; iRKStep < nRKStep-1; iRKStep++) {
            cout << " " << RK_cVec_imp[iRKStep];
          }
          cout << "]" << endl;
          break;
        case RUNGE_KUTTA_LIMEX_SMR91:
          cout << "Linearized IMEX w/ SMR91 for the flow equations." << endl;
          break;
        case EULER_EXPLICIT:
          cout << "Euler explicit method for the flow equations." << endl;
          break;
        case EULER_IMPLICIT:
          cout << "Euler implicit method for the flow equations." << endl;
          switch (Kind_Linear_Solver) {
            case BCGSTAB:
              cout << "BCGSTAB is used for solving the linear system." << endl;
              switch (Kind_Linear_Solver_Prec) {
                case ILU: cout << "Using a ILU("<< Linear_Solver_ILU_n <<") preconditioning."<< endl; break;
                case LINELET: cout << "Using a linelet preconditioning."<< endl; break;
                case LU_SGS: cout << "Using a LU-SGS preconditioning."<< endl; break;
                case JACOBI: cout << "Using a Jacobi preconditioning."<< endl; break;
              }
              cout << "Convergence criteria of the linear solver: "<< Linear_Solver_Error <<"."<< endl;
              cout << "Max number of linear iterations: "<< Linear_Solver_Iter <<"."<< endl;
              break;
            case FGMRES:
            case RESTARTED_FGMRES:
              cout << "FGMRES is used for solving the linear system." << endl;
              switch (Kind_Linear_Solver_Prec) {
                case ILU: cout << "Using a ILU("<< Linear_Solver_ILU_n <<") preconditioning."<< endl; break;
                case LINELET: cout << "Using a linelet preconditioning."<< endl; break;
                case LU_SGS: cout << "Using a LU-SGS preconditioning."<< endl; break;
                case JACOBI: cout << "Using a Jacobi preconditioning."<< endl; break;
              }
              cout << "Convergence criteria of the linear solver: "<< Linear_Solver_Error <<"."<< endl;
              cout << "Max number of linear iterations: "<< Linear_Solver_Iter <<"."<< endl;
               break;
            case SMOOTHER_JACOBI:
              cout << "A Jacobi method is used for smoothing the linear system." << endl;
              break;
            case SMOOTHER_ILU:
              cout << "A ILU("<< Linear_Solver_ILU_n <<") method is used for smoothing the linear system." << endl;
              break;
            case SMOOTHER_LUSGS:
              cout << "A LU-SGS method is used for smoothing the linear system." << endl;
              break;
            case SMOOTHER_LINELET:
              cout << "A Linelet method is used for smoothing the linear system." << endl;
              break;
          }
          break;
        case CLASSICAL_RK4_EXPLICIT:
          cout << "Classical RK4 explicit method for the flow equations." << endl;
          cout << "Number of steps: " << 4 << endl;
          cout << "Time coefficients: {0.5, 0.5, 1, 1}" << endl;
          cout << "Function coefficients: {1/6, 1/3, 1/3, 1/6}" << endl;
          break;
      }
    }

    if (fea) {
      switch (Kind_TimeIntScheme_FEA) {
        case CD_EXPLICIT:
          cout << "Explicit time integration (NOT IMPLEMENTED YET)." << endl;
          break;
        case GENERALIZED_ALPHA:
          cout << "Generalized-alpha method." << endl;
          break;
        case NEWMARK_IMPLICIT:
          if (Dynamic_Analysis) cout << "Newmark implicit method for the structural time integration." << endl;
          switch (Kind_Linear_Solver) {
            case BCGSTAB:
              cout << "BCGSTAB is used for solving the linear system." << endl;
              cout << "Convergence criteria of the linear solver: "<< Linear_Solver_Error <<"."<< endl;
              cout << "Max number of iterations: "<< Linear_Solver_Iter <<"."<< endl;
              break;
            case FGMRES: case RESTARTED_FGMRES:
              cout << "FGMRES is used for solving the linear system." << endl;
              cout << "Convergence criteria of the linear solver: "<< Linear_Solver_Error <<"."<< endl;
              cout << "Max number of iterations: "<< Linear_Solver_Iter <<"."<< endl;
              break;
            case CONJUGATE_GRADIENT:
              cout << "A Conjugate Gradient method is used for solving the linear system." << endl;
              cout << "Convergence criteria of the linear solver: "<< Linear_Solver_Error <<"."<< endl;
              cout << "Max number of iterations: "<< Linear_Solver_Iter <<"."<< endl;
              break;
          }
          break;
      }
    }

    if ((Kind_Solver == ADJ_EULER) || (Kind_Solver == ADJ_NAVIER_STOKES) || (Kind_Solver == ADJ_RANS)) {
      switch (Kind_TimeIntScheme_AdjFlow) {
        case RUNGE_KUTTA_EXPLICIT:
          std::cout << "RUNGE_KUTTA_EXPLICIT is not currently working for adjoint equations!" << std::endl;
          exit(EXIT_FAILURE);
          break;
        case EULER_EXPLICIT: cout << "Euler explicit method for the adjoint equations." << endl; break;
        case EULER_IMPLICIT: cout << "Euler implicit method for the adjoint equations." << endl; break;
      }
    }

    if (nMGLevels !=0) {
      
      if (nStartUpIter != 0) cout << "A total of " << nStartUpIter << " start up iterations on the fine grid."<< endl;
      if (MGCycle == V_CYCLE) cout << "V Multigrid Cycle, with " << nMGLevels << " multigrid levels."<< endl;
      if (MGCycle == W_CYCLE) cout << "W Multigrid Cycle, with " << nMGLevels << " multigrid levels."<< endl;
      if (MGCycle == FULLMG_CYCLE) cout << "Full Multigrid Cycle, with " << nMGLevels << " multigrid levels."<< endl;

      cout << "Damping factor for the residual restriction: " << Damp_Res_Restric <<"."<< endl;
      cout << "Damping factor for the correction prolongation: " << Damp_Correc_Prolong <<"."<< endl;
    }

    if ((Kind_Solver != FEM_ELASTICITY) && (Kind_Solver != DISC_ADJ_FEM)
        && (Kind_Solver != HEAT_EQUATION) && (Kind_Solver != WAVE_EQUATION)) {

      if (!CFL_Adapt) cout << "No CFL adaptation." << endl;
      else cout << "CFL adaptation. Factor down: "<< CFL_AdaptParam[0] <<", factor up: "<< CFL_AdaptParam[1]
        <<",\n                lower limit: "<< CFL_AdaptParam[2] <<", upper limit: " << CFL_AdaptParam[3] <<"."<< endl;

      if (nMGLevels !=0) {
        cout << "Multigrid Level:                  ";
        for (unsigned short iLevel = 0; iLevel < nMGLevels+1; iLevel++) {
          cout.width(6); cout << iLevel;
        }
        cout << endl;
      }

			if (Unsteady_Simulation != TIME_STEPPING) {
				cout << "Courant-Friedrichs-Lewy number:   ";
				cout.precision(3);
				cout.width(6); cout << CFL[0];
				cout << endl;
			}
			

      if (nMGLevels !=0) {
        cout.precision(3);
        cout << "MG PreSmooth coefficients:        ";
        for (unsigned short iMG_PreSmooth = 0; iMG_PreSmooth < nMGLevels+1; iMG_PreSmooth++) {
          cout.width(6); cout << MG_PreSmooth[iMG_PreSmooth];
        }
        cout << endl;
      }

      if (nMGLevels !=0) {
        cout.precision(3);
        cout << "MG PostSmooth coefficients:       ";
        for (unsigned short iMG_PostSmooth = 0; iMG_PostSmooth < nMGLevels+1; iMG_PostSmooth++) {
          cout.width(6); cout << MG_PostSmooth[iMG_PostSmooth];
        }
        cout << endl;
      }

      if (nMGLevels !=0) {
        cout.precision(3);
        cout << "MG CorrecSmooth coefficients:     ";
        for (unsigned short iMG_CorrecSmooth = 0; iMG_CorrecSmooth < nMGLevels+1; iMG_CorrecSmooth++) {
          cout.width(6); cout << MG_CorrecSmooth[iMG_CorrecSmooth];
        }
        cout << endl;
      }

    }

    if ((Kind_Solver == RANS) || (Kind_Solver == DISC_ADJ_RANS))
      if (Kind_TimeIntScheme_Turb == EULER_IMPLICIT)
        cout << "Euler implicit time integration for the turbulence model." << endl;
  }

  if (val_software == SU2_CFD) {

    cout << endl <<"------------------------- Convergence Criteria --------------------------" << endl;

    cout << "Maximum number of iterations: " << nExtIter <<"."<< endl;

    if (!fea){

      if (ConvCriteria == CAUCHY) {
        if (!ContinuousAdjoint && !DiscreteAdjoint)
          switch (Cauchy_Func_Flow) {
            case LIFT_COEFFICIENT: cout << "Cauchy criteria for Lift using "
              << Cauchy_Elems << " elements and epsilon " <<Cauchy_Eps<< "."<< endl; break;
            case DRAG_COEFFICIENT: cout << "Cauchy criteria for Drag using "
              << Cauchy_Elems << " elements and epsilon " <<Cauchy_Eps<< "."<< endl; break;
          }

        if (ContinuousAdjoint || DiscreteAdjoint)
          switch (Cauchy_Func_AdjFlow) {
            case SENS_GEOMETRY: cout << "Cauchy criteria for geo. sensitivity using "
              << Cauchy_Elems << " elements and epsilon " <<Cauchy_Eps<< "."<< endl; break;
            case SENS_MACH: cout << "Cauchy criteria for Mach number sensitivity using "
              << Cauchy_Elems << " elements and epsilon " <<Cauchy_Eps<< "."<< endl; break;
          }

        cout << "Start convergence criteria at iteration " << StartConv_Iter<< "."<< endl;
      
      }


      if (ConvCriteria == RESIDUAL) {
        if (!ContinuousAdjoint && !DiscreteAdjoint) {
          cout << "Reduce the density residual " << OrderMagResidual << " orders of magnitude."<< endl;
          cout << "The minimum bound for the density residual is 10^(" << MinLogResidual<< ")."<< endl;
          cout << "Start convergence criteria at iteration " << StartConv_Iter<< "."<< endl;
        }

        if (ContinuousAdjoint || DiscreteAdjoint) {
          cout << "Reduce the adjoint density residual " << OrderMagResidual << " orders of magnitude."<< endl;
          cout << "The minimum value for the adjoint density residual is 10^(" << MinLogResidual<< ")."<< endl;
        }

      }

    }
    else{
        if (Kind_Struct_Solver == SMALL_DEFORMATIONS) {cout << "Convergence criteria determined by the linear solver." << endl;}
        else if (Kind_Solver == DISC_ADJ_FEM){

        }
        else{
          if (Res_FEM_CRIT == RESFEM_ABSOLUTE){
              cout << "Absolute convergence criteria" << endl;
              cout << "Log10 of displacements (UTOL-A): " << Res_FEM_UTOL << "."<< endl;
              cout << "Log10 of residual (RTOL-A): " << Res_FEM_RTOL << "."<< endl;
              cout << "Log10 of energy (ETOL-A): " << Res_FEM_ETOL << "."<< endl;
          }
          else{
              cout << "Relative convergence criteria" << endl;
              cout << "Displacements tolerance (UTOL): Reduce " << -Res_FEM_UTOL << " orders of magnitude."<< endl;
              cout << "Residual tolerance (RTOL): Reduce " << -Res_FEM_RTOL << " orders of magnitude."<< endl;
              cout << "Energy tolerance (ETOL): Reduce " << -Res_FEM_ETOL << " orders of magnitude."<< endl;
          }
        }
    }


  }

  if (val_software == SU2_MSH) {
    cout << endl <<"----------------------- Grid adaptation strategy ------------------------" << endl;

    switch (Kind_Adaptation) {
      case NONE: break;
      case PERIODIC: cout << "Grid modification to run periodic bc problems." << endl; break;
      case FULL: cout << "Grid adaptation using a complete refinement." << endl; break;
      case WAKE: cout << "Grid adaptation of the wake." << endl; break;
      case FULL_FLOW: cout << "Flow grid adaptation using a complete refinement." << endl; break;
      case FULL_ADJOINT: cout << "Adjoint grid adaptation using a complete refinement." << endl; break;
      case GRAD_FLOW: cout << "Grid adaptation using gradient based strategy (density)." << endl; break;
      case GRAD_ADJOINT: cout << "Grid adaptation using gradient based strategy (adjoint density)." << endl; break;
      case GRAD_FLOW_ADJ: cout << "Grid adaptation using gradient based strategy (density and adjoint density)." << endl; break;
      case COMPUTABLE: cout << "Grid adaptation using computable correction."<< endl; break;
      case REMAINING: cout << "Grid adaptation using remaining error."<< endl; break;
      case SMOOTHING: cout << "Grid smoothing using an implicit method."<< endl; break;
      case SUPERSONIC_SHOCK: cout << "Grid adaptation for a supersonic shock at Mach: " << Mach <<"."<< endl; break;
    }

    switch (Kind_Adaptation) {
      case GRAD_FLOW: case GRAD_ADJOINT: case GRAD_FLOW_ADJ: case COMPUTABLE: case REMAINING:
        cout << "Power of the dual volume in the adaptation sensor: " << DualVol_Power << endl;
        cout << "Percentage of new elements in the adaptation process: " << New_Elem_Adapt << "."<< endl;
        break;
    }

    if (Analytical_Surface != NONE)
      cout << "Use analytical definition for including points in the surfaces." << endl;

  }

  cout << endl <<"-------------------------- Output Information ---------------------------" << endl;

  if (val_software == SU2_CFD) {

    if (Low_MemoryOutput) cout << "Writing output files with low memory RAM requirements."<< endl;
    cout << "Writing a solution file every " << Wrt_Sol_Freq <<" iterations."<< endl;
    cout << "Writing the convergence history every " << Wrt_Con_Freq <<" iterations."<< endl;
    if ((Unsteady_Simulation == DT_STEPPING_1ST) || (Unsteady_Simulation == DT_STEPPING_2ND)) {
      cout << "Writing the dual time flow solution every " << Wrt_Sol_Freq_DualTime <<" iterations."<< endl;
      cout << "Writing the dual time convergence history every " << Wrt_Con_Freq_DualTime <<" iterations."<< endl;
    }

    switch (Output_FileFormat) {
      case PARAVIEW: cout << "The output file format is Paraview ASCII (.vtk)." << endl; break;
      case TECPLOT: cout << "The output file format is Tecplot ASCII (.dat)." << endl; break;
      case TECPLOT_BINARY: cout << "The output file format is Tecplot binary (.plt)." << endl; break;
      case FIELDVIEW: cout << "The output file format is FieldView ASCII (.uns)." << endl; break;
      case FIELDVIEW_BINARY: cout << "The output file format is FieldView binary (.uns)." << endl; break;
      case CGNS_SOL: cout << "The output file format is CGNS (.cgns)." << endl; break;
    }

    cout << "Convergence history file name: " << Conv_FileName << "." << endl;

    cout << "Forces breakdown file name: " << Breakdown_FileName << "." << endl;

    if ((!fea) && (Kind_Solver != HEAT_EQUATION) && (Kind_Solver != WAVE_EQUATION)) {
      if (!ContinuousAdjoint && !DiscreteAdjoint) {
        cout << "Surface flow coefficients file name: " << SurfFlowCoeff_FileName << "." << endl;
        cout << "Flow variables file name: " << Flow_FileName << "." << endl;
        cout << "Restart flow file name: " << Restart_FlowFileName << "." << endl;
      }

      if (ContinuousAdjoint || DiscreteAdjoint) {
        cout << "Adjoint solution file name: " << Solution_AdjFileName << "." << endl;
        cout << "Restart adjoint file name: " << Restart_AdjFileName << "." << endl;
        cout << "Adjoint variables file name: " << Adj_FileName << "." << endl;
        cout << "Surface adjoint coefficients file name: " << SurfAdjCoeff_FileName << "." << endl;
      }
    }
    else if (fea){
      if (!ContinuousAdjoint && !DiscreteAdjoint) {
        Wrt_Srf_Sol = false;
        cout << "Structure variables file name: " << Structure_FileName << "." << endl;
        cout << "Restart structure file name: " << Restart_FEMFileName << "." << endl;
      }
      if (ContinuousAdjoint || DiscreteAdjoint) {
        Wrt_Srf_Sol = false;
        cout << "Structure variables file name: " << AdjStructure_FileName << "." << endl;
        cout << "Restart structure file name: " << Restart_AdjFEMFileName << "." << endl;
      }
    }
    else{
      cout << "Surface coefficients file name: " << SurfFlowCoeff_FileName << "." << endl;
      cout << "Variables file name: " << Flow_FileName << "." << endl;
      cout << "Restart file name: " << Restart_FlowFileName << "." << endl;
    }

  }

  if (val_software == SU2_SOL) {
    if (Low_MemoryOutput) cout << "Writing output files with low memory RAM requirements."<< endl;
    switch (Output_FileFormat) {
      case PARAVIEW: cout << "The output file format is Paraview ASCII (.vtk)." << endl; break;
      case TECPLOT: cout << "The output file format is Tecplot ASCII (.dat)." << endl; break;
      case TECPLOT_BINARY: cout << "The output file format is Tecplot binary (.plt)." << endl; break;
      case FIELDVIEW: cout << "The output file format is FieldView ASCII (.uns)." << endl; break;
      case FIELDVIEW_BINARY: cout << "The output file format is FieldView binary (.uns)." << endl; break;
      case CGNS_SOL: cout << "The output file format is CGNS (.cgns)." << endl; break;
    }
    cout << "Flow variables file name: " << Flow_FileName << "." << endl;
  }

  if (val_software == SU2_DEF) {
    cout << "Output mesh file name: " << Mesh_Out_FileName << ". " << endl;
    if (Visualize_Deformation) cout << "A file will be created to visualize the deformation." << endl;
    else cout << "No file for visualizing the deformation." << endl;
    switch (GetDeform_Stiffness_Type()) {
      case INVERSE_VOLUME:
        cout << "Cell stiffness scaled by inverse of the cell volume." << endl;
        break;
      case SOLID_WALL_DISTANCE:
        cout << "Cell stiffness scaled by distance to nearest solid surface." << endl;
        break;
      case CONSTANT_STIFFNESS:
        cout << "Imposing constant cell stiffness." << endl;
        break;
    }
  }

  if (val_software == SU2_MSH) {
    cout << "Output mesh file name: " << Mesh_Out_FileName << ". " << endl;
  }

  if (val_software == SU2_DOT) {
    if (DiscreteAdjoint) {
      cout << "Output Volume Sensitivity file name: " << VolSens_FileName << ". " << endl;
      cout << "Output Surface Sensitivity file name: " << SurfSens_FileName << ". " << endl;
    }
    cout << "Output gradient file name: " << ObjFunc_Grad_FileName << ". " << endl;
  }

  if (val_software == SU2_MSH) {
    cout << "Output mesh file name: " << Mesh_Out_FileName << ". " << endl;
    cout << "Restart flow file name: " << Restart_FlowFileName << "." << endl;
    if ((Kind_Adaptation == FULL_ADJOINT) || (Kind_Adaptation == GRAD_ADJOINT) || (Kind_Adaptation == GRAD_FLOW_ADJ) ||
        (Kind_Adaptation == COMPUTABLE) || (Kind_Adaptation == REMAINING)) {
      if (Kind_ObjFunc[0] == DRAG_COEFFICIENT) cout << "Restart adjoint file name: " << Restart_AdjFileName << "." << endl;
      if (Kind_ObjFunc[0] == EQUIVALENT_AREA) cout << "Restart adjoint file name: " << Restart_AdjFileName << "." << endl;
      if (Kind_ObjFunc[0] == NEARFIELD_PRESSURE) cout << "Restart adjoint file name: " << Restart_AdjFileName << "." << endl;
      if (Kind_ObjFunc[0] == LIFT_COEFFICIENT) cout << "Restart adjoint file name: " << Restart_AdjFileName << "." << endl;
    }
  }

  cout << endl <<"------------------- Config File Boundary Information --------------------" << endl;

  if (nMarker_Euler != 0) {
    cout << "Euler wall boundary marker(s): ";
    for (iMarker_Euler = 0; iMarker_Euler < nMarker_Euler; iMarker_Euler++) {
      cout << Marker_Euler[iMarker_Euler];
      if (iMarker_Euler < nMarker_Euler-1) cout << ", ";
      else cout <<"."<< endl;
    }
  }

  if (nMarker_FarField != 0) {
    cout << "Far-field boundary marker(s): ";
    for (iMarker_FarField = 0; iMarker_FarField < nMarker_FarField; iMarker_FarField++) {
      cout << Marker_FarField[iMarker_FarField];
      if (iMarker_FarField < nMarker_FarField-1) cout << ", ";
      else cout <<"."<< endl;
    }
  }

  if (nMarker_SymWall != 0) {
    cout << "Symmetry plane boundary marker(s): ";
    for (iMarker_SymWall = 0; iMarker_SymWall < nMarker_SymWall; iMarker_SymWall++) {
      cout << Marker_SymWall[iMarker_SymWall];
      if (iMarker_SymWall < nMarker_SymWall-1) cout << ", ";
      else cout <<"."<< endl;
    }
  }

  if (nMarker_PerBound != 0) {
    cout << "Periodic boundary marker(s): ";
    for (iMarker_PerBound = 0; iMarker_PerBound < nMarker_PerBound; iMarker_PerBound++) {
      cout << Marker_PerBound[iMarker_PerBound];
      if (iMarker_PerBound < nMarker_PerBound-1) cout << ", ";
      else cout <<"."<< endl;
    }
  }

  if (nMarker_NearFieldBound != 0) {
    cout << "Near-field boundary marker(s): ";
    for (iMarker_NearFieldBound = 0; iMarker_NearFieldBound < nMarker_NearFieldBound; iMarker_NearFieldBound++) {
      cout << Marker_NearFieldBound[iMarker_NearFieldBound];
      if (iMarker_NearFieldBound < nMarker_NearFieldBound-1) cout << ", ";
      else cout <<"."<< endl;
    }
  }

  if (nMarker_InterfaceBound != 0) {
    cout << "Interface boundary marker(s): ";
    for (iMarker_InterfaceBound = 0; iMarker_InterfaceBound < nMarker_InterfaceBound; iMarker_InterfaceBound++) {
      cout << Marker_InterfaceBound[iMarker_InterfaceBound];
      if (iMarker_InterfaceBound < nMarker_InterfaceBound-1) cout << ", ";
      else cout <<"."<< endl;
    }
  }
  
  if (nMarker_Fluid_InterfaceBound != 0) {
    cout << "Fluid interface boundary marker(s): ";
    for (iMarker_Fluid_InterfaceBound = 0; iMarker_Fluid_InterfaceBound < nMarker_Fluid_InterfaceBound; iMarker_Fluid_InterfaceBound++) {
      cout << Marker_Fluid_InterfaceBound[iMarker_Fluid_InterfaceBound];
      if (iMarker_Fluid_InterfaceBound < nMarker_Fluid_InterfaceBound-1) cout << ", ";
      else cout <<"."<< endl;
    }
  }

  if (nMarker_Dirichlet != 0) {
    cout << "Dirichlet boundary marker(s): ";
    for (iMarker_Dirichlet = 0; iMarker_Dirichlet < nMarker_Dirichlet; iMarker_Dirichlet++) {
      cout << Marker_Dirichlet[iMarker_Dirichlet];
      if (iMarker_Dirichlet < nMarker_Dirichlet-1) cout << ", ";
      else cout <<"."<< endl;
    }
  }

  if (nMarker_FlowLoad != 0) {
    cout << "Flow Load boundary marker(s): ";
    for (iMarker_FlowLoad = 0; iMarker_FlowLoad < nMarker_FlowLoad; iMarker_FlowLoad++) {
      cout << Marker_FlowLoad[iMarker_FlowLoad];
      if (iMarker_FlowLoad < nMarker_FlowLoad-1) cout << ", ";
      else cout <<"."<< endl;
    }
  }
  
  if (nMarker_Internal != 0) {
    cout << "Internal boundary marker(s): ";
    for (iMarker_Internal = 0; iMarker_Internal < nMarker_Internal; iMarker_Internal++) {
      cout << Marker_Internal[iMarker_Internal];
      if (iMarker_Internal < nMarker_Internal-1) cout << ", ";
      else cout <<"."<< endl;
    }
  }

  if (nMarker_Inlet != 0) {
    cout << "Inlet boundary marker(s): ";
    for (iMarker_Inlet = 0; iMarker_Inlet < nMarker_Inlet; iMarker_Inlet++) {
      cout << Marker_Inlet[iMarker_Inlet];
      if (iMarker_Inlet < nMarker_Inlet-1) cout << ", ";
      else cout <<"."<< endl;
    }
  }

  if (nMarker_Riemann != 0) {
      cout << "Riemann boundary marker(s): ";
      for (iMarker_Riemann = 0; iMarker_Riemann < nMarker_Riemann; iMarker_Riemann++) {
        cout << Marker_Riemann[iMarker_Riemann];
        if (iMarker_Riemann < nMarker_Riemann-1) cout << ", ";
        else cout <<"."<< endl;
    }
  }
  
  if (nMarker_Giles != 0) {
      cout << "Giles boundary marker(s): ";
      for (iMarker_Giles = 0; iMarker_Giles < nMarker_Giles; iMarker_Giles++) {
        cout << Marker_Giles[iMarker_Giles];
        if (iMarker_Giles < nMarker_Giles-1) cout << ", ";
        else cout <<"."<< endl;
    }
  }

  if (nMarker_MixingPlaneInterface != 0) {
      cout << "MixingPlane boundary marker(s): ";
      for (iMarker_MixingPlaneInterface = 0; iMarker_MixingPlaneInterface < nMarker_MixingPlaneInterface; iMarker_MixingPlaneInterface++) {
        cout << Marker_MixingPlaneInterface[iMarker_MixingPlaneInterface];
        if (iMarker_MixingPlaneInterface < nMarker_MixingPlaneInterface-1) cout << ", ";
        else cout <<"."<< endl;
    }
  }

  if (nMarker_EngineInflow != 0) {
    cout << "Engine inflow boundary marker(s): ";
    for (iMarker_EngineInflow = 0; iMarker_EngineInflow < nMarker_EngineInflow; iMarker_EngineInflow++) {
      cout << Marker_EngineInflow[iMarker_EngineInflow];
      if (iMarker_EngineInflow < nMarker_EngineInflow-1) cout << ", ";
      else cout <<"."<< endl;
    }
  }

  if (nMarker_EngineExhaust != 0) {
    cout << "Engine exhaust boundary marker(s): ";
    for (iMarker_EngineExhaust = 0; iMarker_EngineExhaust < nMarker_EngineExhaust; iMarker_EngineExhaust++) {
      cout << Marker_EngineExhaust[iMarker_EngineExhaust];
      if (iMarker_EngineExhaust < nMarker_EngineExhaust-1) cout << ", ";
      else cout <<"."<< endl;
    }
  }

  if (nMarker_Supersonic_Inlet != 0) {
    cout << "Supersonic inlet boundary marker(s): ";
    for (iMarker_Supersonic_Inlet = 0; iMarker_Supersonic_Inlet < nMarker_Supersonic_Inlet; iMarker_Supersonic_Inlet++) {
      cout << Marker_Supersonic_Inlet[iMarker_Supersonic_Inlet];
      if (iMarker_Supersonic_Inlet < nMarker_Supersonic_Inlet-1) cout << ", ";
      else cout <<"."<< endl;
    }
  }
  
  if (nMarker_Supersonic_Outlet != 0) {
    cout << "Supersonic outlet boundary marker(s): ";
    for (iMarker_Supersonic_Outlet = 0; iMarker_Supersonic_Outlet < nMarker_Supersonic_Outlet; iMarker_Supersonic_Outlet++) {
      cout << Marker_Supersonic_Outlet[iMarker_Supersonic_Outlet];
      if (iMarker_Supersonic_Outlet < nMarker_Supersonic_Outlet-1) cout << ", ";
      else cout <<"."<< endl;
    }
  }

  if (nMarker_Outlet != 0) {
    cout << "Outlet boundary marker(s): ";
    for (iMarker_Outlet = 0; iMarker_Outlet < nMarker_Outlet; iMarker_Outlet++) {
      cout << Marker_Outlet[iMarker_Outlet];
      if (iMarker_Outlet < nMarker_Outlet-1) cout << ", ";
      else cout <<"."<< endl;
    }
  }

  if (nMarker_Isothermal != 0) {
    cout << "Isothermal wall boundary marker(s): ";
    for (iMarker_Isothermal = 0; iMarker_Isothermal < nMarker_Isothermal; iMarker_Isothermal++) {
      cout << Marker_Isothermal[iMarker_Isothermal];
      if (iMarker_Isothermal < nMarker_Isothermal-1) cout << ", ";
      else cout <<"."<< endl;
    }
  }

  if (nMarker_HeatFlux != 0) {
    cout << "Constant heat flux wall boundary marker(s): ";
    for (iMarker_HeatFlux = 0; iMarker_HeatFlux < nMarker_HeatFlux; iMarker_HeatFlux++) {
      cout << Marker_HeatFlux[iMarker_HeatFlux];
      if (iMarker_HeatFlux < nMarker_HeatFlux-1) cout << ", ";
      else cout <<"."<< endl;
    }
  }

  if (nMarker_Clamped != 0) {
    cout << "Clamped boundary marker(s): ";
    for (iMarker_Clamped = 0; iMarker_Clamped < nMarker_Clamped; iMarker_Clamped++) {
      cout << Marker_Clamped[iMarker_Clamped];
      if (iMarker_Clamped < nMarker_Clamped-1) cout << ", ";
      else cout <<"."<<endl;
    }
  }

  if (nMarker_Displacement != 0) {
    cout << "Displacement boundary marker(s): ";
    for (iMarker_Displacement = 0; iMarker_Displacement < nMarker_Displacement; iMarker_Displacement++) {
      cout << Marker_Displacement[iMarker_Displacement];
      if (iMarker_Displacement < nMarker_Displacement-1) cout << ", ";
      else cout <<"."<< endl;
    }
  }

  if (nMarker_Load != 0) {
    cout << "Normal load boundary marker(s): ";
    for (iMarker_Load = 0; iMarker_Load < nMarker_Load; iMarker_Load++) {
      cout << Marker_Load[iMarker_Load];
      if (iMarker_Load < nMarker_Load-1) cout << ", ";
      else cout <<"."<< endl;
    }
  }

  if (nMarker_Damper != 0) {
    cout << "Damper boundary marker(s): ";
    for (iMarker_Damper = 0; iMarker_Damper < nMarker_Damper; iMarker_Damper++) {
      cout << Marker_Damper[iMarker_Damper];
      if (iMarker_Damper < nMarker_Damper-1) cout << ", ";
      else cout <<"."<< endl;
    }
  }


  if (nMarker_Load_Dir != 0) {
    cout << "Load boundary marker(s) in cartesian coordinates: ";
    for (iMarker_Load_Dir = 0; iMarker_Load_Dir < nMarker_Load_Dir; iMarker_Load_Dir++) {
      cout << Marker_Load_Dir[iMarker_Load_Dir];
      if (iMarker_Load_Dir < nMarker_Load_Dir-1) cout << ", ";
      else cout <<"."<<endl;
    }
  }

  if (nMarker_Disp_Dir != 0) {
    cout << "Disp boundary marker(s) in cartesian coordinates: ";
    for (iMarker_Disp_Dir = 0; iMarker_Disp_Dir < nMarker_Disp_Dir; iMarker_Disp_Dir++) {
      cout << Marker_Disp_Dir[iMarker_Disp_Dir];
      if (iMarker_Disp_Dir < nMarker_Disp_Dir-1) cout << ", ";
      else cout <<"."<<endl;
    }
  }

  if (nMarker_Load_Sine != 0) {
    cout << "Sine-Wave Load boundary marker(s): ";
    for (iMarker_Load_Sine = 0; iMarker_Load_Sine < nMarker_Load_Sine; iMarker_Load_Sine++) {
      cout << Marker_Load_Sine[iMarker_Load_Sine];
      if (iMarker_Load_Sine < nMarker_Load_Sine-1) cout << ", ";
      else cout <<"."<<endl;
    }
  }

  if (nMarker_Neumann != 0) {
    cout << "Neumann boundary marker(s): ";
    for (iMarker_Neumann = 0; iMarker_Neumann < nMarker_Neumann; iMarker_Neumann++) {
      cout << Marker_Neumann[iMarker_Neumann];
      if (iMarker_Neumann < nMarker_Neumann-1) cout << ", ";
      else cout <<"."<< endl;
    }
  }

  if (nMarker_Custom != 0) {
    cout << "Custom boundary marker(s): ";
    for (iMarker_Custom = 0; iMarker_Custom < nMarker_Custom; iMarker_Custom++) {
      cout << Marker_Custom[iMarker_Custom];
      if (iMarker_Custom < nMarker_Custom-1) cout << ", ";
      else cout <<"."<< endl;
    }
  }

  if (nMarker_ActDiskInlet != 0) {
    cout << "Actuator disk (inlet) boundary marker(s): ";
    for (iMarker_ActDiskInlet = 0; iMarker_ActDiskInlet < nMarker_ActDiskInlet; iMarker_ActDiskInlet++) {
      cout << Marker_ActDiskInlet[iMarker_ActDiskInlet];
      if (iMarker_ActDiskInlet < nMarker_ActDiskInlet-1) cout << ", ";
      else cout <<"."<< endl;
    }
  }

  if (nMarker_ActDiskOutlet != 0) {
    cout << "Actuator disk (outlet) boundary marker(s): ";
    for (iMarker_ActDiskOutlet = 0; iMarker_ActDiskOutlet < nMarker_ActDiskOutlet; iMarker_ActDiskOutlet++) {
      cout << Marker_ActDiskOutlet[iMarker_ActDiskOutlet];
      if (iMarker_ActDiskOutlet < nMarker_ActDiskOutlet-1) cout << ", ";
      else cout <<"."<< endl;
    }
  }

  if (val_software == SU2_CFD && Kind_Averaging != NO_AVERAGING) {
    cout << endl <<"--------------------- Runtime Averaging Parameters ----------------------" << endl;

    cout << "Type of averaging: ";
    switch (Kind_Averaging) {
      case POINTWISE_AVERAGE: cout << "Pointwise"; break;
    }
    cout << endl;

    cout << "Averaging period defined using: ";
    switch (Kind_Averaging_Period) {
      case TURB_TIMESCALE: cout << "Turbulent timescale"; break;
      case MAX_TURB_TIMESCALE: cout << "Maximum turbulent timescale"; break;
      case FLOW_TIMESCALE: cout << "Freestream flow timescale"; break;
    }
    cout << endl;

    cout << "Number of averaging periods: " << nAveragingPeriods << endl;
    if (AveragingStartTime > 0)
      cout << "Averaging will start at time: " << AveragingStartTime << endl;
  }


}

bool CConfig::TokenizeString(string & str, string & option_name,
                             vector<string> & option_value) {
  const string delimiters(" ()[]{}:,\t\n\v\f\r");
  // check for comments or empty string
  string::size_type pos, last_pos;
  pos = str.find_first_of("%");
  if ( (str.length() == 0) || (pos == 0) ) {
    // str is empty or a comment line, so no option here
    return false;
  }
  if (pos != string::npos) {
    // remove comment at end if necessary
    str.erase(pos);
  }

  // look for line composed on only delimiters (usually whitespace)
  pos = str.find_first_not_of(delimiters);
  if (pos == string::npos) {
    return false;
  }

  // find the equals sign and split string
  string name_part, value_part;
  pos = str.find("=");
  if (pos == string::npos) {
    cerr << "Error in TokenizeString(): "
    << "line in the configuration file with no \"=\" sign."
    << endl;
    cout << "Look for: " << str << endl;
    cout << "str.length() = " << str.length() << endl;
    throw(-1);
  }
  name_part = str.substr(0, pos);
  value_part = str.substr(pos+1, string::npos);
  //cout << "name_part  = |" << name_part  << "|" << endl;
  //cout << "value_part = |" << value_part << "|" << endl;

  // the first_part should consist of one string with no interior delimiters
  last_pos = name_part.find_first_not_of(delimiters, 0);
  pos = name_part.find_first_of(delimiters, last_pos);
  if ( (name_part.length() == 0) || (last_pos == string::npos) ) {
    cerr << "Error in CConfig::TokenizeString(): "
    << "line in the configuration file with no name before the \"=\" sign."
    << endl;
    throw(-1);
  }
  if (pos == string::npos) pos = name_part.length();
  option_name = name_part.substr(last_pos, pos - last_pos);
  last_pos = name_part.find_first_not_of(delimiters, pos);
  if (last_pos != string::npos) {
    cerr << "Error in TokenizeString(): "
    << "two or more options before an \"=\" sign in the configuration file."
    << endl;
    throw(-1);
  }
  StringToUpperCase(option_name);

  //cout << "option_name = |" << option_name << "|" << endl;
  //cout << "pos = " << pos << ": last_pos = " << last_pos << endl;

  // now fill the option value vector
  option_value.clear();
  last_pos = value_part.find_first_not_of(delimiters, 0);
  pos = value_part.find_first_of(delimiters, last_pos);
  while (string::npos != pos || string::npos != last_pos) {
    // add token to the vector<string>
    option_value.push_back(value_part.substr(last_pos, pos - last_pos));
    // skip delimiters
    last_pos = value_part.find_first_not_of(delimiters, pos);
    // find next "non-delimiter"
    pos = value_part.find_first_of(delimiters, last_pos);
  }
  if (option_value.size() == 0) {
    cerr << "Error in TokenizeString(): "
    << "option " << option_name << " in configuration file with no value assigned."
    << endl;
    throw(-1);
  }

#if 0
  cout << "option value(s) = ";
  for (unsigned int i = 0; i < option_value.size(); i++)
    cout << option_value[i] << " ";
  cout << endl;
#endif

  // look for ';' DV delimiters attached to values
  vector<string>::iterator it;
  it = option_value.begin();
  while (it != option_value.end()) {
    if (it->compare(";") == 0) {
      it++;
      continue;
    }

    pos = it->find(';');
    if (pos != string::npos) {
      string before_semi = it->substr(0, pos);
      string after_semi= it->substr(pos+1, string::npos);
      if (before_semi.empty()) {
        *it = ";";
        it++;
        option_value.insert(it, after_semi);
      } else {
        *it = before_semi;
        it++;
        vector<string> to_insert;
        to_insert.push_back(";");
        if (!after_semi.empty())
          to_insert.push_back(after_semi);
        option_value.insert(it, to_insert.begin(), to_insert.end());
      }
      it = option_value.begin(); // go back to beginning; not efficient
      continue;
    } else {
      it++;
    }
  }
#if 0
  cout << "option value(s) = ";
  for (unsigned int i = 0; i < option_value.size(); i++)
    cout << option_value[i] << " ";
  cout << endl;
#endif
  // remove any consecutive ";"
  it = option_value.begin();
  bool semi_at_prev = false;
  while (it != option_value.end()) {
    if (semi_at_prev) {
      if (it->compare(";") == 0) {
        option_value.erase(it);
        it = option_value.begin();
        semi_at_prev = false;
        continue;
      }
    }
    if (it->compare(";") == 0) {
      semi_at_prev = true;
    } else {
      semi_at_prev = false;
    }
    it++;
  }

#if 0
  cout << "option value(s) = ";
  for (unsigned int i = 0; i < option_value.size(); i++)
    cout << option_value[i] << " ";
  cout << endl;
#endif
  return true;
}

unsigned short CConfig::GetMarker_CfgFile_TagBound(string val_marker) {

  unsigned short iMarker_CfgFile;

  for (iMarker_CfgFile = 0; iMarker_CfgFile < nMarker_CfgFile; iMarker_CfgFile++)
    if (Marker_CfgFile_TagBound[iMarker_CfgFile] == val_marker)
      return iMarker_CfgFile;

  SU2_MPI::Error(string("The configuration file doesn't have any definition for marker ") + val_marker, CURRENT_FUNCTION);
  return 0;
}

string CConfig::GetMarker_CfgFile_TagBound(unsigned short val_marker) {
  return Marker_CfgFile_TagBound[val_marker];
}

unsigned short CConfig::GetMarker_CfgFile_KindBC(string val_marker) {
  unsigned short iMarker_CfgFile;
  for (iMarker_CfgFile = 0; iMarker_CfgFile < nMarker_CfgFile; iMarker_CfgFile++)
    if (Marker_CfgFile_TagBound[iMarker_CfgFile] == val_marker) break;
  return Marker_CfgFile_KindBC[iMarker_CfgFile];
}

unsigned short CConfig::GetMarker_CfgFile_Monitoring(string val_marker) {
  unsigned short iMarker_CfgFile;
  for (iMarker_CfgFile = 0; iMarker_CfgFile < nMarker_CfgFile; iMarker_CfgFile++)
    if (Marker_CfgFile_TagBound[iMarker_CfgFile] == val_marker) break;
  return Marker_CfgFile_Monitoring[iMarker_CfgFile];
}

unsigned short CConfig::GetMarker_CfgFile_GeoEval(string val_marker) {
  unsigned short iMarker_CfgFile;
  for (iMarker_CfgFile = 0; iMarker_CfgFile < nMarker_CfgFile; iMarker_CfgFile++)
    if (Marker_CfgFile_TagBound[iMarker_CfgFile] == val_marker) break;
  return Marker_CfgFile_GeoEval[iMarker_CfgFile];
}

unsigned short CConfig::GetMarker_CfgFile_Designing(string val_marker) {
  unsigned short iMarker_CfgFile;
  for (iMarker_CfgFile = 0; iMarker_CfgFile < nMarker_CfgFile; iMarker_CfgFile++)
    if (Marker_CfgFile_TagBound[iMarker_CfgFile] == val_marker) break;
  return Marker_CfgFile_Designing[iMarker_CfgFile];
}

unsigned short CConfig::GetMarker_CfgFile_Plotting(string val_marker) {
  unsigned short iMarker_CfgFile;
  for (iMarker_CfgFile = 0; iMarker_CfgFile < nMarker_CfgFile; iMarker_CfgFile++)
    if (Marker_CfgFile_TagBound[iMarker_CfgFile] == val_marker) break;
  return Marker_CfgFile_Plotting[iMarker_CfgFile];
}

unsigned short CConfig::GetMarker_CfgFile_Analyze(string val_marker) {
  unsigned short iMarker_CfgFile;
  for (iMarker_CfgFile = 0; iMarker_CfgFile < nMarker_CfgFile; iMarker_CfgFile++)
    if (Marker_CfgFile_TagBound[iMarker_CfgFile] == val_marker) break;
  return Marker_CfgFile_Analyze[iMarker_CfgFile];
}


unsigned short CConfig::GetMarker_CfgFile_ZoneInterface(string val_marker) {
  unsigned short iMarker_CfgFile;
  for (iMarker_CfgFile = 0; iMarker_CfgFile < nMarker_CfgFile; iMarker_CfgFile++)
    if (Marker_CfgFile_TagBound[iMarker_CfgFile] == val_marker) break;
  return Marker_CfgFile_ZoneInterface[iMarker_CfgFile];
}

unsigned short CConfig::GetMarker_CfgFile_Turbomachinery(string val_marker) {
  unsigned short iMarker_CfgFile;
  for (iMarker_CfgFile = 0; iMarker_CfgFile < nMarker_CfgFile; iMarker_CfgFile++)
    if (Marker_CfgFile_TagBound[iMarker_CfgFile] == val_marker) break;
  return Marker_CfgFile_Turbomachinery[iMarker_CfgFile];
}

unsigned short CConfig::GetMarker_CfgFile_TurbomachineryFlag(string val_marker) {
  unsigned short iMarker_CfgFile;
  for (iMarker_CfgFile = 0; iMarker_CfgFile < nMarker_CfgFile; iMarker_CfgFile++)
    if (Marker_CfgFile_TagBound[iMarker_CfgFile] == val_marker) break;
  return Marker_CfgFile_TurbomachineryFlag[iMarker_CfgFile];
}

unsigned short CConfig::GetMarker_CfgFile_MixingPlaneInterface(string val_marker) {
  unsigned short iMarker_CfgFile;
  for (iMarker_CfgFile = 0; iMarker_CfgFile < nMarker_CfgFile; iMarker_CfgFile++)
    if (Marker_CfgFile_TagBound[iMarker_CfgFile] == val_marker) break;
  return Marker_CfgFile_MixingPlaneInterface[iMarker_CfgFile];
}

unsigned short CConfig::GetMarker_CfgFile_DV(string val_marker) {
  unsigned short iMarker_CfgFile;
  for (iMarker_CfgFile = 0; iMarker_CfgFile < nMarker_CfgFile; iMarker_CfgFile++)
    if (Marker_CfgFile_TagBound[iMarker_CfgFile] == val_marker) break;
  return Marker_CfgFile_DV[iMarker_CfgFile];
}

unsigned short CConfig::GetMarker_CfgFile_Moving(string val_marker) {
  unsigned short iMarker_CfgFile;
  for (iMarker_CfgFile = 0; iMarker_CfgFile < nMarker_CfgFile; iMarker_CfgFile++)
    if (Marker_CfgFile_TagBound[iMarker_CfgFile] == val_marker) break;
  return Marker_CfgFile_Moving[iMarker_CfgFile];
}

unsigned short CConfig::GetMarker_CfgFile_PyCustom(string val_marker){
  unsigned short iMarker_CfgFile;
  for (iMarker_CfgFile=0; iMarker_CfgFile < nMarker_CfgFile; iMarker_CfgFile++)
    if (Marker_CfgFile_TagBound[iMarker_CfgFile] == val_marker) break;
  return Marker_CfgFile_PyCustom[iMarker_CfgFile];
}

unsigned short CConfig::GetMarker_CfgFile_PerBound(string val_marker) {
  unsigned short iMarker_CfgFile;
  for (iMarker_CfgFile = 0; iMarker_CfgFile < nMarker_CfgFile; iMarker_CfgFile++)
    if (Marker_CfgFile_TagBound[iMarker_CfgFile] == val_marker) break;
  return Marker_CfgFile_PerBound[iMarker_CfgFile];
}

int CConfig::GetMarker_ZoneInterface(string val_marker) {	
	  unsigned short iMarker_CfgFile;
	  for (iMarker_CfgFile = 0; iMarker_CfgFile < nMarker_CfgFile; iMarker_CfgFile++)
    
		  if (Marker_CfgFile_TagBound[iMarker_CfgFile] == val_marker)
				return  Marker_CfgFile_ZoneInterface[iMarker_CfgFile];
    return 0;
}


CConfig::~CConfig(void) {
	
  unsigned long iDV, iMarker, iPeriodic, iFFD;

  /*--- Delete all of the option objects in the global option map ---*/
    
  for(map<string, COptionBase*>::iterator itr = option_map.begin(); itr != option_map.end(); itr++) {
    delete itr->second;
  }
 
  if (RK_cVec != NULL) delete [] RK_cVec;
  if (RK_bVec != NULL) delete [] RK_bVec;
  if (RK_aMat_read != NULL) delete [] RK_aMat_read;

  if (RK_aMat != NULL) {
    for (unsigned int iRKStep = 0; iRKStep < nRKStep; iRKStep++) {
      delete [] RK_aMat[iRKStep];
    }
    delete [] RK_aMat;
  }
  
  if (RK_cVec_imp != NULL) delete [] RK_cVec_imp;
  if (RK_bVec_imp != NULL) delete [] RK_bVec_imp;

  // Used for EDIRK s.t. the number of implicit steps is one less
  // than total number of steps
  unsigned short nImp = nRKStep - 1;

  if (RK_aMat_imp != NULL) {
    for (unsigned int iRKStep = 0; iRKStep < nImp; iRKStep++) {
      delete [] RK_aMat_imp[iRKStep];
    }
    delete [] RK_aMat_imp;
  }

  if (MG_PreSmooth  != NULL) delete [] MG_PreSmooth;
  if (MG_PostSmooth != NULL) delete [] MG_PostSmooth;
  
  /*--- Free memory for Aeroelastic problems. ---*/

  if (Grid_Movement && Aeroelastic_Simulation) {
    if (Aeroelastic_pitch  != NULL) delete[] Aeroelastic_pitch;
    if (Aeroelastic_plunge != NULL) delete[] Aeroelastic_plunge;
  }

  /*--- Free memory for unspecified grid motion parameters ---*/

 if (Kind_GridMovement != NULL) delete [] Kind_GridMovement;

 /*--- Free memory for airfoil sections ---*/

 if (LocationStations   != NULL) delete [] LocationStations;

  /*--- motion origin: ---*/
  
  if (Motion_Origin_X   != NULL) delete [] Motion_Origin_X;
  if (Motion_Origin_Y   != NULL) delete [] Motion_Origin_Y;
  if (Motion_Origin_Z   != NULL) delete [] Motion_Origin_Z;
  if (MoveMotion_Origin != NULL) delete [] MoveMotion_Origin;

  /*--- translation: ---*/
  
  if (Translation_Rate_X != NULL) delete [] Translation_Rate_X;
  if (Translation_Rate_Y != NULL) delete [] Translation_Rate_Y;
  if (Translation_Rate_Z != NULL) delete [] Translation_Rate_Z;

  /*--- rotation: ---*/
  
  if (Rotation_Rate_X != NULL) delete [] Rotation_Rate_X;
  if (Rotation_Rate_Y != NULL) delete [] Rotation_Rate_Y;
  if (Rotation_Rate_Z != NULL) delete [] Rotation_Rate_Z;

  /*--- pitching: ---*/
  
  if (Pitching_Omega_X != NULL) delete [] Pitching_Omega_X;
  if (Pitching_Omega_Y != NULL) delete [] Pitching_Omega_Y;
  if (Pitching_Omega_Z != NULL) delete [] Pitching_Omega_Z;

  /*--- pitching amplitude: ---*/
  
  if (Pitching_Ampl_X != NULL) delete [] Pitching_Ampl_X;
  if (Pitching_Ampl_Y != NULL) delete [] Pitching_Ampl_Y;
  if (Pitching_Ampl_Z != NULL) delete [] Pitching_Ampl_Z;

  /*--- pitching phase: ---*/
  
  if (Pitching_Phase_X != NULL) delete [] Pitching_Phase_X;
  if (Pitching_Phase_Y != NULL) delete [] Pitching_Phase_Y;
  if (Pitching_Phase_Z != NULL) delete [] Pitching_Phase_Z;

  /*--- plunging: ---*/
  
  if (Plunging_Omega_X != NULL) delete [] Plunging_Omega_X;
  if (Plunging_Omega_Y != NULL) delete [] Plunging_Omega_Y;
  if (Plunging_Omega_Z != NULL) delete [] Plunging_Omega_Z;

  /*--- plunging amplitude: ---*/
  
  if (Plunging_Ampl_X != NULL) delete [] Plunging_Ampl_X;
  if (Plunging_Ampl_Y != NULL) delete [] Plunging_Ampl_Y;
  if (Plunging_Ampl_Z != NULL) delete [] Plunging_Ampl_Z;

  /*--- reference origin for moments ---*/
  
  if (RefOriginMoment   != NULL) delete [] RefOriginMoment;
  if (RefOriginMoment_X != NULL) delete [] RefOriginMoment_X;
  if (RefOriginMoment_Y != NULL) delete [] RefOriginMoment_Y;
  if (RefOriginMoment_Z != NULL) delete [] RefOriginMoment_Z;

  /*--- Free memory for Harmonic Blance Frequency  pointer ---*/
    
  if (Omega_HB != NULL) delete [] Omega_HB;
    
  /*--- Marker pointers ---*/
  
  if (Marker_CfgFile_GeoEval != NULL) delete[] Marker_CfgFile_GeoEval;
  if (Marker_All_GeoEval     != NULL) delete[] Marker_All_GeoEval;
  
  if (Marker_CfgFile_TagBound != NULL) delete[] Marker_CfgFile_TagBound;
  if (Marker_All_TagBound     != NULL) delete[] Marker_All_TagBound;
  
  if (Marker_CfgFile_KindBC != NULL) delete[] Marker_CfgFile_KindBC;
  if (Marker_All_KindBC     != NULL) delete[] Marker_All_KindBC;
  
  if (Marker_CfgFile_Monitoring != NULL) delete[] Marker_CfgFile_Monitoring;
  if (Marker_All_Monitoring     != NULL) delete[] Marker_All_Monitoring;
  
  if (Marker_CfgFile_Designing != NULL) delete[] Marker_CfgFile_Designing;
  if (Marker_All_Designing     != NULL) delete[] Marker_All_Designing;
  
  if (Marker_CfgFile_Plotting != NULL) delete[] Marker_CfgFile_Plotting;
  if (Marker_All_Plotting     != NULL) delete[] Marker_All_Plotting;
  
  if (Marker_CfgFile_Analyze != NULL) delete[] Marker_CfgFile_Analyze;
  if (Marker_All_Analyze  != NULL) delete[] Marker_All_Analyze;

  if (Marker_CfgFile_ZoneInterface != NULL) delete[] Marker_CfgFile_ZoneInterface;
  if (Marker_All_ZoneInterface     != NULL) delete[] Marker_All_ZoneInterface;
  
  if (Marker_CfgFile_DV != NULL) delete[] Marker_CfgFile_DV;
  if (Marker_All_DV     != NULL) delete[] Marker_All_DV;
  
  if (Marker_CfgFile_Moving != NULL) delete[] Marker_CfgFile_Moving;
  if (Marker_All_Moving     != NULL) delete[] Marker_All_Moving;

  if (Marker_CfgFile_PyCustom    != NULL) delete[] Marker_CfgFile_PyCustom;
  if (Marker_All_PyCustom != NULL) delete[] Marker_All_PyCustom;
  
  if (Marker_CfgFile_PerBound != NULL) delete[] Marker_CfgFile_PerBound;
  if (Marker_All_PerBound     != NULL) delete[] Marker_All_PerBound;

  if (Marker_CfgFile_Turbomachinery != NULL) delete [] Marker_CfgFile_Turbomachinery;
  if (Marker_All_Turbomachinery     != NULL) delete [] Marker_All_Turbomachinery;

  if (Marker_CfgFile_TurbomachineryFlag != NULL) delete [] Marker_CfgFile_TurbomachineryFlag;
  if (Marker_All_TurbomachineryFlag     != NULL) delete [] Marker_All_TurbomachineryFlag;

  if (Marker_CfgFile_MixingPlaneInterface != NULL) delete [] Marker_CfgFile_MixingPlaneInterface;
  if (Marker_All_MixingPlaneInterface     != NULL) delete [] Marker_All_MixingPlaneInterface;

  if (Marker_DV!= NULL)               delete[] Marker_DV;
  if (Marker_Moving != NULL)           delete[] Marker_Moving;
  if (Marker_Monitoring != NULL)      delete[] Marker_Monitoring;
  if (Marker_Designing != NULL)       delete[] Marker_Designing;
  if (Marker_GeoEval != NULL)         delete[] Marker_GeoEval;
  if (Marker_Plotting != NULL)        delete[] Marker_Plotting;
  if (Marker_Analyze != NULL)        delete[] Marker_Analyze;
  if (Marker_WallFunctions != NULL)  delete[] Marker_WallFunctions;
  if (Marker_ZoneInterface != NULL)        delete[] Marker_ZoneInterface;
  if (Marker_PyCustom != NULL)             delete [] Marker_PyCustom;
  if (Marker_All_SendRecv != NULL)    delete[] Marker_All_SendRecv;

  if (Kind_WallFunctions != NULL) delete[] Kind_WallFunctions;

  if (IntInfo_WallFunctions != NULL) {
    for (iMarker = 0; iMarker < nMarker_WallFunctions; ++iMarker) {
      if (IntInfo_WallFunctions[iMarker] != NULL)
        delete[] IntInfo_WallFunctions[iMarker];
    }
    delete[] IntInfo_WallFunctions;
  }

  if (DoubleInfo_WallFunctions != NULL) {
    for (iMarker = 0; iMarker < nMarker_WallFunctions; ++iMarker) {
      if (DoubleInfo_WallFunctions[iMarker] != NULL) 
        delete[] DoubleInfo_WallFunctions[iMarker];
    }
    delete[] DoubleInfo_WallFunctions;
  }

  if (Kind_ObjFunc != NULL)      delete[] Kind_ObjFunc;
  if (Weight_ObjFunc != NULL)      delete[] Weight_ObjFunc;

  if (DV_Value != NULL) {
    for (iDV = 0; iDV < nDV; iDV++) delete[] DV_Value[iDV];
    delete [] DV_Value;
  }
  
  if (ParamDV != NULL) {
    for (iDV = 0; iDV < nDV; iDV++) delete[] ParamDV[iDV];
    delete [] ParamDV;
  }
  
  if (CoordFFDBox != NULL) {
    for (iFFD = 0; iFFD < nFFDBox; iFFD++) delete[] CoordFFDBox[iFFD];
    delete [] CoordFFDBox;
  }
  
  if (DegreeFFDBox != NULL) {
    for (iFFD = 0; iFFD < nFFDBox; iFFD++) delete[] DegreeFFDBox[iFFD];
    delete [] DegreeFFDBox;
  }
  
  if (Design_Variable != NULL)    delete[] Design_Variable;
  if (Dirichlet_Value != NULL)    delete[] Dirichlet_Value;
  
  if (Exhaust_Temperature_Target != NULL)    delete[]  Exhaust_Temperature_Target;
  if (Exhaust_Pressure_Target != NULL)    delete[]  Exhaust_Pressure_Target;
  if (Exhaust_Pressure != NULL)    delete[] Exhaust_Pressure;
  if (Exhaust_Temperature != NULL)    delete[] Exhaust_Temperature;
  if (Exhaust_MassFlow != NULL)    delete[] Exhaust_MassFlow;
  if (Exhaust_TotalPressure != NULL)    delete[] Exhaust_TotalPressure;
  if (Exhaust_TotalTemperature != NULL)    delete[] Exhaust_TotalTemperature;
  if (Exhaust_GrossThrust != NULL)    delete[] Exhaust_GrossThrust;
  if (Exhaust_Force != NULL)    delete[] Exhaust_Force;
  if (Exhaust_Power != NULL)    delete[] Exhaust_Power;

  if (Inflow_Mach != NULL)    delete[]  Inflow_Mach;
  if (Inflow_Pressure != NULL)    delete[] Inflow_Pressure;
  if (Inflow_MassFlow != NULL)    delete[] Inflow_MassFlow;
  if (Inflow_ReverseMassFlow != NULL)    delete[] Inflow_ReverseMassFlow;
  if (Inflow_TotalPressure != NULL)    delete[] Inflow_TotalPressure;
  if (Inflow_Temperature != NULL)    delete[] Inflow_Temperature;
  if (Inflow_TotalTemperature != NULL)    delete[] Inflow_TotalTemperature;
  if (Inflow_RamDrag != NULL)    delete[] Inflow_RamDrag;
  if (Inflow_Force != NULL)    delete[]  Inflow_Force;
  if (Inflow_Power != NULL)    delete[] Inflow_Power;

  if (Engine_Power != NULL)    delete[]  Engine_Power;
  if (Engine_Mach != NULL)    delete[]  Engine_Mach;
  if (Engine_Force != NULL)    delete[]  Engine_Force;
  if (Engine_NetThrust != NULL)    delete[]  Engine_NetThrust;
  if (Engine_GrossThrust != NULL)    delete[]  Engine_GrossThrust;
  if (Engine_Area != NULL)    delete[]  Engine_Area;
  if (EngineInflow_Target != NULL)    delete[] EngineInflow_Target;

  if (ActDiskInlet_MassFlow != NULL)    delete[]  ActDiskInlet_MassFlow;
  if (ActDiskInlet_Temperature != NULL)    delete[]  ActDiskInlet_Temperature;
  if (ActDiskInlet_TotalTemperature != NULL)    delete[]  ActDiskInlet_TotalTemperature;
  if (ActDiskInlet_Pressure != NULL)    delete[]  ActDiskInlet_Pressure;
  if (ActDiskInlet_TotalPressure != NULL)    delete[]  ActDiskInlet_TotalPressure;
  if (ActDiskInlet_RamDrag != NULL)    delete[]  ActDiskInlet_RamDrag;
  if (ActDiskInlet_Force != NULL)    delete[]  ActDiskInlet_Force;
  if (ActDiskInlet_Power != NULL)    delete[]  ActDiskInlet_Power;

  if (ActDiskOutlet_MassFlow != NULL)    delete[]  ActDiskOutlet_MassFlow;
  if (ActDiskOutlet_Temperature != NULL)    delete[]  ActDiskOutlet_Temperature;
  if (ActDiskOutlet_TotalTemperature != NULL)    delete[]  ActDiskOutlet_TotalTemperature;
  if (ActDiskOutlet_Pressure != NULL)    delete[]  ActDiskOutlet_Pressure;
  if (ActDiskOutlet_TotalPressure != NULL)    delete[]  ActDiskOutlet_TotalPressure;
  if (ActDiskOutlet_GrossThrust != NULL)    delete[]  ActDiskOutlet_GrossThrust;
  if (ActDiskOutlet_Force != NULL)    delete[]  ActDiskOutlet_Force;
  if (ActDiskOutlet_Power != NULL)    delete[]  ActDiskOutlet_Power;

  if (ActDisk_DeltaPress != NULL)    delete[]  ActDisk_DeltaPress;
  if (ActDisk_DeltaTemp != NULL)    delete[]  ActDisk_DeltaTemp;
  if (ActDisk_TotalPressRatio != NULL)    delete[]  ActDisk_TotalPressRatio;
  if (ActDisk_TotalTempRatio != NULL)    delete[]  ActDisk_TotalTempRatio;
  if (ActDisk_StaticPressRatio != NULL)    delete[]  ActDisk_StaticPressRatio;
  if (ActDisk_StaticTempRatio != NULL)    delete[]  ActDisk_StaticTempRatio;
  if (ActDisk_Power != NULL)    delete[]  ActDisk_Power;
  if (ActDisk_MassFlow != NULL)    delete[]  ActDisk_MassFlow;
  if (ActDisk_Mach != NULL)    delete[]  ActDisk_Mach;
  if (ActDisk_Force != NULL)    delete[]  ActDisk_Force;
  if (ActDisk_NetThrust != NULL)    delete[]  ActDisk_NetThrust;
  if (ActDisk_BCThrust != NULL)    delete[]  ActDisk_BCThrust;
  if (ActDisk_BCThrust_Old != NULL)    delete[]  ActDisk_BCThrust_Old;
  if (ActDisk_GrossThrust != NULL)    delete[]  ActDisk_GrossThrust;
  if (ActDisk_Area != NULL)    delete[]  ActDisk_Area;
  if (ActDisk_ReverseMassFlow != NULL)    delete[]  ActDisk_ReverseMassFlow;
  
  if (Surface_MassFlow != NULL)    delete[]  Surface_MassFlow;
  if (Surface_Mach != NULL)    delete[]  Surface_Mach;
  if (Surface_Temperature != NULL)    delete[]  Surface_Temperature;
  if (Surface_Pressure != NULL)    delete[]  Surface_Pressure;
  if (Surface_Density != NULL)    delete[]  Surface_Density;
  if (Surface_Enthalpy != NULL)    delete[]  Surface_Enthalpy;
  if (Surface_NormalVelocity != NULL)    delete[]  Surface_NormalVelocity;
  if (Surface_TotalTemperature != NULL)    delete[]  Surface_TotalTemperature;
  if (Surface_TotalPressure!= NULL)    delete[]  Surface_TotalPressure;
  if (Surface_DC60 != NULL)    delete[]  Surface_DC60;
  if (Surface_IDC != NULL)    delete[]  Surface_IDC;
  if (Surface_IDC_Mach != NULL)    delete[]  Surface_IDC_Mach;
  if (Surface_IDR != NULL)    delete[]  Surface_IDR;

  if (Inlet_Ttotal != NULL) delete[]  Inlet_Ttotal;
  if (Inlet_Ptotal != NULL) delete[]  Inlet_Ptotal;
  if (Inlet_FlowDir != NULL) {
    for (iMarker = 0; iMarker < nMarker_Inlet; iMarker++)
      delete [] Inlet_FlowDir[iMarker];
    delete [] Inlet_FlowDir;
  }
  
  if (Inlet_Velocity != NULL) {
    for (iMarker = 0; iMarker < nMarker_Supersonic_Inlet; iMarker++)
      delete [] Inlet_Velocity[iMarker];
    delete [] Inlet_Velocity;
  }
  
  if (Riemann_FlowDir != NULL) {
    for (iMarker = 0; iMarker < nMarker_Riemann; iMarker++)
      delete [] Riemann_FlowDir[iMarker];
    delete [] Riemann_FlowDir;
  }
  
  if (Giles_FlowDir != NULL) {
    for (iMarker = 0; iMarker < nMarker_Giles; iMarker++)
      delete [] Giles_FlowDir[iMarker];
    delete [] Giles_FlowDir;
  }
  
  if (Load_Sine_Dir != NULL) {
    for (iMarker = 0; iMarker < nMarker_Load_Sine; iMarker++)
      delete [] Load_Sine_Dir[iMarker];
    delete [] Load_Sine_Dir;
  }
  
  if (Load_Dir != NULL) {
    for (iMarker = 0; iMarker < nMarker_Load_Dir; iMarker++)
      delete [] Load_Dir[iMarker];
    delete [] Load_Dir;
  }
  
  if (Inlet_Temperature != NULL)    delete[] Inlet_Temperature;
  if (Inlet_Pressure != NULL)    delete[] Inlet_Pressure;
  if (Outlet_Pressure != NULL)    delete[] Outlet_Pressure;
  if (Isothermal_Temperature != NULL)    delete[] Isothermal_Temperature;
  if (Heat_Flux != NULL)    delete[] Heat_Flux;
  if (Displ_Value != NULL)    delete[] Displ_Value;
  if (Load_Value != NULL)    delete[] Load_Value;
  if (Damper_Constant != NULL)    delete[] Damper_Constant;
  if (Load_Dir_Multiplier != NULL)    delete[] Load_Dir_Multiplier;
  if (Load_Dir_Value != NULL)    delete[] Load_Dir_Value;
  if (Disp_Dir != NULL)    delete[] Disp_Dir;
  if (Disp_Dir_Multiplier != NULL)    delete[] Disp_Dir_Multiplier;
  if (Disp_Dir_Value != NULL)    delete[] Disp_Dir_Value;
  if (Load_Sine_Amplitude != NULL)    delete[] Load_Sine_Amplitude;
  if (Load_Sine_Frequency != NULL)    delete[] Load_Sine_Frequency;
  if (FlowLoad_Value != NULL)    delete[] FlowLoad_Value;

  /*--- related to periodic boundary conditions ---*/
  
  for (iMarker = 0; iMarker < nMarker_PerBound; iMarker++) {
    if (Periodic_RotCenter   != NULL) delete [] Periodic_RotCenter[iMarker];
    if (Periodic_RotAngles   != NULL) delete [] Periodic_RotAngles[iMarker];
    if (Periodic_Translation != NULL) delete [] Periodic_Translation[iMarker];
  }
  if (Periodic_RotCenter   != NULL) delete[] Periodic_RotCenter;
  if (Periodic_RotAngles   != NULL) delete[] Periodic_RotAngles;
  if (Periodic_Translation != NULL) delete[] Periodic_Translation;

  for (iPeriodic = 0; iPeriodic < nPeriodic_Index; iPeriodic++) {
    if (Periodic_Center    != NULL) delete [] Periodic_Center[iPeriodic];
    if (Periodic_Rotation  != NULL) delete [] Periodic_Rotation[iPeriodic];
    if (Periodic_Translate != NULL) delete [] Periodic_Translate[iPeriodic];
  }
  if (Periodic_Center      != NULL) delete[] Periodic_Center;
  if (Periodic_Rotation    != NULL) delete[] Periodic_Rotation;
  if (Periodic_Translate   != NULL) delete[] Periodic_Translate;
  
  if (MG_CorrecSmooth != NULL) delete[] MG_CorrecSmooth;
  if (PlaneTag != NULL)        delete[] PlaneTag;
  if (CFL != NULL)             delete[] CFL;

  /*--- String markers ---*/
  
  if (Marker_Euler != NULL )              delete[] Marker_Euler;
  if (Marker_FarField != NULL )           delete[] Marker_FarField;
  if (Marker_Custom != NULL )             delete[] Marker_Custom;
  if (Marker_SymWall != NULL )            delete[] Marker_SymWall;
  if (Marker_PerBound != NULL )           delete[] Marker_PerBound;
  if (Marker_PerDonor != NULL )           delete[] Marker_PerDonor;
  if (Marker_NearFieldBound != NULL )     delete[] Marker_NearFieldBound;
  if (Marker_InterfaceBound != NULL )     delete[] Marker_InterfaceBound;
  if (Marker_Fluid_InterfaceBound != NULL )     delete[] Marker_Fluid_InterfaceBound;
  if (Marker_Dirichlet != NULL )          delete[] Marker_Dirichlet;
  if (Marker_Inlet != NULL )              delete[] Marker_Inlet;
  if (Marker_Supersonic_Inlet != NULL )   delete[] Marker_Supersonic_Inlet;
  if (Marker_Supersonic_Outlet != NULL )   delete[] Marker_Supersonic_Outlet;
  if (Marker_Outlet != NULL )             delete[] Marker_Outlet;
  if (Marker_Isothermal != NULL )         delete[] Marker_Isothermal;
  if (Marker_EngineInflow != NULL )      delete[] Marker_EngineInflow;
  if (Marker_EngineExhaust != NULL )     delete[] Marker_EngineExhaust;
  if (Marker_Displacement != NULL )       delete[] Marker_Displacement;
  if (Marker_Load != NULL )               delete[] Marker_Load;
  if (Marker_Damper != NULL )               delete[] Marker_Damper;
  if (Marker_Load_Dir != NULL )               delete[] Marker_Load_Dir;
  if (Marker_Disp_Dir != NULL )               delete[] Marker_Disp_Dir;
  if (Marker_Load_Sine != NULL )               delete[] Marker_Load_Sine;
  if (Marker_FlowLoad != NULL )           delete[] Marker_FlowLoad;
  if (Marker_Neumann != NULL )            delete[] Marker_Neumann;
  if (Marker_Internal != NULL )            delete[] Marker_Internal;
  if (Marker_HeatFlux != NULL )               delete[] Marker_HeatFlux;

  if (Int_Coeffs != NULL) delete [] Int_Coeffs;
  
  if (ElasticityMod        != NULL) delete [] ElasticityMod;
  if (PoissonRatio         != NULL) delete [] PoissonRatio;
  if (MaterialDensity      != NULL) delete [] MaterialDensity;
  if (Electric_Constant    != NULL) delete [] Electric_Constant;
  if (Electric_Field_Mod   != NULL) delete [] Electric_Field_Mod;
  if (RefNode_Displacement != NULL) delete [] RefNode_Displacement;
  if (Electric_Field_Dir   != NULL) delete [] Electric_Field_Dir;

  /*--- Delete some arrays needed just for initializing options. ---*/
  
  if (default_vel_inf       != NULL) delete [] default_vel_inf;
  if (default_ffd_axis      != NULL) delete [] default_ffd_axis;
  if (default_eng_cyl       != NULL) delete [] default_eng_cyl;
  if (default_eng_val       != NULL) delete [] default_eng_val;
  if (default_cfl_adapt     != NULL) delete [] default_cfl_adapt;
  if (default_jst_coeff != NULL) delete [] default_jst_coeff;
  if (default_ffd_coeff != NULL) delete [] default_ffd_coeff;
  if (default_mixedout_coeff!= NULL) delete [] default_mixedout_coeff;
  if (default_extrarelfac!= NULL) delete [] default_extrarelfac;
  if (default_rampRotFrame_coeff!= NULL) delete [] default_rampRotFrame_coeff;
  if (default_rampOutPres_coeff!= NULL) delete[] default_rampOutPres_coeff;
  if (default_jst_adj_coeff  != NULL) delete [] default_jst_adj_coeff;
  if (default_ad_coeff_heat  != NULL) delete [] default_ad_coeff_heat;
  if (default_obj_coeff     != NULL) delete [] default_obj_coeff;
  if (default_geo_loc       != NULL) delete [] default_geo_loc;
  if (default_distortion    != NULL) delete [] default_distortion;
  if (default_ea_lim        != NULL) delete [] default_ea_lim;
  if (default_grid_fix      != NULL) delete [] default_grid_fix;
  if (default_inc_crit      != NULL) delete [] default_inc_crit;
  if (default_htp_axis      != NULL) delete [] default_htp_axis;
  if (default_body_force    != NULL) delete [] default_body_force;
  if (default_sineload_coeff!= NULL) delete [] default_sineload_coeff;
  if (default_nacelle_location    != NULL) delete [] default_nacelle_location;
  if (default_hybrid_periodic_length != NULL) delete [] default_hybrid_periodic_length;

  if (FFDTag != NULL) delete [] FFDTag;
  if (nDV_Value != NULL) delete [] nDV_Value;
  if (TagFFDBox != NULL) delete [] TagFFDBox;
  
  if (Kind_Data_Riemann != NULL) delete [] Kind_Data_Riemann;
  if (Riemann_Var1 != NULL) delete [] Riemann_Var1;
  if (Riemann_Var2 != NULL) delete [] Riemann_Var2;
  if (Kind_Data_Giles != NULL) delete [] Kind_Data_Giles;
  if (Giles_Var1 != NULL) delete [] Giles_Var1;
  if (Giles_Var2 != NULL) delete [] Giles_Var2;
  if (RelaxFactorAverage != NULL) delete [] RelaxFactorAverage;
  if (RelaxFactorFourier != NULL) delete [] RelaxFactorFourier;
  if (nSpan_iZones != NULL) delete [] nSpan_iZones;
  if (FinalRotation_Rate_Z != NULL) delete [] FinalRotation_Rate_Z;
  if (Kind_TurboMachinery != NULL) delete [] Kind_TurboMachinery;

  if (Marker_MixingPlaneInterface !=NULL) delete [] Marker_MixingPlaneInterface;
  if (Marker_TurboBoundIn != NULL) delete [] Marker_TurboBoundIn;
  if (Marker_TurboBoundOut != NULL) delete [] Marker_TurboBoundOut;
  if (Marker_Riemann != NULL) delete [] Marker_Riemann;
  if (Marker_Giles != NULL) delete [] Marker_Giles;
  if (Marker_Shroud != NULL) delete [] Marker_Shroud;

  if (nBlades != NULL) delete [] nBlades;
  if (FreeStreamTurboNormal != NULL) delete [] FreeStreamTurboNormal;

 
}

string CConfig::GetUnsteady_FileName(string val_filename, int val_iter) {

  string UnstExt, UnstFilename = val_filename;
  char buffer[50];

  /*--- Check that a positive value iteration is requested (for now). ---*/
  
  if (val_iter < 0) {
    SU2_MPI::Error("Requesting a negative iteration number for the restart file!!", CURRENT_FUNCTION);
  }

  /*--- Append iteration number for unsteady cases ---*/

  if ((Wrt_Unsteady) || (Wrt_Dynamic)) {
    unsigned short lastindex = UnstFilename.find_last_of(".");
    UnstFilename = UnstFilename.substr(0, lastindex);
    if ((val_iter >= 0)    && (val_iter < 10))    SPRINTF (buffer, "_0000%d.dat", val_iter);
    if ((val_iter >= 10)   && (val_iter < 100))   SPRINTF (buffer, "_000%d.dat",  val_iter);
    if ((val_iter >= 100)  && (val_iter < 1000))  SPRINTF (buffer, "_00%d.dat",   val_iter);
    if ((val_iter >= 1000) && (val_iter < 10000)) SPRINTF (buffer, "_0%d.dat",    val_iter);
    if (val_iter >= 10000) SPRINTF (buffer, "_%d.dat", val_iter);
    string UnstExt = string(buffer);
    UnstFilename.append(UnstExt);
  }

  return UnstFilename;
}

string CConfig::GetMultizone_FileName(string val_filename, int val_iZone) {

    string multizone_filename = val_filename;
    char buffer[50];
    
    if (GetnZone() > 1 ) {
        unsigned short lastindex = multizone_filename.find_last_of(".");
        multizone_filename = multizone_filename.substr(0, lastindex);
        SPRINTF (buffer, "_%d.dat", SU2_TYPE::Int(val_iZone));
        multizone_filename.append(string(buffer));
    }
    return multizone_filename;
}

string CConfig::GetMultizone_HistoryFileName(string val_filename, int val_iZone) {

    string multizone_filename = val_filename;
    char buffer[50];

    if (GetnZone() > 1 ) {
        unsigned short lastindex = multizone_filename.find_last_of(".");
        multizone_filename = multizone_filename.substr(0, lastindex);
        SPRINTF (buffer, "_%d", SU2_TYPE::Int(val_iZone));
        multizone_filename.append(string(buffer));
    }
    return multizone_filename;
}

string CConfig::GetObjFunc_Extension(string val_filename) {

  string AdjExt, Filename = val_filename;

  if (ContinuousAdjoint || DiscreteAdjoint) {

    /*--- Remove filename extension (.dat) ---*/
    unsigned short lastindex = Filename.find_last_of(".");
    Filename = Filename.substr(0, lastindex);
    if (nObj==1) {
      switch (Kind_ObjFunc[0]) {
      case DRAG_COEFFICIENT:        AdjExt = "_cd";       break;
      case LIFT_COEFFICIENT:        AdjExt = "_cl";       break;
      case SIDEFORCE_COEFFICIENT:   AdjExt = "_csf";      break;
      case INVERSE_DESIGN_PRESSURE: AdjExt = "_invpress"; break;
      case INVERSE_DESIGN_HEATFLUX: AdjExt = "_invheat";  break;
      case MOMENT_X_COEFFICIENT:    AdjExt = "_cmx";      break;
      case MOMENT_Y_COEFFICIENT:    AdjExt = "_cmy";      break;
      case MOMENT_Z_COEFFICIENT:    AdjExt = "_cmz";      break;
      case EFFICIENCY:              AdjExt = "_eff";      break;
      case EQUIVALENT_AREA:         AdjExt = "_ea";       break;
      case NEARFIELD_PRESSURE:      AdjExt = "_nfp";      break;
      case FORCE_X_COEFFICIENT:     AdjExt = "_cfx";      break;
      case FORCE_Y_COEFFICIENT:     AdjExt = "_cfy";      break;
      case FORCE_Z_COEFFICIENT:     AdjExt = "_cfz";      break;
      case THRUST_COEFFICIENT:      AdjExt = "_ct";       break;
      case TORQUE_COEFFICIENT:      AdjExt = "_cq";       break;
      case TOTAL_HEATFLUX:          AdjExt = "_totheat";  break;
      case MAXIMUM_HEATFLUX:        AdjExt = "_maxheat";  break;
      case FIGURE_OF_MERIT:         AdjExt = "_merit";    break;
      case SURFACE_TOTAL_PRESSURE:  AdjExt = "_pt";       break;
      case SURFACE_STATIC_PRESSURE: AdjExt = "_pe";       break;
      case SURFACE_MASSFLOW:        AdjExt = "_mfr";      break;
      case SURFACE_MACH:            AdjExt = "_mach";     break;
      case CUSTOM_OBJFUNC:        		AdjExt = "_custom";   break;
      case KINETIC_ENERGY_LOSS:     AdjExt = "_ke";        break;
      case TOTAL_PRESSURE_LOSS:     AdjExt = "_pl";        break;
      case FLOW_ANGLE_OUT:          AdjExt = "_fao";       break;
      case FLOW_ANGLE_IN:           AdjExt = "_fai";       break;
      case TOTAL_EFFICIENCY:        AdjExt = "_teff";      break;
      case TOTAL_STATIC_EFFICIENCY: AdjExt = "_tseff";     break;
      case EULERIAN_WORK:           AdjExt = "_ew";        break;
      case MASS_FLOW_IN:            AdjExt = "_mfi";       break;
      case MASS_FLOW_OUT:           AdjExt = "_mfo";       break;
      case ENTROPY_GENERATION:      AdjExt = "_entg";      break;
      case REFERENCE_GEOMETRY:      AdjExt = "_refgeom";       break;
      case REFERENCE_NODE:          AdjExt = "_refnode";       break;
      }
    }
    else{
      AdjExt = "_combo";
    }
    Filename.append(AdjExt);

    /*--- Lastly, add the .dat extension ---*/
    Filename.append(".dat");

  }

  return Filename;
}

unsigned short CConfig::GetContainerPosition(unsigned short val_eqsystem) {

  switch (val_eqsystem) {
    case RUNTIME_FLOW_SYS:      return FLOW_SOL;
    case RUNTIME_TURB_SYS:      return TURB_SOL;
    case RUNTIME_TRANS_SYS:     return TRANS_SOL;
    case RUNTIME_POISSON_SYS:   return POISSON_SOL;
    case RUNTIME_WAVE_SYS:      return WAVE_SOL;
    case RUNTIME_HEAT_SYS:      return HEAT_SOL;
    case RUNTIME_FEA_SYS:       return FEA_SOL;
    case RUNTIME_ADJPOT_SYS:    return ADJFLOW_SOL;
    case RUNTIME_ADJFLOW_SYS:   return ADJFLOW_SOL;
    case RUNTIME_ADJTURB_SYS:   return ADJTURB_SOL;
    case RUNTIME_ADJFEA_SYS:    return ADJFEA_SOL;
    case RUNTIME_MULTIGRID_SYS: return 0;
  }
  return 0;
}

void CConfig::SetKind_ConvNumScheme(unsigned short val_kind_convnumscheme,
                                    unsigned short val_kind_centered, unsigned short val_kind_upwind,
                                    unsigned short val_kind_slopelimit, bool val_muscl) {

  Kind_ConvNumScheme = val_kind_convnumscheme;
  Kind_Centered = val_kind_centered;
  Kind_Upwind = val_kind_upwind;
  Kind_SlopeLimit = val_kind_slopelimit;
  MUSCL = val_muscl;

}

void CConfig::SetGlobalParam(unsigned short val_solver,
                             unsigned short val_system,
                             unsigned long val_extiter) {

  /*--- Set the simulation global time ---*/
  switch (GetUnsteady_Simulation()) {
    case TIME_STEPPING:
      /*--- This is updated from the solver; Do nothing here. ---*/
      break;
    case DT_STEPPING_1ST: case DT_STEPPING_2ND:
      /*--- Fixed time step used.  Just multiply by iterations. ---*/
      Current_UnstTime = static_cast<su2double>(val_extiter)*Delta_UnstTime;
      Current_UnstTimeND = static_cast<su2double>(val_extiter)*Delta_UnstTimeND;
  }

  /*--- Set the solver methods ---*/
  
  switch (val_solver) {
    case EULER:
      if (val_system == RUNTIME_FLOW_SYS) {
        SetKind_ConvNumScheme(Kind_ConvNumScheme_Flow, Kind_Centered_Flow,
                              Kind_Upwind_Flow, Kind_SlopeLimit_Flow,
                              MUSCL_Flow);
        SetKind_TimeIntScheme(Kind_TimeIntScheme_Flow);
      }
      break;
    case NAVIER_STOKES:
      if (val_system == RUNTIME_FLOW_SYS) {
        SetKind_ConvNumScheme(Kind_ConvNumScheme_Flow, Kind_Centered_Flow,
                              Kind_Upwind_Flow, Kind_SlopeLimit_Flow,
                              MUSCL_Flow);
        SetKind_TimeIntScheme(Kind_TimeIntScheme_Flow);
      }
      if (val_system == RUNTIME_HEAT_SYS) {
        SetKind_ConvNumScheme(Kind_ConvNumScheme_Heat, NONE, NONE, NONE, NONE);
        SetKind_TimeIntScheme(Kind_TimeIntScheme_Heat);
      }
      break;
    case RANS:
      if (val_system == RUNTIME_FLOW_SYS) {
        SetKind_ConvNumScheme(Kind_ConvNumScheme_Flow, Kind_Centered_Flow,
                              Kind_Upwind_Flow, Kind_SlopeLimit_Flow,
                              MUSCL_Flow);
        SetKind_TimeIntScheme(Kind_TimeIntScheme_Flow);
      }
      if (val_system == RUNTIME_TURB_SYS) {
        SetKind_ConvNumScheme(Kind_ConvNumScheme_Turb, Kind_Centered_Turb,
                              Kind_Upwind_Turb, Kind_SlopeLimit_Turb,
                              MUSCL_Turb);
        SetKind_TimeIntScheme(Kind_TimeIntScheme_Turb);
      }
      if (val_system == RUNTIME_TRANS_SYS) {
        SetKind_ConvNumScheme(Kind_ConvNumScheme_Turb, Kind_Centered_Turb,
                              Kind_Upwind_Turb, Kind_SlopeLimit_Turb,
                              MUSCL_Turb);
        SetKind_TimeIntScheme(Kind_TimeIntScheme_Turb);
      }
      if (val_system == RUNTIME_HEAT_SYS) {
        SetKind_ConvNumScheme(Kind_ConvNumScheme_Heat, NONE, NONE, NONE, NONE);
        SetKind_TimeIntScheme(Kind_TimeIntScheme_Heat);
      }
      break;
    case ADJ_EULER:
      if (val_system == RUNTIME_FLOW_SYS) {
        SetKind_ConvNumScheme(Kind_ConvNumScheme_Flow, Kind_Centered_Flow,
                              Kind_Upwind_Flow, Kind_SlopeLimit_Flow,
                              MUSCL_Flow);
        SetKind_TimeIntScheme(Kind_TimeIntScheme_Flow);
      }
      if (val_system == RUNTIME_ADJFLOW_SYS) {
        SetKind_ConvNumScheme(Kind_ConvNumScheme_AdjFlow, Kind_Centered_AdjFlow,
                              Kind_Upwind_AdjFlow, Kind_SlopeLimit_AdjFlow,
                              MUSCL_AdjFlow);
        SetKind_TimeIntScheme(Kind_TimeIntScheme_AdjFlow);
      }
      break;
    case ADJ_NAVIER_STOKES:
      if (val_system == RUNTIME_FLOW_SYS) {
        SetKind_ConvNumScheme(Kind_ConvNumScheme_Flow, Kind_Centered_Flow,
                              Kind_Upwind_Flow, Kind_SlopeLimit_Flow,
                              MUSCL_Flow);
        SetKind_TimeIntScheme(Kind_TimeIntScheme_Flow);
      }
      if (val_system == RUNTIME_ADJFLOW_SYS) {
        SetKind_ConvNumScheme(Kind_ConvNumScheme_AdjFlow, Kind_Centered_AdjFlow,
                              Kind_Upwind_AdjFlow, Kind_SlopeLimit_AdjFlow,
                              MUSCL_AdjFlow);
        SetKind_TimeIntScheme(Kind_TimeIntScheme_AdjFlow);
      }
      break;
    case ADJ_RANS:
      if (val_system == RUNTIME_FLOW_SYS) {
        SetKind_ConvNumScheme(Kind_ConvNumScheme_Flow, Kind_Centered_Flow,
                              Kind_Upwind_Flow, Kind_SlopeLimit_Flow,
                              MUSCL_Flow);
        SetKind_TimeIntScheme(Kind_TimeIntScheme_Flow);
      }
      if (val_system == RUNTIME_ADJFLOW_SYS) {
        SetKind_ConvNumScheme(Kind_ConvNumScheme_AdjFlow, Kind_Centered_AdjFlow,
                              Kind_Upwind_AdjFlow, Kind_SlopeLimit_AdjFlow,
                              MUSCL_AdjFlow);
        SetKind_TimeIntScheme(Kind_TimeIntScheme_AdjFlow);
      }
      if (val_system == RUNTIME_TURB_SYS) {
        SetKind_ConvNumScheme(Kind_ConvNumScheme_Turb, Kind_Centered_Turb,
                              Kind_Upwind_Turb, Kind_SlopeLimit_Turb,
                              MUSCL_Turb);
        SetKind_TimeIntScheme(Kind_TimeIntScheme_Turb);
      }
      if (val_system == RUNTIME_ADJTURB_SYS) {
        SetKind_ConvNumScheme(Kind_ConvNumScheme_AdjTurb, Kind_Centered_AdjTurb,
                              Kind_Upwind_AdjTurb, Kind_SlopeLimit_AdjTurb,
                              MUSCL_AdjTurb);
        SetKind_TimeIntScheme(Kind_TimeIntScheme_AdjTurb);
      }
      break;
    case POISSON_EQUATION:
      if (val_system == RUNTIME_POISSON_SYS) {
        SetKind_ConvNumScheme(NONE, NONE, NONE, NONE, NONE);
        SetKind_TimeIntScheme(Kind_TimeIntScheme_Poisson);
      }
      break;
    case WAVE_EQUATION:
      if (val_system == RUNTIME_WAVE_SYS) {
        SetKind_ConvNumScheme(NONE, NONE, NONE, NONE, NONE);
        SetKind_TimeIntScheme(Kind_TimeIntScheme_Wave);
      }
      break;
    case HEAT_EQUATION: case HEAT_EQUATION_FVM:
      if (val_system == RUNTIME_HEAT_SYS) {
        SetKind_ConvNumScheme(NONE, NONE, NONE, NONE, NONE);
        SetKind_TimeIntScheme(Kind_TimeIntScheme_Heat);
      }
      break;

    case FEM_ELASTICITY:

      Current_DynTime = static_cast<su2double>(val_extiter)*Delta_DynTime;

      if (val_system == RUNTIME_FEA_SYS) {
        SetKind_ConvNumScheme(NONE, NONE, NONE, NONE, NONE);
        SetKind_TimeIntScheme(Kind_TimeIntScheme_FEA);
      }
      break;
  }
}

su2double* CConfig::GetPeriodicRotCenter(string val_marker) {
  unsigned short iMarker_PerBound;
  for (iMarker_PerBound = 0; iMarker_PerBound < nMarker_PerBound; iMarker_PerBound++)
    if (Marker_PerBound[iMarker_PerBound] == val_marker) break;
  return Periodic_RotCenter[iMarker_PerBound];
}

su2double* CConfig::GetPeriodicRotAngles(string val_marker) {
  unsigned short iMarker_PerBound;
  for (iMarker_PerBound = 0; iMarker_PerBound < nMarker_PerBound; iMarker_PerBound++)
    if (Marker_PerBound[iMarker_PerBound] == val_marker) break;
  return Periodic_RotAngles[iMarker_PerBound];
}

su2double* CConfig::GetPeriodicTranslation(string val_marker) {
  unsigned short iMarker_PerBound;
  for (iMarker_PerBound = 0; iMarker_PerBound < nMarker_PerBound; iMarker_PerBound++)
    if (Marker_PerBound[iMarker_PerBound] == val_marker) break;
  return Periodic_Translation[iMarker_PerBound];
}

unsigned short CConfig::GetMarker_Periodic_Donor(string val_marker) {
  unsigned short iMarker_PerBound, jMarker_PerBound, kMarker_All;

  /*--- Find the marker for this periodic boundary. ---*/
  for (iMarker_PerBound = 0; iMarker_PerBound < nMarker_PerBound; iMarker_PerBound++)
    if (Marker_PerBound[iMarker_PerBound] == val_marker) break;

  /*--- Find corresponding donor. ---*/
  for (jMarker_PerBound = 0; jMarker_PerBound < nMarker_PerBound; jMarker_PerBound++)
    if (Marker_PerBound[jMarker_PerBound] == Marker_PerDonor[iMarker_PerBound]) break;

  /*--- Find and return global marker index for donor boundary. ---*/
  for (kMarker_All = 0; kMarker_All < nMarker_CfgFile; kMarker_All++)
    if (Marker_PerBound[jMarker_PerBound] == Marker_All_TagBound[kMarker_All]) break;

  return kMarker_All;
}

su2double CConfig::GetActDisk_NetThrust(string val_marker) {
  unsigned short iMarker_ActDisk;
  for (iMarker_ActDisk = 0; iMarker_ActDisk < nMarker_ActDiskInlet; iMarker_ActDisk++)
    if ((Marker_ActDiskInlet[iMarker_ActDisk] == val_marker) ||
        (Marker_ActDiskOutlet[iMarker_ActDisk] == val_marker)) break;
  return ActDisk_NetThrust[iMarker_ActDisk];
}

su2double CConfig::GetActDisk_Power(string val_marker) {
  unsigned short iMarker_ActDisk;
  for (iMarker_ActDisk = 0; iMarker_ActDisk < nMarker_ActDiskInlet; iMarker_ActDisk++)
    if ((Marker_ActDiskInlet[iMarker_ActDisk] == val_marker) ||
        (Marker_ActDiskOutlet[iMarker_ActDisk] == val_marker)) break;
  return ActDisk_Power[iMarker_ActDisk];
}

su2double CConfig::GetActDisk_MassFlow(string val_marker) {
  unsigned short iMarker_ActDisk;
  for (iMarker_ActDisk = 0; iMarker_ActDisk < nMarker_ActDiskInlet; iMarker_ActDisk++)
    if ((Marker_ActDiskInlet[iMarker_ActDisk] == val_marker) ||
        (Marker_ActDiskOutlet[iMarker_ActDisk] == val_marker)) break;
  return ActDisk_MassFlow[iMarker_ActDisk];
}

su2double CConfig::GetActDisk_Mach(string val_marker) {
  unsigned short iMarker_ActDisk;
  for (iMarker_ActDisk = 0; iMarker_ActDisk < nMarker_ActDiskInlet; iMarker_ActDisk++)
    if ((Marker_ActDiskInlet[iMarker_ActDisk] == val_marker) ||
        (Marker_ActDiskOutlet[iMarker_ActDisk] == val_marker)) break;
  return ActDisk_Mach[iMarker_ActDisk];
}

su2double CConfig::GetActDisk_Force(string val_marker) {
  unsigned short iMarker_ActDisk;
  for (iMarker_ActDisk = 0; iMarker_ActDisk < nMarker_ActDiskInlet; iMarker_ActDisk++)
    if ((Marker_ActDiskInlet[iMarker_ActDisk] == val_marker) ||
        (Marker_ActDiskOutlet[iMarker_ActDisk] == val_marker)) break;
  return ActDisk_Force[iMarker_ActDisk];
}

su2double CConfig::GetActDisk_BCThrust(string val_marker) {
  unsigned short iMarker_ActDisk;
  for (iMarker_ActDisk = 0; iMarker_ActDisk < nMarker_ActDiskInlet; iMarker_ActDisk++)
    if ((Marker_ActDiskInlet[iMarker_ActDisk] == val_marker) ||
        (Marker_ActDiskOutlet[iMarker_ActDisk] == val_marker)) break;
  return ActDisk_BCThrust[iMarker_ActDisk];
}

su2double CConfig::GetActDisk_BCThrust_Old(string val_marker) {
  unsigned short iMarker_ActDisk;
  for (iMarker_ActDisk = 0; iMarker_ActDisk < nMarker_ActDiskInlet; iMarker_ActDisk++)
    if ((Marker_ActDiskInlet[iMarker_ActDisk] == val_marker) ||
        (Marker_ActDiskOutlet[iMarker_ActDisk] == val_marker)) break;
  return ActDisk_BCThrust_Old[iMarker_ActDisk];
}

void CConfig::SetActDisk_BCThrust(string val_marker, su2double val_actdisk_bcthrust) {
  unsigned short iMarker_ActDisk;
  for (iMarker_ActDisk = 0; iMarker_ActDisk < nMarker_ActDiskInlet; iMarker_ActDisk++)
    if ((Marker_ActDiskInlet[iMarker_ActDisk] == val_marker) ||
        (Marker_ActDiskOutlet[iMarker_ActDisk] == val_marker)) break;
  ActDisk_BCThrust[iMarker_ActDisk] = val_actdisk_bcthrust;
}

void CConfig::SetActDisk_BCThrust_Old(string val_marker, su2double val_actdisk_bcthrust_old) {
  unsigned short iMarker_ActDisk;
  for (iMarker_ActDisk = 0; iMarker_ActDisk < nMarker_ActDiskInlet; iMarker_ActDisk++)
    if ((Marker_ActDiskInlet[iMarker_ActDisk] == val_marker) ||
        (Marker_ActDiskOutlet[iMarker_ActDisk] == val_marker)) break;
  ActDisk_BCThrust_Old[iMarker_ActDisk] = val_actdisk_bcthrust_old;
}

su2double CConfig::GetActDisk_Area(string val_marker) {
  unsigned short iMarker_ActDisk;
  for (iMarker_ActDisk = 0; iMarker_ActDisk < nMarker_ActDiskInlet; iMarker_ActDisk++)
    if ((Marker_ActDiskInlet[iMarker_ActDisk] == val_marker) ||
        (Marker_ActDiskOutlet[iMarker_ActDisk] == val_marker)) break;
  return ActDisk_Area[iMarker_ActDisk];
}

su2double CConfig::GetActDisk_ReverseMassFlow(string val_marker) {
  unsigned short iMarker_ActDisk;
  for (iMarker_ActDisk = 0; iMarker_ActDisk < nMarker_ActDiskInlet; iMarker_ActDisk++)
    if ((Marker_ActDiskInlet[iMarker_ActDisk] == val_marker) ||
        (Marker_ActDiskOutlet[iMarker_ActDisk] == val_marker)) break;
  return ActDisk_ReverseMassFlow[iMarker_ActDisk];
}

su2double CConfig::GetActDisk_PressJump(string val_marker, unsigned short val_value) {
  unsigned short iMarker_ActDisk;
  for (iMarker_ActDisk = 0; iMarker_ActDisk < nMarker_ActDiskInlet; iMarker_ActDisk++)
    if ((Marker_ActDiskInlet[iMarker_ActDisk] == val_marker) ||
        (Marker_ActDiskOutlet[iMarker_ActDisk] == val_marker)) break;
  return ActDisk_PressJump[iMarker_ActDisk][val_value];
}

su2double CConfig::GetActDisk_TempJump(string val_marker, unsigned short val_value) {
  unsigned short iMarker_ActDisk;
  for (iMarker_ActDisk = 0; iMarker_ActDisk < nMarker_ActDiskInlet; iMarker_ActDisk++)
    if ((Marker_ActDiskInlet[iMarker_ActDisk] == val_marker) ||
        (Marker_ActDiskOutlet[iMarker_ActDisk] == val_marker)) break;
  return ActDisk_TempJump[iMarker_ActDisk][val_value];;
}

su2double CConfig::GetActDisk_Omega(string val_marker, unsigned short val_value) {
  unsigned short iMarker_ActDisk;
  for (iMarker_ActDisk = 0; iMarker_ActDisk < nMarker_ActDiskInlet; iMarker_ActDisk++)
    if ((Marker_ActDiskInlet[iMarker_ActDisk] == val_marker) ||
        (Marker_ActDiskOutlet[iMarker_ActDisk] == val_marker)) break;
  return ActDisk_Omega[iMarker_ActDisk][val_value];;
}

unsigned short CConfig::GetMarker_CfgFile_ActDiskOutlet(string val_marker) {
  unsigned short iMarker_ActDisk, kMarker_All;
  
  /*--- Find the marker for this actuator disk inlet. ---*/
  
  for (iMarker_ActDisk = 0; iMarker_ActDisk < nMarker_ActDiskInlet; iMarker_ActDisk++)
    if (Marker_ActDiskInlet[iMarker_ActDisk] == val_marker) break;
  
  /*--- Find and return global marker index for the actuator disk outlet. ---*/
  
  for (kMarker_All = 0; kMarker_All < nMarker_CfgFile; kMarker_All++)
    if (Marker_ActDiskOutlet[iMarker_ActDisk] == Marker_CfgFile_TagBound[kMarker_All]) break;
  
  return kMarker_All;
}

unsigned short CConfig::GetMarker_CfgFile_EngineExhaust(string val_marker) {
  unsigned short iMarker_Engine, kMarker_All;
  
  /*--- Find the marker for this engine inflow. ---*/
  
  for (iMarker_Engine = 0; iMarker_Engine < nMarker_EngineInflow; iMarker_Engine++)
    if (Marker_EngineInflow[iMarker_Engine] == val_marker) break;
  
  /*--- Find and return global marker index for the engine exhaust. ---*/
  
  for (kMarker_All = 0; kMarker_All < nMarker_CfgFile; kMarker_All++)
    if (Marker_EngineExhaust[iMarker_Engine] == Marker_CfgFile_TagBound[kMarker_All]) break;
  
  return kMarker_All;
}

void CConfig::SetnPeriodicIndex(unsigned short val_index) {

  /*--- Store total number of transformations. ---*/
  nPeriodic_Index = val_index;

  /*--- Allocate memory for centers, angles, translations. ---*/
  Periodic_Center    = new su2double*[nPeriodic_Index];
  Periodic_Rotation  = new su2double*[nPeriodic_Index];
  Periodic_Translate = new su2double*[nPeriodic_Index];
  
  for (unsigned long i = 0; i < nPeriodic_Index; i++) {
    Periodic_Center[i]    = new su2double[3];
    Periodic_Rotation[i]  = new su2double[3];
    Periodic_Translate[i] = new su2double[3];
  }
  
}

unsigned short CConfig::GetMarker_Moving(string val_marker) {
  unsigned short iMarker_Moving;

  /*--- Find the marker for this moving boundary. ---*/
  for (iMarker_Moving = 0; iMarker_Moving < nMarker_Moving; iMarker_Moving++)
    if (Marker_Moving[iMarker_Moving] == val_marker) break;

  return iMarker_Moving;
}

su2double CConfig::GetDirichlet_Value(string val_marker) {
  unsigned short iMarker_Dirichlet;
  for (iMarker_Dirichlet = 0; iMarker_Dirichlet < nMarker_Dirichlet; iMarker_Dirichlet++)
    if (Marker_Dirichlet[iMarker_Dirichlet] == val_marker) break;
  return Dirichlet_Value[iMarker_Dirichlet];
}

bool CConfig::GetDirichlet_Boundary(string val_marker) {
  unsigned short iMarker_Dirichlet;
  bool Dirichlet = false;
  for (iMarker_Dirichlet = 0; iMarker_Dirichlet < nMarker_Dirichlet; iMarker_Dirichlet++)
    if (Marker_Dirichlet[iMarker_Dirichlet] == val_marker) {
      Dirichlet = true;
      break;
    }
  return Dirichlet;
}

su2double CConfig::GetExhaust_Temperature_Target(string val_marker) {
  unsigned short iMarker_EngineExhaust;
  for (iMarker_EngineExhaust = 0; iMarker_EngineExhaust < nMarker_EngineExhaust; iMarker_EngineExhaust++)
    if (Marker_EngineExhaust[iMarker_EngineExhaust] == val_marker) break;
  return Exhaust_Temperature_Target[iMarker_EngineExhaust];
}

su2double CConfig::GetExhaust_Pressure_Target(string val_marker) {
  unsigned short iMarker_EngineExhaust;
  for (iMarker_EngineExhaust = 0; iMarker_EngineExhaust < nMarker_EngineExhaust; iMarker_EngineExhaust++)
    if (Marker_EngineExhaust[iMarker_EngineExhaust] == val_marker) break;
  return Exhaust_Pressure_Target[iMarker_EngineExhaust];
}

su2double CConfig::GetInlet_Ttotal(string val_marker) {
  unsigned short iMarker_Inlet;
  for (iMarker_Inlet = 0; iMarker_Inlet < nMarker_Inlet; iMarker_Inlet++)
    if (Marker_Inlet[iMarker_Inlet] == val_marker) break;
  return Inlet_Ttotal[iMarker_Inlet];
}

su2double CConfig::GetInlet_Ptotal(string val_marker) {
  unsigned short iMarker_Inlet;
  for (iMarker_Inlet = 0; iMarker_Inlet < nMarker_Inlet; iMarker_Inlet++)
    if (Marker_Inlet[iMarker_Inlet] == val_marker) break;
  return Inlet_Ptotal[iMarker_Inlet];
}

su2double* CConfig::GetInlet_FlowDir(string val_marker) {
  unsigned short iMarker_Inlet;
  for (iMarker_Inlet = 0; iMarker_Inlet < nMarker_Inlet; iMarker_Inlet++)
    if (Marker_Inlet[iMarker_Inlet] == val_marker) break;
  return Inlet_FlowDir[iMarker_Inlet];
}

su2double CConfig::GetInlet_Temperature(string val_marker) {
  unsigned short iMarker_Supersonic_Inlet;
  for (iMarker_Supersonic_Inlet = 0; iMarker_Supersonic_Inlet < nMarker_Supersonic_Inlet; iMarker_Supersonic_Inlet++)
    if (Marker_Supersonic_Inlet[iMarker_Supersonic_Inlet] == val_marker) break;
  return Inlet_Temperature[iMarker_Supersonic_Inlet];
}

su2double CConfig::GetInlet_Pressure(string val_marker) {
  unsigned short iMarker_Supersonic_Inlet;
  for (iMarker_Supersonic_Inlet = 0; iMarker_Supersonic_Inlet < nMarker_Supersonic_Inlet; iMarker_Supersonic_Inlet++)
    if (Marker_Supersonic_Inlet[iMarker_Supersonic_Inlet] == val_marker) break;
  return Inlet_Pressure[iMarker_Supersonic_Inlet];
}

su2double* CConfig::GetInlet_Velocity(string val_marker) {
  unsigned short iMarker_Supersonic_Inlet;
  for (iMarker_Supersonic_Inlet = 0; iMarker_Supersonic_Inlet < nMarker_Supersonic_Inlet; iMarker_Supersonic_Inlet++)
    if (Marker_Supersonic_Inlet[iMarker_Supersonic_Inlet] == val_marker) break;
  return Inlet_Velocity[iMarker_Supersonic_Inlet];
}

su2double CConfig::GetOutlet_Pressure(string val_marker) {
  unsigned short iMarker_Outlet;
  for (iMarker_Outlet = 0; iMarker_Outlet < nMarker_Outlet; iMarker_Outlet++)
    if (Marker_Outlet[iMarker_Outlet] == val_marker) break;
  return Outlet_Pressure[iMarker_Outlet];
}

su2double CConfig::GetRiemann_Var1(string val_marker) {
  unsigned short iMarker_Riemann;
  for (iMarker_Riemann = 0; iMarker_Riemann < nMarker_Riemann; iMarker_Riemann++)
    if (Marker_Riemann[iMarker_Riemann] == val_marker) break;
  return Riemann_Var1[iMarker_Riemann];
}

su2double CConfig::GetRiemann_Var2(string val_marker) {
  unsigned short iMarker_Riemann;
  for (iMarker_Riemann = 0; iMarker_Riemann < nMarker_Riemann; iMarker_Riemann++)
    if (Marker_Riemann[iMarker_Riemann] == val_marker) break;
  return Riemann_Var2[iMarker_Riemann];
}

su2double* CConfig::GetRiemann_FlowDir(string val_marker) {
  unsigned short iMarker_Riemann;
  for (iMarker_Riemann = 0; iMarker_Riemann < nMarker_Riemann; iMarker_Riemann++)
    if (Marker_Riemann[iMarker_Riemann] == val_marker) break;
  return Riemann_FlowDir[iMarker_Riemann];
}

unsigned short CConfig::GetKind_Data_Riemann(string val_marker) {
  unsigned short iMarker_Riemann;
  for (iMarker_Riemann = 0; iMarker_Riemann < nMarker_Riemann; iMarker_Riemann++)
    if (Marker_Riemann[iMarker_Riemann] == val_marker) break;
  return Kind_Data_Riemann[iMarker_Riemann];
}


su2double CConfig::GetGiles_Var1(string val_marker) {
  unsigned short iMarker_Giles;
  for (iMarker_Giles = 0; iMarker_Giles < nMarker_Giles; iMarker_Giles++)
    if (Marker_Giles[iMarker_Giles] == val_marker) break;
  return Giles_Var1[iMarker_Giles];
}

void CConfig::SetGiles_Var1(su2double newVar1, string val_marker) {
  unsigned short iMarker_Giles;
  for (iMarker_Giles = 0; iMarker_Giles < nMarker_Giles; iMarker_Giles++)
    if (Marker_Giles[iMarker_Giles] == val_marker) break;
  Giles_Var1[iMarker_Giles] = newVar1;
}

su2double CConfig::GetGiles_Var2(string val_marker) {
  unsigned short iMarker_Giles;
  for (iMarker_Giles = 0; iMarker_Giles < nMarker_Giles; iMarker_Giles++)
    if (Marker_Giles[iMarker_Giles] == val_marker) break;
  return Giles_Var2[iMarker_Giles];
}

su2double CConfig::GetGiles_RelaxFactorAverage(string val_marker) {
  unsigned short iMarker_Giles;
  for (iMarker_Giles = 0; iMarker_Giles < nMarker_Giles; iMarker_Giles++)
    if (Marker_Giles[iMarker_Giles] == val_marker) break;
  return RelaxFactorAverage[iMarker_Giles];
}

su2double CConfig::GetGiles_RelaxFactorFourier(string val_marker) {
  unsigned short iMarker_Giles;
  for (iMarker_Giles = 0; iMarker_Giles < nMarker_Giles; iMarker_Giles++)
    if (Marker_Giles[iMarker_Giles] == val_marker) break;
  return RelaxFactorFourier[iMarker_Giles];
}

su2double* CConfig::GetGiles_FlowDir(string val_marker) {
  unsigned short iMarker_Giles;
  for (iMarker_Giles = 0; iMarker_Giles < nMarker_Giles; iMarker_Giles++)
    if (Marker_Giles[iMarker_Giles] == val_marker) break;
  return Giles_FlowDir[iMarker_Giles];
}

unsigned short CConfig::GetKind_Data_Giles(string val_marker) {
  unsigned short iMarker_Giles;
  for (iMarker_Giles = 0; iMarker_Giles < nMarker_Giles; iMarker_Giles++)
    if (Marker_Giles[iMarker_Giles] == val_marker) break;
  return Kind_Data_Giles[iMarker_Giles];
}


su2double CConfig::GetPressureOut_BC() {
  unsigned short iMarker_BC;
  su2double pres_out = 0.0;
  for (iMarker_BC = 0; iMarker_BC < nMarker_Giles; iMarker_BC++){
    if (Kind_Data_Giles[iMarker_BC] == STATIC_PRESSURE || Kind_Data_Giles[iMarker_BC] == STATIC_PRESSURE_1D || Kind_Data_Giles[iMarker_BC] == RADIAL_EQUILIBRIUM ){
      pres_out = Giles_Var1[iMarker_BC];
    }
  }
  for (iMarker_BC = 0; iMarker_BC < nMarker_Riemann; iMarker_BC++){
    if (Kind_Data_Riemann[iMarker_BC] == STATIC_PRESSURE || Kind_Data_Riemann[iMarker_BC] == RADIAL_EQUILIBRIUM){
      pres_out = Riemann_Var1[iMarker_BC];
    }
  }
  return pres_out/Pressure_Ref;
}


void CConfig::SetPressureOut_BC(su2double val_press) {
  unsigned short iMarker_BC;
  for (iMarker_BC = 0; iMarker_BC < nMarker_Giles; iMarker_BC++){
    if (Kind_Data_Giles[iMarker_BC] == STATIC_PRESSURE || Kind_Data_Giles[iMarker_BC] == STATIC_PRESSURE_1D || Kind_Data_Giles[iMarker_BC] == RADIAL_EQUILIBRIUM ){
      Giles_Var1[iMarker_BC] = val_press*Pressure_Ref;
    }
  }
  for (iMarker_BC = 0; iMarker_BC < nMarker_Riemann; iMarker_BC++){
    if (Kind_Data_Riemann[iMarker_BC] == STATIC_PRESSURE || Kind_Data_Riemann[iMarker_BC] == RADIAL_EQUILIBRIUM){
      Riemann_Var1[iMarker_BC] = val_press*Pressure_Ref;
    }
  }
}

su2double CConfig::GetTotalPressureIn_BC() {
  unsigned short iMarker_BC;
  su2double tot_pres_in = 0.0;
  for (iMarker_BC = 0; iMarker_BC < nMarker_Giles; iMarker_BC++){
    if (Kind_Data_Giles[iMarker_BC] == TOTAL_CONDITIONS_PT || Kind_Data_Giles[iMarker_BC] == TOTAL_CONDITIONS_PT_1D){
      tot_pres_in = Giles_Var1[iMarker_BC];
    }
  }
  for (iMarker_BC = 0; iMarker_BC < nMarker_Riemann; iMarker_BC++){
    if (Kind_Data_Riemann[iMarker_BC] == TOTAL_CONDITIONS_PT ){
      tot_pres_in = Riemann_Var1[iMarker_BC];
    }
  }
  if(nMarker_Inlet == 1 && Kind_Inlet == TOTAL_CONDITIONS){
    tot_pres_in = Inlet_Ptotal[0];
  }
  return tot_pres_in/Pressure_Ref;
}

su2double CConfig::GetTotalTemperatureIn_BC() {
  unsigned short iMarker_BC;
  su2double tot_temp_in = 0.0;
  for (iMarker_BC = 0; iMarker_BC < nMarker_Giles; iMarker_BC++){
    if (Kind_Data_Giles[iMarker_BC] == TOTAL_CONDITIONS_PT || Kind_Data_Giles[iMarker_BC] == TOTAL_CONDITIONS_PT_1D){
      tot_temp_in = Giles_Var2[iMarker_BC];
    }
  }
  for (iMarker_BC = 0; iMarker_BC < nMarker_Riemann; iMarker_BC++){
    if (Kind_Data_Riemann[iMarker_BC] == TOTAL_CONDITIONS_PT ){
      tot_temp_in = Riemann_Var2[iMarker_BC];
    }
  }

  if(nMarker_Inlet == 1 && Kind_Inlet == TOTAL_CONDITIONS){
    tot_temp_in = Inlet_Ttotal[0];
  }
  return tot_temp_in/Temperature_Ref;
}

void CConfig::SetTotalTemperatureIn_BC(su2double val_temp) {
  unsigned short iMarker_BC;
  for (iMarker_BC = 0; iMarker_BC < nMarker_Giles; iMarker_BC++){
    if (Kind_Data_Giles[iMarker_BC] == TOTAL_CONDITIONS_PT || Kind_Data_Giles[iMarker_BC] == TOTAL_CONDITIONS_PT_1D){
      Giles_Var2[iMarker_BC] = val_temp*Temperature_Ref;
    }
  }
  for (iMarker_BC = 0; iMarker_BC < nMarker_Riemann; iMarker_BC++){
    if (Kind_Data_Riemann[iMarker_BC] == TOTAL_CONDITIONS_PT ){
      Riemann_Var2[iMarker_BC] = val_temp*Temperature_Ref;
    }
  }

  if(nMarker_Inlet == 1 && Kind_Inlet == TOTAL_CONDITIONS){
    Inlet_Ttotal[0] = val_temp*Temperature_Ref;
  }
}

su2double CConfig::GetFlowAngleIn_BC() {
  unsigned short iMarker_BC;
  su2double alpha_in = 0.0;
  for (iMarker_BC = 0; iMarker_BC < nMarker_Giles; iMarker_BC++){
    if (Kind_Data_Giles[iMarker_BC] == TOTAL_CONDITIONS_PT || Kind_Data_Giles[iMarker_BC] == TOTAL_CONDITIONS_PT_1D){
      alpha_in = atan(Giles_FlowDir[iMarker_BC][1]/Giles_FlowDir[iMarker_BC][0]);
    }
  }
  for (iMarker_BC = 0; iMarker_BC < nMarker_Riemann; iMarker_BC++){
  	if (Kind_Data_Riemann[iMarker_BC] == TOTAL_CONDITIONS_PT ){
  		alpha_in = atan(Riemann_FlowDir[iMarker_BC][1]/Riemann_FlowDir[iMarker_BC][0]);
  	}
  }

  if(nMarker_Inlet == 1 && Kind_Inlet == TOTAL_CONDITIONS){
  	alpha_in = atan(Inlet_FlowDir[0][1]/Inlet_FlowDir[0][0]);
  }

  return alpha_in;
}

su2double CConfig::GetIsothermal_Temperature(string val_marker) {

  unsigned short iMarker_Isothermal = 0;

  if (nMarker_Isothermal > 0) {
    for (iMarker_Isothermal = 0; iMarker_Isothermal < nMarker_Isothermal; iMarker_Isothermal++)
      if (Marker_Isothermal[iMarker_Isothermal] == val_marker) break;
  }

  return Isothermal_Temperature[iMarker_Isothermal];
}

su2double CConfig::GetWall_HeatFlux(string val_marker) {
  unsigned short iMarker_HeatFlux = 0;

  if (nMarker_HeatFlux > 0) {
  for (iMarker_HeatFlux = 0; iMarker_HeatFlux < nMarker_HeatFlux; iMarker_HeatFlux++)
    if (Marker_HeatFlux[iMarker_HeatFlux] == val_marker) break;
  }

  return Heat_Flux[iMarker_HeatFlux];
}

unsigned short CConfig::GetWallFunction_Treatment(string val_marker) {
  unsigned short WallFunction = NO_WALL_FUNCTION;

  for(unsigned short iMarker=0; iMarker<nMarker_WallFunctions; iMarker++) {
    if(Marker_WallFunctions[iMarker] == val_marker) {
      WallFunction = Kind_WallFunctions[iMarker];
      break;
    }
  }

  return WallFunction;
}

unsigned short* CConfig::GetWallFunction_IntInfo(string val_marker) {
  unsigned short *intInfo = NULL;

  for(unsigned short iMarker=0; iMarker<nMarker_WallFunctions; iMarker++) {
    if(Marker_WallFunctions[iMarker] == val_marker) {
      intInfo = IntInfo_WallFunctions[iMarker];
      break;
    }
  }

  return intInfo;
}

su2double* CConfig::GetWallFunction_DoubleInfo(string val_marker) {
  su2double *doubleInfo = NULL;

  for(unsigned short iMarker=0; iMarker<nMarker_WallFunctions; iMarker++) {
    if(Marker_WallFunctions[iMarker] == val_marker) {
      doubleInfo = DoubleInfo_WallFunctions[iMarker];
      break;
    } 
  } 

  return doubleInfo;
}

su2double CConfig::GetEngineInflow_Target(string val_marker) {
  unsigned short iMarker_EngineInflow;
  for (iMarker_EngineInflow = 0; iMarker_EngineInflow < nMarker_EngineInflow; iMarker_EngineInflow++)
    if (Marker_EngineInflow[iMarker_EngineInflow] == val_marker) break;
  return EngineInflow_Target[iMarker_EngineInflow];
}

su2double CConfig::GetInflow_Pressure(string val_marker) {
  unsigned short iMarker_EngineInflow;
  for (iMarker_EngineInflow = 0; iMarker_EngineInflow < nMarker_EngineInflow; iMarker_EngineInflow++)
    if (Marker_EngineInflow[iMarker_EngineInflow] == val_marker) break;
  return Inflow_Pressure[iMarker_EngineInflow];
}

su2double CConfig::GetInflow_MassFlow(string val_marker) {
  unsigned short iMarker_EngineInflow;
  for (iMarker_EngineInflow = 0; iMarker_EngineInflow < nMarker_EngineInflow; iMarker_EngineInflow++)
    if (Marker_EngineInflow[iMarker_EngineInflow] == val_marker) break;
  return Inflow_MassFlow[iMarker_EngineInflow];
}

su2double CConfig::GetInflow_ReverseMassFlow(string val_marker) {
  unsigned short iMarker_EngineInflow;
  for (iMarker_EngineInflow = 0; iMarker_EngineInflow < nMarker_EngineInflow; iMarker_EngineInflow++)
    if (Marker_EngineInflow[iMarker_EngineInflow] == val_marker) break;
  return Inflow_ReverseMassFlow[iMarker_EngineInflow];
}

su2double CConfig::GetInflow_TotalPressure(string val_marker) {
  unsigned short iMarker_EngineInflow;
  for (iMarker_EngineInflow = 0; iMarker_EngineInflow < nMarker_EngineInflow; iMarker_EngineInflow++)
    if (Marker_EngineInflow[iMarker_EngineInflow] == val_marker) break;
  return Inflow_TotalPressure[iMarker_EngineInflow];
}

su2double CConfig::GetInflow_Temperature(string val_marker) {
  unsigned short iMarker_EngineInflow;
  for (iMarker_EngineInflow = 0; iMarker_EngineInflow < nMarker_EngineInflow; iMarker_EngineInflow++)
    if (Marker_EngineInflow[iMarker_EngineInflow] == val_marker) break;
  return Inflow_Temperature[iMarker_EngineInflow];
}

su2double CConfig::GetInflow_TotalTemperature(string val_marker) {
  unsigned short iMarker_EngineInflow;
  for (iMarker_EngineInflow = 0; iMarker_EngineInflow < nMarker_EngineInflow; iMarker_EngineInflow++)
    if (Marker_EngineInflow[iMarker_EngineInflow] == val_marker) break;
  return Inflow_TotalTemperature[iMarker_EngineInflow];
}

su2double CConfig::GetInflow_RamDrag(string val_marker) {
  unsigned short iMarker_EngineInflow;
  for (iMarker_EngineInflow = 0; iMarker_EngineInflow < nMarker_EngineInflow; iMarker_EngineInflow++)
    if (Marker_EngineInflow[iMarker_EngineInflow] == val_marker) break;
  return Inflow_RamDrag[iMarker_EngineInflow];
}

su2double CConfig::GetInflow_Force(string val_marker) {
  unsigned short iMarker_EngineInflow;
  for (iMarker_EngineInflow = 0; iMarker_EngineInflow < nMarker_EngineInflow; iMarker_EngineInflow++)
    if (Marker_EngineInflow[iMarker_EngineInflow] == val_marker) break;
  return Inflow_Force[iMarker_EngineInflow];
}

su2double CConfig::GetInflow_Power(string val_marker) {
  unsigned short iMarker_EngineInflow;
  for (iMarker_EngineInflow = 0; iMarker_EngineInflow < nMarker_EngineInflow; iMarker_EngineInflow++)
    if (Marker_EngineInflow[iMarker_EngineInflow] == val_marker) break;
  return Inflow_Power[iMarker_EngineInflow];
}

su2double CConfig::GetInflow_Mach(string val_marker) {
  unsigned short iMarker_EngineInflow;
  for (iMarker_EngineInflow = 0; iMarker_EngineInflow < nMarker_EngineInflow; iMarker_EngineInflow++)
    if (Marker_EngineInflow[iMarker_EngineInflow] == val_marker) break;
  return Inflow_Mach[iMarker_EngineInflow];
}

su2double CConfig::GetExhaust_Pressure(string val_marker) {
  unsigned short iMarker_EngineExhaust;
  for (iMarker_EngineExhaust = 0; iMarker_EngineExhaust < nMarker_EngineExhaust; iMarker_EngineExhaust++)
    if (Marker_EngineExhaust[iMarker_EngineExhaust] == val_marker) break;
  return Exhaust_Pressure[iMarker_EngineExhaust];
}

su2double CConfig::GetExhaust_Temperature(string val_marker) {
  unsigned short iMarker_EngineExhaust;
  for (iMarker_EngineExhaust = 0; iMarker_EngineExhaust < nMarker_EngineExhaust; iMarker_EngineExhaust++)
    if (Marker_EngineExhaust[iMarker_EngineExhaust] == val_marker) break;
  return Exhaust_Temperature[iMarker_EngineExhaust];
}

su2double CConfig::GetExhaust_MassFlow(string val_marker) {
  unsigned short iMarker_EngineExhaust;
  for (iMarker_EngineExhaust = 0; iMarker_EngineExhaust < nMarker_EngineExhaust; iMarker_EngineExhaust++)
    if (Marker_EngineExhaust[iMarker_EngineExhaust] == val_marker) break;
  return Exhaust_MassFlow[iMarker_EngineExhaust];
}

su2double CConfig::GetExhaust_TotalPressure(string val_marker) {
  unsigned short iMarker_EngineExhaust;
  for (iMarker_EngineExhaust = 0; iMarker_EngineExhaust < nMarker_EngineExhaust; iMarker_EngineExhaust++)
    if (Marker_EngineExhaust[iMarker_EngineExhaust] == val_marker) break;
  return Exhaust_TotalPressure[iMarker_EngineExhaust];
}

su2double CConfig::GetExhaust_TotalTemperature(string val_marker) {
  unsigned short iMarker_EngineExhaust;
  for (iMarker_EngineExhaust = 0; iMarker_EngineExhaust < nMarker_EngineExhaust; iMarker_EngineExhaust++)
    if (Marker_EngineExhaust[iMarker_EngineExhaust] == val_marker) break;
  return Exhaust_TotalTemperature[iMarker_EngineExhaust];
}

su2double CConfig::GetExhaust_GrossThrust(string val_marker) {
  unsigned short iMarker_EngineExhaust;
  for (iMarker_EngineExhaust = 0; iMarker_EngineExhaust < nMarker_EngineExhaust; iMarker_EngineExhaust++)
    if (Marker_EngineExhaust[iMarker_EngineExhaust] == val_marker) break;
  return Exhaust_GrossThrust[iMarker_EngineExhaust];
}

su2double CConfig::GetExhaust_Force(string val_marker) {
  unsigned short iMarker_EngineExhaust;
  for (iMarker_EngineExhaust = 0; iMarker_EngineExhaust < nMarker_EngineExhaust; iMarker_EngineExhaust++)
    if (Marker_EngineExhaust[iMarker_EngineExhaust] == val_marker) break;
  return Exhaust_Force[iMarker_EngineExhaust];
}

su2double CConfig::GetExhaust_Power(string val_marker) {
  unsigned short iMarker_EngineExhaust;
  for (iMarker_EngineExhaust = 0; iMarker_EngineExhaust < nMarker_EngineExhaust; iMarker_EngineExhaust++)
    if (Marker_EngineExhaust[iMarker_EngineExhaust] == val_marker) break;
  return Exhaust_Power[iMarker_EngineExhaust];
}

su2double CConfig::GetActDiskInlet_Pressure(string val_marker) {
  unsigned short iMarker_ActDiskInlet;
  for (iMarker_ActDiskInlet = 0; iMarker_ActDiskInlet < nMarker_ActDiskInlet; iMarker_ActDiskInlet++)
    if (Marker_ActDiskInlet[iMarker_ActDiskInlet] == val_marker) break;
  return ActDiskInlet_Pressure[iMarker_ActDiskInlet];
}

su2double CConfig::GetActDiskInlet_TotalPressure(string val_marker) {
  unsigned short iMarker_ActDiskInlet;
  for (iMarker_ActDiskInlet = 0; iMarker_ActDiskInlet < nMarker_ActDiskInlet; iMarker_ActDiskInlet++)
    if (Marker_ActDiskInlet[iMarker_ActDiskInlet] == val_marker) break;
  return ActDiskInlet_TotalPressure[iMarker_ActDiskInlet];
}

su2double CConfig::GetActDiskInlet_RamDrag(string val_marker) {
  unsigned short iMarker_ActDiskInlet;
  for (iMarker_ActDiskInlet = 0; iMarker_ActDiskInlet < nMarker_ActDiskInlet; iMarker_ActDiskInlet++)
    if (Marker_ActDiskInlet[iMarker_ActDiskInlet] == val_marker) break;
  return ActDiskInlet_RamDrag[iMarker_ActDiskInlet];
}

su2double CConfig::GetActDiskInlet_Force(string val_marker) {
  unsigned short iMarker_ActDiskInlet;
  for (iMarker_ActDiskInlet = 0; iMarker_ActDiskInlet < nMarker_ActDiskInlet; iMarker_ActDiskInlet++)
    if (Marker_ActDiskInlet[iMarker_ActDiskInlet] == val_marker) break;
  return ActDiskInlet_Force[iMarker_ActDiskInlet];
}

su2double CConfig::GetActDiskInlet_Power(string val_marker) {
  unsigned short iMarker_ActDiskInlet;
  for (iMarker_ActDiskInlet = 0; iMarker_ActDiskInlet < nMarker_ActDiskInlet; iMarker_ActDiskInlet++)
    if (Marker_ActDiskInlet[iMarker_ActDiskInlet] == val_marker) break;
  return ActDiskInlet_Power[iMarker_ActDiskInlet];
}

su2double CConfig::GetActDiskOutlet_Pressure(string val_marker) {
  unsigned short iMarker_ActDiskOutlet;
  for (iMarker_ActDiskOutlet = 0; iMarker_ActDiskOutlet < nMarker_ActDiskOutlet; iMarker_ActDiskOutlet++)
    if (Marker_ActDiskOutlet[iMarker_ActDiskOutlet] == val_marker) break;
  return ActDiskOutlet_Pressure[iMarker_ActDiskOutlet];
}

su2double CConfig::GetActDiskOutlet_TotalPressure(string val_marker) {
  unsigned short iMarker_ActDiskOutlet;
  for (iMarker_ActDiskOutlet = 0; iMarker_ActDiskOutlet < nMarker_ActDiskOutlet; iMarker_ActDiskOutlet++)
    if (Marker_ActDiskOutlet[iMarker_ActDiskOutlet] == val_marker) break;
  return ActDiskOutlet_TotalPressure[iMarker_ActDiskOutlet];
}

su2double CConfig::GetActDiskOutlet_GrossThrust(string val_marker) {
  unsigned short iMarker_ActDiskOutlet;
  for (iMarker_ActDiskOutlet = 0; iMarker_ActDiskOutlet < nMarker_ActDiskOutlet; iMarker_ActDiskOutlet++)
    if (Marker_ActDiskOutlet[iMarker_ActDiskOutlet] == val_marker) break;
  return ActDiskOutlet_GrossThrust[iMarker_ActDiskOutlet];
}

su2double CConfig::GetActDiskOutlet_Force(string val_marker) {
  unsigned short iMarker_ActDiskOutlet;
  for (iMarker_ActDiskOutlet = 0; iMarker_ActDiskOutlet < nMarker_ActDiskOutlet; iMarker_ActDiskOutlet++)
    if (Marker_ActDiskOutlet[iMarker_ActDiskOutlet] == val_marker) break;
  return ActDiskOutlet_Force[iMarker_ActDiskOutlet];
}

su2double CConfig::GetActDiskOutlet_Power(string val_marker) {
  unsigned short iMarker_ActDiskOutlet;
  for (iMarker_ActDiskOutlet = 0; iMarker_ActDiskOutlet < nMarker_ActDiskOutlet; iMarker_ActDiskOutlet++)
    if (Marker_ActDiskOutlet[iMarker_ActDiskOutlet] == val_marker) break;
  return ActDiskOutlet_Power[iMarker_ActDiskOutlet];
}

su2double CConfig::GetActDiskInlet_Temperature(string val_marker) {
  unsigned short iMarker_ActDiskInlet;
  for (iMarker_ActDiskInlet = 0; iMarker_ActDiskInlet < nMarker_ActDiskInlet; iMarker_ActDiskInlet++)
    if (Marker_ActDiskInlet[iMarker_ActDiskInlet] == val_marker) break;
  return ActDiskInlet_Temperature[iMarker_ActDiskInlet];
}

su2double CConfig::GetActDiskInlet_TotalTemperature(string val_marker) {
  unsigned short iMarker_ActDiskInlet;
  for (iMarker_ActDiskInlet = 0; iMarker_ActDiskInlet < nMarker_ActDiskInlet; iMarker_ActDiskInlet++)
    if (Marker_ActDiskInlet[iMarker_ActDiskInlet] == val_marker) break;
  return ActDiskInlet_TotalTemperature[iMarker_ActDiskInlet];
}

su2double CConfig::GetActDiskOutlet_Temperature(string val_marker) {
  unsigned short iMarker_ActDiskOutlet;
  for (iMarker_ActDiskOutlet = 0; iMarker_ActDiskOutlet < nMarker_ActDiskOutlet; iMarker_ActDiskOutlet++)
    if (Marker_ActDiskOutlet[iMarker_ActDiskOutlet] == val_marker) break;
  return ActDiskOutlet_Temperature[iMarker_ActDiskOutlet];
}

su2double CConfig::GetActDiskOutlet_TotalTemperature(string val_marker) {
  unsigned short iMarker_ActDiskOutlet;
  for (iMarker_ActDiskOutlet = 0; iMarker_ActDiskOutlet < nMarker_ActDiskOutlet; iMarker_ActDiskOutlet++)
    if (Marker_ActDiskOutlet[iMarker_ActDiskOutlet] == val_marker) break;
  return ActDiskOutlet_TotalTemperature[iMarker_ActDiskOutlet];
}

su2double CConfig::GetActDiskInlet_MassFlow(string val_marker) {
  unsigned short iMarker_ActDiskInlet;
  for (iMarker_ActDiskInlet = 0; iMarker_ActDiskInlet < nMarker_ActDiskInlet; iMarker_ActDiskInlet++)
    if (Marker_ActDiskInlet[iMarker_ActDiskInlet] == val_marker) break;
  return ActDiskInlet_MassFlow[iMarker_ActDiskInlet];
}

su2double CConfig::GetActDiskOutlet_MassFlow(string val_marker) {
  unsigned short iMarker_ActDiskOutlet;
  for (iMarker_ActDiskOutlet = 0; iMarker_ActDiskOutlet < nMarker_ActDiskOutlet; iMarker_ActDiskOutlet++)
    if (Marker_ActDiskOutlet[iMarker_ActDiskOutlet] == val_marker) break;
  return ActDiskOutlet_MassFlow[iMarker_ActDiskOutlet];
}

su2double CConfig::GetDispl_Value(string val_marker) {
  unsigned short iMarker_Displacement;
  for (iMarker_Displacement = 0; iMarker_Displacement < nMarker_Displacement; iMarker_Displacement++)
    if (Marker_Displacement[iMarker_Displacement] == val_marker) break;
  return Displ_Value[iMarker_Displacement];
}

su2double CConfig::GetLoad_Value(string val_marker) {
  unsigned short iMarker_Load;
  for (iMarker_Load = 0; iMarker_Load < nMarker_Load; iMarker_Load++)
    if (Marker_Load[iMarker_Load] == val_marker) break;
  return Load_Value[iMarker_Load];
}

su2double CConfig::GetDamper_Constant(string val_marker) {
  unsigned short iMarker_Damper;
  for (iMarker_Damper = 0; iMarker_Damper < nMarker_Damper; iMarker_Damper++)
    if (Marker_Damper[iMarker_Damper] == val_marker) break;
  return Damper_Constant[iMarker_Damper];
}

su2double CConfig::GetLoad_Dir_Value(string val_marker) {
  unsigned short iMarker_Load_Dir;
  for (iMarker_Load_Dir = 0; iMarker_Load_Dir < nMarker_Load_Dir; iMarker_Load_Dir++)
    if (Marker_Load_Dir[iMarker_Load_Dir] == val_marker) break;
  return Load_Dir_Value[iMarker_Load_Dir];
}

su2double CConfig::GetLoad_Dir_Multiplier(string val_marker) {
  unsigned short iMarker_Load_Dir;
  for (iMarker_Load_Dir = 0; iMarker_Load_Dir < nMarker_Load_Dir; iMarker_Load_Dir++)
    if (Marker_Load_Dir[iMarker_Load_Dir] == val_marker) break;
  return Load_Dir_Multiplier[iMarker_Load_Dir];
}

su2double CConfig::GetDisp_Dir_Value(string val_marker) {
  unsigned short iMarker_Disp_Dir;
  for (iMarker_Disp_Dir = 0; iMarker_Disp_Dir < nMarker_Disp_Dir; iMarker_Disp_Dir++)
    if (Marker_Disp_Dir[iMarker_Disp_Dir] == val_marker) break;
  return Disp_Dir_Value[iMarker_Disp_Dir];
}

su2double CConfig::GetDisp_Dir_Multiplier(string val_marker) {
  unsigned short iMarker_Disp_Dir;
  for (iMarker_Disp_Dir = 0; iMarker_Disp_Dir < nMarker_Disp_Dir; iMarker_Disp_Dir++)
    if (Marker_Disp_Dir[iMarker_Disp_Dir] == val_marker) break;
  return Disp_Dir_Multiplier[iMarker_Disp_Dir];
}

su2double* CConfig::GetLoad_Dir(string val_marker) {
  unsigned short iMarker_Load_Dir;
  for (iMarker_Load_Dir = 0; iMarker_Load_Dir < nMarker_Load_Dir; iMarker_Load_Dir++)
    if (Marker_Load_Dir[iMarker_Load_Dir] == val_marker) break;
  return Load_Dir[iMarker_Load_Dir];
}

su2double* CConfig::GetDisp_Dir(string val_marker) {
  unsigned short iMarker_Disp_Dir;
  for (iMarker_Disp_Dir = 0; iMarker_Disp_Dir < nMarker_Disp_Dir; iMarker_Disp_Dir++)
    if (Marker_Disp_Dir[iMarker_Disp_Dir] == val_marker) break;
  return Disp_Dir[iMarker_Disp_Dir];
}

su2double CConfig::GetLoad_Sine_Amplitude(string val_marker) {
  unsigned short iMarker_Load_Sine;
  for (iMarker_Load_Sine = 0; iMarker_Load_Sine < nMarker_Load_Sine; iMarker_Load_Sine++)
    if (Marker_Load_Sine[iMarker_Load_Sine] == val_marker) break;
  return Load_Sine_Amplitude[iMarker_Load_Sine];
}

su2double CConfig::GetLoad_Sine_Frequency(string val_marker) {
  unsigned short iMarker_Load_Sine;
  for (iMarker_Load_Sine = 0; iMarker_Load_Sine < nMarker_Load_Sine; iMarker_Load_Sine++)
    if (Marker_Load_Sine[iMarker_Load_Sine] == val_marker) break;
  return Load_Sine_Frequency[iMarker_Load_Sine];
}

su2double* CConfig::GetLoad_Sine_Dir(string val_marker) {
  unsigned short iMarker_Load_Sine;
  for (iMarker_Load_Sine = 0; iMarker_Load_Sine < nMarker_Load_Sine; iMarker_Load_Sine++)
    if (Marker_Load_Sine[iMarker_Load_Sine] == val_marker) break;
  return Load_Sine_Dir[iMarker_Load_Sine];
}

su2double CConfig::GetFlowLoad_Value(string val_marker) {
  unsigned short iMarker_FlowLoad;
  for (iMarker_FlowLoad = 0; iMarker_FlowLoad < nMarker_FlowLoad; iMarker_FlowLoad++)
    if (Marker_FlowLoad[iMarker_FlowLoad] == val_marker) break;
  return FlowLoad_Value[iMarker_FlowLoad];
}

void CConfig::SetSpline(vector<su2double> &x, vector<su2double> &y, unsigned long n, su2double yp1, su2double ypn, vector<su2double> &y2) {
  unsigned long i, k;
  su2double p, qn, sig, un, *u;

  u = new su2double [n];

  if (yp1 > 0.99e30)			// The lower boundary condition is set either to be "nat
    y2[0]=u[0]=0.0;			  // -ural"
  else {									// or else to have a specified first derivative.
    y2[0] = -0.5;
    u[0]=(3.0/(x[1]-x[0]))*((y[1]-y[0])/(x[1]-x[0])-yp1);
  }

  for (i=2; i<=n-1; i++) {									//  This is the decomposition loop of the tridiagonal al-
    sig=(x[i-1]-x[i-2])/(x[i]-x[i-2]);		//	gorithm. y2 and u are used for tem-
    p=sig*y2[i-2]+2.0;										//	porary storage of the decomposed
    y2[i-1]=(sig-1.0)/p;										//	factors.
    u[i-1]=(y[i]-y[i-1])/(x[i]-x[i-1]) - (y[i-1]-y[i-2])/(x[i-1]-x[i-2]);
    u[i-1]=(6.0*u[i-1]/(x[i]-x[i-2])-sig*u[i-2])/p;
  }

  if (ypn > 0.99e30)						// The upper boundary condition is set either to be
    qn=un=0.0;									// "natural"
  else {												// or else to have a specified first derivative.
    qn=0.5;
    un=(3.0/(x[n-1]-x[n-2]))*(ypn-(y[n-1]-y[n-2])/(x[n-1]-x[n-2]));
  }
  y2[n-1]=(un-qn*u[n-2])/(qn*y2[n-2]+1.0);
  for (k=n-1; k>=1; k--)					// This is the backsubstitution loop of the tridiagonal
    y2[k-1]=y2[k-1]*y2[k]+u[k-1];	  // algorithm.

  delete[] u;

}

su2double CConfig::GetSpline(vector<su2double>&xa, vector<su2double>&ya, vector<su2double>&y2a, unsigned long n, su2double x) {
  unsigned long klo, khi, k;
  su2double h, b, a, y;

  klo=1;										// We will find the right place in the table by means of
  khi=n;										// bisection. This is optimal if sequential calls to this
  while (khi-klo > 1) {			// routine are at random values of x. If sequential calls
    k=(khi+klo) >> 1;				// are in order, and closely spaced, one would do better
    if (xa[k-1] > x) khi=k;		// to store previous values of klo and khi and test if
    else klo=k;							// they remain appropriate on the next call.
  }								// klo and khi now bracket the input value of x
  h=xa[khi-1]-xa[klo-1];
  if (h == 0.0) cout << "Bad xa input to routine splint" << endl;	// The xa’s must be dis-
  a=(xa[khi-1]-x)/h;																					      // tinct.
  b=(x-xa[klo-1])/h;				// Cubic spline polynomial is now evaluated.
  y=a*ya[klo-1]+b*ya[khi-1]+((a*a*a-a)*y2a[klo-1]+(b*b*b-b)*y2a[khi-1])*(h*h)/6.0;

  return y;
}

void CConfig::SetFreeStreamTurboNormal(su2double* turboNormal){

  FreeStreamTurboNormal[0] = turboNormal[0];
  FreeStreamTurboNormal[1] = turboNormal[1];
  FreeStreamTurboNormal[2] = 0.0;

}<|MERGE_RESOLUTION|>--- conflicted
+++ resolved
@@ -640,7 +640,6 @@
   /*! \brief HYBRID_RESOLUTION_INDICATOR \n DESCRIPTION: Specify the resolution adequacy indicator to use for hybrid LES/RANS model. \n Options: see \link Hybrid_Res_Ind_Map \endlink \n DEFAULT: RK_INDICATOR \ingroup Config */
   addEnumOption("HYBRID_RESOLUTION_INDICATOR", Kind_Hybrid_Res_Ind, Hybrid_Res_Ind_Map, RK_INDICATOR);
 
-<<<<<<< HEAD
   /*!\brief HYBRID_FORCING \n DESCRIPTION: Specify whether the hybrid model should use turbulent forcing. \n Options: NO, YES \n DEFAULT: NO  \ingroup Config*/
   addBoolOption("HYBRID_FORCING", Hybrid_Forcing, false);
 
@@ -657,13 +656,12 @@
   addDoubleArrayOption("HYBRID_FORCING_PERIODIC_LENGTH", 3,
                        Hybrid_Forcing_Periodic_Length,
                        default_hybrid_periodic_length);
-=======
+
   /*! \brief SUBGRID_ENERGY_TRANSFER_MODEL \n DESCRIPTION: Specify the subgrid energy transfer model to be used with the model-split hybrid RANS/LES model. \n Options: see \link Hybrid_SGET_Model_Map \endlink \n DEFAULT: M43 \ingroup Config */
   addEnumOption("SUBGRID_ENERGY_TRANSFER_MODEL", Kind_Hybrid_SGET_Model, SGET_Model_Map, M43_MODEL);
 
   /*!\brief USE_RESOLVED_TURB_STRESS \n DESCRIPTION: Use the resolved turbulent stress in stead of improved production for hybrid RANS/LES calculations. \ingroup Config*/
   addBoolOption("USE_RESOLVED_TURB_STRESS", Use_Resolved_Turb_Stress, YES);
->>>>>>> 8289329e
 
   /*!\brief KIND_TURB_MODEL \n DESCRIPTION: Specify turbulence model \n Options: see \link Turb_Model_Map \endlink \n DEFAULT: NO_TURB_MODEL \ingroup Config*/
   addEnumOption("KIND_TURB_MODEL", Kind_Turb_Model, Turb_Model_Map, NO_TURB_MODEL);
