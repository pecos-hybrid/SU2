--- conflicted
+++ resolved
@@ -124,7 +124,6 @@
 
 }
 
-<<<<<<< HEAD
 CConfig::CConfig() {
 
   /*--- Initialize pointers to Null---*/
@@ -147,10 +146,7 @@
 
 }
 
-SU2_Comm CConfig::GetMPICommunicator() {
-=======
 SU2_MPI::Comm CConfig::GetMPICommunicator() {
->>>>>>> 5e170f46
 
   return SU2_Communicator;
 
@@ -488,31 +484,6 @@
     
   /*--- Initialize some default arrays to NULL. ---*/
   
-<<<<<<< HEAD
-  default_vel_inf       = NULL;
-  default_ffd_axis      = NULL;
-  default_eng_cyl       = NULL;
-  default_eng_val       = NULL;
-  default_cfl_adapt     = NULL;
-  default_ad_coeff_flow = NULL;
-  default_ad_coeff_adj  = NULL;
-  default_obj_coeff     = NULL;
-  default_geo_loc       = NULL;
-  default_distortion    = NULL;
-  default_ea_lim        = NULL;
-  default_grid_fix      = NULL;
-  default_inc_crit      = NULL;
-  default_htp_axis      = NULL;
-  default_body_force    = NULL;
-
-  Riemann_FlowDir= NULL;
-  NRBC_FlowDir = NULL;
-  CoordFFDBox= NULL;
-  DegreeFFDBox= NULL;
-  FFDTag = NULL;
-  nDV_Value = NULL;
-  TagFFDBox = NULL;
-=======
   default_vel_inf            = NULL;
   default_ffd_axis           = NULL;
   default_eng_cyl            = NULL;
@@ -544,7 +515,6 @@
   FFDTag                = NULL;
   nDV_Value             = NULL;
   TagFFDBox             = NULL;
->>>>>>> 5e170f46
  
   Kind_Data_Riemann        = NULL;
   Riemann_Var1             = NULL;
@@ -610,23 +580,6 @@
 
   /*--- Allocate some default arrays needed for lists of doubles. ---*/
   
-<<<<<<< HEAD
-  default_vel_inf       = new su2double[3];
-  default_ffd_axis      = new su2double[3];
-  default_eng_cyl       = new su2double[7];
-  default_eng_val       = new su2double[5];
-  default_cfl_adapt     = new su2double[4];
-  default_ad_coeff_flow = new su2double[3];
-  default_ad_coeff_adj  = new su2double[3];
-  default_obj_coeff     = new su2double[5];
-  default_geo_loc       = new su2double[2];
-  default_distortion    = new su2double[2];
-  default_ea_lim        = new su2double[3];
-  default_grid_fix      = new su2double[6];
-  default_inc_crit      = new su2double[3];
-  default_htp_axis      = new su2double[2];
-  default_body_force    = new su2double[3];
-=======
   default_vel_inf            = new su2double[3];
   default_ffd_axis           = new su2double[3];
   default_eng_cyl            = new su2double[7];
@@ -650,7 +603,6 @@
   default_body_force         = new su2double[3];
   default_sineload_coeff     = new su2double[3];
   default_nacelle_location   = new su2double[5];
->>>>>>> 5e170f46
 
   // This config file is parsed by a number of programs to make it easy to write SU2
   // wrapper scripts (in python, go, etc.) so please do
@@ -706,11 +658,6 @@
   default_body_force[0] = 0.0; default_body_force[1] = 0.0; default_body_force[2] = 0.0;
   /* DESCRIPTION: Vector of body force values (BodyForce_X, BodyForce_Y, BodyForce_Z) */
   addDoubleArrayOption("BODY_FORCE_VECTOR", 3, Body_Force_Vector, default_body_force);
-<<<<<<< HEAD
-  /* DESCRIPTION: Perform a low fidelity simulation */
-  addBoolOption("LOW_FIDELITY_SIMULATION", LowFidelitySim, false);
-=======
->>>>>>> 5e170f46
   /*!\brief RESTART_SOL \n DESCRIPTION: Restart solution from native solution file \n Options: NO, YES \ingroup Config */
   addBoolOption("RESTART_SOL", Restart, false);
   /*!\brief BINARY_RESTART \n DESCRIPTION: Read / write binary SU2 native restart files. \n Options: YES, NO \ingroup Config */
@@ -1206,15 +1153,12 @@
   addDoubleOption("LINEAR_SOLVER_ERROR_HEAT", Linear_Solver_Error_Heat, 1E-8);
   /* DESCRIPTION: Maximum number of iterations of the linear solver for the implicit formulation */
   addUnsignedLongOption("LINEAR_SOLVER_ITER", Linear_Solver_Iter, 10);
-<<<<<<< HEAD
   /* DESCRIPTION: Display an error and exit if the linear solver exceeds the max iterations \n DEFAULT: False */
   addBoolOption("LINEAR_SOLVER_MAX_ITER_ERROR", Linear_Solver_Max_Iter_Error, false);
-=======
   /* DESCRIPTION: Max iterations of the linear solver for the FVM heat solver. */
   addUnsignedLongOption("LINEAR_SOLVER_ITER_HEAT", Linear_Solver_Iter_Heat, 10);
   /* DESCRIPTION: Fill in level for the ILU preconditioner */
   addUnsignedShortOption("LINEAR_SOLVER_ILU_FILL_IN", Linear_Solver_ILU_n, 0);
->>>>>>> 5e170f46
   /* DESCRIPTION: Maximum number of iterations of the linear solver for the implicit formulation */
   addUnsignedLongOption("LINEAR_SOLVER_RESTART_FREQUENCY", Linear_Solver_Restart_Frequency, 10);
   /* DESCRIPTION: Relaxation of the flow equations solver for the implicit formulation */
@@ -2381,17 +2325,6 @@
   bool ideal_gas       = (Kind_FluidModel == STANDARD_AIR || Kind_FluidModel == IDEAL_GAS );
   bool standard_air       = (Kind_FluidModel == STANDARD_AIR);
   
-<<<<<<< HEAD
-#ifdef HAVE_MPI
-  int size = SINGLE_NODE;
-  MPI_Comm_size(MPI_COMM_WORLD, &size);
-  MPI_Comm_rank(MPI_COMM_WORLD, &rank);
-#else
-  rank = MASTER_NODE;
-#endif
-  
-=======
->>>>>>> 5e170f46
 #ifndef HAVE_TECIO
   if (Output_FileFormat == TECPLOT_BINARY) {
     cout << "Tecplot binary file requested but SU2 was built without TecIO support." << "\n";
@@ -4437,16 +4370,14 @@
         switch (Kind_Turb_Model) {
           case SA:     cout << "Spalart Allmaras" << endl; break;
           case SA_NEG: cout << "Negative Spalart Allmaras" << endl; break;
-<<<<<<< HEAD
-          case SST:    cout << "Menter's SST"              << endl; break;
-          case KE:     cout << "Zeta-f KE"                 << endl; break;
-=======
           case SST:    cout << "Menter's SST"     << endl; break;
           case SA_E:   cout << "Edwards Spalart Allmaras" << endl; break;
           case SA_COMP:   cout << "Compressibility Correction Spalart Allmaras" << endl; break;
           case SA_E_COMP:   cout << "Compressibility Correction Edwards Spalart Allmaras" << endl; break;
+          case KE:     cout << "Zeta-f KE"                 << endl; break;
         }
         if (QCR) cout << "Using Quadratic Constitutive Relation, 2000 version (QCR2000)" << endl;
+        // TODO: Merge these hybrid config options.
         cout << "Hybrid RANS/LES: ";
         switch (Kind_HybridRANSLES){
           case NO_HYBRIDRANSLES: cout <<  "No Hybrid RANS/LES" << endl; break;
@@ -4454,7 +4385,6 @@
           case SA_DDES:  cout << "Delayed Detached Eddy Simulation (DDES) with Standard SGS" << endl; break;
           case SA_ZDES:  cout << "Delayed Detached Eddy Simulation (DDES) with Vorticity-based SGS" << endl; break;
           case SA_EDDES:  cout << "Delayed Detached Eddy Simulation (DDES) with Shear-layer Adapted SGS" << endl; break;
->>>>>>> 5e170f46
         }
         if (Hybrid_Turb_Model) cout << "Hybrid LES/RANS model" << endl;
         break;
@@ -6721,11 +6651,8 @@
   if (default_inc_crit      != NULL) delete [] default_inc_crit;
   if (default_htp_axis      != NULL) delete [] default_htp_axis;
   if (default_body_force    != NULL) delete [] default_body_force;
-<<<<<<< HEAD
-=======
   if (default_sineload_coeff!= NULL) delete [] default_sineload_coeff;
   if (default_nacelle_location    != NULL) delete [] default_nacelle_location;
->>>>>>> 5e170f46
 
   if (FFDTag != NULL) delete [] FFDTag;
   if (nDV_Value != NULL) delete [] nDV_Value;
@@ -6911,7 +6838,6 @@
                              unsigned long val_extiter) {
 
   /*--- Set the simulation global time ---*/
-<<<<<<< HEAD
   switch (GetUnsteady_Simulation()) {
     case TIME_STEPPING:
       /*--- This is updated from the solver; Do nothing here. ---*/
@@ -6921,11 +6847,6 @@
       Current_UnstTime = static_cast<su2double>(val_extiter)*Delta_UnstTime;
       Current_UnstTimeND = static_cast<su2double>(val_extiter)*Delta_UnstTimeND;
   }
-=======
-  
-  Current_UnstTime = static_cast<su2double>(val_extiter)*Delta_UnstTime;
-  Current_UnstTimeND = static_cast<su2double>(val_extiter)*Delta_UnstTimeND;
->>>>>>> 5e170f46
 
   /*--- Set the solver methods ---*/
   
