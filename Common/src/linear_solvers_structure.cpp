--- conflicted
+++ resolved
@@ -141,19 +141,7 @@
 #endif
   
   if (!Convergence) {
-<<<<<<< HEAD
-    if (rank == MASTER_NODE)
-      cout << "\n !!! Error: SU2's CSysSolve has diverged. Now exiting... !!! \n" << endl;
-#ifndef HAVE_MPI
-		exit(EXIT_DIVERGENCE);
-#else
-    MPI_Barrier(MPI_COMM_WORLD);
-    MPI_Abort(MPI_COMM_WORLD,1);
-    MPI_Finalize();
-#endif
-=======
     SU2_MPI::Error("SU2 has diverged.", CURRENT_FUNCTION);
->>>>>>> 5e170f46
   }
   
   /*--- Begin main Gram-Schmidt loop ---*/
