/*!
 * \file linear_solvers_structure.cpp
 * \brief Main classes required for solving linear systems of equations
 * \author J. Hicken, F. Palacios, T. Economon
 * \version 6.2.0 "Falcon"
 *
 * The current SU2 release has been coordinated by the
 * SU2 International Developers Society <www.su2devsociety.org>
 * with selected contributions from the open-source community.
 *
 * The main research teams contributing to the current release are:
 *  - Prof. Juan J. Alonso's group at Stanford University.
 *  - Prof. Piero Colonna's group at Delft University of Technology.
 *  - Prof. Nicolas R. Gauger's group at Kaiserslautern University of Technology.
 *  - Prof. Alberto Guardone's group at Polytechnic University of Milan.
 *  - Prof. Rafael Palacios' group at Imperial College London.
 *  - Prof. Vincent Terrapon's group at the University of Liege.
 *  - Prof. Edwin van der Weide's group at the University of Twente.
 *  - Lab. of New Concepts in Aeronautics at Tech. Institute of Aeronautics.
 *
 * Copyright 2012-2019, Francisco D. Palacios, Thomas D. Economon,
 *                      Tim Albring, and the SU2 contributors.
 *
 * SU2 is free software; you can redistribute it and/or
 * modify it under the terms of the GNU Lesser General Public
 * License as published by the Free Software Foundation; either
 * version 2.1 of the License, or (at your option) any later version.
 *
 * SU2 is distributed in the hope that it will be useful,
 * but WITHOUT ANY WARRANTY; without even the implied warranty of
 * MERCHANTABILITY or FITNESS FOR A PARTICULAR PURPOSE. See the GNU
 * Lesser General Public License for more details.
 *
 * You should have received a copy of the GNU Lesser General Public
 * License along with SU2. If not, see <http://www.gnu.org/licenses/>.
 */

#include "../include/linear_solvers_structure.hpp"
#include "../include/linear_solvers_structure_b.hpp"

void CSysSolve::ApplyGivens(const su2double & s, const su2double & c, su2double & h1, su2double & h2) {
  
  su2double temp = c*h1 + s*h2;
  h2 = c*h2 - s*h1;
  h1 = temp;
}

void CSysSolve::GenerateGivens(su2double & dx, su2double & dy, su2double & s, su2double & c) {
  
  if ( (dx == 0.0) && (dy == 0.0) ) {
    c = 1.0;
    s = 0.0;
  }
  else if ( fabs(dy) > fabs(dx) ) {
    su2double tmp = dx/dy;
    dx = sqrt(1.0 + tmp*tmp);
    s = Sign(1.0/dx, dy);
    c = tmp*s;
  }
  else if ( fabs(dy) <= fabs(dx) ) {
    su2double tmp = dy/dx;
    dy = sqrt(1.0 + tmp*tmp);
    c = Sign(1.0/dy, dx);
    s = tmp*c;
  }
  else {
    // dx and/or dy must be invalid
    dx = 0.0;
    dy = 0.0;
    c = 1.0;
    s = 0.0;
  }
  dx = fabs(dx*dy);
  dy = 0.0;
}

void CSysSolve::SolveReduced(const int & n, const vector<vector<su2double> > & Hsbg,
                             const vector<su2double> & rhs, vector<su2double> & x) {
  // initialize...
  for (int i = 0; i < n; i++)
    x[i] = rhs[i];
  // ... and backsolve
  for (int i = n-1; i >= 0; i--) {
    x[i] /= Hsbg[i][i];
    for (int j = i-1; j >= 0; j--) {
      x[j] -= Hsbg[j][i]*x[i];
    }
  }
}

void CSysSolve::ModGramSchmidt(int i, vector<vector<su2double> > & Hsbg, vector<CSysVector> & w) {

  bool Convergence = true;

  /*--- Parameter for reorthonormalization ---*/
  
  static const su2double reorth = 0.98;
  
  /*--- Get the norm of the vector being orthogonalized, and find the
  threshold for re-orthogonalization ---*/
  
  su2double nrm = dotProd(w[i+1], w[i+1]);
  su2double thr = nrm*reorth;
  
  /*--- The norm of w[i+1] < 0.0 or w[i+1] = NaN ---*/

  if ((nrm <= 0.0) || (nrm != nrm)) Convergence = false;
  
  /*--- Synchronization point to check the convergence of the solver ---*/

#ifdef HAVE_MPI

  int rank = SU2_MPI::GetRank();
  int size = SU2_MPI::GetSize();
  
  unsigned short *sbuf_conv = NULL, *rbuf_conv = NULL;
  sbuf_conv = new unsigned short[1]; sbuf_conv[0] = 0;
  rbuf_conv = new unsigned short[1]; rbuf_conv[0] = 0;
  
  /*--- Convergence criteria ---*/
  
  sbuf_conv[0] = Convergence;
  SU2_MPI::Reduce(sbuf_conv, rbuf_conv, 1, MPI_UNSIGNED_SHORT, MPI_SUM, MASTER_NODE, MPI_COMM_WORLD);
  
  /*-- Compute global convergence criteria in the master node --*/
  
  sbuf_conv[0] = 0;
  if (rank == MASTER_NODE) {
    if (rbuf_conv[0] == size) sbuf_conv[0] = 1;
    else sbuf_conv[0] = 0;
  }
  
  SU2_MPI::Bcast(sbuf_conv, 1, MPI_UNSIGNED_SHORT, MASTER_NODE, MPI_COMM_WORLD);
  
  if (sbuf_conv[0] == 1) Convergence = true;
  else Convergence = false;
  
  delete [] sbuf_conv;
  delete [] rbuf_conv;
  
#endif
  
  if (!Convergence) {
    SU2_MPI::Error("SU2 has diverged.", CURRENT_FUNCTION);
  }
  
  /*--- Begin main Gram-Schmidt loop ---*/
  
  for (int k = 0; k < i+1; k++) {
    su2double prod = dotProd(w[i+1], w[k]);
    Hsbg[k][i] = prod;
    w[i+1].Plus_AX(-prod, w[k]);
    
    /*--- Check if reorthogonalization is necessary ---*/
    
    if (prod*prod > thr) {
      prod = dotProd(w[i+1], w[k]);
      Hsbg[k][i] += prod;
      w[i+1].Plus_AX(-prod, w[k]);
    }
    
    /*--- Update the norm and check its size ---*/
    
    nrm -= Hsbg[k][i]*Hsbg[k][i];
    if (nrm < 0.0) nrm = 0.0;
    thr = nrm*reorth;
  }
  
  /*--- Test the resulting vector ---*/
  
  nrm = w[i+1].norm();
  Hsbg[i+1][i] = nrm;

  /*--- Scale the resulting vector ---*/
  
  w[i+1] /= nrm;

}

void CSysSolve::WriteHeader(const string & solver, const su2double & restol, const su2double & resinit) {
  
  cout << "\n# " << solver << " residual history" << endl;
  cout << "# Residual tolerance target = " << restol << endl;
  cout << "# Initial residual norm     = " << resinit << endl;
  
}

void CSysSolve::WriteHistory(const int & iter, const su2double & res, const su2double & resinit) {
  
  cout << "     " << iter << "     " << res/resinit << endl;
  
}

unsigned long CSysSolve::CG_LinSolver(const CSysVector & b, CSysVector & x, CMatrixVectorProduct & mat_vec,
                                           CPreconditioner & precond, su2double tol, unsigned long m, su2double *residual, bool monitoring) {

  int rank = SU2_MPI::GetRank();

  /*--- Check the subspace size ---*/
  
  if (m < 1) {
    char buf[100];
    SPRINTF(buf, "Illegal value for subspace size, m = %lu", m );
    SU2_MPI::Error(string(buf), CURRENT_FUNCTION);
  }
  
  CSysVector r(b);
  CSysVector A_p(b);
  
  /*--- Calculate the initial residual, compute norm, and check if system is already solved ---*/
  
  mat_vec(x, A_p);
  
  r -= A_p; // recall, r holds b initially
  su2double norm_r = r.norm();
  su2double norm0 = b.norm();
  if ( (norm_r < tol*norm0) || (norm_r < eps) ) {
    if (rank == MASTER_NODE) cout << "CSysSolve::ConjugateGradient(): system solved by initial guess." << endl;
    return 0;
  }
  
  su2double alpha, beta, r_dot_z;
  CSysVector z(r);
  precond(r, z);
  CSysVector p(z);
  
  /*--- Set the norm to the initial initial residual value ---*/
  
  norm0 = norm_r;
  
  /*--- Output header information including initial residual ---*/
  
  int i = 0;
  if ((monitoring) && (rank == MASTER_NODE)) {
    WriteHeader("CG", tol, norm_r);
    WriteHistory(i, norm_r, norm0);
  }
  
  /*---  Loop over all search directions ---*/
  
  for (i = 0; i < (int)m; i++) {
    
    /*--- Apply matrix to p to build Krylov subspace ---*/
    
    mat_vec(p, A_p);
    
    /*--- Calculate step-length alpha ---*/
    
    r_dot_z = dotProd(r, z);
    alpha = dotProd(A_p, p);
    alpha = r_dot_z / alpha;
    
    /*--- Update solution and residual: ---*/
    
    x.Plus_AX(alpha, p);
    r.Plus_AX(-alpha, A_p);
    
    /*--- Check if solution has converged, else output the relative residual if necessary ---*/
    
    norm_r = r.norm();
    if (norm_r < tol*norm0) break;
    if (((monitoring) && (rank == MASTER_NODE)) && ((i+1) % 10 == 0)) WriteHistory(i+1, norm_r, norm0);
    
    precond(r, z);
    
    /*--- Calculate Gram-Schmidt coefficient beta,
		 beta = dotProd(r_{i+1}, z_{i+1}) / dotProd(r_{i}, z_{i}) ---*/
    
    beta = 1.0 / r_dot_z;
    r_dot_z = dotProd(r, z);
    beta *= r_dot_z;
    
    /*--- Gram-Schmidt orthogonalization; p = beta *p + z ---*/
    
    p.Equals_AX_Plus_BY(beta, p, 1.0, z);
    
  }
  

  
  if ((monitoring) && (rank == MASTER_NODE)) {
    cout << "# Conjugate Gradient final (true) residual:" << endl;
    cout << "# Iteration = " << i << ": |res|/|res0| = "  << norm_r/norm0 << ".\n" << endl;
  }
  
  /*--- Recalculate final residual (this should be optional) ---*/
  
  if (monitoring) {
    
    mat_vec(x, A_p);
    r = b;
    r -= A_p;
    su2double true_res = r.norm();
    
    if (fabs(true_res - norm_r) > tol*10.0) {
      if (rank == MASTER_NODE) {
        cout << "# WARNING in CSysSolve::CG_LinSolver(): " << endl;
        cout << "# true residual norm and calculated residual norm do not agree." << endl;
        cout << "# true_res = " << true_res <<", calc_res = " << norm_r <<", tol = " << tol*10 <<"."<< endl;
        cout << "# true_res - calc_res = " << true_res - norm_r << endl;
      }
    }
    
  }

  
  (*residual) = norm_r;
	return (unsigned long) i;
  
}

unsigned long CSysSolve::FGMRES_LinSolver(const CSysVector & b, CSysVector & x, CMatrixVectorProduct & mat_vec,
                               CPreconditioner & precond, su2double tol, unsigned long m, su2double *residual, bool monitoring) {
	
  int rank = SU2_MPI::GetRank();
  
  /*---  Check the subspace size ---*/
  
  if (m < 1) {
    char buf[100];
    SPRINTF(buf, "Illegal value for subspace size, m = %lu", m );
    SU2_MPI::Error(string(buf), CURRENT_FUNCTION);
  }

  /*---  Check the subspace size ---*/
  
  if (m > 5000) {
    char buf[100];
    SPRINTF(buf, "Illegal value for subspace size (too high), m = %lu", m );
    SU2_MPI::Error(string(buf), CURRENT_FUNCTION);
  }
  
  /*---  Define various arrays
	 Note: elements in w and z are initialized to x to avoid creating
	 a temporary CSysVector object for the copy constructor ---*/
  
  vector<CSysVector> w(m+1, x);
  vector<CSysVector> z(m+1, x);
  vector<su2double> g(m+1, 0.0);
  vector<su2double> sn(m+1, 0.0);
  vector<su2double> cs(m+1, 0.0);
  vector<su2double> y(m, 0.0);
  vector<vector<su2double> > H(m+1, vector<su2double>(m, 0.0));
  
  /*---  Calculate the norm of the rhs vector ---*/
  
  su2double norm0 = b.norm();
  
  /*---  Calculate the initial residual (actually the negative residual)
	 and compute its norm ---*/
  
  mat_vec(x, w[0]);
  w[0] -= b;
  
  su2double beta = w[0].norm();
  
  if ( (beta < tol*norm0) || (beta < eps) ) {
    
    /*---  System is already solved ---*/
    
    if (rank == MASTER_NODE) cout << "CSysSolve::FGMRES(): system solved by initial guess." << endl;
    return 0;
  }
  
  /*---  Normalize residual to get w_{0} (the negative sign is because w[0]
	 holds the negative residual, as mentioned above) ---*/
  
  w[0] /= -beta;
  
  /*---  Initialize the RHS of the reduced system ---*/
  
  g[0] = beta;
  
  /*--- Set the norm to the initial residual value ---*/
  
  norm0 = beta;

  /*---  Output header information including initial residual ---*/
  
  int i = 0;
  if ((monitoring) && (rank == MASTER_NODE)) {
    WriteHeader("FGMRES", tol, beta);
    WriteHistory(i, beta, norm0);
  }
  
  /*---  Loop over all search directions ---*/
  
  for (i = 0; i < (int)m; i++) {
    
    /*---  Check if solution has converged ---*/
    
    if (beta < tol*norm0) break;
    
    /*---  Precondition the CSysVector w[i] and store result in z[i] ---*/
    
    precond(w[i], z[i]);
    
    /*---  Add to Krylov subspace ---*/
    
    mat_vec(z[i], w[i+1]);
    
    /*---  Modified Gram-Schmidt orthogonalization ---*/
    
    ModGramSchmidt(i, H, w);
    
    /*---  Apply old Givens rotations to new column of the Hessenberg matrix
		 then generate the new Givens rotation matrix and apply it to
		 the last two elements of H[:][i] and g ---*/
    
    for (int k = 0; k < i; k++)
      ApplyGivens(sn[k], cs[k], H[k][i], H[k+1][i]);
    GenerateGivens(H[i][i], H[i+1][i], sn[i], cs[i]);
    ApplyGivens(sn[i], cs[i], g[i], g[i+1]);
    
    /*---  Set L2 norm of residual and check if solution has converged ---*/
    
    beta = fabs(g[i+1]);
    
    /*---  Output the relative residual if necessary ---*/
    
    if ((((monitoring) && (rank == MASTER_NODE)) && ((i+1) % 10 == 0)) && (rank == MASTER_NODE)) WriteHistory(i+1, beta, norm0);
    
  }

  /*---  Solve the least-squares system and update solution ---*/
  
  SolveReduced(i, H, g, y);
  for (int k = 0; k < i; k++) {
    x.Plus_AX(y[k], z[k]);
  }
  
  if ((monitoring) && (rank == MASTER_NODE)) {
    cout << "# FGMRES final (true) residual:" << endl;
    cout << "# Iteration = " << i << ": |res|/|res0| = " << beta/norm0 << ".\n" << endl;
  }
  
  /*---  Recalculate final (neg.) residual (this should be optional) ---*/
  
  if (monitoring) {
    mat_vec(x, w[0]);
    w[0] -= b;
    su2double res = w[0].norm();
    
    if (fabs(res - beta) > tol*10) {
      if (rank == MASTER_NODE) {
        cout << "# WARNING in CSysSolve::FGMRES_LinSolver(): " << endl;
        cout << "# true residual norm and calculated residual norm do not agree." << endl;
        cout << "# res = " << res <<", beta = " << beta <<", tol = " << tol*10 <<"."<< endl;
        cout << "# res - beta = " << res - beta << endl << endl;
      }
    }
  }
  
  (*residual) = beta;
  return (unsigned long) i;
  
}

unsigned long CSysSolve::BCGSTAB_LinSolver(const CSysVector & b, CSysVector & x, CMatrixVectorProduct & mat_vec,
                                           CPreconditioner & precond, su2double tol, unsigned long m, su2double *residual, bool monitoring) {
  
  int rank = SU2_MPI::GetRank();
  
  /*--- Check the subspace size ---*/
  if (m < 1) {
    char buf[100];
    SPRINTF(buf, "Illegal value for subspace size, m = %lu", m );
    SU2_MPI::Error(string(buf), CURRENT_FUNCTION);
  }
  
  CSysVector r(b);
  CSysVector r_0(b);
  CSysVector p(b);
  CSysVector v(b);
  CSysVector s(b);
  CSysVector t(b);
  CSysVector phat(b);
  CSysVector shat(b);
  CSysVector A_x(b);
  
  /*--- Calculate the initial residual, compute norm, and check if system is already solved ---*/
  
  mat_vec(x, A_x);
  r -= A_x; r_0 = r; // recall, r holds b initially
  su2double norm_r = r.norm();
  su2double norm0 = b.norm();
  if ( (norm_r < tol*norm0) || (norm_r < eps) ) {
    if (rank == MASTER_NODE) cout << "CSysSolve::BCGSTAB(): system solved by initial guess." << endl;
    return 0;
  }
  
  /*--- Initialization ---*/
  
  su2double alpha = 1.0, beta = 1.0, omega = 1.0, rho = 1.0, rho_prime = 1.0;
  
  /*--- Set the norm to the initial initial residual value ---*/
  
  norm0 = norm_r;
  
  /*--- Output header information including initial residual ---*/
  
  int i = 0;
  if ((monitoring) && (rank == MASTER_NODE)) {
    WriteHeader("BCGSTAB", tol, norm_r);
    WriteHistory(i, norm_r, norm0);
  }
  
  /*---  Loop over all search directions ---*/
  
  for (i = 0; i < (int)m; i++) {
    
    /*--- Compute rho_prime ---*/
    
    rho_prime = rho;
    
    /*--- Compute rho_i ---*/
    
    rho = dotProd(r, r_0);
    
    /*--- Compute beta ---*/
    
    beta = (rho / rho_prime) * (alpha /omega);
    
    /*--- p_{i} = r_{i-1} + beta * p_{i-1} - beta * omega * v_{i-1} ---*/
    
    su2double beta_omega = -beta*omega;
    p.Equals_AX_Plus_BY(beta, p, beta_omega, v);
    p.Plus_AX(1.0, r);
    
    /*--- Preconditioning step ---*/
    
    precond(p, phat);
    mat_vec(phat, v);
    
    /*--- Calculate step-length alpha ---*/
    
    su2double r_0_v = dotProd(r_0, v);
    alpha = rho / r_0_v;
    
    /*--- s_{i} = r_{i-1} - alpha * v_{i} ---*/
    
    s.Equals_AX_Plus_BY(1.0, r, -alpha, v);
    
    /*--- Preconditioning step ---*/
    
    precond(s, shat);
    mat_vec(shat, t);
    
    /*--- Calculate step-length omega ---*/
    
    omega = dotProd(t, s) / dotProd(t, t);
    
    /*--- Update solution and residual: ---*/
    
    x.Plus_AX(alpha, phat); x.Plus_AX(omega, shat);
    r.Equals_AX_Plus_BY(1.0, s, -omega, t);
    
    /*--- Check if solution has converged, else output the relative residual if necessary ---*/
    
    norm_r = r.norm();
    if (norm_r < tol*norm0) break;
    if (((monitoring) && (rank == MASTER_NODE)) && ((i+1) % 10 == 0) && (rank == MASTER_NODE)) WriteHistory(i+1, norm_r, norm0);
    
  }
  
  if ((monitoring) && (rank == MASTER_NODE)) {
    cout << "# BCGSTAB final (true) residual:" << endl;
    cout << "# Iteration = " << i << ": |res|/|res0| = "  << norm_r/norm0 << ".\n" << endl;
  }
  
    /*--- Recalculate final residual (this should be optional) ---*/
  if (monitoring) {
    mat_vec(x, A_x);
    r = b; r -= A_x;
    su2double true_res = r.norm();
    
    if ((fabs(true_res - norm_r) > tol*10.0) && (rank == MASTER_NODE)) {
      cout << "# WARNING in CSysSolve::BCGSTAB_LinSolver(): " << endl;
      cout << "# true residual norm and calculated residual norm do not agree." << endl;
      cout << "# true_res = " << true_res <<", calc_res = " << norm_r <<", tol = " << tol*10 <<"."<< endl;
      cout << "# true_res - calc_res = " << true_res <<" "<< norm_r << endl;
    }
  }
  
  (*residual) = norm_r;
  return (unsigned long) i;
}

unsigned long CSysSolve::Solve(CSysMatrix & Jacobian, CSysVector & LinSysRes, CSysVector & LinSysSol, CGeometry *geometry, CConfig *config) {
  
  su2double SolverTol = config->GetLinear_Solver_Error(), Residual, Norm0;
  unsigned long MaxIter = config->GetLinear_Solver_Iter();
  unsigned long IterLinSol = 0;
  CMatrixVectorProduct *mat_vec;

  bool TapeActive = NO;

  if (config->GetDiscrete_Adjoint()) {
#ifdef CODI_REVERSE_TYPE

   /*--- Check whether the tape is active, i.e. if it is recording and store the status ---*/

    TapeActive = AD::globalTape.isActive();


    /*--- Stop the recording for the linear solver ---*/

    AD::StopRecording();
#endif
  }

  /*--- Solve the linear system using a Krylov subspace method ---*/
  const bool monitoring = config->GetLinear_Solver_Verbose();
  
  if (config->GetKind_Linear_Solver() == BCGSTAB ||
      config->GetKind_Linear_Solver() == FGMRES ||
      config->GetKind_Linear_Solver() == RESTARTED_FGMRES ||
      config->GetKind_Linear_Solver() == CONJUGATE_GRADIENT) {
    
    mat_vec = new CSysMatrixVectorProduct(Jacobian, geometry, config);
    CPreconditioner* precond = NULL;
    
    switch (config->GetKind_Linear_Solver_Prec()) {
      case JACOBI:
        Jacobian.BuildJacobiPreconditioner();
        precond = new CJacobiPreconditioner(Jacobian, geometry, config);
        break;
      case ILU:
        Jacobian.BuildILUPreconditioner();
        precond = new CILUPreconditioner(Jacobian, geometry, config);
        break;
      case LU_SGS:
        precond = new CLU_SGSPreconditioner(Jacobian, geometry, config);
        break;
      case LINELET:
        Jacobian.BuildJacobiPreconditioner();
        precond = new CLineletPreconditioner(Jacobian, geometry, config);
        break;
      default:
        Jacobian.BuildJacobiPreconditioner();
        precond = new CJacobiPreconditioner(Jacobian, geometry, config);
        break;
    }
    
    switch (config->GetKind_Linear_Solver()) {
      case BCGSTAB:
        IterLinSol = BCGSTAB_LinSolver(LinSysRes, LinSysSol, *mat_vec, *precond, SolverTol, MaxIter, &Residual, monitoring);
        break;
      case FGMRES:
        IterLinSol = FGMRES_LinSolver(LinSysRes, LinSysSol, *mat_vec, *precond, SolverTol, MaxIter, &Residual, monitoring);
        break;
      case CONJUGATE_GRADIENT:
        IterLinSol = CG_LinSolver(LinSysRes, LinSysSol, *mat_vec, *precond, SolverTol, MaxIter, &Residual, monitoring);
        break;
      case RESTARTED_FGMRES:
        IterLinSol = 0;
        Norm0 = LinSysRes.norm();
        while (IterLinSol < config->GetLinear_Solver_Iter()) {
<<<<<<< HEAD
          /*--- Enforce a hard limit on total number of iterations ---*/
          MaxIter = min(config->GetLinear_Solver_Restart_Frequency(), config->GetLinear_Solver_Iter()-IterLinSol);
          IterLinSol += FGMRES_LinSolver(LinSysRes, LinSysSol, *mat_vec, *precond, SolverTol, MaxIter, &Residual, false);
          if ( Residual < SolverTol*Norm0 ) break;
=======
          if (IterLinSol + config->GetLinear_Solver_Restart_Frequency() > config->GetLinear_Solver_Iter())
            MaxIter = config->GetLinear_Solver_Iter() - IterLinSol;
          IterLinSol += FGMRES_LinSolver(LinSysRes, LinSysSol, *mat_vec, *precond, SolverTol, MaxIter, &Residual, monitoring);
          if (LinSysRes.norm() < SolverTol) break;
          SolverTol = SolverTol*(1.0/LinSysRes.norm());
>>>>>>> 4ccec150
        }
        break;
    }
    
    /*--- Dealocate memory of the Krylov subspace method ---*/
    
    delete mat_vec;
    delete precond;
    
  }
  
  /*--- Smooth the linear system. ---*/
  
  else {
    switch (config->GetKind_Linear_Solver()) {
      case SMOOTHER_LUSGS:
        mat_vec = new CSysMatrixVectorProduct(Jacobian, geometry, config);
        IterLinSol = Jacobian.LU_SGS_Smoother(LinSysRes, LinSysSol, *mat_vec, SolverTol, MaxIter, &Residual, monitoring, geometry, config);
        delete mat_vec;
        break;
      case SMOOTHER_JACOBI:
        mat_vec = new CSysMatrixVectorProduct(Jacobian, geometry, config);
        Jacobian.BuildJacobiPreconditioner();
        IterLinSol = Jacobian.Jacobi_Smoother(LinSysRes, LinSysSol, *mat_vec, SolverTol, MaxIter, &Residual, monitoring, geometry, config);
        delete mat_vec;
        break;
      case SMOOTHER_ILU:
        mat_vec = new CSysMatrixVectorProduct(Jacobian, geometry, config);
        Jacobian.BuildILUPreconditioner();
        IterLinSol = Jacobian.ILU_Smoother(LinSysRes, LinSysSol, *mat_vec, SolverTol, MaxIter, &Residual, monitoring, geometry, config);
        delete mat_vec;
        break;
      case SMOOTHER_LINELET:
        Jacobian.BuildJacobiPreconditioner();
        Jacobian.ComputeLineletPreconditioner(LinSysRes, LinSysSol, geometry, config);
        IterLinSol = 1;
        break;
    }
  }


  if(TapeActive) {
    /*--- Start recording if it was stopped for the linear solver ---*/

    AD::StartRecording();

    /*--- Prepare the externally differentiated linear solver ---*/

    SetExternalSolve(Jacobian, LinSysRes, LinSysSol, geometry, config);

  }

  if (config->GetLinear_Solver_Max_Iter_Error() && (IterLinSol >= MaxIter)) {
    SU2_MPI::Error("Ran to the max number of iterations on the linear solver!", CURRENT_FUNCTION);
  }

  return IterLinSol;
  
}

void CSysSolve::SetExternalSolve(CSysMatrix & Jacobian, CSysVector & LinSysRes, CSysVector & LinSysSol, CGeometry *geometry, CConfig *config) {

#ifdef CODI_REVERSE_TYPE
  
  unsigned long size = LinSysRes.GetLocSize();
  unsigned long i, nBlk = LinSysRes.GetNBlk(),
                nVar = LinSysRes.GetNVar(),
                nBlkDomain = LinSysRes.GetNBlkDomain();

  /*--- Arrays to store the indices of the input/output of the linear solver.
     * Note: They will be deleted in the CSysSolve_b::Delete_b routine. ---*/

  su2double::GradientData *LinSysRes_Indices = new su2double::GradientData[size];
  su2double::GradientData *LinSysSol_Indices = new su2double::GradientData[size];
#if CODI_PRIMAL_INDEX_TAPE
  su2double::Real *oldValues = new su2double::Real[size];
#endif

  for (i = 0; i < size; i++) {

    /*--- Register the solution of the linear system (could already be registered when using multigrid) ---*/

    if (!LinSysSol[i].isActive()) {
#if CODI_PRIMAL_INDEX_TAPE
      oldValues[i] = AD::globalTape.registerExtFunctionOutput(LinSysSol[i]);
#else
      AD::globalTape.registerInput(LinSysSol[i]);
#endif
    }

    /*--- Store the indices ---*/

    LinSysRes_Indices[i] = LinSysRes[i].getGradientData();
    LinSysSol_Indices[i] = LinSysSol[i].getGradientData();
  }

  /*--- Push the data to the checkpoint handler for access in the reverse sweep ---*/

  AD::CheckpointHandler* dataHandler = new AD::CheckpointHandler;

  dataHandler->addData(LinSysRes_Indices);
  dataHandler->addData(LinSysSol_Indices);
#if CODI_PRIMAL_INDEX_TAPE
  dataHandler->addData(oldValues);
#endif
  dataHandler->addData(size);
  dataHandler->addData(nBlk);
  dataHandler->addData(nVar);
  dataHandler->addData(nBlkDomain);
  dataHandler->addData(&Jacobian);
  dataHandler->addData(geometry);
  dataHandler->addData(config);

  /*--- Build preconditioner for the transposed Jacobian ---*/

  switch(config->GetKind_DiscAdj_Linear_Prec()) {
    case ILU:
      Jacobian.BuildILUPreconditioner(true);
      break;
    case JACOBI:
      Jacobian.BuildJacobiPreconditioner(true);
      break;
    default:
      SU2_MPI::Error("The specified preconditioner is not yet implemented for the discrete adjoint method.", CURRENT_FUNCTION);
      break;
  }

  /*--- Push the external function to the AD tape ---*/

  AD::globalTape.pushExternalFunction(&CSysSolve_b::Solve_b, dataHandler, &CSysSolve_b::Delete_b);

#endif
}

void CSysSolve::SetExternalSolve_Mesh(CSysMatrix & Jacobian, CSysVector & LinSysRes, CSysVector & LinSysSol, CGeometry *geometry, CConfig *config){

#ifdef CODI_REVERSE_TYPE

  unsigned long size = LinSysRes.GetLocSize();
  unsigned long i, nBlk = LinSysRes.GetNBlk(),
                nVar = LinSysRes.GetNVar(),
                nBlkDomain = LinSysRes.GetNBlkDomain();

  /*--- Arrays to store the indices of the input/output of the linear solver.
     * Note: They will be deleted in the CSysSolve_b::Delete_b routine. ---*/

  su2double::GradientData *LinSysRes_Indices = new su2double::GradientData[size];
  su2double::GradientData *LinSysSol_Indices = new su2double::GradientData[size];

  for (i = 0; i < size; i++){

    /*--- Register the solution of the linear system (could already be registered when using multigrid) ---*/

    if (!LinSysSol[i].isActive()){
      AD::globalTape.registerInput(LinSysSol[i]);
    }

    /*--- Store the indices ---*/

    LinSysRes_Indices[i] = LinSysRes[i].getGradientData();
    LinSysSol_Indices[i] = LinSysSol[i].getGradientData();
  }

  /*--- Push the data to the checkpoint handler for access in the reverse sweep ---*/

  AD::CheckpointHandler* dataHandler = new AD::CheckpointHandler;

  dataHandler->addData(LinSysRes_Indices);
  dataHandler->addData(LinSysSol_Indices);
  dataHandler->addData(size);
  dataHandler->addData(nBlk);
  dataHandler->addData(nVar);
  dataHandler->addData(nBlkDomain);
  dataHandler->addData(&Jacobian);
  dataHandler->addData(geometry);
  dataHandler->addData(config);

  /*--- Build preconditioner for the transposed Jacobian ---*/

  switch(config->GetKind_DiscAdj_Linear_Prec()){
    case ILU:
      Jacobian.BuildILUPreconditioner(false);
      break;
    case JACOBI:
      Jacobian.BuildJacobiPreconditioner(false);
      break;
    default:
      SU2_MPI::Error("The specified preconditioner is not yet implemented for the discrete adjoint method.", CURRENT_FUNCTION);
      break;
  }

  /*--- Push the external function to the AD tape ---*/

  AD::globalTape.pushExternalFunction(&CSysSolve_b::Solve_g, dataHandler, &CSysSolve_b::Delete_b);

#endif
}<|MERGE_RESOLUTION|>--- conflicted
+++ resolved
@@ -656,18 +656,10 @@
         IterLinSol = 0;
         Norm0 = LinSysRes.norm();
         while (IterLinSol < config->GetLinear_Solver_Iter()) {
-<<<<<<< HEAD
           /*--- Enforce a hard limit on total number of iterations ---*/
           MaxIter = min(config->GetLinear_Solver_Restart_Frequency(), config->GetLinear_Solver_Iter()-IterLinSol);
-          IterLinSol += FGMRES_LinSolver(LinSysRes, LinSysSol, *mat_vec, *precond, SolverTol, MaxIter, &Residual, false);
+          IterLinSol += FGMRES_LinSolver(LinSysRes, LinSysSol, *mat_vec, *precond, SolverTol, MaxIter, &Residual, monitoring);
           if ( Residual < SolverTol*Norm0 ) break;
-=======
-          if (IterLinSol + config->GetLinear_Solver_Restart_Frequency() > config->GetLinear_Solver_Iter())
-            MaxIter = config->GetLinear_Solver_Iter() - IterLinSol;
-          IterLinSol += FGMRES_LinSolver(LinSysRes, LinSysSol, *mat_vec, *precond, SolverTol, MaxIter, &Residual, monitoring);
-          if (LinSysRes.norm() < SolverTol) break;
-          SolverTol = SolverTol*(1.0/LinSysRes.norm());
->>>>>>> 4ccec150
         }
         break;
     }
