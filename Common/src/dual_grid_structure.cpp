--- conflicted
+++ resolved
@@ -40,21 +40,11 @@
 CDualGrid::~CDualGrid() {}
 
 CPoint::CPoint(unsigned short val_nDim, unsigned long val_globalindex, CConfig *config) : CDualGrid(val_nDim) {
-<<<<<<< HEAD
-	unsigned short iDim, jDim, kDim;
+  unsigned short iDim, jDim, kDim;
 	
-	/*--- Element, point and edge structures initialization ---*/
-  
-	Elem.clear(); nElem = 0;
-	Point.clear(); nPoint = 0;
-	Edge.clear();
-=======
->>>>>>> e77754e5
-  
-  unsigned short iDim, jDim;
-
   /*--- Element, point and edge structures initialization ---*/
-  Elem.clear();  nElem  = 0;
+  
+  Elem.clear(); nElem = 0;
   Point.clear(); nPoint = 0;
   Edge.clear();
 
@@ -160,12 +150,7 @@
 }
 
 CPoint::CPoint(su2double val_coord_0, su2double val_coord_1, unsigned long val_globalindex, CConfig *config) : CDualGrid(2) {
-<<<<<<< HEAD
-	unsigned short iDim, jDim, kDim;
-=======
->>>>>>> e77754e5
-
-  unsigned short iDim, jDim;
+  unsigned short iDim, jDim, kDim;
 
   /*--- Element, point and edge structures initialization ---*/
   Elem.clear();  nElem  = 0;
@@ -254,7 +239,6 @@
 
   /*--- Intialize the value of the curvature ---*/
   Curvature = 0.0;
-<<<<<<< HEAD
   
   /*--- Initialize the grid resolution tensor ---*/
 
@@ -274,18 +258,11 @@
         ResolutionTensorGradient[iDim][jDim][kDim] = 0.0;
     }
   }
-=======
->>>>>>> e77754e5
 
 }
 
 CPoint::CPoint(su2double val_coord_0, su2double val_coord_1, su2double val_coord_2, unsigned long val_globalindex, CConfig *config) : CDualGrid(3) {
-<<<<<<< HEAD
-	unsigned short iDim, jDim, kDim;
-=======
->>>>>>> e77754e5
-
-  unsigned short iDim, jDim;
+  unsigned short iDim, jDim, kDim;
 
   /*--- Element, point and edge structures initialization ---*/
   Elem.clear();  nElem  = 0;
@@ -376,7 +353,6 @@
 
   /*--- Intialize the value of the curvature ---*/
   Curvature = 0.0;
-<<<<<<< HEAD
   
   /*--- Initialize the grid resolution tensor ---*/
 
@@ -396,8 +372,6 @@
         ResolutionTensorGradient[iDim][jDim][kDim] = 0.0;
     }
   }
-=======
->>>>>>> e77754e5
 
 }
 
