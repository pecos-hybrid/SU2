/*!
 * \file dual_grid_structure.cpp
 * \brief Main classes for defining the dual grid
 * \author F. Palacios, T. Economon
 * \version 6.2.0 "Falcon"
 *
 * The current SU2 release has been coordinated by the
 * SU2 International Developers Society <www.su2devsociety.org>
 * with selected contributions from the open-source community.
 *
 * The main research teams contributing to the current release are:
 *  - Prof. Juan J. Alonso's group at Stanford University.
 *  - Prof. Piero Colonna's group at Delft University of Technology.
 *  - Prof. Nicolas R. Gauger's group at Kaiserslautern University of Technology.
 *  - Prof. Alberto Guardone's group at Polytechnic University of Milan.
 *  - Prof. Rafael Palacios' group at Imperial College London.
 *  - Prof. Vincent Terrapon's group at the University of Liege.
 *  - Prof. Edwin van der Weide's group at the University of Twente.
 *  - Lab. of New Concepts in Aeronautics at Tech. Institute of Aeronautics.
 *
 * Copyright 2012-2019, Francisco D. Palacios, Thomas D. Economon,
 *                      Tim Albring, and the SU2 contributors.
 *
 * SU2 is free software; you can redistribute it and/or
 * modify it under the terms of the GNU Lesser General Public
 * License as published by the Free Software Foundation; either
 * version 2.1 of the License, or (at your option) any later version.
 *
 * SU2 is distributed in the hope that it will be useful,
 * but WITHOUT ANY WARRANTY; without even the implied warranty of
 * MERCHANTABILITY or FITNESS FOR A PARTICULAR PURPOSE. See the GNU
 * Lesser General Public License for more details.
 *
 * You should have received a copy of the GNU Lesser General Public
 * License along with SU2. If not, see <http://www.gnu.org/licenses/>.
 */

#include "../include/dual_grid_structure.hpp"

unsigned short CDualGrid::nDim = 0;

CDualGrid::CDualGrid(unsigned short val_nDim) { nDim = val_nDim;}

CDualGrid::~CDualGrid() {}

CPoint::CPoint(unsigned short val_nDim, unsigned long val_globalindex, CConfig *config) : CDualGrid(val_nDim) {
  
  unsigned short iDim, jDim, kDim;

  /*--- Element, point and edge structures initialization ---*/
  Elem.clear();  nElem = 0;
  Point.clear(); nPoint = 0;
  Edge.clear();

  Volume  = NULL;  Vertex       = NULL;
  Coord   = NULL;  Coord_Old    = NULL;  Coord_Sum = NULL;
  Coord_n = NULL;  Coord_n1     = NULL;  Coord_p1 = NULL;
  GridVel = NULL;  GridVel_Grad = NULL;

  /*--- Volume (0 -> Vol_nP1, 1-> Vol_n, 2 -> Vol_nM1 ) and coordinates of the control volume ---*/

  if (config->GetUnsteady_Simulation() == NO) { 
    Volume = new su2double[1]; 
    Volume[0] = 0.0; 
  }
  else { 
    Volume = new su2double[3]; 
    Volume[0] = 0.0; 
    Volume[1] = 0.0; 
    Volume[2] = 0.0; 
  }

  Coord = new su2double[nDim];

  /*--- Indicator if the control volume has been agglomerated ---*/
  Parent_CV   = 0;
  Agglomerate = false;

  /*--- Flip the normal orientation ---*/
  Flip_Orientation = false;

  /*--- Indicator if the point is going to be moved in a volumetric deformation ---*/
  Move = true;

  /*--- Identify boundaries, physical boundaries (not send-receive 
  condition), detect if an element belong to the domain or it must 
  be computed with other processor  ---*/
  Domain           = true;  
  Boundary         = false;
  SolidBoundary    = false;
  PhysicalBoundary = false;


  /*--- Set the global index in the parallel simulation ---*/
  GlobalIndex = val_globalindex;

  /*--- Set the color for mesh partitioning ---*/
  color = 0;

  /*--- For smoothing the numerical grid coordinates ---*/
  if ( config->GetSmoothNumGrid() ) {
    Coord_Old = new su2double[nDim];
    Coord_Sum = new su2double[nDim];
  }

  /*--- Storage of grid velocities for dynamic meshes ---*/

  if ( config->GetGrid_Movement() ) {
    GridVel  = new su2double[nDim];

    for (iDim = 0; iDim < nDim; iDim++) 
      GridVel[iDim] = 0.0;

    /*--- Gradient of the grid velocity ---*/
    GridVel_Grad = new su2double*[nDim];

    for (iDim = 0; iDim < nDim; iDim++) {
      GridVel_Grad[iDim] = new su2double[nDim];
      for (jDim = 0; jDim < nDim; jDim++)
        GridVel_Grad[iDim][jDim] = 0.0;
    }

    /*--- Structures for storing old node coordinates for computing grid 
    velocities via finite differencing with dynamically deforming meshes. ---*/
    if ( config->GetUnsteady_Simulation() != NO ) {
      Coord_p1 = new su2double[nDim];
      Coord_n  = new su2double[nDim];
      Coord_n1 = new su2double[nDim];
    }
  }

  /*--- Intialize the value of the curvature ---*/
  Curvature = 0.0;

  /*--- Initialize the grid resolution tensor ---*/

  if (config->GetKind_HybridRANSLES() == MODEL_SPLIT) {
    ResolutionTensor = new su2double*[nDim];
    ResolutionTensor43 = new su2double*[nDim];
    ResolutionValues = new su2double[nDim];
    ResolutionVectors = new su2double*[nDim];
    for (iDim = 0; iDim < nDim; iDim++) {
      ResolutionTensor[iDim] = new su2double[nDim];
      ResolutionTensor43[iDim] = new su2double[nDim];
      ResolutionVectors[iDim] = new su2double[nDim];
      ResolutionValues[iDim] = 0.0;
      for (jDim = 0; jDim < nDim; jDim++) {
        ResolutionTensor[iDim][jDim] = 0.0;
        ResolutionVectors[iDim][jDim] = 0.0;
      }
    }

    ResolutionTensorGradient = new su2double**[nDim];
    for (iDim = 0; iDim < nDim; iDim++) {
      ResolutionTensorGradient[iDim] = new su2double*[nDim];
      for (jDim = 0; jDim < nDim; jDim++) {
        ResolutionTensorGradient[iDim][jDim] = new su2double[nDim];
        for (kDim = 0; kDim < nDim; kDim++)
          ResolutionTensorGradient[iDim][jDim][kDim] = 0.0;
      }
    }
  } else {
    ResolutionTensor = NULL;
    ResolutionTensor43 = NULL;
    ResolutionValues = NULL;
    ResolutionVectors = NULL;
    ResolutionTensorGradient = NULL;
  }

}

CPoint::CPoint(su2double val_coord_0, su2double val_coord_1, unsigned long val_globalindex, CConfig *config) : CDualGrid(2) {

  unsigned short iDim, jDim, kDim;

  /*--- Element, point and edge structures initialization ---*/
  Elem.clear();  nElem  = 0;
  Point.clear(); nPoint = 0;
  Edge.clear();

  Volume  = NULL;  Vertex       = NULL;
  Coord   = NULL;  Coord_Old    = NULL;  Coord_Sum = NULL;
  Coord_n = NULL;  Coord_n1     = NULL;  Coord_p1  = NULL;
  GridVel = NULL;  GridVel_Grad = NULL;

  /*--- Volume (0 -> Vol_nP1, 1-> Vol_n, 2 -> Vol_nM1 ) and coordinates of the control volume ---*/

  if (config->GetUnsteady_Simulation() == NO) { 
    Volume = new su2double[1]; 
    Volume[0] = 0.0; 
  }
  else{ 
    Volume = new su2double[3]; 
    Volume[0] = 0.0; 
    Volume[1] = 0.0; 
    Volume[2] = 0.0; 
  }

  Coord    = new su2double[nDim]; 
  Coord[0] = val_coord_0; 
  Coord[1] = val_coord_1;

  /*--- Indicator if the control volume has been agglomerated ---*/
  Parent_CV   = 0;
  Agglomerate = false;

  /*--- Flip the normal orientation ---*/
  Flip_Orientation = false;

  /*--- Indicator if the point is going to be moved in a volumetric deformation ---*/
  Move = true;

  /*--- Identify boundaries, physical boundaries (not send-receive 
  condition), detect if an element belong to the domain or it must 
  be computed with other processor  ---*/
  Domain           = true;
  Boundary         = false;
  SolidBoundary    = false;
  PhysicalBoundary = false;

  /*--- Set the color for mesh partitioning ---*/
  color = 0;

  /*--- Set the global index in the parallel simulation ---*/
  GlobalIndex = val_globalindex;

  /*--- For smoothing the numerical grid coordinates ---*/
  if ( config->GetSmoothNumGrid() ) {
    Coord_Old = new su2double[nDim];
    Coord_Sum = new su2double[nDim];
  }

  /*--- Storage of grid velocities for dynamic meshes ---*/
  if ( config->GetGrid_Movement() ) {
    GridVel  = new su2double[nDim];
    for (iDim = 0; iDim < nDim; iDim++)
      GridVel[iDim] = 0.0;

    /*--- Gradient of the grid velocity ---*/
    GridVel_Grad = new su2double*[nDim];
    for (iDim = 0; iDim < nDim; iDim++) {
      GridVel_Grad[iDim] = new su2double[nDim];
      for (jDim = 0; jDim < nDim; jDim++)
        GridVel_Grad[iDim][jDim] = 0.0;
    }

    /*--- Structures for storing old node coordinates for computing grid
    velocities via finite differencing with dynamically deforming meshes. ---*/
    if (config->GetUnsteady_Simulation() != NO) {
      Coord_p1 = new su2double[nDim];
      Coord_n  = new su2double[nDim];
      Coord_n1 = new su2double[nDim];
      for (iDim = 0; iDim < nDim; iDim ++) {
        Coord_p1[iDim] = Coord[iDim];
        Coord_n[iDim]  = Coord[iDim];
        Coord_n1[iDim] = Coord[iDim];
      }
    }
  }

  /*--- Intialize the value of the curvature ---*/
  Curvature = 0.0;

  /*--- Initialize the grid resolution tensor ---*/

  if (config->GetKind_HybridRANSLES() == MODEL_SPLIT) {
    ResolutionTensor = new su2double*[nDim];
    ResolutionTensor43 = new su2double*[nDim];
    ResolutionValues = new su2double[nDim];
    ResolutionVectors = new su2double*[nDim];
    for (iDim = 0; iDim < nDim; iDim++) {
      ResolutionTensor[iDim] = new su2double[nDim];
      ResolutionTensor43[iDim] = new su2double[nDim];
      ResolutionVectors[iDim] = new su2double[nDim];
      ResolutionValues[iDim] = 0.0;
      for (jDim = 0; jDim < nDim; jDim++) {
        ResolutionTensor[iDim][jDim] = 0.0;
        ResolutionVectors[iDim][jDim] = 0.0;
      }
    }

    ResolutionTensorGradient = new su2double**[nDim];
    for (iDim = 0; iDim < nDim; iDim++) {
      ResolutionTensorGradient[iDim] = new su2double*[nDim];
      for (jDim = 0; jDim < nDim; jDim++) {
        ResolutionTensorGradient[iDim][jDim] = new su2double[nDim];
        for (kDim = 0; kDim < nDim; kDim++)
          ResolutionTensorGradient[iDim][jDim][kDim] = 0.0;
      }
    }
  } else {
    ResolutionTensor = NULL;
    ResolutionTensor43 = NULL;
    ResolutionValues = NULL;
    ResolutionVectors = NULL;
    ResolutionTensorGradient = NULL;
  }

}

CPoint::CPoint(su2double val_coord_0, su2double val_coord_1, su2double val_coord_2, unsigned long val_globalindex, CConfig *config) : CDualGrid(3) {

  unsigned short iDim, jDim, kDim;

  /*--- Element, point and edge structures initialization ---*/
  Elem.clear();  nElem  = 0;
  Point.clear(); nPoint = 0;
  Edge.clear();

  Volume  = NULL;  Vertex       = NULL;
  Coord   = NULL;  Coord_Old    = NULL;  Coord_Sum = NULL;
  Coord_n = NULL;  Coord_n1     = NULL;  Coord_p1 = NULL;
  GridVel = NULL;  GridVel_Grad = NULL;

  /*--- Volume (0 -> Vol_nP1, 1-> Vol_n, 2 -> Vol_nM1 ) and coordinates of the control volume ---*/
  if ( config->GetUnsteady_Simulation() == NO ) { 
    Volume = new su2double[1]; 
    Volume[0] = 0.0; 
  }
  else{ 
    Volume = new su2double[3]; 
    Volume[0] = 0.0; 
    Volume[1] = 0.0;
    Volume[2] = 0.0; 
  }

  Coord    = new su2double[nDim]; 
  Coord[0] = val_coord_0; 
  Coord[1] = val_coord_1; 
  Coord[2] = val_coord_2;

  /*--- Indicator if the control volume has been agglomerated ---*/
  Parent_CV = 0;
  Agglomerate = false;

  /*--- Indicator if the point is going to be moved in a volumetric deformation ---*/
  Move = true;

  /*--- Flip the normal orientation ---*/
  Flip_Orientation = false;

  /*--- Identify boundaries, physical boundaries (not send-receive 
  condition), detect if an element belong to the domain or it must 
  be computed with other processor  ---*/
  Domain           = true;
  Boundary         = false;
  SolidBoundary    = false;
  PhysicalBoundary = false;


  /*--- Set the color for mesh partitioning ---*/
  color = 0;

  /*--- Set the global index in the parallel simulation ---*/
  GlobalIndex = val_globalindex;

  /*--- For smoothing the numerical grid coordinates ---*/
  if (config->GetSmoothNumGrid()) {
    Coord_Old = new su2double[nDim];
    Coord_Sum = new su2double[nDim];
  }

  /*--- Storage of grid velocities for dynamic meshes ---*/

  if (config->GetGrid_Movement()) {
    GridVel = new su2double[nDim];
    for (iDim = 0; iDim < nDim; iDim ++)
      GridVel[iDim] = 0.0;

    /*--- Gradient of the grid velocity ---*/
    GridVel_Grad = new su2double*[nDim];
    for (iDim = 0; iDim < nDim; iDim++) {
      GridVel_Grad[iDim] = new su2double[nDim];
      for (jDim = 0; jDim < nDim; jDim++)
        GridVel_Grad[iDim][jDim] = 0.0;
    }

    /*--- Structures for storing old node coordinates for computing grid
    velocities via finite differencing with dynamically deforming meshes. ---*/
    if ( config->GetUnsteady_Simulation() != NO ) {
      Coord_p1 = new su2double[nDim];
      Coord_n  = new su2double[nDim];
      Coord_n1 = new su2double[nDim];
      for (iDim = 0; iDim < nDim; iDim ++) {
        Coord_p1[iDim] = Coord[iDim];
        Coord_n[iDim]  = Coord[iDim];
        Coord_n1[iDim] = Coord[iDim];
      }
    }
  }

  /*--- Intialize the value of the curvature ---*/
  Curvature = 0.0;

  /*--- Initialize the grid resolution tensor ---*/

  if (config->GetKind_HybridRANSLES() == MODEL_SPLIT) {
    ResolutionTensor = new su2double*[nDim];
    ResolutionTensor43 = new su2double*[nDim];
    ResolutionValues = new su2double[nDim];
    ResolutionVectors = new su2double*[nDim];
    for (iDim = 0; iDim < nDim; iDim++) {
      ResolutionTensor[iDim] = new su2double[nDim];
      ResolutionTensor43[iDim] = new su2double[nDim];
      ResolutionVectors[iDim] = new su2double[nDim];
      ResolutionValues[iDim] = 0.0;
      for (jDim = 0; jDim < nDim; jDim++) {
        ResolutionTensor[iDim][jDim] = 0.0;
        ResolutionVectors[iDim][jDim] = 0.0;
      }
    }

    ResolutionTensorGradient = new su2double**[nDim];
    for (iDim = 0; iDim < nDim; iDim++) {
      ResolutionTensorGradient[iDim] = new su2double*[nDim];
      for (jDim = 0; jDim < nDim; jDim++) {
        ResolutionTensorGradient[iDim][jDim] = new su2double[nDim];
        for (kDim = 0; kDim < nDim; kDim++)
          ResolutionTensorGradient[iDim][jDim][kDim] = 0.0;
      }
    }
  } else {
    ResolutionTensor = NULL;
    ResolutionTensor43 = NULL;
    ResolutionValues = NULL;
    ResolutionVectors = NULL;
    ResolutionTensorGradient = NULL;
  }

}

CPoint::~CPoint() {
  unsigned short iDim, jDim;

  if (Vertex       != NULL && Boundary) delete[] Vertex;
  if (Volume       != NULL) delete[] Volume;
  if (Coord        != NULL) delete[] Coord;
  if (Coord_Old    != NULL) delete[] Coord_Old;
  if (Coord_Sum    != NULL) delete[] Coord_Sum;
  if (Coord_n      != NULL) delete[] Coord_n;
  if (Coord_n1     != NULL) delete[] Coord_n1;
  if (Coord_p1     != NULL) delete[] Coord_p1;
  if (GridVel      != NULL) delete[] GridVel;
  if (GridVel_Grad != NULL) {
    for (unsigned short iDim = 0; iDim < nDim; iDim++)
      delete [] GridVel_Grad[iDim];
    delete [] GridVel_Grad;
  }
  if (ResolutionTensor != NULL) {
    for (iDim = 0; iDim < nDim; iDim++) delete [] ResolutionTensor[iDim];
    delete [] ResolutionTensor;
  }
  if (ResolutionTensor43 != NULL) {
    for (iDim = 0; iDim < nDim; iDim++) delete [] ResolutionTensor43[iDim];
    delete [] ResolutionTensor43;
  }
  if (ResolutionValues != NULL) delete [] ResolutionValues;
  if (ResolutionVectors != NULL) {
    for (iDim = 0; iDim < nDim; iDim++) delete [] ResolutionVectors[iDim];
    delete [] ResolutionVectors;
  }
  if (ResolutionTensorGradient != NULL) {
    for (iDim = 0; iDim < nDim; iDim++) {
      for (jDim = 0; jDim < nDim; jDim++) {
        delete [] ResolutionTensorGradient[iDim][jDim];
      }
      delete [] ResolutionTensorGradient[iDim];
    }
    delete [] ResolutionTensorGradient;
  }
  
}

void CPoint::SetPoint(unsigned long val_point) {

  unsigned short iPoint;
  bool new_point;

  /*--- Look for the point in the list ---*/
  new_point = true;
  for (iPoint = 0; iPoint < GetnPoint(); iPoint++)
  if (Point[iPoint] == val_point) {
    new_point = false; 
    break;
  }

  /*--- Store the point structure and dimensionalizate edge structure ---*/
  if (new_point) {
    Point.push_back(val_point);
    Edge.push_back(-1);
    nPoint = Point.size();
  }

}

void CPoint::SetBoundary(unsigned short val_nmarker) {

  unsigned short imarker;

  /*--- To be sure that we are not goint to initializate twice the same vertex ---*/
  if (!Boundary) {
    Vertex = new long[val_nmarker];

    /*--- The initialization is made with -1 ---*/
    for (imarker = 0; imarker < val_nmarker; imarker++) 
      Vertex[imarker] = -1;
  }
  Boundary = true;

}

void CPoint::SetResolutionTensor(unsigned short iDim, unsigned short jDim,
                                 su2double tensor_value) {
  assert(ResolutionTensor);
  if (iDim < nDim && jDim < nDim) ResolutionTensor[iDim][jDim] = tensor_value;
};

void CPoint::AddResolutionTensor(unsigned short iDim, unsigned short jDim,
                                 su2double tensor_value) {
  assert(ResolutionTensor);
  assert(iDim < nDim);
  assert(jDim < nDim);
  if (iDim < nDim && jDim < nDim) ResolutionTensor[iDim][jDim] += tensor_value;
};

void CPoint::SetResolutionGradient(unsigned short iDim, unsigned short jDim,
                                   unsigned short kDim, su2double grad_value) {
  assert(ResolutionTensorGradient);
  assert(iDim < nDim);
  assert(jDim < nDim);
  assert(kDim < nDim);
  if (iDim < nDim && jDim < nDim && kDim < nDim)
    ResolutionTensorGradient[iDim][jDim][kDim] = grad_value;
};

const su2double* const* CPoint::GetResolutionGradient(unsigned short iDim) const {
  assert(ResolutionTensorGradient);
  return ResolutionTensorGradient[iDim];
}

const su2double* const* const* CPoint::GetResolutionGradient() const {
  assert(ResolutionTensorGradient);
  return ResolutionTensorGradient;
}

void CPoint::SetResolutionValues(const su2double* values) {
  assert(ResolutionValues);
  assert(values);
  for (unsigned short iDim = 0; iDim < nDim; iDim++) {
    ResolutionValues[iDim] = values[iDim];
  }
}

void CPoint::SetResolutionValue(unsigned short iDim, su2double value) {
<<<<<<< HEAD
  assert(ResolutionValues);
  assert(iDim < nDim);
  ResolutionValues[iDim] = value;
}

void CPoint::AddResolutionValue(unsigned short iDim, su2double value) {
  assert(ResolutionValues);
  assert(iDim < nDim);
  ResolutionValues[iDim] += value;
}

void CPoint::SetResolutionVectors(const su2double* const* vectors) {
=======
>>>>>>> 5b408387
  assert(ResolutionValues);
  assert(vectors);
  for (unsigned short iDim = 0; iDim < nDim; iDim++) {
    for (unsigned short jDim = 0; jDim < nDim; jDim++) {
      ResolutionVectors[iDim][jDim] = vectors[iDim][jDim];
    }
  }
}

void CPoint::SetResolutionVector(unsigned short iDim, unsigned short jDim,
                                 su2double value) {
  assert(ResolutionVectors);
  assert(iDim < nDim);
<<<<<<< HEAD
=======
  ResolutionValues[iDim] = value;
}

void CPoint::AddResolutionValue(unsigned short iDim, su2double value) {
  assert(ResolutionValues);
  assert(iDim < nDim);
  ResolutionValues[iDim] += value;
}

void CPoint::SetResolutionVectors(const su2double* const* vectors) {
  assert(ResolutionValues);
  assert(vectors);
  for (unsigned short iDim = 0; iDim < nDim; iDim++) {
    for (unsigned short jDim = 0; jDim < nDim; jDim++) {
      ResolutionVectors[iDim][jDim] = vectors[iDim][jDim];
    }
  }
}

void CPoint::SetResolutionVector(unsigned short iDim, unsigned short jDim,
                                 su2double value) {
  assert(ResolutionVectors);
  assert(iDim < nDim);
>>>>>>> 5b408387
  assert(jDim < nDim);
  ResolutionVectors[iDim][jDim] = value;
}

void CPoint::AddResolutionVector(unsigned short iDim, unsigned short jDim,
                                 su2double value) {
  assert(ResolutionVectors);
  assert(iDim < nDim);
  assert(jDim < nDim);
  ResolutionVectors[iDim][jDim] += value;
}

void CPoint::SetResolutionPowers() {
  /* Typically, this is done as A = Q D Q^T, or
   *    Q[i][k] * D[k][m] Q[j][m]
   * where Q is a square matrix whose columns are the eigenvectors and
   * D is the diagonal matrix whose diagonal elements are the
   * corresponding eigenvalues.  But here, Q[i] is the ith eigenvector,
   * rather than Q[:][i].  So the notation is flipped to:
   *    Q[k][i] * D[k][m] Q[m][j]
   * Moreover, D[k][m] = 0 when k != m, allowing a more compact summation.
   */
  for (unsigned short iDim = 0; iDim < nDim; ++iDim) {
    for (unsigned short jDim = 0; jDim < nDim; ++jDim) {
      ResolutionTensor43[iDim][jDim] = 0;
      for (unsigned short kDim = 0; kDim < nDim; ++kDim) {
        ResolutionTensor43[iDim][jDim] += ResolutionVectors[kDim][iDim] *
                                          pow(ResolutionValues[kDim], 4.0/3) *
                                          ResolutionVectors[kDim][jDim];
      }
    }
  }
}

void CPoint::SetResolutionCoeff() {

  /*--- Constants for 2nd-order FV numerics ---*/

  if (nDim == 2) {

    // Leave this conditional branch for testing and corner cases.
    ResolutionCoeff = 1.0;

  } else {

    const su2double constants[] =
        {1.033749474513071, -0.154122686264488, -0.007737595743644, 0.177611732560139,
         0.060868024017604, 0.162200630336440, -0.041086757724764, -0.027380130027626,
         0.005521188430182, 0.049139605169403, 0.002926283060215, 0.002672790587853,
         0.000486437925728, 0.002136258066662, 0.005113058518679};

    /*--- Find the minimum eigenvalue ---*/

    su2double d_norm = ResolutionValues[0];
    for (unsigned short iDim = 1; iDim < nDim; iDim++) {
      if (ResolutionValues[iDim] < d_norm) d_norm = ResolutionValues[iDim];
    }

    /*--- Normalize eigenvalues ---*/

    su2double a, b;
    if (ResolutionValues[0] == d_norm) {
      a = ResolutionValues[1]/d_norm;
      b = ResolutionValues[2]/d_norm;
    } else if (ResolutionValues[1] == d_norm) {
      a = ResolutionValues[0]/d_norm;
      b = ResolutionValues[2]/d_norm;
    } else {
      a = ResolutionValues[0]/d_norm;
      b = ResolutionValues[1]/d_norm;
    }
#ifndef NDEBUG
    if (a < 1 || b < 1) {
      std::ostringstream error_msg;
      error_msg << "Normalization in the resolution coefficient calculation failed!" << endl;
      error_msg << "  a = " << a << "\tb = " << b << endl;
      SU2_MPI::Error(error_msg.str(), CURRENT_FUNCTION);
    }
#endif

    /*--- Convert to cylindrical coordinates ---*/

    su2double r = sqrt(a*a + b*b);
    su2double theta = acos(max(a,b)/r);

    /*--- Convert to more convenient log coordinates ---*/

    su2double y = log(sin(2*theta));
    su2double x = log(r);

    ResolutionCoeff = constants[0];
    ResolutionCoeff += constants[1]*x;
    ResolutionCoeff += constants[2]*y;
    ResolutionCoeff += constants[3]*x*x;
    ResolutionCoeff += constants[4]*x*y;
    ResolutionCoeff += constants[5]*y*y;
    ResolutionCoeff += constants[6]*x*x*x;
    ResolutionCoeff += constants[7]*x*x*y;
    ResolutionCoeff += constants[8]*x*y*y;
    ResolutionCoeff += constants[9]*y*y*y;
    ResolutionCoeff += constants[10]*x*x*x*x;
    ResolutionCoeff += constants[11]*x*x*x*y;
    ResolutionCoeff += constants[12]*x*x*y*y;
    ResolutionCoeff += constants[13]*x*y*y*y;
    ResolutionCoeff += constants[14]*y*y*y*y;

    // TODO: Include some hard-coded limit for resolution aspect ratio 128+
  }

}

CEdge::CEdge(unsigned long val_iPoint, unsigned long val_jPoint, unsigned short val_nDim) : CDualGrid(val_nDim) {
    
  unsigned short iDim;
    
  /*--- Pointers initialization ---*/
  Coord_CG = NULL;
  Normal   = NULL;
  Nodes    = NULL;

  /*--- Allocate center of gravity coordinates, nodes, and face normal ---*/
  Coord_CG = new su2double [nDim];
  Normal   = new su2double [nDim];
  Nodes    = new unsigned long[2];

  /*--- Initializate the structure ---*/
  for (iDim = 0; iDim < nDim; iDim++) {
    Coord_CG[iDim] = 0.0;
    Normal[iDim]   = 0.0;
  }

  Nodes[0] = val_iPoint; 
  Nodes[1] = val_jPoint;

}

CEdge::~CEdge() {
  
  if (Coord_CG != NULL) delete[] Coord_CG;
  if (Normal   != NULL) delete[] Normal;
  if (Nodes    != NULL) delete[] Nodes;
  
}

void CEdge::SetCoord_CG(su2double **val_coord) {

  unsigned short iDim, iNode;

  for (iDim = 0; iDim < nDim; iDim++) {
    Coord_CG[iDim] = 0.0;
    for (iNode = 0; iNode < 2;  iNode++)
      Coord_CG[iDim] += val_coord[iNode][iDim] / 2.0;
  }

}

su2double CEdge::GetVolume(su2double *val_coord_Edge_CG, su2double *val_coord_FaceElem_CG, su2double *val_coord_Elem_CG, su2double *val_coord_Point) {

  unsigned short iDim;
  su2double vec_a[3] = {0.0,0.0,0.0}, vec_b[3] = {0.0,0.0,0.0}, vec_c[3] = {0.0,0.0,0.0}, vec_d[3] = {0.0,0.0,0.0}, Local_Volume;

  AD::StartPreacc();
  AD::SetPreaccIn(val_coord_Edge_CG, nDim);
  AD::SetPreaccIn(val_coord_Elem_CG, nDim);
  AD::SetPreaccIn(val_coord_FaceElem_CG, nDim);
  AD::SetPreaccIn(val_coord_Point, nDim);

  for (iDim = 0; iDim < nDim; iDim++) {
    vec_a[iDim] = val_coord_Edge_CG[iDim]     - val_coord_Point[iDim];
    vec_b[iDim] = val_coord_FaceElem_CG[iDim] - val_coord_Point[iDim];
    vec_c[iDim] = val_coord_Elem_CG[iDim]     - val_coord_Point[iDim];
  }

  vec_d[0] =   vec_a[1] * vec_b[2] - vec_a[2] * vec_b[1];
  vec_d[1] = -(vec_a[0] * vec_b[2] - vec_a[2] * vec_b[0]);
  vec_d[2] =   vec_a[0] * vec_b[1] - vec_a[1] * vec_b[0];

  Local_Volume = fabs( vec_c[0] * vec_d[0] + vec_c[1] * vec_d[1] + vec_c[2] * vec_d[2] ) / 6.0;

  AD::SetPreaccOut(Local_Volume);
  AD::EndPreacc();

  return Local_Volume;

}

su2double CEdge::GetVolume(su2double *val_coord_Edge_CG, su2double *val_coord_Elem_CG, su2double *val_coord_Point) {

  unsigned short iDim;
  su2double vec_a[2] = {0.0,0.0}, vec_b[2] = {0.0,0.0}, Local_Volume;

  AD::StartPreacc();
  AD::SetPreaccIn(val_coord_Edge_CG, nDim);
  AD::SetPreaccIn(val_coord_Elem_CG, nDim);
  AD::SetPreaccIn(val_coord_Point, nDim);

  for (iDim = 0; iDim < nDim; iDim++) {
    vec_a[iDim] = val_coord_Elem_CG[iDim] - val_coord_Point[iDim];
    vec_b[iDim] = val_coord_Edge_CG[iDim] - val_coord_Point[iDim];
  }

  Local_Volume = 0.5 * fabs( vec_a[0] * vec_b[1] - vec_a[1] * vec_b[0] );

  AD::SetPreaccOut(Local_Volume);
  AD::EndPreacc();

  return Local_Volume;

}

void CEdge::SetNodes_Coord(su2double *val_coord_Edge_CG, su2double *val_coord_FaceElem_CG, su2double *val_coord_Elem_CG) {

  unsigned short iDim;
  su2double vec_a[3] = {0.0,0.0,0.0}, vec_b[3] = {0.0,0.0,0.0}, Dim_Normal[3];

  AD::StartPreacc();
  AD::SetPreaccIn(val_coord_Edge_CG, nDim);
  AD::SetPreaccIn(val_coord_Elem_CG, nDim);
  AD::SetPreaccIn(val_coord_FaceElem_CG, nDim);
  AD::SetPreaccIn(Normal, nDim);

  for (iDim = 0; iDim < nDim; iDim++) {
    vec_a[iDim] = val_coord_Elem_CG[iDim]-val_coord_Edge_CG[iDim];
    vec_b[iDim] = val_coord_FaceElem_CG[iDim]-val_coord_Edge_CG[iDim];
  }

  Dim_Normal[0] =  0.5 * ( vec_a[1] * vec_b[2] - vec_a[2] * vec_b[1] );
  Dim_Normal[1] = -0.5 * ( vec_a[0] * vec_b[2] - vec_a[2] * vec_b[0] );
  Dim_Normal[2] =  0.5 * ( vec_a[0] * vec_b[1] - vec_a[1] * vec_b[0] );

  Normal[0] += Dim_Normal[0]; 
  Normal[1] += Dim_Normal[1];       
  Normal[2] += Dim_Normal[2];

  AD::SetPreaccOut(Normal, nDim);
  AD::EndPreacc();
}

void CEdge::SetNodes_Coord(su2double *val_coord_Edge_CG, su2double *val_coord_Elem_CG) {

  su2double Dim_Normal[2];

  AD::StartPreacc();
  AD::SetPreaccIn(val_coord_Elem_CG, nDim);
  AD::SetPreaccIn(val_coord_Edge_CG, nDim);
  AD::SetPreaccIn(Normal, nDim);

  Dim_Normal[0] =   val_coord_Elem_CG[1] - val_coord_Edge_CG[1];
  Dim_Normal[1] = -(val_coord_Elem_CG[0] - val_coord_Edge_CG[0]);

  Normal[0] += Dim_Normal[0]; 
  Normal[1] += Dim_Normal[1];

  AD::SetPreaccOut(Normal, nDim);
  AD::EndPreacc();

}

CVertex::CVertex(unsigned long val_point, unsigned short val_nDim) : CDualGrid(val_nDim) {

  unsigned short iDim;

  /*--- Set periodic points to zero ---*/
  
  PeriodicPoint[0] = -1; PeriodicPoint[1] = -1; PeriodicPoint[2] = -1;
  PeriodicPoint[3] = -1; PeriodicPoint[4] = -1;
  
  /*--- Identify the points at the perimeter of the actuatrod disk ---*/
  
  ActDisk_Perimeter = false;

  /*--- Pointers initialization ---*/
  
  Nodes  = NULL;
  Normal = NULL;

  /*--- Allocate node, and face normal ---*/
  
  Nodes  = new unsigned long[1]; 
  Normal = new su2double [nDim];

  /*--- Initializate the structure ---*/
  
  Nodes[0] = val_point;
  for (iDim = 0; iDim < nDim; iDim ++) 
    Normal[iDim] = 0.0;

  /*--- Set to zero the variation of the coordinates ---*/
  
  VarCoord[0] = 0.0; 
  VarCoord[1] = 0.0; 
  VarCoord[2] = 0.0;

  /*--- Set to NULL variation of the rotation  ---*/
  
  VarRot = NULL;

  /*--- Set to NULL donor arrays for interpolation ---*/
  
  Donor_Points  = NULL;
  Donor_Proc    = NULL;
  Donor_Coeff   = NULL;
  nDonor_Points = 1;

}

CVertex::~CVertex() {
  
  if (Normal != NULL) delete[] Normal;
  if (Nodes  != NULL) delete[] Nodes;

  /*---  donor arrays for interpolation ---*/
  
  if (VarRot       != NULL) delete[] VarRot;
  if (Donor_Coeff  != NULL) delete[] Donor_Coeff;
  if (Donor_Proc   != NULL) delete[] Donor_Proc;
  if (Donor_Points != NULL) delete[] Donor_Points;

}

void CVertex::SetNodes_Coord(su2double *val_coord_Edge_CG, su2double *val_coord_FaceElem_CG, su2double *val_coord_Elem_CG) {

  su2double vec_a[3] = {0.0,0.0,0.0}, vec_b[3] = {0.0,0.0,0.0};
  unsigned short iDim;

  assert(nDim == 3);

  AD::StartPreacc();
  AD::SetPreaccIn(val_coord_Edge_CG, nDim);
  AD::SetPreaccIn(val_coord_Elem_CG, nDim);
  AD::SetPreaccIn(val_coord_FaceElem_CG, nDim);
  AD::SetPreaccIn(Normal, nDim);

  for (iDim = 0; iDim < nDim; iDim++) {
    vec_a[iDim] = val_coord_Elem_CG[iDim]-val_coord_Edge_CG[iDim];
    vec_b[iDim] = val_coord_FaceElem_CG[iDim]-val_coord_Edge_CG[iDim];
  }

  Normal[0] += 0.5 * ( vec_a[1] * vec_b[2] - vec_a[2] * vec_b[1]);
  Normal[1] -= 0.5 * ( vec_a[0] * vec_b[2] - vec_a[2] * vec_b[0]);
  Normal[2] += 0.5 * ( vec_a[0] * vec_b[1] - vec_a[1] * vec_b[0]);

  AD::SetPreaccOut(Normal, nDim);
  AD::EndPreacc();

}

void CVertex::SetNodes_Coord(su2double *val_coord_Edge_CG, su2double *val_coord_Elem_CG) {

  AD::StartPreacc();
  AD::SetPreaccIn(val_coord_Elem_CG, nDim);
  AD::SetPreaccIn(val_coord_Edge_CG, nDim);
  AD::SetPreaccIn(Normal, nDim);

  Normal[0] += val_coord_Elem_CG[1]-val_coord_Edge_CG[1];
  Normal[1] -= (val_coord_Elem_CG[0]-val_coord_Edge_CG[0]);

  AD::SetPreaccOut(Normal, nDim);
  AD::EndPreacc();
 
}

void CVertex::AddNormal(su2double *val_face_normal) {

  unsigned short i;
  for( i = 0; i < nDim; i++ )
    Normal[i] += val_face_normal[i]; 

}

void CVertex::Allocate_DonorInfo(void){
  
  if( Donor_Points != NULL )  delete [] Donor_Points;
  if( Donor_Proc   != NULL )  delete [] Donor_Proc;
  if( Donor_Coeff  != NULL )  delete [] Donor_Coeff;  
  
  Donor_Points = new unsigned long[nDonor_Points];
  Donor_Proc   = new unsigned long[nDonor_Points];
  Donor_Coeff  = new su2double[nDonor_Points];
}

CTurboVertex::CTurboVertex(unsigned long val_point, unsigned short val_nDim) : CVertex(val_point, val_nDim){
	unsigned short iDim;
 /*--- Pointers initialization ---*/
	TurboNormal = NULL;
	/*--- Allocate node, and face normal ---*/
	TurboNormal = new su2double [nDim];

	/*--- Initializate the structure ---*/
	for (iDim = 0; iDim < nDim; iDim ++) TurboNormal[iDim] = 0.0;

}

CTurboVertex::~CTurboVertex() {

	if (TurboNormal != NULL) delete [] TurboNormal;

}<|MERGE_RESOLUTION|>--- conflicted
+++ resolved
@@ -552,36 +552,8 @@
 }
 
 void CPoint::SetResolutionValue(unsigned short iDim, su2double value) {
-<<<<<<< HEAD
   assert(ResolutionValues);
   assert(iDim < nDim);
-  ResolutionValues[iDim] = value;
-}
-
-void CPoint::AddResolutionValue(unsigned short iDim, su2double value) {
-  assert(ResolutionValues);
-  assert(iDim < nDim);
-  ResolutionValues[iDim] += value;
-}
-
-void CPoint::SetResolutionVectors(const su2double* const* vectors) {
-=======
->>>>>>> 5b408387
-  assert(ResolutionValues);
-  assert(vectors);
-  for (unsigned short iDim = 0; iDim < nDim; iDim++) {
-    for (unsigned short jDim = 0; jDim < nDim; jDim++) {
-      ResolutionVectors[iDim][jDim] = vectors[iDim][jDim];
-    }
-  }
-}
-
-void CPoint::SetResolutionVector(unsigned short iDim, unsigned short jDim,
-                                 su2double value) {
-  assert(ResolutionVectors);
-  assert(iDim < nDim);
-<<<<<<< HEAD
-=======
   ResolutionValues[iDim] = value;
 }
 
@@ -605,7 +577,6 @@
                                  su2double value) {
   assert(ResolutionVectors);
   assert(iDim < nDim);
->>>>>>> 5b408387
   assert(jDim < nDim);
   ResolutionVectors[iDim][jDim] = value;
 }
