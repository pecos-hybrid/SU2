--- conflicted
+++ resolved
@@ -136,19 +136,11 @@
 lib_ldadd += @MUTATIONPP_LD@
 # endif
 
-<<<<<<< HEAD
-# if BUILD_JSONCPP
-lib_cxxflags += @JSONCPP_CXX@
-lib_ldadd += @JSONCPP_LD@
-# endif
-
 # if BUILD_LAPACK
 lib_cxxflags += @LAPACK_CXX@
 lib_ldadd += @LAPACK_LD@
 # endif
 
-=======
->>>>>>> 284b2a5b
 if BUILD_NORMAL
 libSU2_a_SOURCES = $(lib_sources)
 libSU2_a_CXXFLAGS = ${lib_cxxflags}
