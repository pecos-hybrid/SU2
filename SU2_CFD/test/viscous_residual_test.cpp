--- conflicted
+++ resolved
@@ -83,10 +83,6 @@
       : distance(1), area(3) {
 
     config = new TestConfig();
-<<<<<<< HEAD
-    numerics = new CAvgGrad_Flow(3, 5, false, config);
-=======
->>>>>>> 89cdd763
 
     /*--- Inputs ---*/
 
@@ -188,7 +184,7 @@
    * SETUP
    * ---*/
 
-  CNumerics* numerics = new CAvgGrad_Flow(3, 5, config);
+  CNumerics* numerics = new CAvgGrad_Flow(3, 5, false, config);
 
   primvar_i[nDim+1] = 1.0; // pressure
   primvar_i[nDim+2] = 1.0; // density
@@ -249,7 +245,7 @@
    * SETUP
    * ---*/
 
-  CNumerics* numerics = new CAvgGrad_Flow(3, 5, config);
+  CNumerics* numerics = new CAvgGrad_Flow(3, 5, false, config);
 
   primvar_i[nDim+1] = 1.0; // pressure
   primvar_i[nDim+2] = 1.0; // density
@@ -306,7 +302,7 @@
    * SETUP
    * ---*/
 
-  CNumerics* numerics = new CAvgGrad_Flow(3, 5, config);
+  CNumerics* numerics = new CAvgGrad_Flow(3, 5, false, config);
 
   primvar_i[nDim+1] = 1.0; // pressure
   primvar_i[nDim+2] = 1.0; // density
@@ -366,7 +362,7 @@
    * SETUP
    * ---*/
 
-  CNumerics* numerics = new CAvgGrad_Flow(3, 5, config);
+  CNumerics* numerics = new CAvgGrad_Flow(3, 5, false, config);
 
   primvar_i[nDim+1] = 1.0; // pressure
   primvar_i[nDim+2] = 1.0; // density
@@ -449,7 +445,7 @@
    * SETUP
    * ---*/
 
-  CNumerics* numerics = new CGeneralAvgGrad_Flow(3, 5, config);
+  CNumerics* numerics = new CGeneralAvgGrad_Flow(3, 5, false, config);
 
   primvar_i[nDim+1] = 1.0; // pressure
   primvar_i[nDim+2] = 1.0; // density
