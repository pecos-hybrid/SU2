################################################################################
#
# \file Makefile.am
# \brief Makefile for SU2_CFD tests
# \author T. A. Oliver
# \version 6.2.0 "Falcon"
#
# SU2 Lead Developers: Dr. Francisco Palacios (Francisco.D.Palacios@boeing.com).
#                      Dr. Thomas D. Economon (economon@stanford.edu).
#
# SU2 Developers: Prof. Juan J. Alonso's group at Stanford University.
#                 Prof. Piero Colonna's group at Delft University of Technology.
#                 Prof. Nicolas R. Gauger's group at Kaiserslautern University of Technology.
#                 Prof. Alberto Guardone's group at Polytechnic University of Milan.
#                 Prof. Rafael Palacios' group at Imperial College London.
#                 Prof. Edwin van der Weide's group at the University of Twente.
#                 Prof. Vincent Terrapon's group at the University of Liege.
#
# Copyright (C) 2012-2016 SU2, the open-source CFD code.
#
# SU2 is free software; you can redistribute it and/or
# modify it under the terms of the GNU Lesser General Public
# License as published by the Free Software Foundation; either
# version 2.1 of the License, or (at your option) any later version.
#
# SU2 is distributed in the hope that it will be useful,
# but WITHOUT ANY WARRANTY; without even the implied warranty of
# MERCHANTABILITY or FITNESS FOR A PARTICULAR PURPOSE. See the GNU
# Lesser General Public License for more details.
#
# You should have received a copy of the GNU Lesser General Public
# License along with SU2. If not, see <http://www.gnu.org/licenses/>.
#
################################################################################

check_PROGRAMS  =
TESTS  =

check_PROGRAMS += load_hybrid_constants_test
if BUILD_LAPACK
check_PROGRAMS += eigensolver_test
check_PROGRAMS += zeta_unit_cell_test
check_PROGRAMS += zeta_transform_test
endif
<<<<<<< HEAD
if HAVE_BOOST
check_PROGRAMS += convective_blending_test
check_PROGRAMS += hybrid_rdelta_test
check_PROGRAMS += fluctuating_stress_test
check_PROGRAMS += forcing_test
check_PROGRAMS += load_heterogeneous_restart
check_PROGRAMS += viscous_ideal_vs_general
check_PROGRAMS += viscous_proj_flux
check_PROGRAMS += viscous_residual_test
check_PROGRAMS += viscous_residual_2d_test
check_PROGRAMS += viscous_model_split
check_PROGRAMS += bulk_forcing_test
check_PROGRAMS += averaging_timescale_test
=======
if HAVE_BOOST_UTF
check_PROGRAMS += test_driver
>>>>>>> 5f99b653
endif

# Eventually these will likely be required
AM_CPPFLAGS =
AM_CPPFLAGS += -I$(top_srcdir)/Common/include
AM_CPPFLAGS += -I$(top_srcdir)/Common/test
AM_CPPFLAGS += -I$(top_srcdir)/SU2_CFD/include
AM_CPPFLAGS += @su2_externals_INCLUDES@ @LAPACK_CXX@ @BOOST_CPPFLAGS@

#AM_LDFLAGS = 
#LIBS = 

LDADD  =
LDADD += $(top_builddir)/SU2_CFD/obj/libSU2Core.a
LDADD += $(top_builddir)/Common/lib/libSU2.a
LDADD += @su2_externals_LIBS@ @LAPACK_LD@ @BOOST_UNIT_TEST_FRAMEWORK_LIB@
LDFLAGS = @BOOST_LDFLAGS@
if BUILD_LAPACK
LDFLAGS  += -mkl
endif

# Test sources
load_hybrid_constants_test_SOURCES     = load_hybrid_constants_test.cpp
if BUILD_LAPACK
eigensolver_test_SOURCES               = eigensolver_test.cpp
zeta_unit_cell_test_SOURCES            = zeta_unit_cell_test.cpp
zeta_transform_test_SOURCES            = zeta_transform_test.cpp
endif
<<<<<<< HEAD
if HAVE_BOOST
convective_blending_test_SOURCES       = convective_blending_test.cpp
hybrid_rdelta_test_SOURCES             = hybrid_rdelta_test.cpp
fluctuating_stress_test_SOURCES        = fluctuating_stress_test.cpp
forcing_test_SOURCES                   = forcing_test.cpp
load_heterogeneous_restart_SOURCES     = load_heterogeneous_restart.cpp
viscous_ideal_vs_general_SOURCES       = viscous_ideal_vs_general.cpp
viscous_proj_flux_SOURCES              = viscous_proj_flux.cpp
viscous_residual_test_SOURCES          = viscous_residual_test.cpp
viscous_residual_2d_test_SOURCES       = viscous_residual_2d_test.cpp
viscous_model_split_SOURCES            = viscous_model_split.cpp
bulk_forcing_test_SOURCES              = bulk_forcing_test.cpp
averaging_timescale_test_SOURCES       = averaging_timescale_test.cpp
=======
if HAVE_BOOST_UTF
test_driver_SOURCES = convective_blending_test.cpp \
                      hybrid_rdelta_test.cpp \
                      fluctuating_stress_test.cpp \
                      forcing_test.cpp \
                      load_heterogeneous_restart.cpp \
                      viscous_ideal_vs_general.cpp \
                      viscous_proj_flux.cpp \
                      viscous_residual_test.cpp \
                      viscous_residual_2d_test.cpp \
                      viscous_model_split.cpp \
                      averaging_timescale_test.cpp \
		      main.cpp
>>>>>>> 5f99b653
endif

# Tests to be run
TESTS += load_hybrid_constants_test
if BUILD_LAPACK
TESTS += eigensolver_test
TESTS += zeta_unit_cell_test
TESTS += zeta_transform_test
endif
<<<<<<< HEAD
if HAVE_BOOST
TESTS += convective_blending_test
TESTS += hybrid_rdelta_test
TESTS += fluctuating_stress_test
TESTS += forcing_test
TESTS += load_heterogeneous_restart
TESTS += viscous_ideal_vs_general
TESTS += viscous_proj_flux
TESTS += viscous_residual_test
TESTS += viscous_residual_2d_test
TESTS += viscous_model_split
TESTS += bulk_forcing_test
TESTS += averaging_timescale_test
=======
if HAVE_BOOST_UTF
TESTS += test_driver
>>>>>>> 5f99b653
endif

# Any of above we expect to fail?
XFAIL_TESTS = hybrid_rdelta_test<|MERGE_RESOLUTION|>--- conflicted
+++ resolved
@@ -42,24 +42,8 @@
 check_PROGRAMS += zeta_unit_cell_test
 check_PROGRAMS += zeta_transform_test
 endif
-<<<<<<< HEAD
-if HAVE_BOOST
-check_PROGRAMS += convective_blending_test
-check_PROGRAMS += hybrid_rdelta_test
-check_PROGRAMS += fluctuating_stress_test
-check_PROGRAMS += forcing_test
-check_PROGRAMS += load_heterogeneous_restart
-check_PROGRAMS += viscous_ideal_vs_general
-check_PROGRAMS += viscous_proj_flux
-check_PROGRAMS += viscous_residual_test
-check_PROGRAMS += viscous_residual_2d_test
-check_PROGRAMS += viscous_model_split
-check_PROGRAMS += bulk_forcing_test
-check_PROGRAMS += averaging_timescale_test
-=======
 if HAVE_BOOST_UTF
 check_PROGRAMS += test_driver
->>>>>>> 5f99b653
 endif
 
 # Eventually these will likely be required
@@ -88,21 +72,6 @@
 zeta_unit_cell_test_SOURCES            = zeta_unit_cell_test.cpp
 zeta_transform_test_SOURCES            = zeta_transform_test.cpp
 endif
-<<<<<<< HEAD
-if HAVE_BOOST
-convective_blending_test_SOURCES       = convective_blending_test.cpp
-hybrid_rdelta_test_SOURCES             = hybrid_rdelta_test.cpp
-fluctuating_stress_test_SOURCES        = fluctuating_stress_test.cpp
-forcing_test_SOURCES                   = forcing_test.cpp
-load_heterogeneous_restart_SOURCES     = load_heterogeneous_restart.cpp
-viscous_ideal_vs_general_SOURCES       = viscous_ideal_vs_general.cpp
-viscous_proj_flux_SOURCES              = viscous_proj_flux.cpp
-viscous_residual_test_SOURCES          = viscous_residual_test.cpp
-viscous_residual_2d_test_SOURCES       = viscous_residual_2d_test.cpp
-viscous_model_split_SOURCES            = viscous_model_split.cpp
-bulk_forcing_test_SOURCES              = bulk_forcing_test.cpp
-averaging_timescale_test_SOURCES       = averaging_timescale_test.cpp
-=======
 if HAVE_BOOST_UTF
 test_driver_SOURCES = convective_blending_test.cpp \
                       hybrid_rdelta_test.cpp \
@@ -116,7 +85,6 @@
                       viscous_model_split.cpp \
                       averaging_timescale_test.cpp \
 		      main.cpp
->>>>>>> 5f99b653
 endif
 
 # Tests to be run
@@ -126,24 +94,8 @@
 TESTS += zeta_unit_cell_test
 TESTS += zeta_transform_test
 endif
-<<<<<<< HEAD
-if HAVE_BOOST
-TESTS += convective_blending_test
-TESTS += hybrid_rdelta_test
-TESTS += fluctuating_stress_test
-TESTS += forcing_test
-TESTS += load_heterogeneous_restart
-TESTS += viscous_ideal_vs_general
-TESTS += viscous_proj_flux
-TESTS += viscous_residual_test
-TESTS += viscous_residual_2d_test
-TESTS += viscous_model_split
-TESTS += bulk_forcing_test
-TESTS += averaging_timescale_test
-=======
 if HAVE_BOOST_UTF
 TESTS += test_driver
->>>>>>> 5f99b653
 endif
 
 # Any of above we expect to fail?
