--- conflicted
+++ resolved
@@ -47,11 +47,8 @@
 check_PROGRAMS  =
 check_PROGRAMS += viscous_proj_flux
 check_PROGRAMS += viscous_residual_test
-<<<<<<< HEAD
 check_PROGRAMS += viscous_residual_2d_test
-=======
 check_PROGRAMS += viscous_ideal_vs_general
->>>>>>> 6dc6f05d
 check_PROGRAMS += hybrid_rdelta_test
 check_PROGRAMS += load_hybrid_constants_test
 check_PROGRAMS += eigensolver_test
@@ -77,11 +74,8 @@
 # Test sources
 viscous_proj_flux_SOURCES              = viscous_proj_flux.cpp
 viscous_residual_test_SOURCES          = viscous_residual_test.cpp
-<<<<<<< HEAD
 viscous_residual_2d_test_SOURCES       = viscous_residual_2d_test.cpp
-=======
 viscous_ideal_vs_general_SOURCES       = viscous_ideal_vs_general.cpp
->>>>>>> 6dc6f05d
 hybrid_rdelta_test_SOURCES             = hybrid_rdelta_test.cpp
 load_hybrid_constants_test_SOURCES     = load_hybrid_constants_test.cpp
 eigensolver_test_SOURCES               = eigensolver_test.cpp
@@ -92,11 +86,8 @@
 TESTS  =
 TESTS += viscous_proj_flux
 TESTS += viscous_residual_test
-<<<<<<< HEAD
 TESTS += viscous_residual_2d_test
-=======
 TESTS += viscous_ideal_vs_general
->>>>>>> 6dc6f05d
 TESTS += hybrid_rdelta_test
 TESTS += load_hybrid_constants_test
 TESTS += eigensolver_test
