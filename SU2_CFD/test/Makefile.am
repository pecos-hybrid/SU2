--- conflicted
+++ resolved
@@ -53,10 +53,7 @@
 check_PROGRAMS += viscous_residual_test
 check_PROGRAMS += viscous_residual_2d_test
 check_PROGRAMS += viscous_model_split
-<<<<<<< HEAD
-=======
 check_PROGRAMS += averaging_timescale_test
->>>>>>> 4ccec150
 endif
 
 # Eventually these will likely be required
@@ -72,11 +69,9 @@
 LDADD  =
 LDADD += $(top_builddir)/SU2_CFD/obj/libSU2Core.a
 LDADD += $(top_builddir)/Common/lib/libSU2.a
-#LDADD += @su2_externals_LIBS@ @LAPACK_LD@
-LDADD += @su2_externals_LIBS@ @LAPACK_LDALL@
+LDADD += @su2_externals_LIBS@ @LAPACK_LD@
 if BUILD_LAPACK
-#LDFLAGS  += -mkl
-LDFLAGS  += @LAPACK_LDALL@
+LDFLAGS  += -mkl
 endif
 
 # Test sources
@@ -97,10 +92,7 @@
 viscous_residual_test_SOURCES          = viscous_residual_test.cpp
 viscous_residual_2d_test_SOURCES       = viscous_residual_2d_test.cpp
 viscous_model_split_SOURCES            = viscous_model_split.cpp
-<<<<<<< HEAD
-=======
 averaging_timescale_test_SOURCES       = averaging_timescale_test.cpp
->>>>>>> 4ccec150
 endif
 
 # Tests to be run
@@ -121,10 +113,7 @@
 TESTS += viscous_residual_test
 TESTS += viscous_residual_2d_test
 TESTS += viscous_model_split
-<<<<<<< HEAD
-=======
 TESTS += averaging_timescale_test
->>>>>>> 4ccec150
 endif
 
 # Any of above we expect to fail?
