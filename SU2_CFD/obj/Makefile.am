--- conflicted
+++ resolved
@@ -77,15 +77,12 @@
   ../include/output_structure.inl \
   ../include/solver_structure.hpp \
   ../include/solver_structure.inl \
-<<<<<<< HEAD
   ../include/solver_structure_v2f.hpp \
   ../include/solver_structure_v2f.inl \
   ../include/fluctuating_stress.hpp \
   ../include/fluctuating_stress.inl \
-=======
   ../include/hybrid_RANS_LES_forcing.hpp \
   ../include/hybrid_RANS_LES_forcing.inl \
->>>>>>> b4c0ee92
   ../include/hybrid_RANS_LES_model.hpp \
   ../include/SU2_CFD.hpp \
   ../include/transport_model.hpp \
@@ -146,11 +143,8 @@
   ../src/solver_direct_elasticity.cpp \
   ../src/solver_structure.cpp \
   ../src/solver_template.cpp \
-<<<<<<< HEAD
   ../src/fluctuating_stress.cpp \
-=======
   ../src/hybrid_RANS_LES_forcing.cpp \
->>>>>>> b4c0ee92
   ../src/hybrid_RANS_LES_model.cpp \
   ../src/transfer_physics.cpp \
   ../src/transfer_structure.cpp \
