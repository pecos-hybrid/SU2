################################################################################
#
# \file Makefile.am
# \brief Makefile for SU2_CFD
# \author M. Colonno, T. Economon, F. Palacios
# \version 6.2.0 "Falcon"
#
# The current SU2 release has been coordinated by the
# SU2 International Developers Society <www.su2devsociety.org>
# with selected contributions from the open-source community.
#
# The main research teams contributing to the current release are:
#  - Prof. Juan J. Alonso's group at Stanford University.
#  - Prof. Piero Colonna's group at Delft University of Technology.
#  - Prof. Nicolas R. Gauger's group at Kaiserslautern University of Technology.
#  - Prof. Alberto Guardone's group at Polytechnic University of Milan.
#  - Prof. Rafael Palacios' group at Imperial College London.
#  - Prof. Vincent Terrapon's group at the University of Liege.
#  - Prof. Edwin van der Weide's group at the University of Twente.
#  - Lab. of New Concepts in Aeronautics at Tech. Institute of Aeronautics.
#
# Copyright 2012-2019, Francisco D. Palacios, Thomas D. Economon,
#                      Tim Albring, and the SU2 contributors.
#
# SU2 is free software; you can redistribute it and/or
# modify it under the terms of the GNU Lesser General Public
# License as published by the Free Software Foundation; either
# version 2.1 of the License, or (at your option) any later version.
#
# SU2 is distributed in the hope that it will be useful,
# but WITHOUT ANY WARRANTY; without even the implied warranty of
# MERCHANTABILITY or FITNESS FOR A PARTICULAR PURPOSE. See the GNU
# Lesser General Public License for more details.
#
# You should have received a copy of the GNU Lesser General Public
# License along with SU2. If not, see <http://www.gnu.org/licenses/>.
#
################################################################################

AUTOMAKE_OPTIONS = subdir-objects
ACLOCAL_AMFLAGS = ${ACLOCAL_FLAGS}

bin_PROGRAMS =
noinst_LIBRARIES =

if BUILD_NORMAL
bin_PROGRAMS += ../bin/SU2_CFD
noinst_LIBRARIES+= libSU2Core.a
endif

if BUILD_DIRECTDIFF
bin_PROGRAMS += ../bin/SU2_CFD_DIRECTDIFF
noinst_LIBRARIES+= libSU2Core_DIRECTDIFF.a
endif

if BUILD_REVERSE
bin_PROGRAMS += ../bin/SU2_CFD_AD
noinst_LIBRARIES+= libSU2Core_AD.a
endif

libSU2Core_sources = \
  ../include/data_manufactured_solutions.hpp \
  ../include/definition_structure.hpp \
  ../include/fluid_model.hpp \
  ../include/fluid_model.inl \
  ../include/integration_structure.hpp \
  ../include/integration_structure.inl \
  ../include/driver_structure.hpp \
  ../include/iteration_structure.hpp \
  ../include/numerics_structure.hpp \
  ../include/numerics_direct_mean_hybrid.hpp \
  ../include/numerics_structure.inl \
  ../include/numerics_direct_mean_hybrid.inl \
  ../include/numerics_structure_v2f.hpp \
  ../include/output_structure.hpp \
  ../include/output_structure.inl \
  ../include/sgs_model.hpp \
  ../include/sgs_model.inl \
  ../include/solver_structure.hpp \
  ../include/solver_structure.inl \
  ../include/solver_structure_v2f.hpp \
  ../include/solver_structure_v2f.inl \
  ../include/fluctuating_stress.hpp \
  ../include/fluctuating_stress.inl \
  ../include/hybrid_RANS_LES_forcing.hpp \
  ../include/hybrid_RANS_LES_forcing.inl \
  ../include/hybrid_RANS_LES_model.hpp \
  ../include/SU2_CFD.hpp \
  ../include/task_definition.hpp \
  ../include/task_definition.inl \
  ../include/transport_model.hpp \
  ../include/transport_model.inl \
  ../include/variable_structure.hpp \
  ../include/variable_structure.inl \
  ../include/variable_structure_v2f.hpp \
  ../include/variable_structure_v2f.inl \
  ../include/transfer_structure.hpp \
  ../include/transfer_structure.inl \
  ../src/data_manufactured_solutions.cpp \
  ../src/definition_structure.cpp \
  ../src/fluid_model.cpp \
  ../src/fluid_model_pig.cpp \
  ../src/fluid_model_pvdw.cpp \
  ../src/fluid_model_ppr.cpp \
  ../src/fluid_model_inc.cpp \
  ../src/integration_structure.cpp \
  ../src/integration_time.cpp \
  ../src/driver_direct_multizone.cpp \
  ../src/driver_direct_singlezone.cpp \
  ../src/driver_structure.cpp \
  ../src/iteration_structure.cpp \
  ../src/numerics_adjoint_mean.cpp \
  ../src/numerics_adjoint_turbulent.cpp \
  ../src/numerics_direct_heat.cpp \
  ../src/numerics_direct_mean.cpp \
  ../src/numerics_direct_mean_hybrid.cpp \
  ../src/numerics_direct_mean_inc.cpp \
  ../src/numerics_direct_transition.cpp \
  ../src/numerics_direct_turbulent.cpp \
  ../src/numerics_direct_turbulent_v2f.cpp \
<<<<<<< HEAD
  ../src/numerics_direct_wave.cpp \
=======
  ../src/numerics_direct_hybrid.cpp \
>>>>>>> 39cb47a4
  ../src/numerics_direct_elasticity_nonlinear.cpp \
  ../src/numerics_direct_elasticity_linear.cpp \
  ../src/numerics_direct_elasticity.cpp \
  ../src/numerics_structure.cpp \
  ../src/numerics_template.cpp \
  ../src/output_cgns.cpp \
  ../src/output_structure.cpp \
  ../src/output_physics.cpp \
  ../src/output_tecplot.cpp \
  ../src/output_fieldview.cpp \
  ../src/output_su2.cpp \
  ../src/output_paraview.cpp \
  ../src/python_wrapper_structure.cpp \
  ../src/solver_adjoint_mean.cpp \
  ../src/solver_adjoint_turbulent.cpp \
  ../src/solver_adjoint_discrete.cpp \
  ../src/solver_adjoint_elasticity.cpp \
  ../src/solver_direct_heat.cpp \
  ../src/solver_direct_mean.cpp \
  ../src/solver_direct_mean_fem.cpp \
  ../src/solver_direct_mean_inc.cpp \
  ../src/solver_direct_transition.cpp \
  ../src/solver_direct_turbulent.cpp \
  ../src/solver_direct_turbulent_v2f.cpp \
<<<<<<< HEAD
  ../src/solver_direct_wave.cpp \
=======
  ../src/solver_direct_hybrid.cpp \
>>>>>>> 39cb47a4
  ../src/solver_direct_elasticity.cpp \
  ../src/solver_structure.cpp \
  ../src/solver_template.cpp \
  ../src/fluctuating_stress.cpp \
  ../src/hybrid_RANS_LES_forcing.cpp \
  ../src/hybrid_RANS_LES_model.cpp \
  ../src/transfer_physics.cpp \
  ../src/transfer_structure.cpp \
  ../src/transport_model.cpp \
  ../src/variable_adjoint_mean.cpp \
  ../src/variable_adjoint_turbulent.cpp \
  ../src/variable_adjoint_discrete.cpp \
  ../src/variable_adjoint_elasticity.cpp \
  ../src/variable_direct_heat.cpp \
  ../src/variable_direct_mean.cpp \
  ../src/variable_direct_mean_inc.cpp \
  ../src/variable_direct_transition.cpp \
  ../src/variable_direct_turbulent.cpp \
  ../src/variable_direct_turbulent_v2f.cpp \
<<<<<<< HEAD
  ../src/variable_direct_wave.cpp \
=======
  ../src/variable_direct_hybrid.cpp \
>>>>>>> 39cb47a4
  ../src/variable_direct_elasticity.cpp \
  ../src/variable_structure.cpp \
  ../src/variable_template.cpp

su2_cfd_sources = \
  ../include/SU2_CFD.hpp \
  ../src/SU2_CFD.cpp

libSU2Core_cxx_flags = -fPIC
libSU2Core_libadd = 

su2_cfd_cxx_flags =
su2_cfd_ldadd =

# always link to built dependencies from ./externals
su2_cfd_cxx_flags += @su2_externals_INCLUDES@
su2_cfd_ldadd += @su2_externals_LIBS@
su2_cfd_ldadd += @su2_externals_LIBPTHREAD@
libSU2Core_cxx_flags += @su2_externals_INCLUDES@

# if BUILD_MUTATIONPP
su2_cfd_cxx_flags += @MUTATIONPP_CXX@
su2_cfd_ldadd += @MUTATIONPP_LD@
# endif

# if BUILD_LAPACK
libSU2Core_cxx_flags += @LAPACK_CXX@
libSU2Core_libadd += @LAPACK_LD@
su2_cfd_cxx_flags += @LAPACK_CXX@
#su2_cfd_ldadd += @LAPACK_LD@
su2_cfd_ldadd += @LAPACK_LDALL@
# endif

if BUILD_NORMAL
libSU2Core_a_SOURCES = $(libSU2Core_sources)
libSU2Core_a_CXXFLAGS = $(libSU2Core_cxx_flags)
libSU2Core_a_LIBADD = $(libSU2Core_libadd)
___bin_SU2_CFD_SOURCES = $(su2_cfd_sources)
___bin_SU2_CFD_CXXFLAGS = ${su2_cfd_cxx_flags}
___bin_SU2_CFD_LDADD = libSU2Core.a ../../Common/lib/libSU2.a ${su2_cfd_ldadd}
endif

if BUILD_DIRECTDIFF
libSU2Core_DIRECTDIFF_a_SOURCES = $(libSU2Core_sources)
libSU2Core_DIRECTDIFF_a_CXXFLAGS = @DIRECTDIFF_CXX@ $(libSU2Core_cxx_flags)
libSU2Core_DIRECTDIFF_a_LIBADD = @DIRECTDIFF_LIBS@ $(libSU2Core_libadd)
___bin_SU2_CFD_DIRECTDIFF_SOURCES = $(su2_cfd_sources) 
___bin_SU2_CFD_DIRECTDIFF_CXXFLAGS = @DIRECTDIFF_CXX@ ${su2_cfd_cxx_flags}
___bin_SU2_CFD_DIRECTDIFF_LDADD = libSU2Core_DIRECTDIFF.a @DIRECTDIFF_LIBS@ ../../Common/lib/libSU2_DIRECTDIFF.a ${su2_cfd_ldadd}
endif

if BUILD_REVERSE
libSU2Core_AD_a_SOURCES = $(libSU2Core_sources)
libSU2Core_AD_a_CXXFLAGS = @REVERSE_CXX@ $(libSU2Core_cxx_flags)
libSU2Core_AD_a_LIBADD = @REVERSE_LIBS@ $(libSU2Core_libadd)
___bin_SU2_CFD_AD_SOURCES = $(su2_cfd_sources) 
___bin_SU2_CFD_AD_CXXFLAGS = @REVERSE_CXX@ ${su2_cfd_cxx_flags}
___bin_SU2_CFD_AD_LDADD = libSU2Core_AD.a @REVERSE_LIBS@ ../../Common/lib/libSU2_AD.a ${su2_cfd_ldadd}
endif<|MERGE_RESOLUTION|>--- conflicted
+++ resolved
@@ -118,11 +118,6 @@
   ../src/numerics_direct_transition.cpp \
   ../src/numerics_direct_turbulent.cpp \
   ../src/numerics_direct_turbulent_v2f.cpp \
-<<<<<<< HEAD
-  ../src/numerics_direct_wave.cpp \
-=======
-  ../src/numerics_direct_hybrid.cpp \
->>>>>>> 39cb47a4
   ../src/numerics_direct_elasticity_nonlinear.cpp \
   ../src/numerics_direct_elasticity_linear.cpp \
   ../src/numerics_direct_elasticity.cpp \
@@ -147,11 +142,6 @@
   ../src/solver_direct_transition.cpp \
   ../src/solver_direct_turbulent.cpp \
   ../src/solver_direct_turbulent_v2f.cpp \
-<<<<<<< HEAD
-  ../src/solver_direct_wave.cpp \
-=======
-  ../src/solver_direct_hybrid.cpp \
->>>>>>> 39cb47a4
   ../src/solver_direct_elasticity.cpp \
   ../src/solver_structure.cpp \
   ../src/solver_template.cpp \
@@ -171,11 +161,6 @@
   ../src/variable_direct_transition.cpp \
   ../src/variable_direct_turbulent.cpp \
   ../src/variable_direct_turbulent_v2f.cpp \
-<<<<<<< HEAD
-  ../src/variable_direct_wave.cpp \
-=======
-  ../src/variable_direct_hybrid.cpp \
->>>>>>> 39cb47a4
   ../src/variable_direct_elasticity.cpp \
   ../src/variable_structure.cpp \
   ../src/variable_template.cpp
