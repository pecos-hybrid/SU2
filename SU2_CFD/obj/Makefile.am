################################################################################
#
# \file Makefile.am
# \brief Makefile for SU2_CFD
# \author M. Colonno, T. Economon, F. Palacios
# \version 6.2.0 "Falcon"
#
# The current SU2 release has been coordinated by the
# SU2 International Developers Society <www.su2devsociety.org>
# with selected contributions from the open-source community.
#
# The main research teams contributing to the current release are:
#  - Prof. Juan J. Alonso's group at Stanford University.
#  - Prof. Piero Colonna's group at Delft University of Technology.
#  - Prof. Nicolas R. Gauger's group at Kaiserslautern University of Technology.
#  - Prof. Alberto Guardone's group at Polytechnic University of Milan.
#  - Prof. Rafael Palacios' group at Imperial College London.
#  - Prof. Vincent Terrapon's group at the University of Liege.
#  - Prof. Edwin van der Weide's group at the University of Twente.
#  - Lab. of New Concepts in Aeronautics at Tech. Institute of Aeronautics.
#
# Copyright 2012-2019, Francisco D. Palacios, Thomas D. Economon,
#                      Tim Albring, and the SU2 contributors.
#
# SU2 is free software; you can redistribute it and/or
# modify it under the terms of the GNU Lesser General Public
# License as published by the Free Software Foundation; either
# version 2.1 of the License, or (at your option) any later version.
#
# SU2 is distributed in the hope that it will be useful,
# but WITHOUT ANY WARRANTY; without even the implied warranty of
# MERCHANTABILITY or FITNESS FOR A PARTICULAR PURPOSE. See the GNU
# Lesser General Public License for more details.
#
# You should have received a copy of the GNU Lesser General Public
# License along with SU2. If not, see <http://www.gnu.org/licenses/>.
#
################################################################################

AUTOMAKE_OPTIONS = subdir-objects
ACLOCAL_AMFLAGS = ${ACLOCAL_FLAGS}

bin_PROGRAMS =
noinst_LIBRARIES =

if BUILD_NORMAL
bin_PROGRAMS += ../bin/SU2_CFD
noinst_LIBRARIES+= libSU2Core.a
endif

if BUILD_DIRECTDIFF
bin_PROGRAMS += ../bin/SU2_CFD_DIRECTDIFF
noinst_LIBRARIES+= libSU2Core_DIRECTDIFF.a
endif

if BUILD_REVERSE
bin_PROGRAMS += ../bin/SU2_CFD_AD
noinst_LIBRARIES+= libSU2Core_AD.a
endif

libSU2Core_sources = \
  ../include/data_manufactured_solutions.hpp \
  ../include/definition_structure.hpp \
  ../include/fluid_model.hpp \
  ../include/fluid_model.inl \
  ../include/integration_structure.hpp \
  ../include/integration_structure.inl \
  ../include/driver_structure.hpp \
  ../include/iteration_structure.hpp \
  ../include/numerics_structure.hpp \
  ../include/numerics_direct_mean_hybrid.hpp \
  ../include/numerics_structure.inl \
  ../include/numerics_direct_mean_hybrid.inl \
  ../include/numerics_structure_v2f.hpp \
  ../include/output_structure.hpp \
  ../include/output_structure.inl \
  ../include/sgs_model.hpp \
  ../include/sgs_model.inl \
  ../include/solver_structure.hpp \
  ../include/solver_structure.inl \
  ../include/solver_structure_v2f.hpp \
  ../include/solver_structure_v2f.inl \
  ../include/fluctuating_stress.hpp \
  ../include/fluctuating_stress.inl \
  ../include/hybrid_RANS_LES_forcing.hpp \
  ../include/hybrid_RANS_LES_forcing.inl \
  ../include/hybrid_RANS_LES_model.hpp \
  ../include/SU2_CFD.hpp \
  ../include/task_definition.hpp \
  ../include/task_definition.inl \
  ../include/transport_model.hpp \
  ../include/transport_model.inl \
  ../include/variable_structure.hpp \
  ../include/variable_structure.inl \
  ../include/variable_structure_v2f.hpp \
  ../include/variable_structure_v2f.inl \
  ../include/transfer_structure.hpp \
  ../include/transfer_structure.inl \
  ../src/data_manufactured_solutions.cpp \
  ../src/definition_structure.cpp \
  ../src/fluid_model.cpp \
  ../src/fluid_model_pig.cpp \
  ../src/fluid_model_pvdw.cpp \
  ../src/fluid_model_ppr.cpp \
  ../src/fluid_model_inc.cpp \
  ../src/integration_structure.cpp \
  ../src/integration_time.cpp \
  ../src/driver_direct_multizone.cpp \
  ../src/driver_direct_singlezone.cpp \
  ../src/driver_structure.cpp \
  ../src/iteration_structure.cpp \
  ../src/numerics_adjoint_mean.cpp \
  ../src/numerics_adjoint_turbulent.cpp \
  ../src/numerics_direct_heat.cpp \
  ../src/numerics_direct_mean.cpp \
  ../src/numerics_direct_mean_hybrid.cpp \
  ../src/numerics_direct_mean_inc.cpp \
  ../src/numerics_direct_transition.cpp \
  ../src/numerics_direct_turbulent.cpp \
<<<<<<< HEAD
  ../src/numerics_direct_turbulent_v2f.cpp \
  ../src/numerics_direct_wave.cpp \
=======
>>>>>>> 284b2a5b
  ../src/numerics_direct_elasticity_nonlinear.cpp \
  ../src/numerics_direct_elasticity_linear.cpp \
  ../src/numerics_direct_elasticity.cpp \
  ../src/numerics_structure.cpp \
  ../src/numerics_template.cpp \
  ../src/output_cgns.cpp \
  ../src/output_structure.cpp \
  ../src/output_physics.cpp \
  ../src/output_tecplot.cpp \
  ../src/output_fieldview.cpp \
  ../src/output_su2.cpp \
  ../src/output_paraview.cpp \
  ../src/python_wrapper_structure.cpp \
  ../src/solver_adjoint_mean.cpp \
  ../src/solver_adjoint_turbulent.cpp \
  ../src/solver_adjoint_discrete.cpp \
  ../src/solver_adjoint_elasticity.cpp \
  ../src/solver_direct_heat.cpp \
  ../src/solver_direct_mean.cpp \
  ../src/solver_direct_mean_fem.cpp \
  ../src/solver_direct_mean_inc.cpp \
  ../src/solver_direct_transition.cpp \
  ../src/solver_direct_turbulent.cpp \
<<<<<<< HEAD
  ../src/solver_direct_turbulent_v2f.cpp \
  ../src/solver_direct_wave.cpp \
=======
>>>>>>> 284b2a5b
  ../src/solver_direct_elasticity.cpp \
  ../src/solver_structure.cpp \
  ../src/solver_template.cpp \
  ../src/fluctuating_stress.cpp \
  ../src/hybrid_RANS_LES_forcing.cpp \
  ../src/hybrid_RANS_LES_model.cpp \
  ../src/transfer_physics.cpp \
  ../src/transfer_structure.cpp \
  ../src/transport_model.cpp \
  ../src/variable_adjoint_mean.cpp \
  ../src/variable_adjoint_turbulent.cpp \
  ../src/variable_adjoint_discrete.cpp \
  ../src/variable_adjoint_elasticity.cpp \
  ../src/variable_direct_heat.cpp \
  ../src/variable_direct_mean.cpp \
  ../src/variable_direct_mean_inc.cpp \
  ../src/variable_direct_transition.cpp \
  ../src/variable_direct_turbulent.cpp \
<<<<<<< HEAD
  ../src/variable_direct_turbulent_v2f.cpp \
  ../src/variable_direct_wave.cpp \
=======
>>>>>>> 284b2a5b
  ../src/variable_direct_elasticity.cpp \
  ../src/variable_structure.cpp \
  ../src/variable_template.cpp

su2_cfd_sources = \
  ../include/SU2_CFD.hpp \
  ../src/SU2_CFD.cpp

libSU2Core_cxx_flags = -fPIC
libSU2Core_libadd = 

su2_cfd_cxx_flags =
su2_cfd_ldadd =

# always link to built dependencies from ./externals
su2_cfd_cxx_flags += @su2_externals_INCLUDES@
su2_cfd_ldadd += @su2_externals_LIBS@
su2_cfd_ldadd += @su2_externals_LIBPTHREAD@
libSU2Core_cxx_flags += @su2_externals_INCLUDES@

# if BUILD_MUTATIONPP
su2_cfd_cxx_flags += @MUTATIONPP_CXX@
su2_cfd_ldadd += @MUTATIONPP_LD@
# endif

<<<<<<< HEAD
# if BUILD_JSONCPP
su2_cfd_cxx_flags += @JSONCPP_CXX@
su2_cfd_ldadd += @JSONCPP_LD@
# endif

# if BUILD_HDF5
su2_cfd_cxx_flags += @HDF5_CXX@
su2_cfd_ldadd += @HDF5_LD@
# endif

# if BUILD_SZIP
su2_cfd_cxx_flags += @SZIP_CXX@
su2_cfd_ldadd += @SZIP_LD@
# endif

# if BUILD_ZLIB
su2_cfd_cxx_flags += @ZLIB_CXX@
su2_cfd_ldadd += @ZLIB_LD@
# endif

# if BUILD_LAPACK
libSU2Core_cxx_flags += @LAPACK_CXX@
libSU2Core_libadd += @LAPACK_LD@
su2_cfd_cxx_flags += @LAPACK_CXX@
#su2_cfd_ldadd += @LAPACK_LD@
su2_cfd_ldadd += @LAPACK_LDALL@
# endif

=======
>>>>>>> 284b2a5b
if BUILD_NORMAL
libSU2Core_a_SOURCES = $(libSU2Core_sources)
libSU2Core_a_CXXFLAGS = $(libSU2Core_cxx_flags)
libSU2Core_a_LIBADD = $(libSU2Core_libadd)
___bin_SU2_CFD_SOURCES = $(su2_cfd_sources)
___bin_SU2_CFD_CXXFLAGS = ${su2_cfd_cxx_flags}
___bin_SU2_CFD_LDADD = libSU2Core.a ../../Common/lib/libSU2.a ${su2_cfd_ldadd}
endif

if BUILD_DIRECTDIFF
libSU2Core_DIRECTDIFF_a_SOURCES = $(libSU2Core_sources)
libSU2Core_DIRECTDIFF_a_CXXFLAGS = @DIRECTDIFF_CXX@ $(libSU2Core_cxx_flags)
libSU2Core_DIRECTDIFF_a_LIBADD = @DIRECTDIFF_LIBS@ $(libSU2Core_libadd)
___bin_SU2_CFD_DIRECTDIFF_SOURCES = $(su2_cfd_sources) 
___bin_SU2_CFD_DIRECTDIFF_CXXFLAGS = @DIRECTDIFF_CXX@ ${su2_cfd_cxx_flags}
___bin_SU2_CFD_DIRECTDIFF_LDADD = libSU2Core_DIRECTDIFF.a @DIRECTDIFF_LIBS@ ../../Common/lib/libSU2_DIRECTDIFF.a ${su2_cfd_ldadd}
endif

if BUILD_REVERSE
libSU2Core_AD_a_SOURCES = $(libSU2Core_sources)
libSU2Core_AD_a_CXXFLAGS = @REVERSE_CXX@ $(libSU2Core_cxx_flags)
libSU2Core_AD_a_LIBADD = @REVERSE_LIBS@ $(libSU2Core_libadd)
___bin_SU2_CFD_AD_SOURCES = $(su2_cfd_sources) 
___bin_SU2_CFD_AD_CXXFLAGS = @REVERSE_CXX@ ${su2_cfd_cxx_flags}
___bin_SU2_CFD_AD_LDADD = libSU2Core_AD.a @REVERSE_LIBS@ ../../Common/lib/libSU2_AD.a ${su2_cfd_ldadd}
endif<|MERGE_RESOLUTION|>--- conflicted
+++ resolved
@@ -117,11 +117,7 @@
   ../src/numerics_direct_mean_inc.cpp \
   ../src/numerics_direct_transition.cpp \
   ../src/numerics_direct_turbulent.cpp \
-<<<<<<< HEAD
   ../src/numerics_direct_turbulent_v2f.cpp \
-  ../src/numerics_direct_wave.cpp \
-=======
->>>>>>> 284b2a5b
   ../src/numerics_direct_elasticity_nonlinear.cpp \
   ../src/numerics_direct_elasticity_linear.cpp \
   ../src/numerics_direct_elasticity.cpp \
@@ -145,11 +141,7 @@
   ../src/solver_direct_mean_inc.cpp \
   ../src/solver_direct_transition.cpp \
   ../src/solver_direct_turbulent.cpp \
-<<<<<<< HEAD
   ../src/solver_direct_turbulent_v2f.cpp \
-  ../src/solver_direct_wave.cpp \
-=======
->>>>>>> 284b2a5b
   ../src/solver_direct_elasticity.cpp \
   ../src/solver_structure.cpp \
   ../src/solver_template.cpp \
@@ -168,11 +160,7 @@
   ../src/variable_direct_mean_inc.cpp \
   ../src/variable_direct_transition.cpp \
   ../src/variable_direct_turbulent.cpp \
-<<<<<<< HEAD
   ../src/variable_direct_turbulent_v2f.cpp \
-  ../src/variable_direct_wave.cpp \
-=======
->>>>>>> 284b2a5b
   ../src/variable_direct_elasticity.cpp \
   ../src/variable_structure.cpp \
   ../src/variable_template.cpp
@@ -196,27 +184,6 @@
 # if BUILD_MUTATIONPP
 su2_cfd_cxx_flags += @MUTATIONPP_CXX@
 su2_cfd_ldadd += @MUTATIONPP_LD@
-# endif
-
-<<<<<<< HEAD
-# if BUILD_JSONCPP
-su2_cfd_cxx_flags += @JSONCPP_CXX@
-su2_cfd_ldadd += @JSONCPP_LD@
-# endif
-
-# if BUILD_HDF5
-su2_cfd_cxx_flags += @HDF5_CXX@
-su2_cfd_ldadd += @HDF5_LD@
-# endif
-
-# if BUILD_SZIP
-su2_cfd_cxx_flags += @SZIP_CXX@
-su2_cfd_ldadd += @SZIP_LD@
-# endif
-
-# if BUILD_ZLIB
-su2_cfd_cxx_flags += @ZLIB_CXX@
-su2_cfd_ldadd += @ZLIB_LD@
 # endif
 
 # if BUILD_LAPACK
@@ -227,8 +194,6 @@
 su2_cfd_ldadd += @LAPACK_LDALL@
 # endif
 
-=======
->>>>>>> 284b2a5b
 if BUILD_NORMAL
 libSU2Core_a_SOURCES = $(libSU2Core_sources)
 libSU2Core_a_CXXFLAGS = $(libSU2Core_cxx_flags)
