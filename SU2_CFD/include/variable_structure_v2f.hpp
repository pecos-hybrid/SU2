/*!
 * \file variable_structure.hpp
 * \brief Headers of the main subroutines for storing all the variables for
 *        each kind of governing equation (direct, adjoint and linearized).
 *        The subroutines and functions are in the <i>variable_structure.cpp</i> file.
 * \author F. Palacios, T. Economon
 * \version 6.0.1 "Falcon"
 *
 * The current SU2 release has been coordinated by the
 * SU2 International Developers Society <www.su2devsociety.org>
 * with selected contributions from the open-source community.
 *
 * The main research teams contributing to the current release are:
 *  - Prof. Juan J. Alonso's group at Stanford University.
 *  - Prof. Piero Colonna's group at Delft University of Technology.
 *  - Prof. Nicolas R. Gauger's group at Kaiserslautern University of Technology.
 *  - Prof. Alberto Guardone's group at Polytechnic University of Milan.
 *  - Prof. Rafael Palacios' group at Imperial College London.
 *  - Prof. Vincent Terrapon's group at the University of Liege.
 *  - Prof. Edwin van der Weide's group at the University of Twente.
 *  - Lab. of New Concepts in Aeronautics at Tech. Institute of Aeronautics.
 *
 * Copyright 2012-2018, Francisco D. Palacios, Thomas D. Economon,
 *                      Tim Albring, and the SU2 contributors.
 *
 * SU2 is free software; you can redistribute it and/or
 * modify it under the terms of the GNU Lesser General Public
 * License as published by the Free Software Foundation; either
 * version 2.1 of the License, or (at your option) any later version.
 *
 * SU2 is distributed in the hope that it will be useful,
 * but WITHOUT ANY WARRANTY; without even the implied warranty of
 * MERCHANTABILITY or FITNESS FOR A PARTICULAR PURPOSE. See the GNU
 * Lesser General Public License for more details.
 *
 * You should have received a copy of the GNU Lesser General Public
 * License along with SU2. If not, see <http://www.gnu.org/licenses/>.
 */

#pragma once

#include "variable_structure.hpp"

/*!
 * \class CTurbKEVariable
 * \brief Main class for defining the variables of the turbulence model.
 * \ingroup Turbulence_Model
 * \author S. Haering, C. Pederson
 * \version 4.3.x "Cardinal"
 */
class CTurbKEVariable : public CTurbVariable {

protected:
  su2double timescale,		/*!< \brief T_m k-eps. */
            lengthscale,	/*!< \brief L_m k-eps */
            typical_time,
            typical_length,
            kol_time,
            kol_length,
            stag_time,
            stag_length;
  su2double alpha_kol;
  su2double Production;   /*!< \brief Production of TKE */

  /*--- Constants are static to avoid storing values at every node ---*/

  static su2double C_mu, C_T, C_eta, C_nu;

public:
  /*!
   * \brief Constructor of the class.
   */
  CTurbKEVariable(void);

  /*!
   * \overload
   * \param[in] val_kine - Turbulent variable value (initialization value).
   * \param[in] val_omega - Turbulent variable value (initialization value).
   * \param[in] val_muT - Turbulent variable value (initialization value).
   * \param[in] val_nDim - Number of dimensions of the problem.
   * \param[in] val_nvar - Number of variables of the problem.
   * \param[in] config - Definition of the particular problem.
   */
  CTurbKEVariable(su2double val_kine, su2double val_epsi,
                  su2double val_zeta, su2double val_f,
                  su2double val_muT, su2double val_Tm, su2double val_Lm,
                  unsigned short val_nDim, unsigned short val_nvar,
                  CConfig *config);

  /*!
   * \brief Destructor of the class.
   */
  ~CTurbKEVariable(void);

  /**
   * \brief Get the large-eddy timescale of the turbulence
   * \return The large-eddy timescale of the turbulence.
   */
  su2double GetTurbTimescale(void) const;

  /**
   * \brief Get the large-eddy lengthscale of the turbulence
   * \return The large-eddy lengthscale of the turbulence
   */
  su2double GetTurbLengthscale(void) const;

  /*!
   * \brief Get the component anisotropy ratio (max-to-min)
   * \return The Reynolds stress component anisotropy ratio (max-to-min)
   */
  su2double GetAnisoRatio(void);

  /*!
   * \brief Set the production of turbulent kinetic energy.
   * \param[in] val_production - Production of turbulent kinetic energy.
   */
  void SetProduction(su2double val_production);

  /*!
   * \brief Get the production of turbulent kinetic energy.
   * \return Production of turbulent kinetic energy.
   */
  su2double GetProduction(void) const;

  /**
   * \brief Sets the turbulent length and timescales
   *
   * \param[in] nu - The kinematic viscosity
   * \param[in] S - The magnitude of the deviatoric rate-of-strain
   * \param[in] VelMag - The magntidue of the freestream velocity
   * \param[in] L_inf - The freestream (or problem) lengthscale
<<<<<<< HEAD
   * \param[in] config - Configuration settings
=======
   * \param[in] use_realizability - Limit the time and lengthscales based
   *     on realizability limits on the Reynolds stress tensor.
>>>>>>> 4ccec150
   */
  void SetTurbScales(su2double nu,
                     su2double S,
                     su2double VelMag,
                     su2double L_inf,
<<<<<<< HEAD
                     const CConfig* config);
=======
                     bool use_realizability);
>>>>>>> 4ccec150

  su2double GetTypicalLengthscale(void) const;

  su2double GetTypicalTimescale(void) const;

  su2double GetKolLengthscale(void) const;

  su2double GetKolTimescale(void) const;

  void SetKolKineticEnergyRatio(su2double nu);

  su2double GetKolKineticEnergyRatio(void) const;

  static void SetConstants(const su2double* constants);
};

#include "variable_structure_v2f.inl"<|MERGE_RESOLUTION|>--- conflicted
+++ resolved
@@ -129,22 +129,13 @@
    * \param[in] S - The magnitude of the deviatoric rate-of-strain
    * \param[in] VelMag - The magntidue of the freestream velocity
    * \param[in] L_inf - The freestream (or problem) lengthscale
-<<<<<<< HEAD
    * \param[in] config - Configuration settings
-=======
-   * \param[in] use_realizability - Limit the time and lengthscales based
-   *     on realizability limits on the Reynolds stress tensor.
->>>>>>> 4ccec150
    */
   void SetTurbScales(su2double nu,
                      su2double S,
                      su2double VelMag,
                      su2double L_inf,
-<<<<<<< HEAD
                      const CConfig* config);
-=======
-                     bool use_realizability);
->>>>>>> 4ccec150
 
   su2double GetTypicalLengthscale(void) const;
 
