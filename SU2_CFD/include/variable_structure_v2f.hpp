/*!
 * \file variable_structure.hpp
 * \brief Headers of the main subroutines for storing all the variables for
 *        each kind of governing equation (direct, adjoint and linearized).
 *        The subroutines and functions are in the <i>variable_structure.cpp</i> file.
 * \author F. Palacios, T. Economon
 * \version 6.0.1 "Falcon"
 *
 * The current SU2 release has been coordinated by the
 * SU2 International Developers Society <www.su2devsociety.org>
 * with selected contributions from the open-source community.
 *
 * The main research teams contributing to the current release are:
 *  - Prof. Juan J. Alonso's group at Stanford University.
 *  - Prof. Piero Colonna's group at Delft University of Technology.
 *  - Prof. Nicolas R. Gauger's group at Kaiserslautern University of Technology.
 *  - Prof. Alberto Guardone's group at Polytechnic University of Milan.
 *  - Prof. Rafael Palacios' group at Imperial College London.
 *  - Prof. Vincent Terrapon's group at the University of Liege.
 *  - Prof. Edwin van der Weide's group at the University of Twente.
 *  - Lab. of New Concepts in Aeronautics at Tech. Institute of Aeronautics.
 *
 * Copyright 2012-2018, Francisco D. Palacios, Thomas D. Economon,
 *                      Tim Albring, and the SU2 contributors.
 *
 * SU2 is free software; you can redistribute it and/or
 * modify it under the terms of the GNU Lesser General Public
 * License as published by the Free Software Foundation; either
 * version 2.1 of the License, or (at your option) any later version.
 *
 * SU2 is distributed in the hope that it will be useful,
 * but WITHOUT ANY WARRANTY; without even the implied warranty of
 * MERCHANTABILITY or FITNESS FOR A PARTICULAR PURPOSE. See the GNU
 * Lesser General Public License for more details.
 *
 * You should have received a copy of the GNU Lesser General Public
 * License along with SU2. If not, see <http://www.gnu.org/licenses/>.
 */

#pragma once

#include "variable_structure.hpp"

/*!
 * \class CTurbKEVariable
 * \brief Main class for defining the variables of the turbulence model.
 * \ingroup Turbulence_Model
 * \author S. Haering, C. Pederson
 * \version 4.3.x "Cardinal"
 */
class CTurbKEVariable : public CTurbVariable {

protected:
  su2double timescale,		/*!< \brief T_m k-eps. */
            lengthscale,	/*!< \brief L_m k-eps */
            typical_time,
            typical_length,
            kol_time,
            kol_length,
            stag_time,
            stag_length;
  su2double alpha_kol;
  su2double Production;   /*!< \brief Production of TKE */

  /*--- Constants are static to avoid storing values at every node ---*/

  static su2double C_mu, C_T, C_eta, C_nu;

public:
  /*!
   * \brief Constructor of the class.
   */
  CTurbKEVariable(void);

  /*!
   * \overload
   * \param[in] val_rho_kine - Turbulent variable value (initialization value).
   * \param[in] val_rho_omega - Turbulent variable value (initialization value).
   * \param[in] val_muT - Turbulent variable value (initialization value).
   * \param[in] val_nDim - Number of dimensions of the problem.
   * \param[in] val_nvar - Number of variables of the problem.
   * \param[in] constants -
   * \param[in] config - Definition of the particular problem.
   */
  CTurbKEVariable(su2double val_rho_kine, su2double val_rho_epsi,
                  su2double val_zeta, su2double val_f,
                  su2double val_muT, su2double val_Tm, su2double val_Lm,
                  unsigned short val_nDim, unsigned short val_nvar,
                  CConfig *config);

  /*!
   * \brief Destructor of the class.
   */
  ~CTurbKEVariable(void);

  /**
   * \brief Get the large-eddy timescale of the turbulence
   * \return The large-eddy timescale of the turbulence.
   */
  su2double GetTurbTimescale(void) const;

  /**
   * \brief Get the large-eddy lengthscale of the turbulence
   * \return The large-eddy lengthscale of the turbulence
   */
  su2double GetTurbLengthscale(void) const;

  /*!
   * \brief Get the component anisotropy ratio (max-to-min)
   * \return The Reynolds stress component anisotropy ratio (max-to-min)
   */
  su2double GetAnisoRatio(void);

  /*!
   * \brief Set the production of turbulent kinetic energy.
   * \param[in] val_production - Production of turbulent kinetic energy.
   */
  void SetProduction(su2double val_production);

  /*!
   * \brief Get the production of turbulent kinetic energy.
   * \return Production of turbulent kinetic energy.
   */
  su2double GetProduction(void) const;

  /**
   * \brief Sets the turbulent length and timescales
<<<<<<< HEAD
=======
   *
   * \param[in] nu - The kinematic viscosity
   * \param[in] S - The magnitude of the deviatoric rate-of-strain
   * \param[in] VelMag - The magntidue of the freestream velocity
   * \param[in] L_inf - The freestream (or problem) lengthscale
   * \param[in] config - Configuration settings
>>>>>>> 5b408387
   */
  void SetTurbScales(su2double nu,
                     su2double S,
                     su2double VelMag,
<<<<<<< HEAD
                     su2double L_inf);
=======
                     su2double L_inf,
                     const CConfig* config);
>>>>>>> 5b408387

  su2double GetTypicalLengthscale(void) const;

  su2double GetTypicalTimescale(void) const;

  su2double GetKolLengthscale(void) const;

  su2double GetKolTimescale(void) const;

  void SetKolKineticEnergyRatio(su2double nu);

  su2double GetKolKineticEnergyRatio(void) const;

  static void SetConstants(const su2double* constants);
};

#include "variable_structure_v2f.inl"<|MERGE_RESOLUTION|>--- conflicted
+++ resolved
@@ -125,25 +125,18 @@
 
   /**
    * \brief Sets the turbulent length and timescales
-<<<<<<< HEAD
-=======
    *
    * \param[in] nu - The kinematic viscosity
    * \param[in] S - The magnitude of the deviatoric rate-of-strain
    * \param[in] VelMag - The magntidue of the freestream velocity
    * \param[in] L_inf - The freestream (or problem) lengthscale
    * \param[in] config - Configuration settings
->>>>>>> 5b408387
    */
   void SetTurbScales(su2double nu,
                      su2double S,
                      su2double VelMag,
-<<<<<<< HEAD
-                     su2double L_inf);
-=======
                      su2double L_inf,
                      const CConfig* config);
->>>>>>> 5b408387
 
   su2double GetTypicalLengthscale(void) const;
 
