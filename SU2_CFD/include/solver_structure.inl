/*!
 * \file solver_structure.inl
 * \brief In-Line subroutines of the <i>solver_structure.hpp</i> file.
 * \author F. Palacios, T. Economon
 * \version 6.0.1 "Falcon"
 *
 * The current SU2 release has been coordinated by the
 * SU2 International Developers Society <www.su2devsociety.org>
 * with selected contributions from the open-source community.
 *
 * The main research teams contributing to the current release are:
 *  - Prof. Juan J. Alonso's group at Stanford University.
 *  - Prof. Piero Colonna's group at Delft University of Technology.
 *  - Prof. Nicolas R. Gauger's group at Kaiserslautern University of Technology.
 *  - Prof. Alberto Guardone's group at Polytechnic University of Milan.
 *  - Prof. Rafael Palacios' group at Imperial College London.
 *  - Prof. Vincent Terrapon's group at the University of Liege.
 *  - Prof. Edwin van der Weide's group at the University of Twente.
 *  - Lab. of New Concepts in Aeronautics at Tech. Institute of Aeronautics.
 *
 * Copyright 2012-2018, Francisco D. Palacios, Thomas D. Economon,
 *                      Tim Albring, and the SU2 contributors.
 *
 * SU2 is free software; you can redistribute it and/or
 * modify it under the terms of the GNU Lesser General Public
 * License as published by the Free Software Foundation; either
 * version 2.1 of the License, or (at your option) any later version.
 *
 * SU2 is distributed in the hope that it will be useful,
 * but WITHOUT ANY WARRANTY; without even the implied warranty of
 * MERCHANTABILITY or FITNESS FOR A PARTICULAR PURPOSE. See the GNU
 * Lesser General Public License for more details.
 *
 * You should have received a copy of the GNU Lesser General Public
 * License along with SU2. If not, see <http://www.gnu.org/licenses/>.
 */

#pragma once

inline void CSolver::SetIterLinSolver(unsigned short val_iterlinsolver) { IterLinSolver = val_iterlinsolver; }

inline void CSolver::Set_MPI_Solution_Gradient(CGeometry *geometry, CConfig *config) { }

inline void CSolver::Set_MPI_Solution(CGeometry *geometry, CConfig *config) { }

inline void CSolver::Set_MPI_Primitive(CGeometry *geometry, CConfig *config) { }

//inline void CSolver::Set_MPI_Secondary(CGeometry *geometry, CConfig *config) { }

inline void CSolver::Set_MPI_Solution_Old(CGeometry *geometry, CConfig *config) { }

inline void CSolver::Set_MPI_Solution_Pred(CGeometry *geometry, CConfig *config) { }

inline void CSolver::Set_MPI_Solution_Pred_Old(CGeometry *geometry, CConfig *config) { }

inline void CSolver::Set_MPI_Solution_DispOnly(CGeometry *geometry, CConfig *config) { }

inline void CSolver::Set_MPI_RefGeom(CGeometry *geometry, CConfig *config) { }

inline void CSolver::Set_MPI_CrossTerm(CGeometry *geometry, CConfig *config) { }

inline void CSolver::Set_MPI_CrossTerm_Geometry(CGeometry *geometry, CConfig *config) { }

inline void CSolver::Set_MPI_Solution_Geometry(CGeometry *geometry, CConfig *config) { }

inline void CSolver::Set_MPI_Solution_Limiter(CGeometry *geometry, CConfig *config) { }

inline void CSolver::Set_MPI_Primitive_Limiter(CGeometry *geometry, CConfig *config) { }

//inline void CSolver::Set_MPI_Secondary_Limiter(CGeometry *geometry, CConfig *config) { }

inline void CSolver::SetNondimensionalization(CGeometry *geometry, CConfig *config, unsigned short iMesh) { }

inline unsigned short CSolver::GetIterLinSolver(void) { return IterLinSolver; }

inline su2double CSolver::GetCSensitivity(unsigned short val_marker, unsigned long val_vertex) { return 0; }

inline void CSolver::SetResidual_DualTime(CGeometry *geometry, CSolver **solver_container, CConfig *config, unsigned short iRKStep, 
                                     unsigned short iMesh, unsigned short RunTime_EqSystem) { }
                                     
inline void CSolver::SetInitialCondition(CGeometry **geometry, CSolver ***solver_container, CConfig *config, unsigned long ExtIter) { }

inline void CSolver::ResetInitialCondition(CGeometry **geometry, CSolver ***solver_container, CConfig *config, unsigned long ExtIter) { }

inline void CSolver::LoadRestart(CGeometry **geometry, CSolver ***solver, CConfig *config, int val_iter, bool val_update_geo) { }

inline void CSolver::LoadRestart_FSI(CGeometry *geometry, CSolver ***solver, CConfig *config, int val_iter) { }
  
inline void CSolver::SetFlow_Displacement(CGeometry **flow_geometry, CVolumetricMovement *flow_grid_movement, CConfig *flow_config, CConfig *fea_config, CGeometry **fea_geometry, CSolver ***fea_solution) { }

inline void CSolver::SetFlow_Displacement_Int(CGeometry **flow_geometry, CVolumetricMovement *flow_grid_movement, CConfig *flow_config, CConfig *fea_config, CGeometry **fea_geometry, CSolver ***fea_solution) { }

inline void CSolver::PredictStruct_Displacement(CGeometry **fea_geometry, CConfig *fea_config, CSolver ***fea_solution) { }

inline void CSolver::ComputeAitken_Coefficient(CGeometry **fea_geometry, CConfig *fea_config, CSolver ***fea_solution, unsigned long iFSIIter) { }

inline void CSolver::SetAitken_Relaxation(CGeometry **fea_geometry, CConfig *fea_config, CSolver ***fea_solution) { }

inline void CSolver::Update_StructSolution(CGeometry **fea_geometry, CConfig *fea_config, CSolver ***fea_solution) { }

inline void CSolver::Compute_OFRefGeom(CGeometry *geometry, CSolver **solver_container, CConfig *config) { }

inline void CSolver::Compute_OFRefNode(CGeometry *geometry, CSolver **solver_container, CConfig *config) { }

inline void CSolver::SetForceCoeff(su2double val_forcecoeff_history) { }

inline void CSolver::SetFSI_Residual(su2double val_FSI_residual) { }

inline void CSolver::SetRelaxCoeff(su2double val_relaxecoeff_history) { }

inline su2double CSolver::GetRelaxCoeff(void) { return 0.0; }

inline su2double CSolver::GetForceCoeff(void) { return 0.0; }

inline su2double CSolver::GetFSI_Residual(void) { return 0.0; }

inline void CSolver::Stiffness_Penalty(CGeometry *geometry, CSolver **solver_container, CNumerics **numerics_container, CConfig *config) { }

inline void CSolver::SetCSensitivity(unsigned short val_marker, unsigned long val_vertex, su2double val_sensitivity) { }

inline void CSolver::Inviscid_Sensitivity(CGeometry *geometry, CSolver **solver_container, CNumerics *numerics, CConfig *config) { }

inline void CSolver::Smooth_Sensitivity(CGeometry *geometry, CSolver **solver_container, CNumerics *numerics, CConfig *config) { }

inline void CSolver::Viscous_Sensitivity(CGeometry *geometry, CSolver **solver_container, CNumerics *numerics, CConfig *config) { }

inline su2double CSolver::GetPhi_Inf(unsigned short val_dim) { return 0; }

inline su2double CSolver::GetPsiRho_Inf(void) { return 0; }

inline su2double* CSolver::GetPsiRhos_Inf(void) { return NULL; }

inline su2double CSolver::GetPsiE_Inf(void) { return 0; }

inline void CSolver::SetPrimitive_Gradient_GG(CGeometry *geometry, CConfig *config) { }

inline void CSolver::SetPrimitive_Gradient_LS(CGeometry *geometry, CConfig *config) { }

inline void CSolver::Set_MPI_Primitive_Gradient(CGeometry *geometry, CConfig *config) { }

inline void CSolver::SetPrimitive_Limiter_MPI(CGeometry *geometry, CConfig *config) { }

inline void CSolver::SetPrimitive_Limiter(CGeometry *geometry, CConfig *config) { }

inline void CSolver::SetPreconditioner(CConfig *config, unsigned long iPoint) { }

inline void CSolver::SetDistance(CGeometry *geometry, CConfig *config) { };

inline su2double CSolver::GetCD_Inv(unsigned short val_marker) { return 0; }

inline su2double CSolver::GetCL_Inv(unsigned short val_marker) { return 0; }

inline su2double CSolver::GetSurface_CL(unsigned short val_marker) { return 0; }

inline su2double CSolver::GetSurface_CD(unsigned short val_marker) { return 0; }

inline su2double CSolver::GetSurface_CSF(unsigned short val_marker) { return 0; }

inline su2double CSolver::GetSurface_CEff(unsigned short val_marker) { return 0; }

inline su2double CSolver::GetSurface_CFx(unsigned short val_marker) { return 0; }

inline su2double CSolver::GetSurface_CFy(unsigned short val_marker) { return 0; }

inline su2double CSolver::GetSurface_CFz(unsigned short val_marker) { return 0; }

inline su2double CSolver::GetSurface_CMx(unsigned short val_marker) { return 0; }

inline su2double CSolver::GetSurface_CMy(unsigned short val_marker) { return 0; }

inline su2double CSolver::GetSurface_CMz(unsigned short val_marker) { return 0; }

inline su2double CSolver::GetSurface_CL_Inv(unsigned short val_marker) { return 0; }

inline su2double CSolver::GetSurface_CD_Inv(unsigned short val_marker) { return 0; }

inline su2double CSolver::GetSurface_CSF_Inv(unsigned short val_marker) { return 0; }

inline su2double CSolver::GetSurface_CEff_Inv(unsigned short val_marker) { return 0; }

inline su2double CSolver::GetSurface_CFx_Inv(unsigned short val_marker) { return 0; }

inline su2double CSolver::GetSurface_CFy_Inv(unsigned short val_marker) { return 0; }

inline su2double CSolver::GetSurface_CFz_Inv(unsigned short val_marker) { return 0; }

inline su2double CSolver::GetSurface_CMx_Inv(unsigned short val_marker) { return 0; }

inline su2double CSolver::GetSurface_CMy_Inv(unsigned short val_marker) { return 0; }

inline su2double CSolver::GetSurface_CMz_Inv(unsigned short val_marker) { return 0; }

inline su2double CSolver::GetSurface_CL_Visc(unsigned short val_marker) { return 0; }

inline su2double CSolver::GetSurface_CD_Visc(unsigned short val_marker) { return 0; }

inline su2double CSolver::GetSurface_CSF_Visc(unsigned short val_marker) { return 0; }

inline su2double CSolver::GetSurface_CEff_Visc(unsigned short val_marker) { return 0; }

inline su2double CSolver::GetSurface_CFx_Visc(unsigned short val_marker) { return 0; }

inline su2double CSolver::GetSurface_CFy_Visc(unsigned short val_marker) { return 0; }

inline su2double CSolver::GetSurface_CFz_Visc(unsigned short val_marker) { return 0; }

inline su2double CSolver::GetSurface_CMx_Visc(unsigned short val_marker) { return 0; }

inline su2double CSolver::GetSurface_CMy_Visc(unsigned short val_marker) { return 0; }

inline su2double CSolver::GetSurface_CMz_Visc(unsigned short val_marker) { return 0; }

inline su2double CSolver::GetSurface_CL_Mnt(unsigned short val_marker) { return 0; }

inline su2double CSolver::GetSurface_CD_Mnt(unsigned short val_marker) { return 0; }

inline su2double CSolver::GetSurface_CSF_Mnt(unsigned short val_marker) { return 0; }

inline su2double CSolver::GetSurface_CEff_Mnt(unsigned short val_marker) { return 0; }

inline su2double CSolver::GetSurface_CFx_Mnt(unsigned short val_marker) { return 0; }

inline su2double CSolver::GetSurface_CFy_Mnt(unsigned short val_marker) { return 0; }

inline su2double CSolver::GetSurface_CFz_Mnt(unsigned short val_marker) { return 0; }

inline su2double CSolver::GetSurface_CMx_Mnt(unsigned short val_marker) { return 0; }

inline su2double CSolver::GetSurface_CMy_Mnt(unsigned short val_marker) { return 0; }

inline su2double CSolver::GetSurface_CMz_Mnt(unsigned short val_marker) { return 0; }

inline su2double CSolver::GetInflow_MassFlow(unsigned short val_marker) { return 0; }

inline su2double CSolver::GetExhaust_MassFlow(unsigned short val_marker) { return 0; }

inline su2double CSolver::GetInflow_Pressure(unsigned short val_marker) { return 0; }

inline su2double CSolver::GetInflow_Mach(unsigned short val_marker) { return 0; }

inline su2double CSolver::GetCSF_Inv(unsigned short val_marker) { return 0; }

inline su2double CSolver::GetCEff_Inv(unsigned short val_marker) { return 0; }

inline su2double CSolver::GetSurface_HF_Visc(unsigned short val_marker) { return 0; }

inline su2double CSolver::GetSurface_MaxHF_Visc(unsigned short val_marker) { return 0; }

inline su2double CSolver::GetCL_Visc(unsigned short val_marker) { return 0; }

inline su2double CSolver::GetCSF_Visc(unsigned short val_marker) { return 0; }

inline su2double CSolver::GetCD_Visc(unsigned short val_marker) { return 0; }

inline su2double CSolver::GetAllBound_CL_Inv() { return 0; }

inline su2double CSolver::GetAllBound_CD_Inv() { return 0; }

inline su2double CSolver::GetAllBound_CSF_Inv() { return 0; }

inline su2double CSolver::GetAllBound_CEff_Inv() { return 0; }

inline su2double CSolver::GetAllBound_CMx_Inv() { return 0; }

inline su2double CSolver::GetAllBound_CMy_Inv() { return 0; }

inline su2double CSolver::GetAllBound_CMz_Inv() { return 0; }

inline su2double CSolver::GetAllBound_CoPx_Inv() { return 0; }

inline su2double CSolver::GetAllBound_CoPy_Inv() { return 0; }

inline su2double CSolver::GetAllBound_CoPz_Inv() { return 0; }

inline su2double CSolver::GetAllBound_CFx_Inv() { return 0; }

inline su2double CSolver::GetAllBound_CFy_Inv() { return 0; }

inline su2double CSolver::GetAllBound_CFz_Inv() { return 0; }

inline su2double CSolver::GetAllBound_CL_Mnt() { return 0; }

inline su2double CSolver::GetAllBound_CD_Mnt() { return 0; }

inline su2double CSolver::GetAllBound_CSF_Mnt() { return 0; }

inline su2double CSolver::GetAllBound_CEff_Mnt() { return 0; }

inline su2double CSolver::GetAllBound_CMx_Mnt() { return 0; }

inline su2double CSolver::GetAllBound_CMy_Mnt() { return 0; }

inline su2double CSolver::GetAllBound_CMz_Mnt() { return 0; }

inline su2double CSolver::GetAllBound_CoPx_Mnt() { return 0; }

inline su2double CSolver::GetAllBound_CoPy_Mnt() { return 0; }

inline su2double CSolver::GetAllBound_CoPz_Mnt() { return 0; }

inline su2double CSolver::GetAllBound_CFx_Mnt() { return 0; }

inline su2double CSolver::GetAllBound_CFy_Mnt() { return 0; }

inline su2double CSolver::GetAllBound_CFz_Mnt() { return 0; }

inline su2double CSolver::GetAllBound_CL_Visc() { return 0; }

inline su2double CSolver::GetAllBound_CD_Visc() { return 0; }

inline su2double CSolver::GetAllBound_CSF_Visc() { return 0; }

inline su2double CSolver::GetAllBound_CEff_Visc() { return 0; }

inline su2double CSolver::GetAllBound_CMx_Visc() { return 0; }

inline su2double CSolver::GetAllBound_CMy_Visc() { return 0; }

inline su2double CSolver::GetAllBound_CMz_Visc() { return 0; }

inline su2double CSolver::GetAllBound_CoPx_Visc() { return 0; }

inline su2double CSolver::GetAllBound_CoPy_Visc() { return 0; }

inline su2double CSolver::GetAllBound_CoPz_Visc() { return 0; }

inline su2double CSolver::GetAllBound_CFx_Visc() { return 0; }

inline su2double CSolver::GetAllBound_CFy_Visc() { return 0; }

inline su2double CSolver::GetAllBound_CFz_Visc() { return 0; }

inline void CSolver::SetForceProj_Vector(CGeometry *geometry, CSolver **solver_container, CConfig *config) { }

inline void CSolver::SetIntBoundary_Jump(CGeometry *geometry, CSolver **solver_container, CConfig *config) { }

inline su2double CSolver::GetTotal_CL() { return 0; }

inline su2double CSolver::GetTotal_CD() { return 0; }

inline su2double CSolver::GetTotal_NetCThrust() { return 0; }

inline su2double CSolver::GetTotal_Power() { return 0; }

inline su2double CSolver::GetTotal_SolidCD() { return 0; }

inline su2double CSolver::GetTotal_ReverseFlow() { return 0; }

inline su2double CSolver::GetTotal_MFR() { return 0; }

inline su2double CSolver::GetTotal_Prop_Eff() { return 0; }

inline su2double CSolver::GetTotal_ByPassProp_Eff() { return 0; }

inline su2double CSolver::GetTotal_Adiab_Eff() { return 0; }

inline su2double CSolver::GetTotal_Poly_Eff() { return 0; }

inline su2double CSolver::GetTotal_IDC_Mach() { return 0; }

inline su2double CSolver::GetTotal_DC60() { return 0; }

inline su2double CSolver::GetTotal_Custom_ObjFunc() { return 0; }

inline su2double CSolver::GetTotal_CMx() { return 0; }

inline su2double CSolver::GetTotal_CMy() { return 0; }

inline su2double CSolver::GetTotal_CMz() { return 0; }

inline su2double CSolver::GetTotal_CoPx() { return 0; }

inline su2double CSolver::GetTotal_CoPy() { return 0; }

inline su2double CSolver::GetTotal_CoPz() { return 0; }

inline su2double CSolver::GetTotal_CFx() { return 0; }

inline su2double CSolver::GetTotal_CFy() { return 0; }

inline su2double CSolver::GetTotal_CFz() { return 0; }

inline su2double CSolver::GetTotal_CSF() { return 0; }

inline su2double CSolver::GetTotal_CEff() { return 0; }

inline su2double CSolver::GetTotal_CT() { return 0; }

inline void CSolver::SetTotal_CT(su2double val_Total_CT) { }

inline su2double CSolver::GetTotal_CQ() { return 0; }

inline su2double CSolver::GetTotal_HeatFlux() { return 0; }

inline su2double CSolver::GetTotal_Temperature() { return 0; }

inline su2double CSolver::GetTotal_MaxHeatFlux() { return 0; }

inline su2double CSolver::Get_PressureDrag() { return 0; }

inline su2double CSolver::Get_ViscDrag() { return 0; }

inline void CSolver::SetTotal_CQ(su2double val_Total_CQ) { }

inline void CSolver::SetTotal_HeatFlux(su2double val_Total_Heat) { }

inline void CSolver::SetTotal_MaxHeatFlux(su2double val_Total_Heat) { }

inline su2double CSolver::GetTotal_CMerit() { return 0; }

inline su2double CSolver::GetTotal_CEquivArea() { return 0; }

inline su2double CSolver::GetTotal_AeroCD() { return 0; }

inline su2double CSolver::GetTotal_IDR() { return 0; }

inline su2double CSolver::GetTotal_IDC() { return 0; }

inline su2double CSolver::GetTotal_CpDiff() { return 0; }

inline su2double CSolver::GetTotal_HeatFluxDiff() { return 0; }

inline su2double CSolver::GetTotal_CFEA() { return 0; }

inline su2double CSolver::GetTotal_CNearFieldOF() { return 0; }

inline su2double CSolver::GetTotal_OFRefGeom() { return 0; }

inline su2double CSolver::GetTotal_OFRefNode() { return 0; }

inline bool CSolver::IsElementBased(void){ return false; }

inline void CSolver::AddTotal_ComboObj(su2double val_obj) {}

inline void CSolver::SetTotal_CEquivArea(su2double val_cequivarea) { }

inline void CSolver::SetTotal_AeroCD(su2double val_aerocd) { }

inline void CSolver::SetTotal_CpDiff(su2double val_pressure) { }

inline void CSolver::SetTotal_HeatFluxDiff(su2double val_heat) { }

inline void CSolver::SetTotal_CFEA(su2double val_cfea) { }

inline void CSolver::SetTotal_OFRefGeom(su2double val_ofrefgeom) { }

inline void CSolver::SetTotal_OFRefNode(su2double val_ofrefnode) { }

inline su2double CSolver::GetWAitken_Dyn(void) { return 0; }

inline su2double CSolver::GetWAitken_Dyn_tn1(void) { return 0; }

inline void CSolver::SetWAitken_Dyn(su2double waitk) {  }

inline void CSolver::SetWAitken_Dyn_tn1(su2double waitk_tn1) {  }

inline void CSolver::SetLoad_Increment(su2double val_loadIncrement) {  }

inline su2double CSolver::GetLoad_Increment() { return 0; }

inline void CSolver::SetTotal_CNearFieldOF(su2double val_cnearfieldpress) { }

inline su2double CSolver::GetTotal_CWave() { return 0; }

inline su2double CSolver::GetTotal_CHeat() { return 0; }

inline void CSolver::SetTotal_CL(su2double val_Total_CL) { }

inline void CSolver::SetTotal_CD(su2double val_Total_CD) { }

inline void CSolver::SetTotal_NetCThrust(su2double val_Total_NetCThrust) { }

inline void CSolver::SetTotal_Power(su2double val_Total_Power) { }

inline void CSolver::SetTotal_SolidCD(su2double val_Total_SolidCD) { }

inline void CSolver::SetTotal_ReverseFlow(su2double val_Total_ReverseFlow) { }

inline void CSolver::SetTotal_MFR(su2double val_Total_MFR) { }

inline void CSolver::SetTotal_Prop_Eff(su2double val_Total_Prop_Eff) { }

inline void CSolver::SetTotal_ByPassProp_Eff(su2double val_Total_ByPassProp_Eff) { }

inline void CSolver::SetTotal_Adiab_Eff(su2double val_Total_Adiab_Eff) { }

inline void CSolver::SetTotal_Poly_Eff(su2double val_Total_Poly_Eff) { }

inline void CSolver::SetTotal_IDC(su2double val_Total_IDC) { }

inline void CSolver::SetTotal_IDC_Mach(su2double val_Total_IDC_Mach) { }

inline void CSolver::SetTotal_IDR(su2double val_Total_IDR) { }

inline void CSolver::SetTotal_DC60(su2double val_Total_DC60) { }

inline void CSolver::SetTotal_Custom_ObjFunc(su2double val_total_custom_objfunc, su2double val_weight) { }

inline void CSolver::AddTotal_Custom_ObjFunc(su2double val_total_custom_objfunc, su2double val_weight) { }

inline su2double CSolver::GetCPressure(unsigned short val_marker, unsigned long val_vertex) { return 0; }

inline su2double CSolver::GetCPressureTarget(unsigned short val_marker, unsigned long val_vertex) { return 0; }

inline void CSolver::SetCPressureTarget(unsigned short val_marker, unsigned long val_vertex, su2double val_pressure) { }

inline void CSolver::SetHeatFluxTarget(unsigned short val_marker, unsigned long val_vertex, su2double val_heat) { }

inline su2double *CSolver::GetCharacPrimVar(unsigned short val_marker, unsigned long val_vertex) { return 0; }

inline void CSolver::SetCharacPrimVar(unsigned short val_marker, unsigned long val_vertex, unsigned short val_var, su2double val_value) { }

inline su2double *CSolver::GetDonorPrimVar(unsigned short val_marker, unsigned long val_vertex) { return 0; }

inline void CSolver::SetDonorPrimVar(unsigned short val_marker, unsigned long val_vertex, unsigned short val_var, su2double val_value) { }

inline void CSolver::SetDonorAdjVar(unsigned short val_marker, unsigned long val_vertex, unsigned short val_var, su2double val_value) { }

inline su2double CSolver::GetDonorPrimVar(unsigned short val_marker, unsigned long val_vertex, unsigned short val_var) { return 0; }

inline su2double *CSolver::GetDonorAdjVar(unsigned short val_marker, unsigned long val_vertex) { return 0; }

inline su2double CSolver::GetDonorAdjVar(unsigned short val_marker, unsigned long val_vertex, unsigned short val_var) { return 0; }

inline unsigned long CSolver::GetDonorGlobalIndex(unsigned short val_marker, unsigned long val_vertex) { return 0; }

inline void CSolver::SetDonorGlobalIndex(unsigned short val_marker, unsigned long val_vertex, unsigned long val_index) { }

inline su2double CSolver::GetActDisk_DeltaP(unsigned short val_marker, unsigned long val_vertex) { return 0; }

inline void CSolver::SetActDisk_DeltaP(unsigned short val_marker, unsigned long val_vertex, su2double val_deltap) { }

inline su2double CSolver::GetActDisk_DeltaT(unsigned short val_marker, unsigned long val_vertex) { return 0; }

inline void CSolver::SetActDisk_DeltaT(unsigned short val_marker, unsigned long val_vertex, su2double val_deltat) { }

inline su2double CSolver::GetInlet_Ttotal(unsigned short val_marker, unsigned long val_vertex) { return 0; }

inline su2double CSolver::GetInlet_Ptotal(unsigned short val_marker, unsigned long val_vertex) { return 0; }

inline su2double CSolver::GetInlet_FlowDir(unsigned short val_marker, unsigned long val_vertex, unsigned short val_dim) { return 0; }

inline void CSolver::SetInlet_Ttotal(unsigned short val_marker, unsigned long val_vertex, su2double val_ttotal) { }

inline void CSolver::SetInlet_Ptotal(unsigned short val_marker, unsigned long val_vertex, su2double val_ptotal) { }

inline void CSolver::SetInlet_FlowDir(unsigned short val_marker, unsigned long val_vertex, unsigned short val_dim, su2double val_flowdir) { }

inline void CSolver::SetInlet_TurbVar(unsigned short val_marker, unsigned long val_vertex, unsigned short val_dim, su2double val_turb_var) { }

inline void CSolver::SetInlet(CConfig *config) { }

inline void CSolver::UpdateCustomBoundaryConditions(CGeometry **geometry_container, CConfig *config) { }

inline su2double CSolver::GetCSkinFriction(unsigned short val_marker, unsigned long val_vertex, unsigned short val_dim) { return 0; }

inline su2double CSolver::GetHeatFlux(unsigned short val_marker, unsigned long val_vertex) { return 0; }

inline su2double CSolver::GetHeatFluxTarget(unsigned short val_marker, unsigned long val_vertex) { return 0; }

inline su2double CSolver::GetYPlus(unsigned short val_marker, unsigned long val_vertex) { return 0; }

inline su2double CSolver::GetStrainMag_Max(void) { return 0; }

inline su2double CSolver::GetOmega_Max(void) { return 0; }

inline void CSolver::SetStrainMag_Max(su2double val_strainmag_max) { }

inline void CSolver::SetOmega_Max(su2double val_omega_max) { }

inline void CSolver::Viscous_Residual(CGeometry *geometry,
                                      CSolver **solver_container,
                                      CNumerics *numerics, CConfig
                                      *config, unsigned short iMesh,
                                      unsigned short iRKstep) { }
                     
inline void CSolver::AddStiffMatrix(su2double ** StiffMatrix_Elem, unsigned long Point_0, unsigned long Point_1, unsigned long Point_2, unsigned long Point_3) { }
                     
inline void CSolver::Source_Residual(CGeometry *geometry, CSolver **solver_container, 
                                     CNumerics *numerics, CNumerics *second_numerics, CConfig *config, unsigned short iMesh, unsigned short iRKStep) { }
                     
inline void CSolver::Source_Template(CGeometry *geometry, CSolver **solver_container, 
                          CNumerics *numerics, CConfig *config, unsigned short iMesh) { }

inline su2double CSolver::GetTotal_Sens_Geo() { return 0; }

inline su2double CSolver::GetTotal_Sens_Mach() { return 0; }

inline su2double CSolver::GetTotal_Sens_AoA() { return 0; }

inline su2double CSolver::GetTotal_Sens_Press() { return 0; }

inline su2double CSolver::GetTotal_Sens_Temp() { return 0; }

inline su2double CSolver::GetTotal_Sens_BPress() { return 0; }

inline su2double CSolver::GetDensity_Inf(void) { return 0; }

inline su2double CSolver::GetDensity_Inf(unsigned short val_var) { return 0; }

inline su2double CSolver::GetModVelocity_Inf(void) { return 0; }

inline su2double CSolver::GetDensity_Energy_Inf(void) { return 0; }

inline su2double CSolver::GetDensity_Velocity_Inf(unsigned short val_dim) { return 0; }

inline su2double CSolver::GetDensity_Velocity_Inf(unsigned short val_dim, unsigned short val_var) { return 0; }

inline su2double CSolver::GetVelocity_Inf(unsigned short val_dim) { return 0; }

inline su2double* CSolver::GetVelocity_Inf(void) { return 0; }

inline su2double CSolver::GetPressure_Inf(void) { return 0; }

inline su2double CSolver::GetViscosity_Inf(void) { return 0; }

inline su2double CSolver::GetTke_Inf(void) { return 0; }

inline su2double CSolver::GetTotal_Sens_E(unsigned short iVal) { return 0.0; }

inline su2double CSolver::GetTotal_Sens_Nu(unsigned short iVal) { return 0.0; }

inline su2double CSolver::GetTotal_Sens_Rho(unsigned short iVal) { return 0.0; }

inline su2double CSolver::GetTotal_Sens_Rho_DL(unsigned short iVal) { return 0.0; }

inline su2double CSolver::GetTotal_Sens_EField(unsigned short iEField) { return 0.0; }

inline su2double CSolver::GetTotal_Sens_DVFEA(unsigned short iDVFEA) { return 0.0; }

inline su2double CSolver::GetGlobal_Sens_E(unsigned short iVal) { return 0.0; }

inline su2double CSolver::GetGlobal_Sens_Nu(unsigned short iVal) { return 0.0; }

inline su2double CSolver::GetGlobal_Sens_Rho(unsigned short iVal) { return 0.0; }

inline su2double CSolver::GetGlobal_Sens_Rho_DL(unsigned short iVal) { return 0.0; }

inline su2double CSolver::GetGlobal_Sens_EField(unsigned short iEField) { return 0.0; }

inline su2double CSolver::GetGlobal_Sens_DVFEA(unsigned short iDVFEA) { return 0.0; }

inline su2double CSolver::GetVal_Young(unsigned short iVal) { return 0.0; }

inline su2double CSolver::GetVal_Poisson(unsigned short iVal) { return 0.0; }

inline su2double CSolver::GetVal_Rho(unsigned short iVal) { return 0.0; }

inline su2double CSolver::GetVal_Rho_DL(unsigned short iVal) { return 0.0; }

inline unsigned short CSolver::GetnEField(void) { return 0; }

inline unsigned short CSolver::GetnDVFEA(void) { return 0; }

inline void CSolver::ReadDV(CConfig *config) { }

inline su2double CSolver::GetVal_EField(unsigned short iVal) { return 0.0; }

inline su2double CSolver::GetVal_DVFEA(unsigned short iVal) { return 0.0; }

inline su2double* CSolver::GetConstants() { return NULL;}

inline void CSolver::SetTotal_ComboObj(su2double ComboObj) {}

inline su2double CSolver::GetTotal_ComboObj(void) { return 0;}

inline void CSolver::Set_Heatflux_Areas(CGeometry *geometry, CConfig *config) { }

inline void CSolver::Evaluate_ObjFunc(CConfig *config) {};

inline void CSolver::Solve_System(CGeometry *geometry, CSolver **solver_container, CConfig *config) { }

inline void CSolver::BC_Euler_Wall(CGeometry *geometry, CSolver **solver_container, CNumerics *numerics, CConfig *config, 
<<<<<<< HEAD
                   unsigned short val_marker, unsigned short iRKStep) { }
=======
									 unsigned short val_marker) { }
>>>>>>> 5e170f46

inline void CSolver::BC_Clamped(CGeometry *geometry, CSolver **solver_container, CNumerics *numerics, CConfig *config, 
                   unsigned short val_marker) { }

inline void CSolver::BC_DispDir(CGeometry *geometry, CSolver **solver_container, CNumerics *numerics, CConfig *config, 
                   unsigned short val_marker) { }

inline void CSolver::BC_Clamped_Post(CGeometry *geometry, CSolver **solver_container, CNumerics *numerics, CConfig *config, 
                   unsigned short val_marker) { }
                   
inline void CSolver::BC_Normal_Displacement(CGeometry *geometry, CSolver **solver_container, CNumerics *numerics, CConfig *config, 
                                            unsigned short val_marker) { }
                                                       
inline void CSolver::BC_Normal_Load(CGeometry *geometry, CSolver **solver_container, CNumerics *numerics, CConfig *config, 
                   unsigned short val_marker) { }

inline void CSolver::BC_Dir_Load(CGeometry *geometry, CSolver **solver_container, CNumerics *numerics, CConfig *config, 
                   unsigned short val_marker) { }
                   
inline void CSolver::BC_Sine_Load(CGeometry *geometry, CSolver **solver_container, CNumerics *numerics, CConfig *config, 
                   unsigned short val_marker) { }                   
                   
inline void CSolver::BC_Damper(CGeometry *geometry, CSolver **solver_container, CNumerics *numerics, CConfig *config, 
                                     unsigned short val_marker) { }             									 							 
                  
inline void CSolver::BC_Isothermal_Wall(CGeometry *geometry, CSolver **solver_container, CNumerics *conv_numerics, CNumerics *visc_numerics, CConfig *config, unsigned short val_marker, unsigned short iRKStep) { }

inline void CSolver::BC_HeatFlux_Wall(CGeometry *geometry, CSolver **solver_container, CNumerics *conv_numerics, CNumerics *visc_numerics, CConfig *config, unsigned short val_marker, unsigned short iRKStep) { }
                  
inline void CSolver::BC_Dirichlet(CGeometry *geometry, CSolver **solver_container, CConfig *config, 
                                  unsigned short val_marker, unsigned short iRKStep) { }

<<<<<<< HEAD
inline void CSolver::BC_Fluid_Interface(CGeometry *geometry, CSolver **solver_container, CNumerics *numerics,
                                        CConfig *config, unsigned short iRKStep) { }
=======
inline void CSolver::BC_Fluid_Interface(CGeometry *geometry, CSolver **solver_container, CNumerics *conv_numerics, CNumerics *visc_numerics,
                                         CConfig *config) { }
>>>>>>> 5e170f46

inline void CSolver::BC_Interface_Boundary(CGeometry *geometry, CSolver **solver_container, CNumerics *numerics,
                                           CConfig *config, unsigned short val_marker, unsigned short iRKStep) { }

inline void CSolver::BC_NearField_Boundary(CGeometry *geometry, CSolver **solver_container, CNumerics *numerics,
                                           CConfig *config, unsigned short val_marker, unsigned short iRKStep) { }

inline void CSolver::BC_ActDisk_Inlet(CGeometry *geometry, CSolver **solver_container, CNumerics *conv_numerics, CNumerics *visc_numerics,
                                      CConfig *config, unsigned short val_marker, unsigned short iRKStep) { }

inline void CSolver::BC_ActDisk_Outlet(CGeometry *geometry, CSolver **solver_container, CNumerics *conv_numerics, CNumerics *visc_numerics,
                                       CConfig *config, unsigned short val_marker, unsigned short iRKStep) { }

inline void CSolver::BC_ActDisk(CGeometry *geometry, CSolver **solver_container, CNumerics *conv_numerics, CNumerics *visc_numerics,
                                CConfig *config, unsigned short val_marker, bool inlet_surface, unsigned short iRKStep) { }

inline void CSolver::BC_Far_Field(CGeometry *geometry, CSolver **solver_container, CNumerics *conv_numerics, CNumerics *visc_numerics,
                                  CConfig *config, unsigned short val_marker, unsigned short iRKStep) { }

inline void CSolver::BC_Sym_Plane(CGeometry *geometry, CSolver **solver_container, CNumerics *conv_numerics, CNumerics *visc_numerics, 
                  CConfig *config, unsigned short val_marker, unsigned short iRKStep) { }
                  
inline void CSolver::BC_Custom(CGeometry *geometry, CSolver **solver_container, CNumerics *numerics, 
                               CConfig *config, unsigned short val_marker, unsigned short iRKStep) { }

inline void CSolver::BC_Riemann(CGeometry *geometry, CSolver **solver_container, CNumerics *conv_numerics, CNumerics *visc_numerics, 
                                CConfig *config, unsigned short val_marker, unsigned short iRKStep) { }

<<<<<<< HEAD
inline void CSolver::BC_NonReflecting(CGeometry *geometry, CSolver **solver_container,
                                      CNumerics *conv_numerics, CNumerics *visc_numerics, CConfig *config, unsigned short val_marker, unsigned short iRKStep) { }
=======
inline void CSolver::BC_TurboRiemann(CGeometry *geometry, CSolver **solver_container, CNumerics *conv_numerics, CNumerics *visc_numerics,
										 CConfig *config, unsigned short val_marker) { }

inline void CSolver::PreprocessBC_Giles(CGeometry *geometry, CConfig *config,
																								CNumerics *conv_numerics,unsigned short marker_flag){}

inline void CSolver::BC_Giles(CGeometry *geometry, CSolver **solver_container,
                            CNumerics *conv_numerics, CNumerics *visc_numerics, CConfig *config, unsigned short val_marker) { }
>>>>>>> 5e170f46

inline void CSolver::BC_Inlet(CGeometry *geometry, CSolver **solver_container, CNumerics *conv_numerics, CNumerics *visc_numerics, 
                              CConfig *config, unsigned short val_marker, unsigned short iRKStep) { }

inline void CSolver::BC_Inlet_Turbo(CGeometry *geometry, CSolver **solver_container, CNumerics *conv_numerics, CNumerics *visc_numerics,
                     CConfig *config, unsigned short val_marker) { }

inline void CSolver::BC_Inlet_MixingPlane(CGeometry *geometry, CSolver **solver_container, CNumerics *conv_numerics, CNumerics *visc_numerics,
                     CConfig *config, unsigned short val_marker) { }

inline void CSolver::BC_Outlet(CGeometry *geometry, CSolver **solver_container, CNumerics *conv_numerics, CNumerics *visc_numerics, 
                               CConfig *config, unsigned short val_marker, unsigned short iRKStep) { }
                      
inline void CSolver::BC_Supersonic_Inlet(CGeometry *geometry, CSolver **solver_container, CNumerics *conv_numerics, CNumerics *visc_numerics,
                                         CConfig *config, unsigned short val_marker, unsigned short iRKStep) { }

inline void CSolver::BC_Supersonic_Outlet(CGeometry *geometry, CSolver **solver_container, CNumerics *conv_numerics, CNumerics *visc_numerics,
                                          CConfig *config, unsigned short val_marker, unsigned short iRKStep) { }

inline void CSolver::BC_Engine_Inflow(CGeometry *geometry, CSolver **solver_container, CNumerics *conv_numerics, CNumerics *visc_numerics, 
                                      CConfig *config, unsigned short val_marker, unsigned short iRKStep) { }

inline void CSolver::BC_Engine_Exhaust(CGeometry *geometry, CSolver **solver_container, CNumerics *conv_numerics, CNumerics *visc_numerics, 
                                       CConfig *config, unsigned short val_marker, unsigned short iRKStep) { }
                                            
inline void CSolver::BC_Neumann(CGeometry *geometry, CSolver **solver_container, CNumerics *numerics, 
                      CConfig *config, unsigned short val_marker) { }
                  
inline void CSolver::BC_Dielec(CGeometry *geometry, CSolver **solver_container, CNumerics *numerics, 
                               CConfig *config, unsigned short val_marker, unsigned short iRKStep) { }
                                         
inline void CSolver::BC_Electrode(CGeometry *geometry, CSolver **solver_container, CNumerics *numerics, 
                                  CConfig *config, unsigned short val_marker, unsigned short iRKStep) { }

inline void CSolver::BC_ConjugateHeat_Interface(CGeometry *geometry, CSolver **solver_container, CNumerics *numerics,
                      CConfig *config, unsigned short val_marker) { }

inline void CSolver::GetPower_Properties(CGeometry *geometry, CConfig *config, unsigned short iMesh, bool Output) { }

inline void CSolver::GetEllipticSpanLoad_Diff(CGeometry *geometry, CConfig *config) { }

inline void CSolver::SetFarfield_AoA(CGeometry *geometry, CSolver **solver_container,
                                     CConfig *config, unsigned short iMesh, bool Output) { }

inline void CSolver::SetActDisk_BCThrust(CGeometry *geometry, CSolver **solver_container,
                                         CConfig *config, unsigned short iMesh, bool Output) { }

inline void CSolver::SetTime_Step(CGeometry *geometry, CSolver **solver_container, CConfig *config,
                      unsigned short iMesh, unsigned long Iteration) { }  
                      
inline void CSolver::Postprocessing(CGeometry *geometry, CSolver **solver_container, CConfig *config, 
                      unsigned short iMesh) { }  

inline void CSolver::Postprocessing(CGeometry *geometry, CSolver **solver_container, CConfig *config,  CNumerics **numerics,
                      unsigned short iMesh) { }  

inline void CSolver::Centered_Residual(CGeometry *geometry, CSolver **solver_container, CNumerics *numerics, 
                    CConfig *config, unsigned short iMesh, unsigned short iRKStep) { }

inline void CSolver::Upwind_Residual(CGeometry *geometry, CSolver **solver_container, CNumerics *numerics, 
                                     CConfig *config, unsigned short iMesh, unsigned short iRKStep) { }

inline void CSolver::Preprocessing(CGeometry *geometry, CSolver **solver_container, CConfig *config, unsigned short iMesh, unsigned short iRKStep, unsigned short RunTime_EqSystem, bool Output) { }

inline void CSolver::Preprocessing(CGeometry *geometry, CSolver **solver_container, CConfig *config, CNumerics **numerics, unsigned short iMesh, unsigned long Iteration, unsigned short RunTime_EqSystem, bool Output) { }

inline void CSolver::SetCentered_Dissipation_Sensor(CGeometry *geometry, CConfig *config) { }

inline void CSolver::SetUpwind_Ducros_Sensor(CGeometry *geometry, CConfig *config) { }

inline void CSolver::Set_MPI_Sensor(CGeometry *geometry, CConfig *config) { }

inline void CSolver::SetUndivided_Laplacian(CGeometry *geometry, CConfig *config) { }

inline void CSolver::Set_MPI_Undivided_Laplacian(CGeometry *geometry, CConfig *config) { }

inline void CSolver::Set_MPI_ActDisk(CSolver **solver_container, CGeometry *geometry, CConfig *config) { }

inline void CSolver::Set_MPI_Nearfield(CGeometry *geometry, CConfig *config) { }

inline void CSolver::Set_MPI_Interface(CGeometry *geometry, CConfig *config) { }

inline void CSolver::SetMax_Eigenvalue(CGeometry *geometry, CConfig *config) { }

inline void CSolver::Set_MPI_MaxEigenvalue(CGeometry *geometry, CConfig *config) { }

inline void CSolver::Pressure_Forces(CGeometry *geometry, CConfig *config) { }

inline void CSolver::Momentum_Forces(CGeometry *geometry, CConfig *config) { }

inline void CSolver::Friction_Forces(CGeometry *geometry, CConfig *config) { }

inline void CSolver::Heat_Fluxes(CGeometry *geometry, CSolver **solver_container, CConfig *config) { }

inline void CSolver::Inviscid_DeltaForces(CGeometry *geometry, CSolver **solver_container, CConfig *config) { }

inline void CSolver::Viscous_DeltaForces(CGeometry *geometry, CConfig *config) { }

inline void CSolver::Wave_Strength(CGeometry *geometry, CConfig *config) { }

inline void CSolver::ExplicitRK_Iteration(CGeometry *geometry, CSolver **solver_container, 
                      CConfig *config, unsigned short iRKStep) { }

inline void CSolver::ClassicalRK4_Iteration(CGeometry *geometry, CSolver **solver_container,
                                            CConfig *config, unsigned short iRKStep) { }

inline void CSolver::ExplicitEuler_Iteration(CGeometry *geometry, CSolver **solver_container, CConfig *config) { }

inline void CSolver::ImplicitEuler_Iteration(CGeometry *geometry, CSolver **solver_container, CConfig *config) { }

inline void CSolver::LIMEX_RK_SMR91_Iteration(CGeometry *geometry, CSolver **solver_container, 
                                              CConfig *config, unsigned short iRKStep) { 
  std::cout << "ERROR: SMR 91 time advance not implemented for this solver" << std::endl;
  exit(EXIT_FAILURE);
}

inline void CSolver::LIMEX_RK_EDIRK_Iteration(CGeometry *geometry, CSolver **solver_container, 
                                              CConfig *config, unsigned short iRKStep) { 
  std::cout << "ERROR: EDIRK time advance not implemented for this solver" << std::endl;
  exit(EXIT_FAILURE);
}


inline void CSolver::ImplicitNewmark_Iteration(CGeometry *geometry, CSolver **solver_container, CConfig *config) { }

inline void CSolver::ImplicitNewmark_Update(CGeometry *geometry, CSolver **solver_container, CConfig *config) { }

inline void CSolver::ImplicitNewmark_Relaxation(CGeometry *geometry, CSolver **solver_container, CConfig *config) { }

inline void CSolver::GeneralizedAlpha_Iteration(CGeometry *geometry, CSolver **solver_container, CConfig *config) { }

inline void CSolver::GeneralizedAlpha_UpdateDisp(CGeometry *geometry, CSolver **solver_container, CConfig *config) { }

inline void CSolver::GeneralizedAlpha_UpdateSolution(CGeometry *geometry, CSolver **solver_container, CConfig *config) { }

inline void CSolver::GeneralizedAlpha_UpdateLoads(CGeometry *geometry, CSolver **solver_container, CConfig *config) { }

inline void CSolver::Compute_Residual(CGeometry *geometry, CSolver **solver_container, CConfig *config, 
                    unsigned short iMesh) { }

inline void CSolver::SetRes_RMS(unsigned short val_var, su2double val_residual) { Residual_RMS[val_var] = val_residual; }

inline void CSolver::AddRes_RMS(unsigned short val_var, su2double val_residual) { Residual_RMS[val_var] += val_residual; }

inline su2double CSolver::GetRes_RMS(unsigned short val_var) { return Residual_RMS[val_var]; }

inline void CSolver::SetRes_Max(unsigned short val_var, su2double val_residual, unsigned long val_point) { Residual_Max[val_var] = val_residual; Point_Max[val_var] = val_point; }

inline void CSolver::AddRes_Max(unsigned short val_var, su2double val_residual, unsigned long val_point, su2double* val_coord) {
  if (val_residual > Residual_Max[val_var]) {
  Residual_Max[val_var] = val_residual;
  Point_Max[val_var] = val_point;
  for (unsigned short iDim = 0; iDim < nDim; iDim++)
    Point_Max_Coord[val_var][iDim] = val_coord[iDim];
  }
}

inline su2double CSolver::GetRes_Max(unsigned short val_var) { return Residual_Max[val_var]; }

inline void CSolver::ComputeResidual_BGS(CGeometry *geometry, CConfig *config) { }

inline void CSolver::UpdateSolution_BGS(CGeometry *geometry, CConfig *config) { }

inline void CSolver::SetRes_BGS(unsigned short val_var, su2double val_residual) { Residual_RMS[val_var] = val_residual; }

inline void CSolver::AddRes_BGS(unsigned short val_var, su2double val_residual) { Residual_RMS[val_var] += val_residual; }

inline su2double CSolver::GetRes_BGS(unsigned short val_var) { return Residual_RMS[val_var]; }

inline void CSolver::SetRes_Max_BGS(unsigned short val_var, su2double val_residual, unsigned long val_point) { Residual_Max_BGS[val_var] = val_residual; Point_Max_BGS[val_var] = val_point; }

inline void CSolver::AddRes_Max_BGS(unsigned short val_var, su2double val_residual, unsigned long val_point, su2double* val_coord) {
  if (val_residual > Residual_Max_BGS[val_var]) {
  Residual_Max_BGS[val_var] = val_residual;
  Point_Max_BGS[val_var] = val_point;
  for (unsigned short iDim = 0; iDim < nDim; iDim++)
    Point_Max_Coord_BGS[val_var][iDim] = val_coord[iDim];
  }
}

inline su2double CSolver::GetRes_Max_BGS(unsigned short val_var) { return Residual_Max_BGS[val_var]; }

inline su2double CSolver::GetRes_FEM(unsigned short val_var) { return 0.0; }

inline unsigned long CSolver::GetPoint_Max(unsigned short val_var) { return Point_Max[val_var]; }

inline su2double* CSolver::GetPoint_Max_Coord(unsigned short val_var) { return Point_Max_Coord[val_var]; }

inline unsigned long CSolver::GetPoint_Max_BGS(unsigned short val_var) { return Point_Max_BGS[val_var]; }

inline su2double* CSolver::GetPoint_Max_Coord_BGS(unsigned short val_var) { return Point_Max_Coord_BGS[val_var]; }

inline void CSolver::Set_OldSolution(CGeometry *geometry) {
  for (unsigned long iPoint = 0; iPoint < geometry->GetnPoint(); iPoint++)
    node[iPoint]->Set_OldSolution(); // The loop should be over nPoints
                                     //  to guarantee that the boundaries are
                                     //  well updated
}

inline void CSolver::Set_NewSolution(CGeometry *geometry) { }

inline unsigned short CSolver::GetnVar(void) { return nVar; }

inline unsigned short CSolver::GetnOutputVariables(void) { return nOutputVariables; }

inline unsigned short CSolver::GetnPrimVar(void) { return nPrimVar; }

inline unsigned short CSolver::GetnPrimVarGrad(void) { return nPrimVarGrad; }

inline unsigned short CSolver::GetnSecondaryVar(void) { return nSecondaryVar; }

inline unsigned short CSolver::GetnSecondaryVarGrad(void) { return nSecondaryVarGrad; }

inline su2double CSolver::GetMax_Delta_Time(void) { return Max_Delta_Time; }

inline su2double CSolver::GetMin_Delta_Time(void) { return Min_Delta_Time; }

inline su2double CSolver::GetMax_Delta_Time(unsigned short val_Species) { return 0.0; }

inline su2double CSolver::GetMin_Delta_Time(unsigned short val_Species) { return 0.0; }

inline void CSolver::Copy_Zone_Solution(CSolver ***solver1_solution, CGeometry **solver1_geometry, CConfig *solver1_config, 
                      CSolver ***solver2_solution, CGeometry **solver2_geometry, CConfig *solver2_config) {};

inline CFluidModel* CSolver::GetFluidModel(void) { return NULL;}

inline void CSolver::Set_ReferenceGeometry(CGeometry *geometry, CConfig *config) { }

inline void CSolver::Set_Prestretch(CGeometry *geometry, CConfig *config) { }

inline void CSolver::Set_ElementProperties(CGeometry *geometry, CConfig *config) { }

inline su2double CSolver::Compute_LoadCoefficient(su2double CurrentTime, su2double RampTime, CConfig *config) { return 0.0; }
                      
inline void CSolver::Compute_StiffMatrix(CGeometry *geometry, CSolver **solver_container, CNumerics **numerics, CConfig *config) { }

inline void CSolver::Compute_StiffMatrix_NodalStressRes(CGeometry *geometry, CSolver **solver_container, CNumerics **numerics, CConfig *config) { }

inline void CSolver::Compute_MassMatrix(CGeometry *geometry, CSolver **solver_container, CNumerics **numerics, CConfig *config) { }

inline void CSolver::Compute_MassRes(CGeometry *geometry, CSolver **solver_container, CNumerics **numerics, CConfig *config) { }

inline void CSolver::Compute_NodalStressRes(CGeometry *geometry, CSolver **solver_container, CNumerics **numerics, CConfig *config) { }

inline void CSolver::Compute_NodalStress(CGeometry *geometry, CSolver **solver_container, CNumerics **numerics, CConfig *config) { }

inline void CSolver::Compute_DeadLoad(CGeometry *geometry, CSolver **solver_container, CNumerics **numerics, CConfig *config) { }

inline void CSolver::Initialize_SystemMatrix(CGeometry *geometry, CSolver **solver_container, CConfig *config) { }  

inline void CSolver::Compute_IntegrationConstants(CConfig *config) { }

inline void CSolver::SetFSI_ConvValue(unsigned short val_index, su2double val_criteria) { };

inline su2double CSolver::GetFSI_ConvValue(unsigned short val_index) { return 0.0; }

inline void CSolver::RegisterSolution(CGeometry *geometry_container, CConfig *config){}

inline void CSolver::RegisterOutput(CGeometry *geometry_container, CConfig *config){}

inline void CSolver::SetAdjoint_Output(CGeometry *geometry, CConfig *config){}

inline void CSolver::ExtractAdjoint_Solution(CGeometry *geometry, CConfig *config){}

inline void CSolver::RegisterObj_Func(CConfig *config){}

inline void CSolver::SetSurface_Sensitivity(CGeometry *geometry, CConfig *config){}

inline void CSolver::SetSensitivity(CGeometry *geometry, CConfig *config){}

inline void CSolver::SetAdj_ObjFunc(CGeometry *geometry, CConfig *config){}

inline unsigned long CSolver::SetPrimitive_Variables(CSolver **solver_container, CConfig *config, bool Output) {return 0;}

inline void CSolver::SetRecording(CGeometry *geometry, CConfig *config){}

inline void CSolver::SetPressure_Inf(su2double p_inf){}

inline void CSolver::SetTemperature_Inf(su2double t_inf){}

inline void CSolver::RegisterVariables(CGeometry *geometry, CConfig *config, bool reset){}

inline void CSolver::ExtractAdjoint_Variables(CGeometry *geometry, CConfig *config){}

inline void CSolver::SetFreeStream_Solution(CConfig *config){}

<<<<<<< HEAD
inline void CSolver::AddHybridMediator(CAbstract_Hybrid_Mediator* hybrid_mediator) { }
=======
inline void CEulerSolver::Set_NewSolution(CGeometry *geometry) {
  for (unsigned long iPoint = 0; iPoint < geometry->GetnPoint(); iPoint++)
    node[iPoint]->SetSolution_New();
}

inline void CSolver::InitTurboContainers(CGeometry *geometry, CConfig *config){}

inline void CSolver::PreprocessAverage(CSolver **solver, CGeometry *geometry, CConfig *config, unsigned short marker_flag){}

inline void CSolver::TurboAverageProcess(CSolver **solver, CGeometry *geometry, CConfig *config, unsigned short marker_flag){}

inline void CSolver::GatherInOutAverageValues(CConfig *config, CGeometry *geometry){ }

inline su2double CSolver::GetAverageDensity(unsigned short valMarker, unsigned short valSpan){return 0.0;}

inline su2double CSolver::GetAveragePressure(unsigned short valMarker, unsigned short valSpan){return 0.0;}

inline su2double* CSolver::GetAverageTurboVelocity(unsigned short valMarker, unsigned short valSpan){return NULL;}

inline su2double CSolver::GetAverageNu(unsigned short valMarker, unsigned short valSpan){return 0.0;}

inline su2double CSolver::GetAverageKine(unsigned short valMarker, unsigned short valSpan){return 0.0;}

inline su2double CSolver::GetAverageOmega(unsigned short valMarker, unsigned short valSpan){return 0.0;}

inline su2double CSolver::GetExtAverageNu(unsigned short valMarker, unsigned short valSpan){return 0.0;}

inline su2double CSolver::GetExtAverageKine(unsigned short valMarker, unsigned short valSpan){return 0.0;}

inline su2double CSolver::GetExtAverageOmega(unsigned short valMarker, unsigned short valSpan){return 0.0;}

inline void CSolver::SetExtAverageDensity(unsigned short valMarker, unsigned short valSpan, su2double valDensity){ }

inline void CSolver::SetExtAveragePressure(unsigned short valMarker, unsigned short valSpan, su2double valPressure){ }

inline void CSolver::SetExtAverageTurboVelocity(unsigned short valMarker, unsigned short valSpan, unsigned short valIndex, su2double valTurboVelocity){ }

inline void CSolver::SetExtAverageNu(unsigned short valMarker, unsigned short valSpan, su2double valNu){ }

inline void CSolver::SetExtAverageKine(unsigned short valMarker, unsigned short valSpan, su2double valKine){ }

inline void CSolver::SetExtAverageOmega(unsigned short valMarker, unsigned short valSpan, su2double valOmega){ }

inline su2double CSolver::GetDensityIn(unsigned short inMarkerTP, unsigned short valSpan){return 0;}

inline su2double CSolver::GetPressureIn(unsigned short inMarkerTP, unsigned short valSpan){return 0;}

inline su2double* CSolver::GetTurboVelocityIn(unsigned short inMarkerTP, unsigned short valSpan){return NULL;}

inline su2double CSolver::GetDensityOut(unsigned short inMarkerTP, unsigned short valSpan){return 0;}

inline su2double CSolver::GetPressureOut(unsigned short inMarkerTP, unsigned short valSpan){return 0;}

inline su2double* CSolver::GetTurboVelocityOut(unsigned short inMarkerTP, unsigned short valSpan){return NULL;}

inline su2double CSolver::GetKineIn(unsigned short inMarkerTP, unsigned short valSpan){return 0;}

inline su2double CSolver::GetOmegaIn(unsigned short inMarkerTP, unsigned short valSpan){return 0;}

inline su2double CSolver::GetNuIn(unsigned short inMarkerTP, unsigned short valSpan){return 0;}

inline su2double CSolver::GetKineOut(unsigned short inMarkerTP, unsigned short valSpan){return 0;}

inline su2double CSolver::GetOmegaOut(unsigned short inMarkerTP, unsigned short valSpan){return 0;}

inline su2double CSolver::GetNuOut(unsigned short inMarkerTP, unsigned short valSpan){return 0;}

inline void CSolver::SetDensityIn(su2double value, unsigned short inMarkerTP, unsigned short valSpan){ }

inline void CSolver::SetPressureIn(su2double value, unsigned short inMarkerTP, unsigned short valSpan){ }

inline void CSolver::SetTurboVelocityIn(su2double *value, unsigned short inMarkerTP, unsigned short valSpan){ }

inline void CSolver::SetDensityOut(su2double value, unsigned short inMarkerTP, unsigned short valSpan){ }

inline void CSolver::SetPressureOut(su2double value, unsigned short inMarkerTP, unsigned short valSpan){ }

inline void CSolver::SetTurboVelocityOut(su2double *value, unsigned short inMarkerTP, unsigned short valSpan){ }

inline void CSolver::SetKineIn(su2double value, unsigned short inMarkerTP, unsigned short valSpan){ }

inline void CSolver::SetOmegaIn(su2double value, unsigned short inMarkerTP, unsigned short valSpan){ }

inline void CSolver::SetNuIn(su2double value, unsigned short inMarkerTP, unsigned short valSpan){ }

inline void CSolver::SetKineOut(su2double value, unsigned short inMarkerTP, unsigned short valSpan){ }

inline void CSolver::SetOmegaOut(su2double value, unsigned short inMarkerTP, unsigned short valSpan){ }

inline void CSolver::SetNuOut(su2double value, unsigned short inMarkerTP, unsigned short valSpan){ }

inline void CSolver::SetFreeStream_TurboSolution(CConfig *config){ }

inline void CSolver::SetRoe_Dissipation(CGeometry *geometry, CConfig *config) {}

inline void CSolver::SetDES_LengthScale(CSolver** solver, CGeometry *geometry, CConfig *config) { }

inline void CSolver::SetConjugateHeatVariable(unsigned short val_marker, unsigned long val_vertex, unsigned short pos_var, su2double relaxation_factor, su2double val_var) { }

inline su2double CSolver::GetConjugateHeatVariable(unsigned short val_marker, unsigned long val_vertex, unsigned short pos_var) { return 0.0; }
>>>>>>> 5e170f46

inline su2double CEulerSolver::GetDensity_Inf(void) { return Density_Inf; }

inline su2double CEulerSolver::GetModVelocity_Inf(void) { 
  su2double Vel2 = 0; 
  for (unsigned short iDim = 0; iDim < nDim; iDim++) 
    Vel2 += Velocity_Inf[iDim]*Velocity_Inf[iDim]; 
  return sqrt(Vel2);
}

inline su2double CEulerSolver::GetDensity_Energy_Inf(void) { return Density_Inf*Energy_Inf; }

inline su2double CEulerSolver::GetDensity_Velocity_Inf(unsigned short val_dim) { return Density_Inf*Velocity_Inf[val_dim]; }

inline su2double CEulerSolver::GetVelocity_Inf(unsigned short val_dim) { return Velocity_Inf[val_dim]; }

inline su2double *CEulerSolver::GetVelocity_Inf(void) { return Velocity_Inf; }

inline su2double CEulerSolver::GetPressure_Inf(void) { return Pressure_Inf; }

inline su2double CEulerSolver::GetCPressure(unsigned short val_marker, unsigned long val_vertex) { return CPressure[val_marker][val_vertex]; }

inline su2double CEulerSolver::GetCPressureTarget(unsigned short val_marker, unsigned long val_vertex) { return CPressureTarget[val_marker][val_vertex]; }

inline void CEulerSolver::SetCPressureTarget(unsigned short val_marker, unsigned long val_vertex, su2double val_pressure) { CPressureTarget[val_marker][val_vertex] = val_pressure; }

inline su2double *CEulerSolver::GetCharacPrimVar(unsigned short val_marker, unsigned long val_vertex) { return CharacPrimVar[val_marker][val_vertex]; }

inline void CEulerSolver::SetCharacPrimVar(unsigned short val_marker, unsigned long val_vertex, unsigned short val_var, su2double val_value) { CharacPrimVar[val_marker][val_vertex][val_var] = val_value; }

inline su2double *CEulerSolver::GetDonorPrimVar(unsigned short val_marker, unsigned long val_vertex) { return DonorPrimVar[val_marker][val_vertex]; }

inline void CEulerSolver::SetDonorPrimVar(unsigned short val_marker, unsigned long val_vertex, unsigned short val_var, su2double val_value) { DonorPrimVar[val_marker][val_vertex][val_var] = val_value; }

inline su2double CEulerSolver::GetDonorPrimVar(unsigned short val_marker, unsigned long val_vertex, unsigned short val_var) { return DonorPrimVar[val_marker][val_vertex][val_var]; }

inline unsigned long CEulerSolver::GetDonorGlobalIndex(unsigned short val_marker, unsigned long val_vertex) { return DonorGlobalIndex[val_marker][val_vertex]; }

inline void CEulerSolver::SetDonorGlobalIndex(unsigned short val_marker, unsigned long val_vertex, unsigned long val_index) { DonorGlobalIndex[val_marker][val_vertex] = val_index; }

inline su2double CEulerSolver::GetActDisk_DeltaP(unsigned short val_marker, unsigned long val_vertex) { return ActDisk_DeltaP[val_marker][val_vertex]; }

inline void CEulerSolver::SetActDisk_DeltaP(unsigned short val_marker, unsigned long val_vertex, su2double val_deltap) { ActDisk_DeltaP[val_marker][val_vertex] = val_deltap; }

inline su2double CEulerSolver::GetActDisk_DeltaT(unsigned short val_marker, unsigned long val_vertex) { return ActDisk_DeltaT[val_marker][val_vertex]; }

inline void CEulerSolver::SetActDisk_DeltaT(unsigned short val_marker, unsigned long val_vertex, su2double val_deltat) { ActDisk_DeltaT[val_marker][val_vertex] = val_deltat; }

inline su2double CEulerSolver::GetInlet_Ttotal(unsigned short val_marker, unsigned long val_vertex) { return Inlet_Ttotal[val_marker][val_vertex]; }

inline su2double CEulerSolver::GetInlet_Ptotal(unsigned short val_marker, unsigned long val_vertex) { return Inlet_Ptotal[val_marker][val_vertex]; }

inline su2double CEulerSolver::GetInlet_FlowDir(unsigned short val_marker, unsigned long val_vertex, unsigned short val_dim) { return Inlet_FlowDir[val_marker][val_vertex][val_dim]; }

inline void CEulerSolver::SetInlet_Ttotal(unsigned short val_marker, unsigned long val_vertex, su2double val_ttotal) {
  /*--- Since this call can be accessed indirectly using python, do some error
   * checking to prevent segmentation faults ---*/
  if (val_marker >= nMarker)
    SU2_MPI::Error("Out-of-bounds marker index used on inlet.", CURRENT_FUNCTION);
  else if (Inlet_Ttotal == NULL || Inlet_Ttotal[val_marker] == NULL)
    SU2_MPI::Error("Tried to set custom inlet BC on an invalid marker.", CURRENT_FUNCTION);
  else if (val_vertex >= nVertex[val_marker])
    SU2_MPI::Error("Out-of-bounds vertex index used on inlet.", CURRENT_FUNCTION);
  else
    Inlet_Ttotal[val_marker][val_vertex] = val_ttotal;
}

inline void CEulerSolver::SetInlet_Ptotal(unsigned short val_marker, unsigned long val_vertex, su2double val_ptotal) {
  /*--- Since this call can be accessed indirectly using python, do some error
   * checking to prevent segmentation faults ---*/
  if (val_marker >= nMarker)
    SU2_MPI::Error("Out-of-bounds marker index used on inlet.", CURRENT_FUNCTION);
  else if (Inlet_Ptotal == NULL || Inlet_Ptotal[val_marker] == NULL)
    SU2_MPI::Error("Tried to set custom inlet BC on an invalid marker.", CURRENT_FUNCTION);
  else if (val_vertex >= nVertex[val_marker])
    SU2_MPI::Error("Out-of-bounds vertex index used on inlet.", CURRENT_FUNCTION);
  else
    Inlet_Ptotal[val_marker][val_vertex] = val_ptotal;
}

inline void CEulerSolver::SetInlet_FlowDir(unsigned short val_marker, unsigned long val_vertex, unsigned short val_dim, su2double val_flowdir) {
  /*--- Since this call can be accessed indirectly using python, do some error
   * checking to prevent segmentation faults ---*/
  if (val_marker >= nMarker)
    SU2_MPI::Error("Out-of-bounds marker index used on inlet.", CURRENT_FUNCTION);
  else if (Inlet_FlowDir == NULL || Inlet_FlowDir[val_marker] == NULL)
      SU2_MPI::Error("Tried to set custom inlet BC on an invalid marker.", CURRENT_FUNCTION);
  else if (val_vertex >= nVertex[val_marker])
    SU2_MPI::Error("Out-of-bounds vertex index used on inlet.", CURRENT_FUNCTION);
  else
    Inlet_FlowDir[val_marker][val_vertex][val_dim] = val_flowdir;
}

inline su2double CEulerSolver::GetCL_Inv(unsigned short val_marker) { return CL_Inv[val_marker]; }

inline su2double CEulerSolver::GetCD_Inv(unsigned short val_marker) { return CD_Inv[val_marker]; }

inline su2double CEulerSolver::GetSurface_CL(unsigned short val_marker) { return Surface_CL[val_marker]; }

inline su2double CEulerSolver::GetSurface_CD(unsigned short val_marker) { return Surface_CD[val_marker]; }

inline su2double CEulerSolver::GetSurface_CSF(unsigned short val_marker) { return Surface_CSF[val_marker]; }

inline su2double CEulerSolver::GetSurface_CEff(unsigned short val_marker) { return Surface_CEff[val_marker]; }

inline su2double CEulerSolver::GetSurface_CFx(unsigned short val_marker) { return Surface_CFx[val_marker]; }

inline su2double CEulerSolver::GetSurface_CFy(unsigned short val_marker) { return Surface_CFy[val_marker]; }

inline su2double CEulerSolver::GetSurface_CFz(unsigned short val_marker) { return Surface_CFz[val_marker]; }

inline su2double CEulerSolver::GetSurface_CMx(unsigned short val_marker) { return Surface_CMx[val_marker]; }

inline su2double CEulerSolver::GetSurface_CMy(unsigned short val_marker) { return Surface_CMy[val_marker]; }

inline su2double CEulerSolver::GetSurface_CMz(unsigned short val_marker) { return Surface_CMz[val_marker]; }

inline su2double CEulerSolver::GetSurface_CL_Inv(unsigned short val_marker) { return Surface_CL_Inv[val_marker]; }

inline su2double CEulerSolver::GetSurface_CD_Inv(unsigned short val_marker) { return Surface_CD_Inv[val_marker]; }

inline su2double CEulerSolver::GetSurface_CSF_Inv(unsigned short val_marker) { return Surface_CSF_Inv[val_marker]; }

inline su2double CEulerSolver::GetSurface_CEff_Inv(unsigned short val_marker) { return Surface_CEff_Inv[val_marker]; }

inline su2double CEulerSolver::GetSurface_CFx_Inv(unsigned short val_marker) { return Surface_CFx_Inv[val_marker]; }

inline su2double CEulerSolver::GetSurface_CFy_Inv(unsigned short val_marker) { return Surface_CFy_Inv[val_marker]; }

inline su2double CEulerSolver::GetSurface_CFz_Inv(unsigned short val_marker) { return Surface_CFz_Inv[val_marker]; }

inline su2double CEulerSolver::GetSurface_CMx_Inv(unsigned short val_marker) { return Surface_CMx_Inv[val_marker]; }

inline su2double CEulerSolver::GetSurface_CMy_Inv(unsigned short val_marker) { return Surface_CMy_Inv[val_marker]; }

inline su2double CEulerSolver::GetSurface_CMz_Inv(unsigned short val_marker) { return Surface_CMz_Inv[val_marker]; }

inline su2double CEulerSolver::GetSurface_CL_Mnt(unsigned short val_marker) { return Surface_CL_Mnt[val_marker]; }

inline su2double CEulerSolver::GetSurface_CD_Mnt(unsigned short val_marker) { return Surface_CD_Mnt[val_marker]; }

inline su2double CEulerSolver::GetSurface_CSF_Mnt(unsigned short val_marker) { return Surface_CSF_Mnt[val_marker]; }

inline su2double CEulerSolver::GetSurface_CEff_Mnt(unsigned short val_marker) { return Surface_CEff_Mnt[val_marker]; }

inline su2double CEulerSolver::GetSurface_CFx_Mnt(unsigned short val_marker) { return Surface_CFx_Mnt[val_marker]; }

inline su2double CEulerSolver::GetSurface_CFy_Mnt(unsigned short val_marker) { return Surface_CFy_Mnt[val_marker]; }

inline su2double CEulerSolver::GetSurface_CFz_Mnt(unsigned short val_marker) { return Surface_CFz_Mnt[val_marker]; }

inline su2double CEulerSolver::GetSurface_CMx_Mnt(unsigned short val_marker) { return Surface_CMx_Mnt[val_marker]; }

inline su2double CEulerSolver::GetSurface_CMy_Mnt(unsigned short val_marker) { return Surface_CMy_Mnt[val_marker]; }

inline su2double CEulerSolver::GetSurface_CMz_Mnt(unsigned short val_marker) { return Surface_CMz_Mnt[val_marker]; }

inline su2double CEulerSolver::GetInflow_MassFlow(unsigned short val_marker) { return Inflow_MassFlow[val_marker]; }

inline su2double CEulerSolver::GetExhaust_MassFlow(unsigned short val_marker) { return Exhaust_MassFlow[val_marker]; }

inline su2double CEulerSolver::GetInflow_Pressure(unsigned short val_marker) { return Inflow_Pressure[val_marker]; }

inline su2double CEulerSolver::GetInflow_Mach(unsigned short val_marker) { return Inflow_Mach[val_marker]; }

inline su2double CEulerSolver::GetCSF_Inv(unsigned short val_marker) { return CSF_Inv[val_marker]; }

inline su2double CEulerSolver::GetCEff_Inv(unsigned short val_marker) { return CEff_Inv[val_marker]; }

inline su2double CEulerSolver::GetTotal_CL() { return Total_CL; }

inline void CEulerSolver::SetTotal_ComboObj(su2double ComboObj) {Total_ComboObj = ComboObj; }

inline su2double CEulerSolver::GetTotal_ComboObj() { return Total_ComboObj; }

inline su2double CEulerSolver::GetTotal_CD() { return Total_CD; }

inline su2double CEulerSolver::GetTotal_NetCThrust() { return Total_NetCThrust; }

inline su2double CEulerSolver::GetTotal_Power() { return Total_Power; }

inline su2double CEulerSolver::GetTotal_SolidCD() { return Total_SolidCD; }

inline su2double CEulerSolver::GetTotal_ReverseFlow() { return Total_ReverseFlow; }

inline su2double CEulerSolver::GetTotal_MFR() { return Total_MFR; }

inline su2double CEulerSolver::GetTotal_Prop_Eff() { return Total_Prop_Eff; }

inline su2double CEulerSolver::GetTotal_ByPassProp_Eff() { return Total_ByPassProp_Eff; }

inline su2double CEulerSolver::GetTotal_Adiab_Eff() { return Total_Adiab_Eff; }

inline su2double CEulerSolver::GetTotal_Poly_Eff() { return Total_Poly_Eff; }

inline su2double CEulerSolver::GetTotal_IDC_Mach() { return Total_IDC_Mach; }

inline su2double CEulerSolver::GetTotal_DC60() { return Total_DC60; }

inline su2double CEulerSolver::GetTotal_Custom_ObjFunc() { return Total_Custom_ObjFunc; }

inline su2double CEulerSolver::GetTotal_CMx() { return Total_CMx; }

inline su2double CEulerSolver::GetTotal_CMy() { return Total_CMy; }

inline su2double CEulerSolver::GetTotal_CMz() { return Total_CMz; }

inline su2double CEulerSolver::GetTotal_CoPx() { return Total_CoPx; }

inline su2double CEulerSolver::GetTotal_CoPy() { return Total_CoPy; }

inline su2double CEulerSolver::GetTotal_CoPz() { return Total_CoPz; }

inline su2double CEulerSolver::GetTotal_CFx() { return Total_CFx; }

inline su2double CEulerSolver::GetTotal_CFy() { return Total_CFy; }

inline su2double CEulerSolver::GetTotal_CFz() { return Total_CFz; }

inline su2double CEulerSolver::GetTotal_CSF() { return Total_CSF; }

inline su2double CEulerSolver::GetTotal_CEff() { return Total_CEff; }

inline su2double CEulerSolver::GetTotal_CT() { return Total_CT; }

inline void CEulerSolver::SetTotal_CT(su2double val_Total_CT) { Total_CT = val_Total_CT; }

inline su2double CEulerSolver::GetTotal_CQ() { return Total_CQ; }

inline su2double CEulerSolver::GetTotal_HeatFlux() { return Total_Heat; }

inline su2double CEulerSolver::GetTotal_MaxHeatFlux() { return Total_MaxHeat; }

inline void CEulerSolver::SetTotal_CQ(su2double val_Total_CQ) { Total_CQ = val_Total_CQ; }

inline void CEulerSolver::SetTotal_HeatFlux(su2double val_Total_Heat) { Total_Heat = val_Total_Heat; }

inline void CEulerSolver::SetTotal_MaxHeatFlux(su2double val_Total_MaxHeat) { Total_MaxHeat = val_Total_MaxHeat; }

inline su2double CEulerSolver::GetTotal_CMerit() { return Total_CMerit; }

inline su2double CEulerSolver::GetTotal_CEquivArea() { return Total_CEquivArea; }

inline su2double CEulerSolver::GetTotal_AeroCD() { return Total_AeroCD; }

inline su2double CEulerSolver::GetTotal_IDR() { return Total_IDR; }

inline su2double CEulerSolver::GetTotal_IDC() { return Total_IDC; }

inline su2double CEulerSolver::GetTotal_CpDiff() { return Total_CpDiff; }

inline su2double CEulerSolver::GetTotal_HeatFluxDiff() { return Total_HeatFluxDiff; }

inline su2double CEulerSolver::GetTotal_CNearFieldOF() { return Total_CNearFieldOF; }

inline void CEulerSolver::AddTotal_ComboObj(su2double val_obj) {Total_ComboObj +=val_obj;}

inline void CEulerSolver::SetTotal_CEquivArea(su2double val_cequivarea) { Total_CEquivArea = val_cequivarea; }

inline void CEulerSolver::SetTotal_AeroCD(su2double val_aerocd) { Total_AeroCD = val_aerocd; }

inline void CEulerSolver::SetTotal_CpDiff(su2double pressure) { Total_CpDiff = pressure; }

inline void CEulerSolver::SetTotal_HeatFluxDiff(su2double heat) { Total_HeatFluxDiff = heat; }

inline void CEulerSolver::SetTotal_CNearFieldOF(su2double cnearfieldpress) { Total_CNearFieldOF = cnearfieldpress; }

inline void CEulerSolver::SetTotal_CL(su2double val_Total_CL) { Total_CL = val_Total_CL; }

inline void CEulerSolver::SetTotal_CD(su2double val_Total_CD) { Total_CD = val_Total_CD; }

inline void CEulerSolver::SetTotal_NetCThrust(su2double val_Total_NetCThrust) { Total_NetCThrust = val_Total_NetCThrust; }

inline void CEulerSolver::SetTotal_Power(su2double val_Total_Power) { Total_Power = val_Total_Power; }

inline void CEulerSolver::SetTotal_SolidCD(su2double val_Total_SolidCD) { Total_SolidCD = val_Total_SolidCD; }

inline void CEulerSolver::SetTotal_ReverseFlow(su2double val_Total_ReverseFlow) { Total_ReverseFlow = val_Total_ReverseFlow; }

inline void CEulerSolver::SetTotal_MFR(su2double val_Total_MFR) { Total_MFR = val_Total_MFR; }

inline void CEulerSolver::SetTotal_Prop_Eff(su2double val_Total_Prop_Eff) { Total_Prop_Eff = val_Total_Prop_Eff; }

inline void CEulerSolver::SetTotal_ByPassProp_Eff(su2double val_Total_ByPassProp_Eff) { Total_ByPassProp_Eff = val_Total_ByPassProp_Eff; }

inline void CEulerSolver::SetTotal_Adiab_Eff(su2double val_Total_Adiab_Eff) { Total_Adiab_Eff = val_Total_Adiab_Eff; }

inline void CEulerSolver::SetTotal_Poly_Eff(su2double val_Total_Poly_Eff) { Total_Poly_Eff = val_Total_Poly_Eff; }

inline void CEulerSolver::SetTotal_IDC(su2double val_Total_IDC) { Total_IDC = val_Total_IDC; }

inline void CEulerSolver::SetTotal_IDC_Mach(su2double val_Total_IDC_Mach) { Total_IDC_Mach = val_Total_IDC_Mach; }

inline void CEulerSolver::SetTotal_IDR(su2double val_Total_IDR) { Total_IDR = val_Total_IDR; }

inline void CEulerSolver::SetTotal_DC60(su2double val_Total_DC60) { Total_DC60 = val_Total_DC60; }

inline void CEulerSolver::SetTotal_Custom_ObjFunc(su2double val_total_custom_objfunc, su2double val_weight) { Total_Custom_ObjFunc = val_total_custom_objfunc*val_weight; }

inline void CEulerSolver::AddTotal_Custom_ObjFunc(su2double val_total_custom_objfunc, su2double val_weight) { Total_Custom_ObjFunc += val_total_custom_objfunc*val_weight; }

inline su2double CEulerSolver::GetAllBound_CL_Inv() { return AllBound_CL_Inv; }

inline su2double CEulerSolver::GetAllBound_CD_Inv() { return AllBound_CD_Inv; }

inline su2double CEulerSolver::GetAllBound_CSF_Inv() { return AllBound_CSF_Inv; }

inline su2double CEulerSolver::GetAllBound_CEff_Inv() { return AllBound_CEff_Inv; }

inline su2double CEulerSolver::GetAllBound_CMx_Inv() { return AllBound_CMx_Inv; }

inline su2double CEulerSolver::GetAllBound_CMy_Inv() { return AllBound_CMy_Inv; }

inline su2double CEulerSolver::GetAllBound_CMz_Inv() { return AllBound_CMz_Inv; }

inline su2double CEulerSolver::GetAllBound_CoPx_Inv() { return AllBound_CoPx_Inv; }

inline su2double CEulerSolver::GetAllBound_CoPy_Inv() { return AllBound_CoPy_Inv; }

inline su2double CEulerSolver::GetAllBound_CoPz_Inv() { return AllBound_CoPz_Inv; }

inline su2double CEulerSolver::GetAllBound_CFx_Inv() { return AllBound_CFx_Inv; }

inline su2double CEulerSolver::GetAllBound_CFy_Inv() { return AllBound_CFy_Inv; }

inline su2double CEulerSolver::GetAllBound_CFz_Inv() { return AllBound_CFz_Inv; }

inline su2double CEulerSolver::GetAllBound_CL_Mnt() { return AllBound_CL_Mnt; }

inline su2double CEulerSolver::GetAllBound_CD_Mnt() { return AllBound_CD_Mnt; }

inline su2double CEulerSolver::GetAllBound_CSF_Mnt() { return AllBound_CSF_Mnt; }

inline su2double CEulerSolver::GetAllBound_CEff_Mnt() { return AllBound_CEff_Mnt; }

inline su2double CEulerSolver::GetAllBound_CMx_Mnt() { return AllBound_CMx_Mnt; }

inline su2double CEulerSolver::GetAllBound_CMy_Mnt() { return AllBound_CMy_Mnt; }

inline su2double CEulerSolver::GetAllBound_CMz_Mnt() { return AllBound_CMz_Mnt; }

inline su2double CEulerSolver::GetAllBound_CoPx_Mnt() { return AllBound_CoPx_Mnt; }

inline su2double CEulerSolver::GetAllBound_CoPy_Mnt() { return AllBound_CoPy_Mnt; }

inline su2double CEulerSolver::GetAllBound_CoPz_Mnt() { return AllBound_CoPz_Mnt; }

inline su2double CEulerSolver::GetAllBound_CFx_Mnt() { return AllBound_CFx_Mnt; }

inline su2double CEulerSolver::GetAllBound_CFy_Mnt() { return AllBound_CFy_Mnt; }

inline su2double CEulerSolver::GetAllBound_CFz_Mnt() { return AllBound_CFz_Mnt; }

inline su2double CEulerSolver::GetAverageDensity(unsigned short valMarker, unsigned short valSpan){return AverageDensity[valMarker][valSpan];}

inline su2double CEulerSolver::GetAveragePressure(unsigned short valMarker, unsigned short valSpan){return AveragePressure[valMarker][valSpan];}

inline su2double* CEulerSolver::GetAverageTurboVelocity(unsigned short valMarker, unsigned short valSpan){return AverageTurboVelocity[valMarker][valSpan];}

inline su2double CEulerSolver::GetAverageNu(unsigned short valMarker, unsigned short valSpan){return AverageNu[valMarker][valSpan];}

inline su2double CEulerSolver::GetAverageKine(unsigned short valMarker, unsigned short valSpan){return AverageKine[valMarker][valSpan];}

inline su2double CEulerSolver::GetAverageOmega(unsigned short valMarker, unsigned short valSpan){return AverageOmega[valMarker][valSpan];}

inline su2double CEulerSolver::GetExtAverageNu(unsigned short valMarker, unsigned short valSpan){return ExtAverageNu[valMarker][valSpan];}

inline su2double CEulerSolver::GetExtAverageKine(unsigned short valMarker, unsigned short valSpan){return ExtAverageKine[valMarker][valSpan];}

inline su2double CEulerSolver::GetExtAverageOmega(unsigned short valMarker, unsigned short valSpan){return ExtAverageOmega[valMarker][valSpan];}

inline void CEulerSolver::SetExtAverageDensity(unsigned short valMarker, unsigned short valSpan, su2double valDensity){ExtAverageDensity[valMarker][valSpan] = valDensity;}

inline void CEulerSolver::SetExtAveragePressure(unsigned short valMarker, unsigned short valSpan, su2double valPressure){ExtAveragePressure[valMarker][valSpan] = valPressure;}

inline void CEulerSolver::SetExtAverageTurboVelocity(unsigned short valMarker, unsigned short valSpan, unsigned short valIndex, su2double valTurboVelocity){ExtAverageTurboVelocity[valMarker][valSpan][valIndex] = valTurboVelocity;}

inline void CEulerSolver::SetExtAverageNu(unsigned short valMarker, unsigned short valSpan, su2double valNu){ExtAverageNu[valMarker][valSpan] = valNu;}

inline void CEulerSolver::SetExtAverageKine(unsigned short valMarker, unsigned short valSpan, su2double valKine){ExtAverageKine[valMarker][valSpan] = valKine;}

inline void CEulerSolver::SetExtAverageOmega(unsigned short valMarker, unsigned short valSpan, su2double valOmega){ExtAverageOmega[valMarker][valSpan] = valOmega;}

inline su2double  CEulerSolver::GetDensityIn(unsigned short inMarkerTP, unsigned short valSpan){return DensityIn[inMarkerTP][valSpan];}

inline su2double  CEulerSolver::GetPressureIn(unsigned short inMarkerTP, unsigned short valSpan){return PressureIn[inMarkerTP][valSpan];}

inline su2double* CEulerSolver::GetTurboVelocityIn(unsigned short inMarkerTP, unsigned short valSpan){return TurboVelocityIn[inMarkerTP][valSpan];}

inline su2double  CEulerSolver::GetDensityOut(unsigned short inMarkerTP, unsigned short valSpan){return DensityOut[inMarkerTP][valSpan];}

inline su2double  CEulerSolver::GetPressureOut(unsigned short inMarkerTP, unsigned short valSpan){return PressureOut[inMarkerTP][valSpan];}

inline su2double* CEulerSolver::GetTurboVelocityOut(unsigned short inMarkerTP, unsigned short valSpan){return TurboVelocityOut[inMarkerTP][valSpan];}

inline su2double CEulerSolver::GetKineIn(unsigned short inMarkerTP, unsigned short valSpan){return KineIn[inMarkerTP][valSpan];}

inline su2double CEulerSolver::GetOmegaIn(unsigned short inMarkerTP, unsigned short valSpan){return OmegaIn[inMarkerTP][valSpan];}

inline su2double CEulerSolver::GetNuIn(unsigned short inMarkerTP, unsigned short valSpan){return NuIn[inMarkerTP][valSpan];}

inline su2double CEulerSolver::GetKineOut(unsigned short inMarkerTP, unsigned short valSpan){return KineOut[inMarkerTP][valSpan];}

inline su2double CEulerSolver::GetOmegaOut(unsigned short inMarkerTP, unsigned short valSpan){return OmegaOut[inMarkerTP][valSpan];}

inline su2double CEulerSolver::GetNuOut(unsigned short inMarkerTP, unsigned short valSpan){return NuOut[inMarkerTP][valSpan];}

inline void CEulerSolver::SetDensityIn(su2double value, unsigned short inMarkerTP, unsigned short valSpan){DensityIn[inMarkerTP][valSpan] = value;}

inline void CEulerSolver::SetPressureIn(su2double value, unsigned short inMarkerTP, unsigned short valSpan){PressureIn[inMarkerTP][valSpan] = value;}

inline void CEulerSolver::SetTurboVelocityIn(su2double *value, unsigned short inMarkerTP, unsigned short valSpan){
  unsigned short iDim;

  for(iDim = 0; iDim < nDim; iDim++)
    TurboVelocityIn[inMarkerTP][valSpan][iDim] = value[iDim];
}

inline void CEulerSolver::SetDensityOut(su2double value, unsigned short inMarkerTP, unsigned short valSpan){DensityOut[inMarkerTP][valSpan] = value;}

inline void CEulerSolver::SetPressureOut(su2double value, unsigned short inMarkerTP, unsigned short valSpan){PressureOut[inMarkerTP][valSpan] = value;}

inline void CEulerSolver::SetTurboVelocityOut(su2double *value, unsigned short inMarkerTP, unsigned short valSpan){
  unsigned short iDim;

  for(iDim = 0; iDim < nDim; iDim++)
    TurboVelocityOut[inMarkerTP][valSpan][iDim] = value[iDim];
}

inline void CEulerSolver::SetKineIn(su2double value, unsigned short inMarkerTP, unsigned short valSpan){KineIn[inMarkerTP][valSpan] = value;}

inline void CEulerSolver::SetOmegaIn(su2double value, unsigned short inMarkerTP, unsigned short valSpan){OmegaIn[inMarkerTP][valSpan] = value;}

inline void CEulerSolver::SetNuIn(su2double value, unsigned short inMarkerTP, unsigned short valSpan){NuIn[inMarkerTP][valSpan] = value;}

inline void CEulerSolver::SetKineOut(su2double value, unsigned short inMarkerTP, unsigned short valSpan){KineOut[inMarkerTP][valSpan] = value;}

inline void CEulerSolver::SetOmegaOut(su2double value, unsigned short inMarkerTP, unsigned short valSpan){OmegaOut[inMarkerTP][valSpan] = value;}

inline void CEulerSolver::SetNuOut(su2double value, unsigned short inMarkerTP, unsigned short valSpan){NuOut[inMarkerTP][valSpan] = value;}

inline void CEulerSolver::ComputeTurboVelocity(su2double *cartesianVelocity, su2double *turboNormal, su2double *turboVelocity, unsigned short marker_flag, unsigned short kind_turb) {

  if ((kind_turb == AXIAL && nDim == 3) || (kind_turb == CENTRIPETAL_AXIAL && marker_flag == OUTFLOW) || (kind_turb == AXIAL_CENTRIFUGAL && marker_flag == INFLOW) ){
    turboVelocity[2] =  turboNormal[0]*cartesianVelocity[0] + cartesianVelocity[1]*turboNormal[1];
    turboVelocity[1] =  turboNormal[0]*cartesianVelocity[1] - turboNormal[1]*cartesianVelocity[0];
    turboVelocity[0] = cartesianVelocity[2];
  }
  else{
    turboVelocity[0] =  turboNormal[0]*cartesianVelocity[0] + cartesianVelocity[1]*turboNormal[1];
    turboVelocity[1] =  turboNormal[0]*cartesianVelocity[1] - turboNormal[1]*cartesianVelocity[0];
    if (marker_flag == INFLOW){
      turboVelocity[0] *= -1.0;
      turboVelocity[1] *= -1.0;
    }
    if(nDim == 3)
      turboVelocity[2] = cartesianVelocity[2];
  }
}

inline void CEulerSolver::ComputeBackVelocity(su2double *turboVelocity, su2double *turboNormal, su2double *cartesianVelocity, unsigned short marker_flag, unsigned short kind_turb){

  if ((kind_turb == AXIAL && nDim == 3) || (kind_turb == CENTRIPETAL_AXIAL && marker_flag == OUTFLOW) || (kind_turb == AXIAL_CENTRIFUGAL && marker_flag == INFLOW)){
    cartesianVelocity[0] = turboVelocity[2]*turboNormal[0] - turboVelocity[1]*turboNormal[1];
    cartesianVelocity[1] = turboVelocity[2]*turboNormal[1] + turboVelocity[1]*turboNormal[0];
    cartesianVelocity[2] = turboVelocity[0];
  }
  else{
    cartesianVelocity[0] =  turboVelocity[0]*turboNormal[0] - turboVelocity[1]*turboNormal[1];
    cartesianVelocity[1] =  turboVelocity[0]*turboNormal[1] + turboVelocity[1]*turboNormal[0];

    if (marker_flag == INFLOW){
      cartesianVelocity[0] *= -1.0;
      cartesianVelocity[1] *= -1.0;
    }

    if(nDim == 3)
      cartesianVelocity[2] = turboVelocity[2];
  }
}


inline CFluidModel* CEulerSolver::GetFluidModel(void) { return FluidModel;}

inline void CEulerSolver::SetPressure_Inf(su2double p_inf) {Pressure_Inf = p_inf;}

inline void CEulerSolver::SetTemperature_Inf(su2double t_inf) {Temperature_Inf = t_inf;}

inline su2double CNSSolver::GetViscosity_Inf(void) { return Viscosity_Inf; }

inline su2double CNSSolver::GetTke_Inf(void) { return Tke_Inf; }

inline su2double CNSSolver::GetSurface_HF_Visc(unsigned short val_marker) { return Surface_HF_Visc[val_marker]; }

inline su2double CNSSolver::GetSurface_MaxHF_Visc(unsigned short val_marker) { return Surface_MaxHF_Visc[val_marker]; }

inline su2double CNSSolver::GetCL_Visc(unsigned short val_marker) { return CL_Visc[val_marker]; }

inline su2double CNSSolver::GetCSF_Visc(unsigned short val_marker) { return CSF_Visc[val_marker]; }

inline su2double CNSSolver::GetCD_Visc(unsigned short val_marker) { return CD_Visc[val_marker]; }

inline su2double CNSSolver::GetAllBound_CL_Visc() { return AllBound_CL_Visc; }

inline su2double CNSSolver::GetAllBound_CD_Visc() { return AllBound_CD_Visc; }

inline su2double CNSSolver::GetAllBound_CSF_Visc() { return AllBound_CSF_Visc; }

inline su2double CNSSolver::GetAllBound_CEff_Visc() { return AllBound_CEff_Visc; }

inline su2double CNSSolver::GetAllBound_CMx_Visc() { return AllBound_CMx_Visc; }

inline su2double CNSSolver::GetAllBound_CMy_Visc() { return AllBound_CMy_Visc; }

inline su2double CNSSolver::GetAllBound_CMz_Visc() { return AllBound_CMz_Visc; }

inline su2double CNSSolver::GetAllBound_CoPx_Visc() { return AllBound_CoPx_Visc; }

inline su2double CNSSolver::GetAllBound_CoPy_Visc() { return AllBound_CoPy_Visc; }

inline su2double CNSSolver::GetAllBound_CoPz_Visc() { return AllBound_CoPz_Visc; }

inline su2double CNSSolver::GetAllBound_CFx_Visc() { return AllBound_CFx_Visc; }

inline su2double CNSSolver::GetAllBound_CFy_Visc() { return AllBound_CFy_Visc; }

inline su2double CNSSolver::GetAllBound_CFz_Visc() { return AllBound_CFz_Visc; }

inline su2double CNSSolver::GetSurface_CL_Visc(unsigned short val_marker) { return Surface_CL_Visc[val_marker]; }

inline su2double CNSSolver::GetSurface_CD_Visc(unsigned short val_marker) { return Surface_CD_Visc[val_marker]; }

inline su2double CNSSolver::GetSurface_CSF_Visc(unsigned short val_marker) { return Surface_CSF_Visc[val_marker]; }

inline su2double CNSSolver::GetSurface_CEff_Visc(unsigned short val_marker) { return Surface_CEff_Visc[val_marker]; }

inline su2double CNSSolver::GetSurface_CFx_Visc(unsigned short val_marker) { return Surface_CFx_Visc[val_marker]; }

inline su2double CNSSolver::GetSurface_CFy_Visc(unsigned short val_marker) { return Surface_CFy_Visc[val_marker]; }

inline su2double CNSSolver::GetSurface_CFz_Visc(unsigned short val_marker) { return Surface_CFz_Visc[val_marker]; }

inline su2double CNSSolver::GetSurface_CMx_Visc(unsigned short val_marker) { return Surface_CMx_Visc[val_marker]; }

inline su2double CNSSolver::GetSurface_CMy_Visc(unsigned short val_marker) { return Surface_CMy_Visc[val_marker]; }

inline su2double CNSSolver::GetSurface_CMz_Visc(unsigned short val_marker) { return Surface_CMz_Visc[val_marker]; }

inline su2double CNSSolver::GetCSkinFriction(unsigned short val_marker, unsigned long val_vertex, unsigned short val_dim) { return CSkinFriction[val_marker][val_dim][val_vertex]; }

inline su2double CNSSolver::GetHeatFlux(unsigned short val_marker, unsigned long val_vertex) { return HeatFlux[val_marker][val_vertex]; }

inline su2double CNSSolver::GetHeatFluxTarget(unsigned short val_marker, unsigned long val_vertex) { return HeatFluxTarget[val_marker][val_vertex]; }

inline void CNSSolver::SetHeatFluxTarget(unsigned short val_marker, unsigned long val_vertex, su2double val_heat) { HeatFluxTarget[val_marker][val_vertex] = val_heat; }

inline su2double CNSSolver::GetYPlus(unsigned short val_marker, unsigned long val_vertex) { return YPlus[val_marker][val_vertex]; }

inline su2double CNSSolver::GetStrainMag_Max(void) { return StrainMag_Max; }

inline su2double CNSSolver::GetOmega_Max(void) { return Omega_Max; }

inline void CNSSolver::SetStrainMag_Max(su2double val_strainmag_max) { StrainMag_Max = val_strainmag_max; }

inline void CNSSolver::SetOmega_Max(su2double val_omega_max) { Omega_Max = val_omega_max; }

<<<<<<< HEAD
inline void CEulerSolver::AddHybridMediator(CAbstract_Hybrid_Mediator* hybrid_mediator) { HybridMediator = hybrid_mediator; }
=======
inline su2double CNSSolver::GetConjugateHeatVariable(unsigned short val_marker, unsigned long val_vertex, unsigned short pos_var) { return HeatConjugateVar[val_marker][val_vertex][pos_var]; }

inline void CNSSolver::SetConjugateHeatVariable(unsigned short val_marker, unsigned long val_vertex, unsigned short pos_var, su2double relaxation_factor, su2double val_var) {
  HeatConjugateVar[val_marker][val_vertex][pos_var] = relaxation_factor*val_var + (1.0-relaxation_factor)*HeatConjugateVar[val_marker][val_vertex][pos_var]; }
>>>>>>> 5e170f46

inline su2double CAdjEulerSolver::GetCSensitivity(unsigned short val_marker, unsigned long val_vertex) { return CSensitivity[val_marker][val_vertex]; }

inline void CAdjEulerSolver::SetCSensitivity(unsigned short val_marker, unsigned long val_vertex, su2double val_sensitivity) { CSensitivity[val_marker][val_vertex] = val_sensitivity; }

inline unsigned long CAdjEulerSolver::GetDonorGlobalIndex(unsigned short val_marker, unsigned long val_vertex) { return DonorGlobalIndex[val_marker][val_vertex]; }

inline void CAdjEulerSolver::SetDonorGlobalIndex(unsigned short val_marker, unsigned long val_vertex, unsigned long val_index) { DonorGlobalIndex[val_marker][val_vertex] = val_index; }

inline void CAdjEulerSolver::SetDonorAdjVar(unsigned short val_marker, unsigned long val_vertex, unsigned short val_var, su2double val_value) { DonorAdjVar[val_marker][val_vertex][val_var] = val_value; }

inline su2double CAdjEulerSolver::GetTotal_Sens_Geo() { return Total_Sens_Geo; }

inline su2double CAdjEulerSolver::GetTotal_Sens_Mach() { return Total_Sens_Mach; }

inline su2double CAdjEulerSolver::GetTotal_Sens_AoA() { return Total_Sens_AoA; }

inline su2double CAdjEulerSolver::GetTotal_Sens_Press() { return Total_Sens_Press; }

inline su2double CAdjEulerSolver::GetTotal_Sens_Temp() { return Total_Sens_Temp; }

inline su2double CAdjEulerSolver::GetTotal_Sens_BPress() { return Total_Sens_BPress; }

inline su2double CAdjEulerSolver::GetPsiRho_Inf(void) { return PsiRho_Inf; }

inline su2double CAdjEulerSolver::GetPsiE_Inf(void) { return PsiE_Inf; }

inline su2double *CAdjEulerSolver::GetDonorAdjVar(unsigned short val_marker, unsigned long val_vertex) { return DonorAdjVar[val_marker][val_vertex]; }

inline su2double CAdjEulerSolver::GetDonorAdjVar(unsigned short val_marker, unsigned long val_vertex, unsigned short val_var) { return DonorAdjVar[val_marker][val_vertex][val_var]; }

inline su2double CAdjEulerSolver::GetPhi_Inf(unsigned short val_dim) { return Phi_Inf[val_dim]; }

inline void CSolver::RefGeom_Sensitivity(CGeometry *geometry, CSolver **solver_container, CConfig *config){ }

inline void CSolver::DE_Sensitivity(CGeometry *geometry, CSolver **solver_container, CNumerics **numerics, CConfig *config){ }

inline void CSolver::Stiffness_Sensitivity(CGeometry *geometry, CSolver **solver_container, CNumerics **numerics, CConfig *config){ }

inline unsigned short CSolver::Get_iElem_iDe(unsigned long iElem){ return 0; }

inline void CSolver::Set_DV_Val(su2double val_EField, unsigned short i_DV){ }

inline su2double CSolver::Get_DV_Val(unsigned short i_DV){ return 0.0; }

inline su2double CSolver::Get_val_I(void){ return 0.0; }

inline su2double CSolver::Get_MassMatrix(unsigned long iPoint, unsigned long jPoint, unsigned short iVar, unsigned short jVar){ return 0.0; }

inline su2double CIncEulerSolver::GetDensity_Inf(void) { return Density_Inf; }

inline su2double CIncEulerSolver::GetModVelocity_Inf(void) {
  su2double Vel2 = 0;
  for (unsigned short iDim = 0; iDim < nDim; iDim++)
    Vel2 += Velocity_Inf[iDim]*Velocity_Inf[iDim];
  return sqrt(Vel2);
}

inline CFluidModel* CIncEulerSolver::GetFluidModel(void) { return FluidModel;}

inline su2double CIncEulerSolver::GetDensity_Velocity_Inf(unsigned short val_dim) { return Density_Inf*Velocity_Inf[val_dim]; }

inline su2double CIncEulerSolver::GetVelocity_Inf(unsigned short val_dim) { return Velocity_Inf[val_dim]; }

inline su2double *CIncEulerSolver::GetVelocity_Inf(void) { return Velocity_Inf; }

inline su2double CIncEulerSolver::GetPressure_Inf(void) { return Pressure_Inf; }

inline su2double CIncEulerSolver::GetCPressure(unsigned short val_marker, unsigned long val_vertex) { return CPressure[val_marker][val_vertex]; }

inline su2double CIncEulerSolver::GetCPressureTarget(unsigned short val_marker, unsigned long val_vertex) { return CPressureTarget[val_marker][val_vertex]; }

inline void CIncEulerSolver::SetCPressureTarget(unsigned short val_marker, unsigned long val_vertex, su2double val_pressure) { CPressureTarget[val_marker][val_vertex] = val_pressure; }

inline su2double *CIncEulerSolver::GetCharacPrimVar(unsigned short val_marker, unsigned long val_vertex) { return CharacPrimVar[val_marker][val_vertex]; }

inline su2double CIncEulerSolver::GetCD_Inv(unsigned short val_marker) { return CD_Inv[val_marker]; }

inline su2double CIncEulerSolver::GetSurface_CL(unsigned short val_marker) { return Surface_CL[val_marker]; }

inline su2double CIncEulerSolver::GetSurface_CD(unsigned short val_marker) { return Surface_CD[val_marker]; }

inline su2double CIncEulerSolver::GetSurface_CSF(unsigned short val_marker) { return Surface_CSF[val_marker]; }

inline su2double CIncEulerSolver::GetSurface_CEff(unsigned short val_marker) { return Surface_CEff[val_marker]; }

inline su2double CIncEulerSolver::GetSurface_CFx(unsigned short val_marker) { return Surface_CFx[val_marker]; }

inline su2double CIncEulerSolver::GetSurface_CFy(unsigned short val_marker) { return Surface_CFy[val_marker]; }

inline su2double CIncEulerSolver::GetSurface_CFz(unsigned short val_marker) { return Surface_CFz[val_marker]; }

inline su2double CIncEulerSolver::GetSurface_CMx(unsigned short val_marker) { return Surface_CMx[val_marker]; }

inline su2double CIncEulerSolver::GetSurface_CMy(unsigned short val_marker) { return Surface_CMy[val_marker]; }

inline su2double CIncEulerSolver::GetSurface_CMz(unsigned short val_marker) { return Surface_CMz[val_marker]; }

inline su2double CIncEulerSolver::GetSurface_CL_Inv(unsigned short val_marker) { return Surface_CL_Inv[val_marker]; }

inline su2double CIncEulerSolver::GetSurface_CD_Inv(unsigned short val_marker) { return Surface_CD_Inv[val_marker]; }

inline su2double CIncEulerSolver::GetSurface_CSF_Inv(unsigned short val_marker) { return Surface_CSF_Inv[val_marker]; }

inline su2double CIncEulerSolver::GetSurface_CEff_Inv(unsigned short val_marker) { return Surface_CEff_Inv[val_marker]; }

inline su2double CIncEulerSolver::GetSurface_CFx_Inv(unsigned short val_marker) { return Surface_CFx_Inv[val_marker]; }

inline su2double CIncEulerSolver::GetSurface_CFy_Inv(unsigned short val_marker) { return Surface_CFy_Inv[val_marker]; }

inline su2double CIncEulerSolver::GetSurface_CFz_Inv(unsigned short val_marker) { return Surface_CFz_Inv[val_marker]; }

inline su2double CIncEulerSolver::GetSurface_CMx_Inv(unsigned short val_marker) { return Surface_CMx_Inv[val_marker]; }

inline su2double CIncEulerSolver::GetSurface_CMy_Inv(unsigned short val_marker) { return Surface_CMy_Inv[val_marker]; }

inline su2double CIncEulerSolver::GetSurface_CMz_Inv(unsigned short val_marker) { return Surface_CMz_Inv[val_marker]; }

inline su2double CIncEulerSolver::GetCSF_Inv(unsigned short val_marker) { return CSF_Inv[val_marker]; }

inline su2double CIncEulerSolver::GetCEff_Inv(unsigned short val_marker) { return CEff_Inv[val_marker]; }

inline su2double CIncEulerSolver::GetTotal_CL() { return Total_CL; }

inline su2double CIncEulerSolver::GetTotal_CD() { return Total_CD; }

inline su2double CIncEulerSolver::GetTotal_CMx() { return Total_CMx; }

inline su2double CIncEulerSolver::GetTotal_CMy() { return Total_CMy; }

inline su2double CIncEulerSolver::GetTotal_CMz() { return Total_CMz; }

inline su2double CIncEulerSolver::GetTotal_CFx() { return Total_CFx; }

inline su2double CIncEulerSolver::GetTotal_CFy() { return Total_CFy; }

inline su2double CIncEulerSolver::GetTotal_CFz() { return Total_CFz; }

inline su2double CIncEulerSolver::GetTotal_CSF() { return Total_CSF; }

inline su2double CIncEulerSolver::GetTotal_CEff() { return Total_CEff; }

inline su2double CIncEulerSolver::GetTotal_CT() { return Total_CT; }

inline void CIncEulerSolver::SetTotal_CT(su2double val_Total_CT) { Total_CT = val_Total_CT; }

inline su2double CIncEulerSolver::GetTotal_CQ() { return Total_CQ; }

inline su2double CIncEulerSolver::GetTotal_HeatFlux() { return Total_Heat; }

inline su2double CIncEulerSolver::GetTotal_MaxHeatFlux() { return Total_MaxHeat; }

inline void CIncEulerSolver::SetTotal_CQ(su2double val_Total_CQ) { Total_CQ = val_Total_CQ; }

inline void CIncEulerSolver::SetTotal_HeatFlux(su2double val_Total_Heat) { Total_Heat = val_Total_Heat; }

inline void CIncEulerSolver::SetTotal_MaxHeatFlux(su2double val_Total_MaxHeat) { Total_MaxHeat = val_Total_MaxHeat; }

inline su2double CIncEulerSolver::GetTotal_CMerit() { return Total_CMerit; }

inline su2double CIncEulerSolver::GetTotal_CpDiff() { return Total_CpDiff; }

inline su2double CIncEulerSolver::GetTotal_HeatFluxDiff() { return Total_HeatFluxDiff; }

inline void CIncEulerSolver::SetTotal_CpDiff(su2double pressure) { Total_CpDiff = pressure; }

inline void CIncEulerSolver::SetTotal_HeatFluxDiff(su2double heat) { Total_HeatFluxDiff = heat; }

inline void CIncEulerSolver::SetTotal_CD(su2double val_Total_CD) { Total_CD = val_Total_CD; }

inline su2double CIncEulerSolver::GetTotal_Custom_ObjFunc() { return Total_Custom_ObjFunc; }

inline void CIncEulerSolver::SetTotal_Custom_ObjFunc(su2double val_total_custom_objfunc, su2double val_weight) { Total_Custom_ObjFunc = val_total_custom_objfunc*val_weight; }

inline void CIncEulerSolver::AddTotal_Custom_ObjFunc(su2double val_total_custom_objfunc, su2double val_weight) { Total_Custom_ObjFunc += val_total_custom_objfunc*val_weight; }

inline su2double CIncEulerSolver::GetAllBound_CL_Inv() { return AllBound_CL_Inv; }

inline su2double CIncEulerSolver::GetAllBound_CD_Inv() { return AllBound_CD_Inv; }

inline su2double CIncEulerSolver::GetAllBound_CSF_Inv() { return AllBound_CSF_Inv; }

inline su2double CIncEulerSolver::GetAllBound_CEff_Inv() { return AllBound_CEff_Inv; }

inline su2double CIncEulerSolver::GetAllBound_CMx_Inv() { return AllBound_CMx_Inv; }

inline su2double CIncEulerSolver::GetAllBound_CMy_Inv() { return AllBound_CMy_Inv; }

inline su2double CIncEulerSolver::GetAllBound_CMz_Inv() { return AllBound_CMz_Inv; }

inline su2double CIncEulerSolver::GetAllBound_CFx_Inv() { return AllBound_CFx_Inv; }

inline su2double CIncEulerSolver::GetAllBound_CFy_Inv() { return AllBound_CFy_Inv; }

inline su2double CIncEulerSolver::GetAllBound_CFz_Inv() { return AllBound_CFz_Inv; }

inline su2double CIncEulerSolver::GetAllBound_CL_Mnt() { return AllBound_CL_Mnt; }

inline su2double CIncEulerSolver::GetAllBound_CD_Mnt() { return AllBound_CD_Mnt; }

inline su2double CIncEulerSolver::GetAllBound_CSF_Mnt() { return AllBound_CSF_Mnt; }

inline su2double CIncEulerSolver::GetAllBound_CEff_Mnt() { return AllBound_CEff_Mnt; }

inline su2double CIncEulerSolver::GetAllBound_CMx_Mnt() { return AllBound_CMx_Mnt; }

inline su2double CIncEulerSolver::GetAllBound_CMy_Mnt() { return AllBound_CMy_Mnt; }

inline su2double CIncEulerSolver::GetAllBound_CMz_Mnt() { return AllBound_CMz_Mnt; }

inline su2double CIncEulerSolver::GetAllBound_CFx_Mnt() { return AllBound_CFx_Mnt; }

inline su2double CIncEulerSolver::GetAllBound_CFy_Mnt() { return AllBound_CFy_Mnt; }

inline su2double CIncEulerSolver::GetAllBound_CFz_Mnt() { return AllBound_CFz_Mnt; }

inline su2double CIncEulerSolver::GetSurface_CL_Mnt(unsigned short val_marker) { return Surface_CL_Mnt[val_marker]; }

inline su2double CIncEulerSolver::GetSurface_CD_Mnt(unsigned short val_marker) { return Surface_CD_Mnt[val_marker]; }

inline su2double CIncEulerSolver::GetSurface_CSF_Mnt(unsigned short val_marker) { return Surface_CSF_Mnt[val_marker]; }

inline su2double CIncEulerSolver::GetSurface_CEff_Mnt(unsigned short val_marker) { return Surface_CEff_Mnt[val_marker]; }

inline su2double CIncEulerSolver::GetSurface_CFx_Mnt(unsigned short val_marker) { return Surface_CFx_Mnt[val_marker]; }

inline su2double CIncEulerSolver::GetSurface_CFy_Mnt(unsigned short val_marker) { return Surface_CFy_Mnt[val_marker]; }

inline su2double CIncEulerSolver::GetSurface_CFz_Mnt(unsigned short val_marker) { return Surface_CFz_Mnt[val_marker]; }

inline su2double CIncEulerSolver::GetSurface_CMx_Mnt(unsigned short val_marker) { return Surface_CMx_Mnt[val_marker]; }

inline su2double CIncEulerSolver::GetSurface_CMy_Mnt(unsigned short val_marker) { return Surface_CMy_Mnt[val_marker]; }

inline su2double CIncEulerSolver::GetSurface_CMz_Mnt(unsigned short val_marker) { return Surface_CMz_Mnt[val_marker]; }

inline void CIncEulerSolver::SetPressure_Inf(su2double p_inf){Pressure_Inf = p_inf;}

inline void CIncEulerSolver::SetTemperature_Inf(su2double t_inf){Temperature_Inf = t_inf;}

inline void CIncEulerSolver::SetTotal_ComboObj(su2double ComboObj) {Total_ComboObj = ComboObj; }

inline su2double CIncEulerSolver::GetTotal_ComboObj() { return Total_ComboObj; }

inline su2double CIncNSSolver::GetViscosity_Inf(void) { return Viscosity_Inf; }

inline su2double CIncNSSolver::GetTke_Inf(void) { return Tke_Inf; }

inline su2double CIncNSSolver::GetCL_Visc(unsigned short val_marker) { return CL_Visc[val_marker]; }

inline su2double CIncNSSolver::GetCSF_Visc(unsigned short val_marker) { return CSF_Visc[val_marker]; }

inline su2double CIncNSSolver::GetCD_Visc(unsigned short val_marker) { return CD_Visc[val_marker]; }

inline su2double CIncNSSolver::GetAllBound_CL_Visc() { return AllBound_CL_Visc; }

inline su2double CIncNSSolver::GetAllBound_CSF_Visc() { return AllBound_CSF_Visc; }

inline su2double CIncNSSolver::GetAllBound_CD_Visc() { return AllBound_CD_Visc; }

inline su2double CIncNSSolver::GetAllBound_CEff_Visc() { return AllBound_CEff_Visc; }

inline su2double CIncNSSolver::GetAllBound_CMx_Visc() { return AllBound_CMx_Visc; }

inline su2double CIncNSSolver::GetAllBound_CMy_Visc() { return AllBound_CMy_Visc; }

inline su2double CIncNSSolver::GetAllBound_CMz_Visc() { return AllBound_CMz_Visc; }

inline su2double CIncNSSolver::GetAllBound_CFx_Visc() { return AllBound_CFx_Visc; }

inline su2double CIncNSSolver::GetAllBound_CFy_Visc() { return AllBound_CFy_Visc; }

inline su2double CIncNSSolver::GetAllBound_CFz_Visc() { return AllBound_CFz_Visc; }

inline su2double CIncNSSolver::GetSurface_CL_Visc(unsigned short val_marker) { return Surface_CL_Visc[val_marker]; }

inline su2double CIncNSSolver::GetSurface_CD_Visc(unsigned short val_marker) { return Surface_CD_Visc[val_marker]; }

inline su2double CIncNSSolver::GetSurface_CSF_Visc(unsigned short val_marker) { return Surface_CSF_Visc[val_marker]; }

inline su2double CIncNSSolver::GetSurface_CEff_Visc(unsigned short val_marker) { return Surface_CEff_Visc[val_marker]; }

inline su2double CIncNSSolver::GetSurface_CFx_Visc(unsigned short val_marker) { return Surface_CFx_Visc[val_marker]; }

inline su2double CIncNSSolver::GetSurface_CFy_Visc(unsigned short val_marker) { return Surface_CFy_Visc[val_marker]; }

inline su2double CIncNSSolver::GetSurface_CFz_Visc(unsigned short val_marker) { return Surface_CFz_Visc[val_marker]; }

inline su2double CIncNSSolver::GetSurface_CMx_Visc(unsigned short val_marker) { return Surface_CMx_Visc[val_marker]; }

inline su2double CIncNSSolver::GetSurface_CMy_Visc(unsigned short val_marker) { return Surface_CMy_Visc[val_marker]; }

inline su2double CIncNSSolver::GetSurface_CMz_Visc(unsigned short val_marker) { return Surface_CMz_Visc[val_marker]; }

inline su2double CIncNSSolver::GetCSkinFriction(unsigned short val_marker, unsigned long val_vertex, unsigned short val_dim) { return CSkinFriction[val_marker][val_dim][val_vertex]; }

inline su2double CIncNSSolver::GetHeatFlux(unsigned short val_marker, unsigned long val_vertex) { return HeatFlux[val_marker][val_vertex]; }

inline su2double CIncNSSolver::GetHeatFluxTarget(unsigned short val_marker, unsigned long val_vertex) { return HeatFluxTarget[val_marker][val_vertex]; }

inline void CIncNSSolver::SetHeatFluxTarget(unsigned short val_marker, unsigned long val_vertex, su2double val_heat) { HeatFluxTarget[val_marker][val_vertex] = val_heat; }

inline su2double CIncNSSolver::GetYPlus(unsigned short val_marker, unsigned long val_vertex) { return YPlus[val_marker][val_vertex]; }

inline su2double CIncNSSolver::GetStrainMag_Max(void) { return StrainMag_Max; }

inline su2double CIncNSSolver::GetOmega_Max(void) { return Omega_Max; }

inline void CIncNSSolver::SetStrainMag_Max(su2double val_strainmag_max) { StrainMag_Max = val_strainmag_max; }

inline void CIncNSSolver::SetOmega_Max(su2double val_omega_max) { Omega_Max = val_omega_max; }

inline su2double CHeatSolverFVM::GetTotal_HeatFlux() { return Total_HeatFlux; }

inline su2double CHeatSolverFVM::GetTotal_Temperature() { return Total_Temperature; }

inline su2double CHeatSolverFVM::GetConjugateHeatVariable(unsigned short val_marker, unsigned long val_vertex, unsigned short pos_var) { return ConjugateVar[val_marker][val_vertex][pos_var]; }

inline void CHeatSolverFVM::SetConjugateHeatVariable(unsigned short val_marker, unsigned long val_vertex, unsigned short pos_var, su2double relaxation_factor, su2double val_var) {
  ConjugateVar[val_marker][val_vertex][pos_var] = relaxation_factor*val_var + (1.0-relaxation_factor)*ConjugateVar[val_marker][val_vertex][pos_var]; }

inline su2double CAdjIncEulerSolver::GetCSensitivity(unsigned short val_marker, unsigned long val_vertex) { return CSensitivity[val_marker][val_vertex]; }

inline void CAdjIncEulerSolver::SetCSensitivity(unsigned short val_marker, unsigned long val_vertex, su2double val_sensitivity) {CSensitivity[val_marker][val_vertex]=val_sensitivity; }

inline su2double CAdjIncEulerSolver::GetTotal_Sens_Geo() { return Total_Sens_Geo; }

inline su2double CAdjIncEulerSolver::GetTotal_Sens_Mach() { return Total_Sens_Mach; }

inline su2double CAdjIncEulerSolver::GetTotal_Sens_AoA() { return Total_Sens_AoA; }

inline su2double CAdjIncEulerSolver::GetTotal_Sens_Press() { return Total_Sens_Press; }

inline su2double CAdjIncEulerSolver::GetTotal_Sens_Temp() { return Total_Sens_Temp; }

inline su2double CAdjIncEulerSolver::GetTotal_Sens_BPress() { return Total_Sens_BPress; }

inline su2double CAdjIncEulerSolver::GetPsiRho_Inf(void) { return PsiRho_Inf; }

inline su2double CAdjIncEulerSolver::GetPsiE_Inf(void) { return PsiE_Inf; }

inline su2double CAdjIncEulerSolver::GetPhi_Inf(unsigned short val_dim) { return Phi_Inf[val_dim]; }

inline su2double CFEASolver::Get_MassMatrix(unsigned long iPoint, unsigned long jPoint, unsigned short iVar, unsigned short jVar){ 
  return MassMatrix.GetBlock(iPoint, jPoint, iVar, jVar); }

inline unsigned short CFEASolver::Get_iElem_iDe(unsigned long iElem){ return iElem_iDe[iElem]; }

inline su2double CFEASolver::GetRes_FEM(unsigned short val_var) { return Conv_Check[val_var]; }

inline su2double CFEASolver::GetTotal_CFEA() { return Total_CFEA; }

inline void CFEASolver::SetTotal_CFEA(su2double cfea) { Total_CFEA = cfea; }

inline void CFEASolver::SetTotal_OFRefGeom(su2double val_ofrefgeom) { Total_OFRefGeom = val_ofrefgeom; }

inline void CFEASolver::SetTotal_OFRefNode(su2double val_ofrefnode) { Total_OFRefNode = val_ofrefnode; }

inline su2double CFEASolver::GetWAitken_Dyn(void) { return WAitken_Dyn; }

inline su2double CFEASolver::GetWAitken_Dyn_tn1(void) { return WAitken_Dyn_tn1; }

inline void CFEASolver::SetWAitken_Dyn(su2double waitk) { WAitken_Dyn = waitk; }

inline void CFEASolver::SetWAitken_Dyn_tn1(su2double waitk_tn1) { WAitken_Dyn_tn1 = waitk_tn1; }

inline void CFEASolver::SetLoad_Increment(su2double val_loadIncrement) { loadIncrement = val_loadIncrement; }

inline su2double CFEASolver::GetLoad_Increment(void) { return loadIncrement; }

inline void CFEASolver::SetFSI_ConvValue(unsigned short val_index, su2double val_criteria) { FSI_Conv[val_index] = val_criteria; }

inline su2double CFEASolver::GetFSI_ConvValue(unsigned short val_index){ return FSI_Conv[val_index]; }

inline su2double CFEASolver::GetTotal_OFRefGeom(void){ return Total_OFRefGeom; }

inline su2double CFEASolver::GetTotal_OFRefNode(void){ return Total_OFRefNode; }

inline bool CFEASolver::IsElementBased(void){ return element_based; }

inline void CFEASolver::SetForceCoeff(su2double val_forcecoeff_history) { ForceCoeff = val_forcecoeff_history; }

inline void CFEASolver::SetRelaxCoeff(su2double val_relaxecoeff_history) { RelaxCoeff = val_relaxecoeff_history; }

inline void CFEASolver::SetFSI_Residual(su2double val_FSI_residual) { FSI_Residual = val_FSI_residual; }

inline su2double CFEASolver::GetForceCoeff(void) { return ForceCoeff; }

inline su2double CFEASolver::GetRelaxCoeff(void) { return RelaxCoeff; }

inline su2double CFEASolver::GetFSI_Residual(void) { return FSI_Residual; }

inline su2double CWaveSolver::GetTotal_CWave() { return Total_CWave; }

inline su2double CHeatSolver::GetTotal_CHeat() { return Total_CHeat; }

inline void CSolver::SetAdjoint_OutputMesh(CGeometry *geometry, CConfig *config) {}

inline void CSolver::ExtractAdjoint_Geometry(CGeometry *geometry, CConfig *config) {}

inline void CSolver::ExtractAdjoint_CrossTerm(CGeometry *geometry, CConfig *config) {}

inline void CSolver::ExtractAdjoint_CrossTerm_Geometry(CGeometry *geometry, CConfig *config) {}

inline void CSolver::ExtractAdjoint_CrossTerm_Geometry_Flow(CGeometry *geometry, CConfig *config) {}

inline void CSolver::SetMesh_Recording(CGeometry **geometry, CVolumetricMovement *grid_movement, CConfig *config) {}

inline su2double CDiscAdjSolver::GetTotal_Sens_Geo() { return Total_Sens_Geo; }

inline su2double CDiscAdjSolver::GetTotal_Sens_Mach() { return Total_Sens_Mach; }

inline su2double CDiscAdjSolver::GetTotal_Sens_AoA() { return Total_Sens_AoA; }

inline su2double CDiscAdjSolver::GetTotal_Sens_Press() { return Total_Sens_Press; }

inline su2double CDiscAdjSolver::GetTotal_Sens_Temp() { return Total_Sens_Temp; }

inline su2double CDiscAdjSolver::GetTotal_Sens_BPress() { return Total_Sens_BPress; }

inline su2double CDiscAdjSolver::GetCSensitivity(unsigned short val_marker, unsigned long val_vertex) { return CSensitivity[val_marker][val_vertex]; }

inline void CEulerSolver::SetSlidingState(unsigned short val_marker, unsigned long val_vertex, unsigned short val_state, unsigned long donor_index, su2double component){ 
  SlidingState[val_marker][val_vertex][val_state][donor_index] = component; 
}

inline void CSolver::SetSlidingState(unsigned short val_marker, unsigned long val_vertex, unsigned short val_state, unsigned long donor_index, su2double component){ }

inline su2double CEulerSolver::GetSlidingState(unsigned short val_marker, unsigned long val_vertex, unsigned short val_state, unsigned long donor_index) { return SlidingState[val_marker][val_vertex][val_state][donor_index]; }

inline su2double CSolver::GetSlidingState(unsigned short val_marker, unsigned long val_vertex, unsigned short val_state, unsigned long donor_index) { return 0; }

inline int CEulerSolver::GetnSlidingStates(unsigned short val_marker, unsigned long val_vertex){ return SlidingStateNodes[val_marker][val_vertex]; }

inline int CSolver::GetnSlidingStates(unsigned short val_marker, unsigned long val_vertex){ return 0; }

inline void CEulerSolver::SetnSlidingStates(unsigned short val_marker, unsigned long val_vertex, int value){ SlidingStateNodes[val_marker][val_vertex] = value; }

inline void CSolver::SetnSlidingStates(unsigned short val_marker, unsigned long val_vertex, int value){}

inline void CSolver::SetSlidingStateStructure(unsigned short val_marker, unsigned long val_vertex){}

inline void CEulerSolver::SetSlidingStateStructure(unsigned short val_marker, unsigned long val_vertex){	
  int iVar;

  for( iVar = 0; iVar < nPrimVar+1; iVar++){
    if( SlidingState[val_marker][val_vertex][iVar] != NULL )
      delete [] SlidingState[val_marker][val_vertex][iVar];
  }

  for( iVar = 0; iVar < nPrimVar+1; iVar++)
    SlidingState[val_marker][val_vertex][iVar] = new su2double[ GetnSlidingStates(val_marker, val_vertex) ];
}



inline void CTurbSolver::SetSlidingState(unsigned short val_marker, unsigned long val_vertex, unsigned short val_state, unsigned long donor_index, su2double component){ 
  SlidingState[val_marker][val_vertex][val_state][donor_index] = component; 
}

inline int CTurbSolver::GetnSlidingStates(unsigned short val_marker, unsigned long val_vertex){ return SlidingStateNodes[val_marker][val_vertex]; }

inline void CTurbSolver::SetSlidingStateStructure(unsigned short val_marker, unsigned long val_vertex){	
  int iVar;

  for( iVar = 0; iVar < nVar+1; iVar++){
    if( SlidingState[val_marker][val_vertex][iVar] != NULL )
      delete [] SlidingState[val_marker][val_vertex][iVar];
  }

  for( iVar = 0; iVar < nVar+1; iVar++)
    SlidingState[val_marker][val_vertex][iVar] = new su2double[ GetnSlidingStates(val_marker, val_vertex) ];
}

inline void CTurbSolver::SetnSlidingStates(unsigned short val_marker, unsigned long val_vertex, int value){ SlidingStateNodes[val_marker][val_vertex] = value; }

inline su2double CTurbSolver::GetSlidingState(unsigned short val_marker, unsigned long val_vertex, unsigned short val_state, unsigned long donor_index) { return SlidingState[val_marker][val_vertex][val_state][donor_index]; }

inline void CTurbSolver::SetInlet_TurbVar(unsigned short val_marker, unsigned long val_vertex, unsigned short val_dim, su2double val_turb_var) {
  /*--- Since this call can be accessed indirectly using python, do some error
   * checking to prevent segmentation faults ---*/
  if (val_marker >= nMarker)
    SU2_MPI::Error("Out-of-bounds marker index used on inlet.", CURRENT_FUNCTION);
  else if (Inlet_TurbVars == NULL || Inlet_TurbVars[val_marker] == NULL)
    SU2_MPI::Error("Tried to set custom inlet BC on an invalid marker.", CURRENT_FUNCTION);
  else if (val_vertex >= nVertex[val_marker])
    SU2_MPI::Error("Out-of-bounds vertex index used on inlet.", CURRENT_FUNCTION);
  else if (val_dim >= nVar)
    SU2_MPI::Error("Out-of-bounds index used for inlet turbulence variable.", CURRENT_FUNCTION);
  else
    Inlet_TurbVars[val_marker][val_vertex][val_dim] = val_turb_var;
}

inline void CHybridSolver::AddHybridMediator(CAbstract_Hybrid_Mediator* hybrid_mediator) { HybridMediator = hybrid_mediator; }

inline void CTurbSolver::AddHybridMediator(CAbstract_Hybrid_Mediator* hybrid_mediator) { HybridMediator = hybrid_mediator; }

inline void CTurbSASolver::SetFreeStream_Solution(CConfig *config) {
  for (unsigned long iPoint = 0; iPoint < nPoint; iPoint++)
    node[iPoint]->SetSolution(0, nu_tilde_Inf);
}

inline void CTurbSSTSolver::SetFreeStream_Solution(CConfig *config){
  for (unsigned long iPoint = 0; iPoint < nPoint; iPoint++){
    node[iPoint]->SetSolution(0, kine_Inf);
    node[iPoint]->SetSolution(1, omega_Inf);
  }
}

<<<<<<< HEAD
inline void CTurbKESolver::SetFreeStream_Solution(CConfig *config){
  for (unsigned long iPoint = 0; iPoint < nPoint; iPoint++){
    node[iPoint]->SetSolution(0, kine_Inf);
    node[iPoint]->SetSolution(1, epsi_Inf);
    node[iPoint]->SetSolution(2, zeta_Inf);
    node[iPoint]->SetSolution(3, f_Inf);
  }
}
=======
inline su2double CDiscAdjFEASolver::GetTotal_Sens_E(unsigned short iVal) { return Total_Sens_E[iVal]; }

inline su2double CDiscAdjFEASolver::GetTotal_Sens_Nu(unsigned short iVal) { return Total_Sens_Nu[iVal]; }

inline su2double CDiscAdjFEASolver::GetTotal_Sens_Rho(unsigned short iVal) { return Total_Sens_Rho[iVal]; }

inline su2double CDiscAdjFEASolver::GetTotal_Sens_Rho_DL(unsigned short iVal) { return Total_Sens_Rho_DL[iVal]; }

inline su2double CDiscAdjFEASolver::GetTotal_Sens_EField(unsigned short iEField) { return Total_Sens_EField[iEField]; }

inline su2double CDiscAdjFEASolver::GetTotal_Sens_DVFEA(unsigned short iDVFEA) { return Total_Sens_DV[iDVFEA]; }

inline su2double CDiscAdjFEASolver::GetGlobal_Sens_E(unsigned short iVal) { return Global_Sens_E[iVal]; }

inline su2double CDiscAdjFEASolver::GetGlobal_Sens_Nu(unsigned short iVal) { return Global_Sens_Nu[iVal]; }

inline su2double CDiscAdjFEASolver::GetGlobal_Sens_Rho(unsigned short iVal) { return Global_Sens_Rho[iVal]; }

inline su2double CDiscAdjFEASolver::GetGlobal_Sens_Rho_DL(unsigned short iVal) { return Global_Sens_Rho_DL[iVal]; }

inline su2double CDiscAdjFEASolver::GetGlobal_Sens_EField(unsigned short iEField) { return Global_Sens_EField[iEField]; }

inline su2double CDiscAdjFEASolver::GetGlobal_Sens_DVFEA(unsigned short iDVFEA) { return Global_Sens_DV[iDVFEA]; }

inline su2double CDiscAdjFEASolver::GetVal_Young(unsigned short iVal) { return E_i[iVal]; }

inline su2double CDiscAdjFEASolver::GetVal_Poisson(unsigned short iVal) { return Nu_i[iVal]; }

inline su2double CDiscAdjFEASolver::GetVal_Rho(unsigned short iVal) { return Rho_i[iVal]; }

inline su2double CDiscAdjFEASolver::GetVal_Rho_DL(unsigned short iVal) { return Rho_DL_i[iVal]; }

inline unsigned short CDiscAdjFEASolver::GetnEField(void) { return nEField; }

inline unsigned short CDiscAdjFEASolver::GetnDVFEA(void) { return nDV; }

inline su2double CDiscAdjFEASolver::GetVal_EField(unsigned short iVal) { return EField[iVal]; }

inline su2double CDiscAdjFEASolver::GetVal_DVFEA(unsigned short iVal) { return DV_Val[iVal]; }
>>>>>>> 5e170f46
<|MERGE_RESOLUTION|>--- conflicted
+++ resolved
@@ -671,11 +671,7 @@
 inline void CSolver::Solve_System(CGeometry *geometry, CSolver **solver_container, CConfig *config) { }
 
 inline void CSolver::BC_Euler_Wall(CGeometry *geometry, CSolver **solver_container, CNumerics *numerics, CConfig *config, 
-<<<<<<< HEAD
                    unsigned short val_marker, unsigned short iRKStep) { }
-=======
-									 unsigned short val_marker) { }
->>>>>>> 5e170f46
 
 inline void CSolver::BC_Clamped(CGeometry *geometry, CSolver **solver_container, CNumerics *numerics, CConfig *config, 
                    unsigned short val_marker) { }
@@ -708,13 +704,8 @@
 inline void CSolver::BC_Dirichlet(CGeometry *geometry, CSolver **solver_container, CConfig *config, 
                                   unsigned short val_marker, unsigned short iRKStep) { }
 
-<<<<<<< HEAD
-inline void CSolver::BC_Fluid_Interface(CGeometry *geometry, CSolver **solver_container, CNumerics *numerics,
-                                        CConfig *config, unsigned short iRKStep) { }
-=======
 inline void CSolver::BC_Fluid_Interface(CGeometry *geometry, CSolver **solver_container, CNumerics *conv_numerics, CNumerics *visc_numerics,
-                                         CConfig *config) { }
->>>>>>> 5e170f46
+                                         CConfig *config, unsigned short iRKStep) { }
 
 inline void CSolver::BC_Interface_Boundary(CGeometry *geometry, CSolver **solver_container, CNumerics *numerics,
                                            CConfig *config, unsigned short val_marker, unsigned short iRKStep) { }
@@ -741,30 +732,25 @@
                                CConfig *config, unsigned short val_marker, unsigned short iRKStep) { }
 
 inline void CSolver::BC_Riemann(CGeometry *geometry, CSolver **solver_container, CNumerics *conv_numerics, CNumerics *visc_numerics, 
-                                CConfig *config, unsigned short val_marker, unsigned short iRKStep) { }
-
-<<<<<<< HEAD
-inline void CSolver::BC_NonReflecting(CGeometry *geometry, CSolver **solver_container,
-                                      CNumerics *conv_numerics, CNumerics *visc_numerics, CConfig *config, unsigned short val_marker, unsigned short iRKStep) { }
-=======
+                     CConfig *config, unsigned short val_marker, unsigned short iRKStep) { }
+
 inline void CSolver::BC_TurboRiemann(CGeometry *geometry, CSolver **solver_container, CNumerics *conv_numerics, CNumerics *visc_numerics,
-										 CConfig *config, unsigned short val_marker) { }
+										 CConfig *config, unsigned short val_marker, unsigned short iRKStep) { }
 
 inline void CSolver::PreprocessBC_Giles(CGeometry *geometry, CConfig *config,
 																								CNumerics *conv_numerics,unsigned short marker_flag){}
 
 inline void CSolver::BC_Giles(CGeometry *geometry, CSolver **solver_container,
-                            CNumerics *conv_numerics, CNumerics *visc_numerics, CConfig *config, unsigned short val_marker) { }
->>>>>>> 5e170f46
+                            CNumerics *conv_numerics, CNumerics *visc_numerics, CConfig *config, unsigned short val_marker, unsigned short iRKStep) { }
 
 inline void CSolver::BC_Inlet(CGeometry *geometry, CSolver **solver_container, CNumerics *conv_numerics, CNumerics *visc_numerics, 
                               CConfig *config, unsigned short val_marker, unsigned short iRKStep) { }
 
 inline void CSolver::BC_Inlet_Turbo(CGeometry *geometry, CSolver **solver_container, CNumerics *conv_numerics, CNumerics *visc_numerics,
-                     CConfig *config, unsigned short val_marker) { }
+                     CConfig *config, unsigned short val_marker, unsigned short iRKStep) { }
 
 inline void CSolver::BC_Inlet_MixingPlane(CGeometry *geometry, CSolver **solver_container, CNumerics *conv_numerics, CNumerics *visc_numerics,
-                     CConfig *config, unsigned short val_marker) { }
+                     CConfig *config, unsigned short val_marker, unsigned short iRKStep) { }
 
 inline void CSolver::BC_Outlet(CGeometry *geometry, CSolver **solver_container, CNumerics *conv_numerics, CNumerics *visc_numerics, 
                                CConfig *config, unsigned short val_marker, unsigned short iRKStep) { }
@@ -1042,9 +1028,7 @@
 
 inline void CSolver::SetFreeStream_Solution(CConfig *config){}
 
-<<<<<<< HEAD
 inline void CSolver::AddHybridMediator(CAbstract_Hybrid_Mediator* hybrid_mediator) { }
-=======
 inline void CEulerSolver::Set_NewSolution(CGeometry *geometry) {
   for (unsigned long iPoint = 0; iPoint < geometry->GetnPoint(); iPoint++)
     node[iPoint]->SetSolution_New();
@@ -1145,7 +1129,6 @@
 inline void CSolver::SetConjugateHeatVariable(unsigned short val_marker, unsigned long val_vertex, unsigned short pos_var, su2double relaxation_factor, su2double val_var) { }
 
 inline su2double CSolver::GetConjugateHeatVariable(unsigned short val_marker, unsigned long val_vertex, unsigned short pos_var) { return 0.0; }
->>>>>>> 5e170f46
 
 inline su2double CEulerSolver::GetDensity_Inf(void) { return Density_Inf; }
 
@@ -1712,14 +1695,12 @@
 
 inline void CNSSolver::SetOmega_Max(su2double val_omega_max) { Omega_Max = val_omega_max; }
 
-<<<<<<< HEAD
 inline void CEulerSolver::AddHybridMediator(CAbstract_Hybrid_Mediator* hybrid_mediator) { HybridMediator = hybrid_mediator; }
-=======
+
 inline su2double CNSSolver::GetConjugateHeatVariable(unsigned short val_marker, unsigned long val_vertex, unsigned short pos_var) { return HeatConjugateVar[val_marker][val_vertex][pos_var]; }
 
 inline void CNSSolver::SetConjugateHeatVariable(unsigned short val_marker, unsigned long val_vertex, unsigned short pos_var, su2double relaxation_factor, su2double val_var) {
   HeatConjugateVar[val_marker][val_vertex][pos_var] = relaxation_factor*val_var + (1.0-relaxation_factor)*HeatConjugateVar[val_marker][val_vertex][pos_var]; }
->>>>>>> 5e170f46
 
 inline su2double CAdjEulerSolver::GetCSensitivity(unsigned short val_marker, unsigned long val_vertex) { return CSensitivity[val_marker][val_vertex]; }
 
@@ -2229,7 +2210,6 @@
   }
 }
 
-<<<<<<< HEAD
 inline void CTurbKESolver::SetFreeStream_Solution(CConfig *config){
   for (unsigned long iPoint = 0; iPoint < nPoint; iPoint++){
     node[iPoint]->SetSolution(0, kine_Inf);
@@ -2238,7 +2218,7 @@
     node[iPoint]->SetSolution(3, f_Inf);
   }
 }
-=======
+
 inline su2double CDiscAdjFEASolver::GetTotal_Sens_E(unsigned short iVal) { return Total_Sens_E[iVal]; }
 
 inline su2double CDiscAdjFEASolver::GetTotal_Sens_Nu(unsigned short iVal) { return Total_Sens_Nu[iVal]; }
@@ -2277,5 +2257,4 @@
 
 inline su2double CDiscAdjFEASolver::GetVal_EField(unsigned short iVal) { return EField[iVal]; }
 
-inline su2double CDiscAdjFEASolver::GetVal_DVFEA(unsigned short iVal) { return DV_Val[iVal]; }
->>>>>>> 5e170f46
+inline su2double CDiscAdjFEASolver::GetVal_DVFEA(unsigned short iVal) { return DV_Val[iVal]; }