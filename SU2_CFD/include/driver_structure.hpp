/*!
 * \file driver_structure.hpp
 * \brief Headers of the main subroutines for driving single or multi-zone problems.
 *        The subroutines and functions are in the <i>driver_structure.cpp</i> file.
 * \author T. Economon, H. Kline, R. Sanchez
 * \version 6.0.1 "Falcon"
 *
 * The current SU2 release has been coordinated by the
 * SU2 International Developers Society <www.su2devsociety.org>
 * with selected contributions from the open-source community.
 *
 * The main research teams contributing to the current release are:
 *  - Prof. Juan J. Alonso's group at Stanford University.
 *  - Prof. Piero Colonna's group at Delft University of Technology.
 *  - Prof. Nicolas R. Gauger's group at Kaiserslautern University of Technology.
 *  - Prof. Alberto Guardone's group at Polytechnic University of Milan.
 *  - Prof. Rafael Palacios' group at Imperial College London.
 *  - Prof. Vincent Terrapon's group at the University of Liege.
 *  - Prof. Edwin van der Weide's group at the University of Twente.
 *  - Lab. of New Concepts in Aeronautics at Tech. Institute of Aeronautics.
 *
 * Copyright 2012-2018, Francisco D. Palacios, Thomas D. Economon,
 *                      Tim Albring, and the SU2 contributors.
 *
 * SU2 is free software; you can redistribute it and/or
 * modify it under the terms of the GNU Lesser General Public
 * License as published by the Free Software Foundation; either
 * version 2.1 of the License, or (at your option) any later version.
 *
 * SU2 is distributed in the hope that it will be useful,
 * but WITHOUT ANY WARRANTY; without even the implied warranty of
 * MERCHANTABILITY or FITNESS FOR A PARTICULAR PURPOSE. See the GNU
 * Lesser General Public License for more details.
 *
 * You should have received a copy of the GNU Lesser General Public
 * License along with SU2. If not, see <http://www.gnu.org/licenses/>.
 */

#pragma once

#include "../../Common/include/mpi_structure.hpp"
#include "iteration_structure.hpp"
#include "solver_structure.hpp"
#include "integration_structure.hpp"
#include "output_structure.hpp"
#include "numerics_structure.hpp"
#include "transfer_structure.hpp"
#include "../../Common/include/geometry_structure.hpp"
#include "../../Common/include/grid_movement_structure.hpp"
#include "../../Common/include/config_structure.hpp"
#include "../../Common/include/interpolation_structure.hpp"

using namespace std;

/*! 
 * \class CDriver
 * \brief Parent class for driving an iteration of a single or multi-zone problem.
 * \author T. Economon
 */
class CDriver {
protected:
  int rank, 	/*!< \brief MPI Rank. */
  size;       	/*!< \brief MPI Size. */
  char* config_file_name;                       /*!< \brief Configuration file name of the problem.*/
  char runtime_file_name[MAX_STRING_SIZE];
  su2double StartTime,                          /*!< \brief Start point of the timer for performance benchmarking.*/
            StopTime,                           /*!< \brief Stop point of the timer for performance benchmarking.*/
            UsedTime;                           /*!< \brief Elapsed time between Start and Stop point of the timer.*/
  unsigned long ExtIter;                        /*!< \brief External iteration.*/
  ofstream *ConvHist_file;                       /*!< \brief Convergence history file.*/
  ofstream FSIHist_file;                        /*!< \brief FSI convergence history file.*/
  unsigned short iMesh,                         /*!< \brief Iterator on mesh levels.*/
                iZone,                          /*!< \brief Iterator on zones.*/
                nZone,                          /*!< \brief Total number of zones in the problem. */
                nDim,                           /*!< \brief Number of dimensions.*/
                **transfer_types;               /*!< \brief Type of coupling between the distinct (physical) zones.*/
  bool StopCalc,                                /*!< \brief Stop computation flag.*/
       mixingplane,                             /*!< \brief mixing-plane simulation flag.*/
       fsi;                                     /*!< \brief FSI simulation flag.*/
  CIteration **iteration_container;             /*!< \brief Container vector with all the iteration methods. */
  COutput *output;                              /*!< \brief Pointer to the COutput class. */
  CIntegration ***integration_container;        /*!< \brief Container vector with all the integration methods. */
  CGeometry ***geometry_container;              /*!< \brief Geometrical definition of the problem. */
  CSolver ****solver_container;                 /*!< \brief Container vector with all the solutions. */
  CNumerics *****numerics_container;            /*!< \brief Description of the numerical method (the way in which the equations are solved). */
  CConfig **config_container;                   /*!< \brief Definition of the particular problem. */
  CSurfaceMovement **surface_movement;          /*!< \brief Surface movement classes of the problem. */
  CVolumetricMovement **grid_movement;          /*!< \brief Volume grid movement classes of the problem. */
  CFreeFormDefBox*** FFDBox;                    /*!< \brief FFD FFDBoxes of the problem. */
  CInterpolator ***interpolator_container;      /*!< \brief Definition of the interpolation method between non-matching discretizations of the interface. */
  CTransfer ***transfer_container;              /*!< \brief Definition of the transfer of information and the physics involved in the interface. */
<<<<<<< HEAD
  CAbstract_Hybrid_Mediator* hybrid_mediator;   /*!< \brief Mediator object for a hybrid RANS/LES model */
  su2double APIVarCoord[3];                     /*!< \brief This is used to store the VarCoord of each node. */
  su2double APINodalForce[3];                   /*!< \brief This is used to store the force at each node. */
  su2double APINodalForceDensity[3];            /*!< \brief This is used to store the force density at each node. */
=======
  su2double PyWrapVarCoord[3],                  /*!< \brief This is used to store the VarCoord of each vertex. */
            PyWrapNodalForce[3],                /*!< \brief This is used to store the force at each vertex. */
            PyWrapNodalForceDensity[3],         /*!< \brief This is used to store the force density at each vertex. */
            PyWrapNodalHeatFlux[3];             /*!< \brief This is used to store the heat flux at each vertex. */
>>>>>>> 5e170f46

public:
	
  /*! 
   * \brief Constructor of the class.
   * \param[in] confFile - Configuration file name.
   * \param[in] val_nZone - Total number of zones.
   * \param[in] val_nDim - Number of dimensions.
   * \param[in] MPICommunicator - MPI communicator for SU2.
   */
  CDriver(char* confFile,
          unsigned short val_nZone,
          unsigned short val_nDim,
          SU2_Comm MPICommunicator);

  /*!
   * \brief Destructor of the class.
   */
  virtual ~CDriver(void);

  /*!
   * \brief A virtual member.
   */  
  virtual void Run() { };

  /*!
   * \brief Construction of the edge-based data structure and the multigrid structure.
   */
  void Geometrical_Preprocessing();

  /*!
   * \brief Definition of the physics iteration class or within a single zone.
   * \param[in] iteration_container - Pointer to the iteration container to be instantiated.
   * \param[in] config - Definition of the particular problem.
   * \param[in] iZone - Index of the zone.
   */
  void Iteration_Preprocessing();

  /*!
   * \brief Definition and allocation of all solution classes.
   * \param[in] solver_container - Container vector with all the solutions.
   * \param[in] geometry - Geometrical definition of the problem.
   * \param[in] config - Definition of the particular problem.
   */
  void Solver_Preprocessing(CSolver ***solver_container, CGeometry **geometry, CConfig *config);

  /*!
   * \brief Restart of the solvers from the restart files.
   * \param[in] solver_container - Container vector with all the solutions.
   * \param[in] geometry - Geometrical definition of the problem.
   * \param[in] config - Definition of the particular problem.
   */
  void Solver_Restart(CSolver ***solver_container, CGeometry **geometry, CConfig *config, bool update_geo);

  /*!
   * \brief Definition and allocation of all solution classes.
   * \param[in] solver_container - Container vector with all the solutions.
   * \param[in] geometry - Geometrical definition of the problem.
   * \param[in] config - Definition of the particular problem.
   */
  void Solver_Postprocessing(CSolver ***solver_container, CGeometry **geometry, CConfig *config);

  /*!
   * \brief Definition and allocation of all integration classes.
   * \param[in] integration_container - Container vector with all the integration methods.
   * \param[in] geometry - Geometrical definition of the problem.
   * \param[in] config - Definition of the particular problem.
   */
  void Integration_Preprocessing(CIntegration **integration_container, CGeometry **geometry, CConfig *config);

  /*!
   * \brief Definition and allocation of all integration classes.
   * \param[in] integration_container - Container vector with all the integration methods.
   * \param[in] geometry - Geometrical definition of the problem.
   * \param[in] config - Definition of the particular problem.
   */
  void Integration_Postprocessing(CIntegration **integration_container, CGeometry **geometry, CConfig *config);

  /*!
   * \brief Definition and allocation of all interface classes.
   */
  void Interface_Preprocessing();

  /*!
   * \brief Definition and allocation of all solver classes.
   * \param[in] numerics_container - Description of the numerical method (the way in which the equations are solved).
   * \param[in] solver_container - Container vector with all the solutions.
   * \param[in] geometry - Geometrical definition of the problem.
   * \param[in] config - Definition of the particular problem.
   */
  void Numerics_Preprocessing(CNumerics ****numerics_container, CSolver ***solver_container, CGeometry **geometry, CConfig *config);

  /*!
   * \brief Definition and allocation of all solver classes.
   * \param[in] numerics_container - Description of the numerical method (the way in which the equations are solved).
   * \param[in] solver_container - Container vector with all the solutions.
   * \param[in] geometry - Geometrical definition of the problem.
   * \param[in] config - Definition of the particular problem.
   */
  void Numerics_Postprocessing(CNumerics ****numerics_container, CSolver ***solver_container, CGeometry **geometry, CConfig *config);

  /*!
   * \brief Initialize Python interface functionalities
   */
  void PythonInterface_Preprocessing();

  /*!
   * \brief Deallocation routine
   */
  void Postprocessing();

  /*!
   * \brief Initiate value for static mesh movement such as the gridVel for the ROTATING frame.
   */
  void InitStaticMeshMovement();

  /*!
   * \brief Initiate value for static mesh movement such as the gridVel for the ROTATING frame.
   */
  void TurbomachineryPreprocessing(void);

  /*!
   * \brief A virtual member.
   * \param[in] donorZone - zone in which the displacements will be predicted.
   * \param[in] targetZone - zone which receives the predicted displacements.
   */
  virtual void Predict_Displacements(unsigned short donorZone, unsigned short targetZone) {};

  /*!
   * \brief A virtual member.
   * \param[in] donorZone - zone in which the tractions will be predicted.
   * \param[in] targetZone - zone which receives the predicted traction.
   */
  virtual void Predict_Tractions(unsigned short donorZone, unsigned short targetZone) {};

  /*!
   * \brief A virtual member.
   * \param[in] donorZone - zone in which the displacements will be transferred.
   * \param[in] targetZone - zone which receives the tractions transferred.
   */
  virtual void Transfer_Displacements(unsigned short donorZone, unsigned short targetZone) {};

  /*!
   * \brief A virtual member.
   * \param[in] donorZone - zone from which the tractions will be transferred.
   * \param[in] targetZone - zone which receives the tractions transferred.
   */
  virtual void Transfer_Tractions(unsigned short donorZone, unsigned short targetZone) {};

  /*!
   * \brief A virtual member.
   * \param[in] donorZone - origin of the information.
   * \param[in] targetZone - destination of the information.
   * \param[in] iFSIIter - Fluid-Structure Interaction subiteration.
   */
  virtual void Relaxation_Displacements(unsigned short donorZone, unsigned short targetZone, unsigned long iFSIIter) {};

  /*!
   * \brief A virtual member.
   * \param[in] donorZone - origin of the information.
   * \param[in] targetZone - destination of the information.
   * \param[in] iFSIIter - Fluid-Structure Interaction subiteration.
   */
  virtual void Relaxation_Tractions(unsigned short donorZone, unsigned short targetZone, unsigned long iFSIIter) {};

  /*!
   * \brief A virtual member.
   */
  virtual void Update() {};

  /*!
   * \brief Launch the computation for all zones and all physics.
   */
  void StartSolver();

  /*!
   * \brief A virtual member.
   */
  virtual void ResetConvergence() { };

  /*!
   * \brief Perform some pre-processing before an iteration of the physics.
   */
  void PreprocessExtIter(unsigned long ExtIter);

  /*!
   * \brief Monitor the computation.
   */
  virtual bool Monitor(unsigned long ExtIter);

  /*!
   * \brief Output the solution in solution file.
   */
  void Output(unsigned long ExtIter);

  /*!
   * \brief Perform a dynamic mesh deformation, including grid velocity computation and update of the multigrid structure.
   */
  virtual void DynamicMeshUpdate(unsigned long ExtIter) { };

  /*!
   * \brief Perform a static mesh deformation, without considering grid velocity.
   */
  virtual void StaticMeshUpdate() { };

  /*!
   * \brief Perform a mesh deformation as initial condition.
   */
  virtual void SetInitialMesh() { };

  /*!
   * \brief Process the boundary conditions and update the multigrid structure.
   */
  virtual void BoundaryConditionsUpdate() { };

  /*!
   * \brief Get the total drag.
   * \return Total drag.
   */
  su2double Get_Drag();

  /*!
   * \brief Get the total lift.
   * \return Total lift.
   */
  su2double Get_Lift();

  /*!
   * \brief Get the total x moment.
   * \return Total x moment.
   */
  su2double Get_Mx();

  /*!
   * \brief Get the total y moment.
   * \return Total y moment.
   */
  su2double Get_My();

  /*!
   * \brief Get the total z moment.
   * \return Total z moment.
   */
  su2double Get_Mz();

  /*!
   * \brief Get the total drag coefficient.
   * \return Total drag coefficient.
   */
  su2double Get_DragCoeff();

  /*!
   * \brief Get the total lift coefficient.
   * \return Total lift coefficient.
   */
  su2double Get_LiftCoeff();

  /*!
   * \brief Get the moving marker identifier.
   * \return Moving marker identifier.
   */
  unsigned short GetMovingMarker();

  /*!
   * \brief Get the number of vertices (halo nodes included) from a specified marker.
   * \param[in] iMarker -  Marker identifier.
   * \return Number of vertices.
   */
  unsigned long GetNumberVertices(unsigned short iMarker);

  /*!
   * \brief Get the number of halo vertices from a specified marker.
   * \param[in] iMarker - Marker identifier.
   * \return Number of vertices.
   */
  unsigned long GetNumberHaloVertices(unsigned short iMarker);

  /*!
   * \brief Check if a vertex is physical or not (halo node) on a specified marker.
   * \param[in] iMarker - Marker identifier.
   * \param[in] iVertex - Vertex identifier.
   * \return True if the specified vertex is a halo node.
   */
  bool IsAHaloNode(unsigned short iMarker, unsigned short iVertex);

  /*!
   * \brief Get the number of external iterations.
   * \return Number of external iterations.
   */
  unsigned long GetnExtIter();

  /*!
   * \brief Get the current external iteration.
   * \return Current external iteration.
   */
  unsigned long GetExtIter();

  /*!
   * \brief Get the unsteady time step.
   * \return Unsteady time step.
   */
  su2double GetUnsteady_TimeStep();

  /*!
   * \brief Get the global index of a vertex on a specified marker.
   * \param[in] iMarker - Marker identifier.
   * \param[in] iVertex - Vertex identifier.
   * \return Vertex global index.
   */
  unsigned long GetVertexGlobalIndex(unsigned short iMarker, unsigned short iVertex);

  /*!
   * \brief Get the x coordinate of a vertex on a specified marker.
   * \param[in] iMarker - Marker identifier.
   * \param[in] iVertex - Vertex identifier.
   * \return x coordinate of the vertex.
   */
  su2double GetVertexCoordX(unsigned short iMarker, unsigned short iVertex);

  /*!
   * \brief Get the y coordinate of a vertex on a specified marker.
   * \param[in] iMarker - Marker identifier.
   * \param[in] iVertex - Vertex identifier.
   * \return y coordinate of the vertex.
   */
  su2double GetVertexCoordY(unsigned short iMarker, unsigned short iVertex);

  /*!
   * \brief Get the z coordinate of a vertex on a specified marker.
   * \param[in] iMarker - Marker identifier.
   * \param[in] iVertex - Vertex identifier.
   * \return z coordinate of the vertex.
   */
  su2double GetVertexCoordZ(unsigned short iMarker, unsigned short iVertex);

  /*!
   * \brief Compute the total force (pressure and shear stress) at a vertex on a specified marker (3 components).
   * \param[in] iMarker - Marker identifier.
   * \param[in] iVertex - Vertex identifier.
   * \return True if the vertex is a halo node (non physical force).
   */
  bool ComputeVertexForces(unsigned short iMarker, unsigned short iVertex);

  /*!
   * \brief Get the x component of the force at a vertex on a specified marker.
   * \param[in] iMarker - Marker identifier.
   * \param[in] iVertex - Vertex identifier.
   * \return x component of the force at the vertex.
   */
  su2double GetVertexForceX(unsigned short iMarker, unsigned short iVertex);

  /*!
   * \brief Get the y component of the force at a vertex on a specified marker.
   * \param[in] iMarker - Marker identifier.
   * \param[in] iVertex - Vertex identifier.
   * \return y component of the force at the vertex.
   */
  su2double GetVertexForceY(unsigned short iMarker, unsigned short iVertex);

  /*!
   * \brief Get the z component of the force at a vertex on a specified marker.
   * \param[in] iMarker - Marker identifier.
   * \param[in] iVertex - Vertex identifier.
   * \return z component of the force at the vertex.
   */
  su2double GetVertexForceZ(unsigned short iMarker, unsigned short iVertex);

  /*!
   * \brief Get the x component of the force density at a vertex on a specified marker.
   * \param[in] iMarker - Marker identifier.
   * \param[in] iVertex - Vertex identifier.
   * \return x component of the force density at the vertex.
   */
  su2double GetVertexForceDensityX(unsigned short iMarker, unsigned short iVertex);

  /*!
   * \brief Get the y component of the force density at a vertex on a specified marker.
   * \param[in] iMarker - Marker identifier.
   * \param[in] iVertex - Vertex identifier.
   * \return y component of the force density at the vertex.
   */
  su2double GetVertexForceDensityY(unsigned short iMarker, unsigned short iVertex);

  /*!
   * \brief Get the z component of the force density at a vertex on a specified marker.
   * \param[in] iMarker - Marker identifier.
   * \param[in] iVertex - Vertex identifier.
   * \return z component of the force density at the vertex.
   */
  su2double GetVertexForceDensityZ(unsigned short iMarker, unsigned short iVertex);

  /*!
   * \brief Set the x coordinate of a vertex on a specified marker.
   * \param[in] iMarker - Marker identifier.
   * \param[in] iVertex - Vertex identifier.
   * \param[in] newPosX - New x coordinate of the vertex.
   */
  void SetVertexCoordX(unsigned short iMarker, unsigned short iVertex, su2double newPosX);

  /*!
   * \brief Set the y coordinate of a vertex on a specified marker.
   * \param[in] iMarker - Marker identifier.
   * \param[in] iVertex - Vertex identifier.
   * \param[in] newPosY - New y coordinate of the vertex.
   */
  void SetVertexCoordY(unsigned short iMarker, unsigned short iVertex, su2double newPosY);

  /*!
   * \brief Set the z coordinate of a vertex on a specified marker.
   * \param[in] iMarker - Marker identifier.
   * \param[in] iVertex - Vertex identifier.
   * \param[in] newPosZ - New z coordinate of the vertex.
   */
  void SetVertexCoordZ(unsigned short iMarker, unsigned short iVertex, su2double newPosZ);

  /*!
   * \brief Set the VarCoord of a vertex on a specified marker.
   * \param[in] iMarker - Marker identifier.
   * \param[in] iVertex - Vertex identifier.
   * \return Norm of the VarCoord.
   */
  su2double SetVertexVarCoord(unsigned short iMarker, unsigned short iVertex);

  /*!
   * \brief Get the temperature at a vertex on a specified marker.
   * \param[in] iMarker - Marker identifier.
   * \param[in] iVertex - Vertex identifier.
   * \return Temperature of the vertex.
   */
  su2double GetVertexTemperature(unsigned short iMarker, unsigned short iVertex);

  /*!
   * \brief Set the temperature of a vertex on a specified marker.
   * \param[in] iMarker - Marker identifier.
   * \param[in] iVertex - Vertex identifier.
   * \param[in] val_WallTemp - Value of the temperature.
   */
  void SetVertexTemperature(unsigned short iMarker, unsigned short iVertex, su2double val_WallTemp);

  /*!
   * \brief Compute the heat flux at a vertex on a specified marker (3 components).
   * \param[in] iMarker - Marker identifier.
   * \param[in] iVertex - Vertex identifier.
   * \return True if the vertex is a halo node.
   */
  bool ComputeVertexHeatFluxes(unsigned short iMarker, unsigned short iVertex);

  /*!
   * \brief Get the x component of the heat flux at a vertex on a specified marker.
   * \param[in] iMarker - Marker identifier.
   * \param[in] iVertex - Vertex identifier.
   * \return x component of the heat flux at the vertex.
   */
  su2double GetVertexHeatFluxX(unsigned short iMarker, unsigned short iVertex);

  /*!
   * \brief Get the y component of the heat flux at a vertex on a specified marker.
   * \param[in] iMarker - Marker identifier.
   * \param[in] iVertex - Vertex identifier.
   * \return y component of the heat flux at the vertex.
   */
  su2double GetVertexHeatFluxY(unsigned short iMarker, unsigned short iVertex);

  /*!
   * \brief Get the z component of the heat flux at a vertex on a specified marker.
   * \param[in] iMarker - Marker identifier.
   * \param[in] iVertex - Vertex identifier.
   * \return z component of the heat flux at the vertex.
   */
  su2double GetVertexHeatFluxZ(unsigned short iMarker, unsigned short iVertex);

  /*!
   * \brief Get the wall normal component of the heat flux at a vertex on a specified marker.
   * \param[in] iMarker - Marker identifier.
   * \param[in] iVertex - Vertex identifier.
   * \return Wall normal component of the heat flux at the vertex.
   */
  su2double GetVertexNormalHeatFlux(unsigned short iMarker, unsigned short iVertex);

  /*!
   * \brief Set the wall normal component of the heat flux at a vertex on a specified marker.
   * \param[in] iMarker - Marker identifier.
   * \param[in] iVertex - Vertex identifier.
   * \param[in] val_WallHeatFlux - Value of the normal heat flux.
   */
  void SetVertexNormalHeatFlux(unsigned short iMarker, unsigned short iVertex, su2double val_WallHeatFlux);

  /*!
   * \brief Get the thermal conductivity at a vertex on a specified marker.
   * \param[in] iMarker - Marker identifier.
   * \param[in] iVertex - Vertex identifier.
   * \return Thermal conductivity at the vertex.
   */
  su2double GetThermalConductivity(unsigned short iMarker, unsigned short iVertex);

  /*!
   * \brief Get the unit normal (vector) at a vertex on a specified marker.
   * \param[in] iMarker - Marker identifier.
   * \param[in] iVertex - Vertex identifier.
   * \return Unit normal (vector) at the vertex.
   */
  vector<su2double> GetVertexUnitNormal(unsigned short iMarker, unsigned short iVertex);

  /*!
   * \brief Get all the boundary markers tags.
   * \return List of boundary markers tags.
   */
  vector<string> GetAllBoundaryMarkersTag();

  /*!
   * \brief Get all the moving boundary markers tags.
   * \return List of moving boundary markers tags.
   */
  vector<string> GetAllMovingMarkersTag();

  /*!
   * \brief Get all the heat transfer boundary markers tags.
   * \return List of heat transfer boundary markers tags.
   */
  vector<string> GetAllCHTMarkersTag();

  /*!
   * \brief Get all the (subsonic) inlet boundary markers tags.
   * \return List of inlet boundary markers tags.
   */
  vector<string> GetAllInletMarkersTag();

  /*!
   * \brief Get all the boundary markers tags with their associated indices.
   * \return List of boundary markers tags with their indices.
   */
  map<string, int> GetAllBoundaryMarkers();

  /*!
   * \brief Get all the boundary markers tags with their associated types.
   * \return List of boundary markers tags with their types.
   */
  map<string, string> GetAllBoundaryMarkersType();

};

/*!
 * \class CGeneralDriver
 * \brief Class for driving a structural iteration of the physics within multiple zones.
 * \author T. Economon
 */
class CGeneralDriver : public CDriver {
public:
  
  /*! 
   * \brief Constructor of the class.
   * \param[in] confFile - Configuration file name.
   * \param[in] val_nZone - Total number of zones.
   * \param[in] val_nDim - Number of dimensions.
   * \param[in] MPICommunicator - MPI communicator for SU2.
   */
  CGeneralDriver(char* confFile,
                 unsigned short val_nZone,
                 unsigned short val_nDim,
                 SU2_Comm MPICommunicator);

  /*!
   * \brief Destructor of the class.
   */
  ~CGeneralDriver(void);

  /*! 
   * \brief Run a single iteration of the physics within a single zone.
   */  
  void Run();

  /*!
   * \brief Update the dual-time solution for a single zone.
   */
  void Update();

  /*!
   * \brief Reset the convergence flag (set to false) of the single zone solver.
   */
  void ResetConvergence();

  /*!
   * \brief Perform a dynamic mesh deformation, included grid velocity computation and the update of the multigrid structure (single zone).
   */
  void DynamicMeshUpdate(unsigned long ExtIter);

  /*!
   * \brief Perform a static mesh deformation, without considering grid velocity (single zone).
   */
  void StaticMeshUpdate();

  /*!
   * \brief Perform a mesh deformation as initial condition (single zone).
   */
  void SetInitialMesh();

  /*!
   * \brief Process the boundary conditions and update the multigrid structure.
   */
  void BoundaryConditionsUpdate();
};


/*!
 * \class CFluidDriver
 * \brief Class for driving an iteration of the physics within multiple zones.
 * \author T. Economon, G. Gori
 */
class CFluidDriver : public CDriver {
public:
  
  /*!
   * \brief Constructor of the class.
   * \param[in] confFile - Configuration file name.
   * \param[in] val_nZone - Total number of zones.
   * \param[in] val_nDim - Number of dimensions.
   * \param[in] MPICommunicator - MPI communicator for SU2.
   */
  CFluidDriver(char* confFile,
               unsigned short val_nZone,
               unsigned short val_nDim,
               SU2_Comm MPICommunicator);

  /*!
   * \brief Destructor of the class.
   */
  ~CFluidDriver(void);

  /*!
   * \brief Run a single iteration of the physics within multiple zones.
   */
  void Run();

  /*!
   * \brief Update the dual-time solution within multiple zones.
   */
  void Update();

  /*!
   * \brief Reset the convergence flag (set to false) of the multizone solver.
   */
  void ResetConvergence();

  /*!
   * \brief Perform a dynamic mesh deformation, included grid velocity computation and the update of the multigrid structure (multiple zone).
   */
  void DynamicMeshUpdate(unsigned long ExtIter);

  /*!
   * \brief Perform a static mesh deformation, without considering grid velocity (multiple zone).
   */
  void StaticMeshUpdate();

  /*!
   * \brief Perform a mesh deformation as initial condition (multiple zone).
   */
  void SetInitialMesh();

  /*!
   * \brief Process the boundary conditions and update the multigrid structure.
   */
  void BoundaryConditionsUpdate();

  /*!
   * \brief Transfer data among different zones (multiple zone).
   */
  void Transfer_Data(unsigned short donorZone, unsigned short targetZone);

  /*!
   * \brief Set the total temperature of a vertex on a specified inlet marker.
   * \param[in] iMarker - Marker identifier.
   * \param[in] iVertex - Vertex identifier.
   * \param[in] val_Ttotal - Value of the total (stagnation) temperature.
   */
  void SetVertexTtotal(unsigned short iMarker, unsigned short iVertex, su2double val_Ttotal);

  /*!
   * \brief Set the total pressure of a vertex on a specified inlet marker.
   * \param[in] iMarker - Marker identifier.
   * \param[in] iVertex - Vertex identifier.
   * \param[in] val_Ptotal - Value of the total (stagnation) pressure.
   */
  void SetVertexPtotal(unsigned short iMarker, unsigned short iVertex, su2double val_Ptotal);

  /*!
   * \brief Set the flow direction of a vertex on a specified inlet marker.
   * \param[in] iMarker - Marker identifier.
   * \param[in] iVertex - Vertex identifier.
   * \param[in] iDim - Index of the flow direction unit vector
   * \param[in] val_FlowDir - Component of a unit vector representing the flow direction
   */
  void SetVertexFlowDir(unsigned short iMarker, unsigned short iVertex, unsigned short iDim, su2double val_FlowDir);

  /*!
   * \brief Set a turbulence variable on a specified inlet marker.
   * \param[in] iMarker - Marker identifier.
   * \param[in] iVertex - Vertex identifier.
   * \param[in] iDim - Index of the turbulence variable (i.e. k is 0 in SST)
   * \param[in] val_turb_var - Value of the turbulence variable to be used.
   */
  void SetVertexTurbVar(unsigned short iMarker, unsigned short iVertex, unsigned short iDim, su2double val_tub_var);

};


/*!
 * \class CTurbomachineryDriver
 * \brief Class for driving an iteration for turbomachinery flow analysis.
 * \author S. Vitale
 */
class CTurbomachineryDriver : public CFluidDriver {
public:

  /*!
   * \brief Constructor of the class.
   * \param[in] confFile - Configuration file name.
   * \param[in] val_nZone - Total number of zones.
   * \param[in] val_nDim - Number of dimensions.
   */
  CTurbomachineryDriver(char* confFile,
                        unsigned short val_nZone,
                        unsigned short val_nDim,
                        SU2_Comm MPICommunicator);

  /*!
   * \brief Destructor of the class.
   */
  ~CTurbomachineryDriver(void);

  /*!
   * \brief Run a single iteration of the physics within multiple zones.
   */

  void Run();

  /*!
   * \brief Set Mixing Plane interface within multiple zones.
   */
  void SetMixingPlane(unsigned short iZone);

  /*!
   * \brief Set Mixing Plane interface within multiple zones.
   */
  void SetTurboPerformance(unsigned short targetZone);

  /*!
   * \brief Monitor the computation.
   */
  bool Monitor(unsigned long ExtIter);



};


/*!
 * \class CDiscAdjMultiZoneDriver
 * \brief Class for driving an iteration of the discrete adjoint within multiple zones.
 * \author T. Albring
 */
class CDiscAdjFluidDriver : public CFluidDriver {

protected:
  unsigned short RecordingState; /*!< \brief The kind of recording the tape currently holds.*/
  su2double ObjFunc;             /*!< \brief The value of the objective function.*/
  CIteration** direct_iteration; /*!< \brief A pointer to the direct iteration.*/

public:

  /*!
    * \brief Constructor of the class.
    * \param[in] confFile - Configuration file name.
    * \param[in] val_nZone - Total number of zones.
    * \param[in] val_nDim - Number of dimensions.
    */
  CDiscAdjFluidDriver(char* confFile,
                   unsigned short val_nZone,
                   unsigned short val_nDim,
                   SU2_Comm MPICommunicator);

  /*!
   * \brief Destructor of the class.
   */
  ~CDiscAdjFluidDriver(void);

  /*!
   * \brief Run a single iteration of the discrete adjoint solver within multiple zones.
   */

  void Run();

  /*!
   * \brief Record one iteration of a flow iteration in within multiple zones.
   * \param[in] kind_recording - Type of recording (either FLOW_CONS_VARS, MESH_COORDS, COMBINED or NONE)
   */

  void SetRecording(unsigned short kind_recording);

  /*!
   * \brief Run one iteration of the solver. It is virtual because it depends on the kind of physics.
   */
  virtual void DirectRun();

  /*!
   * \brief Set the objective function. It is virtual because it depends on the kind of physics.
   */
  virtual void SetObjFunction();

  /*!
   * \brief Initialize the adjoint value of the objective function.
   */
  void SetAdj_ObjFunction();
};

/*!
 * \class CDiscAdjTurbomachineryDriver
 * \brief Class for driving an iteration of the discrete adjoint within multiple zones.
 * \author S. Vitale, T. Albring
 */
class CDiscAdjTurbomachineryDriver : public  CDiscAdjFluidDriver {

public:

	 /*!
	   * \brief Constructor of the class.
	   * \param[in] confFile - Configuration file name.
	   * \param[in] val_nZone - Total number of zones.
	   * \param[in] val_nDim - Number of dimensions.
	   */
  CDiscAdjTurbomachineryDriver(char* confFile,
                   unsigned short val_nZone,
                   unsigned short val_nDim, SU2_Comm MPICommunicator);

  /*!
   * \brief Destructor of the class.
   */
  ~CDiscAdjTurbomachineryDriver(void);

  /*!
   * \brief Run a single iteration of the direct solver.
   */
  void DirectRun();

  /*!
   * \brief Set Obj.Function for turbomachinery design.
   */
  void SetObjFunction();

  /*!
   * \brief Set Mixing Plane interface within multiple zones.
   */
  void SetMixingPlane(unsigned short iZone);

  /*!
   * \brief Set Mixing Plane interface within multiple zones.
   */
  void SetTurboPerformance(unsigned short targetZone);


};
/*!
 * \class CHBDriver
 * \brief Class for driving an iteration of Harmonic Balance (HB) method problem using multiple time zones.
 * \author T. Economon
 */
class CHBDriver : public CDriver {

private:

  su2double **D; /*!< \brief Harmonic Balance operator. */

public:

  /*!
   * \brief Constructor of the class.
   * \param[in] confFile - Configuration file name.
   * \param[in] val_nZone - Total number of zones.
   * \param[in] val_nDim - Number of dimensions.
   * \param[in] MPICommunicator - MPI communicator for SU2.
   */
  CHBDriver(char* confFile,
            unsigned short val_nZone,
            unsigned short val_nDim,
            SU2_Comm MPICommunicator);

  /*!
   * \brief Destructor of the class.
   */
  ~CHBDriver(void);

  /*!
   * \brief Run a single iteration of a Harmonic Balance problem.
   */
  void Run();

  /*!
   * \brief Computation and storage of the Harmonic Balance method source terms.
   * \author T. Economon, K. Naik
   * \param[in] iZone - Current zone number.
   */
  void SetHarmonicBalance(unsigned short iZone);
	
  /*!
   * \brief Precondition Harmonic Balance source term for stability
   * \author J. Howison
   */
  void StabilizeHarmonicBalance();

  /*!
   * \brief Computation of the Harmonic Balance operator matrix for harmonic balance.
   * \author A. Rubino, S. Nimmagadda
   */
  void ComputeHB_Operator();

  /*!
   * \brief Update the solution for the Harmonic Balance.
   */
  void Update();

  /*!
   * \brief Reset the convergence flag (set to false) of the solver for the Harmonic Balance.
   */
  void ResetConvergence();
};


/*!
 * \class CFSIDriver
 * \brief Class for driving a BGS iteration for a fluid-structure interaction problem in multiple zones.
 * \author R. Sanchez.
 */
class CFSIDriver : public CDriver {

  su2double *init_res_flow,     /*!< \brief Stores the initial residual for the flow. */
            *init_res_struct,   /*!< \brief Stores the initial residual for the structure. */
            *residual_flow,     /*!< \brief Stores the current residual for the flow. */
            *residual_struct,   /*!< \brief Stores the current residual for the structure. */
            *residual_flow_rel,
            *residual_struct_rel;

  su2double flow_criteria,
            flow_criteria_rel,
            structure_criteria,
            structure_criteria_rel;

public:

  /*!
   * \brief Constructor of the class.
   * \param[in] confFile - Configuration file name.
   * \param[in] val_nZone - Total number of zones.
   * \param[in] MPICommunicator - MPI communicator for SU2.
   */
  CFSIDriver(char* confFile,
             unsigned short val_nZone,
             unsigned short val_nDim,
             SU2_Comm MPICommunicator);

  /*!
   * \brief Destructor of the class.
   */
  ~CFSIDriver(void);

  /*!
   * \brief Run a Block Gauss-Seidel iteration of the FSI problem.
   */
  void Run();

  /*!
   * \brief Predict the structural displacements to pass them into the fluid solver on a BGS implementation.
   * \param[in] donorZone - zone in which the displacements will be predicted.
   * \param[in] targetZone - zone which receives the predicted displacements.
   */
  void Predict_Displacements(unsigned short donorZone, unsigned short targetZone);

  /*!
   * \brief Predict the fluid tractions to pass them into the structural solver on a BGS implementation.
   * \param[in] donorZone - zone in which the tractions will be predicted.
   * \param[in] targetZone - zone which receives the predicted traction.
   */
  void Predict_Tractions(unsigned short donorZone, unsigned short targetZone);

  /*!
   * \brief Transfer the displacements computed on the structural solver into the fluid solver.
   * \param[in] donorZone - zone in which the displacements will be transferred.
   * \param[in] targetZone - zone which receives the tractions transferred.
   */
  void Transfer_Displacements(unsigned short donorZone, unsigned short targetZone);

  /*!
   * \brief Transfer the tractions computed on the fluid solver into the structural solver.
   * \param[in] donorZone - zone from which the tractions will be transferred.
   * \param[in] targetZone - zone which receives the tractions transferred.
   */
  void Transfer_Tractions(unsigned short donorZone, unsigned short targetZone);

  /*!
   * \brief Apply a relaxation method into the computed displacements.
   * \param[in] donorZone - origin of the information.
   * \param[in] targetZone - destination of the information.
   * \param[in] iFSIIter - Fluid-Structure Interaction subiteration.
   */
  void Relaxation_Displacements(unsigned short donorZone, unsigned short targetZone, unsigned long iFSIIter);

  /*!
   * \brief Apply a relaxation method into the computed tractions.
   * \param[in] donorZone - origin of the information.
   * \param[in] targetZone - destination of the information.
   * \param[in] iFSIIter - Fluid-Structure Interaction subiteration.
   */
  void Relaxation_Tractions(unsigned short donorZone, unsigned short targetZone, unsigned long iFSIIter);

  /*!
   * \brief Check the convergence of BGS subiteration process
   * \param[in] ZONE_FLOW - zone of the fluid solver.
   * \param[in] ZONE_STRUCT - zone of the structural solver.
   * \param[in] kind_recording - kind of recording (flow, structure, mesh, cross terms)
   */
  bool BGSConvergence(unsigned long IntIter, unsigned short ZONE_FLOW, unsigned short ZONE_STRUCT);

  /*!
   * \brief Enforce the coupling condition at the end of the time step
   * \param[in] zoneFlow - zone of the flow equations.
   * \param[in] zoneStruct - zone of the structural equations.
   */
  void Update(unsigned short zoneFlow, unsigned short zoneStruct);
  using CDriver::Update;
};

/*!
 * \class CDiscAdjFSIDriver
 * \brief Overload: Class for driving a discrete adjoint FSI iteration.
 * \author R. Sanchez.
 * \version 4.2.0 "Cardinal"
 */
class CDiscAdjFSIDriver : public CFSIDriver {

  CIteration** direct_iteration;
  unsigned short RecordingState;
  unsigned short CurrentRecording;          /*!< \brief Stores the current status of the recording. */
  unsigned short Kind_Objective_Function;   /*!< \brief Stores the kind of objective function of the recording. */

  su2double *init_res_flow,     /*!< \brief Stores the initial residual for the flow. */
            *init_res_struct,   /*!< \brief Stores the initial residual for the structure. */
            *residual_flow,     /*!< \brief Stores the current residual for the flow. */
            *residual_struct,   /*!< \brief Stores the current residual for the structure. */
            *residual_flow_rel,
            *residual_struct_rel;

  su2double flow_criteria,
            flow_criteria_rel,
            structure_criteria,
            structure_criteria_rel;


  enum OF_KIND{
    NO_OBJECTIVE_FUNCTION = 0,               /*!< \brief Indicates that there is no objective function. */
    FLOW_OBJECTIVE_FUNCTION = 1,            /*!< \brief Indicates that the objective function is only flow-dependent. */
    FEM_OBJECTIVE_FUNCTION = 2              /*!< \brief Indicates that the objective function is only structural-dependent. */
  };

public:

  /*!
   * \brief Constructor of the class.
   * \param[in] iteration_container - Container vector with all the iteration methods.
   * \param[in] solver_container - Container vector with all the solutions.
   * \param[in] geometry_container - Geometrical definition of the problem.
   * \param[in] integration_container - Container vector with all the integration methods.
   * \param[in] numerics_container - Description of the numerical method (the way in which the equations are solved).
   * \param[in] config - Definition of the particular problem.
   * \param[in] val_nZone - Total number of zones.
   */
  CDiscAdjFSIDriver(char* confFile,
                           unsigned short val_nZone,
                           unsigned short val_nDim,
                           SU2_Comm MPICommunicator);

  /*!
   * \brief Destructor of the class.
   */
  ~CDiscAdjFSIDriver(void);

  /*!
   * \brief Run a Discrete Adjoint iteration for the FSI problem.
   * \param[in] iteration_container - Container vector with all the iteration methods.
   * \param[in] output - Pointer to the COutput class.
   * \param[in] integration_container - Container vector with all the integration methods.
   * \param[in] geometry_container - Geometrical definition of the problem.
   * \param[in] solver_container - Container vector with all the solutions.
   * \param[in] numerics_container - Description of the numerical method (the way in which the equations are solved).
   * \param[in] config_container - Definition of the particular problem.
   * \param[in] surface_movement - Surface movement classes of the problem.
   * \param[in] grid_movement - Volume grid movement classes of the problem.
   * \param[in] FFDBox - FFD FFDBoxes of the problem.
   */

  void Run();

  /*!
   * \brief Iterate the direct solver for recording.
   * \param[in] ZONE_FLOW - zone of the fluid solver.
   * \param[in] ZONE_STRUCT - zone of the structural solver.
   * \param[in] kind_recording - kind of recording (flow, structure, mesh, cross terms)
   */

  void Iterate_Direct(unsigned short ZONE_FLOW, unsigned short ZONE_STRUCT, unsigned short kind_recording);

  /*!
   * \brief Run a direct flow iteration.
   * \param[in] ZONE_FLOW - zone of the fluid solver.
   * \param[in] ZONE_STRUCT - zone of the structural solver.
   */
  void Fluid_Iteration_Direct(unsigned short ZONE_FLOW, unsigned short ZONE_STRUCT);

  /*!
   * \brief Run a direct structural iteration.
   * \param[in] ZONE_FLOW - zone of the fluid solver.
   * \param[in] ZONE_STRUCT - zone of the structural solver.
   */
  void Structural_Iteration_Direct(unsigned short ZONE_FLOW, unsigned short ZONE_STRUCT);

  /*!
   * \brief Run a direct mesh deformation.
   * \param[in] ZONE_FLOW - zone of the fluid solver.
   * \param[in] ZONE_STRUCT - zone of the structural solver.
   */
  void Mesh_Deformation_Direct(unsigned short ZONE_FLOW, unsigned short ZONE_STRUCT);

  /*!
   * \brief Set the recording for a Discrete Adjoint iteration for the FSI problem.
   * \param[in] ZONE_FLOW - zone of the fluid solver.
   * \param[in] ZONE_STRUCT - zone of the structural solver.
   * \param[in] kind_recording - kind of recording (flow, structure, mesh, cross terms)
   */

  void SetRecording(unsigned short ZONE_FLOW,
                    unsigned short ZONE_STRUCT,
                    unsigned short kind_recording);

  /*!
   * \brief Load the restarts for fluid, structure and mesh.
   * \param[in] ZONE_FLOW - zone of the fluid solver.
   * \param[in] ZONE_STRUCT - zone of the structural solver.
   * \param[in] kind_recording - kind of recording (flow, structure, mesh, cross terms)
   */
  void Preprocess(unsigned short ZONE_FLOW,
                    unsigned short ZONE_STRUCT,
                    unsigned short kind_recording);

  /*!
   * \brief Iterate a certain block for adjoint FSI - may be the whole set of variables or independent and subiterate
   * \param[in] ZONE_FLOW - zone of the fluid solver.
   * \param[in] ZONE_STRUCT - zone of the structural solver.
   * \param[in] kind_recording - kind of recording (flow, structure, mesh, cross terms)
   */
  void Iterate_Block(unsigned short ZONE_FLOW,
                       unsigned short ZONE_STRUCT,
                       unsigned short kind_recording);

  /*!
   * \brief Iterate a block for adjoint FSI with flow Objective Function
   * \param[in] ZONE_FLOW - zone of the fluid solver.
   * \param[in] ZONE_STRUCT - zone of the structural solver.
   * \param[in] kind_recording - kind of recording (flow, structure, mesh, cross terms)
   */
  void Iterate_Block_FlowOF(unsigned short ZONE_FLOW,
                               unsigned short ZONE_STRUCT,
                               unsigned short kind_recording);

  /*!
   * \brief Iterate a block for adjoint FSI with structural Objective Function
   * \param[in] ZONE_FLOW - zone of the fluid solver.
   * \param[in] ZONE_STRUCT - zone of the structural solver.
   * \param[in] kind_recording - kind of recording (flow, structure, mesh, cross terms)
   */
  void Iterate_Block_StructuralOF(unsigned short ZONE_FLOW,
                                      unsigned short ZONE_STRUCT,
                                      unsigned short kind_recording);

  /*!
   * \brief Initialize the adjoint - set the objective funcition and the output of the adjoint iteration
   * \param[in] ZONE_FLOW - zone of the fluid solver.
   * \param[in] ZONE_STRUCT - zone of the structural solver.
   * \param[in] kind_recording - kind of recording (flow, structure, mesh, cross terms)
   */
  void InitializeAdjoint(unsigned short ZONE_FLOW,
                            unsigned short ZONE_STRUCT,
                            unsigned short kind_recording);

  /*!
   * \brief Extract the adjoint solution variables
   * \param[in] ZONE_FLOW - zone of the fluid solver.
   * \param[in] ZONE_STRUCT - zone of the structural solver.
   * \param[in] kind_recording - kind of recording (flow, structure, mesh, cross terms)
   */
  void ExtractAdjoint(unsigned short ZONE_FLOW,
                         unsigned short ZONE_STRUCT,
                         unsigned short kind_recording);


  /*!
   * \brief Check the convergence of the problem
   * \param[in] ZONE_FLOW - zone of the fluid solver.
   * \param[in] ZONE_STRUCT - zone of the structural solver.
   * \param[in] kind_recording - kind of recording (flow, structure, mesh, cross terms)
   */
  bool CheckConvergence(unsigned long IntIter,
                          unsigned short ZONE_FLOW,
                          unsigned short ZONE_STRUCT,
                          unsigned short kind_recording);

  /*!
   * \brief Check the convergence of BGS subiteration process
   * \param[in] ZONE_FLOW - zone of the fluid solver.
   * \param[in] ZONE_STRUCT - zone of the structural solver.
   * \param[in] kind_recording - kind of recording (flow, structure, mesh, cross terms)
   */
  bool BGSConvergence(unsigned long IntIter,
                         unsigned short ZONE_FLOW,
                         unsigned short ZONE_STRUCT);


  /*!
   * \brief Output the convergence history
   * \param[in] ZONE_FLOW - zone of the fluid solver.
   * \param[in] ZONE_STRUCT - zone of the structural solver.
   * \param[in] kind_recording - kind of recording (flow, structure, mesh, cross terms)
   */
  void ConvergenceHistory(unsigned long IntIter,
                             unsigned long nIntIter,
                             unsigned short ZONE_FLOW,
                             unsigned short ZONE_STRUCT,
                             unsigned short kind_recording);

  /*!
   * \brief Load the restarts for fluid, structure and mesh.
   * \param[in] ZONE_FLOW - zone of the fluid solver.
   * \param[in] ZONE_STRUCT - zone of the structural solver.
   * \param[in] kind_recording - kind of recording (flow, structure, mesh, cross terms)
   */
  void PrintDirect_Residuals(unsigned short ZONE_FLOW,
                                unsigned short ZONE_STRUCT,
                                unsigned short kind_recording);

  /*!
   * \brief Restart the variables to the converged solution.
   * \param[in] ZONE_FLOW - zone of the fluid solver.
   * \param[in] ZONE_STRUCT - zone of the structural solver.
   * \param[in] kind_recording - kind of recording (flow, structure, mesh, cross terms)
   */
  void PrepareRecording(unsigned short ZONE_FLOW,
                    unsigned short ZONE_STRUCT,
                    unsigned short kind_recording);

  /*!
   * \brief Register the input variables for adjoint FSI problems: flow conservative, fluid mesh position and structural displacements.
   * \param[in] ZONE_FLOW - zone of the fluid solver.
   * \param[in] ZONE_STRUCT - zone of the structural solver.
   * \param[in] kind_recording - kind of recording (flow, structure, mesh, cross terms)
   */
  void RegisterInput(unsigned short ZONE_FLOW,
                    unsigned short ZONE_STRUCT,
                    unsigned short kind_recording);

  /*!
   * \brief Register the input variables for adjoint FSI problems: flow conservative, fluid mesh position and structural displacements.
   * \param[in] ZONE_FLOW - zone of the fluid solver.
   * \param[in] ZONE_STRUCT - zone of the structural solver.
   * \param[in] kind_recording - kind of recording (flow, structure, mesh, cross terms)
   */
  void SetDependencies(unsigned short ZONE_FLOW,
                    unsigned short ZONE_STRUCT,
                    unsigned short kind_recording);

  /*!
   * \brief Restart the output variables for adjoint FSI problems: flow conservative, fluid mesh position and structural displacements.
   * \param[in] ZONE_FLOW - zone of the fluid solver.
   * \param[in] ZONE_STRUCT - zone of the structural solver.
   * \param[in] kind_recording - kind of recording (flow, structure, mesh, cross terms)
   */
  void RegisterOutput(unsigned short ZONE_FLOW,
                    unsigned short ZONE_STRUCT,
                    unsigned short kind_recording);

  /*!
   * \brief Run the post-processing routines.
   * \param[in] ZONE_FLOW - zone of the fluid solver.
   * \param[in] ZONE_STRUCT - zone of the structural solver.
   */
  void Postprocess(unsigned short ZONE_FLOW,
                     unsigned short ZONE_STRUCT);


};

/*!
 * \class CMultiphysicsZonalDriver
 * \brief Class for driving zone-specific iterations.
 * \author O. Burghardt
 * \version 6.0.1 "Falcon"
 */
class CMultiphysicsZonalDriver : public CDriver {
protected:

public:

  /*!
   * \brief Constructor of the class.
   * \param[in] confFile - Configuration file name.
   * \param[in] val_nZone - Total number of zones.
   * \param[in] MPICommunicator - MPI communicator for SU2.
   */
  CMultiphysicsZonalDriver(char* confFile,
             unsigned short val_nZone,
             unsigned short val_nDim,
             SU2_Comm MPICommunicator);

  /*!
   * \brief Destructor of the class.
   */
  ~CMultiphysicsZonalDriver(void);

  /*!
   * \brief Run one iteration in all physical zones.
   */
  void Run();

  /*!
   * \brief Update the dual-time solution within multiple zones.
   */
  void Update();

  /*!
   * \brief Perform a dynamic mesh deformation, included grid velocity computation and the update of the multigrid structure (multiple zone).
   */
  void DynamicMeshUpdate(unsigned long ExtIter);

  /*!
   * \brief Routine to provide all the desired physical transfers between the different zones during one iteration.
   */
  void Transfer_Data(unsigned short donorZone, unsigned short targetZone);

};<|MERGE_RESOLUTION|>--- conflicted
+++ resolved
@@ -89,17 +89,11 @@
   CFreeFormDefBox*** FFDBox;                    /*!< \brief FFD FFDBoxes of the problem. */
   CInterpolator ***interpolator_container;      /*!< \brief Definition of the interpolation method between non-matching discretizations of the interface. */
   CTransfer ***transfer_container;              /*!< \brief Definition of the transfer of information and the physics involved in the interface. */
-<<<<<<< HEAD
   CAbstract_Hybrid_Mediator* hybrid_mediator;   /*!< \brief Mediator object for a hybrid RANS/LES model */
-  su2double APIVarCoord[3];                     /*!< \brief This is used to store the VarCoord of each node. */
-  su2double APINodalForce[3];                   /*!< \brief This is used to store the force at each node. */
-  su2double APINodalForceDensity[3];            /*!< \brief This is used to store the force density at each node. */
-=======
   su2double PyWrapVarCoord[3],                  /*!< \brief This is used to store the VarCoord of each vertex. */
             PyWrapNodalForce[3],                /*!< \brief This is used to store the force at each vertex. */
             PyWrapNodalForceDensity[3],         /*!< \brief This is used to store the force density at each vertex. */
             PyWrapNodalHeatFlux[3];             /*!< \brief This is used to store the heat flux at each vertex. */
->>>>>>> 5e170f46
 
 public:
 	
