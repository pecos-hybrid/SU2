--- conflicted
+++ resolved
@@ -262,7 +262,6 @@
 inline su2double CVariable::GetEddyViscosity(void) { return 0; }
 
 inline su2double** CVariable::GetAnisoEddyViscosity(void) const { return NULL; }
-<<<<<<< HEAD
 
 inline su2double CVariable::GetTraceAnisoEddyViscosity(void) const { return 0; }
 
@@ -272,17 +271,6 @@
 
 inline su2double CVariable::GetTypicalLengthscale(void) const { return 0; };
 
-=======
-
-inline su2double CVariable::GetTraceAnisoEddyViscosity(void) const { return 0; }
-
-inline su2double CVariable::GetTurbTimescale(void) const { return 0; }
-
-inline su2double CVariable::GetTurbLengthscale(void) const { return 0; }
-
-inline su2double CVariable::GetTypicalLengthscale(void) const { return 0; };
-
->>>>>>> 4ccec150
 inline su2double CVariable::GetTypicalTimescale(void) const { return 0; };
 
 inline su2double CVariable::GetKolLengthscale(void) const { return 0; };
@@ -294,43 +282,16 @@
 inline su2double CVariable::GetAnisoRatio(void) {return 1; }
 
 inline su2double CVariable::GetResolutionAdequacy(void) const { return 1; }
-<<<<<<< HEAD
-
-inline su2double* CVariable::GetForcingVector() const { return NULL; }
+
+inline const su2double* CVariable::GetForcingVector() const { return NULL; }
 
 inline su2double CVariable::GetKineticEnergyRatio(void) const { return 1; }
 
 inline su2double CVariable::GetResolvedTurbStress(unsigned short iDim, unsigned short jDim) const { return 0; }
 
-=======
-
-inline const su2double* CVariable::GetForcingVector() const { return NULL; }
-
-inline su2double CVariable::GetKineticEnergyRatio(void) const { return 1; }
-
-inline su2double CVariable::GetResolvedTurbStress(unsigned short iDim, unsigned short jDim) const { return 0; }
-
->>>>>>> 4ccec150
 inline su2double** CVariable::GetResolvedTurbStress(void) const { return NULL; }
 
 inline su2double CVariable::GetResolvedKineticEnergy(void) const { return 0; }
-
-<<<<<<< HEAD
-inline su2double** CVariable::GetForcingStress(void) { return NULL; }
-
-inline su2double CVariable::GetForcingStress(unsigned short iDim,
-                                             unsigned short jDim) {
-  return 0.0;
-}
-=======
-inline su2double CVariable::GetProduction(void) const { return 0; }
-
-inline void CVariable::SetProduction(su2double val_production) { }
-
-inline su2double CVariable::GetSGSProduction(void) const { return 0; }
-
-inline void CVariable::SetSGSProduction(su2double val_production) { }
->>>>>>> 4ccec150
 
 inline su2double CVariable::GetProduction(void) const { return 0; }
 
@@ -530,11 +491,7 @@
                                      su2double S,
                                      su2double VelMag,
                                      su2double L_inf,
-<<<<<<< HEAD
                                      const CConfig* config) { }
-=======
-                                     bool use_realizability) { }
->>>>>>> 4ccec150
 
 inline void CVariable::SetKolKineticEnergyRatio(su2double nu) { }
 
@@ -551,17 +508,9 @@
 inline void CVariable::SetResolvedTurbStress(unsigned short iDim,
                                                unsigned short jDim,
                                                su2double val_stress) { }
-<<<<<<< HEAD
 
 inline void CVariable::SetResolvedKineticEnergy(void) { }
 
-inline void CVariable::SetForcingStress(su2double** val_tau_F) { }
-
-=======
-
-inline void CVariable::SetResolvedKineticEnergy(void) { }
-
->>>>>>> 4ccec150
 inline void CVariable::SetResolvedKineticEnergy(su2double val_kinetic_energy) { }
 
 inline void CVariable::SetThermalConductivity(su2double thermalConductivity) { }
@@ -1028,11 +977,7 @@
   return ResolutionAdequacy;
 }
 
-<<<<<<< HEAD
-inline su2double* CNSVariable::GetForcingVector() const {
-=======
 inline const su2double* CNSVariable::GetForcingVector() const {
->>>>>>> 4ccec150
   return ForcingVector;
 }
 
@@ -1511,12 +1456,6 @@
 
 inline su2double CTurbVariable::GetForcingProduction() { return Forcing_Production; }
 
-inline void CTurbVariable::SetForcingProduction(su2double val_P_F) {
-  Forcing_Production = val_P_F;
-}
-
-inline su2double CTurbVariable::GetForcingProduction() { return Forcing_Production; }
-
 inline void CTurbSAVariable::SetHarmonicBalance_Source(unsigned short val_var, su2double val_source) { HB_Source[val_var] = val_source; }
 
 inline su2double CTurbSAVariable::GetHarmonicBalance_Source(unsigned short val_var) { return HB_Source[val_var]; }
@@ -1628,29 +1567,6 @@
   }
 }
 
-<<<<<<< HEAD
-// FIXME: Still need these?
-inline void CNSVariable::SetForcingStress(su2double** val_tau_F) {
-    // Copy values instead of copying pointers to values that may change
-    for (unsigned short iDim = 0; iDim < nDim; iDim++)
-      for (unsigned short jDim = 0; jDim < nDim; jDim++)
-        Forcing_Stress[iDim][jDim] = val_tau_F[iDim][jDim];
-}
-
-inline su2double** CNSVariable::GetForcingStress(void) { return Forcing_Stress; }
-
-inline su2double CNSVariable::GetForcingStress(unsigned short iDim,
-                                               unsigned short jDim) {
-  if (Forcing_Stress != NULL)
-    return Forcing_Stress[iDim][jDim];
-  else
-    SU2_MPI::Error("Attempted to access forcing stress before forcing stress is properly initialized!", CURRENT_FUNCTION);
-    return 0;   // This return is here to make static checkers happy
-}
-// FIXME: end 'these'
-
-=======
->>>>>>> 4ccec150
 inline su2double CTurbSSTVariable::GetTurbTimescale() const {
   return T;
 }
