--- conflicted
+++ resolved
@@ -1508,51 +1508,7 @@
   }
 }
 
-<<<<<<< HEAD
-inline su2double CTurbSSTVariable::GetTurbTimescale() const {
-=======
-inline void CHybridVariable::SetResolutionAdequacy(su2double val_r_k) { Resolution_Adequacy = val_r_k;}
-
-inline su2double CHybridVariable::GetResolutionAdequacy() { return Resolution_Adequacy; }
-
-inline void CHybridVariable::SetRANSWeight(su2double val_w_rans) {RANS_Weight = val_w_rans;}
-
-inline su2double CHybridVariable::GetRANSWeight() { return RANS_Weight; }
-
-inline void CHybridVariable::SetForcingRatio(su2double val_P_F_ratio) {
-  Forcing_Ratio = val_P_F_ratio;
-}
-
-inline su2double CHybridVariable::GetForcingRatio() { return Forcing_Ratio; }
-
-inline void CHybridVariable::SetSourceTerms(su2double* val_source_terms) {
-  // Copy values instead of copying pointers to values that may change
-  for (unsigned short iVar = 0; iVar < 2; iVar++)
-    S_terms[iVar] = val_source_terms[iVar];
-}
-
-inline su2double* CHybridVariable::GetSourceTerms() { return S_terms; }
-
-inline su2double CHybridVariable::GetSAlpha() { return S_terms[0]; }
-
-inline su2double CHybridVariable::GetScf() { return S_terms[1]; }
-
-inline void CNSVariable::SetEddyViscAnisotropy(su2double** val_anisotropy) {
-    // Copy values instead of copying pointers to values that may change
-    for (unsigned short iDim = 0; iDim < nDim; iDim++)
-      for (unsigned short jDim = 0; jDim < nDim; jDim++)
-        Eddy_Visc_Anisotropy[iDim][jDim] = val_anisotropy[iDim][jDim];
-}
-
-inline su2double** CNSVariable::GetEddyViscAnisotropy() {
-  return Eddy_Visc_Anisotropy;
-}
-
-inline su2double CNSVariable::GetEddyViscAnisotropy(unsigned short iDim,
-                                                    unsigned short jDim) {
-  return Eddy_Visc_Anisotropy[iDim][jDim];
-}
-
+// FIXME: Still need these?
 inline void CNSVariable::SetForcingStress(su2double** val_tau_F) {
     // Copy values instead of copying pointers to values that may change
     for (unsigned short iDim = 0; iDim < nDim; iDim++)
@@ -1570,9 +1526,9 @@
     SU2_MPI::Error("Attempted to access forcing stress before forcing stress is properly initialized!", CURRENT_FUNCTION);
     return 0;   // This return is here to make static checkers happy
 }
-
-inline su2double CTurbSSTVariable::GetTurbTimescale() {
->>>>>>> b4c0ee92
+// FIXME: end 'these'
+
+inline su2double CTurbSSTVariable::GetTurbTimescale() const {
   return T;
 }
 
