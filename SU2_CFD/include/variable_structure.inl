/*!
 * \file variable_structure.inl
 * \brief In-Line subroutines of the <i>variable_structure.hpp</i> file.
 * \author F. Palacios, T. Economon
 * \version 6.2.0 "Falcon"
 *
 * The current SU2 release has been coordinated by the
 * SU2 International Developers Society <www.su2devsociety.org>
 * with selected contributions from the open-source community.
 *
 * The main research teams contributing to the current release are:
 *  - Prof. Juan J. Alonso's group at Stanford University.
 *  - Prof. Piero Colonna's group at Delft University of Technology.
 *  - Prof. Nicolas R. Gauger's group at Kaiserslautern University of Technology.
 *  - Prof. Alberto Guardone's group at Polytechnic University of Milan.
 *  - Prof. Rafael Palacios' group at Imperial College London.
 *  - Prof. Vincent Terrapon's group at the University of Liege.
 *  - Prof. Edwin van der Weide's group at the University of Twente.
 *  - Lab. of New Concepts in Aeronautics at Tech. Institute of Aeronautics.
 *
 * Copyright 2012-2019, Francisco D. Palacios, Thomas D. Economon,
 *                      Tim Albring, and the SU2 contributors.
 *
 * SU2 is free software; you can redistribute it and/or
 * modify it under the terms of the GNU Lesser General Public
 * License as published by the Free Software Foundation; either
 * version 2.1 of the License, or (at your option) any later version.
 *
 * SU2 is distributed in the hope that it will be useful,
 * but WITHOUT ANY WARRANTY; without even the implied warranty of
 * MERCHANTABILITY or FITNESS FOR A PARTICULAR PURPOSE. See the GNU
 * Lesser General Public License for more details.
 *
 * You should have received a copy of the GNU Lesser General Public
 * License along with SU2. If not, see <http://www.gnu.org/licenses/>.
 */

#pragma once

inline bool CVariable::SetDensity(void) { return 0; }

inline bool CVariable::SetDensity(su2double val_density){ return 0; }

inline void CVariable::SetVelSolutionOldDVector(void) { }

inline void CVariable::SetVelSolutionDVector(void) { }

inline void CVariable::SetTraction(unsigned short iVar, unsigned short jVar, su2double val_traction) { }

inline void CVariable::AddTraction(unsigned short iVar, unsigned short jVar, su2double val_traction) { }

inline su2double **CVariable::GetTraction(void) { return NULL; }

inline void CVariable::SetStress_FEM(unsigned short iVar, su2double val_stress) { }

inline void CVariable::AddStress_FEM(unsigned short iVar, su2double val_stress) { }

inline su2double *CVariable::GetStress_FEM(void) { return NULL; }

inline void CVariable::SetVonMises_Stress(su2double val_stress) { }

inline su2double CVariable::GetVonMises_Stress(void) { return 0; }

inline void CVariable::Add_SurfaceLoad_Res(su2double *val_surfForce) { }

inline void CVariable::Set_SurfaceLoad_Res(unsigned short iVar, su2double val_surfForce) { }

inline su2double *CVariable::Get_SurfaceLoad_Res(void) { return NULL;}

inline su2double CVariable::Get_SurfaceLoad_Res(unsigned short iVar) { return 0.0;}

inline void CVariable::Clear_SurfaceLoad_Res(void) { }

inline void CVariable::Set_SurfaceLoad_Res_n(void) { }

inline su2double CVariable::Get_SurfaceLoad_Res_n(unsigned short iVar) { return 0.0;}

inline void CVariable::Add_BodyForces_Res(su2double *val_bodyForce) { }

inline su2double *CVariable::Get_BodyForces_Res(void) { return NULL;}

inline su2double CVariable::Get_BodyForces_Res(unsigned short iVar) { return 0.0;}

inline void CVariable::Clear_BodyForces_Res(void) { }

inline void CVariable::Set_FlowTraction(su2double *val_flowTraction) { }

inline void CVariable::Add_FlowTraction(su2double *val_flowTraction) { }

inline su2double *CVariable::Get_FlowTraction(void) { return NULL;}

inline su2double CVariable::Get_FlowTraction(unsigned short iVar) { return 0.0;}

inline void CVariable::Clear_FlowTraction(void) { }

inline void CVariable::Set_FlowTraction_n(void) { }

inline su2double CVariable::Get_FlowTraction_n(unsigned short iVar) { return 0.0; }

inline su2double CVariable::GetBetaInc2(void) { return 0; }

inline su2double CVariable::GetMassFraction(unsigned short val_Species) { return 0; }

inline void CVariable::SetNon_Physical(bool val_value) { Non_Physical = !val_value; }

inline su2double CVariable::GetNon_Physical(void) { return su2double(Non_Physical); }

inline void CVariable::SetSolution(unsigned short val_var, su2double val_solution) { Solution[val_var] = val_solution; }

inline void CVariable::Add_DeltaSolution(unsigned short val_var, su2double val_solution) { Solution[val_var] += val_solution; }

inline void CVariable::SetUndivided_Laplacian(unsigned short val_var, su2double val_undivided_laplacian) { Undivided_Laplacian[val_var] = val_undivided_laplacian; }

inline void CVariable::SetAuxVar(su2double val_auxvar) { AuxVar = val_auxvar; }

inline void CVariable::SetSolution_Old(unsigned short val_var, su2double val_solution_old) { Solution_Old[val_var] = val_solution_old; }

inline void CVariable::SetLimiter(unsigned short val_var, su2double val_limiter) { Limiter[val_var] = val_limiter; }

inline void CVariable::SetLimiterPrimitive(unsigned short val_species, unsigned short val_var, su2double val_limiter) { }

inline su2double CVariable::GetLimiterPrimitive(unsigned short val_species, unsigned short val_var) { return 0.0; }

inline void CVariable::SetSolution_Max(unsigned short val_var, su2double val_solution) { Solution_Max[val_var] = val_solution; }

inline void CVariable::SetSolution_Min(unsigned short val_var, su2double val_solution) { Solution_Min[val_var] = val_solution; }

inline void CVariable::SetAuxVarGradient(unsigned short iDim, su2double val_gradient) { Grad_AuxVar[iDim] = val_gradient; }

inline su2double *CVariable::GetSolution(void) { return Solution; }

inline su2double *CVariable::GetSolution_Old(void) { return Solution_Old; }

inline su2double *CVariable::GetSolution_time_n(void) { return Solution_time_n; }

inline su2double *CVariable::GetSolution_time_n1(void) { return Solution_time_n1; }

inline su2double CVariable::GetAuxVar(void) { return AuxVar; }

inline su2double *CVariable::GetUndivided_Laplacian(void) { return Undivided_Laplacian; }

inline su2double CVariable::GetUndivided_Laplacian(unsigned short val_var) { return Undivided_Laplacian[val_var]; }

inline su2double CVariable::GetSolution(unsigned short val_var) { return Solution[val_var]; }

inline su2double CVariable::GetSolution_Old(unsigned short val_var) { return Solution_Old[val_var]; }

inline su2double CVariable::GetSolution_Old_Adj(unsigned short val_var) { return Solution_Adj_Old[val_var]; }

inline su2double *CVariable::GetResidual_Sum(void) { return Residual_Sum; }

inline su2double *CVariable::GetResidual_Old(void) { return Residual_Old; }

inline void CVariable::SetGradient(unsigned short val_var, unsigned short val_dim, su2double val_value) { Gradient[val_var][val_dim] = val_value; }

inline void CVariable::AddGradient(unsigned short val_var, unsigned short val_dim, su2double val_value) { Gradient[val_var][val_dim] += val_value; }

inline void CVariable::SubtractGradient(unsigned short val_var, unsigned short val_dim, su2double val_value) { Gradient[val_var][val_dim] -= val_value; }

inline void CVariable::AddAuxVarGradient(unsigned short val_dim, su2double val_value) { Grad_AuxVar[val_dim] += val_value; }

inline void CVariable::SubtractAuxVarGradient(unsigned short val_dim, su2double val_value) { Grad_AuxVar[val_dim] -= val_value; }

inline su2double CVariable::GetGradient(unsigned short val_var, unsigned short val_dim) { return Gradient[val_var][val_dim]; }

inline su2double CVariable::GetLimiter(unsigned short val_var) { return Limiter[val_var]; }

inline su2double CVariable::GetSolution_Max(unsigned short val_var) { return Solution_Max[val_var]; }

inline su2double CVariable::GetSolution_Min(unsigned short val_var) { return Solution_Min[val_var]; }

inline su2double CVariable::GetPreconditioner_Beta() { return 0; }

inline void CVariable::SetPreconditioner_Beta( su2double val_Beta) { }

inline su2double* CVariable::GetWindGust() { return 0; }

inline void CVariable::SetWindGust( su2double* val_WindGust) {}

inline su2double* CVariable::GetWindGustDer() { return 0; }

inline void CVariable::SetWindGustDer( su2double* val_WindGustDer) {}

inline su2double **CVariable::GetGradient(void) { return Gradient; }

inline su2double *CVariable::GetLimiter(void) { return Limiter; }

inline su2double *CVariable::GetAuxVarGradient(void) { return Grad_AuxVar; }

inline su2double CVariable::GetAuxVarGradient(unsigned short val_dim) { return Grad_AuxVar[val_dim]; }

inline su2double *CVariable::GetResTruncError(void) { return Res_TruncError; }

inline void CVariable::SetDelta_Time(su2double val_delta_time) { Delta_Time = val_delta_time; }

inline void CVariable::SetDelta_Time(su2double val_delta_time, unsigned short iSpecies) {  }

inline su2double CVariable::GetDelta_Time(void) { return Delta_Time; }

inline su2double CVariable::GetDelta_Time(unsigned short iSpecies) { return 0;}

inline void CVariable::SetMax_Lambda(su2double val_max_lambda) { Max_Lambda = val_max_lambda; }

inline void CVariable::SetMax_Lambda_Inv(su2double val_max_lambda) { Max_Lambda_Inv = val_max_lambda; }

inline void CVariable::SetMax_Lambda_Inv(su2double val_max_lambda, unsigned short val_species) { }

inline void CVariable::SetMax_Lambda_Visc(su2double val_max_lambda) { Max_Lambda_Visc = val_max_lambda; }

inline void CVariable::SetMax_Lambda_Visc(su2double val_max_lambda, unsigned short val_species) { }

inline void CVariable::SetLambda(su2double val_lambda) { Lambda = val_lambda; }

inline void CVariable::SetLambda(su2double val_lambda, unsigned short iSpecies) {}

inline void CVariable::AddMax_Lambda(su2double val_max_lambda) { Max_Lambda += val_max_lambda; }

inline void CVariable::AddMax_Lambda_Inv(su2double val_max_lambda) { Max_Lambda_Inv += val_max_lambda; }

inline void CVariable::AddMax_Lambda_Visc(su2double val_max_lambda) { Max_Lambda_Visc += val_max_lambda; }

inline void CVariable::AddLambda(su2double val_lambda) { Lambda += val_lambda; }

inline void CVariable::AddLambda(su2double val_lambda, unsigned short iSpecies) {}

inline su2double CVariable::GetMax_Lambda(void) { return Max_Lambda; }

inline su2double CVariable::GetMax_Lambda_Inv(void) { return Max_Lambda_Inv; }

inline su2double CVariable::GetMax_Lambda_Visc(void) { return Max_Lambda_Visc; }

inline su2double CVariable::GetLambda(void) { return Lambda; }

inline su2double CVariable::GetLambda(unsigned short iSpecies) { return 0; }

inline su2double CVariable::GetSensor(void) { return Sensor; }

inline su2double CVariable::GetSensor(unsigned short iSpecies) { return 0;}

inline void CVariable::AddMax_Lambda_Inv(su2double val_max_lambda, unsigned short iSpecies) { }

inline void CVariable::AddMax_Lambda_Visc(su2double val_max_lambda, unsigned short iSpecies) { }

inline void CVariable::SetSensor(su2double val_sensor) { Sensor = val_sensor; }

inline void CVariable::SetSensor(su2double val_sensor, unsigned short val_iSpecies) {}

inline su2double CVariable::GetDensity(void) {  return 0; }

inline su2double CVariable::GetDensity_Old(void) {  return 0; }

inline su2double CVariable::GetDensity(unsigned short val_iSpecies) {  return 0; }

inline su2double CVariable::GetEnergy(void) { return 0; }

inline su2double *CVariable::GetForceProj_Vector(void) { return NULL; }

inline su2double *CVariable::GetObjFuncSource(void) { return NULL; }

inline su2double *CVariable::GetIntBoundary_Jump(void) { return NULL; }

inline su2double CVariable::GetEddyViscosity(void) { return 0; }

inline su2double** CVariable::GetAnisoEddyViscosity(void) const { return NULL; }
<<<<<<< HEAD

inline su2double CVariable::GetTraceAnisoEddyViscosity(void) const { return 0; }

inline su2double CVariable::GetTurbTimescale(void) const { return 0; }

inline su2double CVariable::GetTurbLengthscale(void) const { return 0; }

inline su2double CVariable::GetTypicalLengthscale(void) const { return 0; };

=======

inline su2double CVariable::GetTraceAnisoEddyViscosity(void) const { return 0; }

inline su2double CVariable::GetTurbTimescale(void) const { return 0; }

inline su2double CVariable::GetTurbLengthscale(void) const { return 0; }

inline su2double CVariable::GetTypicalLengthscale(void) const { return 0; };

>>>>>>> 5b408387
inline su2double CVariable::GetTypicalTimescale(void) const { return 0; };

inline su2double CVariable::GetKolLengthscale(void) const { return 0; };

inline su2double CVariable::GetKolTimescale(void) const { return 0; };

inline su2double CVariable::GetKolKineticEnergyRatio(void) const { return 0; };

inline su2double CVariable::GetAnisoRatio(void) {return 1; }

inline su2double CVariable::GetResolutionAdequacy(void) const { return 1; }

inline su2double* CVariable::GetForcingVector() const { return NULL; }

inline su2double CVariable::GetKineticEnergyRatio(void) const { return 1; }

inline su2double CVariable::GetResolvedTurbStress(unsigned short iDim, unsigned short jDim) const { return 0; }

inline su2double** CVariable::GetResolvedTurbStress(void) const { return NULL; }

inline su2double CVariable::GetResolvedKineticEnergy(void) const { return 0; }

inline su2double** CVariable::GetForcingStress(void) { return NULL; }

inline su2double CVariable::GetForcingStress(unsigned short iDim,
                                             unsigned short jDim) {
  return 0.0;
}

inline su2double CVariable::GetProduction(void) const { return 0; }

inline void CVariable::SetProduction(su2double val_production) { }

<<<<<<< HEAD
inline su2double* CVariable::GetForce(void) const { return NULL; }

inline void CVariable::SetForce(su2double* val_force) { }

=======
>>>>>>> 5b408387
inline su2double CVariable::GetSGSProduction(void) const { return 0; }

inline void CVariable::SetSGSProduction(su2double val_production) { }

inline void CVariable::SetGammaEff(void) { }

inline void CVariable::SetGammaSep(su2double gamma_sep) { }

inline su2double CVariable::GetIntermittency(void) { return 0; }

inline su2double CVariable::GetEnthalpy(void) { return 0; }

inline su2double CVariable::GetPressure(void) { return 0; }

inline su2double CVariable::GetProjVel(su2double *val_vector) { return 0; }

inline su2double CVariable::GetProjVel(su2double *val_vector, unsigned short val_species) { return 0; }

inline su2double CVariable::GetSoundSpeed(void) { return 0; }

inline su2double CVariable::GetTemperature(void) { return 0; }

inline su2double CVariable::GetTemperature_ve(void) { return 0; }

inline su2double CVariable::GetRhoCv_tr(void) { return 0; }

inline su2double CVariable::GetRhoCv_ve(void) { return 0; }

inline su2double CVariable::GetVelocity(unsigned short val_dim) { return 0; }

inline su2double CVariable::GetVelocity2(void) { return 0; }

inline su2double CVariable::GetVelocity2(unsigned short val_species) { return 0;}

inline su2double CVariable::GetLaminarViscosity(void) { return 0; }

inline su2double CVariable::GetLaminarViscosity(unsigned short iSpecies) { return 0; }

inline su2double* CVariable::GetDiffusionCoeff(void) { return NULL; }

inline su2double CVariable::GetThermalConductivity(void) { return 0; }

inline su2double CVariable::GetSpecificHeatCp(void) { return 0; }

inline su2double CVariable::GetSpecificHeatCv(void) { return 0; }

inline su2double CVariable::GetThermalConductivity_ve(void) { return 0; }

inline su2double* CVariable::GetVorticity(void) { return 0; }

inline su2double CVariable::GetStrainMag(void) { return 0; }

inline void CVariable::SetForceProj_Vector(su2double *val_ForceProj_Vector) { }

inline void CVariable::SetObjFuncSource(su2double *val_ObjFuncSource) { }

inline void CVariable::SetIntBoundary_Jump(su2double *val_IntBoundary_Jump) { }

inline su2double CVariable::GetGammaBC(void) { return 0; }

inline void CVariable::SetGammaBC(su2double val_gamma) { }

inline void CVariable::SetEnthalpy(void) { }

inline bool CVariable::SetPrimVar(su2double SharpEdge_Distance, bool check, CConfig *config) { return true; }

inline bool CVariable::SetPrimVar(CConfig *config) { return true; }

inline bool CVariable::SetPrimVar(CFluidModel *FluidModel) { return true; }

inline void CVariable::SetSecondaryVar(CFluidModel *FluidModel) { }

inline bool CVariable::SetPrimVar(su2double eddy_visc, su2double turb_ke, CConfig *config) { return true; }

inline bool CVariable::SetPrimVar(su2double eddy_visc, su2double turb_ke, CFluidModel *FluidModel) { return true; }

inline bool CVariable::SetPrimVar(su2double Density_Inf, CConfig *config) { return true; }

inline bool CVariable::SetPrimVar(su2double Density_Inf, su2double Viscosity_Inf, su2double eddy_visc, su2double turb_ke, CConfig *config) { return true; }

inline su2double CVariable::GetPrimitive(unsigned short val_var) { return 0; }

inline su2double *CVariable::GetPrimitive(void) { return NULL; }

inline void CVariable::SetPrimitive(unsigned short val_var, su2double val_prim) { }

inline void CVariable::SetPrimitive(su2double *val_prim) { }

inline su2double CVariable::GetSecondary(unsigned short val_var) { return 0; }

inline su2double *CVariable::GetSecondary(void) { return NULL; }

inline void CVariable::SetSecondary(unsigned short val_var, su2double val_secondary) { }

inline void CVariable::SetSecondary(su2double *val_prim) { }

inline bool CVariable::Cons2PrimVar(CConfig *config, su2double *U, su2double *V,
                                    su2double *val_dPdU, su2double *val_dTdU,
                                    su2double *val_dTvedU) { return false; }

inline void CVariable::Prim2ConsVar(CConfig *config, su2double *V, su2double *U) { return; }

inline void CVariable::SetBetaInc2(su2double val_betainc2) { }

inline void CVariable::SetPhi_Old(su2double *val_phi) { }

inline void CVariable::SetdPdrho_e(su2double dPdrho_e) { }

inline void CVariable::SetdPde_rho(su2double dPde_rho) { }

inline void CVariable::SetdTdrho_e(su2double dTdrho_e) { }

inline void CVariable::SetdTde_rho(su2double dTde_rho) { }

inline void CVariable::Setdmudrho_T(su2double dmudrho_T) { }

inline void CVariable::SetdmudT_rho(su2double dmudT_rho) { }

inline void CVariable::Setdktdrho_T(su2double dktdrho_T) { }

inline void CVariable::SetdktdT_rho(su2double dktdT_rho) { }

inline bool CVariable::SetPressure(su2double Gamma) { return false; }

inline bool CVariable::SetPressure(CConfig *config) { return false; }

inline bool CVariable::SetPressure(su2double Gamma, su2double turb_ke) { return false; }

inline void CVariable::SetPressure() { }

inline su2double *CVariable::GetdPdU() { return NULL; }

inline su2double *CVariable::GetdTdU() { return NULL; }

inline su2double *CVariable::GetdTvedU() { return NULL; }

inline su2double CVariable::CalcEve(su2double *V, CConfig *config, unsigned short val_Species) { return 0; }

inline su2double CVariable::CalcHs(su2double *V, CConfig *config, unsigned short val_Species) { return 0; }

inline su2double CVariable::CalcCvve(su2double val_Tve, CConfig *config, unsigned short val_Species) { return 0; }

inline void CVariable::CalcdPdU(su2double *V, CConfig *config, su2double *dPdU) { }

inline void CVariable::CalcdTdU(su2double *V, CConfig *config, su2double *dTdU) { }

inline void CVariable::CalcdTvedU(su2double *V, CConfig *config, su2double *dTvedU) { }

inline void CVariable::SetDeltaPressure(su2double *val_velocity, su2double Gamma) { }

inline bool CVariable::SetSoundSpeed(CConfig *config) { return false; }

inline bool CVariable::SetSoundSpeed() { return false; }

inline bool CVariable::SetSoundSpeed(su2double Gamma) { return false; }

inline bool CVariable::SetTemperature(su2double Gas_Constant) { return false; }

inline bool CVariable::SetTemperature_ve(su2double val_Tve) { return false; }

inline bool CVariable::SetTemperature(CConfig *config) { return false; }

inline void CVariable::SetPrimitive(CConfig *config) { }

inline void CVariable::SetPrimitive(CConfig *config, su2double *Coord) { }

inline void CVariable::SetWallTemperature(su2double Temperature_Wall) { }

inline void CVariable::SetWallTemperature(su2double* Temperature_Wall) { }

inline void CVariable::SetThermalCoeff(CConfig *config) { }

inline void CVariable::SetVelocity(void) { }

inline void CVariable::SetVelocity2(void) { }

inline void CVariable::SetVelocity_Old(su2double *val_velocity) { }

inline void CVariable::SetVel_ResTruncError_Zero(unsigned short iSpecies) { }

inline void CVariable::SetLaminarViscosity(su2double laminarViscosity) { }

inline void CVariable::SetLaminarViscosity(CConfig *config) { }

inline void CVariable::SetEddyViscosity(su2double eddy_visc) { }

inline void CVariable::SetAnisoEddyViscosity(su2double** aniso_eddy_visc) { }

inline void CVariable::SetTurbScales(su2double val_turb_T, su2double val_turb_L) { }

inline void CVariable::SetTurbScales(su2double nu,
                                     su2double S,
                                     su2double VelMag,
<<<<<<< HEAD
                                     su2double L_inf) { }
=======
                                     su2double L_inf,
                                     const CConfig* config) { }
>>>>>>> 5b408387

inline void CVariable::SetKolKineticEnergyRatio(su2double nu) { }

inline void CVariable::SetResolutionAdequacy(su2double val_r_k) { }

inline void CVariable::SetForcingVector(const su2double* force) { }

inline void CVariable::SetKineticEnergyRatio(su2double val_alpha) { }

inline void CVariable::AddResolvedTurbStress(unsigned short iDim,
                                               unsigned short jDim,
                                               su2double val_stress) { }

inline void CVariable::SetResolvedTurbStress(unsigned short iDim,
                                               unsigned short jDim,
                                               su2double val_stress) { }

inline void CVariable::SetResolvedKineticEnergy(void) { }

inline void CVariable::SetForcingStress(su2double** val_tau_F) { }

inline void CVariable::SetResolvedKineticEnergy(su2double val_kinetic_energy) { }

inline void CVariable::SetThermalConductivity(su2double thermalConductivity) { }

inline void CVariable::SetThermalConductivity(CConfig *config) { }

inline void CVariable::SetSpecificHeatCp(su2double Cp) { }

inline void CVariable::SetSpecificHeatCv(su2double Cv) { }

inline bool CVariable::SetVorticity(void) { return false; }

inline bool CVariable::SetStrainMag(void) { return false; }

inline void CVariable::SetTauWall(su2double val_tau_wall) { }

inline su2double CVariable::GetTauWall(void) { return 0; }

inline void CVariable::SetGradient_PrimitiveZero(unsigned short val_primvar) { }

inline void CVariable::AddGradient_Primitive(unsigned short val_var, unsigned short val_dim, su2double val_value) { }

inline void CVariable::SubtractGradient_Primitive(unsigned short val_var, unsigned short val_dim, su2double val_value) { }

inline su2double CVariable::GetGradient_Primitive(unsigned short val_var, unsigned short val_dim) { return 0; }

inline su2double CVariable::GetLimiter_Primitive(unsigned short val_var) { return 0; }

inline void CVariable::SetGradient_Primitive(unsigned short val_var, unsigned short val_dim, su2double val_value) { }

inline void CVariable::SetLimiter_Primitive(unsigned short val_var, su2double val_value) { }

inline su2double **CVariable::GetGradient_Primitive(void) { return NULL; }

inline su2double *CVariable::GetLimiter_Primitive(void) { return NULL; }

inline void CVariable::SetGradient_SecondaryZero(unsigned short val_secondaryvar) { }

inline void CVariable::AddGradient_Secondary(unsigned short val_var, unsigned short val_dim, su2double val_value) { }

inline void CVariable::SubtractGradient_Secondary(unsigned short val_var, unsigned short val_dim, su2double val_value) { }

inline su2double CVariable::GetGradient_Secondary(unsigned short val_var, unsigned short val_dim) { return 0; }

inline su2double CVariable::GetLimiter_Secondary(unsigned short val_var) { return 0; }

inline void CVariable::SetGradient_Secondary(unsigned short val_var, unsigned short val_dim, su2double val_value) { }

inline void CVariable::SetLimiter_Secondary(unsigned short val_var, su2double val_value) { }

inline su2double **CVariable::GetGradient_Secondary(void) { return NULL; }

inline su2double *CVariable::GetLimiter_Secondary(void) { return NULL; }

inline void CVariable::SetBlendingFunc(su2double val_viscosity, su2double val_dist, su2double val_density) { }

inline su2double CVariable::GetF1blending(void) { return 0; }

inline su2double CVariable::GetF2blending(void) { return 0; }

inline su2double CVariable::GetmuT() { return 0;}

inline void CVariable::SetmuT(su2double val_muT) { }

inline void CVariable::SetForcingProduction(su2double val_P_F) { }

inline su2double CVariable::GetForcingProduction(void) { return 0; }

inline void CVariable::SetForcingRatio(su2double P_F_ratio) { }

inline su2double CVariable::GetForcingRatio(void) { return 1; }

inline void CVariable::SetSourceTerms(su2double* val_source_terms) { };

inline su2double* CVariable::GetSourceTerms() { return NULL; };

inline su2double CVariable::GetSAlpha() { return 0; };

inline su2double CVariable::GetScf() { return 0; }

inline su2double* CVariable::GetSolution_Direct() { return NULL; }

inline void CVariable::SetSolution_Direct(su2double *val_solution_direct) { }

inline su2double* CVariable::GetGeometry_Direct() { return NULL; }

inline su2double CVariable::GetGeometry_Direct(unsigned short val_dim) { return 0.0; }

inline void CVariable::SetGeometry_Direct(su2double *val_geometry_direct) { }

inline su2double CVariable::GetSolution_Geometry(unsigned short val_var) { return 0.0;}

inline void CVariable::SetSolution_Geometry(su2double *val_solution_geometry) { }

inline void CVariable::SetSolution_Geometry(unsigned short val_var, su2double val_solution_geometry) { }

inline su2double CVariable::GetGeometry_CrossTerm_Derivative(unsigned short val_var) { return 0.0;}

inline void CVariable::SetGeometry_CrossTerm_Derivative(unsigned short iDim, su2double der) { }

inline su2double CVariable::GetGeometry_CrossTerm_Derivative_Flow(unsigned short val_var) { return 0.0;}

inline void CVariable::SetGeometry_CrossTerm_Derivative_Flow(unsigned short iDim, su2double der) { }

inline void CVariable::Set_OldSolution_Geometry(void) { }

inline su2double CVariable::Get_OldSolution_Geometry(unsigned short iDim) { return 0.0;}

inline su2double CVariable::GetCross_Term_Derivative(unsigned short iVar) { return 0.0; }

inline void CVariable::SetCross_Term_Derivative(unsigned short iVar, su2double der) { }

inline void CVariable::Set_BGSSolution(unsigned short iDim, su2double val_solution) { }

inline void CVariable::Set_BGSSolution_k(void) { }

inline su2double CVariable::Get_BGSSolution(unsigned short iDim) { return 0.0;}

inline su2double CVariable::Get_BGSSolution_k(unsigned short iDim) { return 0.0;}

inline void CVariable::Set_BGSSolution_Geometry(void) { }

inline su2double CVariable::Get_BGSSolution_Geometry(unsigned short iDim) { return 0.0;}

inline su2double* CVariable::GetSolution_Vel_Direct() { return NULL; }

inline void CVariable::SetSolution_Vel_Direct(su2double *val_solution_direct) { }

inline su2double* CVariable::GetSolution_Accel_Direct() { return NULL; }

inline void CVariable::SetSolution_Accel_Direct(su2double *val_solution_direct) { }

inline void CVariable::SetHarmonicBalance_Source(unsigned short val_var, su2double val_source) { }

inline su2double CVariable::GetHarmonicBalance_Source(unsigned short val_var) { return 0; }

inline void CVariable::SetEddyViscSens(su2double *val_EddyViscSens, unsigned short numTotalVar) { }

inline su2double *CVariable::GetEddyViscSens(void) { return NULL; }

inline void CVariable::SetSolution_time_n(void) { }

inline void CVariable::SetSolution_time_n(unsigned short val_var, su2double val_solution_time_n) { }

inline void CVariable::SetSolution_Vel(su2double *val_solution_vel) { }

inline void CVariable::SetSolution_Vel(unsigned short val_var, su2double val_solution_vel) { }

inline void CVariable::SetSolution_Vel_time_n(su2double *val_solution_vel_time_n) { }

inline void CVariable::SetSolution_Vel_time_n(void) { }

inline void CVariable::SetSolution_Vel_time_n(unsigned short val_var, su2double val_solution_vel_time_n) { }

inline void CVariable::Set_OldSolution_Accel(void) { }

inline void CVariable::Set_OldSolution_Vel(void) { }

inline su2double CVariable::GetSolution_time_n(unsigned short val_var) { return Solution_time_n[val_var]; }

inline su2double CVariable::GetSolution_Vel(unsigned short val_var) { return 0; }

inline su2double *CVariable::GetSolution_Vel(void) { return NULL; }

inline su2double CVariable::GetSolution_Vel_time_n(unsigned short val_var) { return 0; }

inline su2double *CVariable::GetSolution_Vel_time_n(void) { return NULL; }

inline void CVariable::SetSolution_Accel(su2double *val_solution_accel) { }

inline void CVariable::SetSolution_Accel(unsigned short val_var, su2double val_solution_accel) { }

inline void CVariable::SetSolution_Accel_time_n(su2double *val_solution_accel_time_n) { }

inline void CVariable::SetSolution_Accel_time_n(void) { }

inline void CVariable::SetSolution_Accel_time_n(unsigned short val_var, su2double val_solution_accel_time_n) { }

inline su2double CVariable::GetSolution_Accel(unsigned short val_var) { return 0; }

inline su2double *CVariable::GetSolution_Accel(void) { return NULL; }

inline su2double CVariable::GetSolution_Accel_time_n(unsigned short val_var) { return 0; }

inline su2double *CVariable::GetSolution_Accel_time_n(void) { return NULL; }

inline void CVariable::SetSolution_Pred(unsigned short val_var, su2double val_solution_pred) {  }

inline void CVariable::SetSolution_Pred(su2double *val_solution_pred) {  }

inline void CVariable::SetSolution_Pred(void) { }

inline su2double CVariable::GetSolution_Pred(unsigned short val_var) { return 0.0; }

inline su2double *CVariable::GetSolution_Pred(void) { return NULL; }

inline void CVariable::SetSolution_Pred_Old(unsigned short val_var, su2double val_solution_pred_old) {  }

inline void CVariable::SetSolution_Pred_Old(su2double *val_solution_pred_Old) {  }

inline void CVariable::SetSolution_Pred_Old(void) { }

inline su2double CVariable::GetSolution_Pred_Old(unsigned short val_var) { return 0.0; }

inline su2double *CVariable::GetSolution_Pred_Old(void) { return NULL; }

inline void CVariable::SetReference_Geometry(unsigned short iVar, su2double ref_geometry){  }

inline su2double *CVariable::GetReference_Geometry(void){ return NULL; }

inline su2double CVariable::GetReference_Geometry(unsigned short iVar){ return 0.0; }

inline void CVariable::SetPrestretch(unsigned short iVar, su2double val_prestretch) {  }

inline su2double *CVariable::GetPrestretch(void) { return NULL; }

inline su2double CVariable::GetPrestretch(unsigned short iVar) { return 0.0; }

inline void CVariable::Register_femSolution_time_n() { }

inline void CVariable::RegisterSolution_Vel(bool input) { }

inline void CVariable::RegisterSolution_Vel_time_n() { }

inline void CVariable::RegisterSolution_Accel(bool input) { }

inline void CVariable::RegisterSolution_Accel_time_n() { }

inline void CVariable::SetAdjointSolution_Vel(su2double *adj_sol) { }

inline void CVariable::GetAdjointSolution_Vel(su2double *adj_sol) { }

inline void CVariable::SetAdjointSolution_Vel_time_n(su2double *adj_sol) { }

inline void CVariable::GetAdjointSolution_Vel_time_n(su2double *adj_sol) { }

inline void CVariable::SetAdjointSolution_Accel(su2double *adj_sol) { }

inline void CVariable::GetAdjointSolution_Accel(su2double *adj_sol) { }

inline void CVariable::SetAdjointSolution_Accel_time_n(su2double *adj_sol) { }

inline void CVariable::GetAdjointSolution_Accel_time_n(su2double *adj_sol) { }

inline su2double CVariable::GetSolution_New(unsigned short val_var) { return 0.0; }


inline su2double CVariable::GetRoe_Dissipation(void) { return 0.0; }

inline void CVariable::SetRoe_Dissipation_FD(su2double val_wall_dist) { }

inline void CVariable::SetRoe_Dissipation_NTS(su2double val_delta, su2double val_const_DES) { }

inline su2double CVariable::GetDES_LengthScale(void) { return 0.0; }

inline void CVariable::SetDES_LengthScale(su2double val_des_lengthscale) { }

inline void CVariable::SetSolution_New(void) { }

inline void CVariable::AddSolution_New(unsigned short val_var, su2double val_solution) { }

inline void CVariable::SetRoe_Dissipation(su2double val_dissipation) { }

inline void CVariable::SetVortex_Tilting(su2double **PrimGrad_Flow, su2double* Vorticity, su2double LaminarViscosity) { }

inline su2double CVariable::GetVortex_Tilting() { return 0.0; }

inline su2double CEulerVariable::GetSolution_New(unsigned short val_var) { return Solution_New[val_var]; }

inline su2double CNSVariable::GetRoe_Dissipation(void) { return Roe_Dissipation; }

inline su2double CNSVariable::GetDES_LengthScale(void) { return DES_LengthScale; }

inline void CNSVariable::SetDES_LengthScale(su2double val_des_lengthscale) { DES_LengthScale = val_des_lengthscale; }

inline void CIncNSVariable::SetDES_LengthScale(su2double val_des_lengthscale) { DES_LengthScale = val_des_lengthscale; }

inline su2double CIncNSVariable::GetDES_LengthScale(void) { return DES_LengthScale; }

inline void CEulerVariable::SetSolution_New(void) {
  for (unsigned short iVar = 0; iVar < nVar; iVar++)
    Solution_New[iVar] = Solution[iVar];
}

inline void CEulerVariable::AddSolution_New(unsigned short val_var, su2double val_solution) {
  Solution_New[val_var] += val_solution;
}

inline su2double CEulerVariable::GetDensity(void) { return Solution[0]; }

inline su2double CEulerVariable::GetEnergy(void) { return Solution[nVar-1]/Solution[0]; };

inline su2double CEulerVariable::GetEnthalpy(void) { return Primitive[nDim+3]; }

inline su2double CEulerVariable::GetPressure(void) { return Primitive[nDim+1]; }

inline su2double CEulerVariable::GetSoundSpeed(void) { return Primitive[nDim+4]; }

inline su2double CEulerVariable::GetTemperature(void) { return Primitive[0]; }

inline su2double CEulerVariable::GetVelocity(unsigned short val_dim) { return Primitive[val_dim+1]; }

inline su2double CEulerVariable::GetVelocity2(void) { return Velocity2; }

inline bool CEulerVariable::SetDensity(void) {
  Primitive[nDim+2] = Solution[0];
  if (Primitive[nDim+2] > 0.0) return false;
  else return true;
}

inline bool CEulerVariable::SetPressure(su2double pressure) {
  Primitive[nDim+1] = pressure;
  if (Primitive[nDim+1] > 0.0) return false;
  else return true;
}

inline void CEulerVariable::SetVelocity(void) {
  Velocity2 = 0.0;
  for (unsigned short iDim = 0; iDim < nDim; iDim++) {
    Primitive[iDim+1] = Solution[iDim+1] / Solution[0];
    Velocity2 += Primitive[iDim+1]*Primitive[iDim+1];
  }
}

inline void CEulerVariable::SetEnthalpy(void) { Primitive[nDim+3] = (Solution[nVar-1] + Primitive[nDim+1]) / Solution[0]; }

inline bool CEulerVariable::SetSoundSpeed(su2double soundspeed2) {
  su2double radical = soundspeed2;
  if (radical < 0.0) return true;
  else {
    Primitive[nDim+4] = sqrt(radical);
    return false;
  }
}

inline bool CEulerVariable::SetTemperature(su2double temperature) {
  Primitive[0] = temperature;
  if (Primitive[0] > 0.0) return false;
  else return true;
}

inline void CEulerVariable::SetdPdrho_e(su2double dPdrho_e) {
  Secondary[0] = dPdrho_e;
}

inline void CEulerVariable::SetdPde_rho(su2double dPde_rho) {
  Secondary[1] = dPde_rho;
}

inline su2double CEulerVariable::GetPrimitive(unsigned short val_var) { return Primitive[val_var]; }

inline void CEulerVariable::SetPrimitive(unsigned short val_var, su2double val_prim) { Primitive[val_var] = val_prim; }

inline void CEulerVariable::SetPrimitive(su2double *val_prim) {
  for (unsigned short iVar = 0; iVar < nPrimVar; iVar++)
    Primitive[iVar] = val_prim[iVar];
}

inline su2double *CEulerVariable::GetPrimitive(void) { return Primitive; }

inline su2double CEulerVariable::GetSecondary(unsigned short val_var) { return Secondary[val_var]; }

inline void CEulerVariable::SetSecondary(unsigned short val_var, su2double val_secondary) { Secondary[val_var] = val_secondary; }

inline void CEulerVariable::SetSecondary(su2double *val_secondary) {
  for (unsigned short iVar = 0; iVar < nSecondaryVar; iVar++)
    Secondary[iVar] = val_secondary[iVar];
}

inline su2double *CEulerVariable::GetSecondary(void) { return Secondary; }

inline void CEulerVariable::SetVelocity_Old(su2double *val_velocity) {
  for (unsigned short iDim = 0; iDim < nDim; iDim++)
    Solution_Old[iDim+1] = val_velocity[iDim]*Solution[0];
}

inline void CEulerVariable::AddGradient_Primitive(unsigned short val_var, unsigned short val_dim, su2double val_value) { Gradient_Primitive[val_var][val_dim] += val_value; }

inline void CEulerVariable::SubtractGradient_Primitive(unsigned short val_var, unsigned short val_dim, su2double val_value) { Gradient_Primitive[val_var][val_dim] -= val_value; }

inline su2double CEulerVariable::GetGradient_Primitive(unsigned short val_var, unsigned short val_dim) { return Gradient_Primitive[val_var][val_dim]; }

inline su2double CEulerVariable::GetLimiter_Primitive(unsigned short val_var) { return Limiter_Primitive[val_var]; }

inline void CEulerVariable::SetGradient_Primitive(unsigned short val_var, unsigned short val_dim, su2double val_value) { Gradient_Primitive[val_var][val_dim] = val_value; }

inline void CEulerVariable::SetLimiter_Primitive(unsigned short val_var, su2double val_value) { Limiter_Primitive[val_var] = val_value; }

inline su2double **CEulerVariable::GetGradient_Primitive(void) { return Gradient_Primitive; }

inline su2double *CEulerVariable::GetLimiter_Primitive(void) { return Limiter_Primitive; }

inline void CEulerVariable::AddGradient_Secondary(unsigned short val_var, unsigned short val_dim, su2double val_value) { Gradient_Secondary[val_var][val_dim] += val_value; }

inline void CEulerVariable::SubtractGradient_Secondary(unsigned short val_var, unsigned short val_dim, su2double val_value) { Gradient_Secondary[val_var][val_dim] -= val_value; }

inline su2double CEulerVariable::GetGradient_Secondary(unsigned short val_var, unsigned short val_dim) { return Gradient_Secondary[val_var][val_dim]; }

inline su2double CEulerVariable::GetLimiter_Secondary(unsigned short val_var) { return Limiter_Secondary[val_var]; }

inline void CEulerVariable::SetGradient_Secondary(unsigned short val_var, unsigned short val_dim, su2double val_value) { Gradient_Secondary[val_var][val_dim] = val_value; }

inline void CEulerVariable::SetLimiter_Secondary(unsigned short val_var, su2double val_value) { Limiter_Secondary[val_var] = val_value; }

inline su2double **CEulerVariable::GetGradient_Secondary(void) { return Gradient_Secondary; }

inline su2double *CEulerVariable::GetLimiter_Secondary(void) { return Limiter_Secondary; }

inline void CEulerVariable::SetHarmonicBalance_Source(unsigned short val_var, su2double val_source) { HB_Source[val_var] = val_source; }

inline su2double CEulerVariable::GetHarmonicBalance_Source(unsigned short val_var) { return HB_Source[val_var]; }

inline su2double CEulerVariable::GetPreconditioner_Beta() { return Precond_Beta; }

inline void CEulerVariable::SetPreconditioner_Beta(su2double val_Beta) { Precond_Beta = val_Beta; }

inline void CEulerVariable::SetWindGust( su2double* val_WindGust) {
  for (unsigned short iDim = 0; iDim < nDim; iDim++)
    WindGust[iDim] = val_WindGust[iDim];}

inline su2double* CEulerVariable::GetWindGust() { return WindGust;}

inline void CEulerVariable::SetWindGustDer( su2double* val_WindGustDer) {
  for (unsigned short iDim = 0; iDim < nDim+1; iDim++)
    WindGustDer[iDim] = val_WindGustDer[iDim];}

inline su2double* CEulerVariable::GetWindGustDer() { return WindGustDer;}

inline su2double CEulerVariable::Get_BGSSolution_k(unsigned short iDim) { return Solution_BGS_k[iDim];}

inline void CEulerVariable::Set_BGSSolution_k(void) { 
  for (unsigned short iVar = 0; iVar < nVar; iVar++)
    Solution_BGS_k[iVar] = Solution[iVar];
}

inline su2double CNSVariable::GetEddyViscosity(void) { return Primitive[nDim+6]; }

inline su2double** CNSVariable::GetAnisoEddyViscosity(void) const { return AnisoEddyViscosity; }

inline su2double CNSVariable::GetTraceAnisoEddyViscosity(void) const {
  if (nDim == 2) {
    return (AnisoEddyViscosity[0][0] + AnisoEddyViscosity[1][1]);
  } else {
    return (AnisoEddyViscosity[0][0] + AnisoEddyViscosity[1][1] + AnisoEddyViscosity[2][2]);
  }
}

inline su2double CNSVariable::GetKineticEnergyRatio(void) const { return KineticEnergyRatio; }

inline su2double CNSVariable::GetResolvedTurbStress(unsigned short iDim,
                                                    unsigned short jDim) const {
  return ResolvedTurbStress[iDim][jDim];
}

inline su2double** CNSVariable::GetResolvedTurbStress(void) const {
  return ResolvedTurbStress;
}

inline su2double CNSVariable::GetResolvedKineticEnergy(void) const {
  return ResolvedKineticEnergy;
}

inline su2double CNSVariable::GetResolutionAdequacy(void) const {
  return ResolutionAdequacy;
}

inline su2double* CNSVariable::GetForcingVector() const {
  return ForcingVector;
}

inline su2double CNSVariable::GetProduction(void) const { return TurbProduction; }

inline void CNSVariable::SetProduction(su2double val_production) { TurbProduction = val_production; }

<<<<<<< HEAD
inline su2double* CNSVariable::GetForce(void) const { return Force; }

inline void CNSVariable::SetForce(su2double* val_force) {
  Force[0] = val_force[0];  Force[1] = val_force[1];  Force[2] = val_force[2];
}

=======
>>>>>>> 5b408387
inline su2double CNSVariable::GetSGSProduction(void) const { return SGSProduction; }

inline void CNSVariable::SetSGSProduction(su2double val_production) { SGSProduction = val_production; }

inline su2double CNSVariable::GetLaminarViscosity(void) { return Primitive[nDim+5]; }

inline su2double CNSVariable::GetThermalConductivity(void) { return Primitive[nDim+7]; }

inline su2double CNSVariable::GetSpecificHeatCp(void) { return Primitive[nDim+8]; }

inline su2double* CNSVariable::GetVorticity(void) { return Vorticity; }

inline su2double CNSVariable::GetStrainMag(void) { return StrainMag; }

inline void CNSVariable::SetLaminarViscosity(su2double laminarViscosity) {
  Primitive[nDim+5] = laminarViscosity;
}

inline void CNSVariable::SetThermalConductivity(su2double thermalConductivity) {
  Primitive[nDim+7] = thermalConductivity;
}

inline void CNSVariable::SetSpecificHeatCp(su2double Cp) {
  Primitive[nDim+8] = Cp;
}

inline void CNSVariable::SetdTdrho_e(su2double dTdrho_e) {
  Secondary[2] = dTdrho_e;
}

inline void CNSVariable::SetdTde_rho(su2double dTde_rho) {
  Secondary[3] = dTde_rho;
}

inline void CNSVariable::Setdmudrho_T(su2double dmudrho_T) {
  Secondary[4] = dmudrho_T;
}

inline void CNSVariable::SetdmudT_rho(su2double dmudT_rho) {
  Secondary[5] = dmudT_rho;
}

inline void CNSVariable::Setdktdrho_T(su2double dktdrho_T) {
  Secondary[6] = dktdrho_T;
}

inline void CNSVariable::SetdktdT_rho(su2double dktdT_rho) {
  Secondary[7] = dktdT_rho;
}
inline void CNSVariable::SetTauWall(su2double val_tau_wall) { Tau_Wall = val_tau_wall; }

inline su2double CNSVariable::GetTauWall(void) { return Tau_Wall; }

inline void CNSVariable::SetEddyViscosity(su2double eddy_visc) { Primitive[nDim+6] = eddy_visc; }

inline void CNSVariable::SetAnisoEddyViscosity(su2double** aniso_eddy_visc) {
  /*--- Copy values over, since the pointed-to-values may change ---*/
  assert(aniso_eddy_visc != NULL);
  for (unsigned short iDim = 0; iDim < nDim; iDim++) {
    assert(aniso_eddy_visc[iDim] != NULL);
    for (unsigned short jDim = 0; jDim < nDim; jDim++) {
      AnisoEddyViscosity[iDim][jDim] = aniso_eddy_visc[iDim][jDim];
    }
  }
}

inline void CNSVariable::SetKineticEnergyRatio(const su2double val_alpha) {
  KineticEnergyRatio = val_alpha;
}

inline void CNSVariable::AddResolvedTurbStress(unsigned short iDim,
                                               unsigned short jDim,
                                               su2double val_stress) {
  ResolvedTurbStress[iDim][jDim] += val_stress;
}

inline void CNSVariable::SetResolvedTurbStress(unsigned short iDim,
                                               unsigned short jDim,
                                               su2double val_stress) {
  ResolvedTurbStress[iDim][jDim] = val_stress;
}

inline void CNSVariable::SetResolvedKineticEnergy(void) {
  /*--- The turbulent stress is defined as \tau = - \rho u_i u_j,
   * so we have to use a negative value and divide by density. ---*/
  ResolvedKineticEnergy = 0;
  for (unsigned short iDim = 0; iDim < nDim; iDim++) {
    ResolvedKineticEnergy += -0.5*ResolvedTurbStress[iDim][iDim];
  }
  ResolvedKineticEnergy /= GetDensity();
}

inline void CNSVariable::SetResolutionAdequacy(su2double val_r_k) { ResolutionAdequacy = val_r_k; }

inline void CNSVariable::SetForcingVector(const su2double* force) {
  for (unsigned short iDim = 0; iDim < nDim; iDim++) {
    ForcingVector[iDim] = force[iDim];
  }
}

inline void CNSVariable::SetResolvedKineticEnergy(su2double val_kinetic_energy) {
  ResolvedKineticEnergy = val_kinetic_energy;
}

inline void CNSVariable::SetWallTemperature(su2double Temperature_Wall ) { Primitive[0] = Temperature_Wall; }

inline void CNSVariable::SetRoe_Dissipation(su2double val_dissipation) { Roe_Dissipation = val_dissipation; }

inline su2double CTurbSAVariable::GetVortex_Tilting() { return Vortex_Tilting; }

inline su2double *CAdjEulerVariable::GetForceProj_Vector(void) { return ForceProj_Vector; }

inline su2double *CAdjEulerVariable::GetObjFuncSource(void) { return ObjFuncSource; }

inline su2double *CAdjEulerVariable::GetIntBoundary_Jump(void) { return IntBoundary_Jump; }

inline void CAdjEulerVariable::SetForceProj_Vector(su2double *val_ForceProj_Vector) { for (unsigned short iDim = 0; iDim < nDim; iDim++) ForceProj_Vector[iDim] = val_ForceProj_Vector[iDim]; }

inline void CAdjEulerVariable::SetObjFuncSource(su2double *val_ObjFuncSource) { for (unsigned short iVar = 0; iVar < nVar; iVar++) ObjFuncSource[iVar] = val_ObjFuncSource[iVar]; }

inline void CAdjEulerVariable::SetIntBoundary_Jump(su2double *val_IntBoundary_Jump) { for (unsigned short iVar = 0; iVar < nVar; iVar++) IntBoundary_Jump[iVar] = val_IntBoundary_Jump[iVar]; }

inline void CAdjEulerVariable::SetPhi_Old(su2double *val_phi) { for (unsigned short iDim = 0; iDim < nDim; iDim++) Solution_Old[iDim+1]=val_phi[iDim]; };

inline void CAdjEulerVariable::SetHarmonicBalance_Source(unsigned short val_var, su2double val_source) { HB_Source[val_var] = val_source; }

inline su2double CAdjEulerVariable::GetHarmonicBalance_Source(unsigned short val_var) { return HB_Source[val_var]; }

inline su2double *CAdjNSVariable::GetForceProj_Vector(void) { return ForceProj_Vector; }

inline void CAdjNSVariable::SetForceProj_Vector(su2double *val_ForceProj_Vector) {  for (unsigned short iDim = 0; iDim < nDim; iDim++) ForceProj_Vector[iDim] = val_ForceProj_Vector[iDim]; }

inline void CAdjNSVariable::SetPhi_Old(su2double *val_phi) { for (unsigned short iDim = 0; iDim < nDim; iDim++) Solution_Old[iDim+1] = val_phi[iDim]; };

inline void CAdjNSVariable::SetVelSolutionOldDVector(void) { for (unsigned short iDim = 0; iDim < nDim; iDim++) Solution_Old[iDim+1] = ForceProj_Vector[iDim]; };

inline void CAdjNSVariable::SetVelSolutionDVector(void) { for (unsigned short iDim = 0; iDim < nDim; iDim++) Solution[iDim+1] = ForceProj_Vector[iDim]; };

inline su2double CIncEulerVariable::GetDensity(void) { return Primitive[nDim+2]; }

inline su2double CIncEulerVariable::GetDensity_Old(void) { return Density_Old; }

inline su2double CIncEulerVariable::GetBetaInc2(void) { return Primitive[nDim+3]; }

inline su2double CIncEulerVariable::GetPressure(void) { return Primitive[0]; }

inline su2double CIncEulerVariable::GetTemperature(void) { return Primitive[nDim+1]; }

inline su2double CIncEulerVariable::GetVelocity(unsigned short val_dim) { return Primitive[val_dim+1]; }

inline su2double CIncEulerVariable::GetVelocity2(void) { return Velocity2; }

inline bool CIncEulerVariable::SetDensity(su2double val_density) { 
  Primitive[nDim+2] = val_density; 
  if (Primitive[nDim+2] > 0.0) return false;
  else return true;
}

inline void CIncEulerVariable::SetPressure(void) { Primitive[0] = Solution[0]; }

inline bool CIncEulerVariable::SetTemperature(su2double val_temperature) { 
  Primitive[nDim+1] = val_temperature;
  if (Primitive[nDim+1] > 0.0) return false;
  else return true; 
}

inline void CIncEulerVariable::SetVelocity(void) {
  Velocity2 = 0.0;
  for (unsigned short iDim = 0; iDim < nDim; iDim++) {
    Primitive[iDim+1] = Solution[iDim+1];
    Velocity2 += Primitive[iDim+1]*Primitive[iDim+1];
  }
}

inline void CIncEulerVariable::SetBetaInc2(su2double val_betainc2) { Primitive[nDim+3] = val_betainc2; }

inline su2double CIncEulerVariable::GetPrimitive(unsigned short val_var) { return Primitive[val_var]; }

inline void CIncEulerVariable::SetPrimitive(unsigned short val_var, su2double val_prim) { Primitive[val_var] = val_prim; }

inline void CIncEulerVariable::SetPrimitive(su2double *val_prim) {
  for (unsigned short iVar = 0; iVar < nPrimVar; iVar++)
    Primitive[iVar] = val_prim[iVar];
}

inline su2double *CIncEulerVariable::GetPrimitive(void) { return Primitive; }

inline void CIncEulerVariable::SetVelocity_Old(su2double *val_velocity) {
  for (unsigned short iDim = 0; iDim < nDim; iDim++)
    Solution_Old[iDim+1] = val_velocity[iDim];
}

inline void CIncEulerVariable::AddGradient_Primitive(unsigned short val_var, unsigned short val_dim, su2double val_value) { Gradient_Primitive[val_var][val_dim] += val_value; }

inline void CIncEulerVariable::SubtractGradient_Primitive(unsigned short val_var, unsigned short val_dim, su2double val_value) { Gradient_Primitive[val_var][val_dim] -= val_value; }

inline su2double CIncEulerVariable::GetGradient_Primitive(unsigned short val_var, unsigned short val_dim) { return Gradient_Primitive[val_var][val_dim]; }

inline su2double CIncEulerVariable::GetLimiter_Primitive(unsigned short val_var) { return Limiter_Primitive[val_var]; }

inline void CIncEulerVariable::SetGradient_Primitive(unsigned short val_var, unsigned short val_dim, su2double val_value) { Gradient_Primitive[val_var][val_dim] = val_value; }

inline void CIncEulerVariable::SetLimiter_Primitive(unsigned short val_var, su2double val_value) { Limiter_Primitive[val_var] = val_value; }

inline su2double **CIncEulerVariable::GetGradient_Primitive(void) { return Gradient_Primitive; }

inline su2double *CIncEulerVariable::GetLimiter_Primitive(void) { return Limiter_Primitive; }

inline void CIncEulerVariable::SetSpecificHeatCp(su2double val_Cp) {
  Primitive[nDim+7] = val_Cp;
}

inline void CIncEulerVariable::SetSpecificHeatCv(su2double val_Cv) {
  Primitive[nDim+8] = val_Cv;
}

inline su2double CIncEulerVariable::GetSpecificHeatCp(void) { return Primitive[nDim+7]; }

inline su2double CIncEulerVariable::GetSpecificHeatCv(void) { return Primitive[nDim+8]; }

inline su2double CIncEulerVariable::Get_BGSSolution_k(unsigned short iDim) { return Solution_BGS_k[iDim];}

inline void CIncEulerVariable::Set_BGSSolution_k(void) {
  for (unsigned short iVar = 0; iVar < nVar; iVar++)
    Solution_BGS_k[iVar] = Solution[iVar];
}

inline su2double CIncNSVariable::GetEddyViscosity(void) { return Primitive[nDim+5]; }

inline su2double CIncNSVariable::GetLaminarViscosity(void) { return Primitive[nDim+4]; }

inline su2double CIncNSVariable::GetThermalConductivity(void) { return Primitive[nDim+6]; }

inline su2double* CIncNSVariable::GetVorticity(void) { return Vorticity; }

inline su2double CIncNSVariable::GetStrainMag(void) { return StrainMag; }

inline void CIncNSVariable::SetLaminarViscosity(su2double val_laminar_viscosity_inc) { Primitive[nDim+4] = val_laminar_viscosity_inc; }

inline void CIncNSVariable::SetEddyViscosity(su2double eddy_visc) { Primitive[nDim+5] = eddy_visc; }

inline void CIncNSVariable::SetThermalConductivity(su2double val_thermal_conductivity) {
  Primitive[nDim+6] = val_thermal_conductivity;
}

inline su2double CTransLMVariable::GetIntermittency() { return Solution[0]; }

inline void CTransLMVariable::SetGammaSep(su2double gamma_sep_in) {gamma_sep = gamma_sep_in;}

inline void CFEAVariable::SetStress_FEM(unsigned short iVar, su2double val_stress) { Stress[iVar] = val_stress; }

inline void CFEAVariable::AddStress_FEM(unsigned short iVar, su2double val_stress) { Stress[iVar] += val_stress; }

inline su2double *CFEAVariable::GetStress_FEM(void) { return Stress; }

inline void CFEAVariable::Add_SurfaceLoad_Res(su2double *val_surfForce) {
  for (unsigned short iVar = 0; iVar < nVar; iVar++)
    Residual_Ext_Surf[iVar] += val_surfForce[iVar];
}

inline void CFEAVariable::Set_SurfaceLoad_Res(unsigned short iVar, su2double val_surfForce) { Residual_Ext_Surf[iVar] = val_surfForce;}

inline su2double *CFEAVariable::Get_SurfaceLoad_Res(void) { return Residual_Ext_Surf;}

inline su2double CFEAVariable::Get_SurfaceLoad_Res(unsigned short iVar) { return Residual_Ext_Surf[iVar];}

inline void CFEAVariable::Clear_SurfaceLoad_Res(void) {
  for (unsigned short iVar = 0; iVar < nVar; iVar++)  Residual_Ext_Surf[iVar] = 0.0;
}

inline void CFEAVariable::Set_SurfaceLoad_Res_n(void) {
  for (unsigned short iVar = 0; iVar < nVar; iVar++)  Residual_Ext_Surf_n[iVar] = Residual_Ext_Surf[iVar];
}

inline su2double CFEAVariable::Get_SurfaceLoad_Res_n(unsigned short iVar) { return Residual_Ext_Surf_n[iVar];}

inline void CFEAVariable::Add_BodyForces_Res(su2double *val_bodyForce) {
  for (unsigned short iVar = 0; iVar < nVar; iVar++)
    Residual_Ext_Body[iVar] += val_bodyForce[iVar];
}

inline su2double *CFEAVariable::Get_BodyForces_Res(void) { return Residual_Ext_Body;}

inline su2double CFEAVariable::Get_BodyForces_Res(unsigned short iVar) { return Residual_Ext_Body[iVar];}

inline void CFEAVariable::Clear_BodyForces_Res(void) {
  for (unsigned short iVar = 0; iVar < nVar; iVar++)  Residual_Ext_Body[iVar] = 0.0;
}

inline void CFEAVariable::Set_FlowTraction(su2double *val_flowTraction) {
  for (unsigned short iVar = 0; iVar < nVar; iVar++)
    FlowTraction[iVar] = val_flowTraction[iVar];
}

inline void CFEAVariable::Add_FlowTraction(su2double *val_flowTraction) {
  for (unsigned short iVar = 0; iVar < nVar; iVar++)
    FlowTraction[iVar] += val_flowTraction[iVar];
}

inline su2double *CFEAVariable::Get_FlowTraction(void) { return FlowTraction;}

inline su2double CFEAVariable::Get_FlowTraction(unsigned short iVar) { return FlowTraction[iVar];}

inline void CFEAVariable::Clear_FlowTraction(void) {
  for (unsigned short iVar = 0; iVar < nVar; iVar++)  FlowTraction[iVar] = 0.0;
}

inline void CFEAVariable::Set_FlowTraction_n(void) {
  for (unsigned short iVar = 0; iVar < nVar; iVar++)  FlowTraction_n[iVar] = FlowTraction[iVar];
}

inline su2double CFEAVariable::Get_FlowTraction_n(unsigned short iVar) { return FlowTraction_n[iVar];}

inline void CFEAVariable::SetSolution_time_n(void) {
  for (unsigned short iVar = 0; iVar < nVar; iVar++)  Solution_time_n[iVar] = Solution[iVar];
}

inline void CFEAVariable::SetSolution_time_n(su2double *val_solution_time_n) {
  for (unsigned short iVar = 0; iVar < nVar; iVar++)  Solution_time_n[iVar] = val_solution_time_n[iVar];
}

inline void CFEAVariable::SetSolution_time_n(unsigned short val_var, su2double val_solution_time_n) { Solution_time_n[val_var] = val_solution_time_n; }

inline void CFEAVariable::SetSolution_Vel(unsigned short val_var, su2double val_solution_vel) { Solution_Vel[val_var] = val_solution_vel; }

inline void CFEAVariable::SetSolution_Vel(su2double *val_solution_vel) {
  for (unsigned short iVar = 0; iVar < nVar; iVar++)  Solution_Vel[iVar] = val_solution_vel[iVar];
}

inline void CFEAVariable::SetSolution_Vel_time_n(unsigned short val_var, su2double val_solution_vel_time_n) { Solution_Vel_time_n[val_var] = val_solution_vel_time_n; }

inline void CFEAVariable::SetSolution_Vel_time_n(void) {
  for (unsigned short iVar = 0; iVar < nVar; iVar++)  Solution_Vel_time_n[iVar] = Solution_Vel[iVar];
}

inline void CFEAVariable::SetSolution_Vel_time_n(su2double *val_solution_vel_time_n) {
  for (unsigned short iVar = 0; iVar < nVar; iVar++)  Solution_Vel_time_n[iVar] = val_solution_vel_time_n[iVar];
}

inline void CFEAVariable::SetSolution_Accel(unsigned short val_var, su2double val_solution_accel) { Solution_Accel[val_var] = val_solution_accel;  }

inline void CFEAVariable::SetSolution_Accel(su2double *val_solution_accel) {
  for (unsigned short iVar = 0; iVar < nVar; iVar++)  Solution_Accel[iVar] = val_solution_accel[iVar];
}

inline void CFEAVariable::SetSolution_Accel_time_n(unsigned short val_var, su2double val_solution_accel_time_n) { Solution_Accel_time_n[val_var] = val_solution_accel_time_n; }

inline void CFEAVariable::SetSolution_Accel_time_n(void) {
  for (unsigned short iVar = 0; iVar < nVar; iVar++)  Solution_Accel_time_n[iVar] = Solution_Accel[iVar];
}

inline void CFEAVariable::SetSolution_Accel_time_n(su2double *val_solution_accel_time_n) {
  for (unsigned short iVar = 0; iVar < nVar; iVar++)  Solution_Accel_time_n[iVar] = val_solution_accel_time_n[iVar];
}

inline void CFEAVariable::SetSolution_Pred(unsigned short val_var, su2double val_solution_pred) { Solution_Pred[val_var] = val_solution_pred;  }

inline void CFEAVariable::SetSolution_Pred(su2double *val_solution_pred) { Solution_Pred = val_solution_pred;  }

inline void CFEAVariable::SetSolution_Pred(void) {
  for (unsigned short iVar = 0; iVar < nVar; iVar++) Solution_Pred[iVar] = Solution[iVar];
}

inline void CFEAVariable::SetSolution_Pred_Old(unsigned short val_var, su2double val_solution_pred_old) { Solution_Pred_Old[val_var] = val_solution_pred_old;  }

inline void CFEAVariable::SetSolution_Pred_Old(su2double *val_solution_pred_Old) { Solution_Pred_Old = val_solution_pred_Old;  }

inline void CFEAVariable::SetSolution_Pred_Old(void) {
  for (unsigned short iVar = 0; iVar < nVar; iVar++) Solution_Pred_Old[iVar] = Solution_Pred[iVar];
}

inline su2double *CFEAVariable::GetSolution_Vel(void) { return Solution_Vel; }

inline su2double CFEAVariable::GetSolution_Vel(unsigned short val_var) { return Solution_Vel[val_var]; }

inline su2double *CFEAVariable::GetSolution_Vel_time_n(void) { return Solution_Vel_time_n; }

inline su2double CFEAVariable::GetSolution_Vel_time_n(unsigned short val_var) { return Solution_Vel_time_n[val_var]; }

inline su2double *CFEAVariable::GetSolution_Accel(void) { return Solution_Accel; }

inline su2double CFEAVariable::GetSolution_Accel(unsigned short val_var) { return Solution_Accel[val_var]; }

inline su2double *CFEAVariable::GetSolution_Accel_time_n(void) { return Solution_Accel_time_n; }

inline su2double CFEAVariable::GetSolution_Accel_time_n(unsigned short val_var) { return Solution_Accel_time_n[val_var]; }

inline su2double *CFEAVariable::GetSolution_Pred(void) { return Solution_Pred; }

inline su2double CFEAVariable::GetSolution_Pred(unsigned short val_var) { return Solution_Pred[val_var]; }

inline su2double *CFEAVariable::GetSolution_Pred_Old(void) { return Solution_Pred_Old; }

inline su2double CFEAVariable::GetSolution_Pred_Old(unsigned short val_var) { return Solution_Pred_Old[val_var]; }

inline void CFEAVariable::SetVonMises_Stress(su2double val_stress) { VonMises_Stress = val_stress; }

inline su2double CFEAVariable::GetVonMises_Stress(void) { return VonMises_Stress; }

inline void CFEAVariable::SetReference_Geometry(unsigned short iVar, su2double ref_geometry){ Reference_Geometry[iVar] = ref_geometry;}

inline su2double *CFEAVariable::GetReference_Geometry(void){ return Reference_Geometry; }

inline su2double CFEAVariable::GetReference_Geometry(unsigned short iVar){ return Reference_Geometry[iVar]; }

inline void CFEAVariable::Register_femSolution_time_n() {
	  for (unsigned short iVar = 0; iVar < nVar; iVar++)
	    AD::RegisterInput(Solution_time_n[iVar]);
}

inline void CFEAVariable::RegisterSolution_Vel(bool input) {
	  if (input) {
	    for (unsigned short iVar = 0; iVar < nVar; iVar++)
	      AD::RegisterInput(Solution_Vel[iVar]);
	  }
	  else { for (unsigned short iVar = 0; iVar < nVar; iVar++)
	      AD::RegisterOutput(Solution_Vel[iVar]);}
}

inline void CFEAVariable::RegisterSolution_Vel_time_n() {
	  for (unsigned short iVar = 0; iVar < nVar; iVar++)
	    AD::RegisterInput(Solution_Vel_time_n[iVar]);
}

inline void CFEAVariable::RegisterSolution_Accel(bool input) {
	  if (input) {
	    for (unsigned short iVar = 0; iVar < nVar; iVar++)
	      AD::RegisterInput(Solution_Accel[iVar]);
	  }
	  else { for (unsigned short iVar = 0; iVar < nVar; iVar++)
	      AD::RegisterOutput(Solution_Accel[iVar]);}
}

inline void CFEAVariable::RegisterSolution_Accel_time_n() {
	  for (unsigned short iVar = 0; iVar < nVar; iVar++)
	    AD::RegisterInput(Solution_Accel_time_n[iVar]);
}

inline su2double CFEAVariable::Get_BGSSolution_k(unsigned short iDim) { return Solution_BGS_k[iDim];}

inline void CFEAVariable::Set_BGSSolution_k(void) { 
  for (unsigned short iVar = 0; iVar < nVar; iVar++)
    Solution_BGS_k[iVar] = Solution[iVar];
}

inline void CFEAVariable::SetPrestretch(unsigned short iVar, su2double val_prestretch) { Prestretch[iVar] = val_prestretch;}

inline su2double *CFEAVariable::GetPrestretch(void) { return Prestretch; }

inline su2double CFEAVariable::GetPrestretch(unsigned short iVar) { return Prestretch[iVar]; }

inline void CFEABoundVariable::SetTraction(unsigned short iVar, unsigned short jVar, su2double val_traction) { Traction[iVar][jVar] = val_traction; }

inline void CFEABoundVariable::AddTraction(unsigned short iVar, unsigned short jVar, su2double val_traction) { Traction[iVar][jVar] += val_traction; }

inline su2double **CFEABoundVariable::GetTraction(void) { return Traction; }

inline su2double* CWaveVariable::GetSolution_Direct() { return Solution_Direct;}

inline void CWaveVariable::SetSolution_Direct(su2double *val_solution_direct) { for (unsigned short iVar = 0; iVar < nVar; iVar++) Solution_Direct[iVar] += val_solution_direct[iVar];}

inline su2double* CPotentialVariable::GetChargeDensity() { return Charge_Density;}

inline void CPotentialVariable::SetChargeDensity(su2double positive_charge, su2double negative_charge) {Charge_Density[0] = positive_charge; Charge_Density[1] = negative_charge;}

inline void CTurbVariable::SetForcingProduction(su2double val_P_F) {
  Forcing_Production = val_P_F;
}

inline su2double CTurbVariable::GetForcingProduction() { return Forcing_Production; }

inline void CTurbVariable::SetForcingProduction(su2double val_P_F) {
  Forcing_Production = val_P_F;
}

inline su2double CTurbVariable::GetForcingProduction() { return Forcing_Production; }

inline void CTurbSAVariable::SetHarmonicBalance_Source(unsigned short val_var, su2double val_source) { HB_Source[val_var] = val_source; }

inline su2double CTurbSAVariable::GetHarmonicBalance_Source(unsigned short val_var) { return HB_Source[val_var]; }

inline su2double CTurbSAVariable::GetGammaBC(void) { return gamma_BC; }

inline void CTurbSAVariable::SetGammaBC(su2double val_gamma) { gamma_BC = val_gamma; }

inline su2double CTurbSAVariable::GetDES_LengthScale(void) { return DES_LengthScale; }

inline void CTurbSAVariable::SetDES_LengthScale(su2double val_des_lengthscale) { DES_LengthScale = val_des_lengthscale; }

inline su2double CTurbSSTVariable::GetF1blending() { return F1; }

inline su2double CTurbSSTVariable::GetF2blending() { return F2; }

inline su2double CTurbSSTVariable::GetCrossDiff() { return CDkw; }

inline void CAdjTurbVariable::SetEddyViscSens(su2double *val_EddyViscSens, unsigned short numTotalVar) {
  for (unsigned short iVar = 0; iVar < numTotalVar; iVar++) {
    EddyViscSens[iVar] = val_EddyViscSens[iVar];}
}

inline su2double *CAdjTurbVariable::GetEddyViscSens(void) { return EddyViscSens; }

inline void CVariable::RegisterSolution(bool input) {
  if (input) {
    for (unsigned short iVar = 0; iVar < nVar; iVar++)
      AD::RegisterInput(Solution[iVar]);
  }
  else { for (unsigned short iVar = 0; iVar < nVar; iVar++)
      AD::RegisterOutput(Solution[iVar]);}
}

inline void CVariable::RegisterSolution_time_n() {
  for (unsigned short iVar = 0; iVar < nVar; iVar++)
    AD::RegisterInput(Solution_time_n[iVar]);
}

inline void CVariable::RegisterSolution_time_n1() {
  for (unsigned short iVar = 0; iVar < nVar; iVar++)
    AD::RegisterInput(Solution_time_n1[iVar]);
}

inline void CVariable::SetAdjointSolution(su2double *adj_sol) {
    for (unsigned short iVar = 0; iVar < nVar; iVar++)
        SU2_TYPE::SetDerivative(Solution[iVar], SU2_TYPE::GetValue(adj_sol[iVar]));
}


inline void CVariable::GetAdjointSolution(su2double *adj_sol) {
    for (unsigned short iVar = 0; iVar < nVar; iVar++) {
        adj_sol[iVar] = SU2_TYPE::GetDerivative(Solution[iVar]);
    }
}

inline void CVariable::SetAdjointSolution_time_n(su2double *adj_sol) {
  for (unsigned short iVar = 0; iVar < nVar; iVar++)
      SU2_TYPE::SetDerivative(Solution_time_n[iVar], SU2_TYPE::GetValue(adj_sol[iVar]));
}


inline void CVariable::GetAdjointSolution_time_n(su2double *adj_sol) {
  for (unsigned short iVar = 0; iVar < nVar; iVar++) {
      adj_sol[iVar] = SU2_TYPE::GetDerivative(Solution_time_n[iVar]);
  }
}

inline void CVariable::SetAdjointSolution_time_n1(su2double *adj_sol) {
  for (unsigned short iVar = 0; iVar < nVar; iVar++)
      SU2_TYPE::SetDerivative(Solution_time_n1[iVar], SU2_TYPE::GetValue(adj_sol[iVar]));
}


inline void CVariable::GetAdjointSolution_time_n1(su2double *adj_sol) {
  for (unsigned short iVar = 0; iVar < nVar; iVar++) {
      adj_sol[iVar] = SU2_TYPE::GetDerivative(Solution_time_n1[iVar]);
  }
}
inline void CVariable::SetDual_Time_Derivative(unsigned short iVar, su2double der) {}

inline void CDiscAdjVariable::SetDual_Time_Derivative(unsigned short iVar, su2double der) {DualTime_Derivative[iVar] = der;}

inline void CVariable::SetDual_Time_Derivative_n(unsigned short iVar, su2double der) {}

inline void CDiscAdjVariable::SetDual_Time_Derivative_n(unsigned short iVar, su2double der) {DualTime_Derivative_n[iVar] = der;}

inline su2double CVariable::GetDual_Time_Derivative(unsigned short iVar) { return 0.0;}

inline su2double CDiscAdjVariable::GetDual_Time_Derivative(unsigned short iVar) { return DualTime_Derivative[iVar];}

inline su2double CVariable::GetDual_Time_Derivative_n(unsigned short iVar) { return 0.0;}

inline su2double CDiscAdjVariable::GetDual_Time_Derivative_n(unsigned short iVar) { return DualTime_Derivative_n[iVar];}

inline void CVariable::SetSensitivity(unsigned short iDim, su2double val) {}

inline su2double CVariable::GetSensitivity(unsigned short iDim) { return 0.0; }

inline void CDiscAdjVariable::SetSensitivity(unsigned short iDim, su2double val) {Sensitivity[iDim] = val;}

inline su2double CDiscAdjVariable::GetSensitivity(unsigned short iDim) { return Sensitivity[iDim];}

inline su2double* CDiscAdjVariable::GetSolution_Direct() { return Solution_Direct; }

inline void CDiscAdjVariable::SetSolution_Direct(su2double *val_solution_direct) {
  for (unsigned short iVar = 0; iVar < nVar; iVar++) {
    Solution_Direct[iVar] = val_solution_direct[iVar];
  }
}

// FIXME: Still need these?
inline void CNSVariable::SetForcingStress(su2double** val_tau_F) {
    // Copy values instead of copying pointers to values that may change
    for (unsigned short iDim = 0; iDim < nDim; iDim++)
      for (unsigned short jDim = 0; jDim < nDim; jDim++)
        Forcing_Stress[iDim][jDim] = val_tau_F[iDim][jDim];
}

inline su2double** CNSVariable::GetForcingStress(void) { return Forcing_Stress; }

inline su2double CNSVariable::GetForcingStress(unsigned short iDim,
                                               unsigned short jDim) {
  if (Forcing_Stress != NULL)
    return Forcing_Stress[iDim][jDim];
  else
    SU2_MPI::Error("Attempted to access forcing stress before forcing stress is properly initialized!", CURRENT_FUNCTION);
    return 0;   // This return is here to make static checkers happy
}
// FIXME: end 'these'

inline su2double CTurbSSTVariable::GetTurbTimescale() const {
  return T;
}

inline su2double CTurbSSTVariable::GetTurbLengthscale() const {
 return L;
}

inline void CTurbSSTVariable::SetTurbScales(su2double val_turb_T, su2double val_turb_L) {
  T = val_turb_T;
  L = val_turb_L;
}

inline su2double* CDiscAdjVariable::GetGeometry_Direct() { return Geometry_Direct; }

inline su2double CDiscAdjVariable::GetGeometry_Direct(unsigned short val_dim) { return Geometry_Direct[val_dim]; }

inline void CDiscAdjVariable::SetGeometry_Direct(su2double *val_geometry_direct) {
  for (unsigned short iDim = 0; iDim < nDim; iDim++){
    Geometry_Direct[iDim] = val_geometry_direct[iDim];
  }
}

inline su2double CDiscAdjVariable::GetSolution_Geometry(unsigned short val_var) { return Solution_Geometry[val_var];}

inline void CDiscAdjVariable::SetSolution_Geometry(su2double *val_solution_geometry) {
  for (unsigned short iDim = 0; iDim < nDim; iDim++){
    Solution_Geometry[iDim] = val_solution_geometry[iDim];
  }
}

inline void CDiscAdjVariable::SetSolution_Geometry(unsigned short val_var, su2double val_solution_geometry) {
    Solution_Geometry[val_var] = val_solution_geometry;
}

inline void CDiscAdjVariable::Set_OldSolution_Geometry(void) {
  for (unsigned short iDim = 0; iDim < nDim; iDim++){
    Solution_Geometry_Old[iDim] = Solution_Geometry[iDim];
  }
}

inline su2double CDiscAdjVariable::GetGeometry_CrossTerm_Derivative(unsigned short val_var) { return Geometry_CrossTerm_Derivative[val_var];}

inline void CDiscAdjVariable::SetGeometry_CrossTerm_Derivative(unsigned short iDim, su2double der) { Geometry_CrossTerm_Derivative[iDim] = der;}

inline su2double CDiscAdjVariable::GetGeometry_CrossTerm_Derivative_Flow(unsigned short val_var) { return Geometry_CrossTerm_Derivative_Flow[val_var];}

inline void CDiscAdjVariable::SetGeometry_CrossTerm_Derivative_Flow(unsigned short iDim, su2double der) { Geometry_CrossTerm_Derivative_Flow[iDim] = der;}

inline su2double CDiscAdjFEAVariable::GetGeometry_CrossTerm_Derivative(unsigned short val_var) { return Geometry_CrossTerm_Derivative[val_var];}

inline void CDiscAdjFEAVariable::SetGeometry_CrossTerm_Derivative(unsigned short iDim, su2double der) { Geometry_CrossTerm_Derivative[iDim] = der;}

inline su2double CDiscAdjVariable::Get_OldSolution_Geometry(unsigned short iDim) { return Solution_Geometry_Old[iDim];}

inline void CVariable::SetDynamic_Derivative(unsigned short iVar, su2double der) { }

inline void CVariable::SetDynamic_Derivative_n(unsigned short iVar, su2double der) { }

inline su2double CVariable::GetDynamic_Derivative(unsigned short iVar) { return 0.0; }

inline su2double CVariable::GetDynamic_Derivative_n(unsigned short iVar) { return 0.0; }

inline void CVariable::SetDynamic_Derivative_Vel(unsigned short iVar, su2double der) { }

inline void CVariable::SetDynamic_Derivative_Vel_n(unsigned short iVar, su2double der) { }

inline su2double CVariable::GetDynamic_Derivative_Vel(unsigned short iVar) { return 0.0; }

inline su2double CVariable::GetDynamic_Derivative_Vel_n(unsigned short iVar) { return 0.0; }

inline void CVariable::SetDynamic_Derivative_Accel(unsigned short iVar, su2double der) { }

inline void CVariable::SetDynamic_Derivative_Accel_n(unsigned short iVar, su2double der) { }

inline su2double CVariable::GetDynamic_Derivative_Accel(unsigned short iVar) { return 0.0; }

inline su2double CVariable::GetDynamic_Derivative_Accel_n(unsigned short iVar) { return 0.0; }

inline su2double CVariable::GetSolution_Old_Vel(unsigned short iVar){ return 0.0; }

inline su2double CVariable::GetSolution_Old_Accel(unsigned short iVar){ return 0.0; }

inline void CDiscAdjFEAVariable::SetDynamic_Derivative(unsigned short iVar, su2double der) { Dynamic_Derivative[iVar] = der; }

inline void CDiscAdjFEAVariable::SetDynamic_Derivative_n(unsigned short iVar, su2double der) { Dynamic_Derivative_n[iVar] = der; }

inline su2double CDiscAdjFEAVariable::GetDynamic_Derivative(unsigned short iVar) { return Dynamic_Derivative[iVar]; }

inline su2double CDiscAdjFEAVariable::GetDynamic_Derivative_n(unsigned short iVar) { return Dynamic_Derivative_n[iVar]; }

inline void CDiscAdjFEAVariable::SetDynamic_Derivative_Vel(unsigned short iVar, su2double der) { Dynamic_Derivative_Vel[iVar] = der; }

inline void CDiscAdjFEAVariable::SetDynamic_Derivative_Vel_n(unsigned short iVar, su2double der) { Dynamic_Derivative_Vel_n[iVar] = der; }

inline su2double CDiscAdjFEAVariable::GetDynamic_Derivative_Vel(unsigned short iVar) { return Dynamic_Derivative_Vel[iVar]; }

inline su2double CDiscAdjFEAVariable::GetDynamic_Derivative_Vel_n(unsigned short iVar) { return Dynamic_Derivative_Vel_n[iVar]; }

inline void CDiscAdjFEAVariable::SetDynamic_Derivative_Accel(unsigned short iVar, su2double der) { Dynamic_Derivative_Accel[iVar] = der; }

inline void CDiscAdjFEAVariable::SetDynamic_Derivative_Accel_n(unsigned short iVar, su2double der) { Dynamic_Derivative_Accel_n[iVar] = der; }

inline su2double CDiscAdjFEAVariable::GetDynamic_Derivative_Accel(unsigned short iVar) { return Dynamic_Derivative_Accel[iVar]; }

inline su2double CDiscAdjFEAVariable::GetDynamic_Derivative_Accel_n(unsigned short iVar) { return Dynamic_Derivative_Accel_n[iVar]; }

inline su2double CDiscAdjFEAVariable::GetSolution_Old_Vel(unsigned short iVar){ return Solution_Old_Vel[iVar]; }

inline su2double CDiscAdjFEAVariable::GetSolution_Old_Accel(unsigned short iVar){ return Solution_Old_Accel[iVar]; }


inline void CDiscAdjFEAVariable::SetSolution_Accel(su2double *val_solution_accel) {
	for (unsigned short iVar = 0; iVar < nVar; iVar++)	Solution_Accel[iVar] = val_solution_accel[iVar];
}

inline void CDiscAdjFEAVariable::SetSolution_Vel(su2double *val_solution_vel) {
	for (unsigned short iVar = 0; iVar < nVar; iVar++)	Solution_Vel[iVar] = val_solution_vel[iVar];
}

inline void CDiscAdjFEAVariable::Set_OldSolution_Accel(void) {
	for (unsigned short iVar = 0; iVar < nVar; iVar++)  Solution_Old_Accel[iVar] = Solution_Accel[iVar];
 }

inline void CDiscAdjFEAVariable::Set_OldSolution_Vel(void) {
	for (unsigned short iVar = 0; iVar < nVar; iVar++)  Solution_Old_Vel[iVar] = Solution_Vel[iVar];
}

inline void CDiscAdjFEAVariable::SetSolution_Accel_time_n(su2double *val_solution_accel_time_n) {
	for (unsigned short iVar = 0; iVar < nVar; iVar++)	Solution_Accel_time_n[iVar] = val_solution_accel_time_n[iVar];
}

inline void CDiscAdjFEAVariable::SetSolution_Vel_time_n(su2double *val_solution_vel_time_n) {
	for (unsigned short iVar = 0; iVar < nVar; iVar++)	Solution_Vel_time_n[iVar] = val_solution_vel_time_n[iVar];
}

inline void CDiscAdjFEAVariable::SetSolution_Direct(su2double *val_solution_direct) {
  for (unsigned short iVar = 0; iVar < nVar; iVar++){
    Solution_Direct[iVar] = val_solution_direct[iVar];
  }
}

inline void CDiscAdjFEAVariable::SetSensitivity(unsigned short iDim, su2double val){Sensitivity[iDim] = val;}

inline su2double CDiscAdjFEAVariable::GetSensitivity(unsigned short iDim){return Sensitivity[iDim];}

inline su2double* CDiscAdjFEAVariable::GetSolution_Direct() { return Solution_Direct; }

inline su2double* CDiscAdjFEAVariable::GetSolution_Vel_Direct() { return Solution_Direct_Vel; }

inline void CDiscAdjFEAVariable::SetSolution_Vel_Direct(su2double *val_solution_direct) {
	  for (unsigned short iVar = 0; iVar < nVar; iVar++){
	    Solution_Direct_Vel[iVar] = val_solution_direct[iVar];
	  }
 }

inline su2double* CDiscAdjFEAVariable::GetSolution_Accel_Direct() { return Solution_Direct_Accel; }

inline void CDiscAdjFEAVariable::SetSolution_Accel_Direct(su2double *val_solution_direct) {
	  for (unsigned short iVar = 0; iVar < nVar; iVar++){
	    Solution_Direct_Accel[iVar] = val_solution_direct[iVar];
	  }
}

inline void CDiscAdjFEAVariable::SetSolution_time_n(void) {
	for (unsigned short iVar = 0; iVar < nVar; iVar++)	Solution_time_n[iVar] = Solution[iVar];
}

inline su2double CDiscAdjFEAVariable::GetSolution_Accel(unsigned short val_var) { return Solution_Accel[val_var]; }
inline su2double CDiscAdjFEAVariable::GetSolution_Accel_time_n(unsigned short val_var) { return Solution_Accel_time_n[val_var]; }
inline su2double CDiscAdjFEAVariable::GetSolution_Vel_time_n(unsigned short val_var) { return Solution_Vel_time_n[val_var]; }
inline su2double CDiscAdjFEAVariable::GetSolution_Vel(unsigned short val_var) { return Solution_Vel[val_var]; }

inline void CFEAVariable::SetAdjointSolution_Vel(su2double *adj_sol) {
    for (unsigned short iVar = 0; iVar < nVar; iVar++)
        SU2_TYPE::SetDerivative(Solution_Vel[iVar], SU2_TYPE::GetValue(adj_sol[iVar]));
}

inline void CFEAVariable::GetAdjointSolution_Vel(su2double *adj_sol) {
    for (unsigned short iVar = 0; iVar < nVar; iVar++){
        adj_sol[iVar] = SU2_TYPE::GetDerivative(Solution_Vel[iVar]);
    }
}

inline void CFEAVariable::SetAdjointSolution_Vel_time_n(su2double *adj_sol) {
	  for (unsigned short iVar = 0; iVar < nVar; iVar++)
	      SU2_TYPE::SetDerivative(Solution_Vel_time_n[iVar], SU2_TYPE::GetValue(adj_sol[iVar]));
}

inline void CFEAVariable::GetAdjointSolution_Vel_time_n(su2double *adj_sol) {
	  for (unsigned short iVar = 0; iVar < nVar; iVar++){
	      adj_sol[iVar] = SU2_TYPE::GetDerivative(Solution_Vel_time_n[iVar]);
	  }
}

inline void CFEAVariable::SetAdjointSolution_Accel(su2double *adj_sol) {
    for (unsigned short iVar = 0; iVar < nVar; iVar++)
        SU2_TYPE::SetDerivative(Solution_Accel[iVar], SU2_TYPE::GetValue(adj_sol[iVar]));
}

inline void CFEAVariable::GetAdjointSolution_Accel(su2double *adj_sol) {
    for (unsigned short iVar = 0; iVar < nVar; iVar++){
        adj_sol[iVar] = SU2_TYPE::GetDerivative(Solution_Accel[iVar]);
    }
}

inline void CFEAVariable::SetAdjointSolution_Accel_time_n(su2double *adj_sol) {
	  for (unsigned short iVar = 0; iVar < nVar; iVar++)
	      SU2_TYPE::SetDerivative(Solution_Accel_time_n[iVar], SU2_TYPE::GetValue(adj_sol[iVar]));
}

inline void CFEAVariable::GetAdjointSolution_Accel_time_n(su2double *adj_sol) {
	  for (unsigned short iVar = 0; iVar < nVar; iVar++){
	      adj_sol[iVar] = SU2_TYPE::GetDerivative(Solution_Accel_time_n[iVar]);
	  }
}

inline su2double CDiscAdjVariable::GetCross_Term_Derivative(unsigned short iVar) { return Cross_Term_Derivative[iVar]; }

inline void CDiscAdjVariable::SetCross_Term_Derivative(unsigned short iVar, su2double der) { Cross_Term_Derivative[iVar] = der; }

inline su2double CDiscAdjFEAVariable::GetCross_Term_Derivative(unsigned short iVar) { return Cross_Term_Derivative[iVar]; }

inline void CDiscAdjFEAVariable::SetCross_Term_Derivative(unsigned short iVar, su2double der) { Cross_Term_Derivative[iVar] = der; }

inline void CDiscAdjVariable::Set_BGSSolution_k(void) { 
  for (unsigned short iVar = 0; iVar < nVar; iVar++)
    Solution_BGS_k[iVar] = Solution_BGS[iVar];
}

inline void CDiscAdjVariable::Set_BGSSolution(unsigned short iDim, su2double val_solution) { 
  Solution_BGS[iDim] = val_solution;
}

inline su2double CDiscAdjVariable::Get_BGSSolution(unsigned short iDim) { return Solution_BGS[iDim];}

inline su2double CDiscAdjVariable::Get_BGSSolution_k(unsigned short iDim) { return Solution_BGS_k[iDim];}

inline void CDiscAdjVariable::Set_BGSSolution_Geometry(void) { 
  for (unsigned short iDim = 0; iDim < nDim; iDim++)
    Solution_Geometry_BGS_k[iDim] = Solution_Geometry[iDim];
}

inline su2double CDiscAdjVariable::Get_BGSSolution_Geometry(unsigned short iDim) { return Solution_Geometry_BGS_k[iDim];}

inline void CDiscAdjFEAVariable::Set_BGSSolution(unsigned short iDim, su2double val_solution) { 
  Solution_BGS[iDim] = val_solution;
}

inline void CDiscAdjFEAVariable::Set_BGSSolution_k(void) { 
  for (unsigned short iDim = 0; iDim < nDim; iDim++)
    Solution_BGS_k[iDim] = Solution_BGS[iDim];
}

inline su2double CDiscAdjFEAVariable::Get_BGSSolution(unsigned short iDim) { return Solution_BGS[iDim];}

inline su2double CDiscAdjFEAVariable::Get_BGSSolution_k(unsigned short iDim) { return Solution_BGS_k[iDim];}
<|MERGE_RESOLUTION|>--- conflicted
+++ resolved
@@ -262,7 +262,6 @@
 inline su2double CVariable::GetEddyViscosity(void) { return 0; }
 
 inline su2double** CVariable::GetAnisoEddyViscosity(void) const { return NULL; }
-<<<<<<< HEAD
 
 inline su2double CVariable::GetTraceAnisoEddyViscosity(void) const { return 0; }
 
@@ -272,17 +271,6 @@
 
 inline su2double CVariable::GetTypicalLengthscale(void) const { return 0; };
 
-=======
-
-inline su2double CVariable::GetTraceAnisoEddyViscosity(void) const { return 0; }
-
-inline su2double CVariable::GetTurbTimescale(void) const { return 0; }
-
-inline su2double CVariable::GetTurbLengthscale(void) const { return 0; }
-
-inline su2double CVariable::GetTypicalLengthscale(void) const { return 0; };
-
->>>>>>> 5b408387
 inline su2double CVariable::GetTypicalTimescale(void) const { return 0; };
 
 inline su2double CVariable::GetKolLengthscale(void) const { return 0; };
@@ -316,13 +304,10 @@
 
 inline void CVariable::SetProduction(su2double val_production) { }
 
-<<<<<<< HEAD
 inline su2double* CVariable::GetForce(void) const { return NULL; }
 
 inline void CVariable::SetForce(su2double* val_force) { }
 
-=======
->>>>>>> 5b408387
 inline su2double CVariable::GetSGSProduction(void) const { return 0; }
 
 inline void CVariable::SetSGSProduction(su2double val_production) { }
@@ -516,12 +501,8 @@
 inline void CVariable::SetTurbScales(su2double nu,
                                      su2double S,
                                      su2double VelMag,
-<<<<<<< HEAD
-                                     su2double L_inf) { }
-=======
                                      su2double L_inf,
                                      const CConfig* config) { }
->>>>>>> 5b408387
 
 inline void CVariable::SetKolKineticEnergyRatio(su2double nu) { }
 
@@ -1017,15 +998,12 @@
 
 inline void CNSVariable::SetProduction(su2double val_production) { TurbProduction = val_production; }
 
-<<<<<<< HEAD
 inline su2double* CNSVariable::GetForce(void) const { return Force; }
 
 inline void CNSVariable::SetForce(su2double* val_force) {
   Force[0] = val_force[0];  Force[1] = val_force[1];  Force[2] = val_force[2];
 }
 
-=======
->>>>>>> 5b408387
 inline su2double CNSVariable::GetSGSProduction(void) const { return SGSProduction; }
 
 inline void CNSVariable::SetSGSProduction(su2double val_production) { SGSProduction = val_production; }
@@ -1497,12 +1475,6 @@
 
 inline su2double CTurbVariable::GetForcingProduction() { return Forcing_Production; }
 
-inline void CTurbVariable::SetForcingProduction(su2double val_P_F) {
-  Forcing_Production = val_P_F;
-}
-
-inline su2double CTurbVariable::GetForcingProduction() { return Forcing_Production; }
-
 inline void CTurbSAVariable::SetHarmonicBalance_Source(unsigned short val_var, su2double val_source) { HB_Source[val_var] = val_source; }
 
 inline su2double CTurbSAVariable::GetHarmonicBalance_Source(unsigned short val_var) { return HB_Source[val_var]; }
