--- conflicted
+++ resolved
@@ -865,90 +865,6 @@
                                   su2double *val_pressure, su2double *val_betainc2,
                                   su2double *val_enthalpy,
                                   su2double *val_normal, su2double *val_Proj_Flux);
-<<<<<<< HEAD
-  
-  /*!
-   * \brief Compute the projection of the viscous fluxes into a direction.
-   * \param[in] val_primvar - Primitive variables.
-   * \param[in] val_gradprimvar - Gradient of the primitive variables.
-   * \param[in] val_turb_ke - Turbulent kinetic energy
-   * \param[in] val_normal - Normal vector, the norm of the vector is the area of the face.
-   * \param[in] val_laminar_viscosity - Laminar viscosity.
-   * \param[in] val_eddy_viscosity - Eddy viscosity.
-   * \param[in] val_thermal_conductivity - Thermal Conductivity.
-   * \param[in] val_eddy_conductivity - Eddy Conductivity.
-   */
-  
-  void GetViscousProjFlux(su2double *val_primvar, su2double **val_gradprimvar,
-                          su2double val_turb_ke, su2double *val_normal,
-                          su2double val_laminar_viscosity,
-                          su2double val_eddy_viscosity,
-                          bool val_qcr);
-  /*!
-   * \brief Compute the projection of the viscous fluxes into a direction.
-   * \param[in] val_primvar - Primitive variables.
-   * \param[in] val_gradprimvar - Gradient of the primitive variables.
-   * \param[in] val_turb_ke - Turbulent kinetic energy
-   * \param[in] val_normal - Normal vector, the norm of the vector is the area of the face.
-   * \param[in] val_laminar_viscosity - Laminar viscosity.
-   * \param[in] val_eddy_viscosity - Anisotropic eddy viscosity.
-   * \param[in] val_thermal_conductivity - Thermal Conductivity.
-   * \param[in] val_eddy_conductivity - Eddy Conductivity.
-   */
-  void GetViscousProjFlux(su2double *val_primvar,
-                 su2double **val_gradprimvar, su2double val_turb_ke,
-                 su2double *val_normal,
-                 su2double val_laminar_viscosity,
-                 su2double **val_eddy_viscosity,
-                 bool val_qcr);
-
-  /*!
-   * \brief Compute the projection of the viscous fluxes into a direction for general fluid model.
-   * \param[in] val_primvar - Primitive variables.
-   * \param[in] val_gradprimvar - Gradient of the primitive variables.
-   * \param[in] val_turb_ke - Turbulent kinetic energy
-   * \param[in] val_normal - Normal vector, the norm of the vector is the area of the face.
-   * \param[in] val_laminar_viscosity - Laminar viscosity.
-   * \param[in] val_eddy_viscosity - Eddy viscosity.
-   * \param[in] val_thermal_conductivity - Thermal Conductivity.
-   * \param[in] val_heat_capacity_cp - Heat Capacity at constant pressure.
-   */
-  
-  void GetViscousProjFlux(su2double *val_primvar, su2double **val_gradprimvar,
-                          su2double val_turb_ke, su2double *val_normal,
-                          su2double val_laminar_viscosity,
-                          su2double val_eddy_viscosity,
-                          su2double val_thermal_conductivity,
-                          su2double val_heat_capacity_cp);
-    
-  /*
-   * \brief Compute the projection of the viscous fluxes into a direction (artificial compresibility method).
-   * \param[in] val_primvar - Primitive variables.
-   * \param[in] val_gradprimvar - Gradient of the primitive variables.
-   * \param[in] val_normal - Normal vector, the norm of the vector is the area of the face.
-   * \param[in] val_laminar_viscosity - Laminar viscosity.
-   * \param[in] val_eddy_viscosity - Eddy viscosity.
-   */
-  
-  void GetViscousArtCompProjFlux(su2double **val_gradprimvar,
-                                 su2double *val_normal,
-                                 su2double val_laminar_viscosity,
-                                 su2double val_eddy_viscosity);
-  
-  /*
-   * \brief Compute the projection of the viscous fluxes into a direction (artificial compresibility method).
-   * \param[in] val_primvar - Primitive variables.
-   * \param[in] val_gradprimvar - Gradient of the primitive variables.
-   * \param[in] val_normal - Normal vector, the norm of the vector is the area of the face.
-   * \param[in] val_laminar_viscosity - Laminar viscosity.
-   * \param[in] val_eddy_viscosity - A rank-2 tensor for anisotropic eddy viscosity
-   */
-
-  void GetViscousArtCompProjFlux(su2double **val_gradprimvar, su2double *val_normal, su2double val_laminar_viscosity,
-      su2double** val_eddy_viscosity);
-=======
->>>>>>> 284b2a5b
-
   /*!
    * \brief Compute the projection of the inviscid Jacobian matrices.
    * \param[in] val_velocity Pointer to the velocity.
@@ -1043,27 +959,6 @@
                           su2double **val_Proj_Jac_tensor);
   
   /*!
-<<<<<<< HEAD
-   * \brief TSL-Approximation of Viscous NS Jacobians.
-   * \param[in] val_Mean_PrimVar - Mean value of the primitive variables.
-   * \param[in] val_laminar_viscosity - Value of the laminar viscosity.
-   * \param[in] val_eddy_viscosity - Value of the eddy viscosity.
-   * \param[in] val_dist_ij - Distance between the points.
-   * \param[in] val_normal - Normal vector, the norm of the vector is the area of the face.
-   * \param[in] val_dS - Area of the face between two nodes.
-   * \param[in] val_Proj_Visc_Flux - Pointer to the projected viscous flux.
-   * \param[out] val_Proj_Jac_Tensor_i - Pointer to the projected viscous Jacobian at point i.
-   * \param[out] val_Proj_Jac_Tensor_j - Pointer to the projected viscous Jacobian at point j.
-   */
-  void GetViscousProjJacs(su2double *val_Mean_PrimVar,
-                          su2double val_laminar_viscosity,
-                          su2double val_eddy_viscosity,
-                          su2double val_dist_ij,
-                          su2double *val_normal, su2double val_dS,
-                          su2double *val_Proj_Visc_Flux,
-                          su2double **val_Proj_Jac_Tensor_i,
-                          su2double **val_Proj_Jac_Tensor_j);
-  
   /*!
    * \brief TSL-Approximation of Viscous NS Jacobians for anisotropic eddy viscosity.
    * \param[in] val_Mean_PrimVar - Mean value of the primitive variables.
@@ -1115,8 +1010,6 @@
                           su2double **val_Proj_Jac_Tensor_j);
   
   /*!
-=======
->>>>>>> 284b2a5b
    * \brief Mapping between primitives variables P and conservatives variables C.
    * \param[in] val_Mean_PrimVar - Mean value of the primitive variables.
    * \param[in] val_Mean_PrimVar - Mean Value of the secondary variables.
@@ -3544,23 +3437,7 @@
  * \ingroup ViscDiscr
  * \author A. Bueno, and F. Palacios
  */
-<<<<<<< HEAD
-class CAvgGrad_Flow : public CNumerics {
-protected:
-  unsigned short iDim, iVar, jVar;     /*!< \brief Iterators in dimension an variable. */
-  su2double *Mean_PrimVar,           /*!< \brief Mean primitive variables. */
-  *PrimVar_i, *PrimVar_j,           /*!< \brief Primitives variables at point i and 1. */
-  **Mean_GradPrimVar,             /*!< \brief Mean value of the gradient. */
-  Mean_Laminar_Viscosity,                /*!< \brief Mean value of the viscosity. */
-  Mean_Eddy_Viscosity,                   /*!< \brief Mean value of the eddy viscosity. */
-  Mean_turb_ke,        /*!< \brief Mean value of the turbulent kinetic energy. */
-  dist_ij;            /*!< \brief Length of the edge and face. */
-  bool implicit; /*!< \brief Implicit calculus. */
-  bool hasAnisoEddyViscosity;
-  
-=======
 class CAvgGrad_Flow : public CAvgGrad_Base {
->>>>>>> 284b2a5b
 public:
 
   /*!
@@ -3571,13 +3448,8 @@
    * \param[in] config - Definition of the particular problem.
    */
   CAvgGrad_Flow(unsigned short val_nDim, unsigned short val_nVar,
-<<<<<<< HEAD
-                CConfig *config, bool aniso_viscosity = false);
-  
-=======
                 bool val_correct_grad, CConfig *config);
 
->>>>>>> 284b2a5b
   /*!
    * \brief Destructor of the class.
    */
@@ -3701,17 +3573,6 @@
  * \ingroup ViscDiscr
  * \author A. Bueno, F. Palacios, T. Economon
  */
-<<<<<<< HEAD
-class CAvgGradArtComp_Flow : public CNumerics {
-protected:
-  unsigned short iDim, iVar, jVar;  /*!< \brief Iterators in dimension an variable. */
-  su2double **Mean_GradPrimVar,          /*!< \brief Mean value of the gradient. */
-  Mean_Laminar_Viscosity, Mean_Eddy_Viscosity, /*!< \brief Mean value of the viscosity. */
-  dist_ij;              /*!< \brief Length of the edge and face. */
-  bool implicit;        /*!< \brief Implicit calculus. */
-  su2double** Mean_Aniso_Eddy_Viscosity;
-  
-=======
 class CAvgGradInc_Flow : public CAvgGrad_Base {
 private:
   su2double Mean_Thermal_Conductivity; /*!< \brief Mean value of the effective thermal conductivity. */
@@ -3745,7 +3606,6 @@
                              su2double **val_Proj_Jac_Tensor_i,
                              su2double **val_Proj_Jac_Tensor_j);
 
->>>>>>> 284b2a5b
 public:
 
   /*!
