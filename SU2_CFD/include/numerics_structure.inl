/*!
 * \file numerics_structure.inl
 * \brief In-Line subroutines of the <i>numerics_structure.hpp</i> file.
 * \author F. Palacios, T. Economon
 * \version 6.2.0 "Falcon"
 *
 * The current SU2 release has been coordinated by the
 * SU2 International Developers Society <www.su2devsociety.org>
 * with selected contributions from the open-source community.
 *
 * The main research teams contributing to the current release are:
 *  - Prof. Juan J. Alonso's group at Stanford University.
 *  - Prof. Piero Colonna's group at Delft University of Technology.
 *  - Prof. Nicolas R. Gauger's group at Kaiserslautern University of Technology.
 *  - Prof. Alberto Guardone's group at Polytechnic University of Milan.
 *  - Prof. Rafael Palacios' group at Imperial College London.
 *  - Prof. Vincent Terrapon's group at the University of Liege.
 *  - Prof. Edwin van der Weide's group at the University of Twente.
 *  - Lab. of New Concepts in Aeronautics at Tech. Institute of Aeronautics.
 *
 * Copyright 2012-2019, Francisco D. Palacios, Thomas D. Economon,
 *                      Tim Albring, and the SU2 contributors.
 *
 * SU2 is free software; you can redistribute it and/or
 * modify it under the terms of the GNU Lesser General Public
 * License as published by the Free Software Foundation; either
 * version 2.1 of the License, or (at your option) any later version.
 *
 * SU2 is distributed in the hope that it will be useful,
 * but WITHOUT ANY WARRANTY; without even the implied warranty of
 * MERCHANTABILITY or FITNESS FOR A PARTICULAR PURPOSE. See the GNU
 * Lesser General Public License for more details.
 *
 * You should have received a copy of the GNU Lesser General Public
 * License along with SU2. If not, see <http://www.gnu.org/licenses/>.
 */

#pragma once

inline su2double CNumerics::Determinant_3x3(su2double A00,
                                            su2double A01,
                                            su2double A02,
                                            su2double A10,
                                            su2double A11,
                                            su2double A12,
                                            su2double A20,
                                            su2double A21,
                                            su2double A22) {
  
  return A00*(A11*A22-A12*A21) - A01*(A10*A22-A12*A20) + A02*(A10*A21-A11*A20);
  
}

inline void CNumerics::Compute_Mass_Matrix(CElement *element_container, CConfig *config) { }

inline void CNumerics::Compute_Dead_Load(CElement *element_container, CConfig *config) { }

inline void CNumerics::Compute_Tangent_Matrix(CElement *element_container, CConfig *config) { }

inline void CFEAElasticity::Compute_Tangent_Matrix(CElement *element_container, CConfig *config) { }

inline void CNumerics::Compute_MeanDilatation_Term(CElement *element_container, CConfig *config) { }

inline void CFEAElasticity::Compute_MeanDilatation_Term(CElement *element_container, CConfig *config) { }

inline void CNumerics::Compute_NodalStress_Term(CElement *element_container, CConfig *config) { }

inline void CFEAElasticity::Compute_NodalStress_Term(CElement *element_container, CConfig *config) { }

inline void CNumerics::Compute_Averaged_NodalStress(CElement *element_container, CConfig *config) { }

inline void CFEAElasticity::Compute_Averaged_NodalStress(CElement *element_container, CConfig *config) { }

inline void CNumerics::Compute_Plane_Stress_Term(CElement *element_container, CConfig *config) { }

inline void CFEAElasticity::Compute_Plane_Stress_Term(CElement *element_container, CConfig *config) { }

inline void CFEANonlinearElasticity::Compute_Plane_Stress_Term(CElement *element_container, CConfig *config) { }

inline su2double CFEANonlinearElasticity::deltaij(unsigned short iVar, unsigned short jVar) {
	if (iVar == jVar) return 1.0; else return 0.0;
}

inline void CNumerics::SetElement_Properties(CElement *element_container, CConfig *config){ }

inline void CNumerics::ReadDV(CConfig *config){ }

inline void CNumerics::Set_DV_Val(unsigned short i_DV, su2double val_DV) { }

inline su2double CNumerics::Get_DV_Val(unsigned short i_DV) { return 0.0; }

inline void CFEAElasticity::Set_DV_Val(unsigned short i_DV, su2double val_DV){ DV_Val[i_DV] = val_DV;}

inline su2double CFEAElasticity::Get_DV_Val(unsigned short i_DV){ return DV_Val[i_DV]; }

inline void CNumerics::Add_MaxwellStress(CElement *element_container, CConfig *config){ }

inline void CFEAElasticity::Add_MaxwellStress(CElement *element_container, CConfig *config){ }

inline void CNumerics::SetElectric_Properties(CElement *element_container, CConfig *config) { }

inline void CFEAElasticity::SetElectric_Properties(CElement *element_container, CConfig *config) { }

inline void CNumerics::Set_ElectricField(unsigned short i_DV, su2double val_EField){ }

inline void CFEAElasticity::Set_ElectricField(unsigned short i_DV, su2double val_EField){ }

inline void CFEANonlinearElasticity::Set_ElectricField(unsigned short i_DV, su2double val_EField){ 
  EField_Ref_Mod[i_DV] = val_EField; }

inline void CNumerics::Set_YoungModulus(unsigned short i_DV, su2double val_Young){ }

inline void CNumerics::SetMaterial_Properties(unsigned short iVal, su2double val_E, su2double val_Nu){ }

inline void CNumerics::SetMaterial_Density(unsigned short iVal, su2double val_Rho, su2double val_Rho_DL){ }

inline void CFEAElasticity::Set_YoungModulus(unsigned short i_DV, su2double val_Young){
  E_i[0] = val_Young; 
}

inline void CFEANonlinearElasticity::Set_YoungModulus(unsigned short i_DV, su2double val_Young){ 
  E_i[0] = val_Young; 
}

inline void CFEAElasticity::SetMaterial_Properties(unsigned short iVal, su2double val_E, su2double val_Nu){ 
  E_i[iVal] = val_E; 
  Nu_i[iVal] = val_Nu; 
}

inline void CFEANonlinearElasticity::SetMaterial_Properties(unsigned short iVal, su2double val_E, su2double val_Nu){ 
  E_i[iVal] = val_E; 
  Nu_i[iVal] = val_Nu; 
}

inline void CFEAElasticity::SetMaterial_Density(unsigned short iVal, su2double val_Rho, su2double val_Rho_DL){ 
  Rho_s_i[iVal] = val_Rho; 
  Rho_s_DL_i[iVal] = val_Rho_DL;}

inline void CFEANonlinearElasticity::SetMaterial_Density(unsigned short iVal, su2double val_Rho, su2double val_Rho_DL){ 
  Rho_s_i[iVal] = val_Rho; 
  Rho_s_DL_i[iVal] = val_Rho_DL;}

inline void CNumerics::Compute_Constitutive_Matrix(CElement *element_container, CConfig *config) { }

inline void CFEAElasticity::Compute_Constitutive_Matrix(CElement *element_container, CConfig *config) { }

inline void CFEANonlinearElasticity::Compute_Constitutive_Matrix(CElement *element_container, CConfig *config) { }

inline void CNumerics::Compute_Stress_Tensor(CElement *element_container, CConfig *config) { }

inline void CFEAElasticity::Compute_Stress_Tensor(CElement *element_container, CConfig *config) { }

inline void CFEANonlinearElasticity::Compute_Stress_Tensor(CElement *element_container, CConfig *config) { }

inline void CFEAElasticity::Compute_Lame_Parameters(void) {
  Mu     = E / (2.0*(1.0 + Nu));
  Lambda = Nu*E/((1.0+Nu)*(1.0-2.0*Nu));
  Kappa  = Lambda + (2/3)*Mu;
}

inline void CNumerics::ComputeResidual(su2double *val_residual, CConfig *config) { }

inline void CNumerics::ComputeResidual(su2double *val_residual_i, su2double *val_residual_j) { }

inline void CNumerics::ComputeResidual(su2double *val_residual_i, su2double *val_residual_j, CConfig *config) { }

inline void CNumerics::ComputeResidual(su2double **val_Jacobian_i, su2double **val_Jacobian_j, CConfig *config) { }

inline void CNumerics::ComputeResidual(su2double *val_residual, su2double **val_Jacobian_i, su2double **val_Jacobian_j, 
                                   CConfig *config) { }

inline void CNumerics::ComputeResidual(su2double *val_residual, su2double **val_Jacobian_i, su2double **val_Jacobian_j,
                                   su2double **val_JacobianMeanFlow_i, su2double **val_JacobianMeanFlow_j, CConfig *config) { }

inline void CNumerics::ComputeResidual(su2double *val_resconv, su2double *val_resvisc, su2double **val_Jacobian_i, 
                   su2double **val_Jacobian_j, CConfig *config) { }

inline void CNumerics::ComputeResidual(su2double *val_residual_i, su2double *val_residual_j, 
                   su2double **val_Jacobian_ii, su2double **val_Jacobian_ij, 
                   su2double **val_Jacobian_ji, su2double **val_Jacobian_jj, CConfig *config) { }
              
inline void CNumerics::ComputeResidual(su2double *val_resconv_i, su2double *val_resvisc_i, su2double *val_resconv_j, 
                   su2double *val_resvisc_j, su2double **val_Jacobian_ii, su2double **val_Jacobian_ij, 
                   su2double **val_Jacobian_ji, su2double **val_Jacobian_jj, CConfig *config) { }
              
inline void CNumerics::ComputeResidual(su2double **val_stiffmatrix_elem, CConfig *config) { }

inline void CNumerics::GetEq_Rxn_Coefficients(su2double **EqnRxnConstants, CConfig *config) { };
                            
inline void CNumerics::ComputeResidual(su2double *val_residual, su2double **val_Jacobian_i, CConfig *config) { }

inline void CNumerics::ComputeResidual_TransLM(su2double *val_residual, su2double **val_Jacobian_i, su2double **val_Jacobian_j, CConfig *config, su2double &gamma_sep) {}

inline void CNumerics::ComputeResidual_Axisymmetric(su2double *val_residual, CConfig *config) { }

inline void CNumerics::ComputeResidual_Axisymmetric_ad(su2double *val_residual, su2double *val_residuald, CConfig *config) { }

inline void CNumerics::SetJacobian_Axisymmetric(su2double **val_Jacobian_i, CConfig *config) { }

inline void CNumerics::ComputeVibRelaxation(su2double *val_residual, su2double **val_Jacobian_i, CConfig *config) { }

inline void CNumerics::ComputeChemistry(su2double *val_residual, su2double **val_Jacobian_i, CConfig *config) { }

inline void CNumerics::GetKeqConstants(su2double *A, unsigned short val_reaction, CConfig *config) { }

inline su2double CNumerics::GetPrecond_Beta() { return 0; }

inline void CNumerics::SetUndivided_Laplacian(su2double *val_und_lapl_i, su2double *val_und_lapl_j) {
  Und_Lapl_i = val_und_lapl_i; 
  Und_Lapl_j = val_und_lapl_j; 
}

inline void CNumerics::SetSensor( su2double val_sensor_i, su2double val_sensor_j) {
  Sensor_i = val_sensor_i;
  Sensor_j = val_sensor_j;
}

inline void CNumerics::SetConservative(su2double *val_u_i, su2double *val_u_j) {
  U_i = val_u_i;
  U_j = val_u_j;
}

inline void CNumerics::SetConservative_ZeroOrder(su2double *val_u_i, su2double *val_u_j) {
  UZeroOrder_i = val_u_i;
  UZeroOrder_j = val_u_j;
}

inline void CNumerics::SetPrimitive(su2double *val_v_i, su2double *val_v_j) {
  V_i = val_v_i;
  V_j = val_v_j;
}

inline void CNumerics::SetSecondary(su2double *val_s_i, su2double *val_s_j) {
    S_i = val_s_i;
    S_j = val_s_j;
}

inline void CNumerics::SetConservative(su2double *val_u_0, su2double *val_u_1, su2double *val_u_2) {
  U_0 = val_u_0;
  U_1 = val_u_1;
  U_2 = val_u_2;
}

inline void CNumerics::SetConservative(su2double *val_u_0, su2double *val_u_1, su2double *val_u_2, su2double *val_u_3) {
  U_0 = val_u_0;
  U_1 = val_u_1;
  U_2 = val_u_2;
  U_3 = val_u_3;
}

inline void CNumerics::SetVelocity2_Inf(su2double velocity2) {
  vel2_inf = velocity2;
}

inline void CNumerics::SetVorticity(su2double *val_vorticity_i, su2double *val_vorticity_j) {
  Vorticity_i = val_vorticity_i;
  Vorticity_j = val_vorticity_j;
}

inline void CNumerics::SetStrainMag(su2double val_strainmag_i, su2double val_strainmag_j) {
  StrainMag_i = val_strainmag_i;
  StrainMag_j = val_strainmag_j;
}

inline void CNumerics::SetTimeStep(su2double val_timestep) {TimeStep = val_timestep;}

inline void CNumerics::SetLaminarViscosity(su2double val_lam_viscosity_i, su2double val_lam_viscosity_j) {
  Laminar_Viscosity_i = val_lam_viscosity_i;
  Laminar_Viscosity_j = val_lam_viscosity_j;
}

inline void CNumerics::SetThermalConductivity(su2double val_therm_conductivity_i, su2double val_therm_conductivity_j) {
  Thermal_Conductivity_i = val_therm_conductivity_i;
  Thermal_Conductivity_j = val_therm_conductivity_j;
}

inline void CNumerics::SetThermalConductivity_ve(su2double val_therm_conductivity_ve_i, su2double val_therm_conductivity_ve_j) {
  Thermal_Conductivity_ve_i = val_therm_conductivity_ve_i;
  Thermal_Conductivity_ve_j = val_therm_conductivity_ve_j;
}

inline void CNumerics::SetThermalDiffusivity(su2double val_thermal_diffusivity_i,su2double val_thermal_diffusivity_j) {
  Thermal_Diffusivity_i = val_thermal_diffusivity_i;
  Thermal_Diffusivity_j = val_thermal_diffusivity_j;
}

inline void CNumerics::SetDiffusionCoeff(su2double* val_diffusioncoeff_i, su2double* val_diffusioncoeff_j) {
  Diffusion_Coeff_i = val_diffusioncoeff_i;
  Diffusion_Coeff_j = val_diffusioncoeff_j;
}

inline void CNumerics::SetEddyViscosity(su2double val_eddy_viscosity_i, su2double val_eddy_viscosity_j) {
  Eddy_Viscosity_i = val_eddy_viscosity_i;
  Eddy_Viscosity_j = val_eddy_viscosity_j;
}


inline void CNumerics::SetTurbTimescale(su2double val_turb_T) {
  TurbT = val_turb_T;
}

inline void CNumerics::SetTurbLengthscale(su2double val_turb_L) {
  TurbL = val_turb_L;
}

inline void CNumerics::SetHybridParameter(su2double* val_hybrid_param_i,
                                          su2double* val_hybrid_param_j) {
  HybridParameter_i = val_hybrid_param_i;
  HybridParameter_j = val_hybrid_param_j;
}

inline void CNumerics::SetHybridParameterGradient(su2double** val_hybrid_grad_i,
                                           su2double** val_hybrid_grad_j) {
  HybridParam_Grad_i = val_hybrid_grad_i;
  HybridParam_Grad_j = val_hybrid_grad_j;
}

inline void CNumerics::SetResolutionTensor(su2double** val_resolution_tensor_i,
                                           su2double** val_resolution_tensor_j){
  Resolution_Tensor_i = val_resolution_tensor_i;
  Resolution_Tensor_j = val_resolution_tensor_j;
}

inline void CNumerics::SetGradResolutionTensor(su2double*** val_grad_tensor) {
    Resolution_Tensor_Gradient = val_grad_tensor;
}

inline void CNumerics::SetResolutionAdequacy(su2double val_r_k) { Resolution_Adequacy = val_r_k; }

inline void CNumerics::SetResolvedTurbStress(su2double** val_turb_stress) { }

inline void CNumerics::SetKineticEnergyRatio(su2double val_alpha) {
  KineticEnergyRatio = val_alpha;
}

inline void CNumerics::SetIntermittency(su2double intermittency_in) { }

inline void CNumerics::SetProduction(su2double val_production) { }

inline void CNumerics::SetDestruction(su2double val_destruction) { }

inline void CNumerics::SetCrossProduction(su2double val_crossproduction) { }

inline su2double CNumerics::GetProduction(void) const { return 0; }

inline su2double CNumerics::GetDestruction(void) { return 0; }

inline su2double CNumerics::GetCrossProduction(void) { return 0; }

inline su2double CNumerics::GetGammaBC(void) { return 0.0; }

inline void CNumerics::SetForcingProduction(su2double val_production) { }

inline void CNumerics::SetForcingRatio(su2double val_forcing_ratio) { }

inline void CNumerics::SetSourceTerms(su2double* val_source_terms) { }

<<<<<<< HEAD
inline void CNumerics::SetForcingStress(su2double** tau_F_i, su2double** tau_F_j) { }

=======
>>>>>>> 4ccec150
inline void CNumerics::SetTurbKineticEnergy(su2double val_turb_ke_i, su2double val_turb_ke_j) {
  turb_ke_i = val_turb_ke_i;
  turb_ke_j = val_turb_ke_j;
}

inline void CNumerics::SetDistance(su2double val_dist_i, su2double val_dist_j) {
  dist_i = val_dist_i;
  dist_j = val_dist_j;
}

inline void CNumerics::SetAdjointVar(su2double *val_psi_i, su2double *val_psi_j) {
  Psi_i = val_psi_i;
  Psi_j = val_psi_j;
}

inline void CNumerics::SetAdjointVarGradient(su2double **val_psivar_grad_i, su2double **val_psivar_grad_j) {
  PsiVar_Grad_i = val_psivar_grad_i;
  PsiVar_Grad_j = val_psivar_grad_j;
}

inline void CNumerics::SetTurbVar(su2double *val_turbvar_i, su2double *val_turbvar_j) {
  TurbVar_i = val_turbvar_i;
  TurbVar_j = val_turbvar_j;
}

inline void CNumerics::SetTransVar(su2double *val_transvar_i, su2double *val_transvar_j) {
  TransVar_i = val_transvar_i;
  TransVar_j = val_transvar_j;
}

inline void CNumerics::SetTurbVarGradient(su2double **val_turbvar_grad_i, su2double **val_turbvar_grad_j) {
  TurbVar_Grad_i = val_turbvar_grad_i;
  TurbVar_Grad_j = val_turbvar_grad_j;
}

inline void CNumerics::SetTransVarGradient(su2double **val_transvar_grad_i, su2double **val_transvar_grad_j) {
  TransVar_Grad_i = val_transvar_grad_i;
  TransVar_Grad_j = val_transvar_grad_j;
}

inline void CNumerics::SetPrimVarGradient(su2double **val_primvar_grad_i, su2double **val_primvar_grad_j) {
  PrimVar_Grad_i = val_primvar_grad_i;
  PrimVar_Grad_j = val_primvar_grad_j;
}


inline void CNumerics::SetConsVarGradient(su2double **val_consvar_grad_i, su2double **val_consvar_grad_j) {
  ConsVar_Grad_i = val_consvar_grad_i;
  ConsVar_Grad_j = val_consvar_grad_j;
}

inline void CNumerics::SetConsVarGradient(su2double **val_consvar_grad_0, su2double **val_consvar_grad_1, su2double **val_consvar_grad_2) {
  ConsVar_Grad_0 = val_consvar_grad_0;
  ConsVar_Grad_1 = val_consvar_grad_1;
  ConsVar_Grad_2 = val_consvar_grad_2;
}

inline void CNumerics::SetConsVarGradient(su2double **val_consvar_grad_0, su2double **val_consvar_grad_1, su2double **val_consvar_grad_2, su2double **val_consvar_grad_3) {
  ConsVar_Grad_0 = val_consvar_grad_0;
  ConsVar_Grad_1 = val_consvar_grad_1;
  ConsVar_Grad_2 = val_consvar_grad_2;
  ConsVar_Grad_3 = val_consvar_grad_3;
}

inline void CNumerics::SetConsVarGradient(su2double **val_consvar_grad) {
  ConsVar_Grad = val_consvar_grad;
}

inline void CNumerics::SetCoord(su2double *val_coord_i, su2double *val_coord_j) {
  Coord_i = val_coord_i;
  Coord_j = val_coord_j;
}

inline void CNumerics::SetCoord(su2double *val_coord_0, su2double *val_coord_1, 
                   su2double *val_coord_2) {
  Coord_0 = val_coord_0;
  Coord_1 = val_coord_1;
  Coord_2 = val_coord_2;
}

inline void CNumerics::SetCoord(su2double *val_coord_0, su2double *val_coord_1, 
                   su2double *val_coord_2, su2double *val_coord_3) {
  Coord_0 = val_coord_0;
  Coord_1 = val_coord_1;
  Coord_2 = val_coord_2;
  Coord_3 = val_coord_3;  
}

inline void CNumerics::SetGridVel(su2double *val_gridvel_i, su2double *val_gridvel_j) {
  GridVel_i = val_gridvel_i;
  GridVel_j = val_gridvel_j;
}

inline void CNumerics::SetWindGust(su2double *val_windgust_i, su2double *val_windgust_j) {
  WindGust_i = val_windgust_i;
  WindGust_j = val_windgust_j;
}

inline void CNumerics::SetWindGustDer(su2double *val_windgustder_i, su2double *val_windgustder_j) {
  WindGustDer_i = val_windgustder_i;
  WindGustDer_j = val_windgustder_j;
}

inline void CNumerics::SetPressure(su2double val_pressure_i, su2double val_pressure_j) {
  Pressure_i = val_pressure_i;
  Pressure_j = val_pressure_j;
}

inline void CNumerics::SetDensity(su2double val_densityinc_i, su2double val_densityinc_j) {
  DensityInc_i = val_densityinc_i;
  DensityInc_j = val_densityinc_j;
}

inline void CNumerics::SetBetaInc2(su2double val_betainc2_i, su2double val_betainc2_j) {
  BetaInc2_i = val_betainc2_i;
  BetaInc2_j = val_betainc2_j;
}

inline void CNumerics::SetSoundSpeed(su2double val_soundspeed_i, su2double val_soundspeed_j) {
  SoundSpeed_i = val_soundspeed_i;
  SoundSpeed_j = val_soundspeed_j;
}

inline void CNumerics::SetEnthalpy(su2double val_enthalpy_i, su2double val_enthalpy_j) {
  Enthalpy_i = val_enthalpy_i;
  Enthalpy_j = val_enthalpy_j;
}

inline void CNumerics::SetLambda(su2double val_lambda_i, su2double val_lambda_j) {
  Lambda_i = val_lambda_i;
  Lambda_j = val_lambda_j;
}

inline void CNumerics::SetNeighbor(unsigned short val_neighbor_i, unsigned short val_neighbor_j) {
  Neighbor_i = val_neighbor_i;
  Neighbor_j = val_neighbor_j;
}

inline void CNumerics::SetTurbAdjointVar(su2double *val_turbpsivar_i, su2double *val_turbpsivar_j) {
  TurbPsi_i = val_turbpsivar_i;
  TurbPsi_j = val_turbpsivar_j;
}

inline void CNumerics::SetTurbAdjointGradient(su2double **val_turbpsivar_grad_i, su2double **val_turbpsivar_grad_j) {
  TurbPsi_Grad_i = val_turbpsivar_grad_i;
  TurbPsi_Grad_j = val_turbpsivar_grad_j;
}

inline void CNumerics::SetTemperature(su2double val_temp_i, su2double val_temp_j) {
  Temp_i = val_temp_i;
  Temp_j = val_temp_j;
}

inline void CNumerics::SetAuxVarGrad(su2double *val_auxvargrad_i, su2double *val_auxvargrad_j) {
  AuxVar_Grad_i = val_auxvargrad_i;
  AuxVar_Grad_j = val_auxvargrad_j;
}

inline void CNumerics::SetNormal(su2double *val_normal) { Normal = val_normal; }

inline void CNumerics::SetVolume(su2double val_volume) { Volume = val_volume; }

inline void CNumerics::SetDissipation(su2double diss_i, su2double diss_j) {
  Dissipation_i = diss_i;
  Dissipation_j = diss_j;
}

inline su2double CNumerics::GetDissipation(){
  return Dissipation_ij;
}

inline void CAvgGrad_Flow::SetForcingStress(su2double** tau_F_i, su2double** tau_F_j) {
  Forcing_Stress_i = tau_F_i;
  Forcing_Stress_j = tau_F_j;
}

inline void CSourcePieceWise_TurbSST::SetF1blending(su2double val_F1_i, su2double val_F1_j) { 
  F1_i = val_F1_i; 
  F1_j = val_F1_j;
}

inline void CSourcePieceWise_TurbSST::SetF2blending(su2double val_F2_i, su2double val_F2_j) { 
  F2_i = val_F2_i; 
  F2_j = val_F2_j;
}

inline void CSourcePieceWise_TurbSST::SetCrossDiff(su2double val_CDkw_i, su2double val_CDkw_j) {
  CDkw_i = val_CDkw_i;
  CDkw_j = val_CDkw_j;
}

inline void CSourcePieceWise_TurbSA::SetIntermittency(su2double intermittency_in) { intermittency = intermittency_in; }

inline void CSourcePieceWise_TurbSA::SetProduction(su2double val_production) { Production = val_production; }

inline void CSourcePieceWise_TurbSA::SetDestruction(su2double val_destruction) { Destruction = val_destruction; }

inline void CSourcePieceWise_TurbSA::SetCrossProduction(su2double val_crossproduction) { CrossProduction = val_crossproduction; }

inline su2double CSourcePieceWise_TurbSA::GetProduction(void) const { return Production; }

inline su2double CSourcePieceWise_TurbSA::GetGammaBC(void) { return gamma_BC; }

inline su2double CSourcePieceWise_TurbSA::GetDestruction(void) { return Destruction; }

inline su2double CSourcePieceWise_TurbSA::GetCrossProduction(void) { return CrossProduction; }

inline void CSourcePieceWise_TurbSA_E::SetIntermittency(su2double intermittency_in) { intermittency = intermittency_in; }

inline void CSourcePieceWise_TurbSA_E::SetProduction(su2double val_production) { Production = val_production; }

inline void CSourcePieceWise_TurbSA_E::SetDestruction(su2double val_destruction) { Destruction = val_destruction; }

inline void CSourcePieceWise_TurbSA_E::SetCrossProduction(su2double val_crossproduction) { CrossProduction = val_crossproduction; }

inline su2double CSourcePieceWise_TurbSA_E::GetProduction(void) const { return Production; }

inline su2double CSourcePieceWise_TurbSA_E::GetDestruction(void) { return Destruction; }

inline su2double CSourcePieceWise_TurbSA_E::GetCrossProduction(void) { return CrossProduction; }

inline void CSourcePieceWise_TurbSA_E_COMP::SetIntermittency(su2double intermittency_in) { intermittency = intermittency_in; }

inline void CSourcePieceWise_TurbSA_E_COMP::SetProduction(su2double val_production) { Production = val_production; }

inline void CSourcePieceWise_TurbSA_E_COMP::SetDestruction(su2double val_destruction) { Destruction = val_destruction; }

inline void CSourcePieceWise_TurbSA_E_COMP::SetCrossProduction(su2double val_crossproduction) { CrossProduction = val_crossproduction; }

inline su2double CSourcePieceWise_TurbSA_E_COMP::GetProduction(void) const { return Production; }

inline su2double CSourcePieceWise_TurbSA_E_COMP::GetDestruction(void) { return Destruction; }

inline su2double CSourcePieceWise_TurbSA_E_COMP::GetCrossProduction(void) { return CrossProduction; }

inline void CSourcePieceWise_TurbSA_COMP::SetIntermittency(su2double intermittency_in) { intermittency = intermittency_in; }

inline void CSourcePieceWise_TurbSA_COMP::SetProduction(su2double val_production) { Production = val_production; }

inline void CSourcePieceWise_TurbSA_COMP::SetDestruction(su2double val_destruction) { Destruction = val_destruction; }

inline void CSourcePieceWise_TurbSA_COMP::SetCrossProduction(su2double val_crossproduction) { CrossProduction = val_crossproduction; }

inline su2double CSourcePieceWise_TurbSA_COMP::GetProduction(void) const { return Production; }

inline su2double CSourcePieceWise_TurbSA_COMP::GetDestruction(void) { return Destruction; }

inline su2double CSourcePieceWise_TurbSA_COMP::GetCrossProduction(void) { return CrossProduction; }

inline void CSourcePieceWise_TurbSA_Neg::SetIntermittency(su2double intermittency_in) { intermittency = intermittency_in; }

inline void CSourcePieceWise_TurbSA_Neg::SetProduction(su2double val_production) { Production = val_production; }

inline void CSourcePieceWise_TurbSA_Neg::SetDestruction(su2double val_destruction) { Destruction = val_destruction; }

inline void CSourcePieceWise_TurbSA_Neg::SetCrossProduction(su2double val_crossproduction) { CrossProduction = val_crossproduction; }

inline su2double CSourcePieceWise_TurbSA_Neg::GetProduction(void) const { return Production; }

inline su2double CSourcePieceWise_TurbSA_Neg::GetDestruction(void) { return Destruction; }

inline su2double CSourcePieceWise_TurbSA_Neg::GetCrossProduction(void) { return CrossProduction; }

// Belongs in v2f file now?
//inline void CSourcePieceWise_TurbKE::SetForcingProduction(su2double val_production) { ForcingProduction = val_production; }

inline su2double CUpwTurkel_Flow::GetPrecond_Beta() { return Beta; }

inline void CNumerics::ComputeResidual(su2double **val_Jacobian_i, su2double *val_Jacobian_mui, su2double ***val_Jacobian_gradi, CConfig *config) { }

inline void CNumerics::ComputeResidual(su2double **val_Jacobian_i, su2double *val_Jacobian_mui, su2double ***val_Jacobian_gradi, 
                  su2double **val_Jacobian_j, su2double *val_Jacobian_muj, su2double ***val_Jacobian_gradj, CConfig *config) { }

inline void CNumerics::SetTauWall(su2double val_tauwall_i, su2double val_tauwall_j) { }

inline void CAvgGrad_Base::SetTauWall(su2double val_tauwall_i, su2double val_tauwall_j) {
  TauWall_i = val_tauwall_i;
  TauWall_j = val_tauwall_j;
}

<<<<<<< HEAD
inline su2double CAvgGrad_Base::GetStressTensor(unsigned short iDim, unsigned short jDim) const {
  return tau[iDim][jDim];
}

inline su2double CAvgGrad_Base::GetHeatFluxVector(unsigned short iDim) const {
  return heat_flux_vector[iDim];
}

inline void CNumerics::SetUsing_UQ(bool val_using_uq) { using_uq = val_using_uq; }
=======
inline su2double CAvgGrad_Base::GetStressTensor(unsigned short iDim, unsigned short jDim) {
  return tau[iDim][jDim];
}

inline su2double CAvgGrad_Base::GetHeatFluxVector(unsigned short iDim) {
  return heat_flux_vector[iDim];
}
>>>>>>> 4ccec150
<|MERGE_RESOLUTION|>--- conflicted
+++ resolved
@@ -355,11 +355,6 @@
 
 inline void CNumerics::SetSourceTerms(su2double* val_source_terms) { }
 
-<<<<<<< HEAD
-inline void CNumerics::SetForcingStress(su2double** tau_F_i, su2double** tau_F_j) { }
-
-=======
->>>>>>> 4ccec150
 inline void CNumerics::SetTurbKineticEnergy(su2double val_turb_ke_i, su2double val_turb_ke_j) {
   turb_ke_i = val_turb_ke_i;
   turb_ke_j = val_turb_ke_j;
@@ -531,11 +526,6 @@
   return Dissipation_ij;
 }
 
-inline void CAvgGrad_Flow::SetForcingStress(su2double** tau_F_i, su2double** tau_F_j) {
-  Forcing_Stress_i = tau_F_i;
-  Forcing_Stress_j = tau_F_j;
-}
-
 inline void CSourcePieceWise_TurbSST::SetF1blending(su2double val_F1_i, su2double val_F1_j) { 
   F1_i = val_F1_i; 
   F1_j = val_F1_j;
@@ -640,7 +630,6 @@
   TauWall_j = val_tauwall_j;
 }
 
-<<<<<<< HEAD
 inline su2double CAvgGrad_Base::GetStressTensor(unsigned short iDim, unsigned short jDim) const {
   return tau[iDim][jDim];
 }
@@ -649,13 +638,4 @@
   return heat_flux_vector[iDim];
 }
 
-inline void CNumerics::SetUsing_UQ(bool val_using_uq) { using_uq = val_using_uq; }
-=======
-inline su2double CAvgGrad_Base::GetStressTensor(unsigned short iDim, unsigned short jDim) {
-  return tau[iDim][jDim];
-}
-
-inline su2double CAvgGrad_Base::GetHeatFluxVector(unsigned short iDim) {
-  return heat_flux_vector[iDim];
-}
->>>>>>> 4ccec150
+inline void CNumerics::SetUsing_UQ(bool val_using_uq) { using_uq = val_using_uq; }