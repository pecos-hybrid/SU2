/*!
 * \file variable_structure.inl
 * \brief In-Line subroutines of the <i>variable_structure.hpp</i> file.
 * \author F. Palacios, T. Economon
 * \version 6.0.1 "Falcon"
 *
 * The current SU2 release has been coordinated by the
 * SU2 International Developers Society <www.su2devsociety.org>
 * with selected contributions from the open-source community.
 *
 * The main research teams contributing to the current release are:
 *  - Prof. Juan J. Alonso's group at Stanford University.
 *  - Prof. Piero Colonna's group at Delft University of Technology.
 *  - Prof. Nicolas R. Gauger's group at Kaiserslautern University of Technology.
 *  - Prof. Alberto Guardone's group at Polytechnic University of Milan.
 *  - Prof. Rafael Palacios' group at Imperial College London.
 *  - Prof. Vincent Terrapon's group at the University of Liege.
 *  - Prof. Edwin van der Weide's group at the University of Twente.
 *  - Lab. of New Concepts in Aeronautics at Tech. Institute of Aeronautics.
 *
 * Copyright 2012-2018, Francisco D. Palacios, Thomas D. Economon,
 *                      Tim Albring, and the SU2 contributors.
 *
 * SU2 is free software; you can redistribute it and/or
 * modify it under the terms of the GNU Lesser General Public
 * License as published by the Free Software Foundation; either
 * version 2.1 of the License, or (at your option) any later version.
 *
 * SU2 is distributed in the hope that it will be useful,
 * but WITHOUT ANY WARRANTY; without even the implied warranty of
 * MERCHANTABILITY or FITNESS FOR A PARTICULAR PURPOSE. See the GNU
 * Lesser General Public License for more details.
 *
 * You should have received a copy of the GNU Lesser General Public
 * License along with SU2. If not, see <http://www.gnu.org/licenses/>.
 */

#pragma once

inline su2double CTurbKEVariable::GetTurbTimescale() const{
  return timescale;
}

inline su2double CTurbKEVariable::GetTurbLengthscale() const {
 return lengthscale;
}

inline void CTurbKEVariable::SetProduction(su2double val_production) {
  Production = val_production;
}

inline su2double CTurbKEVariable::GetProduction(void) const {
  return Production;
}

inline void CTurbKEVariable::SetKolKineticEnergyRatio(const su2double nu) {
  const su2double TKE_MIN = 1.0E-8;
  const su2double ktot = max(Solution[0], TKE_MIN);
  const su2double tdr = Solution[1];
  const su2double Cnu = 1.0;
<<<<<<< HEAD
  alpha_kol = min(Cnu*std::sqrt(nu*tdr)/ktot, 1.0);
=======
  alpha_kol = min(Cnu*sqrt(nu*tdr)/ktot, 1.0);
>>>>>>> 4ccec150
}

inline su2double CTurbKEVariable::GetAnisoRatio(void) {
  // XXX: This floor is arbitrary.
  const su2double TKE_MIN = EPS;
  return TWO3*Solution[0]/max(TKE_MIN, Solution[2]);
}

inline su2double CTurbKEVariable::GetTypicalLengthscale(void) const {
  return typical_length;
}

inline su2double CTurbKEVariable::GetTypicalTimescale(void) const {
  return typical_time;
}

inline su2double CTurbKEVariable::GetKolLengthscale(void) const {
  return kol_length;
}

inline su2double CTurbKEVariable::GetKolTimescale(void) const {
  return kol_time;
}

inline su2double CTurbKEVariable::GetKolKineticEnergyRatio(void) const {
  return alpha_kol;
}

inline void CTurbKEVariable::SetConstants(const su2double* constants)  {
  C_mu    = constants[0];
  C_T     = constants[8];
  C_eta   = constants[10];
}
<|MERGE_RESOLUTION|>--- conflicted
+++ resolved
@@ -58,11 +58,7 @@
   const su2double ktot = max(Solution[0], TKE_MIN);
   const su2double tdr = Solution[1];
   const su2double Cnu = 1.0;
-<<<<<<< HEAD
-  alpha_kol = min(Cnu*std::sqrt(nu*tdr)/ktot, 1.0);
-=======
   alpha_kol = min(Cnu*sqrt(nu*tdr)/ktot, 1.0);
->>>>>>> 4ccec150
 }
 
 inline su2double CTurbKEVariable::GetAnisoRatio(void) {
