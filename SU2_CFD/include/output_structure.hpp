/*!
 * \file output_structure.hpp
 * \brief Headers of the main subroutines for generating the file outputs.
 *        The subroutines and functions are in the <i>output_structure.cpp</i> file.
 * \author F. Palacios, T. Economon, M. Colonno
 * \version 6.0.1 "Falcon"
 *
 * The current SU2 release has been coordinated by the
 * SU2 International Developers Society <www.su2devsociety.org>
 * with selected contributions from the open-source community.
 *
 * The main research teams contributing to the current release are:
 *  - Prof. Juan J. Alonso's group at Stanford University.
 *  - Prof. Piero Colonna's group at Delft University of Technology.
 *  - Prof. Nicolas R. Gauger's group at Kaiserslautern University of Technology.
 *  - Prof. Alberto Guardone's group at Polytechnic University of Milan.
 *  - Prof. Rafael Palacios' group at Imperial College London.
 *  - Prof. Vincent Terrapon's group at the University of Liege.
 *  - Prof. Edwin van der Weide's group at the University of Twente.
 *  - Lab. of New Concepts in Aeronautics at Tech. Institute of Aeronautics.
 *
 * Copyright 2012-2018, Francisco D. Palacios, Thomas D. Economon,
 *                      Tim Albring, and the SU2 contributors.
 *
 * SU2 is free software; you can redistribute it and/or
 * modify it under the terms of the GNU Lesser General Public
 * License as published by the Free Software Foundation; either
 * version 2.1 of the License, or (at your option) any later version.
 *
 * SU2 is distributed in the hope that it will be useful,
 * but WITHOUT ANY WARRANTY; without even the implied warranty of
 * MERCHANTABILITY or FITNESS FOR A PARTICULAR PURPOSE. See the GNU
 * Lesser General Public License for more details.
 *
 * You should have received a copy of the GNU Lesser General Public
 * License along with SU2. If not, see <http://www.gnu.org/licenses/>.
 */

#pragma once

#include "../../Common/include/mpi_structure.hpp"

#ifdef HAVE_CGNS
  #include "cgnslib.h"
#endif
#ifdef HAVE_TECIO
  #include "TECIO.h"
#endif
#include <fstream>
#include <cmath>
#include <time.h>
#include <fstream>

#include "solver_structure.hpp"
#include "integration_structure.hpp"
#include "../../Common/include/geometry_structure.hpp"
#include "../../Common/include/config_structure.hpp"

using namespace std;

/*! 
 * \class COutput
 * \brief Class for writing the flow, adjoint and linearized solver 
 *        solution (including the history solution, and parallel stuff).
 * \author F. Palacios, T. Economon, M. Colonno.
 */
class COutput {

  unsigned long nGlobal_Poin;   // Global number of nodes with halos
  unsigned long nSurf_Poin;   // Global number of nodes of the surface
  unsigned long nGlobal_Doma;   // Global number of nodes without halos
  unsigned long nGlobal_Elem;  // Global number of elems without halos
  unsigned long nSurf_Elem,  // Global number of surface elems without halos
  nGlobal_Line,
  nGlobal_BoundTria,
  nGlobal_BoundQuad,
  nGlobal_Tria,
  nGlobal_Quad,
  nGlobal_Tetr,
  nGlobal_Hexa,
  nGlobal_Pris,
  nGlobal_Pyra;
  su2double **Coords;              // node i (x, y, z) = (Coords[0][i], Coords[1][i], Coords[2][i])
  int *Conn_Line;
  int *Conn_BoundTria;
  int *Conn_BoundQuad;
  int *Conn_Tria;  // triangle 1 = Conn_Tria[0], Conn_Tria[1], Conn_Tria[3]
  int *Conn_Quad;
  int *Conn_Tetr;
  int *Conn_Hexa;
  int *Conn_Pris;
  int *Conn_Pyra;
  
  
  unsigned long nGlobal_Poin_Par;   // Global number of nodes with halos
  unsigned long nGlobal_Elem_Par;  // Global number of elems without halos
  unsigned long nGlobal_Surf_Poin;
  unsigned long nSurf_Elem_Par;
  unsigned long nSurf_Poin_Par;
  unsigned long nParallel_Poin;
  unsigned long nParallel_Line,
  nParallel_BoundTria,
  nParallel_BoundQuad,
  nParallel_Tria,
  nParallel_Quad,
  nParallel_Tetr,
  nParallel_Hexa,
  nParallel_Pris,
  nParallel_Pyra;
  int *Conn_BoundLine_Par;
  int *Conn_BoundTria_Par;
  int *Conn_BoundQuad_Par;
  int *Conn_Tria_Par;  // triangle 1 = Conn_Tria[0], Conn_Tria[1], Conn_Tria[3]
  int *Conn_Quad_Par;
  int *Conn_Tetr_Par;
  int *Conn_Hexa_Par;
  int *Conn_Pris_Par;
  int *Conn_Pyra_Par;
  
  unsigned short nVar_Par;
  su2double **Local_Data;
  su2double **Local_Data_Copy;      // Local data copy for cte. lift mode
  su2double **Parallel_Data;        // node i (x, y, z) = (Coords[0][i], Coords[1][i], Coords[2][i])
  su2double **Parallel_Surf_Data;   // node i (x, y, z) = (Coords[0][i], Coords[1][i], Coords[2][i])
  vector<string> Variable_Names;

  su2double **Data;
  unsigned short nVar_Consv, nVar_Total, nVar_Extra, nZones;
  bool wrote_surf_file, wrote_CGNS_base, wrote_Tecplot_base, wrote_Paraview_base;
  unsigned short wrote_base_file;
<<<<<<< HEAD
  su2double RhoRes_New, RhoRes_Old, RhoRes_Original, CFLThresh, CFLFactor;
=======
  su2double RhoRes_New, *RhoRes_Old;
>>>>>>> 5e170f46
  int cgns_base, cgns_zone, cgns_base_results, cgns_zone_results;
  
  su2double Sum_Total_RadialDistortion, Sum_Total_CircumferentialDistortion; // Add all the distortion to compute a run average.
  bool turbo;
  unsigned short   nSpanWiseSections,
		   nMarkerTurboPerf;

  su2double **TotalStaticEfficiency,
        **TotalTotalEfficiency,
        **KineticEnergyLoss,
        **TRadius,
        **TotalPressureLoss,
        **MassFlowIn,
        **MassFlowOut,
        **FlowAngleIn,
        **FlowAngleIn_BC,
        **FlowAngleOut,
        **EulerianWork,
        **TotalEnthalpyIn,
        **TotalEnthalpyIn_BC,
        **EntropyIn,
        **EntropyOut,
        **EntropyIn_BC,
        **PressureRatio,
        **TotalTemperatureIn,
        **EnthalpyOut,
        ***MachIn,
        ***MachOut,
        **VelocityOutIs,
        **DensityIn,
        **PressureIn,
        ***TurboVelocityIn,
        **DensityOut,
        **PressureOut,
        ***TurboVelocityOut,
        **EnthalpyOutIs,
        **EntropyGen,
        **AbsFlowAngleIn,
        **TotalEnthalpyOut,
        **RothalpyIn,
        **RothalpyOut,
        **TotalEnthalpyOutIs,
        **AbsFlowAngleOut,
        **PressureOut_BC,
        **TemperatureIn,
        **TemperatureOut,
        **TotalPressureIn,
        **TotalPressureOut,
        **TotalTemperatureOut,
        **EnthalpyIn,
        **TurbIntensityIn,
        **Turb2LamViscRatioIn,
        **TurbIntensityOut,
        **Turb2LamViscRatioOut,
        **NuFactorIn,
        **NuFactorOut;

protected:

  int rank, 	/*!< \brief MPI Rank. */
  size;       	/*!< \brief MPI Size. */

public:

  /*! 
   * \brief Constructor of the class. 
   */
  COutput(CConfig *congig);

  /*! 
   * \brief Destructor of the class. 
   */
  ~COutput(void);

  /*! 
   * \brief Writes and organizes the all the output files, except the history one, for serial computations.
   * \param[in] solver_container - Container vector with all the solutions.
   * \param[in] geometry - Geometrical definition of the problem.
   * \param[in] config - Definition of the particular problem.
   * \param[in] iExtIter - Current external (time) iteration.
   * \param[in] val_iZone - Total number of domains in the grid file.
   * \param[in] val_nZone - Total number of domains in the grid file.
   */
  void SetResult_Files(CSolver ****solver_container, CGeometry ***geometry, CConfig **config, 
                       unsigned long iExtIter, unsigned short val_nZone);
  
  /*!
   * \brief Writes and organizes the all the output files, except the history one, for serial computations.
   * \param[in] solver_container - Container vector with all the solutions.
   * \param[in] geometry - Geometrical definition of the problem.
   * \param[in] config - Definition of the particular problem.
   * \param[in] iExtIter - Current external (time) iteration.
   * \param[in] val_iZone - Total number of domains in the grid file.
   * \param[in] val_nZone - Total number of domains in the grid file.
   */
  void SetBaselineResult_Files(CSolver **solver, CGeometry **geometry, CConfig **config,
                               unsigned long iExtIter, unsigned short val_nZone);
  
  /*!
   * \brief Writes and organizes the all the output files, except the history one, for serial computations.
   * \param[in] geometry - Geometrical definition of the problem.
   * \param[in] config - Definition of the particular problem.
   * \param[in] val_nZone - Total number of domains in the grid file.
   */
  void SetMesh_Files(CGeometry **geometry, CConfig **config, unsigned short val_nZone, bool new_file, bool su2_file);

  /*!
   * \brief Writes equivalent area.
   * \param[in] solver - Container vector with all the solutions.
   * \param[in] geometry - Geometrical definition of the problem.
   * \param[in] config - Definition of the particular problem.
   * \param[in] output - Create output files.
   */
  void SpecialOutput_SonicBoom(CSolver *solver, CGeometry *geometry, CConfig *config, bool output);
  
  /*!
   * \brief Writes inverse design.
   * \param[in] solver_container - Container vector with all the solutions.
   * \param[in] geometry - Geometrical definition of the problem.
   * \param[in] config - Definition of the particular problem.
   * \param[in] iExtIter - Current external (time) iteration.
   */
  void SetCp_InverseDesign(CSolver *solver_container, CGeometry *geometry, CConfig *config,
                         unsigned long iExtIter);
  
  /*!
   * \brief Writes inverse design.
   * \param[in] solver_container - Container vector with all the solutions.
   * \param[in] geometry - Geometrical definition of the problem.
   * \param[in] config - Definition of the particular problem.
   * \param[in] iExtIter - Current external (time) iteration.
   */
  void SetHeatFlux_InverseDesign(CSolver *solver_container, CGeometry *geometry, CConfig *config,
                        unsigned long iExtIter);
  
  /*!
   * \brief Writes forces at different sections.
   * \param[in] solver_container - Container vector with all the solutions.
   * \param[in] geometry - Geometrical definition of the problem.
   * \param[in] config - Definition of the particular problem.
   * \param[in] output - Create output files.
   */
  void SpecialOutput_SpanLoad(CSolver *solver, CGeometry *geometry, CConfig *config, bool output);
  
  /*!
   * \brief Writes one dimensional output.
   * \author H. Kline
   * \param[in] solver_container - Container vector with all the solutions.
   * \param[in] geometry - Geometrical definition of the problem.
   * \param[in] config - Definition of the particular problem.
   * \param[in] output - Create output files.
   */
  void SpecialOutput_AnalyzeSurface(CSolver *solver, CGeometry *geometry, CConfig *config, bool output);
  
  /*!
   * \brief Create and write the file with the flow coefficient on the surface.
   * \param[in] config - Definition of the particular problem.
   * \param[in] geometry - Geometrical definition of the problem.
   * \param[in] FlowSolution - Flow solution.
   * \param[in] iExtIter - Current external (time) iteration.
   * \param[in] val_iZone - Current zone number in the grid file.
   * \param[in] output - Create output files.
   */
  void SpecialOutput_Distortion(CSolver *solver, CGeometry *geometry, CConfig *config, bool output);

  /*!
   * \brief Create and write the file with the FSI convergence history.
   * \param[in] config - Definition of the particular problem.
   * \param[in] geometry - Geometrical definition of the problem.
   * \param[in] solver_container - Solver for all physical problems.
   * \param[in] iExtIter - Current external (time) iteration.
   * \param[in] val_iZone - Current zone number in the grid file.
   */
  void SpecialOutput_FSI(ofstream *FSIHist_file, CGeometry ***geometry, CSolver ****solver_container, CConfig **config, CIntegration ***integration,
                         unsigned long iExtIter, unsigned short ZONE_FLOW, unsigned short ZONE_STRUCT, bool header);

  /*!
   * \brief Create and write the file with the FSI convergence history.
   * \param[in] iIter - Current iteration.
   * \param[in] iFreq - Frequency of output printing.
   */
  bool PrintOutput(unsigned long iIter, unsigned long iFreq);

  /*! 
   * \brief Create and write the file with the flow coefficient on the surface.
   * \param[in] config - Definition of the particular problem.
   * \param[in] geometry - Geometrical definition of the problem.
   * \param[in] FlowSolution - Flow solution.
   * \param[in] iExtIter - Current external (time) iteration.
   * \param[in] val_iZone - Current zone number in the grid file.
   */
  void SetSurfaceCSV_Flow(CConfig *config, CGeometry *geometry, CSolver *FlowSolver, unsigned long iExtIter, unsigned short val_iZone);

  /*! 
   * \brief Create and write the file with the adjoint coefficients on the surface for serial computations.
   * \param[in] config - Definition of the particular problem.
   * \param[in] geometry - Geometrical definition of the problem.
   * \param[in] AdjSolution - Adjoint solution.
   * \param[in] FlowSolution - Flow solution.
   * \param[in] iExtIter - Current external (time) iteration.
   * \param[in] val_iZone - Current zone number in the grid file.
   */
  void SetSurfaceCSV_Adjoint(CConfig *config, CGeometry *geometry, CSolver *AdjSolver, CSolver *FlowSolution, unsigned long iExtIter, unsigned short val_iZone);

  /*!
   * \brief Merge the geometry into a data structure used for output file writing.
   * \param[in] config - Definition of the particular problem.
   * \param[in] geometry - Geometrical definition of the problem.
   * \param[in] val_nZone - iZone index.
   */
  void MergeConnectivity(CConfig *config, CGeometry *geometry, unsigned short val_iZone);
  
  /*!
   * \brief Merge the node coordinates from all processors.
   * \param[in] config - Definition of the particular problem.
   * \param[in] geometry - Geometrical definition of the problem.
   */
  void MergeCoordinates(CConfig *config, CGeometry *geometry);

  /*!
   * \brief Merge the connectivity for a single element type from all processors.
   * \param[in] config - Definition of the particular problem.
   * \param[in] geometry - Geometrical definition of the problem.
   * \param[in] Elem_Type - VTK index of the element type being merged.
   */
  void MergeVolumetricConnectivity(CConfig *config, CGeometry *geometry, unsigned short Elem_Type);
  
  /*!
   * \brief Merge the connectivity for a single element type from all processors.
   * \param[in] config - Definition of the particular problem.
   * \param[in] geometry - Geometrical definition of the problem.
   * \param[in] Elem_Type - VTK index of the element type being merged.
   */
  void MergeSurfaceConnectivity(CConfig *config, CGeometry *geometry, unsigned short Elem_Type);
  
  /*!
   * \brief Merge the solution into a data structure used for output file writing.
   * \param[in] config - Definition of the particular problem.
   * \param[in] geometry - Geometrical definition of the problem.
   * \param[in] solution - Flow, adjoint or linearized solution.
   * \param[in] val_nZone - iZone index.
   */
  void MergeSolution(CConfig *config, CGeometry *geometry, CSolver **solver, unsigned short val_iZone);

  /*!
   * \brief Merge the solution into a data structure used for output file writing.
   * \param[in] config - Definition of the particular problem.
   * \param[in] geometry - Geometrical definition of the problem.
   * \param[in] solution - Flow, adjoint or linearized solution.
   * \param[in] val_nZone - iZone index.
   */
  void MergeBaselineSolution(CConfig *config, CGeometry *geometry, CSolver *solver, unsigned short val_iZone);
  
  /*!
   * \brief Write a native SU2 restart file.
   * \param[in] config - Definition of the particular problem.
   * \param[in] geometry - Geometrical definition of the problem.
   * \param[in] solver - Flow, adjoint or linearized solution.
   * \param[in] val_iZone - iZone index.
   */
  void SetRestart(CConfig *config, CGeometry *geometry, CSolver **solver, unsigned short val_iZone);

  /*!
   * \brief Write a native SU2 restart file (ASCII) in parallel.
   * \param[in] config - Definition of the particular problem.
   * \param[in] geometry - Geometrical definition of the problem.
   * \param[in] solver - Flow, adjoint or linearized solution.
   * \param[in] val_iZone - iZone index.
   */
  void WriteRestart_Parallel_ASCII(CConfig *config, CGeometry *geometry, CSolver **solver, unsigned short val_iZone);

  /*!
   * \brief Write a native SU2 restart file (binary) in parallel.
   * \param[in] config - Definition of the particular problem.
   * \param[in] geometry - Geometrical definition of the problem.
   * \param[in] solver - Flow, adjoint or linearized solution.
   * \param[in] val_iZone - iZone index.
   */
  void WriteRestart_Parallel_Binary(CConfig *config, CGeometry *geometry, CSolver **solver, unsigned short val_iZone);

  /*!
   * \brief Write the x, y, & z coordinates to a CGNS output file.
   * \param[in] config - Definition of the particular problem.
   * \param[in] geometry - Geometrical definition of the problem.
   * \param[in] val_iZone - iZone index.
   */
  void SetCGNS_Coordinates(CConfig *config, CGeometry *geometry, unsigned short val_iZone);
  
  /*!
   * \brief Write the element connectivity to a CGNS output file.
   * \param[in] config - Definition of the particular problem.
   * \param[in] geometry - Geometrical definition of the problem.
   * \param[in] val_iZone - iZone index.
   */
  void SetCGNS_Connectivity(CConfig *config, CGeometry *geometry, unsigned short val_iZone);
  
  /*!
   * \brief Write solution data to a CGNS output file.
   * \param[in] config - Definition of the particular problem.
   * \param[in] geometry - Geometrical definition of the problem.
   * \param[in] val_iZone - iZone index.
   */
  void SetCGNS_Solution(CConfig *config, CGeometry *geometry, unsigned short val_iZone);
  
  /*!
   * \brief Write a Paraview ASCII solution file.
   * \param[in] config - Definition of the particular problem.
   * \param[in] geometry - Geometrical definition of the problem.
   * \param[in] val_iZone - Current zone.
   * \param[in] val_nZone - Total number of zones.
   */
  void SetParaview_ASCII(CConfig *config, CGeometry *geometry, unsigned short val_iZone, unsigned short val_nZone, bool surf_sol);

  /*!
   * \brief Write a Paraview ASCII solution file.
   * \param[in] config - Definition of the particular problem.
   * \param[in] geometry - Geometrical definition of the problem.
   * \param[in] val_iZone - Current zone.
   * \param[in] val_nZone - Total number of zones.
   */
  void SetParaview_MeshASCII(CConfig *config, CGeometry *geometry, unsigned short val_iZone, unsigned short val_nZone, bool surf_sol, bool new_file);

  /*!
   * \brief Write a Paraview ASCII solution file with parallel output.
   * \param[in] config - Definition of the particular problem.
   * \param[in] geometry - Geometrical definition of the problem.
   * \param[in] val_iZone - Current zone.
   * \param[in] val_nZone - Total number of zones.
   * \param[in] surf_sol - Flag controlling whether this is a volume or surface file.
   */
  void WriteParaViewASCII_Parallel(CConfig *config, CGeometry *geometry, CSolver **solver, unsigned short val_iZone, unsigned short val_nZone, bool surf_sol);

  /*!
   * \brief Write a Tecplot ASCII solution file.
   * \param[in] config - Definition of the particular problem.
   * \param[in] geometry - Geometrical definition of the problem.
   * \param[in] val_iZone - Current zone.
   * \param[in] val_nZone - Total number of zones.
   */
  void SetTecplotASCII(CConfig *config, CGeometry *geometry, CSolver **solver, unsigned short val_iZone, unsigned short val_nZone, bool surf_sol);
  
  /*!
   * \brief Write the nodal coordinates and connectivity to a Tecplot ASCII mesh file.
   * \param[in] config - Definition of the particular problem.
   * \param[in] geometry - Geometrical definition of the problem.
   * \param[in] val_iZone - iZone index.
   */
  void SetTecplot_MeshASCII(CConfig *config, CGeometry *geometry, bool surf_sol, bool new_file);

  /*!
   * \brief Write the nodal coordinates and connectivity to a stl ASCII mesh file.
   * \param[in] config - Definition of the particular problem.
   * \param[in] geometry - Geometrical definition of the problem.
   * \param[in] val_iZone - iZone index.
   */
  void SetSTL_MeshASCII(CConfig *config, CGeometry *geometry);

  /*!
   * \brief Write the nodal coordinates and connectivity to a n3d ASCII mesh file.
   * \param[in] config - Definition of the particular problem.
   * \param[in] geometry - Geometrical definition of the problem.
   */
  void SetCSV_MeshASCII(CConfig *config, CGeometry *geometry);
  
  /*!
   * \brief Write the nodal coordinates and connectivity to a n3d ASCII mesh file.
   * \param[in] config - Definition of the particular problem.
   * \param[in] geometry - Geometrical definition of the problem.
   * \param[in] val_iZone - iZone index.
   */
  void SetTecplotASCII_Mesh(CConfig *config, CGeometry *geometry, unsigned short val_iZone, bool surf_sol, bool new_file);

  /*!
   * \brief Write the solution data and connectivity to a Tecplot ASCII mesh file in parallel.
   * \param[in] config - Definition of the particular problem.
   * \param[in] geometry - Geometrical definition of the problem.
   * \param[in] val_iZone - Current zone.
   * \param[in] val_nZone - Total number of zones.
   * \param[in] surf_sol - Flag controlling whether this is a volume or surface file.
   */
  void WriteTecplotASCII_Parallel(CConfig *config, CGeometry *geometry, CSolver **solver, unsigned short val_iZone, unsigned short val_nZone, bool surf_sol);
  
  /*!
   * \brief Write the nodal coordinates and connectivity to a Tecplot binary mesh file.
   * \param[in] config - Definition of the particular problem.
   * \param[in] geometry - Geometrical definition of the problem.
   * \param[in] val_iZone - iZone index.
   */
  string AssembleVariableNames(CGeometry *geometry, CConfig *config, unsigned short nVar_Consv, unsigned short *NVar);

  /*!
   * \brief Write the nodal coordinates and connectivity to a Tecplot binary mesh file.
   * \param[in] config - Definition of the particular problem.
   * \param[in] geometry - Geometrical definition of the problem.
   * \param[in] val_iZone - iZone index.
   */
  void SetSU2_MeshASCII(CConfig *config, CGeometry *geometry, unsigned short val_iZone, ofstream &output_file);
  
  /*!
   * \brief Write the nodal coordinates and connectivity to a Tecplot binary mesh file.
   * \param[in] config - Definition of the particular problem.
   * \param[in] geometry - Geometrical definition of the problem.
   * \param[in] val_iZone - iZone index.
   */
  void SetSU2_MeshBinary(CConfig *config, CGeometry *geometry);

  /*!
   * \brief Write the nodal coordinates and connectivity to a Tecplot binary mesh file.
   * \param[in] config - Definition of the particular problem.
   * \param[in] geometry - Geometrical definition of the problem.
   * \param[in] val_iZone - iZone index.
   */
  void SetTecplotBinary_DomainMesh(CConfig *config, CGeometry *geometry, unsigned short val_iZone);
  
  /*!
   * \brief Write the coordinates and connectivity to a Tecplot binary surface mesh file.
   * \param[in] config - Definition of the particular problem.
   * \param[in] geometry - Geometrical definition of the problem.
   * \param[in] val_iZone - iZone index.
   */
  void SetTecplotBinary_SurfaceMesh(CConfig *config, CGeometry *geometry, unsigned short val_iZone);
  
  /*!
   * \brief Write solution data to a Tecplot binary volume solution file.
   * \param[in] config - Definition of the particular problem.
   * \param[in] geometry - Geometrical definition of the problem.
   * \param[in] val_iZone - iZone index.
   */
  void SetTecplotBinary_DomainSolution(CConfig *config, CGeometry *geometry, unsigned short val_iZone);

  /*!
   * \brief Write solution data to a Tecplot binary surface solution file.
   * \param[in] config - Definition of the particular problem.
   * \param[in] geometry - Geometrical definition of the problem.
   * \param[in] val_iZone - iZone index.
   */
  void SetTecplotBinary_SurfaceSolution(CConfig *config, CGeometry *geometry, unsigned short val_iZone);
  
  /*!
   * \brief Write a Tecplot ASCII solution file.
   * \param[in] config - Definition of the particular problem.
   * \param[in] geometry - Geometrical definition of the problem.
   * \param[in] val_iZone - Current zone.
   * \param[in] val_nZone - Total number of zones.
   */
  void SetFieldViewASCII(CConfig *config, CGeometry *geometry, unsigned short val_iZone, unsigned short val_nZone);
  
  /*!
   * \brief Write the nodal coordinates and connectivity to a Tecplot binary mesh file.
   * \param[in] config - Definition of the particular problem.
   * \param[in] geometry - Geometrical definition of the problem.
   * \param[in] val_iZone - iZone index.
   */
  void SetFieldViewASCII_Mesh(CConfig *config, CGeometry *geometry);
  
  /*!
   * \brief Write the nodal coordinates and connectivity to a Tecplot binary mesh file.
   * \param[in] config - Definition of the particular problem.
   * \param[in] geometry - Geometrical definition of the problem.
   * \param[in] val_iZone - iZone index.
   */
  void SetFieldViewBinary_Mesh(CConfig *config, CGeometry *geometry);
  
  /*!
   * \brief Write solution data to a Tecplot binary volume solution file.
   * \param[in] config - Definition of the particular problem.
   * \param[in] geometry - Geometrical definition of the problem.
   * \param[in] val_iZone - iZone index.
   */
  void SetFieldViewBinary(CConfig *config, CGeometry *geometry, unsigned short val_iZone, unsigned short val_nZone);
  
  /*!
   * \brief Deallocate temporary memory needed for merging and writing coordinates.
   * \param[in] config - Definition of the particular problem.
   * \param[in] geometry - Geometrical definition of the problem.
   */
  void DeallocateCoordinates(CConfig *config, CGeometry *geometry);
  
  /*!
   * \brief Deallocate temporary memory needed for merging and writing connectivity.
   * \param[in] config - Definition of the particular problem.
   * \param[in] geometry - Geometrical definition of the problem.
   */
  void DeallocateConnectivity(CConfig *config, CGeometry *geometry, bool surf_sol);
  
  /*!
   * \brief Deallocate temporary memory needed for merging and writing solution variables.
   * \param[in] config - Definition of the particular problem.
   * \param[in] geometry - Geometrical definition of the problem.
   */
  void DeallocateSolution(CConfig *config, CGeometry *geometry);
  
  /*! 
   * \brief Write the header of the history file.
   * \param[in] ConvHist_file - Pointer to the convergence history file (which is defined in the main subroutine).
   * \param[in] config - Definition of the particular problem.
   */
  void SetConvHistory_Header(ofstream *ConvHist_file, CConfig *config, unsigned short val_iZone);

  /*! 
   * \brief Write the history file and the convergence on the screen for serial computations.
   * \param[in] ConvHist_file - Pointer to the convergence history file (which is defined in the main subroutine).
   * \param[in] geometry - Geometrical definition of the problem.
   * \param[in] solver_container - Container vector with all the solutions.
   * \param[in] config - Definition of the particular problem.
   * \param[in] integration - Generic subroutines for space integration, time integration, and monitoring.
   * \param[in] iExtIter - Current external (time) iteration.
   * \param[in] timeused - Current number of clock tick in the computation (related with total time).
   * \param[in] val_nZone - iZone index.
   */
  void SetConvHistory_Body(ofstream *ConvHist_file, CGeometry ***geometry, CSolver ****solver_container, CConfig **config,
                              CIntegration ***integration, bool DualTime, su2double timeused, unsigned short val_iZone);
  
  /*!
   * \brief Write the history file and the convergence on the screen for serial computations.
   * \param[in] solver - Container vector with all the solutions.
   * \param[in] geometry - Geometrical definition of the problem.
   * \param[in] config - Definition of the particular problem.
   * \param[in] output - Create output files.
   */
  void SpecialOutput_ForcesBreakdown(CSolver ****solver, CGeometry ***geometry, CConfig **config, unsigned short val_iZone, bool output);
  
  /*!
   * \brief Write the history file and the convergence on the screen for serial computations.
   * \param[in] ConvHist_file - Pointer to the convergence history file (which is defined in the main subroutine).
   * \param[in] geometry - Geometrical definition of the problem.
   * \param[in] solver_container - Container vector with all the solutions.
   * \param[in] config - Definition of the particular problem.
   * \param[in] integration - Generic subroutines for space integration, time integration, and monitoring.
   * \param[in] iExtIter - Current external (time) iteration.
   * \param[in] timeused - Current number of clock tick in the computation (related with total time).
   * \param[in] val_nZone - iZone index.
   */
  void SetCFL_Number(CSolver ****solver_container, CConfig **config, unsigned short val_iZone);
  
  /*!
   * \brief Write the sensitivity (including mesh sensitivity) computed with the discrete adjoint method
   *  on the surface and in the volume to a file.
   * \param[in] geometry - Geometrical definition of the problem.
   * \param[in] config - Definition of the particular problem.
   * \param[in] val_nZone - Number of Zones.
   */
  void SetSensitivity_Files(CGeometry **geometry, CConfig **config, unsigned short val_nZone);

  /*!
   * \brief Compute .
   * \param[in] solver_container - Container vector with all the solutions.
   * \param[in] geometry - Geometrical definition of the problem.
   * \param[in] config - Definition of the particular problem.
   * \param[in] iExtIter - Current external (time) iteration.
   */
  void ComputeTurboPerformance(CSolver *solver_container, CGeometry *geometry, CConfig *config);

  /*!
   * \brief Compute .
   * \param[in] config - Definition of the particular problem.
   */
  void WriteTurboPerfConvHistory(CConfig *config);

  /*!
   * \brief Write the output file for spanwise turboperformance.
   * \param[in] geometry - Geometrical definition of the problem.
   * \param[in] solver_container - Container vector with all the solutions.
   * \param[in] config - Definition of the particular problem.
   * \param[in] val_nZone - iZone index.
   * \param[in] output - Create output files.
   */
  void SpecialOutput_Turbo(CSolver ****solver_container, CGeometry ***geometry, CConfig **config, unsigned short val_iZone, bool output);

  /*!
   * \brief Give the Entropy Generation performance parameters for turbomachinery.
   * \param[in] iMarkerTP - Marker turbo-performance.
   * \param[in] iSpan - span section.
   */
  su2double GetEntropyGen(unsigned short iMarkerTP, unsigned short iSpan);

  /*!
   * \brief Give the Entropy Generation performance parameters for turbomachinery.
   * \param[in] iMarkerTP - Marker turbo-performance.
   * \param[in] iSpan - span section.
   */
  su2double GetFlowAngleOut(unsigned short iMarkerTP, unsigned short iSpan);

  /*!
   * \brief Give the Entropy Generation performance parameters for turbomachinery.
   * \param[in] iMarkerTP - Marker turbo-performance.
   * \param[in] iSpan - span section.
   */
  su2double GetMassFlowIn(unsigned short iMarkerTP, unsigned short iSpan);

  /*!
   * \brief Write the output file for harmonic balance for each time-instance.
   * \param[in] solver_container - Container vector with all the solutions.
   * \param[in] config - Definition of the particular problem.
   * \param[in] val_nZone - Number of Zones.
   * \param[in] val_iZone - Zone index.
   * \param[in] output - Create output files.
   */
  void SpecialOutput_HarmonicBalance(CSolver ****solver, CGeometry ***geometry, CConfig **config, unsigned short iZone, unsigned short val_nZone, bool output);

  /*!
   * \brief Writes and organizes the all the output files, except the history one, for parallel computations.
   * \param[in] solver_container - Container vector with all the solutions.
   * \param[in] geometry - Geometrical definition of the problem.
   * \param[in] config - Definition of the particular problem.
   * \param[in] iExtIter - Current external (time) iteration.
   * \param[in] val_iZone - Total number of domains in the grid file.
   * \param[in] val_nZone - Total number of domains in the grid file.
   */
  void SetResult_Files_Parallel(CSolver ****solver_container, CGeometry ***geometry, CConfig **config,
                                unsigned long iExtIter, unsigned short val_nZone);
  
  /*!
   * \brief Load the desired solution data into a structure used for parallel reordering and output file writing for flow problems.
   * \param[in] config - Definition of the particular problem.
   * \param[in] geometry - Geometrical definition of the problem.
   * \param[in] solution - Flow, adjoint or linearized solution.
   * \param[in] val_nZone - iZone index.
   */
  void LoadLocalData_Flow(CConfig *config, CGeometry *geometry, CSolver **solver, unsigned short val_iZone);
  
  /*!
   * \brief Load the desired solution data into a structure used for parallel reordering and output file writing for adjoint flow problems.
   * \param[in] config - Definition of the particular problem.
   * \param[in] geometry - Geometrical definition of the problem.
   * \param[in] solution - Flow, adjoint or linearized solution.
   * \param[in] val_nZone - iZone index.
   */
  void LoadLocalData_AdjFlow(CConfig *config, CGeometry *geometry, CSolver **solver, unsigned short val_iZone);
  
  /*!
   * \brief Load the desired solution data into a structure used for parallel reordering and output file writing for elasticity problems.
   * \param[in] config - Definition of the particular problem.
   * \param[in] geometry - Geometrical definition of the problem.
   * \param[in] solution - Flow, adjoint or linearized solution.
   * \param[in] val_nZone - iZone index.
   */
  void LoadLocalData_Elasticity(CConfig *config, CGeometry *geometry, CSolver **solver, unsigned short val_iZone);
  
  /*!
   * \brief Load the desired solution data into a structure used for parallel reordering and output file writing for generic problems.
   * \param[in] config - Definition of the particular problem.
   * \param[in] geometry - Geometrical definition of the problem.
   * \param[in] solution - Flow, adjoint or linearized solution.
   * \param[in] val_nZone - iZone index.
   */
  void LoadLocalData_Base(CConfig *config, CGeometry *geometry, CSolver **solver, unsigned short val_iZone);

  /*!
   * \brief Sort the connectivities (volume and surface) into data structures used for output file writing.
   * \param[in] config - Definition of the particular problem.
   * \param[in] geometry - Geometrical definition of the problem.
   * \param[in] val_nZone - iZone index.
   */
  void SortConnectivity(CConfig *config, CGeometry *geometry, unsigned short val_iZone);
  
  /*!
   * \brief Sort the connectivity for a single volume element type into a linear partitioning across all processors.
   * \param[in] config - Definition of the particular problem.
   * \param[in] geometry - Geometrical definition of the problem.
   * \param[in] Elem_Type - VTK index of the element type being merged.
   */
  void SortVolumetricConnectivity(CConfig *config, CGeometry *geometry, unsigned short Elem_Type);
  
  /*!
   * \brief Sort the connectivity for a single surface element type into a linear partitioning across all processors.
   * \param[in] config - Definition of the particular problem.
   * \param[in] geometry - Geometrical definition of the problem.
   * \param[in] Elem_Type - VTK index of the element type being merged.
   */
  void SortSurfaceConnectivity(CConfig *config, CGeometry *geometry, unsigned short Elem_Type);
  
  /*!
   * \brief Sort the output data for each grid node into a linear partitioning across all processors.
   * \param[in] config - Definition of the particular problem.
   * \param[in] geometry - Geometrical definition of the problem.
   */
  void SortOutputData(CConfig *config, CGeometry *geometry);
  
  /*!
   * \brief Sort the surface output data for each grid node into a linear partitioning across all processors.
   * \param[in] config - Definition of the particular problem.
   * \param[in] geometry - Geometrical definition of the problem.
   */
  void SortOutputData_Surface(CConfig *config, CGeometry *geometry);
  
  /*!
   * \brief Deallocate temporary memory needed for merging and writing connectivity in parallel.
   * \param[in] config - Definition of the particular problem.
   * \param[in] geometry - Geometrical definition of the problem.
   */
  void DeallocateConnectivity_Parallel(CConfig *config, CGeometry *geometry, bool surf_sol);
  
  /*!
   * \brief Deallocate temporary memory needed for merging and writing output data in parallel.
   * \param[in] config - Definition of the particular problem.
   * \param[in] geometry - Geometrical definition of the problem.
   */
  void DeallocateData_Parallel(CConfig *config, CGeometry *geometry);
  
  /*!
   * \brief Deallocate temporary memory needed for merging and writing output data in parallel.
   * \param[in] config - Definition of the particular problem.
   * \param[in] geometry - Geometrical definition of the problem.
   */
  void DeallocateSurfaceData_Parallel(CConfig *config, CGeometry *geometry);
  
};

#include "output_structure.inl"<|MERGE_RESOLUTION|>--- conflicted
+++ resolved
@@ -128,11 +128,7 @@
   unsigned short nVar_Consv, nVar_Total, nVar_Extra, nZones;
   bool wrote_surf_file, wrote_CGNS_base, wrote_Tecplot_base, wrote_Paraview_base;
   unsigned short wrote_base_file;
-<<<<<<< HEAD
-  su2double RhoRes_New, RhoRes_Old, RhoRes_Original, CFLThresh, CFLFactor;
-=======
   su2double RhoRes_New, *RhoRes_Old;
->>>>>>> 5e170f46
   int cgns_base, cgns_zone, cgns_base_results, cgns_zone_results;
   
   su2double Sum_Total_RadialDistortion, Sum_Total_CircumferentialDistortion; // Add all the distortion to compute a run average.
