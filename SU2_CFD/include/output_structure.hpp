--- conflicted
+++ resolved
@@ -791,10 +791,6 @@
    * \param[in] val_nZone - Total number of domains in the grid file.
    */
   void SetResult_Files_Parallel(CSolver *****solver_container, CGeometry ****geometry, CConfig **config,
-<<<<<<< HEAD
-                                unsigned long iExtIter, unsigned short iZone, unsigned short val_nZone);
-  
-=======
                                 unsigned long iExtIter, unsigned short iZone, unsigned short val_nZone, unsigned short *nInst);
 
   /*!
@@ -813,7 +809,6 @@
    */
   void PrepareOffsets(CConfig *config, CGeometry *geometry);
 
->>>>>>> 22d05d4d
   /*!
    * \brief Sort the connectivities (volume and surface) into data structures used for output file writing.
    * \param[in] config - Definition of the particular problem.
