/*!
 * \file variable_structure.hpp
 * \brief Headers of the main subroutines for storing all the variables for
 *        each kind of governing equation (direct, adjoint and linearized).
 *        The subroutines and functions are in the <i>variable_structure.cpp</i> file.
 * \author F. Palacios, T. Economon
 * \version 6.2.0 "Falcon"
 *
 * The current SU2 release has been coordinated by the
 * SU2 International Developers Society <www.su2devsociety.org>
 * with selected contributions from the open-source community.
 *
 * The main research teams contributing to the current release are:
 *  - Prof. Juan J. Alonso's group at Stanford University.
 *  - Prof. Piero Colonna's group at Delft University of Technology.
 *  - Prof. Nicolas R. Gauger's group at Kaiserslautern University of Technology.
 *  - Prof. Alberto Guardone's group at Polytechnic University of Milan.
 *  - Prof. Rafael Palacios' group at Imperial College London.
 *  - Prof. Vincent Terrapon's group at the University of Liege.
 *  - Prof. Edwin van der Weide's group at the University of Twente.
 *  - Lab. of New Concepts in Aeronautics at Tech. Institute of Aeronautics.
 *
 * Copyright 2012-2019, Francisco D. Palacios, Thomas D. Economon,
 *                      Tim Albring, and the SU2 contributors.
 *
 * SU2 is free software; you can redistribute it and/or
 * modify it under the terms of the GNU Lesser General Public
 * License as published by the Free Software Foundation; either
 * version 2.1 of the License, or (at your option) any later version.
 *
 * SU2 is distributed in the hope that it will be useful,
 * but WITHOUT ANY WARRANTY; without even the implied warranty of
 * MERCHANTABILITY or FITNESS FOR A PARTICULAR PURPOSE. See the GNU
 * Lesser General Public License for more details.
 *
 * You should have received a copy of the GNU Lesser General Public
 * License along with SU2. If not, see <http://www.gnu.org/licenses/>.
 */

#pragma once

#include "../../Common/include/mpi_structure.hpp"

#include <cmath>
#include <iostream>
#include <cstdlib>

#include "../../Common/include/config_structure.hpp"
#include "fluid_model.hpp"


using namespace std;

/*!
 * \class CVariable
 * \brief Main class for defining the variables.
 * \author F. Palacios
 */
class CVariable {
protected:
  
  su2double *Solution,    /*!< \brief Solution of the problem. */
  *Solution_Old;      /*!< \brief Old solution of the problem R-K. */
  bool Non_Physical;      /*!< \brief Non-physical points in the solution (force first order). */
  su2double *Solution_time_n,  /*!< \brief Solution of the problem at time n for dual-time stepping technique. */
  *Solution_time_n1;      /*!< \brief Solution of the problem at time n-1 for dual-time stepping technique. */
  su2double **Gradient;    /*!< \brief Gradient of the solution of the problem. */
  su2double *Limiter;        /*!< \brief Limiter of the solution of the problem. */
  su2double *Solution_Max;    /*!< \brief Max solution for limiter computation. */
  su2double *Solution_Min;    /*!< \brief Min solution for limiter computation. */
  su2double AuxVar;      /*!< \brief Auxiliar variable for gradient computation. */
  su2double *Grad_AuxVar;  /*!< \brief Gradient of the auxiliar variable. */
  su2double Delta_Time;  /*!< \brief Time step. */
  su2double Max_Lambda,  /*!< \brief Maximun eingenvalue. */
  Max_Lambda_Inv,    /*!< \brief Maximun inviscid eingenvalue. */
  Max_Lambda_Visc,  /*!< \brief Maximun viscous eingenvalue. */
  Lambda;        /*!< \brief Value of the eingenvalue. */
  su2double Sensor;  /*!< \brief Pressure sensor for high order central scheme and Roe dissipation. */
  su2double *Undivided_Laplacian;  /*!< \brief Undivided laplacian of the solution. */
  su2double *Res_TruncError,  /*!< \brief Truncation error for multigrid cycle. */
  *Residual_Old,    /*!< \brief Auxiliar structure for residual smoothing. */
  *Residual_Sum;    /*!< \brief Auxiliar structure for residual smoothing. */
  su2double **rk_stage_vectors; /*!< \brief Storage for residual evaluations at RK substeps. */
  static unsigned short nDim;    /*!< \brief Number of dimension of the problem. */
  unsigned short nVar;    /*!< \brief Number of variables of the problem,
                           note that this variable cannnot be static, it is possible to
                           have different number of nVar in the same problem. */
  unsigned short nRKStep; /*!< \brief Number of RK substeps */
  unsigned short nPrimVar, nPrimVarGrad;    /*!< \brief Number of variables of the problem,
                                             note that this variable cannnot be static, it is possible to
                                             have different number of nVar in the same problem. */
  unsigned short nSecondaryVar, nSecondaryVarGrad;    /*!< \brief Number of variables of the problem,
                                                       note that this variable cannnot be static, it is possible to
                                                       have different number of nVar in the same problem. */
  su2double *Solution_Adj_Old;    /*!< \brief Solution of the problem in the previous AD-BGS iteration. */
  
public:
  
  /*!
   * \brief Constructor of the class.
   */
  CVariable(void);
  
  /*!
   * \overload
   * \param[in] val_nvar - Number of variables of the problem.
   * \param[in] config - Definition of the particular problem.
   */
  CVariable(unsigned short val_nvar, CConfig *config);
  
  /*!
   * \overload
   * \param[in] val_nDim - Number of dimensions of the problem.
   * \param[in] val_nvar - Number of variables of the problem.
   * \param[in] config - Definition of the particular problem.
   */
  CVariable(unsigned short val_nDim, unsigned short val_nvar, CConfig *config);
  
  /*!
   * \brief Destructor of the class.
   */
  virtual ~CVariable(void);
  
  /*!
   * \brief Set the value of the solution.
   * \param[in] val_solution - Solution of the problem.
   */
  void SetSolution(su2double *val_solution);
  
  /*!
   * \overload
   * \param[in] val_var - Index of the variable.
   * \param[in] val_solution - Value of the solution for the index <i>val_var</i>.
   */
  void SetSolution(unsigned short val_var, su2double val_solution);
  
  /*!
   * \brief Add the value of the solution vector to the previous solution (incremental approach).
   * \param[in] val_var - Index of the variable.
   * \param[in] val_solution - Value of the solution for the index <i>val_var</i>.
   */
  void Add_DeltaSolution(unsigned short val_var, su2double val_solution);
  
  /*!
   * \brief Set the value of the non-physical point.
   * \param[in] val_value - identification of the non-physical point.
   */
  void SetNon_Physical(bool val_value);
  
  /*!
   * \brief Get the value of the non-physical point.
   * \return Value of the Non-physical point.
   */
  su2double GetNon_Physical(void);
  
  /*!
   * \brief Get the solution.
   * \param[in] val_var - Index of the variable.
   * \return Value of the solution for the index <i>val_var</i>.
   */
  su2double GetSolution(unsigned short val_var);
  
  /*!
   * \brief Get the old solution of the problem (Runge-Kutta method)
   * \param[in] val_var - Index of the variable.
   * \return Pointer to the old solution vector.
   */
  su2double GetSolution_Old(unsigned short val_var);

  /*!
   * \brief Get the old solution of the discrete adjoint problem (for multiphysics subiterations=
   * \param[in] val_var - Index of the variable.
   * \return Pointer to the old solution vector.
   */
  su2double GetSolution_Old_Adj(unsigned short val_var);

  /*!
   * \brief Set the value of the old solution.
   * \param[in] val_solution_old - Pointer to the residual vector.
   */
  void SetSolution_Old(su2double *val_solution_old);

  /*!
   * \overload
   * \param[in] val_var - Index of the variable.
   * \param[in] val_solution_old - Value of the old solution for the index <i>val_var</i>.
   */
  void SetSolution_Old(unsigned short val_var, su2double val_solution_old);
  
  /*!
   * \brief Set old variables to the value of the current variables.
   */
  void Set_OldSolution(void);

  /*!
   * \brief Set variables to the value of the old variables.
   */
  void Set_Solution(void);

  /*!
   * \brief Set old discrete adjoint variables to the current value of the adjoint variables.
   */
  void Set_OldSolution_Adj(void);

  /*!
   * \brief Set the variable solution at time n.
   */  
  void Set_Solution_time_n(void);
  
  /*!
   * \brief Set the variable solution at time n-1.
   */
  void Set_Solution_time_n1(void);
  
  /*!
   * \brief Set the variable solution at time n.
   */
  void Set_Solution_time_n(su2double* val_sol);
  
  /*!
   * \brief Set the variable solution at time n-1.
   */
  void Set_Solution_time_n1(su2double* val_sol);
  
  /*!
   * \brief Set to zero the velocity components of the solution.
   */
  void SetVelSolutionZero(void);
  
  /*!
   * \brief Specify a vector to set the velocity components of the solution.
   * \param[in] val_vector - Pointer to the vector.
   */
  void SetVelSolutionVector(su2double *val_vector);
  
  /*!
   * \brief Set to zero velocity components of the solution.
   */
  void SetVelSolutionOldZero(void);
  
  /*!
   * \brief Specify a vector to set the velocity components of the old solution.
   * \param[in] val_vector - Pointer to the vector.
   */
  void SetVelSolutionOldVector(su2double *val_vector);
  
  /*!
   * \brief Set to zero the solution.
   */
  void SetSolutionZero(void);
  
  /*!
   * \brief Set to zero a particular solution.
   */
  void SetSolutionZero(unsigned short val_var);
  
  /*!
   * \brief Add a value to the solution.
   * \param[in] val_var - Number of the variable.
   * \param[in] val_solution - Value that we want to add to the solution.
   */
  void AddSolution(unsigned short val_var, su2double val_solution);

  /*!
   * \brief A virtual member.
   * \param[in] val_var - Index of the variable.
   * \return Pointer to the old solution vector.
   */
  virtual su2double GetSolution_New(unsigned short val_var);
  
  /*!
   * \brief A virtual member.
   */
  virtual su2double GetRoe_Dissipation(void);
  
  /*!
   * \brief A virtual member.
   */
  virtual void SetRoe_Dissipation(su2double val_dissipation);
  
  /*!
   * \brief A virtual member.
   */
  virtual void SetRoe_Dissipation_FD(su2double val_wall_dist);
  
  /*!
   * \brief A virtual member.
   * \param[in] val_delta - A scalar measure of the grid size
   * \param[in] val_const_DES - The DES constant (C_DES)
   */
  virtual void SetRoe_Dissipation_NTS(su2double val_delta,
                                      su2double val_const_DES);
  
  /*!
   * \brief A virtual member.
   */
  virtual su2double GetDES_LengthScale(void);
  
  /*!
   * \brief A virtual member.
   */
  virtual void SetDES_LengthScale(su2double val_des_lengthscale);

  /*!
   * \brief A virtual member.
   */
  virtual void SetSolution_New(void);

  /*!
   * \brief A virtual member.
   * \param[in] val_var - Number of the variable.
   * \param[in] val_solution - Value that we want to add to the solution.
   */
  virtual void AddSolution_New(unsigned short val_var, su2double val_solution);

  /*!
   * \brief Add a value to the solution, clipping the values.
   * \param[in] val_var - Index of the variable.
   * \param[in] val_solution - Value of the solution change.
   * \param[in] lowerlimit - Lower value.
   * \param[in] upperlimit - Upper value.
   */
  void AddClippedSolution(unsigned short val_var, su2double val_solution,
                          su2double lowerlimit, su2double upperlimit);
  
  /*!
   * \brief Update the variables using a conservative format.
   * \param[in] val_var - Index of the variable.
   * \param[in] val_solution - Value of the solution change.
   * \param[in] val_density - Value of the density.
   * \param[in] val_density_old - Value of the old density.
   * \param[in] lowerlimit - Lower value.
   * \param[in] upperlimit - Upper value.
   */
  void AddConservativeSolution(unsigned short val_var, su2double val_solution,
                               su2double val_density, su2double val_density_old, su2double lowerlimit,
                               su2double upperlimit);
  
  /*!
   * \brief Get the solution of the problem.
   * \return Pointer to the solution vector.
   */
  su2double *GetSolution(void);
  
  /*!
   * \brief Get the old solution of the problem (Runge-Kutta method)
   * \return Pointer to the old solution vector.
   */
  su2double *GetSolution_Old(void);
  
  /*!
   * \brief Get the solution at time n.
   * \return Pointer to the solution (at time n) vector.
   */
  su2double *GetSolution_time_n(void);
  
  /*!
   * \brief Get the solution at time n-1.
   * \return Pointer to the solution (at time n-1) vector.
   */
  su2double *GetSolution_time_n1(void);

  /*!
   * \brief Set the value of the old residual.
   * \param[in] val_residual_old - Pointer to the residual vector.
   */
  void SetResidual_Old(su2double *val_residual_old);
  
  /*!
   * \brief Add a value to the summed residual vector.
   * \param[in] val_residual - Pointer to the residual vector.
   */
  void AddResidual_Sum(su2double *val_residual);
  
  /*!
   * \brief Set summed residual vector to zero value.
   */
  void SetResidualSumZero(void);
  
  /*!
   * \brief Set the velocity of the truncation error to zero.
   */
  virtual void SetVel_ResTruncError_Zero(unsigned short iSpecies);
  
  /*!
   * \brief Get the value of the summed residual.
   * \return Pointer to the summed residual.
   */
  su2double *GetResidual_Sum(void);
  
  /*!
   * \brief Get the value of the old residual.
   * \return Pointer to the old residual.
   */
  su2double *GetResidual_Old(void);
  
  /*!
   * \brief Get the value of the summed residual.
   * \param[in] val_residual - Pointer to the summed residual.
   */
  void GetResidual_Sum(su2double *val_residual);
  
  /*!
   * \brief Set auxiliar variables, we are looking for the gradient of that variable.
   * \param[in] val_auxvar - Value of the auxiliar variable.
   */
  void SetAuxVar(su2double val_auxvar);
  
  /*!
   * \brief Get the value of the auxiliary variable.
   * \return Value of the auxiliary variable.
   */
  su2double GetAuxVar(void);
  
  /*!
   * \brief Set the auxiliary variable gradient to zero value.
   */
  void SetAuxVarGradientZero(void);
  
  /*!
   * \brief Set the value of the auxiliary variable gradient.
   * \param[in] val_dim - Index of the dimension.
   * \param[in] val_gradient - Value of the gradient for the index <i>val_dim</i>.
   */
  void SetAuxVarGradient(unsigned short val_dim, su2double val_gradient);
  
  /*!
   * \brief Add a value to the auxiliary variable gradient.
   * \param[in] val_dim - Index of the dimension.
   * \param[in] val_value - Value of the gradient to be added for the index <i>val_dim</i>.
   */
  void AddAuxVarGradient(unsigned short val_dim, su2double val_value);
  
  /*!
   * \brief Subtract a value to the auxiliary variable gradient.
   * \param[in] val_dim - Index of the dimension.
   * \param[in] val_value - Value of the gradient to be subtracted for the index <i>val_dim</i>.
   */
  void SubtractAuxVarGradient(unsigned short val_dim, su2double val_value);
  
  /*!
   * \brief Get the gradient of the auxiliary variable.
   * \return Value of the gradient of the auxiliary variable.
   */
  su2double *GetAuxVarGradient(void);
  
  /*!
   * \brief Get the gradient of the auxiliary variable.
   * \param[in] val_dim - Index of the dimension.
   * \return Value of the gradient of the auxiliary variable for the dimension <i>val_dim</i>.
   */
  su2double GetAuxVarGradient(unsigned short val_dim);
  
  /*!
   * \brief Add a value to the truncation error.
   * \param[in] val_truncation_error - Value that we want to add to the truncation error.
   */
  void AddRes_TruncError(su2double *val_truncation_error);
  
  /*!
   * \brief Subtract a value to the truncation error.
   * \param[in] val_truncation_error - Value that we want to subtract to the truncation error.
   */
  void SubtractRes_TruncError(su2double *val_truncation_error);
  
  /*!
   * \brief Set the truncation error to zero.
   */
  void SetRes_TruncErrorZero(void);
  
  /*!
   * \brief Set the truncation error to zero.
   */
  void SetVal_ResTruncError_Zero(unsigned short val_var);
  
  /*!
   * \brief Set the velocity of the truncation error to zero.
   */
  void SetVel_ResTruncError_Zero(void);
  
  /*!
   * \brief Set the velocity of the truncation error to zero.
   */
  void SetEnergy_ResTruncError_Zero(void);
  
  /*!
   * \brief Get the truncation error.
   * \return Pointer to the truncation error.
   */
  su2double *GetResTruncError(void);
  
  /*!
   * \brief Get the truncation error.
   * \param[in] val_trunc_error - Pointer to the truncation error.
   */
  void GetResTruncError(su2double *val_trunc_error);
  
  /*!
   * \brief Set the gradient of the solution.
   * \param[in] val_gradient - Gradient of the solution.
   */
  void SetGradient(su2double **val_gradient);
  
  /*!
   * \overload
   * \param[in] val_var - Index of the variable.
   * \param[in] val_dim - Index of the dimension.
   * \param[in] val_value - Value of the gradient.
   */
  void SetGradient(unsigned short val_var, unsigned short val_dim, su2double val_value);
  
  /*!
   * \brief Set to zero the gradient of the solution.
   */
  void SetGradientZero(void);
  
  /*!
   * \brief Add <i>val_value</i> to the solution gradient.
   * \param[in] val_var - Index of the variable.
   * \param[in] val_dim - Index of the dimension.
   * \param[in] val_value - Value to add to the solution gradient.
   */
  void AddGradient(unsigned short val_var, unsigned short val_dim, su2double val_value);
  
  /*!
   * \brief Subtract <i>val_value</i> to the solution gradient.
   * \param[in] val_var - Index of the variable.
   * \param[in] val_dim - Index of the dimension.
   * \param[in] val_value - Value to subtract to the solution gradient.
   */
  void SubtractGradient(unsigned short val_var, unsigned short val_dim, su2double val_value);
  
  /*!
   * \brief Get the value of the solution gradient.
   * \return Value of the gradient solution.
   */
  su2double **GetGradient(void);
  
  /*!
   * \brief Get the value of the solution gradient.
   * \param[in] val_var - Index of the variable.
   * \param[in] val_dim - Index of the dimension.
   * \return Value of the solution gradient.
   */
  su2double GetGradient(unsigned short val_var, unsigned short val_dim);
  
  /*!
   * \brief Set the value of the limiter.
   * \param[in] val_var - Index of the variable.
   * \param[in] val_limiter - Value of the limiter for the index <i>val_var</i>.
   */
  void SetLimiter(unsigned short val_var, su2double val_limiter);
  
  /*!
   * \brief Set the value of the limiter.
   * \param[in] val_species - Index of the species .
   * \param[in] val_var - Index of the variable.
   * \param[in] val_limiter - Value of the limiter for the index <i>val_var</i>.
   */
  virtual void SetLimiterPrimitive(unsigned short val_species, unsigned short val_var, su2double val_limiter);
  
  /*!
   * \brief Set the value of the limiter.
   * \param[in] val_species - Index of the species .
   * \param[in] val_var - Index of the variable.
   */
  virtual su2double GetLimiterPrimitive(unsigned short val_species, unsigned short val_var);
  
  /*!
   * \brief Set the value of the max solution.
   * \param[in] val_var - Index of the variable.
   * \param[in] val_solution - Value of the max solution for the index <i>val_var</i>.
   */
  void SetSolution_Max(unsigned short val_var, su2double val_solution);
  
  /*!
   * \brief Set the value of the min solution.
   * \param[in] val_var - Index of the variable.
   * \param[in] val_solution - Value of the min solution for the index <i>val_var</i>.
   */
  void SetSolution_Min(unsigned short val_var, su2double val_solution);
  
  /*!
   * \brief Get the value of the slope limiter.
   * \return Pointer to the limiters vector.
   */
  su2double *GetLimiter(void);
  
  /*!
   * \brief Get the value of the slope limiter.
   * \param[in] val_var - Index of the variable.
   * \return Value of the limiter vector for the variable <i>val_var</i>.
   */
  su2double GetLimiter(unsigned short val_var);
  
  /*!
   * \brief Get the value of the min solution.
   * \param[in] val_var - Index of the variable.
   * \return Value of the min solution for the variable <i>val_var</i>.
   */
  su2double GetSolution_Max(unsigned short val_var);
  
  /*!
   * \brief Get the value of the min solution.
   * \param[in] val_var - Index of the variable.
   * \return Value of the min solution for the variable <i>val_var</i>.
   */
  su2double GetSolution_Min(unsigned short val_var);
  
  /*!
   * \brief Get the value of the preconditioner Beta.
   * \return Value of the low Mach preconditioner variable Beta
   */
  virtual su2double GetPreconditioner_Beta();
  
  /*!
   * \brief Set the value of the preconditioner Beta.
   * \param[in] val_Beta - Value of the low Mach preconditioner variable Beta
   */
  virtual void SetPreconditioner_Beta(su2double val_Beta);
  
  /*!
   * \brief Get the value of the wind gust
   * \return Value of the wind gust
   */
  virtual su2double* GetWindGust();
  
  /*!
   * \brief Set the value of the wind gust
   * \param[in] val_WindGust - Value of the wind gust
   */
  virtual void SetWindGust(su2double* val_WindGust);
  
  /*!
   * \brief Get the value of the derivatives of the wind gust
   * \return Value of the derivatives of the wind gust
   */
  virtual su2double* GetWindGustDer();
  
  /*!
   * \brief Set the value of the derivatives of the wind gust
   * \param[in] val_WindGust - Value of the derivatives of the wind gust
   */
  virtual void SetWindGustDer(su2double* val_WindGust);
  
  /*!
   * \brief Set the value of the time step.
   * \param[in] val_delta_time - Value of the time step.
   */
  void SetDelta_Time(su2double val_delta_time);
  
  /*!
   * \brief Set the value of the time step.
   * \param[in] val_delta_time - Value of the time step.
   * \param[in] iSpecies - Index of the Species .
   */
  virtual void SetDelta_Time(su2double val_delta_time, unsigned short iSpecies);
  
  /*!
   * \brief Get the value of the time step.
   * \return Value of the time step.
   */
  su2double GetDelta_Time(void);
  
  /*!
   * \brief Get the value of the time step.
   * \param[in] iSpecies - Index of the Species
   * \return Value of the time step.
   */
  virtual su2double GetDelta_Time(unsigned short iSpecies);
  
  /*!
   * \brief Set the value of the maximum eigenvalue.
   * \param[in] val_max_lambda - Value of the maximum eigenvalue.
   */
  void SetMax_Lambda(su2double val_max_lambda);
  
  /*!
   * \brief Set the value of the maximum eigenvalue for the inviscid terms of the PDE.
   * \param[in] val_max_lambda - Value of the maximum eigenvalue for the inviscid terms of the PDE.
   */
  void SetMax_Lambda_Inv(su2double val_max_lambda);
  
  /*!
   * \brief Set the value of the maximum eigenvalue for the inviscid terms of the PDE.
   * \param[in] val_max_lambda - Value of the maximum eigenvalue for the inviscid terms of the PDE.
   * \param[in] val_species - Value of the species index to set the maximum eigenvalue.
   */
  virtual void SetMax_Lambda_Inv(su2double val_max_lambda, unsigned short val_species);
  
  /*!
   * \brief Set the value of the maximum eigenvalue for the viscous terms of the PDE.
   * \param[in] val_max_lambda - Value of the maximum eigenvalue for the viscous terms of the PDE.
   */
  void SetMax_Lambda_Visc(su2double val_max_lambda);
  
  /*!
   * \brief Set the value of the maximum eigenvalue for the viscous terms of the PDE.
   * \param[in] val_max_lambda - Value of the maximum eigenvalue for the viscous terms of the PDE.
   * \param[in] val_species - Index of the species to set the maximum eigenvalue of the viscous terms.
   */
  virtual void SetMax_Lambda_Visc(su2double val_max_lambda, unsigned short val_species);
  
  /*!
   * \brief Add a value to the maximum eigenvalue.
   * \param[in] val_max_lambda - Value of the maximum eigenvalue.
   */
  void AddMax_Lambda(su2double val_max_lambda);
  
  /*!
   * \brief Add a value to the maximum eigenvalue for the inviscid terms of the PDE.
   * \param[in] val_max_lambda - Value of the maximum eigenvalue for the inviscid terms of the PDE.
   */
  void AddMax_Lambda_Inv(su2double val_max_lambda);
  
  /*!
   * \brief Add a value to the maximum eigenvalue for the viscous terms of the PDE.
   * \param[in] val_max_lambda - Value of the maximum eigenvalue for the viscous terms of the PDE.
   */
  void AddMax_Lambda_Visc(su2double val_max_lambda);
  
  /*!
   * \brief Get the value of the maximum eigenvalue.
   * \return the value of the maximum eigenvalue.
   */
  su2double GetMax_Lambda(void);
  
  /*!
   * \brief Get the value of the maximum eigenvalue for the inviscid terms of the PDE.
   * \return the value of the maximum eigenvalue for the inviscid terms of the PDE.
   */
  su2double GetMax_Lambda_Inv(void);
  
  /*!
   * \brief Get the value of the maximum eigenvalue for the viscous terms of the PDE.
   * \return the value of the maximum eigenvalue for the viscous terms of the PDE.
   */
  su2double GetMax_Lambda_Visc(void);
  
  /*!
   * \brief Set the value of the spectral radius.
   * \param[in] val_lambda - Value of the spectral radius.
   */
  void SetLambda(su2double val_lambda);
  
  /*!
   * \brief Set the value of the spectral radius.
   * \param[in] val_lambda - Value of the spectral radius.
   * \param[in] val_iSpecies -Index of species
   */
  virtual void SetLambda(su2double val_lambda, unsigned short val_iSpecies);
  
  /*!
   * \brief Add the value of the spectral radius.
   * \param[in] val_lambda - Value of the spectral radius.
   */
  void AddLambda(su2double val_lambda);
  
  /*!
   * \brief Add the value of the spectral radius.
   * \param[in] val_iSpecies -Index of species
   * \param[in] val_lambda - Value of the spectral radius.
   */
  virtual void AddLambda(su2double val_lambda, unsigned short val_iSpecies);
  
  /*!
   * \brief Get the value of the spectral radius.
   * \return Value of the spectral radius.
   */
  su2double GetLambda(void);
  
  /*!
   * \brief Get the value of the spectral radius.
   * \param[in] val_iSpecies -Index of species
   * \return Value of the spectral radius.
   */
  virtual su2double GetLambda(unsigned short val_iSpecies);
  
  /*!
   * \brief Set pressure sensor.
   * \param[in] val_sensor - Value of the pressure sensor.
   */
  void SetSensor(su2double val_sensor);
  
  /*!
   * \brief Set pressure sensor.
   * \param[in] val_sensor - Value of the pressure sensor.
   * \param[in] iSpecies - Index of the species.
   */
  virtual void SetSensor(su2double val_sensor, unsigned short iSpecies);
  
  /*!
   * \brief Get the pressure sensor.
   * \return Value of the pressure sensor.
   */
  su2double GetSensor(void);
  
  /*!
   * \brief Get the pressure sensor.
   * \param[in] iSpecies - index of species
   * \return Value of the pressure sensor.
   */
  virtual su2double GetSensor(unsigned short iSpecies);
  
  /*!
   * \brief Set the value of the undivided laplacian of the solution.
   * \param[in] val_var - Index of the variable.
   * \param[in] val_undivided_laplacian - Value of the undivided solution for the index <i>val_var</i>.
   */
  void SetUndivided_Laplacian(unsigned short val_var, su2double val_undivided_laplacian);
  
  /*!
   * \brief Add the value of the undivided laplacian of the solution.
   * \param[in] val_und_lapl - Value of the undivided solution.
   */
  void AddUnd_Lapl(su2double *val_und_lapl);
  
  /*!
   * \brief Subtract the value of the undivided laplacian of the solution.
   * \param[in] val_und_lapl - Value of the undivided solution.
   */
  void SubtractUnd_Lapl(su2double *val_und_lapl);
  
  /*!
   * \brief Subtract the value of the undivided laplacian of the solution.
   * \param[in] val_var - Variable of the undivided laplacian.
   * \param[in] val_und_lapl - Value of the undivided solution.
   */
  void SubtractUnd_Lapl(unsigned short val_var, su2double val_und_lapl);
  
  /*!
   * \brief Set the undivided laplacian of the solution to zero.
   */
  void SetUnd_LaplZero(void);
  
  /*!
   * \brief Set a value to the undivided laplacian.
   * \param[in] val_var - Variable of the undivided laplacian.
   * \param[in] val_und_lapl - Value of the undivided laplacian.
   */
  void SetUnd_Lapl(unsigned short val_var, su2double val_und_lapl);
  
  /*!
   * \brief Get the undivided laplacian of the solution.
   * \return Pointer to the undivided laplacian vector.
   */
  su2double *GetUndivided_Laplacian(void);
  
  /*!
   * \brief Get the undivided laplacian of the solution.
   * \param[in] val_var - Variable of the undivided laplacian.
   * \return Value of the undivided laplacian vector.
   */
  su2double GetUndivided_Laplacian(unsigned short val_var);
  
  /*!
   * \brief A virtual member.
   * \return Value of the flow density.
   */
  virtual su2double GetDensity(void);
  
  /*!
   * \brief A virtual member.
   * \return Old value of the flow density.
   */
  virtual su2double GetDensity_Old(void);
  
  /*!
   * \brief A virtual member.
   * \return Value of the flow density.
   */
  virtual su2double GetDensity(unsigned short val_iSpecies);
  
  /*!
   * \brief A virtual member.
   * \param[in] val_Species - Index of species s.
   * \return Value of the mass fraction of species s.
   */
  virtual su2double GetMassFraction(unsigned short val_Species);
  
  /*!
   * \brief A virtual member.
   * \return Value of the flow energy.
   */
  virtual su2double GetEnergy(void);
  
  /*!
   * \brief A virtual member.
   * \return Pointer to the force projection vector.
   */
  virtual su2double *GetForceProj_Vector(void);
  
  /*!
   * \brief A virtual member.
   * \return Pointer to the objective function source.
   */
  virtual su2double *GetObjFuncSource(void);
  
  /*!
   * \brief A virtual member.
   * \return Pointer to the internal boundary vector.
   */
  virtual su2double *GetIntBoundary_Jump(void);
  
  /*!
   * \brief A virtual member.
   * \return Value of the eddy viscosity.
   */
  virtual su2double GetEddyViscosity(void);

  /*!
   * \brief Get the anisotropic eddy-viscosity
   * \return The anisotropic eddy viscosity of the flow.
   */
  virtual su2double** GetAnisoEddyViscosity(void) const;
<<<<<<< HEAD

  virtual void SetForcingStress(su2double** val_tau_F);

=======

  virtual void SetForcingStress(su2double** val_tau_F);

>>>>>>> 5b408387
  virtual su2double** GetForcingStress();

  virtual su2double GetForcingStress(unsigned short iDim, unsigned short jDim);
  
  /*!
   * \brief Get the trace of the anisotropic eddy-viscosity
   * \return The trace of the anisotropic eddy viscosity of the flow.
   */
  virtual su2double GetTraceAnisoEddyViscosity(void) const;

  /*!
   * \brief A virtual member.
   * \return Value of turbulent timescale
   */
  virtual su2double GetTurbTimescale(void) const;

  /*!
   * \brief A virtual member.
   * \return Value of the turbulent lengthscale
   */
  virtual su2double GetTurbLengthscale(void) const;

  virtual su2double GetTypicalLengthscale(void) const;

  virtual su2double GetTypicalTimescale(void) const;

  virtual su2double GetKolLengthscale(void) const;

  virtual su2double GetKolTimescale(void) const;

  virtual su2double GetKolKineticEnergyRatio(void) const;

  /*!
   * \brief A virtual member.
   * \return The Reynolds stress component anisotropy ratio (max-to-min)
   */
  virtual su2double GetAnisoRatio(void);

  /**
   * \brief Get the resolution adequacy parameter for a hybrid RANS/LES model
   * \return The resolution adequacy parameter
   */
  virtual su2double GetResolutionAdequacy(void) const;

  virtual su2double* GetForcingVector() const;

  /*!
   * \brief Get the ratio of modeled to total turbulent kinetic energy
   * \return The ratio of modeled to total turbulent kinetic energy
<<<<<<< HEAD
   */
  virtual su2double GetKineticEnergyRatio(void) const;

  /*!
   * \brief Get a component of the resolved turbulent stress.
   *
   * Note that the resolved turbulent stress is defined as:
   * \f[
   *  \tau_{ij}^{res} = - \bar{\rho} u_i^< u_j^<
   * /f]
   * where \f$\bar{\rho}\f$ is the resolved density and \f$u_i^<\f$ is
   * the resolved velocity fluctuation about the mean.
   *
   * \param[in] iDim - The first index
   * \param[in] jDim - The second index
   * \return The component of the resolved turbulent stress at iDim, jDim
   */
=======
   */
  virtual su2double GetKineticEnergyRatio(void) const;

  /*!
   * \brief Get a component of the resolved turbulent stress.
   *
   * Note that the resolved turbulent stress is defined as:
   * \f[
   *  \tau_{ij}^{res} = - \bar{\rho} u_i^< u_j^<
   * /f]
   * where \f$\bar{\rho}\f$ is the resolved density and \f$u_i^<\f$ is
   * the resolved velocity fluctuation about the mean.
   *
   * \param[in] iDim - The first index
   * \param[in] jDim - The second index
   * \return The component of the resolved turbulent stress at iDim, jDim
   */
>>>>>>> 5b408387
  virtual su2double GetResolvedTurbStress(unsigned short iDim, unsigned short jDim) const;

  /*!
   * \brief Get the resolved turbulent stress.
   *
   * Note that the resolved turbulent stress is defined as:
   * \f[
   *  \tau_{ij}^{res} = - \bar{\rho} u_i^< u_j^<
   * /f]
   * where \f$\bar{\rho}\f$ is the resolved density and \f$u_i^<\f$ is
   * the resolved velocity fluctuation about the mean.
   *
   * \return An nDim x nDim tensor with the resolved turbulent stress
   */
  virtual su2double** GetResolvedTurbStress(void) const;

  /*!
   * \brief Get the resolved turbulent kinetic energy.
   * \return The resolved turbulent kinetic energy.
   */
  virtual su2double GetResolvedKineticEnergy(void) const;

  /*!
   * \brief Get the turbulent production
   * \return The turbulent production.
   */
  virtual su2double GetProduction(void) const;

  /*!
   * \brief Set the turbulent production
   * \param[in] val_production - The turbulent production.
   */
  virtual void SetProduction(su2double val_production);

  /*!
<<<<<<< HEAD
   * \brief Get the turbulent production
   * \return The turbulent production.
   */
  virtual su2double* GetForce(void) const;

  /*!
   * \brief Set the turbulent production
   * \param[in] val_production - The turbulent production.
   */
  virtual void SetForce(su2double* val_force);

  /*!
=======
>>>>>>> 5b408387
   * \brief Get the subgrid production of turbulent kinetic energy.
   * \return The subgrid production
   */
  virtual su2double GetSGSProduction(void) const;

  /*!
   * \brief Set the subgrid production of turbulent kinetic energy.
   * \param[in] val_sgs_production - The sgs turbulent production.
   */
  virtual void SetSGSProduction(su2double val_sgs_production);

  /*!
   * \brief A virtual member.
   * \return Value of the flow enthalpy.
   */
  virtual su2double GetEnthalpy(void);
  
  /*!
   * \brief A virtual member.
   * \return Value of the flow pressure.
   */
  virtual su2double GetPressure(void);
  
  /*!
   * \brief A virtual member.
   * \param[in] val_vector - Direction of projection.
   * \return Value of the projected velocity.
   */
  virtual su2double GetProjVel(su2double *val_vector);
  
  /*!
   * \brief A virtual member.
   * \param[in] val_vector - Direction of projection.
   * \param[in] val_species - Index of the desired species.
   * \return Value of the projected velocity.
   */
  virtual su2double GetProjVel(su2double *val_vector, unsigned short val_species);
  
  /*!
   * \brief A virtual member.
   * \return Value of the sound speed.
   */
  virtual su2double GetSoundSpeed(void);
  
  /*!
   * \brief A virtual member.
   * \return Value of the beta for the incompressible flow.
   */
  virtual su2double GetBetaInc2(void);
  
  /*!
   * \brief A virtual member.
   * \return Value of the temperature.
   */
  virtual su2double GetTemperature(void);
  
  /*!
   * \brief A virtual member.
   * \return Value of the vibrational-electronic temperature.
   */
  virtual su2double GetTemperature_ve(void);
  
  /*!
   * \brief A virtual member -- Get the mixture specific heat at constant volume (trans.-rot.).
   * \return \f$\rho C^{t-r}_{v} \f$
   */
  virtual su2double GetRhoCv_tr(void);
  
  /*!
   * \brief A virtual member -- Get the mixture specific heat at constant volume (vib.-el.).
   * \return \f$\rho C^{v-e}_{v} \f$
   */
  virtual su2double GetRhoCv_ve(void);
  
  /*!
   * \brief A virtual member.
   * \param[in] val_dim - Index of the dimension.
   * \return Value of the velocity for the dimension <i>val_dim</i>.
   */
  virtual su2double GetVelocity(unsigned short val_dim);
  
  /*!
   * \brief A virtual member.
   * \return Norm 2 of the velocity vector.
   */
  virtual su2double GetVelocity2(void);
  
  /*!
   * \brief A virtual member.
   * \return Norm 2 of the velocity vector of Fluid val_species.
   */
  virtual su2double GetVelocity2(unsigned short val_species);
  
  /*!
   * \brief A virtual member.
   * \return The laminar viscosity of the flow.
   */
  virtual su2double GetLaminarViscosity(void);
  
  
  /*!
   * \brief A virtual member.
   * \return The laminar viscosity of the flow.
   */
  virtual su2double GetLaminarViscosity(unsigned short iSpecies);
  
  /*!
   * \brief A virtual member.
   * \return Value of the species diffusion coefficient.
   */
  virtual su2double* GetDiffusionCoeff(void);
  
  /*!
   * \brief A virtual member.
   * \return Value of the thermal conductivity (translational/rotational)
   */
  virtual su2double GetThermalConductivity(void);
  
  /*!
   * \brief A virtual member.
   * \return Value of the specific heat at constant P
   */
  virtual su2double GetSpecificHeatCp(void);
  
  /*!
   * \brief A virtual member.
   * \return Value of the specific heat at constant V
   */
  virtual su2double GetSpecificHeatCv(void);

  /*!
   * \brief A virtual member.
   * \return Value of the thermal conductivity (vibrational)
   */
  virtual su2double GetThermalConductivity_ve(void);
  
  /*!
   * \brief A virtual member.
   * \return Sets separation intermittency
   */
  virtual void SetGammaSep(su2double gamma_sep);
  
  /*!
   * \brief A virtual member.
   * \return Sets separation intermittency
   */
  virtual void SetGammaEff(void);
  
  /*!
   * \brief A virtual member.
   * \return Returns intermittency
   */
  virtual su2double GetIntermittency();
  
  /*!
   * \brief A virtual member.
   * \return Value of the vorticity.
   */
  virtual su2double *GetVorticity(void);
  
  /*!
   * \brief A virtual member.
   * \return Value of the rate of strain magnitude.
   */
  virtual su2double GetStrainMag(void);
  
  /*!
   * \brief A virtual member.
   * \param[in] val_ForceProj_Vector - Pointer to the force projection vector.
   */
  virtual void SetForceProj_Vector(su2double *val_ForceProj_Vector);
  
  /*!
   * \brief A virtual member.
   * \param[in] val_SetObjFuncSource - Pointer to the objective function source.
   */
  virtual void SetObjFuncSource(su2double *val_SetObjFuncSource);
  
  /*!
   * \brief A virtual member.
   * \param[in] val_IntBoundary_Jump - Pointer to the interior boundary jump.
   */
  virtual void SetIntBoundary_Jump(su2double *val_IntBoundary_Jump);
  
  /*!
   * \brief A virtual member.
   * \return Value of the gamma_BC of B-C transition model.
   */
  virtual su2double GetGammaBC(void);

  /*!
   * \brief A virtual member.
   */
  virtual void SetGammaBC(su2double val_gamma);

  /*!
   * \brief A virtual member.
   * \param[in] eddy_visc - Value of the eddy viscosity.
   */
  virtual void SetEddyViscosity(su2double eddy_visc);

  /*!
   * \brief A virtual member.
   * \param[in] aniso_eddy_visc - Value of the eddy viscosity.
   */
  virtual void SetAnisoEddyViscosity(su2double** aniso_eddy_visc);

  /*!
   * \brief A virtual member.
   * \param[in] val_turb_T - The turbulent timescale
   * \param[in] val_turb_L - The turbulent lengthscale
   */
  virtual void SetTurbScales(su2double val_turb_T, su2double val_turb_L);

<<<<<<< HEAD
  virtual void SetTurbScales(su2double nu,
                     su2double S,
                     su2double VelMag,
                     su2double L_inf);
=======
  /**
   * \brief Sets the turbulent length and timescales
   *
   * \param[in] nu - The kinematic viscosity
   * \param[in] S - The magnitude of the deviatoric rate-of-strain
   * \param[in] VelMag - The magntidue of the freestream velocity
   * \param[in] L_inf - The freestream (or problem) lengthscale
   * \param[in] config - Configuration settings
   */
  virtual void SetTurbScales(su2double nu,
                             su2double S,
                             su2double VelMag,
                             su2double L_inf,
                             const CConfig* config);

>>>>>>> 5b408387

  virtual void SetKolKineticEnergyRatio(su2double nu);

  /*!
   * \brief A virtual member.
   * \param[in] val_r_k - The resolution adequacy parameter for hybrid RANS/LES
   */
  virtual void SetResolutionAdequacy(su2double val_r_k);

  virtual void SetForcingVector(const su2double* force);

  /*!
   * \brief Set the ratio of modeled to total turbulent kinetic energy.
   * \param[in] val_alpha - The ratio of modeled to total turbulent kinetic energy.
   */
  virtual void SetKineticEnergyRatio(su2double val_alpha);

  /*!
   * \brief Add to the value of the resolved turbulent stress.
   * \param[in] iDim - The first index
   * \param[in] jDim - The second index
   * \param[in] val_stress - The amount to be added.
   */
  virtual void AddResolvedTurbStress(unsigned short iDim, unsigned short jDim, su2double val_stress);

  /*!
   * \brief Set a value of the resolved turbulent stress.
   * \param[in] iDim - The first index
   * \param[in] jDim - The second index
   * \param[in] val_stress - The value of the component of the turbulent stress.
   */
  virtual void SetResolvedTurbStress(unsigned short iDim, unsigned short jDim, su2double val_stress);

  /*!
   * \brief Calculate the resolved kinetic energy and store it.
   *
   * This function accepts no parameters because it uses the resolved
   * turbulent stress to calculate the resolved kinetic energy.
<<<<<<< HEAD
   */
  virtual void SetResolvedKineticEnergy(void);

  /*!
   * \brief Store the resolved kinetic energy;
   *
   * \param[in] val_kinetic_energy - The resolved kinetic energy;
   */
=======
   */
  virtual void SetResolvedKineticEnergy(void);

  /*!
   * \brief Store the resolved kinetic energy;
   *
   * \param[in] val_kinetic_energy - The resolved kinetic energy;
   */
>>>>>>> 5b408387
  virtual void SetResolvedKineticEnergy(su2double val_kinetic_energy);

  /*!
   * \brief A virtual member.
   */
  virtual void SetEnthalpy(void);
  
  /*!
   * \brief A virtual member.
   */
  virtual bool SetPrimVar(CConfig *config);
  
  /*!
   * \brief A virtual member.
   */
  virtual bool SetPrimVar(CFluidModel *FluidModel);
  
  /*!
   * \brief A virtual member.
   */
  virtual void SetSecondaryVar(CFluidModel *FluidModel);
  
  /*!
   * \brief A virtual member.
   */
  virtual bool Cons2PrimVar(CConfig *config, su2double *U, su2double *V,
                            su2double *dPdU, su2double *dTdU,
                            su2double *dTvedU);
  /*!
   * \brief A virtual member.
   */
  virtual void Prim2ConsVar(CConfig *config, su2double *V, su2double *U);
  
  /*!
   * \brief A virtual member.
   */
  virtual bool SetPrimVar(su2double SharpEdge_Distance, bool check, CConfig *config);
  
  /*!
   * \brief A virtual member.
   */
  virtual bool SetPrimVar(su2double eddy_visc, su2double turb_ke, CConfig *config);
  
  /*!
   * \brief A virtual member.
   */
  virtual bool SetPrimVar(su2double eddy_visc, su2double turb_ke, CFluidModel *FluidModel);
  
  /*!
   * \brief A virtual member.
   */
  virtual bool SetPrimVar(su2double Density_Inf, CConfig *config);
  
  /*!
   * \brief A virtual member.
   */
  virtual bool SetPrimVar(su2double Density_Inf, su2double Viscosity_Inf, su2double eddy_visc, su2double turb_ke, CConfig *config);
  
  /*!
   * \brief A virtual member.
   */
  virtual su2double GetPrimitive(unsigned short val_var);
  
  /*!
   * \brief A virtual member.
   */
  virtual void SetPrimitive(unsigned short val_var, su2double val_prim);
  
  /*!
   * \brief A virtual member.
   */
  virtual void SetPrimitive(su2double *val_prim);
  
  /*!
   * \brief A virtual member.
   */
  virtual su2double *GetPrimitive(void);

  /*!
   * \brief A virtual member.
   */
  virtual su2double GetSecondary(unsigned short val_var);
  
  /*!
   * \brief A virtual member.
   */
  virtual void SetSecondary(unsigned short val_var, su2double val_secondary);
  
  /*!
   * \brief A virtual member.
   */
  virtual void SetSecondary(su2double *val_secondary);
  
  /*!
   * \brief A virtual member.
   */
  virtual void SetdPdrho_e(su2double dPdrho_e);
  
  /*!
   * \brief A virtual member.
   */
  virtual void SetdPde_rho(su2double dPde_rho);
  
  /*!
   * \brief A virtual member.
   */
  virtual void SetdTdrho_e(su2double dTdrho_e);
  
  /*!
   * \brief A virtual member.
   */
  virtual void SetdTde_rho(su2double dTde_rho);
  
  /*!
   * \brief A virtual member.
   */
  virtual void Setdmudrho_T(su2double dmudrho_T);
  
  /*!
   * \brief A virtual member.
   */
  virtual void SetdmudT_rho(su2double dmudT_rho);
  
  /*!
   * \brief A virtual member.
   */
  virtual void Setdktdrho_T(su2double dktdrho_T);
  
  /*!
   * \brief A virtual member.
   */
  virtual void SetdktdT_rho(su2double dktdT_rho);
  
  /*!
   * \brief A virtual member.
   */
  virtual su2double *GetSecondary(void);
  
  /*!
   * \brief A virtual member.
   */
  virtual bool SetDensity(su2double val_density);
  
  /*!
   * \brief A virtual member.
   */
  virtual void SetPressure(void);
  
  /*!
   * \brief A virtual member.
   */
  virtual void SetVelocity(void);
  
  /*!
   * \brief A virtual member.
   */
  virtual void SetBetaInc2(su2double val_betainc2);
  
  /*!
   * \brief A virtual member.
   * \param[in] val_phi - Value of the adjoint velocity.
   */
  virtual void SetPhi_Old(su2double *val_phi);
  
  /*!
   * \brief A virtual member.
   * \param[in] Gamma - Ratio of Specific heats
   */
  virtual bool SetPressure(su2double Gamma);
  
  /*!
   * \brief A virtual member.
   * \param[in] config
   */
  virtual bool SetPressure(CConfig *config);
  
  /*!
   * \brief A virtual member.
   */
  virtual bool SetPressure(su2double Gamma, su2double turb_ke);
  
  /*!
   * \brief Calculates vib.-el. energy per mass, \f$e^{vib-el}_s\f$, for input species (not including KE)
   */
  virtual su2double CalcEve(su2double *V, CConfig *config, unsigned short val_Species);
  
  /*!
   * \brief Calculates enthalpy per mass, \f$h_s\f$, for input species (not including KE)
   */
  virtual su2double CalcHs(su2double *V, CConfig *config, unsigned short val_Species);
  
  /*!
   * \brief Calculates enthalpy per mass, \f$Cv_s\f$, for input species (not including KE)
   */
  virtual su2double CalcCvve(su2double val_Tve, CConfig *config, unsigned short val_Species);
  
  /*!
   * \brief A virtual member.
   * \param[in] V
   * \param[in] config - Configuration settings
   * \param[in] dPdU
   */
  virtual void CalcdPdU(su2double *V, CConfig *config, su2double *dPdU);
  
  /*!
   * \brief Set partial derivative of temperature w.r.t. density \f$\frac{\partial P}{\partial \rho_s}\f$
   * \param[in] V
   * \param[in] config - Configuration settings
   * \param[in] dTdU
   */
  virtual void CalcdTdU(su2double *V, CConfig *config, su2double *dTdU);
  
  /*!
   * \brief Set partial derivative of temperature w.r.t. density \f$\frac{\partial P}{\partial \rho_s}\f$
   * \param[in] V
   * \param[in] config - Configuration settings
   * \param[in] dTdU
   */
  virtual void CalcdTvedU(su2double *V, CConfig *config, su2double *dTdU);
  
  /*!
   * \brief A virtual member.
   */
  virtual su2double *GetdPdU(void);
  
  /*!
   * \brief A virtual member.
   */
  virtual su2double *GetdTdU(void);
  
  /*!
   * \brief A virtual member.
   */
  virtual su2double *GetdTvedU(void);
  
  /*!
   * \brief A virtual member.
   */
  virtual bool SetDensity(void);
  
  /*!
   * \brief A virtual member.
   * \param[in] val_velocity - Value of the velocity.
   * \param[in] Gamma - Ratio of Specific heats
   */
  virtual void SetDeltaPressure(su2double *val_velocity, su2double Gamma);
  
  /*!
   * \brief A virtual member.
   * \param[in] Gamma - Ratio of specific heats.
   */
  virtual bool SetSoundSpeed(su2double Gamma);
  
  /*!
   * \brief A virtual member.
   * \param[in] config - Configuration parameters.
   */
  virtual bool SetSoundSpeed(CConfig *config);
  
  /*!
   * \brief A virtual member.
   */
  virtual bool SetSoundSpeed(void);
  
  /*!
   * \brief A virtual member.
   * \param[in] Gas_Constant - Value of the Gas Constant
   */
  virtual bool SetTemperature(su2double Gas_Constant);
  
  /*!
   * \brief Sets the vibrational electronic temperature of the flow.
   * \return Value of the temperature of the flow.
   */
  virtual bool SetTemperature_ve(su2double val_Tve);
  
  /*!
   * \brief A virtual member.
   * \param[in] config - Configuration parameters.
   */
  virtual bool SetTemperature(CConfig *config);
  
  /*!
   * \brief A virtual member.
   * \param[in] config - Configuration parameters.
   */
  virtual void SetPrimitive(CConfig *config);
  
  /*!
   * \brief A virtual member.
   * \param[in] config - Configuration parameters.
   * \param[in] Coord - Physical coordinates.
   */
  virtual void SetPrimitive(CConfig *config, su2double *Coord);
  
  /*!
   * \brief A virtual member.
   * \param[in] Temperature_Wall - Value of the Temperature at the wall
   */
  virtual void SetWallTemperature(su2double Temperature_Wall);
  
  /*!
   * \brief A virtual member.
   * \param[in] Temperature_Wall - Value of the Temperature at the wall
   */
  virtual void SetWallTemperature(su2double* Temperature_Wall);
  
  /*!
   * \brief Set the thermal coefficient.
   * \param[in] config - Configuration parameters.
   */
  virtual void SetThermalCoeff(CConfig *config);
  
  /*!
   * \brief A virtual member.
   */
  virtual void SetStress_FEM(unsigned short iVar, su2double val_stress);
  
  /*!
   * \brief A virtual member.
   */
  virtual void AddStress_FEM(unsigned short iVar, su2double val_stress);
  
  /*!
   * \brief A virtual member.
   
   */
  virtual su2double *GetStress_FEM(void);
  
  /*!
   * \brief A virtual member.
   */
  virtual void SetVonMises_Stress(su2double val_stress);
  
  /*!
   * \brief A virtual member.
   
   */
  virtual su2double GetVonMises_Stress(void);
  
  /*!
   * \brief A virtual member.
   */
  virtual void SetTraction(unsigned short iVar, unsigned short jVar, su2double val_traction);
  
  /*!
   * \brief A virtual member.
   */
  virtual void AddTraction(unsigned short iVar, unsigned short jVar, su2double val_traction);
  
  /*!
   * \brief A virtual member.
   
   */
  virtual su2double **GetTraction(void);
  
  /*!
   * \brief A virtual member.
   */
  virtual void Add_SurfaceLoad_Res(su2double *val_surfForce);
  
  /*!
   * \brief  A virtual member.
   */
  virtual void Set_SurfaceLoad_Res(unsigned short iVar, su2double val_surfForce);
  
  /*!
   * \brief A virtual member.
   */
  virtual su2double *Get_SurfaceLoad_Res(void);
  
  /*!
   * \brief A virtual member.
   */
  virtual su2double Get_SurfaceLoad_Res(unsigned short iVar);
  
  /*!
   * \brief A virtual member.
   */
  virtual void Clear_SurfaceLoad_Res(void);
  
  /*!
   * \brief A virtual member.
   */
  virtual void Set_SurfaceLoad_Res_n(void);
  
  /*!
   * \brief A virtual member.
   */
  virtual su2double Get_SurfaceLoad_Res_n(unsigned short iVar);
  
  /*!
   * \brief A virtual member.
   */
  virtual void Add_BodyForces_Res(su2double *val_bodyForce);
  
  /*!
   * \brief A virtual member.
   */
  virtual su2double *Get_BodyForces_Res(void);
  
  /*!
   * \brief A virtual member.
   */
  virtual su2double Get_BodyForces_Res(unsigned short iVar);
  
  /*!
   * \brief A virtual member.
   */
  virtual void Clear_BodyForces_Res(void);
  
  /*!
   * \brief A virtual member.
   */
  virtual void Set_FlowTraction(su2double *val_flowTraction);
  
  /*!
   * \brief A virtual member.
   */
  virtual void Add_FlowTraction(su2double *val_flowTraction);
  
  /*!
   * \brief A virtual member.
   */
  virtual su2double *Get_FlowTraction(void);
  
  /*!
   * \brief A virtual member.
   */
  virtual su2double Get_FlowTraction(unsigned short iVar);
  
  /*!
   * \brief A virtual member.
   */
  virtual void Set_FlowTraction_n(void);
  
  /*!
   * \brief A virtual member.
   */
  virtual su2double Get_FlowTraction_n(unsigned short iVar);
  
  /*!
   * \brief A virtual member.
   */
  virtual void Clear_FlowTraction(void);
  
  /*!
   * \brief A virtual member.
   */
  virtual void SetVelocity2(void);
  
  /*!
   * \brief A virtual member.
   * \param[in] val_velocity - Pointer to the velocity.
   */
  virtual void SetVelocity_Old(su2double *val_velocity);
  
  /*!
   * \brief A virtual member.
   * \param[in] laminarViscosity
   */
  virtual void SetLaminarViscosity(su2double laminarViscosity);
  
  /*!
   * \brief A virtual member.
   * \param[in] config - Definition of the particular problem.
   */
  virtual void SetLaminarViscosity(CConfig *config);
  
  /*!
   * \brief A virtual member.
   * \param[in] thermalConductivity
   */
  virtual void SetThermalConductivity(su2double thermalConductivity);
  
  /*!
   * \brief A virtual member.
   * \param[in] config - Definition of the particular problem.
   */
  virtual void SetThermalConductivity(CConfig *config);
  
  /*!
   * \brief A virtual member.
   * \param[in] Cp - Constant pressure specific heat.
   */
  virtual void SetSpecificHeatCp(su2double Cp);
  
  /*!
   * \brief A virtual member.
   * \param[in] Cv - Constant volume specific heat.
   */
  virtual void SetSpecificHeatCv(su2double Cv);

  /*!
   * \brief A virtual member.
   */
  virtual bool SetVorticity(void);
  
  /*!
   * \brief A virtual member.
   */
  virtual bool SetStrainMag(void);
  
  /*!
   * \brief A virtual member.
   */
  virtual void SetVelSolutionOldDVector(void);
  
  /*!
   * \brief A virtual member.
   */
  virtual void SetVelSolutionDVector(void);
  
  /*!
   * \brief A virtual member.
   */
  virtual void SetGradient_PrimitiveZero(unsigned short val_primvar);
  
  /*!
   * \brief A virtual member.
   * \param[in] val_var - Index of the variable.
   * \param[in] val_dim - Index of the dimension.
   * \param[in] val_value - Value to add to the gradient of the primitive variables.
   */
  virtual void AddGradient_Primitive(unsigned short val_var, unsigned short val_dim, su2double val_value);
  
  /*!
   * \brief A virtual member.
   * \param[in] val_var - Index of the variable.
   * \param[in] val_dim - Index of the dimension.
   * \param[in] val_value - Value to subtract to the gradient of the primitive variables.
   */
  virtual void SubtractGradient_Primitive(unsigned short val_var, unsigned short val_dim, su2double val_value);
  
  /*!
   * \brief A virtual member.
   * \param[in] val_var - Index of the variable.
   * \param[in] val_dim - Index of the dimension.
   * \return Value of the primitive variables gradient.
   */
  virtual su2double GetGradient_Primitive(unsigned short val_var, unsigned short val_dim);
  
  /*!
   * \brief A virtual member.
   * \param[in] val_var - Index of the variable.
   * \return Value of the primitive variables gradient.
   */
  virtual su2double GetLimiter_Primitive(unsigned short val_var);
  
  /*!
   * \brief A virtual member.
   * \param[in] val_var - Index of the variable.
   * \param[in] val_dim - Index of the dimension.
   * \param[in] val_value - Value of the gradient.
   */
  virtual void SetGradient_Primitive(unsigned short val_var, unsigned short val_dim, su2double val_value);
  
  /*!
   * \brief A virtual member.
   * \param[in] val_var - Index of the variable.
   * \param[in] val_value - Value of the gradient.
   */
  virtual void SetLimiter_Primitive(unsigned short val_var, su2double val_value);
  
  /*!
   * \brief A virtual member.
   * \return Value of the primitive variables gradient.
   */
  virtual su2double **GetGradient_Primitive(void);
  
  /*!
   * \brief A virtual member.
   * \return Value of the primitive variables gradient.
   */
  virtual su2double *GetLimiter_Primitive(void);
  
  /*!
   * \brief A virtual member.
   */
  virtual void SetGradient_SecondaryZero(unsigned short val_secondaryvar);
  
  /*!
   * \brief A virtual member.
   * \param[in] val_var - Index of the variable.
   * \param[in] val_dim - Index of the dimension.
   * \param[in] val_value - Value to add to the gradient of the Secondary variables.
   */
  virtual void AddGradient_Secondary(unsigned short val_var, unsigned short val_dim, su2double val_value);
  
  /*!
   * \brief A virtual member.
   * \param[in] val_var - Index of the variable.
   * \param[in] val_dim - Index of the dimension.
   * \param[in] val_value - Value to subtract to the gradient of the Secondary variables.
   */
  virtual void SubtractGradient_Secondary(unsigned short val_var, unsigned short val_dim, su2double val_value);
  
  /*!
   * \brief A virtual member.
   * \param[in] val_var - Index of the variable.
   * \param[in] val_dim - Index of the dimension.
   * \return Value of the Secondary variables gradient.
   */
  virtual su2double GetGradient_Secondary(unsigned short val_var, unsigned short val_dim);
  
  /*!
   * \brief A virtual member.
   * \param[in] val_var - Index of the variable.
   * \return Value of the Secondary variables gradient.
   */
  virtual su2double GetLimiter_Secondary(unsigned short val_var);
  
  /*!
   * \brief A virtual member.
   * \param[in] val_var - Index of the variable.
   * \param[in] val_dim - Index of the dimension.
   * \param[in] val_value - Value of the gradient.
   */
  virtual void SetGradient_Secondary(unsigned short val_var, unsigned short val_dim, su2double val_value);
  
  /*!
   * \brief A virtual member.
   * \param[in] val_var - Index of the variable.
   * \param[in] val_value - Value of the gradient.
   */
  virtual void SetLimiter_Secondary(unsigned short val_var, su2double val_value);
  
  /*!
   * \brief A virtual member.
   * \return Value of the Secondary variables gradient.
   */
  virtual su2double **GetGradient_Secondary(void);
  
  /*!
   * \brief A virtual member.
   * \return Value of the Secondary variables gradient.
   */
  virtual su2double *GetLimiter_Secondary(void);
  
  /*!
   * \brief Set the blending function for the blending of k-w and k-eps.
   * \param[in] val_viscosity - Value of the vicosity.
   * \param[in] val_density - Value of the density.
   * \param[in] val_dist - Value of the distance to the wall.
   */
  virtual void SetBlendingFunc(su2double val_viscosity, su2double val_dist, su2double val_density);
  
  /*!
   * \brief Get the first blending function of the SST model.
   */
  virtual su2double GetF1blending(void);
  
  /*!
   * \brief Get the second blending function of the SST model.
   */
  virtual su2double GetF2blending(void);
  
  /*!
   * \brief Get the value of the cross diffusion of tke and omega.
   */
  virtual su2double GetCrossDiff(void) { return 0.0; };
  
  /*!
   * \brief Get the value of the eddy viscosity.
   * \return the value of the eddy viscosity.
   */
  virtual su2double GetmuT(void);
  
  /*!
   * \brief Set the value of the eddy viscosity.
   * \param[in] val_muT
   */
  virtual void SetmuT(su2double val_muT);

  virtual void SetForcingProduction(su2double val_P_F);

  virtual void SetForcingRatio(su2double val_P_F_ratio);

  virtual su2double GetForcingProduction();

  virtual su2double GetForcingRatio();

  virtual void SetSourceTerms(su2double* val_source_terms);

  virtual su2double* GetSourceTerms();

  virtual su2double GetSAlpha();

  virtual su2double GetScf();

  /*!
   * \brief Add a value to the maximum eigenvalue for the inviscid terms of the PDE.
   * \param[in] val_max_lambda - Value of the maximum eigenvalue for the inviscid terms of the PDE.
   * \param[in] iSpecies - Value of iSpecies to which the eigenvalue belongs
   */
  virtual void AddMax_Lambda_Inv(su2double val_max_lambda, unsigned short iSpecies);
  
  /*!
   * \brief Add a value to the maximum eigenvalue for the viscous terms of the PDE.
   * \param[in] val_max_lambda - Value of the maximum eigenvalue for the viscous terms of the PDE.
   * \param[in] iSpecies - Value of iSpecies to which the eigenvalue belongs
   */
  virtual void AddMax_Lambda_Visc(su2double val_max_lambda, unsigned short iSpecies);
  
  /*!
   * \brief A virtual member.
   * \param[in] val_var - Index of the variable.
   * \param[in] val_source - Value of the harmonic balance source.
   */
  virtual void SetHarmonicBalance_Source(unsigned short val_var, su2double val_source);
  
  /*!
   * \brief A virtual member.
   */
  virtual su2double GetHarmonicBalance_Source(unsigned short val_var);
  
  /*!
   * \brief Set the Eddy Viscosity Sensitivity of the problem.
   * \param[in] val_EddyViscSens - Eddy Viscosity Sensitivity.
   * \param[in] numTotalVar - Number of variables.
   */
  virtual void SetEddyViscSens(su2double *val_EddyViscSens, unsigned short numTotalVar);
  
  /*!
   * \brief Get the Eddy Viscosity Sensitivity of the problem.
   * \return Pointer to the Eddy Viscosity Sensitivity.
   */
  virtual su2double *GetEddyViscSens(void);
  
  /*!
   * \brief A virtual member. Set the direct solution for the adjoint solver.
   * \param[in] val_solution_direct - Value of the direct solution.
   */
  virtual void SetSolution_Direct(su2double *val_solution_direct);
  
  /*!
   * \brief A virtual member. Get the direct solution for the adjoint solver.
   * \return Pointer to the direct solution vector.
   */
  virtual su2double *GetSolution_Direct(void);
  
  /*!
   * \brief A virtual member. Set the restart geometry (coordinate of the converged solution)
   * \param[in] val_coordinate_direct - Value of the restart coordinate.
   */
  virtual void SetGeometry_Direct(su2double *val_coordinate_direct);
  
  /*!
   * \brief A virtual member. Get the restart geometry (coordinate of the converged solution).
   * \return Pointer to the restart coordinate vector.
   */
  virtual su2double *GetGeometry_Direct(void);
  
  /*!
   * \brief A virtual member. Get the restart geometry (coordinate of the converged solution).
   * \return Coordinate of the direct solver restart for .
   */
  virtual su2double GetGeometry_Direct(unsigned short val_dim);
  
  /*!
   * \brief A virtual member. Get the geometry solution.
   * \param[in] val_var - Index of the variable.
   * \return Value of the solution for the index <i>val_var</i>.
   */
  virtual su2double GetSolution_Geometry(unsigned short val_var);
  
  /*!
   * \brief A virtual member. Set the value of the mesh solution (adjoint).
   * \param[in] val_solution - Solution of the problem (acceleration).
   */
  virtual void SetSolution_Geometry(su2double *val_solution_geometry);
  
  /*!
   * \brief A virtual member. Set the value of the mesh solution (adjoint).
   * \param[in] val_solution - Solution of the problem (acceleration).
   */
  virtual void SetSolution_Geometry(unsigned short val_var, su2double val_solution_geometry);
  
  /*!
   * \brief A virtual member. Get the geometry solution.
   * \param[in] val_var - Index of the variable.
   * \return Value of the solution for the index <i>val_var</i>.
   */
  virtual su2double GetGeometry_CrossTerm_Derivative(unsigned short val_var);
  
  /*!
   * \brief A virtual member. Set the value of the mesh solution (adjoint).
   * \param[in] val_solution - Solution of the problem (acceleration).
   */
  virtual void SetGeometry_CrossTerm_Derivative(unsigned short iDim, su2double der);
  
  /*!
   * \brief A virtual member. Get the geometry solution.
   * \param[in] val_var - Index of the variable.
   * \return Value of the solution for the index <i>val_var</i>.
   */
  virtual su2double GetGeometry_CrossTerm_Derivative_Flow(unsigned short val_var);
  
  /*!
   * \brief A virtual member. Set the value of the mesh solution (adjoint).
   * \param[in] val_solution - Solution of the problem (acceleration).
   */
  virtual void SetGeometry_CrossTerm_Derivative_Flow(unsigned short iDim, su2double der);
  
  /*!
   * \brief A virtual member. Set the value of the old geometry solution (adjoint).
   */
  virtual void Set_OldSolution_Geometry(void);
  
  /*!
   * \brief A virtual member. Get the value of the old geometry solution (adjoint).
   * \param[out] val_solution - old adjoint solution for coordinate iDim
   */
  virtual su2double Get_OldSolution_Geometry(unsigned short iDim);
  
  /*!
   * \brief A virtual member. Set the value of the old geometry solution (adjoint).
   */
  virtual void Set_BGSSolution(unsigned short iDim, su2double val_solution);
  
  /*!
   * \brief A virtual member. Set the value of the old geometry solution (adjoint).
   */
  virtual void Set_BGSSolution_k(void);
  
  /*!
   * \brief A virtual member. Get the value of the old geometry solution (adjoint).
   * \param[out] val_solution - old adjoint solution for coordinate iDim
   */
  virtual su2double Get_BGSSolution(unsigned short iDim);
  
  /*!
   * \brief A virtual member. Get the value of the old geometry solution (adjoint).
   * \param[out] val_solution - old adjoint solution for coordinate iDim
   */
  virtual su2double Get_BGSSolution_k(unsigned short iDim);
  
  /*!
   * \brief A virtual member. Set the value of the old geometry solution (adjoint).
   */
  virtual void Set_BGSSolution_Geometry(void);
  
  /*!
   * \brief A virtual member. Get the value of the old geometry solution (adjoint).
   * \param[out] val_solution - old adjoint solution for coordinate iDim
   */
  virtual su2double Get_BGSSolution_Geometry(unsigned short iDim);
  
  /*!
   * \brief  A virtual member. Set the contribution of crossed terms into the derivative.
   */
  virtual void SetCross_Term_Derivative(unsigned short iVar, su2double der);
  
  /*!
   * \brief  A virtual member. Get the contribution of crossed terms into the derivative.
   * \return The contribution of crossed terms into the derivative.
   */
  virtual su2double GetCross_Term_Derivative(unsigned short iVar);
  
  /*!
   * \brief A virtual member. Set the direct velocity solution for the adjoint solver.
   * \param[in] val_solution_direct - Value of the direct velocity solution.
   */
  virtual void SetSolution_Vel_Direct(su2double *sol);
  
  /*!
   * \brief A virtual member. Set the direct acceleration solution for the adjoint solver.
   * \param[in] val_solution_direct - Value of the direct acceleration solution.
   */
  virtual void SetSolution_Accel_Direct(su2double *sol);
  
  /*!
   * \brief A virtual member. Get the direct velocity solution for the adjoint solver.
   * \return Pointer to the direct velocity solution vector.
   */
  virtual su2double* GetSolution_Vel_Direct();
  
  /*!
   * \brief A virtual member. Get the direct acceleraction solution for the adjoint solver.
   * \return Pointer to the direct acceleraction solution vector.
   */
  virtual su2double* GetSolution_Accel_Direct();
  
  /*!
   * \brief Set the value of the old solution.
   */
  virtual void SetSolution_time_n(void);
  
  /*!
   * \brief Set the value of the old solution.
   * \param[in] val_solution_time_n - Pointer to the residual vector.
   */
  virtual void SetSolution_time_n(unsigned short val_var, su2double val_solution);
  
  /*!
   * \brief Set the value of the old solution.
   * \param[in] val_solution_old - Pointer to the residual vector.
   */
  virtual void SetSolution_time_n(su2double *val_solution_time_n);
  
  
  /*!
   * \brief Set the value of the velocity (Structural Analysis).
   * \param[in] val_solution - Solution of the problem (velocity).
   */
  virtual void SetSolution_Vel(su2double *val_solution);
  
  /*!
   * \overload
   * \param[in] val_var - Index of the variable.
   * \param[in] val_solution_vel - Value of the solution for the index <i>val_var</i>.
   */
  virtual void SetSolution_Vel(unsigned short val_var, su2double val_solution_vel);
  
  /*!
   * \brief Set the value of the velocity (Structural Analysis) at time n.
   * \param[in] val_solution_vel_time_n - Value of the old solution.
   */
  virtual void SetSolution_Vel_time_n(su2double *val_solution_vel_time_n);
  
  /*!
   * \brief Set the value of the velocity (Structural Analysis) at time n.
   */
  virtual void SetSolution_Vel_time_n(void);
  
  /*!
   * \overload
   * \param[in] val_var - Index of the variable.
   * \param[in] val_solution_vel_time_n - Value of the old solution for the index <i>val_var</i>.
   */
  virtual void SetSolution_Vel_time_n(unsigned short val_var, su2double val_solution_vel_time_n);
  
  /*!
   * \brief Get the solution at time n.
   * \param[in] val_var - Index of the variable.
   * \return Value of the solution for the index <i>val_var</i>.
   */
  su2double GetSolution_time_n(unsigned short val_var);
  
  /*!
   * \brief Get the velocity (Structural Analysis).
   * \param[in] val_var - Index of the variable.
   * \return Value of the solution for the index <i>val_var</i>.
   */
  virtual su2double GetSolution_Vel(unsigned short val_var);
  
  /*!
   * \brief Get the solution of the problem.
   * \return Pointer to the solution vector.
   */
  virtual su2double *GetSolution_Vel(void);
  
  /*!
   * \brief Get the velocity of the nodes (Structural Analysis) at time n.
   * \param[in] val_var - Index of the variable.
   * \return Pointer to the old solution vector.
   */
  virtual su2double GetSolution_Vel_time_n(unsigned short val_var);
  
  /*!
   * \brief Get the solution at time n.
   * \return Pointer to the solution (at time n) vector.
   */
  virtual su2double *GetSolution_Vel_time_n(void);
  
  
  /*!
   * \brief Set the value of the acceleration (Structural Analysis).
   * \param[in] val_solution_accel - Solution of the problem (acceleration).
   */
  virtual void SetSolution_Accel(su2double *val_solution_accel);
  
  /*!
   * \overload
   * \param[in] val_var - Index of the variable.
   * \param[in] val_solution_accel - Value of the solution for the index <i>val_var</i>.
   */
  virtual void SetSolution_Accel(unsigned short val_var, su2double val_solution_accel);
  
  /*!
   * \brief Set the value of the acceleration (Structural Analysis) at time n.
   * \param[in] val_solution_accel_time_n - Pointer to the residual vector.
   */
  virtual void SetSolution_Accel_time_n(su2double *val_solution_accel_time_n);
  
  /*!
   * \brief Set the value of the acceleration (Structural Analysis) at time n.
   */
  virtual void SetSolution_Accel_time_n(void);
  
  /*!
   * \overload
   * \param[in] val_var - Index of the variable.
   * \param[in] val_solution_accel_time_n - Value of the old solution for the index <i>val_var</i>.
   */
  virtual void SetSolution_Accel_time_n(unsigned short val_var, su2double val_solution_accel_time_n);
  
  /*!
   * \brief Get the acceleration (Structural Analysis).
   * \param[in] val_var - Index of the variable.
   * \return Value of the solution for the index <i>val_var</i>.
   */
  virtual su2double GetSolution_Accel(unsigned short val_var);
  
  /*!
   * \brief Get the solution of the problem.
   * \return Pointer to the solution vector.
   */
  virtual su2double *GetSolution_Accel(void);
  
  /*!
   * \brief Get the acceleration of the nodes (Structural Analysis) at time n.
   * \param[in] val_var - Index of the variable.
   * \return Pointer to the old solution vector.
   */
  virtual su2double GetSolution_Accel_time_n(unsigned short val_var);
  
  /*!
   * \brief Get the solution at time n.
   * \return Pointer to the solution (at time n) vector.
   */
  virtual su2double *GetSolution_Accel_time_n(void);
  
  /*!
   * \brief A virtual member.
   */
  virtual void Set_OldSolution_Vel(void);
  
  /*!
   * \brief A virtual member.
   */
  virtual void Set_OldSolution_Accel(void);
  
  /*!
   * \brief  A virtual member. Set the value of the solution predictor.
   */
  virtual void SetSolution_Pred(void);
  
  /*!
   * \brief  A virtual member. Set the value of the old solution.
   * \param[in] val_solution_pred - Pointer to the residual vector.
   */
  virtual void SetSolution_Pred(su2double *val_solution_pred);
  
  /*!
   * \brief  A virtual member. Set the value of the solution predicted.
   * \param[in] val_solution_old - Pointer to the residual vector.
   */
  virtual void SetSolution_Pred(unsigned short val_var, su2double val_solution_pred);
  
  /*!
   * \brief  A virtual member. Get the value of the solution predictor.
   * \param[in] val_var - Index of the variable.
   * \return Pointer to the old solution vector.
   */
  virtual su2double GetSolution_Pred(unsigned short val_var);
  
  /*!
   * \brief  A virtual member. Get the solution at time n.
   * \return Pointer to the solution (at time n) vector.
   */
  virtual su2double *GetSolution_Pred(void);
  
  /*!
   * \brief  A virtual member. Set the value of the solution predictor.
   */
  virtual void SetSolution_Pred_Old(void);
  
  /*!
   * \brief  A virtual member. Set the value of the old solution.
   * \param[in] val_solution_pred_Old - Pointer to the residual vector.
   */
  virtual void SetSolution_Pred_Old(su2double *val_solution_pred_Old);
  
  /*!
   * \brief  A virtual member. Set the value of the old solution predicted.
   * \param[in] val_solution_pred_old - Pointer to the residual vector.
   */
  virtual void SetSolution_Pred_Old(unsigned short val_var, su2double val_solution_pred_old);
  
  /*!
   * \brief  A virtual member. Get the value of the solution predictor.
   * \param[in] val_var - Index of the variable.
   * \return Pointer to the old solution vector.
   */
  virtual su2double GetSolution_Pred_Old(unsigned short val_var);
  
  /*!
   * \brief  A virtual member. Get the solution at time n.
   * \return Pointer to the solution (at time n) vector.
   */
  virtual su2double *GetSolution_Pred_Old(void);
  
  /*!
   * \brief A virtual member.
   */
  virtual void SetReference_Geometry(unsigned short iVar, su2double ref_geometry);
  
  /*!
   * \brief A virtual member.
   */
  virtual su2double *GetReference_Geometry(void);
  
  /*!
   * \brief A virtual member.
   */
  virtual void SetPrestretch(unsigned short iVar, su2double val_prestretch);
  
  /*!
   * \brief A virtual member.
   */
  virtual su2double *GetPrestretch(void);
  
  /*!
   * \brief A virtual member.
   */
  virtual su2double GetPrestretch(unsigned short iVar);
  
  /*!
   * \brief A virtual member.
   */
   virtual su2double GetReference_Geometry(unsigned short iVar);

   /*!
    * \brief A virtual member.
    */
   virtual void Register_femSolution_time_n();

  /*!
   * \brief A virtual member.
   */
  virtual void RegisterSolution_Vel(bool input);

  /*!
   * \brief A virtual member.
   */
  virtual void RegisterSolution_Vel_time_n();

  /*!
   * \brief A virtual member.
   */
  virtual void RegisterSolution_Accel(bool input);

  /*!
   * \brief A virtual member.
   */
  virtual void RegisterSolution_Accel_time_n();

  /*!
   * \brief A virtual member.
   */
  virtual void SetAdjointSolution_Vel(su2double *adj_sol);

  /*!
   * \brief A virtual member.
   */
  virtual void GetAdjointSolution_Vel(su2double *adj_sol);

  /*!
   * \brief A virtual member.
   */
  virtual void SetAdjointSolution_Vel_time_n(su2double *adj_sol);

  /*!
   * \brief A virtual member.
   */
  virtual void GetAdjointSolution_Vel_time_n(su2double *adj_sol);

  /*!
   * \brief A virtual member.
   */
  virtual void SetAdjointSolution_Accel(su2double *adj_sol);

  /*!
   * \brief A virtual member.
   */
  virtual void GetAdjointSolution_Accel(su2double *adj_sol);

  /*!
   * \brief A virtual member.
   */
  virtual void SetAdjointSolution_Accel_time_n(su2double *adj_sol);

  /*!
   * \brief A virtual member.
   */
  virtual void GetAdjointSolution_Accel_time_n(su2double *adj_sol);

  /*!
   * \brief Register the variables in the solution array as input/output variable.
   * \param[in] input - input or output variables.
   */
  void RegisterSolution(bool input);
  
  /*!
   * \brief Register the variables in the solution_time_n array as input/output variable.
   */
  void RegisterSolution_time_n();
  
  /*!
   * \brief Register the variables in the solution_time_n1 array as input/output variable.
   */
  void RegisterSolution_time_n1();
  
  /*!
   * \brief Set the adjoint values of the solution.
   * \param[in] adj_sol - The adjoint values of the solution.
   */
  void SetAdjointSolution(su2double *adj_sol);
  
  /*!
   * \brief Get the adjoint values of the solution.
   * \param[in] adj_sol - The adjoint values of the solution.
   */
  void GetAdjointSolution(su2double *adj_sol);
  
  /*!
   * \brief Set the adjoint values of the solution at time n.
   * \param[in] adj_sol - The adjoint values of the solution.
   */
  void SetAdjointSolution_time_n(su2double *adj_sol);
  
  /*!
   * \brief Get the adjoint values of the solution at time n.
   * \param[in] adj_sol - The adjoint values of the solution.
   */
  void GetAdjointSolution_time_n(su2double *adj_sol);
  
  /*!
   * \brief Set the adjoint values of the solution at time n-1.
   * \param[in] adj_sol - The adjoint values of the solution.
   */
  void SetAdjointSolution_time_n1(su2double *adj_sol);
  
  /*!
   * \brief Get the adjoint values of the solution at time n-1.
   * \param[in] adj_sol - The adjoint values of the solution.
   */
  void GetAdjointSolution_time_n1(su2double *adj_sol);
  
  /*!
   * \brief Set the sensitivity at the node
   * \param[in] iDim - spacial component
   * \param[in] val - value of the Sensitivity
   */
  virtual void SetSensitivity(unsigned short iDim, su2double val);
  
  /*!
   * \brief Get the Sensitivity at the node
   * \param[in] iDim - spacial component
   * \return value of the Sensitivity
   */
  virtual su2double GetSensitivity(unsigned short iDim);
  
  virtual void SetDual_Time_Derivative(unsigned short iVar, su2double der);
  
  virtual void SetDual_Time_Derivative_n(unsigned short iVar, su2double der);
  
  virtual su2double GetDual_Time_Derivative(unsigned short iVar);
  
  virtual su2double GetDual_Time_Derivative_n(unsigned short iVar);


  virtual void SetTauWall(su2double val_tau_wall);

  virtual su2double GetTauWall();
  
  /*!
   * \brief Store residual from RK substep
   * \param[in] iRKStep - Substep index
   * \param[in] iVar - The component to set
   * \param[in] val - The value of the residual
   */
  void SetRKSubstepResidual(unsigned short iRKStep, unsigned short iVar, su2double val);

  /*!
   * \brief Retrieve residual from RK substep
   * \param[in] iRKStep - Substep index
   * \param[in] iVar - The component to get
   * \return The residual value
   */
  su2double GetRKSubstepResidual(unsigned short iRKStep, unsigned short iVar);
  
  /*!
   * \brief Virtual member. 
   */
  virtual void SetVortex_Tilting(su2double **PrimGrad_Flow, su2double* Vorticity, su2double LaminarViscosity);

  virtual su2double GetVortex_Tilting();
  
  virtual void SetDynamic_Derivative(unsigned short iVar, su2double der);

  virtual void SetDynamic_Derivative_n(unsigned short iVar, su2double der);

  virtual su2double GetDynamic_Derivative(unsigned short iVar);

  virtual su2double GetDynamic_Derivative_n(unsigned short iVar);

  virtual void SetDynamic_Derivative_Vel(unsigned short iVar, su2double der);

  virtual void SetDynamic_Derivative_Vel_n(unsigned short iVar, su2double der);

  virtual su2double GetDynamic_Derivative_Vel(unsigned short iVar);

  virtual su2double GetDynamic_Derivative_Vel_n(unsigned short iVar);

  virtual void SetDynamic_Derivative_Accel(unsigned short iVar, su2double der);

  virtual void SetDynamic_Derivative_Accel_n(unsigned short iVar, su2double der);

  virtual su2double GetDynamic_Derivative_Accel(unsigned short iVar);

  virtual su2double GetDynamic_Derivative_Accel_n(unsigned short iVar);

  virtual su2double GetSolution_Old_Vel(unsigned short iVar);

  virtual su2double GetSolution_Old_Accel(unsigned short iVar);

};

/*!
 * \class CBaselineVariable
 * \brief Main class for defining the variables of a baseline solution from a restart file (for output).
 * \author F. Palacios, T. Economon.
 */
class CBaselineVariable : public CVariable {
public:
  
  /*!
   * \brief Constructor of the class.
   */
  CBaselineVariable(void);
  
  /*!
   * \overload
   * \param[in] val_solution - Pointer to the flow value (initialization value).
   * \param[in] val_nvar - Number of variables of the problem.
   * \param[in] config - Definition of the particular problem.
   */
  CBaselineVariable(su2double *val_solution, unsigned short val_nvar, CConfig *config);
  
  /*!
   * \brief Destructor of the class.
   */
  virtual ~CBaselineVariable(void);
  
};

/*!
 * \class CPotentialVariable
 * \brief Main class for defining the variables of the potential solver.
 * \ingroup Potential_Flow_Equation
 * \author F. Palacios
 */
class CPotentialVariable : public CVariable {
  su2double *Charge_Density;
public:
  
  /*!
   * \brief Constructor of the class.
   */
  CPotentialVariable(void);
  
  /*!
   * \overload
   * \param[in] val_potential - Value of the potential solution (initialization value).
   * \param[in] val_nDim - Number of dimensions of the problem.
   * \param[in] val_nvar - Number of variables of the problem.
   * \param[in] config - Definition of the particular problem.
   */
  CPotentialVariable(su2double val_potential, unsigned short val_nDim, unsigned short val_nvar, CConfig *config);
  
  /*!
   * \brief Destructor of the class.
   */
  ~CPotentialVariable(void);
  
  /*!
   * \brief A virtual member.
   */
  su2double* GetChargeDensity();
  
  /*!
   * \brief A virtual member.
   * \param[in] positive_charge - Mass density of positive charge.
   * \param[in] negative_charge - Mass density of negative charge.
   */
  void SetChargeDensity(su2double positive_charge, su2double negative_charge);
  
};

/*!
 * \class CWaveVariable
 * \brief Main class for defining the variables of the wave equation solver.
 * \ingroup Potential_Flow_Equation
 * \author F. Palacios
 */
class CWaveVariable : public CVariable {
protected:
  su2double *Solution_Direct;  /*!< \brief Direct solution container for use in the adjoint wave solver. */
  
public:
  
  /*!
   * \brief Constructor of the class.
   */
  CWaveVariable(void);
  
  /*!
   * \overload
   * \param[in] val_wave - Values of the wave solution (initialization value).
   * \param[in] val_nDim - Number of dimensions of the problem.
   * \param[in] val_nvar - Number of variables of the problem.
   * \param[in] config - Definition of the particular problem.
   */
  CWaveVariable(su2double *val_wave, unsigned short val_nDim, unsigned short val_nvar, CConfig *config);
  
  /*!
   * \brief Destructor of the class.
   */
  ~CWaveVariable(void);
  
  /*!
   * \brief Set the direct solution for the adjoint solver.
   * \param[in] val_solution_direct - Value of the direct solution.
   */
  void SetSolution_Direct(su2double *val_solution_direct);
  
  /*!
   * \brief Get the direct solution for the adjoint solver.
   * \return Pointer to the direct solution vector.
   */
  su2double *GetSolution_Direct(void);
  
};

/*!
 * \class CHeatFVMVariable
 * \brief Main class for defining the variables of the finite-volume heat equation solver.
 * \author O. Burghardt
 * \version 6.2.0 "Falcon"
 */
class CHeatFVMVariable : public CVariable {
protected:
  su2double *Solution_Direct;  /*!< \brief Direct solution container for use in the adjoint Heat solver. */
  su2double* Solution_BGS_k;    /*!< \brief Old solution container for BGS iterations ---*/
  
public:
  
  /*!
   * \brief Constructor of the class.
   */
  CHeatFVMVariable(void);
  
  /*!
   * \overload
   * \param[in] val_Heat - Values of the Heat solution (initialization value).
   * \param[in] val_nDim - Number of dimensions of the problem.
   * \param[in] val_nvar - Number of variables of the problem.
   * \param[in] config - Definition of the particular problem.
   */
  CHeatFVMVariable(su2double val_Heat, unsigned short val_nDim, unsigned short val_nvar, CConfig *config);
  
  /*!
   * \brief Destructor of the class.
   */
  ~CHeatFVMVariable(void);

};

/*!
 * \class CFEAVariable
 * \brief Main class for defining the variables of the FEM Linear Elastic structural problem.
 * \ingroup Structural Finite Element Analysis Variables
 * \author F. Palacios, R. Sanchez.
 * \version 6.2.0 "Falcon"
 */
class CFEAVariable : public CVariable {
protected:
  
  bool dynamic_analysis;          /*!< \brief Bool which determines if the problem is dynamic. */
  bool fsi_analysis;            /*!< \brief Bool which determines if the problem is FSI. */
  
  su2double *Stress;              /*!< \brief Stress tensor. */
  su2double *FlowTraction;          /*!< \brief Traction from the fluid field. */
  su2double *FlowTraction_n;          /*!< \brief Traction from the fluid field at time n. */
  
  //  su2double *Residual_Int;          /*!< \brief Internal stress term for the calculation of the residual */
  su2double *Residual_Ext_Surf;        /*!< \brief Term of the residual due to external forces */
  su2double *Residual_Ext_Surf_n;        /*!< \brief Term of the residual due to external forces at time n */
  su2double *Residual_Ext_Body;        /*!< \brief Term of the residual due to body forces */
  
  su2double VonMises_Stress;         /*!< \brief Von Mises stress. */
  
  su2double *Solution_Vel,          /*!< \brief Velocity of the nodes. */
  *Solution_Vel_time_n;          /*!< \brief Velocity of the nodes at time n. */
  
  su2double *Solution_Accel,          /*!< \brief Acceleration of the nodes. */
  *Solution_Accel_time_n;          /*!< \brief Acceleration of the nodes at time n. */
  
  su2double *Solution_Pred,          /*!< \brief Predictor of the solution for FSI purposes */
  *Solution_Pred_Old;            /*!< \brief Predictor of the solution at time n for FSI purposes */
  
  su2double *Reference_Geometry;      /*!< \brief Reference solution for optimization problems */
  
  su2double *Prestretch;        /*!< \brief Prestretch geometry */
  
  su2double* Solution_BGS_k;    /*!< \brief Old solution container for BGS iterations ---*/
  
  
public:
  
  /*!
   * \brief Constructor of the class.
   */
  CFEAVariable(void);
  
  /*!
   * \overload
   * \param[in] val_fea - Values of the fea solution (initialization value).
   * \param[in] val_nDim - Number of dimensions of the problem.
   * \param[in] val_nvar - Number of variables of the problem.
   * \param[in] config - Definition of the particular problem.
   */
  CFEAVariable(su2double *val_fea, unsigned short val_nDim, unsigned short val_nvar, CConfig *config);
  
  /*!
   * \brief Destructor of the class.
   */
  ~CFEAVariable(void);
  
  /*!
   * \brief Get the value of the stress.
   * \return Value of the stress.
   */
  su2double *GetStress_FEM(void);
  
  /*!
   * \brief Set the value of the stress at the node
   * \param[in] iVar - index of the stress term
   * \param[in] val_stress - value of the stress
   */
  void SetStress_FEM(unsigned short iVar, su2double val_stress);
  
  /*!
   * \brief Add a certain value to the value of the stress at the node
   * \param[in] iVar - index of the stress term
   * \param[in] val_stress - value of the stress
   */
  void AddStress_FEM(unsigned short iVar, su2double val_stress);
  
  /*!
   * \brief Add surface load to the residual term
   */
  void Add_SurfaceLoad_Res(su2double *val_surfForce);
  
  /*!
   * \brief Set surface load of the residual term (for dampers - deletes all the other loads)
   */
  void Set_SurfaceLoad_Res(unsigned short iVar, su2double val_surfForce);
  
  /*!
   * \brief Get the residual term due to surface load
   */
  su2double *Get_SurfaceLoad_Res(void);
  
  /*!
   * \brief Get the residual term due to surface load
   */
  su2double Get_SurfaceLoad_Res(unsigned short iVar);
  
  /*!
   * \brief Clear the surface load residual
   */
  void Clear_SurfaceLoad_Res(void);
  
  /*!
   * \brief Store the surface load as the load for the previous time step.
   */
  void Set_SurfaceLoad_Res_n(void);
  
  /*!
   * \brief Get the surface load from the previous time step.
   */
  su2double Get_SurfaceLoad_Res_n(unsigned short iVar);
  
  /*!
   * \brief Add body forces to the residual term.
   */
  void Add_BodyForces_Res(su2double *val_bodyForce);
  
  /*!
   * \brief Clear the surface load residual
   */
  void Clear_BodyForces_Res(void);
  
  /*!
   * \brief Get the body forces.
   */
  su2double *Get_BodyForces_Res(void);
  
  /*!
   * \brief Get the body forces.
   */
  su2double Get_BodyForces_Res(unsigned short iVar);
  
  /*!
   * \brief Set the flow traction at a node on the structural side
   */
  void Set_FlowTraction(su2double *val_flowTraction);
  
  /*!
   * \brief Add a value to the flow traction at a node on the structural side
   */
  void Add_FlowTraction(su2double *val_flowTraction);
  
  /*!
   * \brief Get the residual term due to the flow traction
   */
  su2double *Get_FlowTraction(void);
  
  /*!
   * \brief Get the residual term due to the flow traction
   */
  su2double Get_FlowTraction(unsigned short iVar);
  
  /*!
   * \brief Set the value of the flow traction at the previous time step.
   */
  void Set_FlowTraction_n(void);
  
  /*!
   * \brief Retrieve the value of the flow traction from the previous time step.
   */
  su2double Get_FlowTraction_n(unsigned short iVar);
  
  /*!
   * \brief Clear the flow traction residual
   */
  void Clear_FlowTraction(void);
  
  /*!
   * \brief Set the value of the old solution.
   * \param[in] val_solution_old - Pointer to the residual vector.
   */
  void SetSolution_time_n(void);
  
  /*!
   * \brief Set the value of the old solution.
   * \param[in] val_solution_old - Pointer to the residual vector.
   */
  void SetSolution_time_n(su2double *val_solution_time_n);
  
  /*!
   * \brief Set the value of the old solution.
   * \param[in] val_solution_old - Pointer to the residual vector.
   */
  void SetSolution_time_n(unsigned short val_var, su2double val_solution);
  
  /*!
   * \brief Set the value of the velocity (Structural Analysis).
   * \param[in] val_solution - Solution of the problem (velocity).
   */
  void SetSolution_Vel(su2double *val_solution_vel);
  
  /*!
   * \overload
   * \param[in] val_var - Index of the variable.
   * \param[in] val_solution - Value of the solution for the index <i>val_var</i>.
   */
  void SetSolution_Vel(unsigned short val_var, su2double val_solution_vel);
  
  /*!
   * \brief Set the value of the velocity (Structural Analysis) at time n.
   * \param[in] val_solution - Solution of the problem (acceleration).
   */
  void SetSolution_Vel_time_n(void);
  
  /*!
   * \brief Set the value of the velocity (Structural Analysis) at time n.
   * \param[in] val_solution_old - Pointer to the residual vector.
   */
  void SetSolution_Vel_time_n(su2double *val_solution_vel_time_n);
  
  /*!
   * \overload
   * \param[in] val_var - Index of the variable.
   * \param[in] val_solution_old - Value of the old solution for the index <i>val_var</i>.
   */
  void SetSolution_Vel_time_n(unsigned short val_var, su2double val_solution_vel_time_n);
  
  /*!
   * \brief Get the velocity (Structural Analysis).
   * \param[in] val_var - Index of the variable.
   * \return Value of the solution for the index <i>val_var</i>.
   */
  su2double GetSolution_Vel(unsigned short val_var);
  
  /*!
   * \brief Get the solution of the problem.
   * \return Pointer to the solution vector.
   */
  su2double *GetSolution_Vel(void);
  
  /*!
   * \brief Get the velocity of the nodes (Structural Analysis) at time n.
   * \param[in] val_var - Index of the variable.
   * \return Pointer to the old solution vector.
   */
  su2double GetSolution_Vel_time_n(unsigned short val_var);
  
  /*!
   * \brief Get the solution at time n.
   * \return Pointer to the solution (at time n) vector.
   */
  su2double *GetSolution_Vel_time_n(void);
  
  /*!
   * \brief Set the value of the acceleration (Structural Analysis).
   * \param[in] val_solution - Solution of the problem (acceleration).
   */
  void SetSolution_Accel(su2double *val_solution_accel);
  
  /*!
   * \overload
   * \param[in] val_var - Index of the variable.
   * \param[in] val_solution - Value of the solution for the index <i>val_var</i>.
   */
  void SetSolution_Accel(unsigned short val_var, su2double val_solution_accel);
  
  /*!
   * \brief Set the value of the acceleration (Structural Analysis) at time n.
   * \param[in] val_solution_old - Pointer to the residual vector.
   */
  void SetSolution_Accel_time_n(su2double *val_solution_accel_time_n);
  
  /*!
   * \brief Set the value of the acceleration (Structural Analysis) at time n.
   * \param[in] val_solution - Solution of the problem (acceleration).
   */
  void SetSolution_Accel_time_n(void);
  
  /*!
   * \overload
   * \param[in] val_var - Index of the variable.
   * \param[in] val_solution_old - Value of the old solution for the index <i>val_var</i>.
   */
  void SetSolution_Accel_time_n(unsigned short val_var, su2double val_solution_accel_time_n);
  
  /*!
   * \brief Get the acceleration (Structural Analysis).
   * \param[in] val_var - Index of the variable.
   * \return Value of the solution for the index <i>val_var</i>.
   */
  su2double GetSolution_Accel(unsigned short val_var);
  
  /*!
   * \brief Get the solution of the problem.
   * \return Pointer to the solution vector.
   */
  su2double *GetSolution_Accel(void);
  
  /*!
   * \brief Get the acceleration of the nodes (Structural Analysis) at time n.
   * \param[in] val_var - Index of the variable.
   * \return Pointer to the old solution vector.
   */
  su2double GetSolution_Accel_time_n(unsigned short val_var);
  
  /*!
   * \brief Get the solution at time n.
   * \return Pointer to the solution (at time n) vector.
   */
  su2double *GetSolution_Accel_time_n(void);
  
  /*!
   * \brief Set the value of the solution predictor.
   */
  void SetSolution_Pred(void);
  
  /*!
   * \brief Set the value of the old solution.
   * \param[in] val_solution_old - Pointer to the residual vector.
   */
  void SetSolution_Pred(su2double *val_solution_pred);
  
  /*!
   * \brief  Set the value of the predicted solution.
   * \param[in] val_var - Index of the variable
   * \param[in] val_solution_pred - Value of the predicted solution.
   */
  void SetSolution_Pred(unsigned short val_var, su2double val_solution_pred);
  
  /*!
   * \brief Get the value of the solution predictor.
   * \param[in] val_var - Index of the variable.
   * \return Pointer to the old solution vector.
   */
  su2double GetSolution_Pred(unsigned short val_var);
  
  /*!
   * \brief Get the solution at time n.
   * \return Pointer to the solution (at time n) vector.
   */
  su2double *GetSolution_Pred(void);
  
  /*!
   * \brief Set the value of the solution predictor.
   */
  void SetSolution_Pred_Old(void);
  
  /*!
   * \brief Set the value of the old solution.
   * \param[in] val_solution_old - Pointer to the residual vector.
   */
  void SetSolution_Pred_Old(su2double *val_solution_pred_Old);
  
  /*!
   * \brief  A virtual member. Set the value of the old solution predicted.
   * \param[in] val_var - Index of the variable
   * \param[in] val_solution_pred_old - Value of the old predicted solution.
   */
  void SetSolution_Pred_Old(unsigned short val_var, su2double val_solution_pred_old);
  
  /*!
   * \brief Get the value of the solution predictor.
   * \param[in] val_var - Index of the variable.
   * \return Pointer to the old solution vector.
   */
  su2double GetSolution_Pred_Old(unsigned short val_var);
  
  /*!
   * \brief Get the solution at time n.
   * \return Pointer to the solution (at time n) vector.
   */
  su2double *GetSolution_Pred_Old(void);
  
  /*!
   * \brief A virtual member.
   */
  void SetPrestretch(unsigned short iVar, su2double val_prestretch);
  
  /*!
   * \brief A virtual member.
   */
  su2double *GetPrestretch(void);
  
  /*!
   * \brief A virtual member.
   */
  su2double GetPrestretch(unsigned short iVar);
  
  /*!
   * \brief Set the value of the Von Mises stress.
   * \param[in] val_stress - Value of the Von Mises stress.
   */
  void SetVonMises_Stress(su2double val_stress);
  
  /*!
   * \brief Get the value of the Von Mises stress.
   * \return Value of the Von Mises stress.
   */
  su2double GetVonMises_Stress(void);
  
  /*!
   * \brief Set the reference geometry.
   * \return Pointer to the solution (at time n) vector.
   */
  void SetReference_Geometry(unsigned short iVar, su2double ref_geometry);
  
  /*!
   * \brief Get the pointer to the reference geometry
   */
  su2double *GetReference_Geometry(void);
  
  /*!
   * \brief Get the value of the reference geometry for the coordinate iVar
   */
  su2double GetReference_Geometry(unsigned short iVar);
  
  /*!
   * \brief Register the variables in the solution time_n array as input/output variable.
   * \param[in] input - input or output variables.
   */
  void Register_femSolution_time_n();
  
  /*!
   * \brief Register the variables in the velocity array as input/output variable.
   * \param[in] input - input or output variables.
   */
  void RegisterSolution_Vel(bool input);
  
  /*!
   * \brief Register the variables in the velocity time_n array as input/output variable.
   */
  void RegisterSolution_Vel_time_n();
  
  /*!
   * \brief Register the variables in the acceleration array as input/output variable.
   * \param[in] input - input or output variables.
   */
  void RegisterSolution_Accel(bool input);
  
  /*!
   * \brief Register the variables in the acceleration time_n array as input/output variable.
   */
  void RegisterSolution_Accel_time_n();
  
  /*!
   * \brief Set the velocity adjoint values of the solution.
   * \param[in] adj_sol - The adjoint values of the solution.
   */
  void SetAdjointSolution_Vel(su2double *adj_sol);
  
  /*!
   * \brief Get the velocity adjoint values of the solution.
   * \param[in] adj_sol - The adjoint values of the solution.
   */
  void GetAdjointSolution_Vel(su2double *adj_sol);
  
  /*!
   * \brief Set the velocity adjoint values of the solution at time n.
   * \param[in] adj_sol - The adjoint values of the solution.
   */
  void SetAdjointSolution_Vel_time_n(su2double *adj_sol);
  
  /*!
   * \brief Get the velocity adjoint values of the solution at time n.
   * \param[in] adj_sol - The adjoint values of the solution.
   */
  void GetAdjointSolution_Vel_time_n(su2double *adj_sol);
  
  /*!
   * \brief Set the acceleration adjoint values of the solution.
   * \param[in] adj_sol - The adjoint values of the solution.
   */
  void SetAdjointSolution_Accel(su2double *adj_sol);
  
  /*!
   * \brief Get the acceleration adjoint values of the solution.
   * \param[in] adj_sol - The adjoint values of the solution.
   */
  void GetAdjointSolution_Accel(su2double *adj_sol);
  
  /*!
   * \brief Set the acceleration adjoint values of the solution at time n.
   * \param[in] adj_sol - The adjoint values of the solution.
   */
  void SetAdjointSolution_Accel_time_n(su2double *adj_sol);
  
  /*!
   * \brief Get the acceleration adjoint values of the solution at time n.
   * \param[in] adj_sol - The adjoint values of the solution.
   */
  void GetAdjointSolution_Accel_time_n(su2double *adj_sol);
  
  /*!
   * \brief Set the value of the solution in the previous BGS subiteration.
   */
  void Set_BGSSolution_k(void);

  /*!
   * \brief Get the value of the solution in the previous BGS subiteration.
   * \param[out] val_solution - solution in the previous BGS subiteration.
   */
  su2double Get_BGSSolution_k(unsigned short iDim);

};

/*!
 * \class CFEABoundVariable
 * \brief Main class for defining the variables on the FEA boundaries for FSI applications.
 * \author R. Sanchez.
 */
class CFEABoundVariable : public CVariable {
protected:
  su2double **Traction;  /*!< \brief Stress tensor. */
  
public:
  
  /*!
   * \brief Constructor of the class.
   */
  CFEABoundVariable(void);
  
  /*!
   * \overload
   * \param[in] val_fea - Values of the fea solution (initialization value).
   * \param[in] val_nDim - Number of dimensions of the problem.
   * \param[in] val_nvar - Number of variables of the problem.
   * \param[in] val_nElBound - Number of elements in the boundary
   * \param[in] config - Definition of the particular problem.
   */
  CFEABoundVariable(unsigned short val_nDim, unsigned short val_nvar, unsigned short val_nElBound, CConfig *config);
  
  /*!
   * \brief Destructor of the class.
   */
  ~CFEABoundVariable(void);
  
  /*!
   * \brief Set the value of the stress.
   * \param[in] iVar - index of the traction vector.
   * \param[in] jVar - index of the boundary element.
   * \param[in] val_stress - Value of the stress.
   */
  void SetTraction(unsigned short iVar, unsigned short jVar, su2double val_traction);
  
  /*!
   * \brief Add a value to the stress matrix in the element.
   * \param[in] iVar - index of the traction vector.
   * \param[in] jVar - index of the boundary element.
   * \param[in] val_stress - Value of the stress.
   */
  void AddTraction(unsigned short iVar, unsigned short jVar, su2double val_traction);
  
  /*!
   * \brief Get the value of the stress.
   * \return Value of the stress.
   */
  su2double **GetTraction(void);
  
};

/*!
 * \class CEulerVariable
 * \brief Main class for defining the variables of the compressible Euler solver.
 * \ingroup Euler_Equations
 * \author F. Palacios, T. Economon
 */
class CEulerVariable : public CVariable {
protected:
  su2double  Velocity2;      /*!< \brief Square of the velocity vector. */
  su2double *HB_Source;     /*!< \brief harmonic balance source term. */
  su2double  Precond_Beta;  /*!< \brief Low Mach number preconditioner value, Beta. */
  su2double *WindGust;      /*! < \brief Wind gust value */
  su2double *WindGustDer;   /*! < \brief Wind gust derivatives value */
  
  /*--- Primitive variable definition ---*/
  
  su2double *Primitive;  /*!< \brief Primitive variables (T, vx, vy, vz, P, rho, h, c) in compressible flows. */
  su2double **Gradient_Primitive;  /*!< \brief Gradient of the primitive variables (T, vx, vy, vz, P, rho). */
  su2double *Limiter_Primitive;    /*!< \brief Limiter of the primitive variables (T, vx, vy, vz, P, rho). */

  /*--- Secondary variable definition ---*/
  
  su2double *Secondary;            /*!< \brief Primitive variables (T, vx, vy, vz, P, rho, h, c) in compressible flows. */
  su2double **Gradient_Secondary;  /*!< \brief Gradient of the primitive variables (T, vx, vy, vz, P, rho). */
  su2double *Limiter_Secondary;   /*!< \brief Limiter of the primitive variables (T, vx, vy, vz, P, rho). */

  /*--- New solution container for Classical RK4 ---*/

  su2double *Solution_New;

  /*--- Old solution container for BGS iterations ---*/
  su2double* Solution_BGS_k;
  
public:
  
  /*!
   * \brief Constructor of the class.
   */
  CEulerVariable(void);
  
  /*!
   * \overload
   * \param[in] val_density - Value of the flow density (initialization value).
   * \param[in] val_velocity - Value of the flow velocity (initialization value).
   * \param[in] val_energy - Value of the flow energy (initialization value).
   * \param[in] val_nDim - Number of dimensions of the problem.
   * \param[in] val_nvar - Number of variables of the problem.
   * \param[in] config - Definition of the particular problem.
   */
  CEulerVariable(su2double val_density, su2double *val_velocity, su2double val_energy, unsigned short val_nDim,
                 unsigned short val_nvar, CConfig *config);
  
  /*!
   * \overload
   * \param[in] val_solution - Pointer to the flow value (initialization value).
   * \param[in] val_nDim - Number of dimensions of the problem.
   * \param[in] val_nvar - Number of variables of the problem.
   * \param[in] config - Definition of the particular problem.
   */
  CEulerVariable(su2double *val_solution, unsigned short val_nDim, unsigned short val_nvar, CConfig *config);
  
  /*!
   * \brief Destructor of the class.
   */
  virtual ~CEulerVariable(void);

  /*!
   * \brief Get the new solution of the problem (Classical RK4).
   * \param[in] val_var - Index of the variable.
   * \return Pointer to the old solution vector.
   */
  su2double GetSolution_New(unsigned short val_var);

  /*!
   * \brief Set the new solution container for Classical RK4.
   */
  void SetSolution_New(void);

  /*!
   * \brief Add a value to the new solution container for Classical RK4.
   * \param[in] val_var - Number of the variable.
   * \param[in] val_solution - Value that we want to add to the solution.
   */
  void AddSolution_New(unsigned short val_var, su2double val_solution);

  /*!
   * \brief Set to zero the gradient of the primitive variables.
   */
  void SetGradient_PrimitiveZero(unsigned short val_primvar);
  
  /*!
   * \brief Add <i>val_value</i> to the gradient of the primitive variables.
   * \param[in] val_var - Index of the variable.
   * \param[in] val_dim - Index of the dimension.
   * \param[in] val_value - Value to add to the gradient of the primitive variables.
   */
  void AddGradient_Primitive(unsigned short val_var, unsigned short val_dim, su2double val_value);
  
  /*!
   * \brief Subtract <i>val_value</i> to the gradient of the primitive variables.
   * \param[in] val_var - Index of the variable.
   * \param[in] val_dim - Index of the dimension.
   * \param[in] val_value - Value to subtract to the gradient of the primitive variables.
   */
  void SubtractGradient_Primitive(unsigned short val_var, unsigned short val_dim, su2double val_value);
  
  /*!
   * \brief Get the value of the primitive variables gradient.
   * \param[in] val_var - Index of the variable.
   * \param[in] val_dim - Index of the dimension.
   * \return Value of the primitive variables gradient.
   */
  su2double GetGradient_Primitive(unsigned short val_var, unsigned short val_dim);
  
  /*!
   * \brief Get the value of the primitive variables gradient.
   * \param[in] val_var - Index of the variable.
   * \return Value of the primitive variables gradient.
   */
  su2double GetLimiter_Primitive(unsigned short val_var);
  
  /*!
   * \brief Set the gradient of the primitive variables.
   * \param[in] val_var - Index of the variable.
   * \param[in] val_dim - Index of the dimension.
   * \param[in] val_value - Value of the gradient.
   */
  void SetGradient_Primitive(unsigned short val_var, unsigned short val_dim, su2double val_value);
  
  /*!
   * \brief Set the gradient of the primitive variables.
   * \param[in] val_var - Index of the variable.
   * \param[in] val_value - Value of the gradient.
   */
  void SetLimiter_Primitive(unsigned short val_var, su2double val_value);
  
  /*!
   * \brief Get the value of the primitive variables gradient.
   * \return Value of the primitive variables gradient.
   */
  su2double **GetGradient_Primitive(void);

  /*!
   * \brief Get the value of the primitive variables gradient.
   * \return Value of the primitive variables gradient.
   */
  su2double *GetLimiter_Primitive(void);
  
  /*!
   * \brief Set to zero the gradient of the primitive variables.
   */
  void SetGradient_SecondaryZero(unsigned short val_secondaryvar);
  
  /*!
   * \brief Add <i>val_value</i> to the gradient of the primitive variables.
   * \param[in] val_var - Index of the variable.
   * \param[in] val_dim - Index of the dimension.
   * \param[in] val_value - Value to add to the gradient of the primitive variables.
   */
  void AddGradient_Secondary(unsigned short val_var, unsigned short val_dim, su2double val_value);
  
  /*!
   * \brief Subtract <i>val_value</i> to the gradient of the primitive variables.
   * \param[in] val_var - Index of the variable.
   * \param[in] val_dim - Index of the dimension.
   * \param[in] val_value - Value to subtract to the gradient of the primitive variables.
   */
  void SubtractGradient_Secondary(unsigned short val_var, unsigned short val_dim, su2double val_value);
  
  /*!
   * \brief Get the value of the primitive variables gradient.
   * \param[in] val_var - Index of the variable.
   * \param[in] val_dim - Index of the dimension.
   * \return Value of the primitive variables gradient.
   */
  su2double GetGradient_Secondary(unsigned short val_var, unsigned short val_dim);
  
  /*!
   * \brief Get the value of the primitive variables gradient.
   * \param[in] val_var - Index of the variable.
   * \param[in] val_dim - Index of the dimension.
   * \return Value of the primitive variables gradient.
   */
  su2double GetLimiter_Secondary(unsigned short val_var);
  
  /*!
   * \brief Set the gradient of the primitive variables.
   * \param[in] val_var - Index of the variable.
   * \param[in] val_dim - Index of the dimension.
   * \param[in] val_value - Value of the gradient.
   */
  void SetGradient_Secondary(unsigned short val_var, unsigned short val_dim, su2double val_value);
  
  /*!
   * \brief Set the gradient of the primitive variables.
   * \param[in] val_var - Index of the variable.
   * \param[in] val_dim - Index of the dimension.
   * \param[in] val_value - Value of the gradient.
   */
  void SetLimiter_Secondary(unsigned short val_var, su2double val_value);
  
  /*!
   * \brief Get the value of the primitive variables gradient.
   * \return Value of the primitive variables gradient.
   */
  su2double **GetGradient_Secondary(void);
  
  /*!
   * \brief Get the value of the primitive variables gradient.
   * \return Value of the primitive variables gradient.
   */
  su2double *GetLimiter_Secondary(void);
  
  /*!
   * \brief A virtual member.
   */
  void SetdPdrho_e(su2double dPdrho_e);
  
  /*!
   * \brief A virtual member.
   */
  void SetdPde_rho(su2double dPde_rho);
  
  /*!
   * \brief Set the value of the pressure.
   */
  bool SetPressure(su2double Gamma);
  
  /*!
   * \brief Set the value of the speed of the sound.
   * \param[in] Gamma - Value of Gamma.
   */
  bool SetSoundSpeed(su2double Gamma);
  
  /*!
   * \brief Set the value of the enthalpy.
   */
  void SetEnthalpy(void);
  
  /*!
   * \brief Set all the primitive variables for compressible flows.
   */
  bool SetPrimVar(CFluidModel *FluidModel);
  
  /*!
   * \brief A virtual member.
   */
  void SetSecondaryVar(CFluidModel *FluidModel);
  
  /*!
   * \brief Get the primitive variables.
   * \param[in] val_var - Index of the variable.
   * \return Value of the primitive variable for the index <i>val_var</i>.
   */
  su2double GetPrimitive(unsigned short val_var);
  
  /*!
   * \brief Set the value of the primitive variables.
   * \param[in] val_var - Index of the variable.
   * \param[in] val_var - Index of the variable.
   * \return Set the value of the primitive variable for the index <i>val_var</i>.
   */
  void SetPrimitive(unsigned short val_var, su2double val_prim);
  
  /*!
   * \brief Set the value of the primitive variables.
   * \param[in] val_prim - Primitive variables.
   * \return Set the value of the primitive variable for the index <i>val_var</i>.
   */
  void SetPrimitive(su2double *val_prim);
  
  /*!
   * \brief Get the primitive variables of the problem.
   * \return Pointer to the primitive variable vector.
   */
  su2double *GetPrimitive(void);
  
  /*!
   * \brief Get the primitive variables.
   * \param[in] val_var - Index of the variable.
   * \return Value of the primitive variable for the index <i>val_var</i>.
   */
  su2double GetSecondary(unsigned short val_var);
  
  /*!
   * \brief Set the value of the primitive variables.
   * \param[in] val_var - Index of the variable.
   * \param[in] val_var - Index of the variable.
   * \return Set the value of the primitive variable for the index <i>val_var</i>.
   */
  void SetSecondary(unsigned short val_var, su2double val_secondary);
  
  /*!
   * \brief Set the value of the primitive variables.
   * \param[in] val_prim - Primitive variables.
   * \return Set the value of the primitive variable for the index <i>val_var</i>.
   */
  void SetSecondary(su2double *val_secondary);
  
  /*!
   * \brief Get the primitive variables of the problem.
   * \return Pointer to the primitive variable vector.
   */
  su2double *GetSecondary(void);
  
  /*!
   * \brief Set the value of the density for the incompressible flows.
   */
  bool SetDensity(void);
  
  /*!
   * \brief Set the value of the temperature.
   * \param[in] Gas_Constant - Value of Gas Constant
   */
  bool SetTemperature(su2double Gas_Constant);
  
  /*!
   * \brief Get the norm 2 of the velocity.
   * \return Norm 2 of the velocity vector.
   */
  su2double GetVelocity2(void);
  
  /*!
   * \brief Get the flow pressure.
   * \return Value of the flow pressure.
   */
  su2double GetPressure(void);
  
  /*!
   * \brief Get the speed of the sound.
   * \return Value of speed of the sound.
   */
  su2double GetSoundSpeed(void);
  
  /*!
   * \brief Get the enthalpy of the flow.
   * \return Value of the enthalpy of the flow.
   */
  su2double GetEnthalpy(void);
  
  /*!
   * \brief Get the density of the flow.
   * \return Value of the density of the flow.
   */
  su2double GetDensity(void);
  
  /*!
   * \brief Get the energy of the flow.
   * \return Value of the energy of the flow.
   */
  su2double GetEnergy(void);
  
  /*!
   * \brief Get the temperature of the flow.
   * \return Value of the temperature of the flow.
   */
  su2double GetTemperature(void);
  
  /*!
   * \brief Get the velocity of the flow.
   * \param[in] val_dim - Index of the dimension.
   * \return Value of the velocity for the dimension <i>val_dim</i>.
   */
  su2double GetVelocity(unsigned short val_dim);
  
  /*!
   * \brief Get the projected velocity in a unitary vector direction (compressible solver).
   * \param[in] val_vector - Direction of projection.
   * \return Value of the projected velocity.
   */
  su2double GetProjVel(su2double *val_vector);
  
  /*!
   * \brief Set the velocity vector from the solution.
   * \param[in] val_velocity - Pointer to the velocity.
   */
  void SetVelocity(void);
  
  /*!
   * \brief Set the velocity vector from the old solution.
   * \param[in] val_velocity - Pointer to the velocity.
   */
  void SetVelocity_Old(su2double *val_velocity);
  
  /*!
   * \brief Set the harmonic balance source term.
   * \param[in] val_var - Index of the variable.
   * \param[in] val_solution - Value of the harmonic balance source term. for the index <i>val_var</i>.
   */
  void SetHarmonicBalance_Source(unsigned short val_var, su2double val_source);
  
  /*!
   * \brief Get the harmonic balance source term.
   * \param[in] val_var - Index of the variable.
   * \return Value of the harmonic balance source term for the index <i>val_var</i>.
   */
  su2double GetHarmonicBalance_Source(unsigned short val_var);
  
  /*!
   * \brief Get the value of the preconditioner Beta.
   * \return Value of the low Mach preconditioner variable Beta
   */
  su2double GetPreconditioner_Beta();
  
  /*!
   * \brief Set the value of the preconditioner Beta.
   * \param[in] Value of the low Mach preconditioner variable Beta
   */
  void SetPreconditioner_Beta(su2double val_Beta);
  
  /*!
   * \brief Get the value of the wind gust
   * \return Value of the wind gust
   */
  su2double* GetWindGust();
  
  /*!
   * \brief Set the value of the wind gust
   * \param[in] Value of the wind gust
   */
  void SetWindGust(su2double* val_WindGust);
  
  /*!
   * \brief Get the value of the derivatives of the wind gust
   * \return Value of the derivatives of the wind gust
   */
  su2double* GetWindGustDer();
  
  /*!
   * \brief Set the value of the derivatives of the wind gust
   * \param[in] Value of the derivatives of the wind gust
   */
  void SetWindGustDer(su2double* val_WindGust);

  /*!
   * \brief Set the value of the solution in the previous BGS subiteration.
   */
  void Set_BGSSolution_k(void);

  /*!
   * \brief Get the value of the solution in the previous BGS subiteration.
   * \param[out] val_solution - solution in the previous BGS subiteration.
   */
  su2double Get_BGSSolution_k(unsigned short iDim);
};

/*!
 * \class CIncEulerVariable
 * \brief Main class for defining the variables of the incompressible Euler solver.
 * \ingroup Euler_Equations
 * \author F. Palacios, T. Economon, T. Albring
 */
class CIncEulerVariable : public CVariable {
protected:
  su2double Velocity2;      /*!< \brief Square of the velocity vector. */
  
  /*--- Primitive variable definition ---*/
  
  su2double *Primitive;  /*!< \brief Primitive variables (T, vx, vy, vz, P, rho, h, c) in compressible flows. */
  su2double **Gradient_Primitive;  /*!< \brief Gradient of the primitive variables (T, vx, vy, vz, P, rho). */
  su2double *Limiter_Primitive;    /*!< \brief Limiter of the primitive variables (T, vx, vy, vz, P, rho). */
  
  /*--- Old solution container for BGS iterations ---*/
  
  su2double* Solution_BGS_k;
  
  /*--- Old density for variable density turbulent flows (SST). ---*/
  
  su2double Density_Old;

public:
  
  /*!
   * \brief Constructor of the class.
   */
  CIncEulerVariable(void);
  
  /*!
   * \overload
   * \param[in] val_pressure - value of the pressure.
   * \param[in] val_velocity - Value of the flow velocity (initialization value).
   * \param[in] val_temperature - Value of the temperature (initialization value).
   * \param[in] val_nDim - Number of dimensions of the problem.
   * \param[in] val_nvar - Number of variables of the problem.
   * \param[in] config - Definition of the particular problem.
   */
  CIncEulerVariable(su2double val_pressure, su2double *val_velocity, su2double val_temperature, unsigned short val_nDim,
                    unsigned short val_nvar, CConfig *config);
  
  /*!
   * \overload
   * \param[in] val_solution - Pointer to the flow value (initialization value).
   * \param[in] val_nDim - Number of dimensions of the problem.
   * \param[in] val_nvar - Number of variables of the problem.
   * \param[in] config - Definition of the particular problem.
   */
  CIncEulerVariable(su2double *val_solution, unsigned short val_nDim, unsigned short val_nvar, CConfig *config);
  
  /*!
   * \brief Destructor of the class.
   */
  virtual ~CIncEulerVariable(void);
  
  /*!
   * \brief Set to zero the gradient of the primitive variables.
   */
  void SetGradient_PrimitiveZero(unsigned short val_primvar);
  
  /*!
   * \brief Add <i>val_value</i> to the gradient of the primitive variables.
   * \param[in] val_var - Index of the variable.
   * \param[in] val_dim - Index of the dimension.
   * \param[in] val_value - Value to add to the gradient of the primitive variables.
   */
  void AddGradient_Primitive(unsigned short val_var, unsigned short val_dim, su2double val_value);
  
  /*!
   * \brief Subtract <i>val_value</i> to the gradient of the primitive variables.
   * \param[in] val_var - Index of the variable.
   * \param[in] val_dim - Index of the dimension.
   * \param[in] val_value - Value to subtract to the gradient of the primitive variables.
   */
  void SubtractGradient_Primitive(unsigned short val_var, unsigned short val_dim, su2double val_value);
  
  /*!
   * \brief Get the value of the primitive variables gradient.
   * \param[in] val_var - Index of the variable.
   * \param[in] val_dim - Index of the dimension.
   * \return Value of the primitive variables gradient.
   */
  su2double GetGradient_Primitive(unsigned short val_var, unsigned short val_dim);
  
  /*!
   * \brief Get the value of the primitive variables gradient.
   * \param[in] val_var - Index of the variable.
   * \return Value of the primitive variables gradient.
   */
  su2double GetLimiter_Primitive(unsigned short val_var);
  
  /*!
   * \brief Set the gradient of the primitive variables.
   * \param[in] val_var - Index of the variable.
   * \param[in] val_dim - Index of the dimension.
   * \param[in] val_value - Value of the gradient.
   */
  void SetGradient_Primitive(unsigned short val_var, unsigned short val_dim, su2double val_value);
  
  /*!
   * \brief Set the gradient of the primitive variables.
   * \param[in] val_var - Index of the variable.
   * \param[in] val_value - Value of the gradient.
   */
  void SetLimiter_Primitive(unsigned short val_var, su2double val_value);
  
  /*!
   * \brief Get the value of the primitive variables gradient.
   * \return Value of the primitive variables gradient.
   */
  su2double **GetGradient_Primitive(void);
  
  /*!
   * \brief Get the value of the primitive variables gradient.
   * \return Value of the primitive variables gradient.
   */
  su2double *GetLimiter_Primitive(void);
  
  /*!
   * \brief Set the value of the pressure.
   */
  void SetPressure();
  
  /*!
   * \brief Get the primitive variables.
   * \param[in] val_var - Index of the variable.
   * \return Value of the primitive variable for the index <i>val_var</i>.
   */
  su2double GetPrimitive(unsigned short val_var);
  
  /*!
   * \brief Set the value of the primitive variables.
   * \param[in] val_var - Index of the variable.
   * \param[in] val_var - Index of the variable.
   * \return Set the value of the primitive variable for the index <i>val_var</i>.
   */
  void SetPrimitive(unsigned short val_var, su2double val_prim);
  
  /*!
   * \brief Set the value of the primitive variables.
   * \param[in] val_prim - Primitive variables.
   * \return Set the value of the primitive variable for the index <i>val_var</i>.
   */
  void SetPrimitive(su2double *val_prim);
  
  /*!
   * \brief Get the primitive variables of the problem.
   * \return Pointer to the primitive variable vector.
   */
  su2double *GetPrimitive(void);
  
  /*!
   * \brief Set the value of the density for the incompressible flows.
   */
  bool SetDensity(su2double val_density);
  
  /*!
   * \brief Set the value of the density for the incompressible flows.
   */
  void SetVelocity(void);

  /*!
   * \brief Set the value of the temperature for incompressible flows with energy equation.
   */
  bool SetTemperature(su2double val_temperature);
  
  /*!
   * \brief Set the value of the beta coeffient for incompressible flows.
   */
  void SetBetaInc2(su2double val_betainc2);
  
  /*!
   * \brief Get the norm 2 of the velocity.
   * \return Norm 2 of the velocity vector.
   */
  su2double GetVelocity2(void);
  
  /*!
   * \brief Get the flow pressure.
   * \return Value of the flow pressure.
   */
  su2double GetPressure(void);
  
  /*!
   * \brief Get the value of beta squared for the incompressible flow
   * \return Value of beta squared.
   */
  su2double GetBetaInc2(void);
  
  /*!
   * \brief Get the density of the flow.
   * \return Value of the density of the flow.
   */
  su2double GetDensity(void);
  
  /*!
   * \brief Get the density of the flow from the previous iteration.
   * \return Old value of the density of the flow.
   */
  su2double GetDensity_Old(void);
  
  /*!
   * \brief Get the temperature of the flow.
   * \return Value of the temperature of the flow.
   */
  su2double GetTemperature(void);

  /*!
   * \brief Get the velocity of the flow.
   * \param[in] val_dim - Index of the dimension.
   * \return Value of the velocity for the dimension <i>val_dim</i>.
   */
  su2double GetVelocity(unsigned short val_dim);
  
  /*!
   * \brief Get the projected velocity in a unitary vector direction (compressible solver).
   * \param[in] val_vector - Direction of projection.
   * \return Value of the projected velocity.
   */
  su2double GetProjVel(su2double *val_vector);
  
  /*!
   * \brief Set the velocity vector from the old solution.
   * \param[in] val_velocity - Pointer to the velocity.
   */
  void SetVelocity_Old(su2double *val_velocity);
  
  /*!
   * \brief Set all the primitive variables for incompressible flows.
   */
  bool SetPrimVar(CFluidModel *FluidModel);

  /*!
   * \brief Set the specific heat Cp.
   */
  void SetSpecificHeatCp(su2double Cp);

  /*!
   * \brief Set the specific heat Cv.
   */
  void SetSpecificHeatCv(su2double Cv);

  /*!
   * \brief Get the specific heat at constant P of the flow.
   * \return Value of the specific heat at constant P of the flow.
   */
  su2double GetSpecificHeatCp(void);

  /*!
   * \brief Get the specific heat at constant V of the flow.
   * \return Value of the specific heat at constant V of the flow.
   */
  su2double GetSpecificHeatCv(void);
  
  /*!
   * \brief Set the value of the solution in the previous BGS subiteration.
   */
  void Set_BGSSolution_k(void);

  /*!
   * \brief Get the value of the solution in the previous BGS subiteration.
   * \param[out] val_solution - solution in the previous BGS subiteration.
   */
  su2double Get_BGSSolution_k(unsigned short iDim);

};

/*!
 * \class CNSVariable
 * \brief Main class for defining the variables of the compressible Navier-Stokes solver.
 * \ingroup Navier_Stokes_Equations
 * \author F. Palacios, T. Economon
 */
class CNSVariable : public CEulerVariable {
private:
  su2double Prandtl_Lam;     /*!< \brief Laminar Prandtl number. */
  su2double Prandtl_Turb;    /*!< \brief Turbulent Prandtl number. */
  su2double Temperature_Ref; /*!< \brief Reference temperature of the fluid. */
  su2double Viscosity_Ref;   /*!< \brief Reference viscosity of the fluid. */
  su2double Viscosity_Inf;   /*!< \brief Viscosity of the fluid at the infinity. */
  su2double Vorticity[3];    /*!< \brief Vorticity of the fluid. */
  su2double StrainMag;       /*!< \brief Magnitude of rate of strain tensor. */
<<<<<<< HEAD
=======
  su2double Tau_Wall;        /*!< \brief Magnitude of the wall shear stress from a wall function. */
>>>>>>> 5b408387
  su2double DES_LengthScale; /*!< \brief DES Length Scale. */
  su2double inv_TimeScale;   /*!< \brief Inverse of the reference time scale. */
  su2double Roe_Dissipation; /*!< \brief Roe low dissipation coefficient. */
  su2double Vortex_Tilting;  /*!< \brief Value of the vortex tilting variable for DES length scale computation. */
  su2double** AnisoEddyViscosity; /*!< \brief Anisotropic eddy viscosity. */
  su2double KineticEnergyRatio; /*!< \brief Ratio of modeled to total turbulent kinetic energy */
  su2double** Forcing_Stress;
  su2double ResolutionAdequacy;
  su2double* ForcingVector;
  su2double** ResolvedTurbStress; /*!< \brief The resolved portion of the Reynolds stress tensor */
  su2double ResolvedKineticEnergy; /*!< \brief The resolved portion of the turbulent kinetic energy. */
  su2double TurbProduction; /*!< \brief The total production of turbulent kinetic energy. */
  su2double SGSProduction; /*!< \brief The subgrid portion of the production of TKE */
<<<<<<< HEAD
  su2double* Force;
=======
>>>>>>> 5b408387
  
public:
  
  /*!
   * \brief Constructor of the class.
   */
  CNSVariable(void);
  
  /*!
   * \overload
   * \param[in] val_density - Value of the flow density (initialization value).
   * \param[in] val_velocity - Value of the flow velocity (initialization value).
   * \param[in] val_energy - Value of the flow energy (initialization value).
   * \param[in] val_nDim - Number of dimensions of the problem.
   * \param[in] val_nvar - Number of variables of the problem.
   * \param[in] config - Definition of the particular problem.
   */
  CNSVariable(su2double val_density, su2double *val_velocity,
              su2double val_energy, unsigned short val_nDim, unsigned short val_nvar, CConfig *config);
  
  /*!
   * \overload
   * \param[in] val_solution - Pointer to the flow value (initialization value).
   * \param[in] val_nDim - Number of dimensions of the problem.
   * \param[in] val_nvar - Number of variables of the problem.
   * \param[in] config - Definition of the particular problem.
   */
  CNSVariable(su2double *val_solution, unsigned short val_nDim, unsigned short val_nvar, CConfig *config);
  
  /*!
   * \brief Destructor of the class.
   */
  ~CNSVariable(void);
  
  /*!
   * \brief Set the laminar viscosity.
   */
  void SetLaminarViscosity(su2double laminarViscosity);
  
  /*!
   * \brief Set the laminar viscosity.
   */
  void SetThermalConductivity(su2double thermalConductivity);
  
  /*!
   * \brief Set the specific heat Cp.
   */
  void SetSpecificHeatCp(su2double Cp);
  
  /*!
   * \brief Set the vorticity value.
   */
  bool SetVorticity(void);
  
  /*!
   * \brief Set the rate of strain magnitude.
   */
  bool SetStrainMag(void);
  
  /*!
   * \overload
   * \param[in] eddy_visc - Value of the eddy viscosity.
   */
  void SetEddyViscosity(su2double eddy_visc);
  
  /*!
   * \brief Set the anisotropic eddy viscosity for the flow.
   * \param[in] aniso_eddy_visc - Value of the eddy viscosity.
   */
  void SetAnisoEddyViscosity(su2double** aniso_eddy_visc);

  /*!
   * \brief Set the ratio of modeled to total turbulent kinetic energy.
   * \param val_alpha -  The ratio of modeled to total turbulent kinetic energy.
   */
  void SetKineticEnergyRatio(su2double val_alpha);

  /*!
   * \brief Add to the value of the resolved turbulent stress.
   * \param[in] iDim - The first index
   * \param[in] jDim - The second index
   * \param[in] val_stress - The amount to be added.
   */
  void AddResolvedTurbStress(unsigned short iDim, unsigned short jDim, su2double val_stress);

  /*!
   * \brief Set a value of the resolved turbulent stress.
   * \param[in] iDim - The first index
   * \param[in] jDim - The second index
   * \param[in] val_stress - The value of the component of the turbulent stress.
   */
  void SetResolvedTurbStress(unsigned short iDim, unsigned short jDim, su2double val_stress);

  /*!
   * \brief Calculate the resolved kinetic energy and store it.
   *
   * This function accepts no parameters because it uses the resolved
   * turbulent stress to calculate the resolved kinetic energy.
   */
  void SetResolvedKineticEnergy(void);

  void SetResolutionAdequacy(su2double val_r_k);

  void SetForcingVector(const su2double* force);

  /*!
   * \brief Store the resolved kinetic energy;
   *
   * \param[in] val_kinetic_energy - The resolved kinetic energy;
   */
  void SetResolvedKineticEnergy(su2double val_kinetic_energy);

  /*!
   * \brief Get the laminar viscosity of the flow.
   * \return Value of the laminar viscosity of the flow.
   */
  su2double GetLaminarViscosity(void);
  
  /*!
   * \brief Get the thermal conductivity of the flow.
   * \return Value of the laminar viscosity of the flow.
   */
  su2double GetThermalConductivity(void);
  
  /*!
   * \brief Get the eddy viscosity of the flow.
   * \return The eddy viscosity of the flow.
   */
  su2double GetEddyViscosity(void);

<<<<<<< HEAD
  /*!
   * \brief Get the anisotropic eddy-viscosity
   * \return The anisotropic eddy viscosity of the flow.
   */
  su2double** GetAnisoEddyViscosity(void) const;

  /*!
   * \brief Get the trace of the anisotropic eddy-viscosity
   * \return The trace of the anisotropic eddy viscosity of the flow.
   */
  su2double GetTraceAnisoEddyViscosity(void) const;

  /*!
   * \brief Get the ratio of modeled to total turbulent kinetic energy.
   * \return The ratio of modeled to total turbulent kinetic energy.
   */
  su2double GetKineticEnergyRatio(void) const;

  /*!
   * \brief Get a component of the resolved turbulent stress.
   *
   * Note that the resolved turbulent stress is defined as:
   * \f[
   *  \tau_{ij}^{res} = - \bar{\rho} u_i^< u_j^<
   * /f]
   * where \f$\bar{\rho}\f$ is the resolved density and \f$u_i^<\f$ is
   * the resolved velocity fluctuation about the mean.
   *
   * \param[in] iDim - The first index
   * \param[in] jDim - The second index
   * \return The component of the resolved turbulent stress at iDim, jDim
   */
  su2double GetResolvedTurbStress(unsigned short iDim, unsigned short jDim) const;

  /*!
   * \brief Get the resolved turbulent stress.
   *
   * Note that the resolved turbulent stress is defined as:
   * \f[
   *  \tau_{ij}^{res} = - \bar{\rho} u_i^< u_j^<
   * /f]
   * where \f$\bar{\rho}\f$ is the resolved density and \f$u_i^<\f$ is
   * the resolved velocity fluctuation about the mean.
   *
   * \return An nDim x nDim tensor with the resolved turbulent stress
   */
  su2double** GetResolvedTurbStress(void) const;

  /*!
   * \brief Get the resolved turbulent kinetic energy.
   * \return The resolved turbulent kinetic energy.
   */
  su2double GetResolvedKineticEnergy(void) const;

  su2double GetResolutionAdequacy(void) const;

  su2double* GetForcingVector() const;

  void SetForcingStress(su2double** val_tau_F);

  su2double** GetForcingStress();

  su2double GetForcingStress(unsigned short iDim, unsigned short jDim);

  /*!
   * \brief Get the improved turbulent production term, including
   *        contributions from the resolved stress.
   * \return The improved turbulent production.
   */
  su2double GetProduction(void) const;

  /*!
   * \brief Set the turbulent production
   * \param[in] val_production - The turbulent production.
   */
  void SetProduction(su2double val_production);

  su2double* GetForce(void) const;

  void SetForce(su2double* val_force);

  /*!
   * \brief Get the subgrid production of turbulent kinetic energy.
   * \return The subgrid production
   */
  su2double GetSGSProduction(void) const;

  /*!
   * \brief Set the subgrid production of turbulent kinetic energy.
   * \param[in] val_sgs_production - The sgs turbulent production.
   */
  void SetSGSProduction(su2double val_sgs_production);
=======
  /*!
   * \brief Get the anisotropic eddy-viscosity
   * \return The anisotropic eddy viscosity of the flow.
   */
  su2double** GetAnisoEddyViscosity(void) const;

  /*!
   * \brief Get the trace of the anisotropic eddy-viscosity
   * \return The trace of the anisotropic eddy viscosity of the flow.
   */
  su2double GetTraceAnisoEddyViscosity(void) const;
>>>>>>> 5b408387

  /*!
   * \brief Get the ratio of modeled to total turbulent kinetic energy.
   * \return The ratio of modeled to total turbulent kinetic energy.
   */
  su2double GetKineticEnergyRatio(void) const;

  /*!
   * \brief Get a component of the resolved turbulent stress.
   *
   * Note that the resolved turbulent stress is defined as:
   * \f[
   *  \tau_{ij}^{res} = - \bar{\rho} u_i^< u_j^<
   * /f]
   * where \f$\bar{\rho}\f$ is the resolved density and \f$u_i^<\f$ is
   * the resolved velocity fluctuation about the mean.
   *
   * \param[in] iDim - The first index
   * \param[in] jDim - The second index
   * \return The component of the resolved turbulent stress at iDim, jDim
   */
  su2double GetResolvedTurbStress(unsigned short iDim, unsigned short jDim) const;

  /*!
   * \brief Get the resolved turbulent stress.
   *
   * Note that the resolved turbulent stress is defined as:
   * \f[
   *  \tau_{ij}^{res} = - \bar{\rho} u_i^< u_j^<
   * /f]
   * where \f$\bar{\rho}\f$ is the resolved density and \f$u_i^<\f$ is
   * the resolved velocity fluctuation about the mean.
   *
   * \return An nDim x nDim tensor with the resolved turbulent stress
   */
  su2double** GetResolvedTurbStress(void) const;

  /*!
   * \brief Get the resolved turbulent kinetic energy.
   * \return The resolved turbulent kinetic energy.
   */
  su2double GetResolvedKineticEnergy(void) const;

  su2double GetResolutionAdequacy(void) const;

  su2double* GetForcingVector() const;

  void SetForcingStress(su2double** val_tau_F);

  su2double** GetForcingStress();

  su2double GetForcingStress(unsigned short iDim, unsigned short jDim);

  /*!
   * \brief Get the improved turbulent production term, including
   *        contributions from the resolved stress.
   * \return The improved turbulent production.
   */
  su2double GetProduction(void) const;

  /*!
   * \brief Set the turbulent production
   * \param[in] val_production - The turbulent production.
   */
  void SetProduction(su2double val_production);

  /*!
   * \brief Get the subgrid production of turbulent kinetic energy.
   * \return The subgrid production
   */
  su2double GetSGSProduction(void) const;

  /*!
   * \brief Set the subgrid production of turbulent kinetic energy.
   * \param[in] val_sgs_production - The sgs turbulent production.
   */
  void SetSGSProduction(su2double val_sgs_production);

  /*!
   * \brief Get the specific heat at constant P of the flow.
   * \return Value of the specific heat at constant P  of the flow.
   */
  su2double GetSpecificHeatCp(void);
  
  /*!
   * \brief Set the temperature at the wall
   */
  void SetWallTemperature(su2double temperature_wall);
  
  /*!
   * \brief Get the value of the vorticity.
   * \param[in] val_dim - Index of the dimension.
   * \return Value of the vorticity.
   */
  su2double *GetVorticity(void);
  
  /*!
   * \brief Get the value of the magnitude of rate of strain.
   * \return Value of the rate of strain magnitude.
   */
  su2double GetStrainMag(void);
  
  /*!
   * \brief Set the derivative of temperature with respect to density (at constant internal energy).
   */
  void SetdTdrho_e(su2double dTdrho_e);
  
  /*!
   * \brief Set the derivative of temperature with respect to internal energy (at constant density).
   */
  void SetdTde_rho(su2double dTde_rho);
  
  /*!
   * \brief Set the derivative of laminar viscosity with respect to density (at constant temperature).
   */
  void Setdmudrho_T(su2double dmudrho_T);
  
  /*!
   * \brief Set the derivative of laminar viscosity with respect to temperature (at constant density).
   */
  void SetdmudT_rho(su2double dmudT_rho);
  
  /*!
   * \brief Set the derivative of thermal conductivity with respect to density (at constant temperature).
   */
  void Setdktdrho_T(su2double dktdrho_T);
  
  /*!
   * \brief Set the derivative of thermal conductivity with respect to temperature (at constant density).
   */
  void SetdktdT_rho(su2double dktdT_rho);
  
  /*!
   * \brief Set all the primitive variables for compressible flows
   */
  bool SetPrimVar(su2double eddy_visc, su2double turb_ke, CFluidModel *FluidModel);
  using CVariable::SetPrimVar;
  
  /*!
   * \brief Set all the secondary variables (partial derivatives) for compressible flows
   */
  void SetSecondaryVar(CFluidModel *FluidModel);

  /*! 
   * \brief Set the value of the wall shear stress computed by a wall function.
   */
  void SetTauWall(su2double val_tau_wall);
  
  /*!
   * \brief Get the value of the wall shear stress computed by a wall function.
   * \return Value of the wall shear stress computed by a wall function.
   */
  su2double GetTauWall(void);
  
  /*!
   * \brief Get the DES length scale
   * \return Value of the DES length Scale.
   */
  su2double GetDES_LengthScale(void);
  
  /*!
   * \brief Set the DES Length Scale.
   */
  void SetDES_LengthScale(su2double val_des_lengthscale);
  
  /*!
   * \brief Set the new solution for Roe Dissipation.
   * \param[in] val_delta - A scalar measure of the grid size
   * \param[in] val_const_DES - The DES constant (C_DES)
   */
  void SetRoe_Dissipation_NTS(su2double val_delta, su2double val_const_DES);

  /*!
   * \brief Set the new solution for Roe Dissipation.
   */
  void SetRoe_Dissipation_FD(su2double wall_distance);
  
  /*!
   * \brief Get the Roe Dissipation Coefficient.
   * \return Value of the Roe Dissipation.
   */
  su2double GetRoe_Dissipation(void);
  
  /*!
   * \brief Set the Roe Dissipation Coefficient.
   * \param[in] val_dissipation - Value of the Roe dissipation factor.
   */
  void SetRoe_Dissipation(su2double val_dissipation);
  
};

/*!
 * \class CIncNSVariable
 * \brief Main class for defining the variables of the incompressible Navier-Stokes solver.
 * \ingroup Navier_Stokes_Equations
 * \author F. Palacios, T. Economon, T. Albring
 */
class CIncNSVariable : public CIncEulerVariable {
private:
  su2double Vorticity[3];    /*!< \brief Vorticity of the fluid. */
  su2double StrainMag;       /*!< \brief Magnitude of rate of strain tensor. */
  
  su2double DES_LengthScale;
public:
  
  /*!
   * \brief Constructor of the class.
   */
  CIncNSVariable(void);
  
  /*!
   * \overload
   * \param[in] val_pressure - value of the pressure.
   * \param[in] val_velocity - Value of the flow velocity (initialization value).
   * \param[in] val_temperature - Value of the temperature (initialization value).
   * \param[in] val_nDim - Number of dimensions of the problem.
   * \param[in] val_nvar - Number of variables of the problem.
   * \param[in] config - Definition of the particular problem.
   */
  CIncNSVariable(su2double val_pressure, su2double *val_velocity, su2double val_temperature, unsigned short val_nDim, unsigned short val_nvar, CConfig *config);
  
  /*!
   * \overload
   * \param[in] val_solution - Pointer to the flow value (initialization value).
   * \param[in] val_nDim - Number of dimensions of the problem.
   * \param[in] val_nvar - Number of variables of the problem.
   * \param[in] config - Definition of the particular problem.
   */
  CIncNSVariable(su2double *val_solution, unsigned short val_nDim, unsigned short val_nvar, CConfig *config);
  
  /*!
   * \brief Destructor of the class.
   */
  ~CIncNSVariable(void);
  
  /*!
   * \brief Set the laminar viscosity.
   */
  void SetLaminarViscosity(su2double laminarViscosity);
  
  /*!
   * \brief Set the vorticity value.
   */
  bool SetVorticity(void);
  
  /*!
   * \brief Set the rate of strain magnitude.
   */
  bool SetStrainMag(void);
  
  /*!
   * \overload
   * \param[in] eddy_visc - Value of the eddy viscosity.
   */
  void SetEddyViscosity(su2double eddy_visc);
  
  /*!
   * \brief Get the laminar viscosity of the flow.
   * \return Value of the laminar viscosity of the flow.
   */
  su2double GetLaminarViscosity(void);
  
  /*!
   * \brief Get the eddy viscosity of the flow.
   * \return The eddy viscosity of the flow.
   */
  su2double GetEddyViscosity(void);
  
  /*!
   * \brief Set the thermal conductivity.
   */
  void SetThermalConductivity(su2double thermalConductivity);

  /*!
   * \brief Get the thermal conductivity of the flow.
   * \return Value of the laminar viscosity of the flow.
   */
  su2double GetThermalConductivity(void);

  /*!
   * \brief Get the value of the vorticity.
   * \param[in] val_dim - Index of the dimension.
   * \return Value of the vorticity.
   */
  su2double *GetVorticity(void);
  
  /*!
   * \brief Get the value of the magnitude of rate of strain.
   * \return Value of the rate of strain magnitude.
   */
  su2double GetStrainMag(void);
  
  /*!
   * \brief Set all the primitive variables for incompressible flows
   */
  bool SetPrimVar(su2double eddy_visc, su2double turb_ke, CFluidModel *FluidModel);
  using CVariable::SetPrimVar;
  
  /*!
   * \brief Set the DES Length Scale.
   */
  void SetDES_LengthScale(su2double val_des_lengthscale);  
    
  /*!
   * \brief Get the DES length scale
   * \return Value of the DES length Scale.
   */
  su2double GetDES_LengthScale(void);
  
};

/*!
 * \class CTurbVariable
 * \brief Main class for defining the variables of the turbulence model.
 * \ingroup Turbulence_Model
 * \author A. Bueno.
 */
class CTurbVariable : public CVariable {
protected:
  su2double muT;                /*!< \brief Eddy viscosity. */
  su2double *HB_Source;          /*!< \brief Harmonic Balance source term. */
  su2double Forcing_Production; /*!< \brief Production due to forcing. */
  
public:
  /*!
   * \brief Constructor of the class.
   */
  CTurbVariable(void);
  
  /*!
   * \overload
   * \param[in] val_nDim - Number of dimensions of the problem.
   * \param[in] val_nvar - Number of variables of the problem.
   * \param[in] config - Definition of the particular problem.
   */
  CTurbVariable(unsigned short val_nDim, unsigned short val_nvar, CConfig *config);
  
  /*!
   * \brief Destructor of the class.
   */
  virtual ~CTurbVariable(void);
  
  /*!
   * \brief Get the value of the eddy viscosity.
   * \return the value of the eddy viscosity.
   */
  su2double GetmuT();
  
  /*!
   * \brief Set the value of the eddy viscosity.
   * \param[in] val_muT - Value of the eddy viscosity.
   */
  void SetmuT(su2double val_muT);

  void SetForcingProduction(su2double val_P_F);

  su2double GetForcingProduction();
};

/*!
 * \class CTurbSAVariable
 * \brief Main class for defining the variables of the turbulence model.
 * \ingroup Turbulence_Model
 * \author A. Bueno.
 */

class CTurbSAVariable : public CTurbVariable {

private:
  su2double gamma_BC; /*!< \brief Value of the intermittency for the BC trans. model. */
  su2double DES_LengthScale;
  su2double Vortex_Tilting;
  
public:
  /*!
   * \brief Constructor of the class.
   */
  CTurbSAVariable(void);
  
  /*!
   * \overload
   * \param[in] val_nu_tilde - Turbulent variable value (initialization value).
   * \param[in] val_muT  - The eddy viscosity
   * \param[in] val_nDim - Number of dimensions of the problem.
   * \param[in] val_nvar - Number of variables of the problem.
   * \param[in] config - Definition of the particular problem.
   */
  CTurbSAVariable(su2double val_nu_tilde, su2double val_muT, unsigned short val_nDim, unsigned short val_nvar, CConfig *config);
  
  /*!
   * \brief Destructor of the class.
   */
  ~CTurbSAVariable(void);
  
  /*!
   * \brief Set the harmonic balance source term.
   * \param[in] val_var - Index of the variable.
   * \param[in] val_source - Value of the harmonic balance source term. for the index <i>val_var</i>.
   */
  void SetHarmonicBalance_Source(unsigned short val_var, su2double val_source);
  
  /*!
   * \brief Get the harmonic balance source term.
   * \param[in] val_var - Index of the variable.
   * \return Value of the harmonic balance source term for the index <i>val_var</i>.
   */
  su2double GetHarmonicBalance_Source(unsigned short val_var);

  /*!
   * \brief Get the intermittency of the BC transition model.
   * \return Value of the intermittency of the BC transition model.
   */
  su2double GetGammaBC(void);

  /*!
   * \brief Set the intermittency of the BC transition model.
   * \param[in] val_gamma - New value of the intermittency.
   */
  void SetGammaBC(su2double val_gamma);
  
  /*!
   * \brief Get the DES length scale
   * \return Value of the DES length Scale.
   */
  su2double GetDES_LengthScale(void);
  
  /*!
   * \brief Set the DES Length Scale.
   */
  void SetDES_LengthScale(su2double val_des_lengthscale);  
  
  /*!
   * \brief Set the vortex tilting measure for computation of the EDDES length scale
   */
  void SetVortex_Tilting(su2double **PrimGrad_Flow, su2double* Vorticity, su2double LaminarViscosity);
  
  /*!
   * \brief Get the vortex tilting measure for computation of the EDDES length scale
   * \return Value of the DES length Scale
   */
  su2double GetVortex_Tilting();
  
};

/*!
 * \class CTransLMVariable
 * \brief Main class for defining the variables of the turbulence model.
 * \ingroup Turbulence_Model
 * \author A. Bueno.
 */

class CTransLMVariable : public CTurbVariable {
protected:
  su2double gamma_sep;
  
public:
  
  /*!
   * \brief Constructor of the class.
   */
  CTransLMVariable(void);
  
  /*!
   * \overload
   * \param[in] val_nu_tilde - Turbulent variable value (initialization value).
   * \param[in] val_intermittency
   * \param[in] val_REth
   * \param[in] val_nDim - Number of dimensions of the problem.
   * \param[in] val_nvar - Number of variables of the problem.
   * \param[in] config - Definition of the particular problem.
   */
  CTransLMVariable(su2double val_nu_tilde, su2double val_intermittency, su2double val_REth, unsigned short val_nDim, unsigned short val_nvar, CConfig *config);
  
  /*!
   * \brief Destructor of the class.
   */
  ~CTransLMVariable(void);
  
  /*!
   * \brief ________________.
   */
  su2double GetIntermittency(void);
  
  /*!
   * \brief ________________.
   * \param[in] gamma_sep_in
   */
  void SetGammaSep(su2double gamma_sep_in);
  
  /*!
   * \brief ________________.
   */
  void SetGammaEff(void);
  
};

/*!
 * \class CTurbSSTVariable
 * \brief Main class for defining the variables of the turbulence model.
 * \ingroup Turbulence_Model
 * \author A. Bueno.
 */

class CTurbSSTVariable : public CTurbVariable {
protected:
  su2double sigma_om2,
  beta_star;
  su2double F1,    /*!< \brief Menter blending function for blending of k-w and k-eps. */
  F2,            /*!< \brief Menter blending function for stress limiter. */
  CDkw,           /*!< \brief Cross-diffusion. */
  T,              /*!< \brief Turbulent timescale */
  L;              /*!< \brief Turbulent lengthscale */

  
public:
  /*!
   * \brief Constructor of the class.
   */
  CTurbSSTVariable(void);
  
  /*!
   * \overload
   * \param[in] val_rho_kine - Turbulent variable value (initialization value).
   * \param[in] val_rho_omega - Turbulent variable value (initialization value).
   * \param[in] val_muT - Turbulent variable value (initialization value).
   * \param[in] val_nDim - Number of dimensions of the problem.
   * \param[in] val_nvar - Number of variables of the problem.
   * \param[in] constants -
   * \param[in] config - Definition of the particular problem.
   */
  CTurbSSTVariable(su2double val_rho_kine, su2double val_rho_omega, su2double val_muT, unsigned short val_nDim, unsigned short val_nvar,
                   su2double *constants, CConfig *config);
  
  /*!
   * \brief Destructor of the class.
   */
  ~CTurbSSTVariable(void);
  
  /*!
   * \brief Set the blending function for the blending of k-w and k-eps.
   * \param[in] val_viscosity - Value of the vicosity.
   * \param[in] val_dist - Value of the distance to the wall.
   * \param[in] val_density - Value of the density.
   */
  void SetBlendingFunc(su2double val_viscosity, su2double val_dist, su2double val_density);
  
  /*!
   * \brief Get the first blending function.
   */
  su2double GetF1blending(void);
  
  /*!
   * \brief Get the second blending function.
   */
  su2double GetF2blending(void);
  
  /*!
   * \brief Get the value of the cross diffusion of tke and omega.
   */
  su2double GetCrossDiff(void);

  /**
   * \brief Get the large-eddy timescale of the turbulence
   * \return The large-eddy timescale of the turbulence.
   */
  su2double GetTurbTimescale(void) const;

  /**
   * \brief Get the large-eddy lengthscale of the turbulence
   * \return The large-eddy lengthscale of the turbulence
   */
  su2double GetTurbLengthscale(void) const;

  /**
   * \brief Sets the large-eddy lengthscale and the large-eddy timescale
   * \param[in] val_turb_T - Large eddy timescale of the turbulence
   * \param[in] val_turb_L - Large eddy lengthscale of the turbulence
   */
  void SetTurbScales(su2double val_turb_T, su2double val_turb_L);
};

/*!
 * \class CAdjEulerVariable
 * \brief Main class for defining the variables of the adjoint Euler solver.
 * \ingroup Euler_Equations
 * \author F. Palacios, T. Economon
 */
class CAdjEulerVariable : public CVariable {
protected:
  su2double *Psi;    /*!< \brief Vector of the adjoint variables. */
  su2double *ForceProj_Vector;  /*!< \brief Vector d. */
  su2double *ObjFuncSource;    /*!< \brief Vector containing objective function sensitivity for discrete adjoint. */
  su2double *IntBoundary_Jump;  /*!< \brief Interior boundary jump vector. */
  su2double *HB_Source;    /*!< \brief Harmonic balance source term. */
  bool incompressible;
public:
  
  /*!
   * \brief Constructor of the class.
   */
  CAdjEulerVariable(void);
  
  /*!
   * \overload
   * \param[in] val_psirho - Value of the adjoint density (initialization value).
   * \param[in] val_phi - Value of the adjoint velocity (initialization value).
   * \param[in] val_psie - Value of the adjoint energy (initialization value).
   * \param[in] val_nDim - Number of dimensions of the problem.
   * \param[in] val_nvar - Number of variables of the problem.
   * \param[in] config - Definition of the particular problem.
   */
  CAdjEulerVariable(su2double val_psirho, su2double *val_phi, su2double val_psie, unsigned short val_nDim, unsigned short val_nvar, CConfig *config);
  
  /*!
   * \overload
   * \param[in] val_solution - Pointer to the adjoint value (initialization value).
   * \param[in] val_nDim - Number of dimensions of the problem.
   * \param[in] val_nvar - Number of variables of the problem.
   * \param[in] config - Definition of the particular problem.
   */
  CAdjEulerVariable(su2double *val_solution, unsigned short val_nDim, unsigned short val_nvar, CConfig *config);
  
  /*!
   * \brief Destructor of the class.
   */
  virtual ~CAdjEulerVariable(void);
  
  /*!
   * \brief Set all the primitive variables for compressible flows.
   */
  bool SetPrimVar(su2double SharpEdge_Distance, bool check, CConfig *config);
  
  /*!
   * \brief Set the value of the adjoint velocity.
   * \param[in] val_phi - Value of the adjoint velocity.
   */
  void SetPhi_Old(su2double *val_phi);
  
  /*!
   * \brief Set the value of the force projection vector.
   * \param[in] val_ForceProj_Vector - Pointer to the force projection vector.
   */
  void SetForceProj_Vector(su2double *val_ForceProj_Vector);
  
  /*!
   * \brief Set the value of the objective function source.
   * \param[in] val_SetObjFuncSource - Pointer to the objective function source.
   */
  void SetObjFuncSource(su2double *val_SetObjFuncSource);
  
  /*!
   * \brief Set the value of the interior boundary jump vector vector.
   * \param[in] val_IntBoundary_Jump - Pointer to the interior boundary jump vector.
   */
  void SetIntBoundary_Jump(su2double *val_IntBoundary_Jump);
  
  /*!
   * \brief Get the value of the force projection vector.
   * \return Pointer to the force projection vector.
   */
  su2double *GetForceProj_Vector(void);
  
  /*!
   * \brief Get the value of the objective function source.
   * \param[in] val_SetObjFuncSource - Pointer to the objective function source.
   */
  su2double *GetObjFuncSource(void);
  
  /*!
   * \brief Get the value of the force projection vector.
   * \return Pointer to the force projection vector.
   */
  su2double *GetIntBoundary_Jump(void);
  
  /*!
   * \brief Set the harmonic balance source term.
   * \param[in] val_var - Index of the variable.
   * \param[in] val_solution - Value of the harmonic balance source term. for the index <i>val_var</i>.
   */
  void SetHarmonicBalance_Source(unsigned short val_var, su2double val_source);
  
  /*!
   * \brief Get the harmonic balance source term.
   * \param[in] val_var - Index of the variable.
   * \return Value of the harmonic balance source term for the index <i>val_var</i>.
   */
  su2double GetHarmonicBalance_Source(unsigned short val_var);
};

/*! 
 * \class CAdjNSVariable
 * \brief Main class for defining the variables of the adjoint Navier-Stokes solver.
 * \ingroup Navier_Stokes_Equations
 * \author F. Palacios
 */
class CAdjNSVariable : public CAdjEulerVariable {  
private:
  
public:
  
  /*!
   * \brief Constructor of the class. 
   */  
  CAdjNSVariable(void);
  
  /*!
   * \overload
   * \param[in] val_psirho - Value of the adjoint density (initialization value).
   * \param[in] val_phi - Value of the adjoint velocity (initialization value).
   * \param[in] val_psie - Value of the adjoint energy (initialization value).
   * \param[in] val_nDim - Number of dimensions of the problem.     
   * \param[in] val_nvar - Number of variables of the problem.
   * \param[in] config - Definition of the particular problem.   
   */  
  CAdjNSVariable(su2double val_psirho, su2double *val_phi, su2double val_psie, unsigned short val_nDim, unsigned short val_nvar, CConfig *config);
  
  /*!
   * \overload
   * \param[in] val_solution - Pointer to the adjoint value (initialization value).
   * \param[in] val_nDim - Number of dimensions of the problem.
   * \param[in] val_nvar - Number of variables of the problem.
   * \param[in] config - Definition of the particular problem.   
   */
  CAdjNSVariable(su2double *val_solution, unsigned short val_nDim, unsigned short val_nvar, CConfig *config);
  
  /*!
   * \brief Destructor of the class. 
   */  
  ~CAdjNSVariable(void);
  
  /*!
   * \brief Set the value of the adjoint velocity.
   * \param[in] val_phi - Value of the adjoint velocity.
   */  
  void SetPhi_Old(su2double *val_phi);
  
  /*!
   * \brief Set the value of the force projection vector.
   * \param[in] val_ForceProj_Vector - Pointer to the force projection vector.
   */
  void SetForceProj_Vector(su2double *val_ForceProj_Vector);
  
  /*!
   * \brief Get the value of the force projection vector.
   * \return Pointer to the force projection vector.
   */
  su2double *GetForceProj_Vector(void);
  
  /*!
   * \brief Set the value of the force projection vector on the solution vector.
   */
  void SetVelSolutionOldDVector(void);
  
  /*!
   * \brief Set the value of the force projection vector on the old solution vector.
   */
  void SetVelSolutionDVector(void);
  
};

/*! 
 * \class CAdjTurbVariable
 * \brief Main class for defining the variables of the adjoint turbulence model.
 * \ingroup Turbulence_Model
 * \author A. Bueno.
 */
class CAdjTurbVariable : public CVariable {
protected:
  su2double *dmuT_dUTvar;       /*!< \brief Sensitivity of eddy viscosity to mean flow and turbulence vars. */
  su2double **dRTstar_dUTvar;   /*!< \brief Sensitivity of modified turbulence residual (no boundary flux)
                                 to mean flow and turbulence vars. */
  su2double **dFT_dUTvar;   /*!< \brief Sensitivity of boundary flux
                             to mean flow and turbulence vars. */
  su2double *EddyViscSens;    /*!< \brief Eddy Viscosity Sensitivity. */
  
public:
  
  /*!
   * \brief Constructor of the class. 
   */    
  CAdjTurbVariable(void);
  
  /*!
   * \overload
   * \param[in] val_psinu_inf - Value of the adjoint turbulence variable at the infinity (initialization value).
   * \param[in] val_nDim - Number of dimensions of the problem.
   * \param[in] val_nvar - Number of variables of the problem.
   * \param[in] config - Definition of the particular problem.   
   */    
  CAdjTurbVariable(su2double val_psinu_inf, unsigned short val_nDim, unsigned short val_nvar, CConfig *config);
  
  /*!
   * \brief Destructor of the class. 
   */    
  ~CAdjTurbVariable(void);
  
  /*!
   * \brief Set the Eddy Viscosity Sensitivity of the problem.
   * \param[in] val_EddyViscSens - Eddy Viscosity Sensitivity.
   */
  void SetEddyViscSens(su2double *val_EddyViscSens, unsigned short numTotalVar);
  
  /*!
   * \brief Get the Eddy Viscosity Sensitivity of the problem.
   * \return Pointer to the Eddy Viscosity Sensitivity.
   */
  su2double *GetEddyViscSens(void);
};

/*! 
 * \class CTemplateVariable
 * \brief Main class for defining the variables of the potential solver.
 * \ingroup Potential_Flow_Equation
 * \author F. Palacios
 */
class CTemplateVariable : public CVariable {
public:
  
  /*!
   * \brief Constructor of the class. 
   */
  CTemplateVariable(void);
  
  /*!
   * \overload
   * \param[in] val_potential - Value of the potential solution (initialization value).     
   * \param[in] val_nDim - Number of dimensions of the problem.     
   * \param[in] val_nvar - Number of variables of the problem.
   * \param[in] config - Definition of the particular problem.   
   */  
  CTemplateVariable(su2double val_potential, unsigned short val_nDim, unsigned short val_nvar, CConfig *config);
  
  /*!
   * \brief Destructor of the class. 
   */  
  ~CTemplateVariable(void);
};

/*!
 * \class CDiscAdjVariable
 * \brief Main class for defining the variables of the adjoint solver.
 * \ingroup Discrete_Adjoint
 * \author T. Albring.
 */
class CDiscAdjVariable : public CVariable {
private:
  su2double* Sensitivity; /* Vector holding the derivative of target functional with respect to the coordinates at this node*/
  su2double* Solution_Direct;
  su2double* DualTime_Derivative;
  su2double* DualTime_Derivative_n;
  
  su2double* Cross_Term_Derivative;
  su2double* Geometry_CrossTerm_Derivative;
  su2double* Geometry_CrossTerm_Derivative_Flow;
  
  su2double* Solution_Geometry;
  su2double* Solution_Geometry_Old;
  su2double* Geometry_Direct;
  
  su2double* Solution_BGS;
  su2double* Solution_BGS_k;
  su2double* Solution_Geometry_BGS_k;
  
public:
  /*!
   * \brief Constructor of the class.
   */
  CDiscAdjVariable(void);
  
  /*!
   * \brief Destructor of the class.
   */
  ~CDiscAdjVariable(void);
  
  /*!
   * \overload
   * \param[in] val_solution - Pointer to the adjoint value (initialization value).
   * \param[in] val_ndim - Number of dimensions of the problem.
   * \param[in] val_nvar - Number of variables of the problem.
   * \param[in] config - Definition of the particular problem.
   */
  CDiscAdjVariable(su2double *val_solution, unsigned short val_ndim, unsigned short val_nvar, CConfig *config);
  
  /*!
   * \brief Set the sensitivity at the node
   * \param[in] iDim - spacial component
   * \param[in] val - value of the Sensitivity
   */
  void SetSensitivity(unsigned short iDim, su2double val);
  
  /*!
   * \brief Get the Sensitivity at the node
   * \param[in] iDim - spacial component
   * \return value of the Sensitivity
   */
  su2double GetSensitivity(unsigned short iDim);
  
  void SetDual_Time_Derivative(unsigned short iVar, su2double der);
  
  void SetDual_Time_Derivative_n(unsigned short iVar, su2double der);
  
  su2double GetDual_Time_Derivative(unsigned short iVar);
  
  su2double GetDual_Time_Derivative_n(unsigned short iVar);
  
  void SetSolution_Direct(su2double *sol);
  
  su2double* GetSolution_Direct();
  
  /*!
   * \brief Set the restart geometry (coordinate of the converged solution)
   * \param[in] val_coordinate_direct - Value of the restart coordinate.
   */
  void SetGeometry_Direct(su2double *val_coordinate_direct);
  
  /*!
   * \brief Get the restart geometry (coordinate of the converged solution).
   * \return Pointer to the restart coordinate vector.
   */
  su2double *GetGeometry_Direct(void);
  
  /*!
   * \brief Get the restart geometry (coordinate of the converged solution).
   * \return Coordinate val_dim of the geometry_direct vector.
   */
  su2double GetGeometry_Direct(unsigned short val_dim);
  
  /*!
   * \brief Get the geometry solution.
   * \param[in] val_var - Index of the variable.
   * \return Value of the solution for the index <i>val_var</i>.
   */
  su2double GetSolution_Geometry(unsigned short val_var);
  
  /*!
   * \brief Set the value of the mesh solution (adjoint).
   * \param[in] val_solution - Solution of the problem (acceleration).
   */
  void SetSolution_Geometry(su2double *val_solution_geometry);
  
  /*!
   * \brief A virtual member. Set the value of the mesh solution (adjoint).
   * \param[in] val_solution - Solution of the problem (acceleration).
   */
  void SetSolution_Geometry(unsigned short val_var, su2double val_solution_geometry);
  
  /*!
   * \brief A virtual member. Get the geometry solution.
   * \param[in] val_var - Index of the variable.
   * \return Value of the solution for the index <i>val_var</i>.
   */
  su2double GetGeometry_CrossTerm_Derivative(unsigned short val_var);
  
  /*!
   * \brief A virtual member. Set the value of the mesh solution (adjoint).
   * \param[in] der - cross term derivative.
   */
  void SetGeometry_CrossTerm_Derivative(unsigned short iDim, su2double der);
  
  /*!
   * \brief Get the mesh cross term derivative from the flow solution.
   * \param[in] val_var - Index of the variable.
   * \return Value of the solution for the index <i>val_var</i>.
   */
  su2double GetGeometry_CrossTerm_Derivative_Flow(unsigned short val_var);
  
  /*!
   * \brief Set the value of the mesh cross term derivative from the flow solution (adjoint).
   * \param[in] der - cross term derivative.
   */
  void SetGeometry_CrossTerm_Derivative_Flow(unsigned short iDim, su2double der);
  
  /*!
   * \brief Set the value of the mesh solution (adjoint).
   * \param[in] val_solution - Solution of the problem (acceleration).
   */
  void Set_OldSolution_Geometry(void);
  
  /*!
   * \brief Get the value of the old geometry solution (adjoint).
   * \param[out] val_solution - old adjoint solution for coordinate iDim
   */
  su2double Get_OldSolution_Geometry(unsigned short iDim);
  
  /*!
   * \brief Set the value of the adjoint solution in the current BGS subiteration.
   */
  void Set_BGSSolution(unsigned short iDim, su2double val_solution);
  
  /*!
   * \brief Set the value of the adjoint solution in the previous BGS subiteration.
   */
  void Set_BGSSolution_k(void);
  
  /*!
   * \brief Get the value of the adjoint solution in the previous BGS subiteration.
   * \param[out] val_solution - adjoint solution in the previous BGS subiteration.
   */
  su2double Get_BGSSolution(unsigned short iDim);
  
  /*!
   * \brief Get the value of the adjoint solution in the previous BGS subiteration.
   * \param[out] val_solution - adjoint solution in the previous BGS subiteration.
   */
  su2double Get_BGSSolution_k(unsigned short iDim);

  /*!
   * \brief Set the value of the adjoint geometry solution in the previous BGS subiteration.
   */
  void Set_BGSSolution_Geometry(void);

  /*!
   * \brief Get the value of the adjoint geometry solution in the previous BGS subiteration.
   * \param[out] val_solution - geometrical adjoint solution in the previous BGS subiteration.
   */
  su2double Get_BGSSolution_Geometry(unsigned short iDim);

  /*!
   * \brief Set the contribution of crossed terms into the derivative.
   */
  void SetCross_Term_Derivative(unsigned short iVar, su2double der);
  
  /*!
   * \brief Get the contribution of crossed terms into the derivative.
   */
  su2double GetCross_Term_Derivative(unsigned short iVar);

};

/*!
 * \class CDiscAdjFEAVariable
 * \brief Main class for defining the variables of the adjoint solver.
 * \ingroup Discrete_Adjoint
 * \author T. Albring, R. Sanchez.
 * \version 6.2.0 "Falcon"
 */
class CDiscAdjFEAVariable : public CVariable {
private:
    su2double* Sensitivity; /* Vector holding the derivative of target functional with respect to the coordinates at this node*/
    su2double* Solution_Direct;

    su2double* Dynamic_Derivative;
    su2double* Dynamic_Derivative_n;
    su2double* Dynamic_Derivative_Vel;
    su2double* Dynamic_Derivative_Vel_n;
    su2double* Dynamic_Derivative_Accel;
    su2double* Dynamic_Derivative_Accel_n;

    su2double* Solution_Vel;
    su2double* Solution_Accel;

    su2double* Solution_Vel_time_n;
    su2double* Solution_Accel_time_n;

    su2double* Solution_Old_Vel;
    su2double* Solution_Old_Accel;

    su2double* Solution_Direct_Vel;
    su2double* Solution_Direct_Accel;

    su2double* Cross_Term_Derivative;
    su2double* Geometry_CrossTerm_Derivative;

    su2double* Solution_BGS;
    su2double* Solution_BGS_k;

public:
    /*!
     * \brief Constructor of the class.
     */
    CDiscAdjFEAVariable(void);

    /*!
     * \brief Destructor of the class.
     */
    ~CDiscAdjFEAVariable(void);

    /*!
     * \overload
     * \param[in] val_solution - Pointer to the adjoint value (initialization value).
     * \param[in] val_ndim - Number of dimensions of the problem.
     * \param[in] val_nvar - Number of variables of the problem.
     * \param[in] config - Definition of the particular problem.
     */
    CDiscAdjFEAVariable(su2double *val_solution, unsigned short val_ndim, unsigned short val_nvar, CConfig *config);

    /*!
     * \overload
     * \param[in] val_solution       - Pointer to the adjoint value (initialization value).
     * \param[in] val_solution_accel - Pointer to the adjoint value (initialization value).
     * \param[in] val_solution_vel   - Pointer to the adjoint value (initialization value).
     * \param[in] val_ndim - Number of dimensions of the problem.
     * \param[in] val_nvar - Number of variables of the problem.
     * \param[in] config - Definition of the particular problem.
     */
    CDiscAdjFEAVariable(su2double *val_solution, su2double *val_solution_accel, su2double *val_solution_vel, unsigned short val_ndim, unsigned short val_nvar, CConfig *config);

    /*!
     * \brief Set the sensitivity at the node
     * \param[in] iDim - spacial component
     * \param[in] val - value of the Sensitivity
     */
    void SetSensitivity(unsigned short iDim, su2double val);

    /*!
     * \brief Get the Sensitivity at the node
     * \param[in] iDim - spacial component
     * \return value of the Sensitivity
     */
    su2double GetSensitivity(unsigned short iDim);

    void SetDynamic_Derivative(unsigned short iVar, su2double der);

    void SetDynamic_Derivative_n(unsigned short iVar, su2double der);

    su2double GetDynamic_Derivative(unsigned short iVar);

    su2double GetDynamic_Derivative_n(unsigned short iVar);

    void SetDynamic_Derivative_Vel(unsigned short iVar, su2double der);

    void SetDynamic_Derivative_Vel_n(unsigned short iVar, su2double der);

    su2double GetDynamic_Derivative_Vel(unsigned short iVar);

    su2double GetDynamic_Derivative_Vel_n(unsigned short iVar);

    void SetDynamic_Derivative_Accel(unsigned short iVar, su2double der);

    void SetDynamic_Derivative_Accel_n(unsigned short iVar, su2double der);

    su2double GetDynamic_Derivative_Accel(unsigned short iVar);

    su2double GetDynamic_Derivative_Accel_n(unsigned short iVar);

    void SetSolution_Direct(su2double *sol);

    void SetSolution_Vel_Direct(su2double *sol);

    void SetSolution_Accel_Direct(su2double *sol);

    su2double* GetSolution_Direct();

    su2double* GetSolution_Vel_Direct();

    su2double* GetSolution_Accel_Direct();

    su2double GetSolution_Old_Vel(unsigned short iVar);

    su2double GetSolution_Old_Accel(unsigned short iVar);

    /*!
      * \brief Get the acceleration (Structural Analysis).
      * \param[in] val_var - Index of the variable.
      * \return Value of the solution for the index <i>val_var</i>.
      */
     su2double GetSolution_Accel(unsigned short val_var);

     /*!
      * \brief Get the acceleration of the nodes (Structural Analysis) at time n.
      * \param[in] val_var - Index of the variable.
      * \return Pointer to the old solution vector.
      */
     su2double GetSolution_Accel_time_n(unsigned short val_var);

     /*!
      * \brief Get the velocity (Structural Analysis).
      * \param[in] val_var - Index of the variable.
      * \return Value of the solution for the index <i>val_var</i>.
      */
     su2double GetSolution_Vel(unsigned short val_var);

     /*!
      * \brief Get the velocity of the nodes (Structural Analysis) at time n.
      * \param[in] val_var - Index of the variable.
      * \return Pointer to the old solution vector.
      */
     su2double GetSolution_Vel_time_n(unsigned short val_var);

    /*!
     * \brief Set the value of the old solution.
     * \param[in] val_solution_old - Pointer to the residual vector.
     */
    void SetSolution_time_n(void);

    /*!
     * \brief Set the value of the acceleration (Structural Analysis - adjoint).
     * \param[in] val_solution - Solution of the problem (acceleration).
     */
    void SetSolution_Accel(su2double *val_solution_accel);

    /*!
     * \brief Set the value of the velocity (Structural Analysis - adjoint).
     * \param[in] val_solution - Solution of the problem (velocity).
     */
    void SetSolution_Vel(su2double *val_solution_vel);

    /*!
     * \brief Set the value of the adjoint acceleration (Structural Analysis) at time n.
     * \param[in] val_solution_old - Pointer to the residual vector.
     */
    void SetSolution_Accel_time_n(su2double *val_solution_accel_time_n);

    /*!
     * \brief Set the value of the adjoint velocity (Structural Analysis) at time n.
     * \param[in] val_solution_old - Pointer to the residual vector.
     */
    void SetSolution_Vel_time_n(su2double *val_solution_vel_time_n);

    /*!
     * \brief Set the value of the old acceleration (Structural Analysis - adjoint).
     * \param[in] val_solution - Old solution of the problem (acceleration).
     */
    void Set_OldSolution_Accel(void);

    /*!
     * \brief Set the value of the old velocity (Structural Analysis - adjoint).
     * \param[in] val_solution - Old solution of the problem (velocity).
     */
    void Set_OldSolution_Vel(void);

    /*!
     * \brief Set the contribution of crossed terms into the derivative.
     */
    void SetCross_Term_Derivative(unsigned short iVar, su2double der);

    /*!
     * \brief Get the contribution of crossed terms into the derivative.
     */
    su2double GetCross_Term_Derivative(unsigned short iVar);

    /*!
     * \brief A virtual member. Get the geometry solution.
     * \param[in] val_var - Index of the variable.
     * \return Value of the solution for the index <i>val_var</i>.
     */
    su2double GetGeometry_CrossTerm_Derivative(unsigned short val_var);

    /*!
     * \brief A virtual member. Set the value of the mesh solution (adjoint).
     * \param[in] der - cross term derivative.
     */
    void SetGeometry_CrossTerm_Derivative(unsigned short iDim, su2double der);


    /*!
     * \brief Set the value of the adjoint solution in the current BGS subiteration.
     */
    void Set_BGSSolution(unsigned short iDim, su2double val_solution);

    /*!
     * \brief Set the value of the adjoint solution in the previous BGS subiteration.
     */
    void Set_BGSSolution_k(void);

    /*!
     * \brief Get the value of the adjoint solution in the previous BGS subiteration.
     * \param[out] val_solution - adjoint solution in the previous BGS subiteration.
     */
    su2double Get_BGSSolution(unsigned short iDim);

    /*!
     * \brief Get the value of the adjoint solution in the previous BGS subiteration.
     * \param[out] val_solution - adjoint solution in the previous BGS subiteration.
     */
    su2double Get_BGSSolution_k(unsigned short iDim);

};


#include "variable_structure.inl"<|MERGE_RESOLUTION|>--- conflicted
+++ resolved
@@ -913,15 +913,9 @@
    * \return The anisotropic eddy viscosity of the flow.
    */
   virtual su2double** GetAnisoEddyViscosity(void) const;
-<<<<<<< HEAD
 
   virtual void SetForcingStress(su2double** val_tau_F);
 
-=======
-
-  virtual void SetForcingStress(su2double** val_tau_F);
-
->>>>>>> 5b408387
   virtual su2double** GetForcingStress();
 
   virtual su2double GetForcingStress(unsigned short iDim, unsigned short jDim);
@@ -971,7 +965,6 @@
   /*!
    * \brief Get the ratio of modeled to total turbulent kinetic energy
    * \return The ratio of modeled to total turbulent kinetic energy
-<<<<<<< HEAD
    */
   virtual su2double GetKineticEnergyRatio(void) const;
 
@@ -989,25 +982,6 @@
    * \param[in] jDim - The second index
    * \return The component of the resolved turbulent stress at iDim, jDim
    */
-=======
-   */
-  virtual su2double GetKineticEnergyRatio(void) const;
-
-  /*!
-   * \brief Get a component of the resolved turbulent stress.
-   *
-   * Note that the resolved turbulent stress is defined as:
-   * \f[
-   *  \tau_{ij}^{res} = - \bar{\rho} u_i^< u_j^<
-   * /f]
-   * where \f$\bar{\rho}\f$ is the resolved density and \f$u_i^<\f$ is
-   * the resolved velocity fluctuation about the mean.
-   *
-   * \param[in] iDim - The first index
-   * \param[in] jDim - The second index
-   * \return The component of the resolved turbulent stress at iDim, jDim
-   */
->>>>>>> 5b408387
   virtual su2double GetResolvedTurbStress(unsigned short iDim, unsigned short jDim) const;
 
   /*!
@@ -1043,7 +1017,6 @@
   virtual void SetProduction(su2double val_production);
 
   /*!
-<<<<<<< HEAD
    * \brief Get the turbulent production
    * \return The turbulent production.
    */
@@ -1056,8 +1029,6 @@
   virtual void SetForce(su2double* val_force);
 
   /*!
-=======
->>>>>>> 5b408387
    * \brief Get the subgrid production of turbulent kinetic energy.
    * \return The subgrid production
    */
@@ -1272,12 +1243,6 @@
    */
   virtual void SetTurbScales(su2double val_turb_T, su2double val_turb_L);
 
-<<<<<<< HEAD
-  virtual void SetTurbScales(su2double nu,
-                     su2double S,
-                     su2double VelMag,
-                     su2double L_inf);
-=======
   /**
    * \brief Sets the turbulent length and timescales
    *
@@ -1293,7 +1258,6 @@
                              su2double L_inf,
                              const CConfig* config);
 
->>>>>>> 5b408387
 
   virtual void SetKolKineticEnergyRatio(su2double nu);
 
@@ -1332,7 +1296,6 @@
    *
    * This function accepts no parameters because it uses the resolved
    * turbulent stress to calculate the resolved kinetic energy.
-<<<<<<< HEAD
    */
   virtual void SetResolvedKineticEnergy(void);
 
@@ -1341,16 +1304,6 @@
    *
    * \param[in] val_kinetic_energy - The resolved kinetic energy;
    */
-=======
-   */
-  virtual void SetResolvedKineticEnergy(void);
-
-  /*!
-   * \brief Store the resolved kinetic energy;
-   *
-   * \param[in] val_kinetic_energy - The resolved kinetic energy;
-   */
->>>>>>> 5b408387
   virtual void SetResolvedKineticEnergy(su2double val_kinetic_energy);
 
   /*!
@@ -4105,10 +4058,7 @@
   su2double Viscosity_Inf;   /*!< \brief Viscosity of the fluid at the infinity. */
   su2double Vorticity[3];    /*!< \brief Vorticity of the fluid. */
   su2double StrainMag;       /*!< \brief Magnitude of rate of strain tensor. */
-<<<<<<< HEAD
-=======
   su2double Tau_Wall;        /*!< \brief Magnitude of the wall shear stress from a wall function. */
->>>>>>> 5b408387
   su2double DES_LengthScale; /*!< \brief DES Length Scale. */
   su2double inv_TimeScale;   /*!< \brief Inverse of the reference time scale. */
   su2double Roe_Dissipation; /*!< \brief Roe low dissipation coefficient. */
@@ -4122,10 +4072,7 @@
   su2double ResolvedKineticEnergy; /*!< \brief The resolved portion of the turbulent kinetic energy. */
   su2double TurbProduction; /*!< \brief The total production of turbulent kinetic energy. */
   su2double SGSProduction; /*!< \brief The subgrid portion of the production of TKE */
-<<<<<<< HEAD
   su2double* Force;
-=======
->>>>>>> 5b408387
   
 public:
   
@@ -4256,7 +4203,6 @@
    */
   su2double GetEddyViscosity(void);
 
-<<<<<<< HEAD
   /*!
    * \brief Get the anisotropic eddy-viscosity
    * \return The anisotropic eddy viscosity of the flow.
@@ -4337,96 +4283,6 @@
   su2double* GetForce(void) const;
 
   void SetForce(su2double* val_force);
-
-  /*!
-   * \brief Get the subgrid production of turbulent kinetic energy.
-   * \return The subgrid production
-   */
-  su2double GetSGSProduction(void) const;
-
-  /*!
-   * \brief Set the subgrid production of turbulent kinetic energy.
-   * \param[in] val_sgs_production - The sgs turbulent production.
-   */
-  void SetSGSProduction(su2double val_sgs_production);
-=======
-  /*!
-   * \brief Get the anisotropic eddy-viscosity
-   * \return The anisotropic eddy viscosity of the flow.
-   */
-  su2double** GetAnisoEddyViscosity(void) const;
-
-  /*!
-   * \brief Get the trace of the anisotropic eddy-viscosity
-   * \return The trace of the anisotropic eddy viscosity of the flow.
-   */
-  su2double GetTraceAnisoEddyViscosity(void) const;
->>>>>>> 5b408387
-
-  /*!
-   * \brief Get the ratio of modeled to total turbulent kinetic energy.
-   * \return The ratio of modeled to total turbulent kinetic energy.
-   */
-  su2double GetKineticEnergyRatio(void) const;
-
-  /*!
-   * \brief Get a component of the resolved turbulent stress.
-   *
-   * Note that the resolved turbulent stress is defined as:
-   * \f[
-   *  \tau_{ij}^{res} = - \bar{\rho} u_i^< u_j^<
-   * /f]
-   * where \f$\bar{\rho}\f$ is the resolved density and \f$u_i^<\f$ is
-   * the resolved velocity fluctuation about the mean.
-   *
-   * \param[in] iDim - The first index
-   * \param[in] jDim - The second index
-   * \return The component of the resolved turbulent stress at iDim, jDim
-   */
-  su2double GetResolvedTurbStress(unsigned short iDim, unsigned short jDim) const;
-
-  /*!
-   * \brief Get the resolved turbulent stress.
-   *
-   * Note that the resolved turbulent stress is defined as:
-   * \f[
-   *  \tau_{ij}^{res} = - \bar{\rho} u_i^< u_j^<
-   * /f]
-   * where \f$\bar{\rho}\f$ is the resolved density and \f$u_i^<\f$ is
-   * the resolved velocity fluctuation about the mean.
-   *
-   * \return An nDim x nDim tensor with the resolved turbulent stress
-   */
-  su2double** GetResolvedTurbStress(void) const;
-
-  /*!
-   * \brief Get the resolved turbulent kinetic energy.
-   * \return The resolved turbulent kinetic energy.
-   */
-  su2double GetResolvedKineticEnergy(void) const;
-
-  su2double GetResolutionAdequacy(void) const;
-
-  su2double* GetForcingVector() const;
-
-  void SetForcingStress(su2double** val_tau_F);
-
-  su2double** GetForcingStress();
-
-  su2double GetForcingStress(unsigned short iDim, unsigned short jDim);
-
-  /*!
-   * \brief Get the improved turbulent production term, including
-   *        contributions from the resolved stress.
-   * \return The improved turbulent production.
-   */
-  su2double GetProduction(void) const;
-
-  /*!
-   * \brief Set the turbulent production
-   * \param[in] val_production - The turbulent production.
-   */
-  void SetProduction(su2double val_production);
 
   /*!
    * \brief Get the subgrid production of turbulent kinetic energy.
