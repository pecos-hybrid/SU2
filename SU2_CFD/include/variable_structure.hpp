--- conflicted
+++ resolved
@@ -4058,18 +4058,13 @@
   su2double Vortex_Tilting;  /*!< \brief Value of the vortex tilting variable for DES length scale computation. */
   su2double** AnisoEddyViscosity; /*!< \brief Anisotropic eddy viscosity. */
   su2double KineticEnergyRatio; /*!< \brief Ratio of modeled to total turbulent kinetic energy */
-<<<<<<< HEAD
-  su2double** ResolvedTurbStress;
-  su2double ResolvedKineticEnergy;
   su2double** Forcing_Stress;
   su2double ResolutionAdequacy;
   su2double* ForcingVector;
-=======
   su2double** ResolvedTurbStress; /*!< \brief The resolved portion of the Reynolds stress tensor */
   su2double ResolvedKineticEnergy; /*!< \brief The resolved portion of the turbulent kinetic energy. */
   su2double TurbProduction; /*!< \brief The total production of turbulent kinetic energy. */
   su2double SGSProduction; /*!< \brief The subgrid portion of the production of TKE */
->>>>>>> 8289329e
   
 public:
   
