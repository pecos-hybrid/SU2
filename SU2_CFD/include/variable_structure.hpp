--- conflicted
+++ resolved
@@ -4035,11 +4035,7 @@
   su2double Viscosity_Inf;   /*!< \brief Viscosity of the fluid at the infinity. */
   su2double Vorticity[3];    /*!< \brief Vorticity of the fluid. */
   su2double StrainMag;       /*!< \brief Magnitude of rate of strain tensor. */
-<<<<<<< HEAD
-=======
-  su2double** Eddy_Visc_Anisotropy; /*!< \brief Anisotropy of the eddy viscosity */
   su2double Tau_Wall;        /*!< \brief Magnitude of the wall shear stress from a wall function. */
->>>>>>> 39cb47a4
   su2double DES_LengthScale; /*!< \brief DES Length Scale. */
   su2double inv_TimeScale;   /*!< \brief Inverse of the reference time scale. */
   su2double Roe_Dissipation; /*!< \brief Roe low dissipation coefficient. */
