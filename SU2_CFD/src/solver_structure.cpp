--- conflicted
+++ resolved
@@ -3108,19 +3108,11 @@
      *
      * Instead of trying to account for bad values here, we assume that the
      * values stored in the "Solution" are good values. ---*/
-<<<<<<< HEAD
 
     su2double timescale;
     const su2double dt = config->GetDelta_UnstTimeND();
     const su2double N_T = config->GetnAveragingPeriods();
 
-=======
-
-    su2double timescale;
-    const su2double dt = config->GetDelta_UnstTimeND();
-    const su2double N_T = config->GetnAveragingPeriods();
-
->>>>>>> 4ccec150
     assert(dt > 0);
     assert(N_T > 0);
 
@@ -3131,14 +3123,10 @@
     } else if (config->GetKind_Averaging_Period() == MAX_TURB_TIMESCALE) {
       su2double local_max_timescale = 0;
       for (unsigned long iPoint = 0; iPoint < nPoint; iPoint++) {
-<<<<<<< HEAD
-        timescale = solver[TURB_SOL]->average_node[iPoint]->GetTurbTimescale();
-=======
         const su2double typical_time = solver[TURB_SOL]->node[iPoint]->GetTypicalTimescale();
         const su2double kol_time = solver[TURB_SOL]->node[iPoint]->GetKolTimescale();
 
 	timescale = max(typical_time, kol_time);
->>>>>>> 4ccec150
         local_max_timescale = max(timescale, local_max_timescale);
       }
       SU2_MPI::Allreduce(&local_max_timescale, &timescale, 1,
@@ -3154,15 +3142,11 @@
     for (unsigned long iPoint = 0; iPoint < nPoint; iPoint++) {
 
       if (config->GetKind_Averaging_Period() == TURB_TIMESCALE) {
-<<<<<<< HEAD
-        timescale = solver[TURB_SOL]->average_node[iPoint]->GetTurbTimescale();
-=======
         const su2double typical_time = solver[TURB_SOL]->node[iPoint]->GetTypicalTimescale();
         const su2double kol_time = solver[TURB_SOL]->node[iPoint]->GetKolTimescale();
 
 	timescale = max(typical_time, kol_time);
 
->>>>>>> 4ccec150
         assert(timescale > 0);
       }
 
@@ -3173,13 +3157,6 @@
        * So we change the weight to make the averaging act as if
        * dt = (N_T*timescale)/min_number_samples ---*/
       const unsigned short min_number_samples = 5;
-<<<<<<< HEAD
-      const su2double weight = min(dt/(N_T * timescale), 1.0/min_number_samples);
-
-      UpdateAverage(weight, iPoint, buffer, config);
-    }
-
-=======
 
       /*--- For forward Euler, w = dt/T
        *   For backward Euler, w = dt/(T+dt) ---*/
@@ -3188,7 +3165,6 @@
       UpdateAverage(weight, iPoint, buffer, config);
     }
 
->>>>>>> 4ccec150
     delete [] buffer;
 
   } else {
@@ -3219,10 +3195,7 @@
   assert(average_node != NULL); // Check that the average nodes are set up
   for (unsigned long iPoint = 0; iPoint < nPoint; iPoint++) {
     average_node[iPoint]->SetSolution(node[iPoint]->GetSolution());
-<<<<<<< HEAD
-=======
     average_node[iPoint]->SetSolution_Old(node[iPoint]->GetSolution());
->>>>>>> 4ccec150
   }
 }
 
