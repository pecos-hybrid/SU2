--- conflicted
+++ resolved
@@ -204,12 +204,7 @@
   for (iVar = 0; iVar < nVar; iVar++) {
     
     if (GetRes_RMS(iVar) != GetRes_RMS(iVar)) {
-<<<<<<< HEAD
-      cout << "\n !!! Error: SU2's CSolver has diverged. Now exiting... !!! \n" << endl;
-      exit(EXIT_FAILURE);
-=======
         SU2_MPI::Error("SU2 has diverged. (NaN detected)", CURRENT_FUNCTION);
->>>>>>> 5e170f46
     }
 
     SetRes_RMS(iVar, max(EPS*EPS, sqrt(GetRes_RMS(iVar)/geometry->GetnPoint())));
@@ -240,18 +235,7 @@
   for (iVar = 0; iVar < nVar; iVar++) {
     
     if (rbuf_residual[iVar] != rbuf_residual[iVar]) {
-<<<<<<< HEAD
-      
-      if (rank == MASTER_NODE)
-        cout << "\n !!! Error: SU2's CSolver has diverged. Now exiting... !!! \n" << endl;
-      
-      MPI_Barrier(MPI_COMM_WORLD);
-      MPI_Abort(MPI_COMM_WORLD,1);
-      MPI_Finalize();
-      
-=======
       SU2_MPI::Error("SU2 has diverged. (NaN detected)", CURRENT_FUNCTION);
->>>>>>> 5e170f46
     }
     
     SetRes_RMS(iVar, max(EPS*EPS, sqrt(rbuf_residual[iVar]/Global_nPointDomain)));
@@ -2427,6 +2411,7 @@
 	su2double AoA_ = config->GetAoA();
 	su2double AoS_ = config->GetAoS();
 	su2double BCThrust_ = config->GetInitial_BCThrust();
+        su2double Total_Time_ = 0.0;
 	su2double dCD_dCL_ = config->GetdCD_dCL();
  su2double dCMx_dCL_ = config->GetdCMx_dCL();
  su2double dCMy_dCL_ = config->GetdCMy_dCL();
@@ -2587,6 +2572,7 @@
   dCMx_dCL_  = Restart_Meta[4];
   dCMy_dCL_  = Restart_Meta[5];
   dCMz_dCL_  = Restart_Meta[6];
+  Total_Time_ = Restart_Meta[7];
 
 	} else {
 
@@ -2724,6 +2710,11 @@
 				position = text_line.find ("INITIAL_BCTHRUST=",0);
 				if (position != string::npos) {
 					text_line.erase (0,17); BCThrust_ = atof(text_line.c_str());
+				}
+
+				position = text_line.find ("TOTAL_TIME=",0);
+				if (position != string::npos) {
+					text_line.erase (0,4); Total_Time_ = atof(text_line.c_str());
 				}
 
 				if (adjoint_run) {
@@ -2816,6 +2807,17 @@
 		else {
 			if ((config->GetInitial_BCThrust() != BCThrust_) &&  (rank == MASTER_NODE))
 				cout <<"WARNING: Discarding the BC Thrust in the solution file." << endl;
+		}
+
+		/*--- Total unsteady simulation time ---*/
+
+		if (config->GetDiscard_InFiles() == false) {
+                      cout << "SU2 will use the unsteady time found in the solution file as the initial time: " << Total_Time_  << endl;
+                      config->SetUnst_Total_Time(Total_Time_);
+		}
+		else {
+			if ((config->GetAoA() != Total_Time_) &&  (rank == MASTER_NODE))
+				cout <<"WARNING: Discarding the unsteady total time in the solution file." << endl;
 		}
 
 
