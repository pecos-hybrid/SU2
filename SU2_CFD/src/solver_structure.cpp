/*!
 * \file solver_structure.cpp
 * \brief Main subrotuines for solving direct, adjoint and linearized problems.
 * \author F. Palacios, T. Economon
 * \version 6.2.0 "Falcon"
 *
 * The current SU2 release has been coordinated by the
 * SU2 International Developers Society <www.su2devsociety.org>
 * with selected contributions from the open-source community.
 *
 * The main research teams contributing to the current release are:
 *  - Prof. Juan J. Alonso's group at Stanford University.
 *  - Prof. Piero Colonna's group at Delft University of Technology.
 *  - Prof. Nicolas R. Gauger's group at Kaiserslautern University of Technology.
 *  - Prof. Alberto Guardone's group at Polytechnic University of Milan.
 *  - Prof. Rafael Palacios' group at Imperial College London.
 *  - Prof. Vincent Terrapon's group at the University of Liege.
 *  - Prof. Edwin van der Weide's group at the University of Twente.
 *  - Lab. of New Concepts in Aeronautics at Tech. Institute of Aeronautics.
 *
 * Copyright 2012-2019, Francisco D. Palacios, Thomas D. Economon,
 *                      Tim Albring, and the SU2 contributors.
 *
 * SU2 is free software; you can redistribute it and/or
 * modify it under the terms of the GNU Lesser General Public
 * License as published by the Free Software Foundation; either
 * version 2.1 of the License, or (at your option) any later version.
 *
 * SU2 is distributed in the hope that it will be useful,
 * but WITHOUT ANY WARRANTY; without even the implied warranty of
 * MERCHANTABILITY or FITNESS FOR A PARTICULAR PURPOSE. See the GNU
 * Lesser General Public License for more details.
 *
 * You should have received a copy of the GNU Lesser General Public
 * License along with SU2. If not, see <http://www.gnu.org/licenses/>.
 */

#include "../include/solver_structure.hpp"

CSolver::CSolver(void) {

  rank = SU2_MPI::GetRank();
  size = SU2_MPI::GetSize();
  
  /*--- Array initialization ---*/
  
  OutputHeadingNames = NULL;
  Residual_RMS       = NULL;
  Residual_Max       = NULL;
  Residual_BGS       = NULL;
  Residual_Max_BGS   = NULL;
  Residual           = NULL;
  Residual_i         = NULL;
  Residual_j         = NULL;
  Point_Max          = NULL;
  Point_Max_Coord    = NULL;
  Point_Max_BGS      = NULL;
  Point_Max_Coord_BGS = NULL;
  Solution           = NULL;
  Solution_i         = NULL;
  Solution_j         = NULL;
  Vector             = NULL;
  Vector_i           = NULL;
  Vector_j           = NULL;
  Res_Conv           = NULL;
  Res_Visc           = NULL;
  Res_Sour           = NULL;
  Res_Conv_i         = NULL;
  Res_Visc_i         = NULL;
  Res_Conv_j         = NULL;
  Res_Visc_j         = NULL;
  Jacobian_i         = NULL;
  Jacobian_j         = NULL;
  Jacobian_ii        = NULL;
  Jacobian_ij        = NULL;
  Jacobian_ji        = NULL;
  Jacobian_jj        = NULL;
  Smatrix            = NULL;
  Cvector            = NULL;
  Restart_Vars       = NULL;
  Restart_Data       = NULL;
  node               = NULL;
  average_node       = NULL;
  nOutputVariables   = 0;

  /*--- Inlet profile data structures. ---*/

  nRowCum_InletFile = NULL;
  nRow_InletFile    = NULL;
  nCol_InletFile    = NULL;
  Inlet_Data        = NULL;

  /*--- Variable initialization to avoid valgrid warnings when not used. ---*/
  IterLinSolver = 0;
}

CSolver::~CSolver(void) {

  unsigned short iVar, iDim;
  unsigned long iPoint;
  
  /*--- Public variables, may be accessible outside ---*/

  if ( OutputHeadingNames != NULL) {
    delete [] OutputHeadingNames;
  }

  if (node != NULL) {
    for (iPoint = 0; iPoint < nPoint; iPoint++) {
      delete node[iPoint];
    }
    delete [] node;
  }

  if (average_node != NULL) {
    for (iPoint = 0; iPoint < nPoint; iPoint++) {
      delete average_node[iPoint];
    }
    delete [] average_node;
  }

  /*--- Private ---*/

  if (Residual_RMS != NULL) delete [] Residual_RMS;
  if (Residual_Max != NULL) delete [] Residual_Max;
  if (Residual != NULL) delete [] Residual;
  if (Residual_i != NULL) delete [] Residual_i;
  if (Residual_j != NULL) delete [] Residual_j;
  if (Point_Max != NULL) delete [] Point_Max;

  if (Residual_BGS != NULL) delete [] Residual_BGS;
  if (Residual_Max_BGS != NULL) delete [] Residual_Max_BGS;
  if (Point_Max_BGS != NULL) delete [] Point_Max_BGS;

  if (Point_Max_Coord != NULL) {
    for (iVar = 0; iVar < nVar; iVar++) {
      delete [] Point_Max_Coord[iVar];
    }
    delete [] Point_Max_Coord;
  }

  if (Point_Max_Coord_BGS != NULL) {
    for (iVar = 0; iVar < nVar; iVar++) {
      delete [] Point_Max_Coord_BGS[iVar];
    }
    delete [] Point_Max_Coord_BGS;
  }

  if (Solution != NULL) delete [] Solution;
  if (Solution_i != NULL) delete [] Solution_i;
  if (Solution_j != NULL) delete [] Solution_j;
  if (Vector != NULL) delete [] Vector;
  if (Vector_i != NULL) delete [] Vector_i;
  if (Vector_j != NULL) delete [] Vector_j;
  if (Res_Conv != NULL) delete [] Res_Conv;
  if (Res_Visc != NULL) delete [] Res_Visc;
  if (Res_Sour != NULL) delete [] Res_Sour;
  if (Res_Conv_i != NULL) delete [] Res_Conv_i;
  if (Res_Visc_i != NULL) delete [] Res_Visc_i;
  if (Res_Visc_j != NULL) delete [] Res_Visc_j;


  if (Jacobian_i != NULL) {
    for (iVar = 0; iVar < nVar; iVar++)
      delete [] Jacobian_i[iVar];
    delete [] Jacobian_i;
  }

  if (Jacobian_j != NULL) {
    for (iVar = 0; iVar < nVar; iVar++)
      delete [] Jacobian_j[iVar];
    delete [] Jacobian_j;
  }

  if (Jacobian_ii != NULL) {
    for (iVar = 0; iVar < nVar; iVar++)
      delete [] Jacobian_ii[iVar];
    delete [] Jacobian_ii;
  }

  if (Jacobian_ij != NULL) {
    for (iVar = 0; iVar < nVar; iVar++)
      delete [] Jacobian_ij[iVar];
    delete [] Jacobian_ij;
  }

  if (Jacobian_ji != NULL) {
    for (iVar = 0; iVar < nVar; iVar++)
      delete [] Jacobian_ji[iVar];
    delete [] Jacobian_ji;
  }

  if (Jacobian_jj != NULL) {
    for (iVar = 0; iVar < nVar; iVar++)
      delete [] Jacobian_jj[iVar];
    delete [] Jacobian_jj;
  }

  if (Smatrix != NULL) {
    for (iDim = 0; iDim < nDim; iDim++)
      delete [] Smatrix[iDim];
    delete [] Smatrix;
  }

  if (Cvector != NULL) {
    for (iVar = 0; iVar < nVarGrad; iVar++)
      delete [] Cvector[iVar];
    delete [] Cvector;
  }

  if (Restart_Vars != NULL) {delete [] Restart_Vars; Restart_Vars = NULL;}
  if (Restart_Data != NULL) {delete [] Restart_Data; Restart_Data = NULL;}

  if (nRowCum_InletFile != NULL) {delete [] nRowCum_InletFile; nRowCum_InletFile = NULL;}
  if (nRow_InletFile    != NULL) {delete [] nRow_InletFile;    nRow_InletFile    = NULL;}
  if (nCol_InletFile    != NULL) {delete [] nCol_InletFile;    nCol_InletFile    = NULL;}
  if (Inlet_Data        != NULL) {delete [] Inlet_Data;        Inlet_Data        = NULL;}

}

void CSolver::SetResidual_RMS(CGeometry *geometry, CConfig *config) {
  unsigned short iVar;
  
#ifndef HAVE_MPI
  
  for (iVar = 0; iVar < nVar; iVar++) {
    
    if (GetRes_RMS(iVar) != GetRes_RMS(iVar)) {
        SU2_MPI::Error("SU2 has diverged. (NaN detected)", CURRENT_FUNCTION);
    }

    SetRes_RMS(iVar, max(EPS*EPS, sqrt(GetRes_RMS(iVar)/geometry->GetnPoint())));
    
  }
  
#else
  
  int nProcessor = size, iProcessor;

  su2double *sbuf_residual, *rbuf_residual, *sbuf_coord, *rbuf_coord, *Coord;
  unsigned long *sbuf_point, *rbuf_point, Local_nPointDomain, Global_nPointDomain;
  unsigned short iDim;
  
  /*--- Set the L2 Norm residual in all the processors ---*/
  
  sbuf_residual  = new su2double[nVar]; for (iVar = 0; iVar < nVar; iVar++) sbuf_residual[iVar] = 0.0;
  rbuf_residual  = new su2double[nVar]; for (iVar = 0; iVar < nVar; iVar++) rbuf_residual[iVar] = 0.0;
  
  for (iVar = 0; iVar < nVar; iVar++) sbuf_residual[iVar] = GetRes_RMS(iVar);
  Local_nPointDomain = geometry->GetnPointDomain();
  
  
  SU2_MPI::Allreduce(sbuf_residual, rbuf_residual, nVar, MPI_DOUBLE, MPI_SUM, MPI_COMM_WORLD);
  SU2_MPI::Allreduce(&Local_nPointDomain, &Global_nPointDomain, 1, MPI_UNSIGNED_LONG, MPI_SUM, MPI_COMM_WORLD);
  
  
  for (iVar = 0; iVar < nVar; iVar++) {
    
    if (rbuf_residual[iVar] != rbuf_residual[iVar]) {
      SU2_MPI::Error("SU2 has diverged. (NaN detected)", CURRENT_FUNCTION);
    }
    
    SetRes_RMS(iVar, max(EPS*EPS, sqrt(rbuf_residual[iVar]/Global_nPointDomain)));
    
  }
  
  delete [] sbuf_residual;
  delete [] rbuf_residual;
  
  /*--- Set the Maximum residual in all the processors ---*/
  sbuf_residual = new su2double [nVar]; for (iVar = 0; iVar < nVar; iVar++) sbuf_residual[iVar] = 0.0;
  sbuf_point = new unsigned long [nVar]; for (iVar = 0; iVar < nVar; iVar++) sbuf_point[iVar] = 0;
  sbuf_coord = new su2double[nVar*nDim]; for (iVar = 0; iVar < nVar*nDim; iVar++) sbuf_coord[iVar] = 0.0;
  
  rbuf_residual = new su2double [nProcessor*nVar]; for (iVar = 0; iVar < nProcessor*nVar; iVar++) rbuf_residual[iVar] = 0.0;
  rbuf_point = new unsigned long [nProcessor*nVar]; for (iVar = 0; iVar < nProcessor*nVar; iVar++) rbuf_point[iVar] = 0;
  rbuf_coord = new su2double[nProcessor*nVar*nDim]; for (iVar = 0; iVar < nProcessor*nVar*nDim; iVar++) rbuf_coord[iVar] = 0.0;

  for (iVar = 0; iVar < nVar; iVar++) {
    sbuf_residual[iVar] = GetRes_Max(iVar);
    sbuf_point[iVar] = GetPoint_Max(iVar);
    Coord = GetPoint_Max_Coord(iVar);
    for (iDim = 0; iDim < nDim; iDim++)
      sbuf_coord[iVar*nDim+iDim] = Coord[iDim];
  }
  
  SU2_MPI::Allgather(sbuf_residual, nVar, MPI_DOUBLE, rbuf_residual, nVar, MPI_DOUBLE, MPI_COMM_WORLD);
  SU2_MPI::Allgather(sbuf_point, nVar, MPI_UNSIGNED_LONG, rbuf_point, nVar, MPI_UNSIGNED_LONG, MPI_COMM_WORLD);
  SU2_MPI::Allgather(sbuf_coord, nVar*nDim, MPI_DOUBLE, rbuf_coord, nVar*nDim, MPI_DOUBLE, MPI_COMM_WORLD);

  for (iVar = 0; iVar < nVar; iVar++) {
    for (iProcessor = 0; iProcessor < nProcessor; iProcessor++) {
      AddRes_Max(iVar, rbuf_residual[iProcessor*nVar+iVar], rbuf_point[iProcessor*nVar+iVar], &rbuf_coord[iProcessor*nVar*nDim+iVar*nDim]);
    }
  }
  
  delete [] sbuf_residual;
  delete [] rbuf_residual;
  
  delete [] sbuf_point;
  delete [] rbuf_point;
  
  delete [] sbuf_coord;
  delete [] rbuf_coord;
  
#endif
  
}

void CSolver::SetResidual_BGS(CGeometry *geometry, CConfig *config) {
  unsigned short iVar;

#ifndef HAVE_MPI

  for (iVar = 0; iVar < nVar; iVar++) {

    if (GetRes_BGS(iVar) != GetRes_BGS(iVar)) {
      SU2_MPI::Error("SU2 has diverged.", CURRENT_FUNCTION);
    }

    SetRes_BGS(iVar, max(EPS*EPS, sqrt(GetRes_BGS(iVar)/geometry->GetnPoint())));

  }

#else

  int nProcessor = size, iProcessor;

  su2double *sbuf_residual, *rbuf_residual, *sbuf_coord, *rbuf_coord, *Coord;
  unsigned long *sbuf_point, *rbuf_point, Local_nPointDomain, Global_nPointDomain;
  unsigned short iDim;

  /*--- Set the L2 Norm residual in all the processors ---*/

  sbuf_residual  = new su2double[nVar]; for (iVar = 0; iVar < nVar; iVar++) sbuf_residual[iVar] = 0.0;
  rbuf_residual  = new su2double[nVar]; for (iVar = 0; iVar < nVar; iVar++) rbuf_residual[iVar] = 0.0;

  for (iVar = 0; iVar < nVar; iVar++) sbuf_residual[iVar] = GetRes_BGS(iVar);
  Local_nPointDomain = geometry->GetnPointDomain();


  SU2_MPI::Allreduce(sbuf_residual, rbuf_residual, nVar, MPI_DOUBLE, MPI_SUM, MPI_COMM_WORLD);
  SU2_MPI::Allreduce(&Local_nPointDomain, &Global_nPointDomain, 1, MPI_UNSIGNED_LONG, MPI_SUM, MPI_COMM_WORLD);


  for (iVar = 0; iVar < nVar; iVar++) {

    if (rbuf_residual[iVar] != rbuf_residual[iVar]) {

      SU2_MPI::Error("SU2 has diverged (NaN detected)", CURRENT_FUNCTION);

    }

    SetRes_BGS(iVar, max(EPS*EPS, sqrt(rbuf_residual[iVar]/Global_nPointDomain)));

  }

  delete [] sbuf_residual;
  delete [] rbuf_residual;

  /*--- Set the Maximum residual in all the processors ---*/
  sbuf_residual = new su2double [nVar]; for (iVar = 0; iVar < nVar; iVar++) sbuf_residual[iVar] = 0.0;
  sbuf_point = new unsigned long [nVar]; for (iVar = 0; iVar < nVar; iVar++) sbuf_point[iVar] = 0;
  sbuf_coord = new su2double[nVar*nDim]; for (iVar = 0; iVar < nVar*nDim; iVar++) sbuf_coord[iVar] = 0.0;

  rbuf_residual = new su2double [nProcessor*nVar]; for (iVar = 0; iVar < nProcessor*nVar; iVar++) rbuf_residual[iVar] = 0.0;
  rbuf_point = new unsigned long [nProcessor*nVar]; for (iVar = 0; iVar < nProcessor*nVar; iVar++) rbuf_point[iVar] = 0;
  rbuf_coord = new su2double[nProcessor*nVar*nDim]; for (iVar = 0; iVar < nProcessor*nVar*nDim; iVar++) rbuf_coord[iVar] = 0.0;

  for (iVar = 0; iVar < nVar; iVar++) {
    sbuf_residual[iVar] = GetRes_Max_BGS(iVar);
    sbuf_point[iVar] = GetPoint_Max_BGS(iVar);
    Coord = GetPoint_Max_Coord_BGS(iVar);
    for (iDim = 0; iDim < nDim; iDim++)
      sbuf_coord[iVar*nDim+iDim] = Coord[iDim];
  }

  SU2_MPI::Allgather(sbuf_residual, nVar, MPI_DOUBLE, rbuf_residual, nVar, MPI_DOUBLE, MPI_COMM_WORLD);
  SU2_MPI::Allgather(sbuf_point, nVar, MPI_UNSIGNED_LONG, rbuf_point, nVar, MPI_UNSIGNED_LONG, MPI_COMM_WORLD);
  SU2_MPI::Allgather(sbuf_coord, nVar*nDim, MPI_DOUBLE, rbuf_coord, nVar*nDim, MPI_DOUBLE, MPI_COMM_WORLD);

  for (iVar = 0; iVar < nVar; iVar++) {
    for (iProcessor = 0; iProcessor < nProcessor; iProcessor++) {
      AddRes_Max_BGS(iVar, rbuf_residual[iProcessor*nVar+iVar], rbuf_point[iProcessor*nVar+iVar], &rbuf_coord[iProcessor*nVar*nDim+iVar*nDim]);
    }
  }

  delete [] sbuf_residual;
  delete [] rbuf_residual;

  delete [] sbuf_point;
  delete [] rbuf_point;

  delete [] sbuf_coord;
  delete [] rbuf_coord;

#endif

}

void CSolver::SetGrid_Movement_Residual (CGeometry *geometry, CConfig *config) {
  
  unsigned short iDim, nDim = geometry->GetnDim(), iVar, nVar = GetnVar(), iMarker;
  unsigned long iVertex, iEdge;
  su2double ProjGridVel, *Normal;
  
  /*--- Loop interior edges ---*/
   
  for (iEdge = 0; iEdge < geometry->GetnEdge(); iEdge++) {
    
    const unsigned long iPoint = geometry->edge[iEdge]->GetNode(0);
    const unsigned long jPoint = geometry->edge[iEdge]->GetNode(1);
    
    /*--- Solution at each edge point ---*/
    
    su2double *Solution_i = node[iPoint]->GetSolution();
    su2double *Solution_j = node[jPoint]->GetSolution();
    
    for (iVar = 0; iVar < nVar; iVar++)
      Solution[iVar] = 0.5* (Solution_i[iVar] + Solution_j[iVar]);
    
    /*--- Grid Velocity at each edge point ---*/
    
    su2double *GridVel_i = geometry->node[iPoint]->GetGridVel();
    su2double *GridVel_j = geometry->node[jPoint]->GetGridVel();
    for (iDim = 0; iDim < nDim; iDim++)
      Vector[iDim] = 0.5* (GridVel_i[iDim] + GridVel_j[iDim]);
    
    Normal = geometry->edge[iEdge]->GetNormal();
    
    ProjGridVel = 0.0;
    for (iDim = 0; iDim < nDim; iDim++)
      ProjGridVel += Vector[iDim]*Normal[iDim];
    
    for (iVar = 0; iVar < nVar; iVar++)
      Residual[iVar] = ProjGridVel*Solution[iVar];
    
    LinSysRes.SubtractBlock(iPoint, Residual);
    LinSysRes.AddBlock(jPoint, Residual);
    
  }
  
  /*--- Loop boundary edges ---*/
  
  for (iMarker = 0; iMarker < geometry->GetnMarker(); iMarker++) {
    if (config->GetMarker_All_KindBC(iMarker) != INTERNAL_BOUNDARY)
    for (iVertex = 0; iVertex < geometry->GetnVertex(iMarker); iVertex++) {
      const unsigned long Point = geometry->vertex[iMarker][iVertex]->GetNode();
      
      /*--- Solution at each edge point ---*/
      
      su2double *Solution = node[Point]->GetSolution();
      
      /*--- Grid Velocity at each edge point ---*/
      
      su2double *GridVel = geometry->node[Point]->GetGridVel();
      
      /*--- Summed normal components ---*/
      
      Normal = geometry->vertex[iMarker][iVertex]->GetNormal();
      
      ProjGridVel = 0.0;
      for (iDim = 0; iDim < nDim; iDim++)
        ProjGridVel -= GridVel[iDim]*Normal[iDim];
      
      for (iVar = 0; iVar < nVar; iVar++)
        Residual[iVar] = ProjGridVel*Solution[iVar];
      
      LinSysRes.AddBlock(Point, Residual);
    }
  }
  
}

void CSolver::Set_MPI_AuxVar_Gradient(CGeometry *geometry, CConfig *config) {
  unsigned short iVar, iDim, iMarker, iPeriodic_Index, MarkerS, MarkerR;
  unsigned long iVertex, iPoint, nVertexS, nVertexR, nBufferS_Vector, nBufferR_Vector;
  su2double rotMatrix[3][3], *angles, theta, cosTheta, sinTheta, phi, cosPhi, sinPhi, psi, cosPsi, sinPsi,
  *Buffer_Receive_Gradient = NULL, *Buffer_Send_Gradient = NULL;
  
  unsigned short nAuxVar = 1;
  
  su2double **Gradient = new su2double* [nAuxVar];
  for (iVar = 0; iVar < nAuxVar; iVar++)
    Gradient[iVar] = new su2double[nDim];
  
#ifdef HAVE_MPI
  int send_to, receive_from;
  SU2_MPI::Status status;
#endif
  
  for (iMarker = 0; iMarker < config->GetnMarker_All(); iMarker++) {
    
    if ((config->GetMarker_All_KindBC(iMarker) == SEND_RECEIVE) &&
        (config->GetMarker_All_SendRecv(iMarker) > 0)) {
      
      MarkerS = iMarker;  MarkerR = iMarker+1;
      
#ifdef HAVE_MPI
      send_to = config->GetMarker_All_SendRecv(MarkerS)-1;
      receive_from = abs(config->GetMarker_All_SendRecv(MarkerR))-1;
#endif
      
      nVertexS = geometry->nVertex[MarkerS];  nVertexR = geometry->nVertex[MarkerR];
      nBufferS_Vector = nVertexS*nAuxVar*nDim;        nBufferR_Vector = nVertexR*nAuxVar*nDim;
      
      /*--- Allocate Receive and send buffers  ---*/
      Buffer_Receive_Gradient = new su2double [nBufferR_Vector];
      Buffer_Send_Gradient = new su2double[nBufferS_Vector];
      
      /*--- Copy the solution old that should be sended ---*/
      for (iVertex = 0; iVertex < nVertexS; iVertex++) {
        iPoint = geometry->vertex[MarkerS][iVertex]->GetNode();
        for (iVar = 0; iVar < nAuxVar; iVar++)
          for (iDim = 0; iDim < nDim; iDim++)
            Buffer_Send_Gradient[iDim*nAuxVar*nVertexS+iVar*nVertexS+iVertex] = node[iPoint]->GetGradient(iVar, iDim);
      }
      
#ifdef HAVE_MPI
      
      /*--- Send/Receive information using Sendrecv ---*/
      SU2_MPI::Sendrecv(Buffer_Send_Gradient, nBufferS_Vector, MPI_DOUBLE, send_to, 0,
                        Buffer_Receive_Gradient, nBufferR_Vector, MPI_DOUBLE, receive_from, 0, MPI_COMM_WORLD, &status);
#else
      
      /*--- Receive information without MPI ---*/
      for (iVertex = 0; iVertex < nVertexR; iVertex++) {
        for (iVar = 0; iVar < nAuxVar; iVar++)
          for (iDim = 0; iDim < nDim; iDim++)
            Buffer_Receive_Gradient[iDim*nAuxVar*nVertexR+iVar*nVertexR+iVertex] = Buffer_Send_Gradient[iDim*nAuxVar*nVertexR+iVar*nVertexR+iVertex];
      }
      
#endif
      
      /*--- Deallocate send buffer ---*/
      delete [] Buffer_Send_Gradient;
      
      /*--- Do the coordinate transformation ---*/
      for (iVertex = 0; iVertex < nVertexR; iVertex++) {
        
        /*--- Find point and its type of transformation ---*/
        iPoint = geometry->vertex[MarkerR][iVertex]->GetNode();
        iPeriodic_Index = geometry->vertex[MarkerR][iVertex]->GetRotation_Type();
        
        /*--- Retrieve the supplied periodic information. ---*/
        angles = config->GetPeriodicRotation(iPeriodic_Index);
        
        /*--- Store angles separately for clarity. ---*/
        theta    = angles[0];   phi    = angles[1];     psi    = angles[2];
        cosTheta = cos(theta);  cosPhi = cos(phi);      cosPsi = cos(psi);
        sinTheta = sin(theta);  sinPhi = sin(phi);      sinPsi = sin(psi);
        
        /*--- Compute the rotation matrix. Note that the implicit
         ordering is rotation about the x-axis, y-axis,
         then z-axis. Note that this is the transpose of the matrix
         used during the preprocessing stage. ---*/
        rotMatrix[0][0] = cosPhi*cosPsi;    rotMatrix[1][0] = sinTheta*sinPhi*cosPsi - cosTheta*sinPsi;     rotMatrix[2][0] = cosTheta*sinPhi*cosPsi + sinTheta*sinPsi;
        rotMatrix[0][1] = cosPhi*sinPsi;    rotMatrix[1][1] = sinTheta*sinPhi*sinPsi + cosTheta*cosPsi;     rotMatrix[2][1] = cosTheta*sinPhi*sinPsi - sinTheta*cosPsi;
        rotMatrix[0][2] = -sinPhi;          rotMatrix[1][2] = sinTheta*cosPhi;                              rotMatrix[2][2] = cosTheta*cosPhi;
        
        /*--- Copy conserved variables before performing transformation. ---*/
        for (iVar = 0; iVar < nAuxVar; iVar++)
          for (iDim = 0; iDim < nDim; iDim++)
            Gradient[iVar][iDim] = Buffer_Receive_Gradient[iDim*nAuxVar*nVertexR+iVar*nVertexR+iVertex];
        
        /*--- Need to rotate the gradients for all conserved variables. ---*/
        for (iVar = 0; iVar < nAuxVar; iVar++) {
          if (nDim == 2) {
            Gradient[iVar][0] = rotMatrix[0][0]*Buffer_Receive_Gradient[0*nAuxVar*nVertexR+iVar*nVertexR+iVertex] + rotMatrix[0][1]*Buffer_Receive_Gradient[1*nAuxVar*nVertexR+iVar*nVertexR+iVertex];
            Gradient[iVar][1] = rotMatrix[1][0]*Buffer_Receive_Gradient[0*nAuxVar*nVertexR+iVar*nVertexR+iVertex] + rotMatrix[1][1]*Buffer_Receive_Gradient[1*nAuxVar*nVertexR+iVar*nVertexR+iVertex];
          }
          else {
            Gradient[iVar][0] = rotMatrix[0][0]*Buffer_Receive_Gradient[0*nAuxVar*nVertexR+iVar*nVertexR+iVertex] + rotMatrix[0][1]*Buffer_Receive_Gradient[1*nAuxVar*nVertexR+iVar*nVertexR+iVertex] + rotMatrix[0][2]*Buffer_Receive_Gradient[2*nAuxVar*nVertexR+iVar*nVertexR+iVertex];
            Gradient[iVar][1] = rotMatrix[1][0]*Buffer_Receive_Gradient[0*nAuxVar*nVertexR+iVar*nVertexR+iVertex] + rotMatrix[1][1]*Buffer_Receive_Gradient[1*nAuxVar*nVertexR+iVar*nVertexR+iVertex] + rotMatrix[1][2]*Buffer_Receive_Gradient[2*nAuxVar*nVertexR+iVar*nVertexR+iVertex];
            Gradient[iVar][2] = rotMatrix[2][0]*Buffer_Receive_Gradient[0*nAuxVar*nVertexR+iVar*nVertexR+iVertex] + rotMatrix[2][1]*Buffer_Receive_Gradient[1*nAuxVar*nVertexR+iVar*nVertexR+iVertex] + rotMatrix[2][2]*Buffer_Receive_Gradient[2*nAuxVar*nVertexR+iVar*nVertexR+iVertex];
          }
        }
        
        /*--- Store the received information ---*/
        for (iVar = 0; iVar < nAuxVar; iVar++)
          for (iDim = 0; iDim < nDim; iDim++)
            node[iPoint]->SetGradient(iVar, iDim, Gradient[iVar][iDim]);
        
      }
      
      /*--- Deallocate receive buffer ---*/
      delete [] Buffer_Receive_Gradient;
      
    }
    
  }
  
  for (iVar = 0; iVar < nAuxVar; iVar++)
    delete [] Gradient[iVar];
  delete [] Gradient;
  
}

void CSolver::SetAuxVar_Gradient_GG(CGeometry *geometry, CConfig *config) {
  
  unsigned long Point = 0, iPoint = 0, jPoint = 0, iEdge, iVertex;
  unsigned short nDim = geometry->GetnDim(), iDim, iMarker;
  
  su2double AuxVar_Vertex, AuxVar_i, AuxVar_j, AuxVar_Average;
  su2double *Gradient, DualArea, Partial_Res, Grad_Val, *Normal;
  
  for (iPoint = 0; iPoint < geometry->GetnPoint(); iPoint++)
    node[iPoint]->SetAuxVarGradientZero();    // Set Gradient to Zero
  
  /*--- Loop interior edges ---*/
  
  for (iEdge = 0; iEdge < geometry->GetnEdge(); iEdge++) {
    iPoint = geometry->edge[iEdge]->GetNode(0);
    jPoint = geometry->edge[iEdge]->GetNode(1);
    
    AuxVar_i = node[iPoint]->GetAuxVar();
    AuxVar_j = node[jPoint]->GetAuxVar();
    
    Normal = geometry->edge[iEdge]->GetNormal();
    AuxVar_Average =  0.5 * ( AuxVar_i + AuxVar_j);
    for (iDim = 0; iDim < nDim; iDim++) {
      Partial_Res = AuxVar_Average*Normal[iDim];
      node[iPoint]->AddAuxVarGradient(iDim, Partial_Res);
      node[jPoint]->SubtractAuxVarGradient(iDim, Partial_Res);
    }
  }
  
  /*--- Loop boundary edges ---*/
  
  for (iMarker = 0; iMarker < geometry->GetnMarker(); iMarker++)
    if (config->GetMarker_All_KindBC(iMarker) != INTERNAL_BOUNDARY)
    for (iVertex = 0; iVertex < geometry->GetnVertex(iMarker); iVertex++) {
      Point = geometry->vertex[iMarker][iVertex]->GetNode();
      AuxVar_Vertex = node[Point]->GetAuxVar();
      Normal = geometry->vertex[iMarker][iVertex]->GetNormal();
      for (iDim = 0; iDim < nDim; iDim++) {
        Partial_Res = AuxVar_Vertex*Normal[iDim];
        node[Point]->SubtractAuxVarGradient(iDim, Partial_Res);
      }
    }
  
  for (iPoint=0; iPoint<geometry->GetnPoint(); iPoint++)
    for (iDim = 0; iDim < nDim; iDim++) {
      Gradient = node[iPoint]->GetAuxVarGradient();
      DualArea = geometry->node[iPoint]->GetVolume();
      Grad_Val = Gradient[iDim]/(DualArea+EPS);
      node[iPoint]->SetAuxVarGradient(iDim, Grad_Val);
    }
  
  /*--- Gradient MPI ---*/
  
  Set_MPI_AuxVar_Gradient(geometry, config);
  
}

void CSolver::SetAuxVar_Gradient_LS(CGeometry *geometry, CConfig *config) {
  
  unsigned short iDim, jDim, iNeigh;
  unsigned short nDim = geometry->GetnDim();
  unsigned long iPoint, jPoint;
  su2double *Coord_i, *Coord_j, AuxVar_i, AuxVar_j, weight, r11, r12, r13, r22, r23, r23_a,
  r23_b, r33, z11, z12, z13, z22, z23, z33, detR2, product;
  bool singular = false;
  
  su2double *Cvector = new su2double [nDim];
  
  /*--- Loop over points of the grid ---*/
  
  for (iPoint = 0; iPoint < geometry->GetnPoint(); iPoint++) {
    
    Coord_i = geometry->node[iPoint]->GetCoord();
    AuxVar_i = node[iPoint]->GetAuxVar();
    
    /*--- Inizialization of variables ---*/
    for (iDim = 0; iDim < nDim; iDim++)
      Cvector[iDim] = 0.0;
    
    r11 = 0.0; r12 = 0.0; r13 = 0.0; r22 = 0.0;
    r23 = 0.0; r23_a = 0.0; r23_b = 0.0; r33 = 0.0;
    
    for (iNeigh = 0; iNeigh < geometry->node[iPoint]->GetnPoint(); iNeigh++) {
      jPoint = geometry->node[iPoint]->GetPoint(iNeigh);
      Coord_j = geometry->node[jPoint]->GetCoord();
      AuxVar_j = node[jPoint]->GetAuxVar();
      
      weight = 0.0;
      for (iDim = 0; iDim < nDim; iDim++)
        weight += (Coord_j[iDim]-Coord_i[iDim])*(Coord_j[iDim]-Coord_i[iDim]);
      
      /*--- Sumations for entries of upper triangular matrix R ---*/
      
      if (fabs(weight) > EPS) {
        r11 += (Coord_j[0]-Coord_i[0])*(Coord_j[0]-Coord_i[0])/weight;
        r12 += (Coord_j[0]-Coord_i[0])*(Coord_j[1]-Coord_i[1])/weight;
        r22 += (Coord_j[1]-Coord_i[1])*(Coord_j[1]-Coord_i[1])/weight;
        if (nDim == 3) {
          r13 += (Coord_j[0]-Coord_i[0])*(Coord_j[2]-Coord_i[2])/weight;
          r23_a += (Coord_j[1]-Coord_i[1])*(Coord_j[2]-Coord_i[2])/weight;
          r23_b += (Coord_j[0]-Coord_i[0])*(Coord_j[2]-Coord_i[2])/weight;
          r33 += (Coord_j[2]-Coord_i[2])*(Coord_j[2]-Coord_i[2])/weight;
        }
        
        /*--- Entries of c:= transpose(A)*b ---*/
        
        for (iDim = 0; iDim < nDim; iDim++)
          Cvector[iDim] += (Coord_j[iDim]-Coord_i[iDim])*(AuxVar_j-AuxVar_i)/(weight);
      }
      
    }
    
    /*--- Entries of upper triangular matrix R ---*/
    
    if (fabs(r11) < EPS) r11 = EPS;
    r11 = sqrt(r11);
    r12 = r12/r11;
    r22 = sqrt(r22-r12*r12);
    if (fabs(r22) < EPS) r22 = EPS;
    if (nDim == 3) {
      r13 = r13/r11;
      r23 = r23_a/(r22) - r23_b*r12/(r11*r22);
      r33 = sqrt(r33-r23*r23-r13*r13);
    }
    
    /*--- Compute determinant ---*/
    
    if (nDim == 2) detR2 = (r11*r22)*(r11*r22);
    else detR2 = (r11*r22*r33)*(r11*r22*r33);
    
    /*--- Detect singular matrices ---*/
    
    if (fabs(detR2) < EPS) singular = true;
    
    /*--- S matrix := inv(R)*traspose(inv(R)) ---*/
    
    if (singular) {
      for (iDim = 0; iDim < nDim; iDim++)
        for (jDim = 0; jDim < nDim; jDim++)
          Smatrix[iDim][jDim] = 0.0;
    }
    else {
      if (nDim == 2) {
        Smatrix[0][0] = (r12*r12+r22*r22)/detR2;
        Smatrix[0][1] = -r11*r12/detR2;
        Smatrix[1][0] = Smatrix[0][1];
        Smatrix[1][1] = r11*r11/detR2;
      }
      else {
        z11 = r22*r33; z12 = -r12*r33; z13 = r12*r23-r13*r22;
        z22 = r11*r33; z23 = -r11*r23; z33 = r11*r22;
        Smatrix[0][0] = (z11*z11+z12*z12+z13*z13)/detR2;
        Smatrix[0][1] = (z12*z22+z13*z23)/detR2;
        Smatrix[0][2] = (z13*z33)/detR2;
        Smatrix[1][0] = Smatrix[0][1];
        Smatrix[1][1] = (z22*z22+z23*z23)/detR2;
        Smatrix[1][2] = (z23*z33)/detR2;
        Smatrix[2][0] = Smatrix[0][2];
        Smatrix[2][1] = Smatrix[1][2];
        Smatrix[2][2] = (z33*z33)/detR2;
      }
    }
    
    /*--- Computation of the gradient: S*c ---*/
    
    for (iDim = 0; iDim < nDim; iDim++) {
      product = 0.0;
      for (jDim = 0; jDim < nDim; jDim++)
        product += Smatrix[iDim][jDim]*Cvector[jDim];
      if (geometry->node[iPoint]->GetDomain())
        node[iPoint]->SetAuxVarGradient(iDim, product);
    }
  }
  
  delete [] Cvector;
  
  /*--- Gradient MPI ---*/
  
  Set_MPI_AuxVar_Gradient(geometry, config);
  
}

void CSolver::SetSolution_Gradient_GG(CGeometry *geometry, CConfig *config) {
  unsigned long Point = 0, iPoint = 0, jPoint = 0, iEdge, iVertex;
  unsigned short iVar, iDim, iMarker;
  su2double *Solution_Vertex, *Solution_i, *Solution_j, Solution_Average, **Gradient, DualArea,
  Partial_Res, Grad_Val, *Normal;
  
  /*--- Set Gradient to Zero ---*/
  for (iPoint = 0; iPoint < geometry->GetnPointDomain(); iPoint++)
    node[iPoint]->SetGradientZero();
  
  /*--- Loop interior edges ---*/
  for (iEdge = 0; iEdge < geometry->GetnEdge(); iEdge++) {
    iPoint = geometry->edge[iEdge]->GetNode(0);
    jPoint = geometry->edge[iEdge]->GetNode(1);
    
    Solution_i = node[iPoint]->GetSolution();
    Solution_j = node[jPoint]->GetSolution();
    Normal = geometry->edge[iEdge]->GetNormal();
    for (iVar = 0; iVar< nVar; iVar++) {
      Solution_Average =  0.5 * (Solution_i[iVar] + Solution_j[iVar]);
      for (iDim = 0; iDim < nDim; iDim++) {
        Partial_Res = Solution_Average*Normal[iDim];
        if (geometry->node[iPoint]->GetDomain())
          node[iPoint]->AddGradient(iVar, iDim, Partial_Res);
        if (geometry->node[jPoint]->GetDomain())
          node[jPoint]->SubtractGradient(iVar, iDim, Partial_Res);
      }
    }
  }
  
  /*--- Loop boundary edges ---*/
  for (iMarker = 0; iMarker < geometry->GetnMarker(); iMarker++) {
    if (config->GetMarker_All_KindBC(iMarker) != INTERNAL_BOUNDARY &&
        config->GetMarker_All_KindBC(iMarker) != PERIODIC_BOUNDARY)
    for (iVertex = 0; iVertex < geometry->GetnVertex(iMarker); iVertex++) {
      Point = geometry->vertex[iMarker][iVertex]->GetNode();
      Solution_Vertex = node[Point]->GetSolution();
      Normal = geometry->vertex[iMarker][iVertex]->GetNormal();
      for (iVar = 0; iVar < nVar; iVar++)
        for (iDim = 0; iDim < nDim; iDim++) {
          Partial_Res = Solution_Vertex[iVar]*Normal[iDim];
          if (geometry->node[Point]->GetDomain())
            node[Point]->SubtractGradient(iVar, iDim, Partial_Res);
        }
    }
  }
  
  /*--- Compute gradient ---*/
  for (iPoint = 0; iPoint < geometry->GetnPointDomain(); iPoint++)
    for (iVar = 0; iVar < nVar; iVar++)
      for (iDim = 0; iDim < nDim; iDim++) {
        Gradient = node[iPoint]->GetGradient();
        DualArea = geometry->node[iPoint]->GetVolume();
        Grad_Val = Gradient[iVar][iDim] / (DualArea+EPS);
        node[iPoint]->SetGradient(iVar, iDim, Grad_Val);
      }
  
  /*--- Gradient MPI ---*/
  Set_MPI_Solution_Gradient(geometry, config);
  
}

void CSolver::SetSolution_Gradient_LS(CGeometry *geometry, CConfig *config) {
  
  unsigned short iDim, jDim, iVar, iNeigh;
  unsigned long iPoint, jPoint;
  su2double *Coord_i, *Coord_j, *Solution_i, *Solution_j,
  r11, r12, r13, r22, r23, r23_a, r23_b, r33, weight, detR2, z11, z12, z13,
  z22, z23, z33, product;
  bool singular = false;
  
  su2double **Cvector = new su2double* [nVar];
  for (iVar = 0; iVar < nVar; iVar++)
    Cvector[iVar] = new su2double [nDim];
  
  /*--- Loop over points of the grid ---*/
  
  for (iPoint = 0; iPoint < geometry->GetnPointDomain(); iPoint++) {
    
    /*--- Set the value of the singular ---*/
    singular = false;
    
    /*--- Get coordinates ---*/
    
    Coord_i = geometry->node[iPoint]->GetCoord();
    
    /*--- Get consevative solution ---*/
    
    Solution_i = node[iPoint]->GetSolution();
    
    /*--- Inizialization of variables ---*/
    
    for (iVar = 0; iVar < nVar; iVar++)
      for (iDim = 0; iDim < nDim; iDim++)
        Cvector[iVar][iDim] = 0.0;
    
    r11 = 0.0; r12 = 0.0; r13 = 0.0; r22 = 0.0;
    r23 = 0.0; r23_a = 0.0; r23_b = 0.0; r33 = 0.0;

    AD::StartPreacc();
    AD::SetPreaccIn(Solution_i, nVar);
    AD::SetPreaccIn(Coord_i, nDim);

    for (iNeigh = 0; iNeigh < geometry->node[iPoint]->GetnPoint(); iNeigh++) {
      jPoint = geometry->node[iPoint]->GetPoint(iNeigh);
      Coord_j = geometry->node[jPoint]->GetCoord();
      
      Solution_j = node[jPoint]->GetSolution();

      AD::SetPreaccIn(Coord_j, nDim);
      AD::SetPreaccIn(Solution_j, nVar);

      weight = 0.0;
      for (iDim = 0; iDim < nDim; iDim++)
        weight += (Coord_j[iDim]-Coord_i[iDim])*(Coord_j[iDim]-Coord_i[iDim]);
      
      /*--- Sumations for entries of upper triangular matrix R ---*/
      
      if (weight != 0.0) {
        
        r11 += (Coord_j[0]-Coord_i[0])*(Coord_j[0]-Coord_i[0])/weight;
        r12 += (Coord_j[0]-Coord_i[0])*(Coord_j[1]-Coord_i[1])/weight;
        r22 += (Coord_j[1]-Coord_i[1])*(Coord_j[1]-Coord_i[1])/weight;
        if (nDim == 3) {
          r13   += (Coord_j[0]-Coord_i[0])*(Coord_j[2]-Coord_i[2])/weight;
          r23_a += (Coord_j[1]-Coord_i[1])*(Coord_j[2]-Coord_i[2])/weight;
          r23_b += (Coord_j[0]-Coord_i[0])*(Coord_j[2]-Coord_i[2])/weight;
          r33   += (Coord_j[2]-Coord_i[2])*(Coord_j[2]-Coord_i[2])/weight;
        }
        
        /*--- Entries of c:= transpose(A)*b ---*/
        
        for (iVar = 0; iVar < nVar; iVar++)
          for (iDim = 0; iDim < nDim; iDim++)
            Cvector[iVar][iDim] += (Coord_j[iDim]-Coord_i[iDim])*(Solution_j[iVar]-Solution_i[iVar])/weight;
      }
      
    }
    
    /*--- Entries of upper triangular matrix R ---*/
    
    if (r11 >= 0.0) r11 = sqrt(r11); else r11 = 0.0;
    if (r11 != 0.0) r12 = r12/r11; else r12 = 0.0;
    if (r22-r12*r12 >= 0.0) r22 = sqrt(r22-r12*r12); else r22 = 0.0;
    
    if (nDim == 3) {
      if (r11 != 0.0) r13 = r13/r11; else r13 = 0.0;
      if ((r22 != 0.0) && (r11*r22 != 0.0)) r23 = r23_a/r22 - r23_b*r12/(r11*r22); else r23 = 0.0;
      if (r33-r23*r23-r13*r13 >= 0.0) r33 = sqrt(r33-r23*r23-r13*r13); else r33 = 0.0;
    }
    
    /*--- Compute determinant ---*/
    
    if (nDim == 2) detR2 = (r11*r22)*(r11*r22);
    else detR2 = (r11*r22*r33)*(r11*r22*r33);
    
    /*--- Detect singular matrices ---*/
    
    if (abs(detR2) <= EPS) { detR2 = 1.0; singular = true; }
    
    /*--- S matrix := inv(R)*traspose(inv(R)) ---*/
    
    if (singular) {
      for (iDim = 0; iDim < nDim; iDim++)
        for (jDim = 0; jDim < nDim; jDim++)
          Smatrix[iDim][jDim] = 0.0;
    }
    else {
      if (nDim == 2) {
        Smatrix[0][0] = (r12*r12+r22*r22)/detR2;
        Smatrix[0][1] = -r11*r12/detR2;
        Smatrix[1][0] = Smatrix[0][1];
        Smatrix[1][1] = r11*r11/detR2;
      }
      else {
        z11 = r22*r33; z12 = -r12*r33; z13 = r12*r23-r13*r22;
        z22 = r11*r33; z23 = -r11*r23; z33 = r11*r22;
        Smatrix[0][0] = (z11*z11+z12*z12+z13*z13)/detR2;
        Smatrix[0][1] = (z12*z22+z13*z23)/detR2;
        Smatrix[0][2] = (z13*z33)/detR2;
        Smatrix[1][0] = Smatrix[0][1];
        Smatrix[1][1] = (z22*z22+z23*z23)/detR2;
        Smatrix[1][2] = (z23*z33)/detR2;
        Smatrix[2][0] = Smatrix[0][2];
        Smatrix[2][1] = Smatrix[1][2];
        Smatrix[2][2] = (z33*z33)/detR2;
      }
    }
    
    /*--- Computation of the gradient: S*c ---*/
    
    for (iVar = 0; iVar < nVar; iVar++) {
      for (iDim = 0; iDim < nDim; iDim++) {
        product = 0.0;
        for (jDim = 0; jDim < nDim; jDim++)
          product += Smatrix[iDim][jDim]*Cvector[iVar][jDim];
        node[iPoint]->SetGradient(iVar, iDim, product);
      }
    }

    AD::SetPreaccOut(node[iPoint]->GetGradient(), nVar, nDim);
    AD::EndPreacc();
  }
  
  /*--- Deallocate memory ---*/
  
  for (iVar = 0; iVar < nVar; iVar++)
    delete [] Cvector[iVar];
  delete [] Cvector;
  
  /*--- Gradient MPI ---*/
  
  Set_MPI_Solution_Gradient(geometry, config);
  
}

void CSolver::SetGridVel_Gradient(CGeometry *geometry, CConfig *config) {
  unsigned short iDim, jDim, iVar, iNeigh;
  unsigned long iPoint, jPoint;
  su2double *Coord_i, *Coord_j, *Solution_i, *Solution_j, Smatrix[3][3],
  r11, r12, r13, r22, r23, r23_a, r23_b, r33, weight, detR2, z11, z12, z13,
  z22, z23, z33, product;
  su2double **Cvector;
  
  /*--- Note that all nVar entries in this routine have been changed to nDim ---*/
  Cvector = new su2double* [nDim];
  for (iVar = 0; iVar < nDim; iVar++)
    Cvector[iVar] = new su2double [nDim];
  
  /*--- Loop over points of the grid ---*/
  for (iPoint = 0; iPoint < geometry->GetnPointDomain(); iPoint++) {
    
    Coord_i = geometry->node[iPoint]->GetCoord();
    Solution_i = geometry->node[iPoint]->GetGridVel();
    
    /*--- Inizialization of variables ---*/
    for (iVar = 0; iVar < nDim; iVar++)
      for (iDim = 0; iDim < nDim; iDim++)
        Cvector[iVar][iDim] = 0.0;
    r11 = 0.0; r12 = 0.0; r13 = 0.0; r22 = 0.0; r23 = 0.0; r23_a = 0.0; r23_b = 0.0; r33 = 0.0;
    
    for (iNeigh = 0; iNeigh < geometry->node[iPoint]->GetnPoint(); iNeigh++) {
      jPoint = geometry->node[iPoint]->GetPoint(iNeigh);
      Coord_j = geometry->node[jPoint]->GetCoord();
      Solution_j = geometry->node[jPoint]->GetGridVel();
      
      weight = 0.0;
      for (iDim = 0; iDim < nDim; iDim++)
        weight += (Coord_j[iDim]-Coord_i[iDim])*(Coord_j[iDim]-Coord_i[iDim]);
      
      /*--- Sumations for entries of upper triangular matrix R ---*/
      r11 += (Coord_j[0]-Coord_i[0])*(Coord_j[0]-Coord_i[0])/(weight);
      r12 += (Coord_j[0]-Coord_i[0])*(Coord_j[1]-Coord_i[1])/(weight);
      r22 += (Coord_j[1]-Coord_i[1])*(Coord_j[1]-Coord_i[1])/(weight);
      if (nDim == 3) {
        r13 += (Coord_j[0]-Coord_i[0])*(Coord_j[2]-Coord_i[2])/(weight);
        r23_a += (Coord_j[1]-Coord_i[1])*(Coord_j[2]-Coord_i[2])/(weight);
        r23_b += (Coord_j[0]-Coord_i[0])*(Coord_j[2]-Coord_i[2])/(weight);
        r33 += (Coord_j[2]-Coord_i[2])*(Coord_j[2]-Coord_i[2])/(weight);
      }
      
      /*--- Entries of c:= transpose(A)*b ---*/
      for (iVar = 0; iVar < nDim; iVar++)
        for (iDim = 0; iDim < nDim; iDim++)
          Cvector[iVar][iDim] += (Coord_j[iDim]-Coord_i[iDim])*(Solution_j[iVar]-Solution_i[iVar])/(weight);
    }
    
    /*--- Entries of upper triangular matrix R ---*/
    r11 = sqrt(r11);
    r12 = r12/(r11);
    r22 = sqrt(r22-r12*r12);
    if (nDim == 3) {
      r13 = r13/(r11);
      r23 = r23_a/(r22) - r23_b*r12/(r11*r22);
      r33 = sqrt(r33-r23*r23-r13*r13);
    }
    /*--- S matrix := inv(R)*traspose(inv(R)) ---*/
    if (nDim == 2) {
      detR2 = (r11*r22)*(r11*r22);
      Smatrix[0][0] = (r12*r12+r22*r22)/(detR2);
      Smatrix[0][1] = -r11*r12/(detR2);
      Smatrix[1][0] = Smatrix[0][1];
      Smatrix[1][1] = r11*r11/(detR2);
    }
    else {
      detR2 = (r11*r22*r33)*(r11*r22*r33);
      z11 = r22*r33;
      z12 = -r12*r33;
      z13 = r12*r23-r13*r22;
      z22 = r11*r33;
      z23 = -r11*r23;
      z33 = r11*r22;
      Smatrix[0][0] = (z11*z11+z12*z12+z13*z13)/(detR2);
      Smatrix[0][1] = (z12*z22+z13*z23)/(detR2);
      Smatrix[0][2] = (z13*z33)/(detR2);
      Smatrix[1][0] = Smatrix[0][1];
      Smatrix[1][1] = (z22*z22+z23*z23)/(detR2);
      Smatrix[1][2] = (z23*z33)/(detR2);
      Smatrix[2][0] = Smatrix[0][2];
      Smatrix[2][1] = Smatrix[1][2];
      Smatrix[2][2] = (z33*z33)/(detR2);
    }
    /*--- Computation of the gradient: S*c ---*/
    for (iVar = 0; iVar < nDim; iVar++) {
      for (iDim = 0; iDim < nDim; iDim++) {
        product = 0.0;
        for (jDim = 0; jDim < nDim; jDim++)
          product += Smatrix[iDim][jDim]*Cvector[iVar][jDim];
        geometry->node[iPoint]->SetGridVel_Grad(iVar, iDim, product);
      }
    }
  }
  
  /*--- Deallocate memory ---*/
  for (iVar = 0; iVar < nDim; iVar++)
    delete [] Cvector[iVar];
  delete [] Cvector;
  
  /*--- Gradient MPI ---*/
  // TO DO!!!
  //Set_MPI_Solution_Gradient(geometry, config);
  
}

void CSolver::SetAuxVar_Surface_Gradient(CGeometry *geometry, CConfig *config) {
  
  unsigned short iDim, jDim, iNeigh, iMarker, Boundary;
  unsigned short nDim = geometry->GetnDim();
  unsigned long iPoint, jPoint, iVertex;
  su2double *Coord_i, *Coord_j, AuxVar_i, AuxVar_j;
  su2double **Smatrix, *Cvector;
  
  Smatrix = new su2double* [nDim];
  Cvector = new su2double [nDim];
  for (iDim = 0; iDim < nDim; iDim++)
    Smatrix[iDim] = new su2double [nDim];
  
  
  /*--- Loop over boundary markers to select those for Euler or NS walls ---*/
  for (iMarker = 0; iMarker < config->GetnMarker_All(); iMarker++) {
    Boundary = config->GetMarker_All_KindBC(iMarker);
    switch (Boundary) {
      case EULER_WALL:
      case HEAT_FLUX:
      case ISOTHERMAL:
      case CHT_WALL_INTERFACE:
        
        /*--- Loop over points on the surface (Least-Squares approximation) ---*/
        for (iVertex = 0; iVertex < geometry->nVertex[iMarker]; iVertex++) {
          iPoint = geometry->vertex[iMarker][iVertex]->GetNode();
          if (geometry->node[iPoint]->GetDomain()) {
            Coord_i = geometry->node[iPoint]->GetCoord();
            AuxVar_i = node[iPoint]->GetAuxVar();
            
            /*--- Inizialization of variables ---*/
            for (iDim = 0; iDim < nDim; iDim++)
              Cvector[iDim] = 0.0;
            su2double r11 = 0.0, r12 = 0.0, r13 = 0.0, r22 = 0.0, r23 = 0.0, r23_a = 0.0, r23_b = 0.0, r33 = 0.0;
            
            for (iNeigh = 0; iNeigh < geometry->node[iPoint]->GetnPoint(); iNeigh++) {
              jPoint = geometry->node[iPoint]->GetPoint(iNeigh);
              Coord_j = geometry->node[jPoint]->GetCoord();
              AuxVar_j = node[jPoint]->GetAuxVar();
              
              su2double weight = 0;
              for (iDim = 0; iDim < nDim; iDim++)
                weight += (Coord_j[iDim]-Coord_i[iDim])*(Coord_j[iDim]-Coord_i[iDim]);
              
              /*--- Sumations for entries of upper triangular matrix R ---*/
              r11 += (Coord_j[0]-Coord_i[0])*(Coord_j[0]-Coord_i[0])/weight;
              r12 += (Coord_j[0]-Coord_i[0])*(Coord_j[1]-Coord_i[1])/weight;
              r22 += (Coord_j[1]-Coord_i[1])*(Coord_j[1]-Coord_i[1])/weight;
              if (nDim == 3) {
                r13 += (Coord_j[0]-Coord_i[0])*(Coord_j[2]-Coord_i[2])/weight;
                r23_a += (Coord_j[1]-Coord_i[1])*(Coord_j[2]-Coord_i[2])/weight;
                r23_b += (Coord_j[0]-Coord_i[0])*(Coord_j[2]-Coord_i[2])/weight;
                r33 += (Coord_j[2]-Coord_i[2])*(Coord_j[2]-Coord_i[2])/weight;
              }
              
              /*--- Entries of c:= transpose(A)*b ---*/
              for (iDim = 0; iDim < nDim; iDim++)
                Cvector[iDim] += (Coord_j[iDim]-Coord_i[iDim])*(AuxVar_j-AuxVar_i)/weight;
            }
            
            /*--- Entries of upper triangular matrix R ---*/
            r11 = sqrt(r11);
            r12 = r12/r11;
            r22 = sqrt(r22-r12*r12);
            if (nDim == 3) {
              r13 = r13/r11;
              r23 = r23_a/r22 - r23_b*r12/(r11*r22);
              r33 = sqrt(r33-r23*r23-r13*r13);
            }
            /*--- S matrix := inv(R)*traspose(inv(R)) ---*/
            if (nDim == 2) {
              su2double detR2 = (r11*r22)*(r11*r22);
              Smatrix[0][0] = (r12*r12+r22*r22)/detR2;
              Smatrix[0][1] = -r11*r12/detR2;
              Smatrix[1][0] = Smatrix[0][1];
              Smatrix[1][1] = r11*r11/detR2;
            }
            else {
              su2double detR2 = (r11*r22*r33)*(r11*r22*r33);
              su2double z11, z12, z13, z22, z23, z33; // aux vars
              z11 = r22*r33;
              z12 = -r12*r33;
              z13 = r12*r23-r13*r22;
              z22 = r11*r33;
              z23 = -r11*r23;
              z33 = r11*r22;
              Smatrix[0][0] = (z11*z11+z12*z12+z13*z13)/detR2;
              Smatrix[0][1] = (z12*z22+z13*z23)/detR2;
              Smatrix[0][2] = (z13*z33)/detR2;
              Smatrix[1][0] = Smatrix[0][1];
              Smatrix[1][1] = (z22*z22+z23*z23)/detR2;
              Smatrix[1][2] = (z23*z33)/detR2;
              Smatrix[2][0] = Smatrix[0][2];
              Smatrix[2][1] = Smatrix[1][2];
              Smatrix[2][2] = (z33*z33)/detR2;
            }
            /*--- Computation of the gradient: S*c ---*/
            su2double product;
            for (iDim = 0; iDim < nDim; iDim++) {
              product = 0.0;
              for (jDim = 0; jDim < nDim; jDim++)
                product += Smatrix[iDim][jDim]*Cvector[jDim];
              node[iPoint]->SetAuxVarGradient(iDim, product);
            }
          }
        } /*--- End of loop over surface points ---*/
        break;
      default:
        break;
    }
  }
  
  /*--- Memory deallocation ---*/
  for (iDim = 0; iDim < nDim; iDim++)
    delete [] Smatrix[iDim];
  delete [] Cvector;
  delete [] Smatrix;
}

void CSolver::SetSolution_Limiter(CGeometry *geometry, CConfig *config) {
  
  unsigned long iEdge, iPoint, jPoint;
  unsigned short iVar, iDim;
  su2double **Gradient_i, **Gradient_j, *Coord_i, *Coord_j,
  *Solution, *Solution_i, *Solution_j, *LocalMinSolution, *LocalMaxSolution,
  *GlobalMinSolution, *GlobalMaxSolution,
  dave, LimK, eps1, eps2, dm, dp, du, ds, y, limiter, SharpEdge_Distance;
  
  dave = config->GetRefElemLength();
  LimK = config->GetVenkat_LimiterCoeff();
  
  if (config->GetKind_SlopeLimit() == NO_LIMITER) {
    
    for (iPoint = 0; iPoint < geometry->GetnPoint(); iPoint++) {
      for (iVar = 0; iVar < nVar; iVar++) {
        node[iPoint]->SetLimiter(iVar, 1.0);
      }
    }
    
  }
  
  else {
    
    /*--- Initialize solution max and solution min and the limiter in the entire domain --*/
    
    for (iPoint = 0; iPoint < geometry->GetnPoint(); iPoint++) {
      for (iVar = 0; iVar < nVar; iVar++) {
        node[iPoint]->SetSolution_Max(iVar, -EPS);
        node[iPoint]->SetSolution_Min(iVar, EPS);
        node[iPoint]->SetLimiter(iVar, 2.0);
      }
    }
    
    /*--- Establish bounds for Spekreijse monotonicity by finding max & min values of neighbor variables --*/
    
    for (iEdge = 0; iEdge < geometry->GetnEdge(); iEdge++) {
      
      /*--- Point identification, Normal vector and area ---*/
      
      iPoint = geometry->edge[iEdge]->GetNode(0);
      jPoint = geometry->edge[iEdge]->GetNode(1);
      
      /*--- Get the conserved variables ---*/
      
      Solution_i = node[iPoint]->GetSolution();
      Solution_j = node[jPoint]->GetSolution();
      
      /*--- Compute the maximum, and minimum values for nodes i & j ---*/
      
      for (iVar = 0; iVar < nVar; iVar++) {
        du = (Solution_j[iVar] - Solution_i[iVar]);
        node[iPoint]->SetSolution_Min(iVar, min(node[iPoint]->GetSolution_Min(iVar), du));
        node[iPoint]->SetSolution_Max(iVar, max(node[iPoint]->GetSolution_Max(iVar), du));
        node[jPoint]->SetSolution_Min(iVar, min(node[jPoint]->GetSolution_Min(iVar), -du));
        node[jPoint]->SetSolution_Max(iVar, max(node[jPoint]->GetSolution_Max(iVar), -du));
      }
      
    }
    
  }
  
  /*--- Barth-Jespersen limiter with Venkatakrishnan modification ---*/
  
  if (config->GetKind_SlopeLimit_Flow() == BARTH_JESPERSEN) {
    
    for (iEdge = 0; iEdge < geometry->GetnEdge(); iEdge++) {
      
      iPoint     = geometry->edge[iEdge]->GetNode(0);
      jPoint     = geometry->edge[iEdge]->GetNode(1);
      Gradient_i = node[iPoint]->GetGradient();
      Gradient_j = node[jPoint]->GetGradient();
      Coord_i    = geometry->node[iPoint]->GetCoord();
      Coord_j    = geometry->node[jPoint]->GetCoord();
      
      AD::StartPreacc();
      AD::SetPreaccIn(Gradient_i, nVar, nDim);
      AD::SetPreaccIn(Gradient_j, nVar, nDim);
      AD::SetPreaccIn(Coord_i, nDim); AD::SetPreaccIn(Coord_j, nDim);

      for (iVar = 0; iVar < nVar; iVar++) {
        
        AD::SetPreaccIn(node[iPoint]->GetSolution_Max(iVar));
        AD::SetPreaccIn(node[iPoint]->GetSolution_Min(iVar));
        AD::SetPreaccIn(node[jPoint]->GetSolution_Max(iVar));
        AD::SetPreaccIn(node[jPoint]->GetSolution_Min(iVar));

        /*--- Calculate the interface left gradient, delta- (dm) ---*/
        
        dm = 0.0;
        for (iDim = 0; iDim < nDim; iDim++)
          dm += 0.5*(Coord_j[iDim]-Coord_i[iDim])*Gradient_i[iVar][iDim];
        
        if (dm == 0.0) { limiter = 2.0; }
        else {
          if ( dm > 0.0 ) dp = node[iPoint]->GetSolution_Max(iVar);
          else dp = node[iPoint]->GetSolution_Min(iVar);
          limiter = dp/dm;
        }
        
        if (limiter < node[iPoint]->GetLimiter(iVar)) {
          node[iPoint]->SetLimiter(iVar, limiter);
          AD::SetPreaccOut(node[iPoint]->GetLimiter()[iVar]);
        }
        
        /*--- Calculate the interface right gradient, delta+ (dp) ---*/
        
        dm = 0.0;
        for (iDim = 0; iDim < nDim; iDim++)
          dm += 0.5*(Coord_i[iDim]-Coord_j[iDim])*Gradient_j[iVar][iDim];
        
        if (dm == 0.0) { limiter = 2.0; }
        else {
          if ( dm > 0.0 ) dp = node[jPoint]->GetSolution_Max(iVar);
          else dp = node[jPoint]->GetSolution_Min(iVar);
          limiter = dp/dm;
        }
        
        if (limiter < node[jPoint]->GetLimiter(iVar)) {
          node[jPoint]->SetLimiter(iVar, limiter);
          AD::SetPreaccOut(node[jPoint]->GetLimiter()[iVar]);
        }

      }
      
      AD::EndPreacc();
      
    }


    for (iPoint = 0; iPoint < geometry->GetnPoint(); iPoint++) {
      for (iVar = 0; iVar < nVar; iVar++) {
        y =  node[iPoint]->GetLimiter(iVar);
        limiter = (y*y + 2.0*y) / (y*y + y + 2.0);
        node[iPoint]->SetLimiter(iVar, limiter);
      }
    }
    
  }

  /*--- Venkatakrishnan limiter ---*/
  
  if ((config->GetKind_SlopeLimit() == VENKATAKRISHNAN) || (config->GetKind_SlopeLimit_Flow() == VENKATAKRISHNAN_WANG)) {
    
    /*--- Allocate memory for the max and min solution value --*/
    
    LocalMinSolution = new su2double [nVar]; GlobalMinSolution = new su2double [nVar];
    LocalMaxSolution = new su2double [nVar]; GlobalMaxSolution = new su2double [nVar];
    
    /*--- Compute the max value and min value of the solution ---*/
    
    Solution = node[iPoint]->GetSolution();
    for (iVar = 0; iVar < nVar; iVar++) {
      LocalMinSolution[iVar] = Solution[iVar];
      LocalMaxSolution[iVar] = Solution[iVar];
    }
    
    for (iPoint = 0; iPoint < geometry->GetnPoint(); iPoint++) {
      
      /*--- Get the solution variables ---*/
      
      Solution = node[iPoint]->GetSolution();
      
      for (iVar = 0; iVar < nVar; iVar++) {
        LocalMinSolution[iVar] = min (LocalMinSolution[iVar], Solution[iVar]);
        LocalMaxSolution[iVar] = max (LocalMaxSolution[iVar], Solution[iVar]);
      }
      
    }
    
#ifdef HAVE_MPI
    SU2_MPI::Allreduce(LocalMinSolution, GlobalMinSolution, nVar, MPI_DOUBLE, MPI_MIN, MPI_COMM_WORLD);
    SU2_MPI::Allreduce(LocalMaxSolution, GlobalMaxSolution, nVar, MPI_DOUBLE, MPI_MAX, MPI_COMM_WORLD);
#else
    for (iVar = 0; iVar < nVar; iVar++) {
      GlobalMinSolution[iVar] = LocalMinSolution[iVar];
      GlobalMaxSolution[iVar] = LocalMaxSolution[iVar];
    }
#endif
    
    for (iEdge = 0; iEdge < geometry->GetnEdge(); iEdge++) {
      
      iPoint     = geometry->edge[iEdge]->GetNode(0);
      jPoint     = geometry->edge[iEdge]->GetNode(1);
      Gradient_i = node[iPoint]->GetGradient();
      Gradient_j = node[jPoint]->GetGradient();
      Coord_i    = geometry->node[iPoint]->GetCoord();
      Coord_j    = geometry->node[jPoint]->GetCoord();
      
      AD::StartPreacc();
      AD::SetPreaccIn(Gradient_i, nVar, nDim);
      AD::SetPreaccIn(Gradient_j, nVar, nDim);
      AD::SetPreaccIn(Coord_i, nDim); AD::SetPreaccIn(Coord_j, nDim);

      for (iVar = 0; iVar < nVar; iVar++) {
        
        if (config->GetKind_SlopeLimit_Flow() == VENKATAKRISHNAN_WANG) {
          eps1 = LimK * (GlobalMaxSolution[iVar] - GlobalMinSolution[iVar]);
          eps2 = eps1*eps1;
        }
        else {
          eps1 = LimK*dave;
          eps2 = eps1*eps1*eps1;
        }
        
        AD::SetPreaccIn(node[iPoint]->GetSolution_Max(iVar));
        AD::SetPreaccIn(node[iPoint]->GetSolution_Min(iVar));
        AD::SetPreaccIn(node[jPoint]->GetSolution_Max(iVar));
        AD::SetPreaccIn(node[jPoint]->GetSolution_Min(iVar));

        /*--- Calculate the interface left gradient, delta- (dm) ---*/
        
        dm = 0.0;
        for (iDim = 0; iDim < nDim; iDim++)
          dm += 0.5*(Coord_j[iDim]-Coord_i[iDim])*Gradient_i[iVar][iDim];
        
        /*--- Calculate the interface right gradient, delta+ (dp) ---*/
        
        if ( dm > 0.0 ) dp = node[iPoint]->GetSolution_Max(iVar);
        else dp = node[iPoint]->GetSolution_Min(iVar);
        
        limiter = ( dp*dp + 2.0*dp*dm + eps2 )/( dp*dp + dp*dm + 2.0*dm*dm + eps2);
        
        if (limiter < node[iPoint]->GetLimiter(iVar)) {
          node[iPoint]->SetLimiter(iVar, limiter);
          AD::SetPreaccOut(node[iPoint]->GetLimiter()[iVar]);
        }
        
        /*-- Repeat for point j on the edge ---*/
        
        dm = 0.0;
        for (iDim = 0; iDim < nDim; iDim++)
          dm += 0.5*(Coord_i[iDim]-Coord_j[iDim])*Gradient_j[iVar][iDim];
        
        if ( dm > 0.0 ) dp = node[jPoint]->GetSolution_Max(iVar);
        else dp = node[jPoint]->GetSolution_Min(iVar);
        
        limiter = ( dp*dp + 2.0*dp*dm + eps2 )/( dp*dp + dp*dm + 2.0*dm*dm + eps2);
        
        if (limiter < node[jPoint]->GetLimiter(iVar)) {
          node[jPoint]->SetLimiter(iVar, limiter);
          AD::SetPreaccOut(node[jPoint]->GetLimiter()[iVar]);
        }
      }
      
      AD::EndPreacc();

    }
    
    delete [] LocalMinSolution; delete [] GlobalMinSolution;
    delete [] LocalMaxSolution; delete [] GlobalMaxSolution;

  }
  
  /*--- Sharp edges limiter ---*/
  
  if (config->GetKind_SlopeLimit() == SHARP_EDGES) {
    
    /*-- Get limiter parameters from the configuration file ---*/
    
    dave = config->GetRefElemLength();
    LimK = config->GetVenkat_LimiterCoeff();
    eps1 = LimK*dave;
    eps2 = eps1*eps1*eps1;
    
    for (iEdge = 0; iEdge < geometry->GetnEdge(); iEdge++) {
      
      iPoint     = geometry->edge[iEdge]->GetNode(0);
      jPoint     = geometry->edge[iEdge]->GetNode(1);
      Gradient_i = node[iPoint]->GetGradient();
      Gradient_j = node[jPoint]->GetGradient();
      Coord_i    = geometry->node[iPoint]->GetCoord();
      Coord_j    = geometry->node[jPoint]->GetCoord();
      
      for (iVar = 0; iVar < nVar; iVar++) {
        
        /*--- Calculate the interface left gradient, delta- (dm) ---*/
        
        dm = 0.0;
        for (iDim = 0; iDim < nDim; iDim++)
          dm += 0.5*(Coord_j[iDim]-Coord_i[iDim])*Gradient_i[iVar][iDim];
        
        /*--- Calculate the interface right gradient, delta+ (dp) ---*/
        
        if ( dm > 0.0 ) dp = node[iPoint]->GetSolution_Max(iVar);
        else dp = node[iPoint]->GetSolution_Min(iVar);
        
        /*--- Compute the distance to a sharp edge ---*/
        
        SharpEdge_Distance = (geometry->node[iPoint]->GetSharpEdge_Distance() - config->GetAdjSharp_LimiterCoeff()*eps1);
        ds = 0.0;
        if (SharpEdge_Distance < -eps1) ds = 0.0;
        if (fabs(SharpEdge_Distance) <= eps1) ds = 0.5*(1.0+(SharpEdge_Distance/eps1)+(1.0/PI_NUMBER)*sin(PI_NUMBER*SharpEdge_Distance/eps1));
        if (SharpEdge_Distance > eps1) ds = 1.0;
        
        limiter = ds * ( dp*dp + 2.0*dp*dm + eps2 )/( dp*dp + dp*dm + 2.0*dm*dm + eps2);
        
        if (limiter < node[iPoint]->GetLimiter(iVar))
          node[iPoint]->SetLimiter(iVar, limiter);
        
        /*-- Repeat for point j on the edge ---*/
        
        dm = 0.0;
        for (iDim = 0; iDim < nDim; iDim++)
          dm += 0.5*(Coord_i[iDim]-Coord_j[iDim])*Gradient_j[iVar][iDim];
        
        if ( dm > 0.0 ) dp = node[jPoint]->GetSolution_Max(iVar);
        else dp = node[jPoint]->GetSolution_Min(iVar);
        
        /*--- Compute the distance to a sharp edge ---*/
        
        SharpEdge_Distance = (geometry->node[jPoint]->GetSharpEdge_Distance() - config->GetAdjSharp_LimiterCoeff()*eps1);
        ds = 0.0;
        if (SharpEdge_Distance < -eps1) ds = 0.0;
        if (fabs(SharpEdge_Distance) <= eps1) ds = 0.5*(1.0+(SharpEdge_Distance/eps1)+(1.0/PI_NUMBER)*sin(PI_NUMBER*SharpEdge_Distance/eps1));
        if (SharpEdge_Distance > eps1) ds = 1.0;
        
        limiter = ds * ( dp*dp + 2.0*dp*dm + eps2 )/( dp*dp + dp*dm + 2.0*dm*dm + eps2);
        
        if (limiter < node[jPoint]->GetLimiter(iVar))
          node[jPoint]->SetLimiter(iVar, limiter);
        
      }
    }
  }
  
  /*--- Sharp edges limiter ---*/
  
  if (config->GetKind_SlopeLimit() == WALL_DISTANCE) {
    
    /*-- Get limiter parameters from the configuration file ---*/
    
    dave = config->GetRefElemLength();
    LimK = config->GetVenkat_LimiterCoeff();
    eps1 = LimK*dave;
    eps2 = eps1*eps1*eps1;
    
    for (iEdge = 0; iEdge < geometry->GetnEdge(); iEdge++) {
      
      iPoint     = geometry->edge[iEdge]->GetNode(0);
      jPoint     = geometry->edge[iEdge]->GetNode(1);
      Gradient_i = node[iPoint]->GetGradient();
      Gradient_j = node[jPoint]->GetGradient();
      Coord_i    = geometry->node[iPoint]->GetCoord();
      Coord_j    = geometry->node[jPoint]->GetCoord();
      
      for (iVar = 0; iVar < nVar; iVar++) {
        
        /*--- Calculate the interface left gradient, delta- (dm) ---*/
        
        dm = 0.0;
        for (iDim = 0; iDim < nDim; iDim++)
          dm += 0.5*(Coord_j[iDim]-Coord_i[iDim])*Gradient_i[iVar][iDim];
        
        /*--- Calculate the interface right gradient, delta+ (dp) ---*/
        
        if ( dm > 0.0 ) dp = node[iPoint]->GetSolution_Max(iVar);
        else dp = node[iPoint]->GetSolution_Min(iVar);
        
        /*--- Compute the distance to a sharp edge ---*/
        
        SharpEdge_Distance = (geometry->node[iPoint]->GetWall_Distance() - config->GetAdjSharp_LimiterCoeff()*eps1);
        ds = 0.0;
        if (SharpEdge_Distance < -eps1) ds = 0.0;
        if (fabs(SharpEdge_Distance) <= eps1) ds = 0.5*(1.0+(SharpEdge_Distance/eps1)+(1.0/PI_NUMBER)*sin(PI_NUMBER*SharpEdge_Distance/eps1));
        if (SharpEdge_Distance > eps1) ds = 1.0;
        
        limiter = ds * ( dp*dp + 2.0*dp*dm + eps2 )/( dp*dp + dp*dm + 2.0*dm*dm + eps2);
        
        if (limiter < node[iPoint]->GetLimiter(iVar))
          node[iPoint]->SetLimiter(iVar, limiter);
        
        /*-- Repeat for point j on the edge ---*/
        
        dm = 0.0;
        for (iDim = 0; iDim < nDim; iDim++)
          dm += 0.5*(Coord_i[iDim]-Coord_j[iDim])*Gradient_j[iVar][iDim];
        
        if ( dm > 0.0 ) dp = node[jPoint]->GetSolution_Max(iVar);
        else dp = node[jPoint]->GetSolution_Min(iVar);
        
        /*--- Compute the distance to a sharp edge ---*/
        
        SharpEdge_Distance = (geometry->node[jPoint]->GetWall_Distance() - config->GetAdjSharp_LimiterCoeff()*eps1);
        ds = 0.0;
        if (SharpEdge_Distance < -eps1) ds = 0.0;
        if (fabs(SharpEdge_Distance) <= eps1) ds = 0.5*(1.0+(SharpEdge_Distance/eps1)+(1.0/PI_NUMBER)*sin(PI_NUMBER*SharpEdge_Distance/eps1));
        if (SharpEdge_Distance > eps1) ds = 1.0;
        
        limiter = ds * ( dp*dp + 2.0*dp*dm + eps2 )/( dp*dp + dp*dm + 2.0*dm*dm + eps2);
        
        if (limiter < node[jPoint]->GetLimiter(iVar))
          node[jPoint]->SetLimiter(iVar, limiter);
        
      }
    }
  }

  
  /*--- Limiter MPI ---*/
  
  Set_MPI_Solution_Limiter(geometry, config);
  
}

void CSolver::SetPressureLaplacian(CGeometry *geometry, CConfig *config, su2double *PressureLaplacian) {
  
  unsigned long Point = 0, iPoint = 0, jPoint = 0, iEdge, iVertex;
  unsigned short iMarker, iVar;
  su2double DualArea, Partial_Res, *Normal;
  su2double **UxVar_Gradient, **UyVar_Gradient;
  
  UxVar_Gradient = new su2double* [geometry->GetnPoint()];
  UyVar_Gradient = new su2double* [geometry->GetnPoint()];
  for (iPoint = 0; iPoint < geometry->GetnPoint(); iPoint++) {
    UxVar_Gradient[iPoint] = new su2double [2];
    UyVar_Gradient[iPoint] = new su2double [2];
  }
  
  for (iPoint = 0; iPoint < geometry->GetnPoint(); iPoint++)
    for (iVar = 0; iVar < 2; iVar++) {
      UxVar_Gradient[iPoint][iVar] = 0.0;
      UyVar_Gradient[iPoint][iVar] = 0.0;
    }
  
  /*---  Loop interior edges ---*/
  
  for (iEdge = 0; iEdge < geometry->GetnEdge(); iEdge++) {
    iPoint = geometry->edge[iEdge]->GetNode(0);
    jPoint = geometry->edge[iEdge]->GetNode(1);
    Normal = geometry->edge[iEdge]->GetNormal();
    
    Partial_Res =  0.5 * ( node[iPoint]->GetSolution(1) + node[jPoint]->GetSolution(1)) * Normal[0];
    UxVar_Gradient[iPoint][0] += Partial_Res;
    UxVar_Gradient[jPoint][0] -= Partial_Res;
    
    Partial_Res =  0.5 * ( node[iPoint]->GetSolution(1) + node[jPoint]->GetSolution(1)) * Normal[1];
    UxVar_Gradient[iPoint][1] += Partial_Res;
    UxVar_Gradient[jPoint][1] -= Partial_Res;
    
    Partial_Res =  0.5 * ( node[iPoint]->GetSolution(2) + node[jPoint]->GetSolution(2)) * Normal[0];
    UyVar_Gradient[iPoint][0] += Partial_Res;
    UyVar_Gradient[jPoint][0] -= Partial_Res;
    
    Partial_Res =  0.5 * ( node[iPoint]->GetSolution(2) + node[jPoint]->GetSolution(2)) * Normal[1];
    UyVar_Gradient[iPoint][1] += Partial_Res;
    UyVar_Gradient[jPoint][1] -= Partial_Res;
    
  }
  
  /*---  Loop boundary edges ---*/
  
  for (iMarker = 0; iMarker < geometry->GetnMarker(); iMarker++)
    if (config->GetMarker_All_KindBC(iMarker) != INTERNAL_BOUNDARY)
    for (iVertex = 0; iVertex < geometry->GetnVertex(iMarker); iVertex++) {
      Point = geometry->vertex[iMarker][iVertex]->GetNode();
      Normal = geometry->vertex[iMarker][iVertex]->GetNormal();
      
      Partial_Res =  node[Point]->GetSolution(1) * Normal[0];
      UxVar_Gradient[Point][0] -= Partial_Res;
      
      Partial_Res =  node[Point]->GetSolution(1) * Normal[1];
      UxVar_Gradient[Point][1] -= Partial_Res;
      
      Partial_Res =  node[Point]->GetSolution(2) * Normal[0];
      UyVar_Gradient[Point][0] -= Partial_Res;
      
      Partial_Res =  node[Point]->GetSolution(2) * Normal[1];
      UyVar_Gradient[Point][1] -= Partial_Res;
    }
  
  for (iPoint = 0; iPoint < geometry->GetnPoint(); iPoint++) {
    DualArea = geometry->node[iPoint]->GetVolume();
    PressureLaplacian[iPoint] = (UxVar_Gradient[iPoint][0]*UxVar_Gradient[iPoint][0] + UyVar_Gradient[iPoint][1]*UyVar_Gradient[iPoint][1] +
                                 UxVar_Gradient[iPoint][1]*UyVar_Gradient[iPoint][0] + UxVar_Gradient[iPoint][0]*UyVar_Gradient[iPoint][1])/DualArea ;
    
  }
  
  for (iPoint = 0; iPoint < geometry->GetnPoint(); iPoint++) {
    delete[] UxVar_Gradient[iPoint];
    delete[] UyVar_Gradient[iPoint];
  }
  
  delete[] UxVar_Gradient;
  delete[] UyVar_Gradient;
  
}

void CSolver::Gauss_Elimination(su2double** A, su2double* rhs, unsigned short nVar) {
  
  short iVar, jVar, kVar;
  su2double weight, aux;
  
  if (nVar == 1)
    rhs[0] /= A[0][0];
  else {
    
    /*--- Transform system in Upper Matrix ---*/
    
    for (iVar = 1; iVar < (short)nVar; iVar++) {
      for (jVar = 0; jVar < iVar; jVar++) {
        weight = A[iVar][jVar]/A[jVar][jVar];
        for (kVar = jVar; kVar < (short)nVar; kVar++)
          A[iVar][kVar] -= weight*A[jVar][kVar];
        rhs[iVar] -= weight*rhs[jVar];
      }
    }
    
    /*--- Backwards substitution ---*/
    
    rhs[nVar-1] = rhs[nVar-1]/A[nVar-1][nVar-1];
    for (iVar = (short)nVar-2; iVar >= 0; iVar--) {
      aux = 0;
      for (jVar = iVar+1; jVar < (short)nVar; jVar++)
        aux += A[iVar][jVar]*rhs[jVar];
      rhs[iVar] = (rhs[iVar]-aux)/A[iVar][iVar];
      if (iVar == 0) break;
    }
  }
  
}

void CSolver::Aeroelastic(CSurfaceMovement *surface_movement, CGeometry *geometry, CConfig *config, unsigned long ExtIter) {
  
  /*--- Variables used for Aeroelastic case ---*/
  
  su2double Cl, Cd, Cn, Ct, Cm, Cn_rot;
  su2double Alpha = config->GetAoA()*PI_NUMBER/180.0;
  vector<su2double> structural_solution(4,0.0); //contains solution(displacements and rates) of typical section wing model.
  
  unsigned short iMarker, iMarker_Monitoring, Monitoring;
  string Marker_Tag, Monitoring_Tag;
  
  /*--- Loop over markers and find the ones being monitored. ---*/
  
  for (iMarker = 0; iMarker < config->GetnMarker_All(); iMarker++) {
    Monitoring = config->GetMarker_All_Monitoring(iMarker);
    if (Monitoring == YES) {
      
      /*--- Find the particular marker being monitored and get the forces acting on it. ---*/
      
      for (iMarker_Monitoring = 0; iMarker_Monitoring < config->GetnMarker_Monitoring(); iMarker_Monitoring++) {
        Monitoring_Tag = config->GetMarker_Monitoring_TagBound(iMarker_Monitoring);
        Marker_Tag = config->GetMarker_All_TagBound(iMarker);
        if (Marker_Tag == Monitoring_Tag) {
          
          Cl = GetSurface_CL(iMarker_Monitoring);
          Cd = GetSurface_CD(iMarker_Monitoring);
          
          /*--- For typical section wing model want the force normal to the airfoil (in the direction of the spring) ---*/
          Cn = Cl*cos(Alpha) + Cd*sin(Alpha);
          Ct = -Cl*sin(Alpha) + Cd*cos(Alpha);
          
          Cm = GetSurface_CMz(iMarker_Monitoring);
          
          /*--- Calculate forces for the Typical Section Wing Model taking into account rotation ---*/
          
          /*--- Note that the calculation of the forces and the subsequent displacements ...
           is only correct for the airfoil that starts at the 0 degree position ---*/
          
          if (config->GetKind_GridMovement(ZONE_0) == AEROELASTIC_RIGID_MOTION) {
            su2double Omega, dt, psi;
            dt = config->GetDelta_UnstTimeND();
            Omega  = (config->GetRotation_Rate_Z(ZONE_0)/config->GetOmega_Ref());
            psi = Omega*(dt*ExtIter);
            
            /*--- Correct for the airfoil starting position (This is hardcoded in here) ---*/
            if (Monitoring_Tag == "Airfoil1") {
              psi = psi + 0.0;
            }
            else if (Monitoring_Tag == "Airfoil2") {
              psi = psi + 2.0/3.0*PI_NUMBER;
            }
            else if (Monitoring_Tag == "Airfoil3") {
              psi = psi + 4.0/3.0*PI_NUMBER;
            }
            else
              cout << "WARNING: There is a marker that we are monitoring that doesn't match the values hardcoded above!" << endl;
            
            cout << Monitoring_Tag << " position " << psi*180.0/PI_NUMBER << " degrees. " << endl;
            
            Cn_rot = Cn*cos(psi) - Ct*sin(psi); //Note the signs are different for accounting for the AOA.
            Cn = Cn_rot;
          }
          
          /*--- Solve the aeroelastic equations for the particular marker(surface) ---*/
          
          SolveTypicalSectionWingModel(geometry, Cn, Cm, config, iMarker_Monitoring, structural_solution);
          
          break;
        }
      }
      
      /*--- Compute the new surface node locations ---*/
      surface_movement->AeroelasticDeform(geometry, config, ExtIter, iMarker, iMarker_Monitoring, structural_solution);
      
    }
    
  }
  
}

void CSolver::SetUpTypicalSectionWingModel(vector<vector<su2double> >& Phi, vector<su2double>& omega, CConfig *config) {
  
  /*--- Retrieve values from the config file ---*/
  su2double w_h = config->GetAeroelastic_Frequency_Plunge();
  su2double w_a = config->GetAeroelastic_Frequency_Pitch();
  su2double x_a = config->GetAeroelastic_CG_Location();
  su2double r_a = sqrt(config->GetAeroelastic_Radius_Gyration_Squared());
  su2double w = w_h/w_a;
  
  // Mass Matrix
  vector<vector<su2double> > M(2,vector<su2double>(2,0.0));
  M[0][0] = 1;
  M[0][1] = x_a;
  M[1][0] = x_a;
  M[1][1] = r_a*r_a;
  
  // Stiffness Matrix
  //  vector<vector<su2double> > K(2,vector<su2double>(2,0.0));
  //  K[0][0] = (w_h/w_a)*(w_h/w_a);
  //  K[0][1] = 0.0;
  //  K[1][0] = 0.0;
  //  K[1][1] = r_a*r_a;
  
  /* Eigenvector and Eigenvalue Matrices of the Generalized EigenValue Problem. */
  
  vector<vector<su2double> > Omega2(2,vector<su2double>(2,0.0));
  su2double aux; // auxiliary variable
  aux = sqrt(pow(r_a,2)*pow(w,4) - 2*pow(r_a,2)*pow(w,2) + pow(r_a,2) + 4*pow(x_a,2)*pow(w,2));
  Phi[0][0] = (r_a * (r_a - r_a*pow(w,2) + aux)) / (2*x_a*pow(w, 2));
  Phi[0][1] = (r_a * (r_a - r_a*pow(w,2) - aux)) / (2*x_a*pow(w, 2));
  Phi[1][0] = 1.0;
  Phi[1][1] = 1.0;
  
  Omega2[0][0] = (r_a * (r_a + r_a*pow(w,2) - aux)) / (2*(pow(r_a, 2) - pow(x_a, 2)));
  Omega2[0][1] = 0;
  Omega2[1][0] = 0;
  Omega2[1][1] = (r_a * (r_a + r_a*pow(w,2) + aux)) / (2*(pow(r_a, 2) - pow(x_a, 2)));
  
  /* Nondimesionalize the Eigenvectors such that Phi'*M*Phi = I and PHI'*K*PHI = Omega */
  // Phi'*M*Phi = D
  // D^(-1/2)*Phi'*M*Phi*D^(-1/2) = D^(-1/2)*D^(1/2)*D^(1/2)*D^(-1/2) = I,  D^(-1/2) = inv(sqrt(D))
  // Phi = Phi*D^(-1/2)
  
  vector<vector<su2double> > Aux(2,vector<su2double>(2,0.0));
  vector<vector<su2double> > D(2,vector<su2double>(2,0.0));
  // Aux = M*Phi
  for (int i=0; i<2; i++) {
    for (int j=0; j<2; j++) {
      Aux[i][j] = 0;
      for (int k=0; k<2; k++) {
        Aux[i][j] += M[i][k]*Phi[k][j];
      }
    }
  }
  
  // D = Phi'*Aux
  for (int i=0; i<2; i++) {
    for (int j=0; j<2; j++) {
      D[i][j] = 0;
      for (int k=0; k<2; k++) {
        D[i][j] += Phi[k][i]*Aux[k][j]; //PHI transpose
      }
    }
  }
  
  //Modify the first column
  Phi[0][0] = Phi[0][0] * 1/sqrt(D[0][0]);
  Phi[1][0] = Phi[1][0] * 1/sqrt(D[0][0]);
  //Modify the second column
  Phi[0][1] = Phi[0][1] * 1/sqrt(D[1][1]);
  Phi[1][1] = Phi[1][1] * 1/sqrt(D[1][1]);
  
  // Sqrt of the eigenvalues (frequency of vibration of the modes)
  omega[0] = sqrt(Omega2[0][0]);
  omega[1] = sqrt(Omega2[1][1]);
  
}

void CSolver::SolveTypicalSectionWingModel(CGeometry *geometry, su2double Cl, su2double Cm, CConfig *config, unsigned short iMarker, vector<su2double>& displacements) {
  
  /*--- The aeroelastic model solved in this routine is the typical section wing model
   The details of the implementation are similar to those found in J.J. Alonso 
   "Fully-Implicit Time-Marching Aeroelastic Solutions" 1994. ---*/
  
  /*--- Retrieve values from the config file ---*/
  su2double w_alpha = config->GetAeroelastic_Frequency_Pitch();
  su2double vf      = config->GetAeroelastic_Flutter_Speed_Index();
  su2double b       = config->GetLength_Reynolds()/2.0; // airfoil semichord, Reynolds length is by defaul 1.0
  su2double dt      = config->GetDelta_UnstTimeND();
  dt = dt*w_alpha; //Non-dimensionalize the structural time.
  
  /*--- Structural Equation damping ---*/
  vector<su2double> xi(2,0.0);
  
  /*--- Eigenvectors and Eigenvalues of the Generalized EigenValue Problem. ---*/
  vector<vector<su2double> > Phi(2,vector<su2double>(2,0.0));   // generalized eigenvectors.
  vector<su2double> w(2,0.0);        // sqrt of the generalized eigenvalues (frequency of vibration of the modes).
  SetUpTypicalSectionWingModel(Phi, w, config);
  
  /*--- Solving the Decoupled Aeroelastic Problem with second order time discretization Eq (9) ---*/
  
  /*--- Solution variables description. //x[j][i], j-entry, i-equation. // Time (n+1)->np1, n->n, (n-1)->n1 ---*/
  vector<vector<su2double> > x_np1(2,vector<su2double>(2,0.0));
  
  /*--- Values from previous movement of spring at true time step n+1
   We use this values because we are solving for delta changes not absolute changes ---*/
  vector<vector<su2double> > x_np1_old = config->GetAeroelastic_np1(iMarker);
  
  /*--- Values at previous timesteps. ---*/
  vector<vector<su2double> > x_n = config->GetAeroelastic_n(iMarker);
  vector<vector<su2double> > x_n1 = config->GetAeroelastic_n1(iMarker);
  
  /*--- Set up of variables used to solve the structural problem. ---*/
  vector<su2double> f_tilde(2,0.0);
  vector<vector<su2double> > A_inv(2,vector<su2double>(2,0.0));
  su2double detA;
  su2double s1, s2;
  vector<su2double> rhs(2,0.0); //right hand side
  vector<su2double> eta(2,0.0);
  vector<su2double> eta_dot(2,0.0);
  
  /*--- Forcing Term ---*/
  su2double cons = vf*vf/PI_NUMBER;
  vector<su2double> f(2,0.0);
  f[0] = cons*(-Cl);
  f[1] = cons*(2*-Cm);
  
  //f_tilde = Phi'*f
  for (int i=0; i<2; i++) {
    f_tilde[i] = 0;
    for (int k=0; k<2; k++) {
      f_tilde[i] += Phi[k][i]*f[k]; //PHI transpose
    }
  }
  
  /*--- solve each decoupled equation (The inverse of the 2x2 matrix is provided) ---*/
  for (int i=0; i<2; i++) {
    /* Matrix Inverse */
    detA = 9.0/(4.0*dt*dt) + 3*w[i]*xi[i]/(dt) + w[i]*w[i];
    A_inv[0][0] = 1/detA * (3/(2.0*dt) + 2*xi[i]*w[i]);
    A_inv[0][1] = 1/detA * 1;
    A_inv[1][0] = 1/detA * -w[i]*w[i];
    A_inv[1][1] = 1/detA * 3/(2.0*dt);
    
    /* Source Terms from previous iterations */
    s1 = (-4*x_n[0][i] + x_n1[0][i])/(2.0*dt);
    s2 = (-4*x_n[1][i] + x_n1[1][i])/(2.0*dt);
    
    /* Problem Right Hand Side */
    rhs[0] = -s1;
    rhs[1] = f_tilde[i]-s2;
    
    /* Solve the equations */
    x_np1[0][i] = A_inv[0][0]*rhs[0] + A_inv[0][1]*rhs[1];
    x_np1[1][i] = A_inv[1][0]*rhs[0] + A_inv[1][1]*rhs[1];
    
    eta[i] = x_np1[0][i]-x_np1_old[0][i];  // For displacements, the change(deltas) is used.
    eta_dot[i] = x_np1[1][i]; // For velocities, absolute values are used.
  }
  
  /*--- Transform back from the generalized coordinates to get the actual displacements in plunge and pitch  q = Phi*eta ---*/
  vector<su2double> q(2,0.0);
  vector<su2double> q_dot(2,0.0);
  for (int i=0; i<2; i++) {
    q[i] = 0;
    q_dot[i] = 0;
    for (int k=0; k<2; k++) {
      q[i] += Phi[i][k]*eta[k];
      q_dot[i] += Phi[i][k]*eta_dot[k];
    }
  }
  
  su2double dh = b*q[0];
  su2double dalpha = q[1];
  
  su2double h_dot = w_alpha*b*q_dot[0];  //The w_a brings it back to actual time.
  su2double alpha_dot = w_alpha*q_dot[1];
  
  /*--- Set the solution of the structural equations ---*/
  displacements[0] = dh;
  displacements[1] = dalpha;
  displacements[2] = h_dot;
  displacements[3] = alpha_dot;
  
  /*--- Calculate the total plunge and total pitch displacements for the unsteady step by summing the displacement at each sudo time step ---*/
  su2double pitch, plunge;
  pitch = config->GetAeroelastic_pitch(iMarker);
  plunge = config->GetAeroelastic_plunge(iMarker);
  
  config->SetAeroelastic_pitch(iMarker , pitch+dalpha);
  config->SetAeroelastic_plunge(iMarker , plunge+dh/b);
  
  /*--- Set the Aeroelastic solution at time n+1. This gets update every sudo time step
   and after convering the sudo time step the solution at n+1 get moved to the solution at n
   in SetDualTime_Solver method ---*/
  
  config->SetAeroelastic_np1(iMarker, x_np1);
  
}

void CSolver::Restart_OldGeometry(CGeometry *geometry, CConfig *config) {

  /*--- This function is intended for dual time simulations ---*/

  unsigned long index;

  int Unst_RestartIter;
  ifstream restart_file_n;
  unsigned short iZone = config->GetiZone();
  unsigned short nZone = geometry->GetnZone();
  string filename = config->GetSolution_FlowFileName();
  string filename_n;

  /*--- Auxiliary vector for storing the coordinates ---*/
  su2double *Coord;
  Coord = new su2double[nDim];

  /*--- Variables for reading the restart files ---*/
  string text_line;
  long iPoint_Local;
  unsigned long iPoint_Global_Local = 0, iPoint_Global = 0;
  unsigned short rbuf_NotMatching, sbuf_NotMatching;

  /*--- Multizone problems require the number of the zone to be appended. ---*/

  if (nZone > 1)
    filename = config->GetMultizone_FileName(filename, iZone);

  /*--- First, we load the restart file for time n ---*/

  /*-------------------------------------------------------------------------------------------*/

  /*--- Modify file name for an unsteady restart ---*/
  Unst_RestartIter = SU2_TYPE::Int(config->GetUnst_RestartIter())-1;
  filename_n = config->GetUnsteady_FileName(filename, Unst_RestartIter);

  /*--- Open the restart file, throw an error if this fails. ---*/

  restart_file_n.open(filename_n.data(), ios::in);
  if (restart_file_n.fail()) {
    SU2_MPI::Error(string("There is no flow restart file ") + filename_n, CURRENT_FUNCTION);
  }

  /*--- First, set all indices to a negative value by default, and Global n indices to 0 ---*/
  iPoint_Global_Local = 0; iPoint_Global = 0;

  /*--- Read all lines in the restart file ---*/
  /*--- The first line is the header ---*/

  getline (restart_file_n, text_line);

  for (iPoint_Global = 0; iPoint_Global < geometry->GetGlobal_nPointDomain(); iPoint_Global++ ) {
    
    getline (restart_file_n, text_line);
    
    istringstream point_line(text_line);

    /*--- Retrieve local index. If this node from the restart file lives
     on the current processor, we will load and instantiate the vars. ---*/

    iPoint_Local = geometry->GetGlobal_to_Local_Point(iPoint_Global);

    if (iPoint_Local > -1) {

      if (nDim == 2) point_line >> index >> Coord[0] >> Coord[1];
      if (nDim == 3) point_line >> index >> Coord[0] >> Coord[1] >> Coord[2];

      geometry->node[iPoint_Local]->SetCoord_n(Coord);

      iPoint_Global_Local++;
    }
  }

  /*--- Detect a wrong solution file ---*/

  rbuf_NotMatching = 0; sbuf_NotMatching = 0;

  if (iPoint_Global_Local < geometry->GetnPointDomain()) { sbuf_NotMatching = 1; }

#ifndef HAVE_MPI
  rbuf_NotMatching = sbuf_NotMatching;
#else
  SU2_MPI::Allreduce(&sbuf_NotMatching, &rbuf_NotMatching, 1, MPI_UNSIGNED_SHORT, MPI_SUM, MPI_COMM_WORLD);
#endif
  if (rbuf_NotMatching != 0) {
    SU2_MPI::Error(string("The solution file ") + filename + string(" doesn't match with the mesh file!\n") +
                   string("It could be empty lines at the end of the file."), CURRENT_FUNCTION);
  }

  /*--- Close the restart file ---*/

  restart_file_n.close();

  /*-------------------------------------------------------------------------------------------*/
  /*-------------------------------------------------------------------------------------------*/

  /*--- Now, we load the restart file for time n-1, if the simulation is 2nd Order ---*/

  if (config->GetUnsteady_Simulation() == DT_STEPPING_2ND) {

    ifstream restart_file_n1;
    string filename_n1;

    /*--- Modify file name for an unsteady restart ---*/
    Unst_RestartIter = SU2_TYPE::Int(config->GetUnst_RestartIter())-2;
    filename_n1 = config->GetUnsteady_FileName(filename, Unst_RestartIter);

    /*--- Open the restart file, throw an error if this fails. ---*/

    restart_file_n.open(filename_n1.data(), ios::in);
    if (restart_file_n.fail()) {
        SU2_MPI::Error(string("There is no flow restart file ") + filename_n1, CURRENT_FUNCTION);

    }

    /*--- First, set all indices to a negative value by default, and Global n indices to 0 ---*/
    iPoint_Global_Local = 0; iPoint_Global = 0;

    /*--- Read all lines in the restart file ---*/
    /*--- The first line is the header ---*/

    getline (restart_file_n, text_line);

    for (iPoint_Global = 0; iPoint_Global < geometry->GetGlobal_nPointDomain(); iPoint_Global++ ) {
      
      getline (restart_file_n, text_line);
      
      istringstream point_line(text_line);

      /*--- Retrieve local index. If this node from the restart file lives
       on the current processor, we will load and instantiate the vars. ---*/

      iPoint_Local = geometry->GetGlobal_to_Local_Point(iPoint_Global);

      if (iPoint_Local > -1) {

        if (nDim == 2) point_line >> index >> Coord[0] >> Coord[1];
        if (nDim == 3) point_line >> index >> Coord[0] >> Coord[1] >> Coord[2];

        geometry->node[iPoint_Local]->SetCoord_n1(Coord);

        iPoint_Global_Local++;
      }

    }

    /*--- Detect a wrong solution file ---*/

    rbuf_NotMatching = 0; sbuf_NotMatching = 0;

    if (iPoint_Global_Local < geometry->GetnPointDomain()) { sbuf_NotMatching = 1; }

#ifndef HAVE_MPI
    rbuf_NotMatching = sbuf_NotMatching;
#else
    SU2_MPI::Allreduce(&sbuf_NotMatching, &rbuf_NotMatching, 1, MPI_UNSIGNED_SHORT, MPI_SUM, MPI_COMM_WORLD);
#endif
    if (rbuf_NotMatching != 0) {
      SU2_MPI::Error(string("The solution file ") + filename + string(" doesn't match with the mesh file!\n") +
                     string("It could be empty lines at the end of the file."), CURRENT_FUNCTION);
    }

    /*--- Close the restart file ---*/

    restart_file_n1.close();

  }

  /*--- It's necessary to communicate this information ---*/

  geometry->Set_MPI_OldCoord(config);
  
  delete [] Coord;

}

void CSolver::Read_SU2_Restart_ASCII(CGeometry *geometry, CConfig *config, string val_filename) {

  ifstream restart_file;
  string text_line, Tag;
  unsigned short iVar;
  long index, iPoint_Local = 0; unsigned long iPoint_Global = 0;
  int counter = 0;
  config->fields.clear();

  Restart_Vars = new int[5];

  /*--- First, check that this is not a binary restart file. ---*/

  char fname[100];
  strcpy(fname, val_filename.c_str());
  int magic_number;

#ifndef HAVE_MPI

  /*--- Serial binary input. ---*/

  FILE *fhw;
  fhw = fopen(fname,"rb");
  size_t ret;

  /*--- Error check for opening the file. ---*/

  if (!fhw) {
    SU2_MPI::Error(string("Unable to open SU2 restart file ") + fname, CURRENT_FUNCTION);
  }

  /*--- Attempt to read the first int, which should be our magic number. ---*/

  ret = fread(&magic_number, sizeof(int), 1, fhw);
  if (ret != 1) {
    SU2_MPI::Error("Error reading restart file.", CURRENT_FUNCTION);
  }

  /*--- Check that this is an SU2 binary file. SU2 binary files
   have the hex representation of "SU2" as the first int in the file. ---*/

  if (magic_number == 535532) {
    SU2_MPI::Error(string("File ") + string(fname) + string(" is a binary SU2 restart file, expected ASCII.\n") +
                   string("SU2 reads/writes binary restart files by default.\n") +
                   string("Note that backward compatibility for ASCII restart files is\n") +
                   string("possible with the WRT_BINARY_RESTART / READ_BINARY_RESTART options."), CURRENT_FUNCTION);
  }

  fclose(fhw);

#else

  /*--- Parallel binary input using MPI I/O. ---*/

  MPI_File fhw;
  int ierr;

  /*--- All ranks open the file using MPI. ---*/

  ierr = MPI_File_open(MPI_COMM_WORLD, fname, MPI_MODE_RDONLY, MPI_INFO_NULL, &fhw);

  /*--- Error check opening the file. ---*/

  if (ierr) {
    SU2_MPI::Error(string("Unable to open SU2 restart file ") + string(fname), CURRENT_FUNCTION);
  }

  /*--- Have the master attempt to read the magic number. ---*/

  if (rank == MASTER_NODE)
    MPI_File_read(fhw, &magic_number, 1, MPI_INT, MPI_STATUS_IGNORE);

  /*--- Broadcast the number of variables to all procs and store clearly. ---*/

  SU2_MPI::Bcast(&magic_number, 1, MPI_INT, MASTER_NODE, MPI_COMM_WORLD);

  /*--- Check that this is an SU2 binary file. SU2 binary files
   have the hex representation of "SU2" as the first int in the file. ---*/

  if (magic_number == 535532) {
    SU2_MPI::Error(string("File ") + string(fname) + string(" is a binary SU2 restart file, expected ASCII.\n") +
                   string("SU2 reads/writes binary restart files by default.\n") +
                   string("Note that backward compatibility for ASCII restart files is\n") +
                   string("possible with the WRT_BINARY_RESTART / READ_BINARY_RESTART options."), CURRENT_FUNCTION);
  }

  MPI_File_close(&fhw);

#endif

  /*--- Open the restart file ---*/

  restart_file.open(val_filename.data(), ios::in);

  /*--- In case there is no restart file ---*/

  if (restart_file.fail()) {
    SU2_MPI::Error(string("SU2 ASCII solution file  ") + string(fname) + string(" not found."), CURRENT_FUNCTION);
  }

  /*--- Identify the number of fields (and names) in the restart file ---*/

  getline (restart_file, text_line);
  stringstream ss(text_line);
  while (ss >> Tag) {
    config->fields.push_back(Tag);
    if (ss.peek() == ',') ss.ignore();
  }

  /*--- Set the number of variables, one per field in the
   restart file (without including the PointID) ---*/

  Restart_Vars[1] = (int)config->fields.size() - 1;

  /*--- Allocate memory for the restart data. ---*/

  Restart_Data = new passivedouble[Restart_Vars[1]*geometry->GetnPointDomain()];

  /*--- Read all lines in the restart file and extract data. ---*/

  for (iPoint_Global = 0; iPoint_Global < geometry->GetGlobal_nPointDomain(); iPoint_Global++ ) {

    getline (restart_file, text_line);

    istringstream point_line(text_line);

    /*--- Retrieve local index. If this node from the restart file lives
     on the current processor, we will load and instantiate the vars. ---*/

    iPoint_Local = geometry->GetGlobal_to_Local_Point(iPoint_Global);

    if (iPoint_Local > -1) {

      /*--- The PointID is not stored --*/

      point_line >> index;

      /*--- Store the solution (starting with node coordinates) --*/

      for (iVar = 0; iVar < Restart_Vars[1]; iVar++)
        point_line >> Restart_Data[counter*Restart_Vars[1] + iVar];

      /*--- Increment our local point counter. ---*/

      counter++;

    }
  }

}

void CSolver::Read_SU2_Restart_Binary(CGeometry *geometry, CConfig *config, string val_filename) {

  char str_buf[CGNS_STRING_SIZE], fname[100];
  unsigned short iVar;
  strcpy(fname, val_filename.c_str());
  int nRestart_Vars = 5, nFields;
  Restart_Vars = new int[5];
  config->fields.clear();

#ifndef HAVE_MPI

  /*--- Serial binary input. ---*/

  FILE *fhw;
  fhw = fopen(fname,"rb");
  size_t ret;

  /*--- Error check for opening the file. ---*/

  if (!fhw) {
    SU2_MPI::Error(string("Unable to open SU2 restart file ") + string(fname), CURRENT_FUNCTION);
  }

  /*--- First, read the number of variables and points. ---*/

  ret = fread(Restart_Vars, sizeof(int), nRestart_Vars, fhw);
  if (ret != (unsigned long)nRestart_Vars) {
    SU2_MPI::Error("Error reading restart file.", CURRENT_FUNCTION);
  }

  /*--- Check that this is an SU2 binary file. SU2 binary files
   have the hex representation of "SU2" as the first int in the file. ---*/

  if (Restart_Vars[0] != 535532) {
    SU2_MPI::Error(string("File ") + string(fname) + string(" is not a binary SU2 restart file.\n") +
                   string("SU2 reads/writes binary restart files by default.\n") +
                   string("Note that backward compatibility for ASCII restart files is\n") +
                   string("possible with the WRT_BINARY_RESTART / READ_BINARY_RESTART options."), CURRENT_FUNCTION);
  }

  /*--- Store the number of fields to be read for clarity. ---*/

  nFields = Restart_Vars[1];

  /*--- Read the variable names from the file. Note that we are adopting a
   fixed length of 33 for the string length to match with CGNS. This is
   needed for when we read the strings later. We pad the beginning of the
   variable string vector with the Point_ID tag that wasn't written. ---*/

  config->fields.push_back("Point_ID");
  for (iVar = 0; iVar < nFields; iVar++) {
    ret = fread(str_buf, sizeof(char), CGNS_STRING_SIZE, fhw);
    if (ret != (unsigned long)CGNS_STRING_SIZE) {
      SU2_MPI::Error("Error reading restart file.", CURRENT_FUNCTION);
    }
    config->fields.push_back(str_buf);
  }

  /*--- For now, create a temp 1D buffer to read the data from file. ---*/

  Restart_Data = new passivedouble[nFields*geometry->GetnPointDomain()];

  /*--- Read in the data for the restart at all local points. ---*/

  ret = fread(Restart_Data, sizeof(passivedouble), nFields*geometry->GetnPointDomain(), fhw);
  if (ret != (unsigned long)nFields*geometry->GetnPointDomain()) {
    SU2_MPI::Error("Error reading restart file.", CURRENT_FUNCTION);
  }

  /*--- Close the file. ---*/

  fclose(fhw);

#else

  /*--- Parallel binary input using MPI I/O. ---*/

  MPI_File fhw;
  SU2_MPI::Status status;
  MPI_Datatype etype, filetype;
  MPI_Offset disp;
  unsigned long iPoint_Global, index, iChar;
  string field_buf;

  int ierr;

  /*--- All ranks open the file using MPI. ---*/

  ierr = MPI_File_open(MPI_COMM_WORLD, fname, MPI_MODE_RDONLY, MPI_INFO_NULL, &fhw);

  /*--- Error check opening the file. ---*/

  if (ierr) {
    SU2_MPI::Error(string("Unable to open SU2 restart file ") + string(fname), CURRENT_FUNCTION);
  }

  /*--- First, read the number of variables and points (i.e., cols and rows),
   which we will need in order to read the file later. Also, read the
   variable string names here. Only the master rank reads the header. ---*/

  if (rank == MASTER_NODE)
    MPI_File_read(fhw, Restart_Vars, nRestart_Vars, MPI_INT, MPI_STATUS_IGNORE);

  /*--- Broadcast the number of variables to all procs and store clearly. ---*/

  SU2_MPI::Bcast(Restart_Vars, nRestart_Vars, MPI_INT, MASTER_NODE, MPI_COMM_WORLD);

  /*--- Check that this is an SU2 binary file. SU2 binary files
   have the hex representation of "SU2" as the first int in the file. ---*/

  if (Restart_Vars[0] != 535532) {
    SU2_MPI::Error(string("File ") + string(fname) + string(" is not a binary SU2 restart file.\n") +
                   string("SU2 reads/writes binary restart files by default.\n") +
                   string("Note that backward compatibility for ASCII restart files is\n") +
                   string("possible with the WRT_BINARY_RESTART / READ_BINARY_RESTART options."), CURRENT_FUNCTION);
  }

  /*--- Store the number of fields to be read for clarity. ---*/

  nFields = Restart_Vars[1];

  /*--- Read the variable names from the file. Note that we are adopting a
   fixed length of 33 for the string length to match with CGNS. This is
   needed for when we read the strings later. ---*/

  char *mpi_str_buf = new char[nFields*CGNS_STRING_SIZE];
  if (rank == MASTER_NODE) {
    disp = nRestart_Vars*sizeof(int);
    MPI_File_read_at(fhw, disp, mpi_str_buf, nFields*CGNS_STRING_SIZE,
                     MPI_CHAR, MPI_STATUS_IGNORE);
  }

  /*--- Broadcast the string names of the variables. ---*/

  SU2_MPI::Bcast(mpi_str_buf, nFields*CGNS_STRING_SIZE, MPI_CHAR,
                 MASTER_NODE, MPI_COMM_WORLD);

  /*--- Now parse the string names and load into the config class in case
   we need them for writing visualization files (SU2_SOL). ---*/

  config->fields.push_back("Point_ID");
  for (iVar = 0; iVar < nFields; iVar++) {
    index = iVar*CGNS_STRING_SIZE;
    field_buf.append("\"");
    for (iChar = 0; iChar < (unsigned long)CGNS_STRING_SIZE; iChar++) {
      str_buf[iChar] = mpi_str_buf[index + iChar];
    }
    field_buf.append(str_buf);
    field_buf.append("\"");
    config->fields.push_back(field_buf.c_str());
    field_buf.clear();
  }

  /*--- Free string buffer memory. ---*/

  delete [] mpi_str_buf;

  /*--- We're writing only su2doubles in the data portion of the file. ---*/

  etype = MPI_DOUBLE;

  /*--- We need to ignore the 4 ints describing the nVar_Restart and nPoints,
   along with the string names of the variables. ---*/

  disp = nRestart_Vars*sizeof(int) + CGNS_STRING_SIZE*nFields*sizeof(char);

  /*--- Define a derived datatype for this rank's set of non-contiguous data
   that will be placed in the restart. Here, we are collecting each one of the
   points which are distributed throughout the file in blocks of nVar_Restart data. ---*/

  int *blocklen = new int[geometry->GetnPointDomain()];
  int *displace = new int[geometry->GetnPointDomain()];
  int counter = 0;
  for (iPoint_Global = 0; iPoint_Global < geometry->GetGlobal_nPointDomain(); iPoint_Global++ ) {
    if (geometry->GetGlobal_to_Local_Point(iPoint_Global) > -1) {
      blocklen[counter] = nFields;
      displace[counter] = iPoint_Global*nFields;
      counter++;
    }
  }
  MPI_Type_indexed(geometry->GetnPointDomain(), blocklen, displace, MPI_DOUBLE, &filetype);
  MPI_Type_commit(&filetype);

  /*--- Set the view for the MPI file write, i.e., describe the location in
   the file that this rank "sees" for writing its piece of the restart file. ---*/

  MPI_File_set_view(fhw, disp, etype, filetype, (char*)"native", MPI_INFO_NULL);

  /*--- For now, create a temp 1D buffer to read the data from file. ---*/

  Restart_Data = new passivedouble[nFields*geometry->GetnPointDomain()];

  /*--- Collective call for all ranks to read from their view simultaneously. ---*/

  MPI_File_read_all(fhw, Restart_Data, nFields*geometry->GetnPointDomain(), MPI_DOUBLE, &status);

  /*--- All ranks close the file after writing. ---*/

  MPI_File_close(&fhw);

  /*--- Free the derived datatype and release temp memory. ---*/

  MPI_Type_free(&filetype);

  delete [] blocklen;
  delete [] displace;
  
#endif
  
}

void CSolver::Read_SU2_Restart_Metadata(CGeometry *geometry, CConfig *config, bool adjoint_run, string val_filename) {

	su2double AoA_ = config->GetAoA();
	su2double AoS_ = config->GetAoS();
	su2double BCThrust_ = config->GetInitial_BCThrust();
        su2double Total_Time_ = 0.0;
	su2double dCD_dCL_ = config->GetdCD_dCL();
 su2double dCMx_dCL_ = config->GetdCMx_dCL();
 su2double dCMy_dCL_ = config->GetdCMy_dCL();
 su2double dCMz_dCL_ = config->GetdCMz_dCL();
  string::size_type position;
	unsigned long ExtIter_ = 0;
	ifstream restart_file;
	bool adjoint = (config->GetContinuous_Adjoint()) || (config->GetDiscrete_Adjoint());

	if (config->GetRead_Binary_Restart()) {

		char fname[100];
		strcpy(fname, val_filename.c_str());
		int nVar_Buf = 5;
		int var_buf[5];
		int Restart_Iter = 0;
		passivedouble Restart_Meta_Passive[8] = {0.0,0.0,0.0,0.0,0.0,0.0,0.0,0.0};
		su2double Restart_Meta[8] = {0.0,0.0,0.0,0.0,0.0,0.0,0.0,0.0};

#ifndef HAVE_MPI

		/*--- Serial binary input. ---*/

		FILE *fhw;
		fhw = fopen(fname,"rb");
    size_t ret;

		/*--- Error check for opening the file. ---*/

		if (!fhw) {
      SU2_MPI::Error(string("Unable to open restart file ") + string(fname), CURRENT_FUNCTION);
		}

		/*--- First, read the number of variables and points. ---*/

		ret = fread(var_buf, sizeof(int), nVar_Buf, fhw);
    if (ret != (unsigned long)nVar_Buf) {
      SU2_MPI::Error("Error reading restart file.", CURRENT_FUNCTION);
    }

    /*--- Check that this is an SU2 binary file. SU2 binary files
     have the hex representation of "SU2" as the first int in the file. ---*/

    if (var_buf[0] != 535532) {
      SU2_MPI::Error(string("File ") + string(fname) + string(" is not a binary SU2 restart file.\n") +
                     string("SU2 reads/writes binary restart files by default.\n") +
                     string("Note that backward compatibility for ASCII restart files is\n") +
                     string("possible with the WRT_BINARY_RESTART / READ_BINARY_RESTART options."), CURRENT_FUNCTION);
    }

    /*--- Compute (negative) displacements and grab the metadata. ---*/

    ret = sizeof(int) + 8*sizeof(passivedouble);
    fseek(fhw,-ret, SEEK_END);

    /*--- Read the external iteration. ---*/

    ret = fread(&Restart_Iter, sizeof(int), 1, fhw);
    if (ret != 1) {
      SU2_MPI::Error("Error reading restart file.", CURRENT_FUNCTION);
    }

    /*--- Read the metadata. ---*/

    ret = fread(Restart_Meta_Passive, sizeof(passivedouble), 8, fhw);
    if (ret != 8) {
      SU2_MPI::Error("Error reading restart file.", CURRENT_FUNCTION);
    }

    for (unsigned short iVar = 0; iVar < 8; iVar++)
      Restart_Meta[iVar] = Restart_Meta_Passive[iVar];

    /*--- Close the file. ---*/

    fclose(fhw);

#else

		/*--- Parallel binary input using MPI I/O. ---*/

		MPI_File fhw;
		MPI_Offset disp;
    int ierr;

		/*--- All ranks open the file using MPI. ---*/

		ierr = MPI_File_open(MPI_COMM_WORLD, fname, MPI_MODE_RDONLY, MPI_INFO_NULL, &fhw);

		/*--- Error check opening the file. ---*/

		if (ierr) {
      SU2_MPI::Error(string("Unable to open SU2 restart file ") + string(fname), CURRENT_FUNCTION);
		}

		/*--- First, read the number of variables and points (i.e., cols and rows),
     which we will need in order to read the file later. Also, read the
     variable string names here. Only the master rank reads the header. ---*/

		if (rank == MASTER_NODE)
			MPI_File_read(fhw, var_buf, nVar_Buf, MPI_INT, MPI_STATUS_IGNORE);

		/*--- Broadcast the number of variables to all procs and store clearly. ---*/

		SU2_MPI::Bcast(var_buf, nVar_Buf, MPI_INT, MASTER_NODE, MPI_COMM_WORLD);

    /*--- Check that this is an SU2 binary file. SU2 binary files
     have the hex representation of "SU2" as the first int in the file. ---*/

    if (var_buf[0] != 535532) {
      SU2_MPI::Error(string("File ") + string(fname) + string(" is not a binary SU2 restart file.\n") +
                     string("SU2 reads/writes binary restart files by default.\n") +
                     string("Note that backward compatibility for ASCII restart files is\n") +
                     string("possible with the WRT_BINARY_RESTART / READ_BINARY_RESTART options."), CURRENT_FUNCTION);
    }

    /*--- Access the metadata. ---*/

		if (rank == MASTER_NODE) {

      /*--- External iteration. ---*/

      disp = (nVar_Buf*sizeof(int) + var_buf[1]*CGNS_STRING_SIZE*sizeof(char) +
              var_buf[1]*var_buf[2]*sizeof(passivedouble));
      MPI_File_read_at(fhw, disp, &Restart_Iter, 1, MPI_INT, MPI_STATUS_IGNORE);

			/*--- Additional doubles for AoA, AoS, etc. ---*/

      disp = (nVar_Buf*sizeof(int) + var_buf[1]*CGNS_STRING_SIZE*sizeof(char) +
              var_buf[1]*var_buf[2]*sizeof(passivedouble) + 1*sizeof(int));
      MPI_File_read_at(fhw, disp, Restart_Meta_Passive, 8, MPI_DOUBLE, MPI_STATUS_IGNORE);

		}

		/*--- Communicate metadata. ---*/

		SU2_MPI::Bcast(&Restart_Iter, 1, MPI_INT, MASTER_NODE, MPI_COMM_WORLD);

		/*--- Copy to a su2double structure (because of the SU2_MPI::Bcast
              doesn't work with passive data)---*/

		for (unsigned short iVar = 0; iVar < 8; iVar++)
			Restart_Meta[iVar] = Restart_Meta_Passive[iVar];

		SU2_MPI::Bcast(Restart_Meta, 8, MPI_DOUBLE, MASTER_NODE, MPI_COMM_WORLD);

		/*--- All ranks close the file after writing. ---*/

		MPI_File_close(&fhw);

#endif

		/*--- Store intermediate vals from file I/O in correct variables. ---*/

		ExtIter_  = Restart_Iter;
		AoA_      = Restart_Meta[0];
		AoS_      = Restart_Meta[1];
		BCThrust_ = Restart_Meta[2];
		dCD_dCL_  = Restart_Meta[3];
  dCMx_dCL_  = Restart_Meta[4];
  dCMy_dCL_  = Restart_Meta[5];
  dCMz_dCL_  = Restart_Meta[6];
  Total_Time_ = Restart_Meta[7];

	} else {

    /*--- First, check that this is not a binary restart file. ---*/

    char fname[100];
    strcpy(fname, val_filename.c_str());
    int magic_number;

#ifndef HAVE_MPI

    /*--- Serial binary input. ---*/

    FILE *fhw;
    fhw = fopen(fname,"rb");
    size_t ret;

    /*--- Error check for opening the file. ---*/

    if (!fhw) {
      SU2_MPI::Error(string("Unable to open SU2 restart file ") + string(fname), CURRENT_FUNCTION);
    }

    /*--- Attempt to read the first int, which should be our magic number. ---*/

    ret = fread(&magic_number, sizeof(int), 1, fhw);
    if (ret != 1) {
      SU2_MPI::Error("Error reading restart file.", CURRENT_FUNCTION);
    }

    /*--- Check that this is an SU2 binary file. SU2 binary files
     have the hex representation of "SU2" as the first int in the file. ---*/

    if (magic_number == 535532) {
      SU2_MPI::Error(string("File ") + string(fname) + string(" is a binary SU2 restart file, expected ASCII.\n") +
                     string("SU2 reads/writes binary restart files by default.\n") +
                     string("Note that backward compatibility for ASCII restart files is\n") +
                     string("possible with the WRT_BINARY_RESTART / READ_BINARY_RESTART options."), CURRENT_FUNCTION);
    }

    fclose(fhw);

#else

    /*--- Parallel binary input using MPI I/O. ---*/

    MPI_File fhw;
    int ierr;

    /*--- All ranks open the file using MPI. ---*/

    ierr = MPI_File_open(MPI_COMM_WORLD, fname, MPI_MODE_RDONLY, MPI_INFO_NULL, &fhw);

    /*--- Error check opening the file. ---*/

    if (ierr) {
      SU2_MPI::Error(string("Unable to open SU2 restart file ") + string(fname), CURRENT_FUNCTION);
    }

    /*--- Have the master attempt to read the magic number. ---*/

    if (rank == MASTER_NODE)
      MPI_File_read(fhw, &magic_number, 1, MPI_INT, MPI_STATUS_IGNORE);

    /*--- Broadcast the number of variables to all procs and store clearly. ---*/

    SU2_MPI::Bcast(&magic_number, 1, MPI_INT, MASTER_NODE, MPI_COMM_WORLD);

    /*--- Check that this is an SU2 binary file. SU2 binary files
     have the hex representation of "SU2" as the first int in the file. ---*/

    if (magic_number == 535532) {
      SU2_MPI::Error(string("File ") + string(fname) + string(" is a binary SU2 restart file, expected ASCII.\n") +
                     string("SU2 reads/writes binary restart files by default.\n") +
                     string("Note that backward compatibility for ASCII restart files is\n") +
                     string("possible with the WRT_BINARY_RESTART / READ_BINARY_RESTART options."), CURRENT_FUNCTION);
    }
    
    MPI_File_close(&fhw);
    
#endif

    /*--- Carry on with ASCII metadata reading. ---*/

		restart_file.open(val_filename.data(), ios::in);
		if (restart_file.fail()) {
			if (rank == MASTER_NODE) {
				cout << " Warning: There is no restart file (" << val_filename.data() << ")."<< endl;
				cout << " Computation will continue without updating metadata parameters." << endl;
			}
		} else {

			unsigned long iPoint_Global = 0;
			string text_line;

			/*--- The first line is the header (General description) ---*/

			getline (restart_file, text_line);

			/*--- Space for the solution ---*/

			for (iPoint_Global = 0; iPoint_Global < geometry->GetGlobal_nPointDomain(); iPoint_Global++ ) {

				getline (restart_file, text_line);

			}

			/*--- Space for extra info (if any) ---*/

			while (getline (restart_file, text_line)) {

				/*--- External iteration ---*/

				position = text_line.find ("EXT_ITER=",0);
				if (position != string::npos) {
					text_line.erase (0,9); ExtIter_ = atoi(text_line.c_str());
				}

        position = text_line.find ("TOTAL_TIME=",0);
        if (position != string::npos) {
          text_line.erase (0,11); Total_Time_ = atof(text_line.c_str());
        }

				/*--- Angle of attack ---*/

				position = text_line.find ("AOA=",0);
				if (position != string::npos) {
					text_line.erase (0,4); AoA_ = atof(text_line.c_str());
				}

				/*--- Sideslip angle ---*/

				position = text_line.find ("SIDESLIP_ANGLE=",0);
				if (position != string::npos) {
					text_line.erase (0,15); AoS_ = atof(text_line.c_str());
				}

				/*--- BCThrust angle ---*/

				position = text_line.find ("INITIAL_BCTHRUST=",0);
				if (position != string::npos) {
					text_line.erase (0,17); BCThrust_ = atof(text_line.c_str());
				}

				if (adjoint_run) {

					if (config->GetEval_dOF_dCX() == true) {

						/*--- dCD_dCL coefficient ---*/

       position = text_line.find ("DCD_DCL_VALUE=",0);
       if (position != string::npos) {
         text_line.erase (0,14); dCD_dCL_ = atof(text_line.c_str());
       }
       
       /*--- dCMx_dCL coefficient ---*/
       
       position = text_line.find ("DCMX_DCL_VALUE=",0);
       if (position != string::npos) {
         text_line.erase (0,15); dCMx_dCL_ = atof(text_line.c_str());
       }
       
       /*--- dCMy_dCL coefficient ---*/
       
       position = text_line.find ("DCMY_DCL_VALUE=",0);
       if (position != string::npos) {
         text_line.erase (0,15); dCMy_dCL_ = atof(text_line.c_str());
       }
       
       /*--- dCMz_dCL coefficient ---*/
       
       position = text_line.find ("DCMZ_DCL_VALUE=",0);
       if (position != string::npos) {
         text_line.erase (0,15); dCMz_dCL_ = atof(text_line.c_str());
       }
       
					}

				}

			}


			/*--- Close the restart meta file. ---*/

			restart_file.close();

		}
	}

	/*--- Load the metadata. ---*/

	/*--- Only from the direct problem ---*/

	if (!adjoint_run) {

		/*--- Angle of attack ---*/

		if (config->GetDiscard_InFiles() == false) {
			if ((config->GetAoA() != AoA_) &&  (rank == MASTER_NODE)) {
				cout.precision(6);
				cout <<"WARNING: AoA in the solution file (" << AoA_ << " deg.) +" << endl;
				cout << "         AoA offset in mesh file (" << config->GetAoA_Offset() << " deg.) = " << AoA_ + config->GetAoA_Offset() << " deg." << endl;
			}
			config->SetAoA(AoA_ + config->GetAoA_Offset());
		}
		else {
			if ((config->GetAoA() != AoA_) &&  (rank == MASTER_NODE))
				cout <<"WARNING: Discarding the AoA in the solution file." << endl;
		}

		/*--- Sideslip angle ---*/

		if (config->GetDiscard_InFiles() == false) {
			if ((config->GetAoS() != AoS_) &&  (rank == MASTER_NODE)) {
				cout.precision(6);
				cout <<"WARNING: AoS in the solution file (" << AoS_ << " deg.) +" << endl;
				cout << "         AoS offset in mesh file (" << config->GetAoS_Offset() << " deg.) = " << AoS_ + config->GetAoS_Offset() << " deg." << endl;
			}
			config->SetAoS(AoS_ + config->GetAoS_Offset());
		}
		else {
			if ((config->GetAoS() != AoS_) &&  (rank == MASTER_NODE))
				cout <<"WARNING: Discarding the AoS in the solution file." << endl;
		}

		/*--- BCThrust angle ---*/

		if (config->GetDiscard_InFiles() == false) {
			if ((config->GetInitial_BCThrust() != BCThrust_) &&  (rank == MASTER_NODE))
				cout <<"WARNING: SU2 will use the initial BC Thrust provided in the solution file: " << BCThrust_ << " lbs." << endl;
			config->SetInitial_BCThrust(BCThrust_);
		}
		else {
			if ((config->GetInitial_BCThrust() != BCThrust_) &&  (rank == MASTER_NODE))
				cout <<"WARNING: Discarding the BC Thrust in the solution file." << endl;
		}

		/*--- Total unsteady simulation time ---*/

    switch (config->GetUnsteady_Simulation()) {
      case TIME_STEPPING:
        if (config->GetDiscard_InFiles() == false) {
          if ((abs(config->GetCurrent_UnstTime() - Total_Time_) > EPS) &&
              (rank == MASTER_NODE)) {
            cout << "Initial time set to the unsteady time from the restart file." << endl;
          }
          config->SetCurrent_UnstTime(Total_Time_);
        } else {
          if ((config->GetCurrent_UnstTime() != Total_Time_) &&  (rank == MASTER_NODE))
            cout <<"WARNING: Discarding the unsteady time in the solution file." << endl;
        }
        break;
      case DT_STEPPING_1ST: case DT_STEPPING_2ND:
        /*-- This should eventually be replaced by the ability to load in custom unsteady times. ---*/
        if (rank == MASTER_NODE && Total_Time_ > EPS) {
          cout << "WARNING: Dual time-stepping does not read in the unsteady time from the" << endl;
          cout << "input file. Dual time-stepping always calculates time as:" << endl;
          cout << "    time = (external iteration number) * (timestep)" << endl;
        }
    }



		/*--- The adjoint problem needs this information from the direct solution ---*/

		if (adjoint) {

			if (config->GetEval_dOF_dCX() == false) {

				if (config->GetDiscard_InFiles() == false) {

      if ((config->GetdCD_dCL() != dCD_dCL_) &&  (rank == MASTER_NODE))
        cout <<"WARNING: SU2 will use the dCD/dCL provided in the direct solution file: " << dCD_dCL_ << "." << endl;
      config->SetdCD_dCL(dCD_dCL_);
      
      if ((config->GetdCMx_dCL() != dCMx_dCL_) &&  (rank == MASTER_NODE))
        cout <<"WARNING: SU2 will use the dCMx/dCL provided in the direct solution file: " << dCMx_dCL_ << "." << endl;
      config->SetdCMx_dCL(dCMx_dCL_);
      
      if ((config->GetdCMy_dCL() != dCMy_dCL_) &&  (rank == MASTER_NODE))
        cout <<"WARNING: SU2 will use the dCMy/dCL provided in the direct solution file: " << dCMy_dCL_ << "." << endl;
      config->SetdCMy_dCL(dCMy_dCL_);
      
      if ((config->GetdCMz_dCL() != dCMz_dCL_) &&  (rank == MASTER_NODE))
        cout <<"WARNING: SU2 will use the dCMz/dCL provided in the direct solution file: " << dCMz_dCL_ << "." << endl;
      config->SetdCMz_dCL(dCMz_dCL_);

				}
				else {
      
      if ((config->GetdCD_dCL() != dCD_dCL_) &&  (rank == MASTER_NODE))
        cout <<"WARNING: Discarding the dCD/dCL in the direct solution file." << endl;
      
      if ((config->GetdCMx_dCL() != dCMx_dCL_) &&  (rank == MASTER_NODE))
        cout <<"WARNING: Discarding the dCMx/dCL in the direct solution file." << endl;
      
      if ((config->GetdCMy_dCL() != dCMy_dCL_) &&  (rank == MASTER_NODE))
        cout <<"WARNING: Discarding the dCMy/dCL in the direct solution file." << endl;
      
      if ((config->GetdCMz_dCL() != dCMz_dCL_) &&  (rank == MASTER_NODE))
        cout <<"WARNING: Discarding the dCMz/dCL in the direct solution file." << endl;
      
    }

			}

		}

	}

	/*--- Only from the adjoint restart file ---*/

	else {

		/*--- The adjoint problem needs this information from the adjoint solution file ---*/

		if (config->GetEval_dOF_dCX() == true) {

			/*--- If it is a restart it will use the value that was stored in the adjoint solution file  ---*/

			if (config->GetRestart()) {

     /*--- dCD_dCL coefficient ---*/
     
     if ((config->GetdCD_dCL() != dCD_dCL_) &&  (rank == MASTER_NODE))
       cout <<"WARNING: SU2 will use the dCD/dCL provided in\nthe adjoint solution file: " << dCD_dCL_ << " ." << endl;
     config->SetdCD_dCL(dCD_dCL_);
     
     /*--- dCMx_dCL coefficient ---*/
     
     if ((config->GetdCMx_dCL() != dCMx_dCL_) &&  (rank == MASTER_NODE))
       cout <<"WARNING: SU2 will use the dCMx/dCL provided in\nthe adjoint solution file: " << dCMx_dCL_ << " ." << endl;
     config->SetdCMx_dCL(dCMx_dCL_);
     
     /*--- dCMy_dCL coefficient ---*/
     
     if ((config->GetdCMy_dCL() != dCMy_dCL_) &&  (rank == MASTER_NODE))
       cout <<"WARNING: SU2 will use the dCMy/dCL provided in\nthe adjoint solution file: " << dCMy_dCL_ << " ." << endl;
     config->SetdCMy_dCL(dCMy_dCL_);
     
     /*--- dCMz_dCL coefficient ---*/
     
     if ((config->GetdCMz_dCL() != dCMz_dCL_) &&  (rank == MASTER_NODE))
       cout <<"WARNING: SU2 will use the dCMz/dCL provided in\nthe adjoint solution file: " << dCMz_dCL_ << " ." << endl;
     config->SetdCMz_dCL(dCMz_dCL_);
     
			}


		}

	}

	/*--- External iteration ---*/

  if ((config->GetDiscard_InFiles() == false) && (!adjoint || (adjoint && config->GetRestart())))
    config->SetExtIter_OffSet(ExtIter_);

}

void CSolver::SetAverages(CGeometry* geometry, CSolver** solver,
                          CConfig* config) {

  su2double time = config->GetCurrent_UnstTime();

  if (time > config->GetAveragingStartTime()) {

    /*--- In the averaging process here, one bad value can contaminate the
     * averages at a point.  We could try to correct for this here, but
     * the generic averaging routine is not the best place to do so.  Instead,
     * corrections should happen in the solver or variable classes, where more
     * specific and physically relevant limitations can be applied for
     * each variable individually. For example, density can be constrained
     * to be positive but momentum can be positive or negative.
     *
     * Instead of trying to account for bad values here, we assume that the
     * values stored in the "Solution" are good values. ---*/

    su2double timescale;
    const su2double dt = config->GetDelta_UnstTimeND();
    const su2double N_T = config->GetnAveragingPeriods();

    assert(dt > 0);
    assert(N_T > 0);

    if (config->GetKind_Averaging_Period() == FLOW_TIMESCALE) {
      timescale = config->GetRefLength()/config->GetModVel_FreeStream();
      timescale /= config->GetTime_Ref();
<<<<<<< HEAD
      assert(timescale > 0);
    } else if (config->GetKind_Averaging_Period() == MAX_TURB_TIMESCALE) {
      su2double local_max_timescale = 0;
      for (unsigned long iPoint = 0; iPoint < nPoint; iPoint++) {
        timescale = solver[TURB_SOL]->average_node[iPoint]->GetTurbTimescale();
        local_max_timescale = max(timescale, local_max_timescale);
      }
      SU2_MPI::Allreduce(&local_max_timescale, &timescale, 1,
                         MPI_DOUBLE, MPI_MAX, MPI_COMM_WORLD);
      assert(timescale > 0);
=======
      assert(timescale > 0);
    } else if (config->GetKind_Averaging_Period() == MAX_TURB_TIMESCALE) {
      su2double local_max_timescale = 0;
      for (unsigned long iPoint = 0; iPoint < nPoint; iPoint++) {
        timescale = solver[TURB_SOL]->average_node[iPoint]->GetTurbTimescale();
        local_max_timescale = max(timescale, local_max_timescale);
      }
      SU2_MPI::Allreduce(&local_max_timescale, &timescale, 1,
                         MPI_DOUBLE, MPI_MAX, MPI_COMM_WORLD);
      assert(timescale > 0);
>>>>>>> 5b408387

      /*--- Save the timescale so it can be accessed later ---*/

      SetAveragingTimescale(timescale);
    }

    su2double* buffer = new su2double[nVar];
    for (unsigned long iPoint = 0; iPoint < nPoint; iPoint++) {

      if (config->GetKind_Averaging_Period() == TURB_TIMESCALE) {
<<<<<<< HEAD
        //timescale = solver[TURB_SOL]->average_node[iPoint]->GetTurbTimescale();
	timescale = solver[TURB_SOL]->node[iPoint]->GetTurbTimescale();
=======
        timescale = solver[TURB_SOL]->average_node[iPoint]->GetTurbTimescale();
>>>>>>> 5b408387
        assert(timescale > 0);
      }

      /*--- Even if (dt > N_T*timescale) at any point (i.e., the timesteps
       * are greater than the averaging period), we don't want the weight
       * to be greater than 1. We also want to average over at least a few
       * values, even if the timesteps are larger than the averaging period.
       * So we change the weight to make the averaging act as if
       * dt = (N_T*timescale)/min_number_samples ---*/
      const unsigned short min_number_samples = 5;
      const su2double weight = min(dt/(N_T * timescale), 1.0/min_number_samples);
<<<<<<< HEAD

      UpdateAverage(weight, iPoint, buffer, config);
    }

=======

      UpdateAverage(weight, iPoint, buffer, config);
    }

>>>>>>> 5b408387
    delete [] buffer;

  } else {

    /*--- We're delaying the average calculation till later, so just
     * set average = instantaneous ---*/

    InitAverages();

  }
}


void CSolver::UpdateAverage(const su2double weight, const unsigned long iPoint,
                            su2double* buffer, const CConfig* config) {

  assert(average_node != NULL);
  const su2double* average = average_node[iPoint]->GetSolution();
  const su2double* current = node[iPoint]->GetSolution();

  for (unsigned short iVar = 0; iVar < nVar; iVar++) {
<<<<<<< HEAD
    //const su2double new_average = (current[iVar] - average[iVar])*weight + average[iVar];
    // BE for everything
    const su2double new_average = (current[iVar]*weight + average[iVar])/(1.0 + weight);
=======
    const su2double new_average = (current[iVar] - average[iVar])*weight + average[iVar];
>>>>>>> 5b408387
    average_node[iPoint]->SetSolution(iVar, new_average);
  }
}

void CSolver::InitAverages() {
  assert(average_node != NULL); // Check that the average nodes are set up
  for (unsigned long iPoint = 0; iPoint < nPoint; iPoint++) {
    average_node[iPoint]->SetSolution(node[iPoint]->GetSolution());
  }
}

void CSolver::Read_InletFile_ASCII(CGeometry *geometry, CConfig *config, string val_filename) {

  ifstream inlet_file;
  string text_line;
  unsigned long iVar, iMarker, iChar, iRow;
  int counter = 0;
  string::size_type position;

  /*--- Open the inlet profile file (we have already error checked) ---*/

  inlet_file.open(val_filename.data(), ios::in);

  /*--- Identify the markers and data set in the inlet profile file ---*/

  while (getline (inlet_file, text_line)) {

    position = text_line.find ("NMARK=",0);
    if (position != string::npos) {
      text_line.erase (0,6); nMarker_InletFile = atoi(text_line.c_str());

      nRow_InletFile    = new unsigned long[nMarker_InletFile];
      nRowCum_InletFile = new unsigned long[nMarker_InletFile+1];
      nCol_InletFile    = new unsigned long[nMarker_InletFile];

      for (iMarker = 0 ; iMarker < nMarker_InletFile; iMarker++) {

        getline (inlet_file, text_line);
        text_line.erase (0,11);
        for (iChar = 0; iChar < 20; iChar++) {
          position = text_line.find( " ", 0 );  if (position != string::npos) text_line.erase (position,1);
          position = text_line.find( "\r", 0 ); if (position != string::npos) text_line.erase (position,1);
          position = text_line.find( "\n", 0 ); if (position != string::npos) text_line.erase (position,1);
        }
        Marker_Tags_InletFile.push_back(text_line.c_str());

        getline (inlet_file, text_line);
        text_line.erase (0,5); nRow_InletFile[iMarker] = atoi(text_line.c_str());

        getline (inlet_file, text_line);
        text_line.erase (0,5); nCol_InletFile[iMarker] = atoi(text_line.c_str());

        /*--- Skip the data. This is read in the next loop. ---*/

        for (iRow = 0; iRow < nRow_InletFile[iMarker]; iRow++) getline (inlet_file, text_line);

      }
    } else {
      SU2_MPI::Error("While opening inlet file, no \"NMARK=\" specification was found", CURRENT_FUNCTION);
    }
  }

  inlet_file.close();

  /*--- Compute array bounds and offsets. Allocate data structure. ---*/

  maxCol_InletFile = 0; nRowCum_InletFile[0] = 0;
  for (iMarker = 0; iMarker < nMarker_InletFile; iMarker++) {
    if (nCol_InletFile[iMarker] > maxCol_InletFile)
      maxCol_InletFile = nCol_InletFile[iMarker];

    /*--- Put nRow into cumulative storage format. ---*/

    nRowCum_InletFile[iMarker+1] = nRowCum_InletFile[iMarker] + nRow_InletFile[iMarker];
    
  }

  Inlet_Data = new passivedouble[nRowCum_InletFile[nMarker_InletFile]*maxCol_InletFile];

  for (unsigned long iPoint = 0; iPoint < nRowCum_InletFile[nMarker_InletFile]*maxCol_InletFile; iPoint++)
    Inlet_Data[iPoint] = 0.0;

  /*--- Read all lines in the inlet profile file and extract data. ---*/

  inlet_file.open(val_filename.data(), ios::in);

  counter = 0;
  while (getline (inlet_file, text_line)) {

    position = text_line.find ("NMARK=",0);
    if (position != string::npos) {

      for (iMarker = 0; iMarker < nMarker_InletFile; iMarker++) {

        /*--- Skip the tag, nRow, and nCol lines. ---*/

        getline (inlet_file, text_line);
        getline (inlet_file, text_line);
        getline (inlet_file, text_line);

        /*--- Now read the data for each row and store. ---*/

        for (iRow = 0; iRow < nRow_InletFile[iMarker]; iRow++) {

          getline (inlet_file, text_line);

          istringstream point_line(text_line);

          /*--- Store the values (starting with node coordinates) --*/

          for (iVar = 0; iVar < nCol_InletFile[iMarker]; iVar++)
            point_line >> Inlet_Data[counter*maxCol_InletFile + iVar];

          /*--- Increment our local row counter. ---*/

          counter++;

        }
      }
    }
  }
  
  inlet_file.close();
  
}

void CSolver::LoadInletProfile(CGeometry **geometry,
                               CSolver ***solver,
                               CConfig *config,
                               int val_iter,
                               unsigned short val_kind_solver,
                               unsigned short val_kind_marker) {

  /*-- First, set the solver and marker kind for the particular problem at
   hand. Note that, in the future, these routines can be used for any solver
   and potentially any marker type (beyond inlets). ---*/

  unsigned short KIND_SOLVER = val_kind_solver;
  unsigned short KIND_MARKER = val_kind_marker;

  /*--- Local variables ---*/

  unsigned short iDim, iVar, iMesh, iMarker, jMarker;
  unsigned long iPoint, iVertex, index, iChildren, Point_Fine, iRow;
  su2double Area_Children, Area_Parent, *Coord, dist, min_dist;
  bool dual_time = ((config->GetUnsteady_Simulation() == DT_STEPPING_1ST) ||
                    (config->GetUnsteady_Simulation() == DT_STEPPING_2ND));
  bool time_stepping = config->GetUnsteady_Simulation() == TIME_STEPPING;

  string UnstExt, text_line;
  ifstream restart_file;

  unsigned short iZone = config->GetiZone();
  unsigned short nZone = config->GetnZone();

  string Marker_Tag;
  string profile_filename = config->GetInlet_FileName();
  ifstream inlet_file;

  su2double *Inlet_Values = NULL;
  su2double *Inlet_Fine   = NULL;
  su2double *Normal       = new su2double[nDim];

  unsigned long Marker_Counter = 0;

  /*--- Multizone problems require the number of the zone to be appended. ---*/

  if (nZone > 1)
    profile_filename = config->GetMultizone_FileName(profile_filename, iZone);

  /*--- Modify file name for an unsteady restart ---*/

  if (dual_time || time_stepping) {
    if (config->GetRestart()) {
      profile_filename = config->GetUnsteady_FileName(profile_filename, val_iter);
    } else {
      // Force the iteration passed to prevent a "negative iteration" error
      profile_filename = config->GetUnsteady_FileName(profile_filename, 1);
    }
  }

  /*--- Open the file and check for problems. If a file can not be found,
   then a warning will be printed, but the calculation will continue
   using the uniform inlet values. A template inlet file will be written
   at a later point using COutput. ---*/

  inlet_file.open(profile_filename.data(), ios::in);

  if (!inlet_file.fail()) {

    /*--- Close the file and start the loading. ---*/

    inlet_file.close();

    /*--- Read the profile data from an ASCII file. ---*/

    Read_InletFile_ASCII(geometry[MESH_0], config, profile_filename);

    /*--- Load data from the restart into correct containers. ---*/

    Marker_Counter = 0;

    Inlet_Values = new su2double[maxCol_InletFile];
    Inlet_Fine   = new su2double[maxCol_InletFile];

    unsigned short global_failure = 0, local_failure = 0;
    ostringstream error_msg;

    const su2double tolerance = config->GetInlet_Profile_Matching_Tolerance();

    for (iMarker = 0; iMarker < config->GetnMarker_All(); iMarker++) {
      if (config->GetMarker_All_KindBC(iMarker) == KIND_MARKER) {

        /*--- Get tag in order to identify the correct inlet data. ---*/

        Marker_Tag = config->GetMarker_All_TagBound(iMarker);

        for (jMarker = 0; jMarker < nMarker_InletFile; jMarker++) {

          /*--- If we have found the matching marker string, continue. ---*/

          if (Marker_Tags_InletFile[jMarker] == Marker_Tag) {

            /*--- Increment our counter for marker matches. ---*/

            Marker_Counter++;

            /*--- Loop through the nodes on this marker. ---*/

            for (iVertex = 0; iVertex < geometry[MESH_0]->nVertex[iMarker]; iVertex++) {

              iPoint   = geometry[MESH_0]->vertex[iMarker][iVertex]->GetNode();
              Coord    = geometry[MESH_0]->node[iPoint]->GetCoord();
              min_dist = 1e16;

              /*--- Find the distance to the closest point in our inlet profile data. ---*/

              for (iRow = nRowCum_InletFile[jMarker]; iRow < nRowCum_InletFile[jMarker+1]; iRow++) {

                /*--- Get the coords for this data point. ---*/

                index = iRow*maxCol_InletFile;

                dist = 0.0;
                for (unsigned short iDim = 0; iDim < nDim; iDim++)
                  dist += pow(Inlet_Data[index+iDim] - Coord[iDim], 2);
                dist = sqrt(dist);

                /*--- Check is this is the closest point and store data if so. ---*/

                if (dist < min_dist) {
                  min_dist = dist;
                  for (iVar = 0; iVar < maxCol_InletFile; iVar++)
                    Inlet_Values[iVar] = Inlet_Data[index+iVar];
                }

              }

              /*--- If the diff is less than the tolerance, match the two.
               We could modify this to simply use the nearest neighbor, or
               eventually add something more elaborate here for interpolation. ---*/

              if (min_dist < tolerance) {

                solver[MESH_0][KIND_SOLVER]->SetInletAtVertex(Inlet_Values, iMarker, iVertex, config);

              } else {

                unsigned long GlobalIndex = geometry[MESH_0]->node[iPoint]->GetGlobalIndex();
                cout << "WARNING: Did not find a match between the points in the inlet file" << endl;
                cout << "and point " << GlobalIndex;
                cout << std::scientific;
                cout << " at location: [" << Coord[0] << ", " << Coord[1];
                if (nDim ==3) error_msg << ", " << Coord[2];
                cout << "]" << endl;
                cout << "Distance to closest point: " << min_dist << endl;
                cout << "Current tolerance:         " << tolerance << endl;
                cout << endl;
                cout << "You can widen the tolerance for point matching by changing the value" << endl;
                cout << "of the option INLET_MATCHING_TOLERANCE in your *.cfg file." << endl;
                local_failure++;
                break;

              }
            }
          }
        }
      }

      if (local_failure > 0) break;
    }

#ifdef HAVE_MPI
    SU2_MPI::Allreduce(&local_failure, &global_failure, 1, MPI_UNSIGNED_SHORT,
                       MPI_SUM, MPI_COMM_WORLD);
#else
    global_failure = local_failure;
#endif

    if (global_failure > 0) {
      SU2_MPI::Error(string("Prescribed inlet data does not match markers within tolerance."), CURRENT_FUNCTION);
    }

    /*--- Copy the inlet data down to the coarse levels if multigrid is active.
     Here, we use a face area-averaging to restrict the values. ---*/

    for (iMesh = 1; iMesh <= config->GetnMGLevels(); iMesh++) {
      for (iMarker=0; iMarker < config->GetnMarker_All(); iMarker++) {
        if (config->GetMarker_All_KindBC(iMarker) == KIND_MARKER) {

          Marker_Tag = config->GetMarker_All_TagBound(iMarker);
          
          /*--- Loop through the nodes on this marker. ---*/

          for (iVertex = 0; iVertex < geometry[iMesh]->nVertex[iMarker]; iVertex++) {

            /*--- Get the coarse mesh point and compute the boundary area. ---*/

            iPoint = geometry[iMesh]->vertex[iMarker][iVertex]->GetNode();
            geometry[iMesh]->vertex[iMarker][iVertex]->GetNormal(Normal);
            Area_Parent = 0.0;
            for (iDim = 0; iDim < nDim; iDim++) Area_Parent += Normal[iDim]*Normal[iDim];
            Area_Parent = sqrt(Area_Parent);

            /*--- Reset the values for the coarse point. ---*/

            for (iVar = 0; iVar < maxCol_InletFile; iVar++) Inlet_Values[iVar] = 0.0;

            /*-- Loop through the children and extract the inlet values
             from those nodes that lie on the boundary as well as their
             boundary area. We build a face area-averaged value for the
             coarse point values from the fine grid points. Note that
             children from the interior volume will not be included in
             the averaging. ---*/

            for (iChildren = 0; iChildren < geometry[iMesh]->node[iPoint]->GetnChildren_CV(); iChildren++) {
              Point_Fine = geometry[iMesh]->node[iPoint]->GetChildren_CV(iChildren);
              for (iVar = 0; iVar < maxCol_InletFile; iVar++) Inlet_Fine[iVar] = 0.0;
              Area_Children = solver[iMesh-1][KIND_SOLVER]->GetInletAtVertex(Inlet_Fine, Point_Fine, KIND_MARKER, Marker_Tag, geometry[iMesh-1], config);
              for (iVar = 0; iVar < maxCol_InletFile; iVar++) {
                Inlet_Values[iVar] += Inlet_Fine[iVar]*Area_Children/Area_Parent;
              }
            }

            /*--- Set the boundary area-averaged inlet values for the coarse point. ---*/

            solver[iMesh][KIND_SOLVER]->SetInletAtVertex(Inlet_Values, iMarker, iVertex, config);

          }
        }
      }
    }

    /*--- Delete the class memory that is used to load the inlets. ---*/

    Marker_Tags_InletFile.clear();

    if (nRowCum_InletFile != NULL) {delete [] nRowCum_InletFile; nRowCum_InletFile = NULL;}
    if (nRow_InletFile    != NULL) {delete [] nRow_InletFile;    nRow_InletFile    = NULL;}
    if (nCol_InletFile    != NULL) {delete [] nCol_InletFile;    nCol_InletFile    = NULL;}
    if (Inlet_Data        != NULL) {delete [] Inlet_Data;        Inlet_Data        = NULL;}

  } else {

    if (rank == MASTER_NODE) {
      cout << endl;
      cout << "WARNING: Could not find the input file for the inlet profile." << endl;
      cout << "Looked for: " << profile_filename << "." << endl;
      cout << "A template inlet profile file will be written, and the " << endl;
      cout << "calculation will continue with uniform inlets." << endl << endl;
    }

    /*--- Set the bit to write a template inlet profile file. ---*/

    config->SetWrt_InletFile(true);

    /*--- Set the mean flow inlets to uniform. ---*/

    for (iMesh = 0; iMesh <= config->GetnMGLevels(); iMesh++) {
      for (iMarker = 0; iMarker < config->GetnMarker_All(); iMarker++) {
        if (config->GetMarker_All_KindBC(iMarker) == INLET_FLOW &&
            config->GetMarker_All_KindBC(iMarker) == SUPERSONIC_INLET) {
          solver[iMesh][KIND_SOLVER]->SetUniformInlet(config, iMarker);
        }
      }
    }

  }

  /*--- Deallocated local data. ---*/

  if (Inlet_Values != NULL) delete [] Inlet_Values;
  if (Inlet_Fine   != NULL) delete [] Inlet_Fine;
  delete [] Normal;
  
}

CBaselineSolver::CBaselineSolver(void) : CSolver() { }

CBaselineSolver::CBaselineSolver(CGeometry *geometry, CConfig *config) {

  unsigned long iPoint;
  unsigned short iVar;
  
  nPoint = geometry->GetnPoint();

  /*--- Define geometry constants in the solver structure ---*/

  nDim = geometry->GetnDim();

  /*--- Routines to access the number of variables and string names. ---*/

  SetOutputVariables(geometry, config);

  /*--- Initialize a zero solution and instantiate the CVariable class. ---*/

  Solution = new su2double[nVar];
  for (iVar = 0; iVar < nVar; iVar++) {
    Solution[iVar] = 0.0;
  }

  node = new CVariable*[geometry->GetnPoint()];
  for (iPoint = 0; iPoint < geometry->GetnPoint(); iPoint++) {
    node[iPoint] = new CBaselineVariable(Solution, nVar, config);
  }
  
}

CBaselineSolver::CBaselineSolver(CGeometry *geometry, CConfig *config, unsigned short nVar, vector<string> field_names) {

  unsigned long iPoint;
  unsigned short iVar;
  
  nPoint = geometry->GetnPoint();

  config->fields = field_names;

  Solution = new su2double[nVar];

  for (iVar = 0; iVar < nVar; iVar++) {
    Solution[iVar] = 0.0;
  }

  /*--- Define geometry constants in the solver structure ---*/

  nDim = geometry->GetnDim();

  /*--- Allocate the node variables ---*/

  node = new CVariable*[geometry->GetnPoint()];

  for (iPoint = 0; iPoint < geometry->GetnPoint(); iPoint++) {

    node[iPoint] = new CBaselineVariable(Solution, nVar, config);

  }

}

void CBaselineSolver::SetOutputVariables(CGeometry *geometry, CConfig *config) {

  /*--- Open the restart file and extract the nVar and field names. ---*/

  string Tag, text_line, AdjExt, UnstExt;
  unsigned long iExtIter = config->GetExtIter();
  bool fem = (config->GetKind_Solver() == FEM_ELASTICITY);

  unsigned short iZone = config->GetiZone();
  unsigned short nZone = geometry->GetnZone();

  ifstream restart_file;
  string filename;

  /*--- Retrieve filename from config ---*/

  if (config->GetContinuous_Adjoint() || config->GetDiscrete_Adjoint()) {
    filename = config->GetSolution_AdjFileName();
    filename = config->GetObjFunc_Extension(filename);
  } else if (fem) {
    filename = config->GetSolution_FEMFileName();
  } else {
    filename = config->GetSolution_FlowFileName();
  }

  /*--- Multizone problems require the number of the zone to be appended. ---*/

  if (nZone > 1)
    filename = config->GetMultizone_FileName(filename, iZone);

  if (config->GetUnsteady_Simulation() == HARMONIC_BALANCE)
    filename = config->GetMultiInstance_FileName(filename, config->GetiInst());

  /*--- Unsteady problems require an iteration number to be appended. ---*/
  if (config->GetWrt_Unsteady()) {
    filename = config->GetUnsteady_FileName(filename, SU2_TYPE::Int(iExtIter));
  } else if (config->GetWrt_Dynamic()) {
    filename = config->GetUnsteady_FileName(filename, SU2_TYPE::Int(iExtIter));
  }

  /*--- Read only the number of variables in the restart file. ---*/

  if (config->GetRead_Binary_Restart()) {

    char fname[100];
    strcpy(fname, filename.c_str());
    int nVar_Buf = 5;
    int var_buf[5];

#ifndef HAVE_MPI

    /*--- Serial binary input. ---*/

    FILE *fhw;
    fhw = fopen(fname,"rb");
    size_t ret;

    /*--- Error check for opening the file. ---*/

    if (!fhw) {
      SU2_MPI::Error(string("Unable to open SU2 restart file ") + string(fname), CURRENT_FUNCTION);
    }
    
    /*--- First, read the number of variables and points. ---*/

    ret = fread(var_buf, sizeof(int), nVar_Buf, fhw);
    if (ret != (unsigned long)nVar_Buf) {
      SU2_MPI::Error("Error reading restart file.", CURRENT_FUNCTION);
    }

    /*--- Check that this is an SU2 binary file. SU2 binary files
     have the hex representation of "SU2" as the first int in the file. ---*/

    if (var_buf[0] != 535532) {
      SU2_MPI::Error(string("File ") + string(fname) + string(" is not a binary SU2 restart file.\n") +
                     string("SU2 reads/writes binary restart files by default.\n") +
                     string("Note that backward compatibility for ASCII restart files is\n") +
                     string("possible with the WRT_BINARY_RESTART / READ_BINARY_RESTART options."), CURRENT_FUNCTION);
    }
    
    /*--- Close the file. ---*/

    fclose(fhw);

#else

    /*--- Parallel binary input using MPI I/O. ---*/

    MPI_File fhw;
    int ierr;
    
    /*--- All ranks open the file using MPI. ---*/

    ierr = MPI_File_open(MPI_COMM_WORLD, fname, MPI_MODE_RDONLY, MPI_INFO_NULL, &fhw);

    /*--- Error check opening the file. ---*/

    if (ierr) {
      SU2_MPI::Error(string("Unable to open SU2 restart file ") + string(fname), CURRENT_FUNCTION);
    }

    /*--- First, read the number of variables and points (i.e., cols and rows),
     which we will need in order to read the file later. Also, read the
     variable string names here. Only the master rank reads the header. ---*/

    if (rank == MASTER_NODE) {
      MPI_File_read(fhw, var_buf, nVar_Buf, MPI_INT, MPI_STATUS_IGNORE);
    }

    /*--- Broadcast the number of variables to all procs and store more clearly. ---*/

    SU2_MPI::Bcast(var_buf, nVar_Buf, MPI_INT, MASTER_NODE, MPI_COMM_WORLD);

    /*--- Check that this is an SU2 binary file. SU2 binary files
     have the hex representation of "SU2" as the first int in the file. ---*/

    if (var_buf[0] != 535532) {
      SU2_MPI::Error(string("File ") + string(fname) + string(" is not a binary SU2 restart file.\n") +
                     string("SU2 reads/writes binary restart files by default.\n") +
                     string("Note that backward compatibility for ASCII restart files is\n") +
                     string("possible with the WRT_BINARY_RESTART / READ_BINARY_RESTART options."), CURRENT_FUNCTION);
    }

    /*--- All ranks close the file after writing. ---*/
    
    MPI_File_close(&fhw);

#endif

    /*--- Set the number of variables, one per field in the
     restart file (without including the PointID) ---*/

    nVar = var_buf[1];

  } else {

    /*--- First, check that this is not a binary restart file. ---*/

    char fname[100];
    strcpy(fname, filename.c_str());
    int magic_number;

#ifndef HAVE_MPI

    /*--- Serial binary input. ---*/

    FILE *fhw;
    fhw = fopen(fname,"rb");
    size_t ret;

    /*--- Error check for opening the file. ---*/

    if (!fhw) {
      SU2_MPI::Error(string("Unable to open SU2 restart file ") + string(fname), CURRENT_FUNCTION);
    }

    /*--- Attempt to read the first int, which should be our magic number. ---*/

    ret = fread(&magic_number, sizeof(int), 1, fhw);
    if (ret != 1) {
      SU2_MPI::Error("Error reading restart file.", CURRENT_FUNCTION);
    }

    /*--- Check that this is an SU2 binary file. SU2 binary files
     have the hex representation of "SU2" as the first int in the file. ---*/

    if (magic_number == 535532) {
      SU2_MPI::Error(string("File ") + string(fname) + string(" is a binary SU2 restart file, expected ASCII.\n") +
                     string("SU2 reads/writes binary restart files by default.\n") +
                     string("Note that backward compatibility for ASCII restart files is\n") +
                     string("possible with the WRT_BINARY_RESTART / READ_BINARY_RESTART options."), CURRENT_FUNCTION);
    }

    fclose(fhw);

#else

    /*--- Parallel binary input using MPI I/O. ---*/

    MPI_File fhw;
    int ierr;

    /*--- All ranks open the file using MPI. ---*/

    ierr = MPI_File_open(MPI_COMM_WORLD, fname, MPI_MODE_RDONLY, MPI_INFO_NULL, &fhw);

    /*--- Error check opening the file. ---*/

    if (ierr) {
      SU2_MPI::Error(string("Unable to open SU2 restart file ") + string(fname), CURRENT_FUNCTION);
    }

    /*--- Have the master attempt to read the magic number. ---*/

    if (rank == MASTER_NODE)
      MPI_File_read(fhw, &magic_number, 1, MPI_INT, MPI_STATUS_IGNORE);

    /*--- Broadcast the number of variables to all procs and store clearly. ---*/

    SU2_MPI::Bcast(&magic_number, 1, MPI_INT, MASTER_NODE, MPI_COMM_WORLD);

    /*--- Check that this is an SU2 binary file. SU2 binary files
     have the hex representation of "SU2" as the first int in the file. ---*/

    if (magic_number == 535532) {
      SU2_MPI::Error(string("File ") + string(fname) + string(" is a binary SU2 restart file, expected ASCII.\n") +
                     string("SU2 reads/writes binary restart files by default.\n") +
                     string("Note that backward compatibility for ASCII restart files is\n") +
                     string("possible with the WRT_BINARY_RESTART / READ_BINARY_RESTART options."), CURRENT_FUNCTION);
    }
    
    MPI_File_close(&fhw);
    
#endif

    /*--- Open the restart file ---*/

    restart_file.open(filename.data(), ios::in);

    /*--- In case there is no restart file ---*/

    if (restart_file.fail()) {
      SU2_MPI::Error(string("SU2 solution file ") + filename + string(" not found"), CURRENT_FUNCTION);
    }
    
    /*--- Identify the number of fields (and names) in the restart file ---*/

    getline (restart_file, text_line);

    stringstream ss(text_line);
    while (ss >> Tag) {
      config->fields.push_back(Tag);
      if (ss.peek() == ',') ss.ignore();
    }

    /*--- Close the file (the solution date is read later). ---*/
    
    restart_file.close();

    /*--- Set the number of variables, one per field in the
     restart file (without including the PointID) ---*/

    nVar = config->fields.size() - 1;

    /*--- Clear the fields vector since we'll read it again. ---*/

    config->fields.clear();

  }

}

void CBaselineSolver::Set_MPI_Solution(CGeometry *geometry, CConfig *config) {
  unsigned short iVar, iMarker, iPeriodic_Index, MarkerS, MarkerR, GridVel_Index;
  unsigned long iVertex, iPoint, nVertexS, nVertexR, nBufferS_Vector, nBufferR_Vector;
  su2double rotMatrix[3][3], *transl, *angles, theta, cosTheta, sinTheta, phi, cosPhi, sinPhi, psi, cosPsi, sinPsi, *Buffer_Receive_U = NULL, *Buffer_Send_U = NULL, *Solution = NULL;
  
  Solution = new su2double[nVar];

  GridVel_Index = 2*nDim;

  if (config->GetKind_Turb_Model() == SA) { GridVel_Index += 1; }
  else if (config->GetKind_Turb_Model() == SST) { GridVel_Index += 2; }
  else if (config->GetKind_Turb_Model() == KE){ GridVel_Index += 4; }
  if (config->GetKind_Regime() != INCOMPRESSIBLE) { GridVel_Index += 1; }
  
#ifdef HAVE_MPI
  int send_to, receive_from;
  SU2_MPI::Status status;
#endif
  
  for (iMarker = 0; iMarker < config->GetnMarker_All(); iMarker++) {
    
    if ((config->GetMarker_All_KindBC(iMarker) == SEND_RECEIVE) &&
        (config->GetMarker_All_SendRecv(iMarker) > 0)) {
      
      MarkerS = iMarker;  MarkerR = iMarker+1;
      
#ifdef HAVE_MPI

      send_to = config->GetMarker_All_SendRecv(MarkerS)-1;
      receive_from = abs(config->GetMarker_All_SendRecv(MarkerR))-1;
      
#endif

      nVertexS = geometry->nVertex[MarkerS];  nVertexR = geometry->nVertex[MarkerR];
      nBufferS_Vector = nVertexS*nVar;        nBufferR_Vector = nVertexR*nVar;
      
      /*--- Allocate Receive and send buffers  ---*/
      
      Buffer_Receive_U = new su2double [nBufferR_Vector];
      Buffer_Send_U = new su2double[nBufferS_Vector];
      
      /*--- Copy the solution that should be sended ---*/
      
      for (iVertex = 0; iVertex < nVertexS; iVertex++) {
        iPoint = geometry->vertex[MarkerS][iVertex]->GetNode();
        for (iVar = 0; iVar < nVar; iVar++)
          Buffer_Send_U[iVar*nVertexS+iVertex] = node[iPoint]->GetSolution(iVar);
      }
      
#ifdef HAVE_MPI
      
      /*--- Send/Receive information using Sendrecv ---*/
      
      SU2_MPI::Sendrecv(Buffer_Send_U, nBufferS_Vector, MPI_DOUBLE, send_to, 0,
                   Buffer_Receive_U, nBufferR_Vector, MPI_DOUBLE, receive_from, 0, MPI_COMM_WORLD, &status);
      
#else
      
      /*--- Receive information without MPI ---*/
      
      for (iVertex = 0; iVertex < nVertexR; iVertex++) {
        for (iVar = 0; iVar < nVar; iVar++)
          Buffer_Receive_U[iVar*nVertexR+iVertex] = Buffer_Send_U[iVar*nVertexR+iVertex];
      }
      
#endif
      
      /*--- Deallocate send buffer ---*/
      
      delete [] Buffer_Send_U;
      
      /*--- Do the coordinate transformation ---*/
      
      for (iVertex = 0; iVertex < nVertexR; iVertex++) {
        
        /*--- Find point and its type of transformation ---*/
        
        iPoint = geometry->vertex[MarkerR][iVertex]->GetNode();
        iPeriodic_Index = geometry->vertex[MarkerR][iVertex]->GetRotation_Type();
        
        /*--- Retrieve the supplied periodic information. ---*/
        
        transl = config->GetPeriodicTranslate(iPeriodic_Index);
        angles = config->GetPeriodicRotation(iPeriodic_Index);
        
        /*--- Store angles separately for clarity. ---*/
        
        theta    = angles[0];   phi    = angles[1];     psi    = angles[2];
        cosTheta = cos(theta);  cosPhi = cos(phi);      cosPsi = cos(psi);
        sinTheta = sin(theta);  sinPhi = sin(phi);      sinPsi = sin(psi);
        
        /*--- Compute the rotation matrix. Note that the implicit
         ordering is rotation about the x-axis, y-axis,
         then z-axis. Note that this is the transpose of the matrix
         used during the preprocessing stage. ---*/
        
        rotMatrix[0][0] = cosPhi*cosPsi;    rotMatrix[1][0] = sinTheta*sinPhi*cosPsi - cosTheta*sinPsi;     rotMatrix[2][0] = cosTheta*sinPhi*cosPsi + sinTheta*sinPsi;
        rotMatrix[0][1] = cosPhi*sinPsi;    rotMatrix[1][1] = sinTheta*sinPhi*sinPsi + cosTheta*cosPsi;     rotMatrix[2][1] = cosTheta*sinPhi*sinPsi - sinTheta*cosPsi;
        rotMatrix[0][2] = -sinPhi;          rotMatrix[1][2] = sinTheta*cosPhi;                              rotMatrix[2][2] = cosTheta*cosPhi;
        
        /*--- Copy conserved variables before performing transformation. ---*/
        
        for (iVar = 0; iVar < nVar; iVar++)
          Solution[iVar] = Buffer_Receive_U[iVar*nVertexR+iVertex];
        
        /*--- Rotate the spatial coordinates & momentum. ---*/
        
        if (nDim == 2) {
          
          /*--- Coords ---*/
          
          Solution[0] = (rotMatrix[0][0]*Buffer_Receive_U[0*nVertexR+iVertex] +
                         rotMatrix[0][1]*Buffer_Receive_U[1*nVertexR+iVertex] - transl[0]);
          Solution[1] = (rotMatrix[1][0]*Buffer_Receive_U[0*nVertexR+iVertex] +
                         rotMatrix[1][1]*Buffer_Receive_U[1*nVertexR+iVertex] - transl[1]);
          /*--- Momentum ---*/
          
          Solution[nDim+1] = (rotMatrix[0][0]*Buffer_Receive_U[(nDim+1)*nVertexR+iVertex] +
                              rotMatrix[0][1]*Buffer_Receive_U[(nDim+2)*nVertexR+iVertex]);
          Solution[nDim+2] = (rotMatrix[1][0]*Buffer_Receive_U[(nDim+1)*nVertexR+iVertex] +
                              rotMatrix[1][1]*Buffer_Receive_U[(nDim+2)*nVertexR+iVertex]);

          if (config->GetGrid_Movement()) {
            Solution[GridVel_Index + 1] = (rotMatrix[0][0]*Buffer_Receive_U[(GridVel_Index+1)*nVertexR+iVertex] +
                                           rotMatrix[0][1]*Buffer_Receive_U[(GridVel_Index+2)*nVertexR+iVertex]);
            Solution[GridVel_Index + 2] = (rotMatrix[1][0]*Buffer_Receive_U[(GridVel_Index+1)*nVertexR+iVertex] +
                                           rotMatrix[1][1]*Buffer_Receive_U[(GridVel_Index+2)*nVertexR+iVertex]);
          }
        } else {
          
          /*--- Coords ---*/
          
          Solution[0] = (rotMatrix[0][0]*Buffer_Receive_U[0*nVertexR+iVertex] +
                         rotMatrix[0][1]*Buffer_Receive_U[1*nVertexR+iVertex] +
                         rotMatrix[0][2]*Buffer_Receive_U[2*nVertexR+iVertex] - transl[0]);
          Solution[1] = (rotMatrix[1][0]*Buffer_Receive_U[0*nVertexR+iVertex] +
                         rotMatrix[1][1]*Buffer_Receive_U[1*nVertexR+iVertex] +
                         rotMatrix[1][2]*Buffer_Receive_U[2*nVertexR+iVertex] - transl[1]);
          Solution[2] = (rotMatrix[2][0]*Buffer_Receive_U[0*nVertexR+iVertex] +
                         rotMatrix[2][1]*Buffer_Receive_U[1*nVertexR+iVertex] +
                         rotMatrix[2][2]*Buffer_Receive_U[2*nVertexR+iVertex] - transl[2]);
          
          /*--- Momentum ---*/
          
          Solution[nDim+1] = (rotMatrix[0][0]*Buffer_Receive_U[(nDim+1)*nVertexR+iVertex] +
                              rotMatrix[0][1]*Buffer_Receive_U[(nDim+2)*nVertexR+iVertex] +
                              rotMatrix[0][2]*Buffer_Receive_U[(nDim+3)*nVertexR+iVertex]);
          Solution[nDim+2] = (rotMatrix[1][0]*Buffer_Receive_U[(nDim+1)*nVertexR+iVertex] +
                              rotMatrix[1][1]*Buffer_Receive_U[(nDim+2)*nVertexR+iVertex] +
                              rotMatrix[1][2]*Buffer_Receive_U[(nDim+3)*nVertexR+iVertex]);
          Solution[nDim+3] = (rotMatrix[2][0]*Buffer_Receive_U[(nDim+1)*nVertexR+iVertex] +
                              rotMatrix[2][1]*Buffer_Receive_U[(nDim+2)*nVertexR+iVertex] +
                              rotMatrix[2][2]*Buffer_Receive_U[(nDim+3)*nVertexR+iVertex]);

          if (config->GetGrid_Movement()) {
            Solution[GridVel_Index+1] = (rotMatrix[0][0]*Buffer_Receive_U[(GridVel_Index+1)*nVertexR+iVertex] +
                                         rotMatrix[0][1]*Buffer_Receive_U[(GridVel_Index+2)*nVertexR+iVertex] +
                                         rotMatrix[0][2]*Buffer_Receive_U[(GridVel_Index+3)*nVertexR+iVertex]);
            Solution[GridVel_Index+2] = (rotMatrix[1][0]*Buffer_Receive_U[(GridVel_Index+1)*nVertexR+iVertex] +
                                         rotMatrix[1][1]*Buffer_Receive_U[(GridVel_Index+2)*nVertexR+iVertex] +
                                         rotMatrix[1][2]*Buffer_Receive_U[(GridVel_Index+3)*nVertexR+iVertex]);
            Solution[GridVel_Index+3] = (rotMatrix[2][0]*Buffer_Receive_U[(GridVel_Index+1)*nVertexR+iVertex] +
                                         rotMatrix[2][1]*Buffer_Receive_U[(GridVel_Index+2)*nVertexR+iVertex] +
                                         rotMatrix[2][2]*Buffer_Receive_U[(GridVel_Index+3)*nVertexR+iVertex]);
          }
        }
        
        /*--- Copy transformed conserved variables back into buffer. ---*/
        
        for (iVar = 0; iVar < nVar; iVar++)
          node[iPoint]->SetSolution(iVar, Solution[iVar]);
        
      }
      
      /*--- Deallocate receive buffer ---*/
      
      delete [] Buffer_Receive_U;
      
    }
    
  }
  
  delete [] Solution;
  
}

void CBaselineSolver::LoadRestart(CGeometry **geometry, CSolver ***solver, CConfig *config, int val_iter, bool val_update_geo) {

  /*--- Restart the solution from file information ---*/

  string filename;
  unsigned long index;
  string UnstExt, text_line, AdjExt;
  ifstream solution_file;
  unsigned short iDim, iVar;
  unsigned long iExtIter = config->GetExtIter();
  bool fem = (config->GetKind_Solver() == FEM_ELASTICITY);
  bool adjoint = ( config->GetContinuous_Adjoint() || config->GetDiscrete_Adjoint() ); 
  unsigned short iZone = config->GetiZone();
  unsigned short nZone = config->GetnZone();
  unsigned short iInst = config->GetiInst();
  bool grid_movement  = config->GetGrid_Movement();
  bool steady_restart = config->GetSteadyRestart();
  unsigned short turb_model = config->GetKind_Turb_Model();

  su2double *Coord = new su2double [nDim];
  for (iDim = 0; iDim < nDim; iDim++)
    Coord[iDim] = 0.0;

  /*--- Skip coordinates ---*/

  unsigned short skipVars = geometry[iInst]->GetnDim();

  /*--- Retrieve filename from config ---*/

  if (adjoint) {
    filename = config->GetSolution_AdjFileName();
    filename = config->GetObjFunc_Extension(filename);
  } else if (fem) {
    filename = config->GetSolution_FEMFileName();
  } else {
    filename = config->GetSolution_FlowFileName();
  }

  /*--- Multizone problems require the number of the zone to be appended. ---*/

  if (nZone > 1 )
    filename = config->GetMultizone_FileName(filename, iZone);

  if (config->GetUnsteady_Simulation() == HARMONIC_BALANCE)
    filename = config->GetMultiInstance_FileName(filename, config->GetiInst());

  /*--- Unsteady problems require an iteration number to be appended. ---*/

  if (config->GetWrt_Unsteady() || config->GetUnsteady_Simulation() != HARMONIC_BALANCE) {
    filename = config->GetUnsteady_FileName(filename, SU2_TYPE::Int(iExtIter));
  } else if (config->GetWrt_Dynamic()) {
    filename = config->GetUnsteady_FileName(filename, SU2_TYPE::Int(iExtIter));
  }

  /*--- Output the file name to the console. ---*/

  if (rank == MASTER_NODE)
    cout << "Reading and storing the solution from " << filename
    << "." << endl;

  /*--- Read the restart data from either an ASCII or binary SU2 file. ---*/

  if (config->GetRead_Binary_Restart()) {
    Read_SU2_Restart_Binary(geometry[iInst], config, filename);
  } else {
    Read_SU2_Restart_ASCII(geometry[iInst], config, filename);
  }

  int counter = 0;
  long iPoint_Local = 0; unsigned long iPoint_Global = 0;

  /*--- Load data from the restart into correct containers. ---*/

  for (iPoint_Global = 0; iPoint_Global < geometry[iInst]->GetGlobal_nPointDomain(); iPoint_Global++ ) {

    /*--- Retrieve local index. If this node from the restart file lives
     on the current processor, we will load and instantiate the vars. ---*/

    iPoint_Local = geometry[iInst]->GetGlobal_to_Local_Point(iPoint_Global);

    if (iPoint_Local > -1) {
      
      /*--- We need to store this point's data, so jump to the correct
       offset in the buffer of data from the restart file and load it. ---*/

      index = counter*Restart_Vars[1];
      for (iVar = 0; iVar < nVar; iVar++) Solution[iVar] = Restart_Data[index+iVar];
      node[iPoint_Local]->SetSolution(Solution);
     
      /*--- For dynamic meshes, read in and store the
       grid coordinates and grid velocities for each node. ---*/
      
      if (grid_movement && val_update_geo) {

        /*--- First, remove any variables for the turbulence model that
         appear in the restart file before the grid velocities. ---*/

        if (turb_model == SA || turb_model == SA_NEG) {
          index++;
        } else if (turb_model == SST) {
          index+=2;
        }
        
        /*--- Read in the next 2 or 3 variables which are the grid velocities ---*/
        /*--- If we are restarting the solution from a previously computed static calculation (no grid movement) ---*/
        /*--- the grid velocities are set to 0. This is useful for FSI computations ---*/
        
        su2double GridVel[3] = {0.0,0.0,0.0};
        if (!steady_restart) {

          /*--- Rewind the index to retrieve the Coords. ---*/
          index = counter*Restart_Vars[1];
          for (iDim = 0; iDim < nDim; iDim++) { Coord[iDim] = Restart_Data[index+iDim]; }

          /*--- Move the index forward to get the grid velocities. ---*/
          index = counter*Restart_Vars[1] + skipVars + nVar;
          for (iDim = 0; iDim < nDim; iDim++) { GridVel[iDim] = Restart_Data[index+iDim]; }
        }

        for (iDim = 0; iDim < nDim; iDim++) {
          geometry[iInst]->node[iPoint_Local]->SetCoord(iDim, Coord[iDim]);
          geometry[iInst]->node[iPoint_Local]->SetGridVel(iDim, GridVel[iDim]);
        }
      }

      /*--- Increment the overall counter for how many points have been loaded. ---*/
      counter++;
    }
    
  }

  /*--- MPI solution ---*/
  
  Set_MPI_Solution(geometry[iInst], config);
  
  /*--- Update the geometry for flows on dynamic meshes ---*/
  
  if (grid_movement && val_update_geo) {
    
    /*--- Communicate the new coordinates and grid velocities at the halos ---*/
    
    geometry[iInst]->Set_MPI_Coord(config);
    geometry[iInst]->Set_MPI_GridVel(config);

  }
  
  delete [] Coord;

  /*--- Delete the class memory that is used to load the restart. ---*/

  if (Restart_Vars != NULL) delete [] Restart_Vars;
  if (Restart_Data != NULL) delete [] Restart_Data;
  Restart_Vars = NULL; Restart_Data = NULL;

}

void CBaselineSolver::LoadRestart_FSI(CGeometry *geometry, CConfig *config, int val_iter) {

  /*--- Restart the solution from file information ---*/
  string filename;
  unsigned long index;
  string UnstExt, text_line, AdjExt;
  ifstream solution_file;
  unsigned short iVar;
  unsigned long iExtIter = config->GetExtIter();
  bool fem = (config->GetKind_Solver() == FEM_ELASTICITY);
  bool adjoint = (config->GetContinuous_Adjoint() || config->GetDiscrete_Adjoint());
  unsigned short iZone = config->GetiZone();
  unsigned short nZone = geometry->GetnZone();

  /*--- Retrieve filename from config ---*/
  if (adjoint) {
    filename = config->GetSolution_AdjFileName();
    filename = config->GetObjFunc_Extension(filename);
  } else if (fem) {
    filename = config->GetSolution_FEMFileName();
  } else {
    filename = config->GetSolution_FlowFileName();
  }

  /*--- Multizone problems require the number of the zone to be appended. ---*/

  if (nZone > 1)
    filename = config->GetMultizone_FileName(filename, iZone);

  /*--- Unsteady problems require an iteration number to be appended. ---*/
  if (config->GetWrt_Unsteady() || config->GetUnsteady_Simulation() != HARMONIC_BALANCE) {
    filename = config->GetUnsteady_FileName(filename, SU2_TYPE::Int(iExtIter));
  } else if (config->GetWrt_Dynamic()) {
    filename = config->GetUnsteady_FileName(filename, SU2_TYPE::Int(iExtIter));
  }

  /*--- Output the file name to the console. ---*/

  if (rank == MASTER_NODE)
    cout << "Reading and storing the solution from " << filename
    << "." << endl;

  /*--- Read the restart data from either an ASCII or binary SU2 file. ---*/

  if (config->GetRead_Binary_Restart()) {
    Read_SU2_Restart_Binary(geometry, config, filename);
  } else {
    Read_SU2_Restart_ASCII(geometry, config, filename);
  }

  unsigned short nVar_Local = Restart_Vars[1];
  su2double *Solution_Local = new su2double[nVar_Local];

  int counter = 0;
  long iPoint_Local = 0; unsigned long iPoint_Global = 0;

  /*--- Load data from the restart into correct containers. ---*/
  
  for (iPoint_Global = 0; iPoint_Global < geometry->GetGlobal_nPointDomain(); iPoint_Global++ ) {

    /*--- Retrieve local index. If this node from the restart file lives
     on the current processor, we will load and instantiate the vars. ---*/

    iPoint_Local = geometry->GetGlobal_to_Local_Point(iPoint_Global);

    if (iPoint_Local > -1) {

      /*--- We need to store this point's data, so jump to the correct
       offset in the buffer of data from the restart file and load it. ---*/

      index = counter*Restart_Vars[1];
      for (iVar = 0; iVar < nVar_Local; iVar++) Solution[iVar] = Restart_Data[index+iVar];
      node[iPoint_Local]->SetSolution(Solution);

      /*--- Increment the overall counter for how many points have been loaded. ---*/

      counter++;

    }

  }

  delete [] Solution_Local;

}

CBaselineSolver::~CBaselineSolver(void) { }

CBaselineSolver_FEM::CBaselineSolver_FEM(void) : CSolver() { }

CBaselineSolver_FEM::CBaselineSolver_FEM(CGeometry *geometry, CConfig *config) {

  /*--- Define geometry constants in the solver structure ---*/

  nDim = geometry->GetnDim();

  /*--- Create an object of the class CMeshFEM_DG and retrieve the necessary
   geometrical information for the FEM DG solver. If necessary, it is
   possible to increase nMatchingFacesWithHaloElem a bit, such that
   the computation of the external faces may be more efficient when
   using multiple threads. ---*/

  CMeshFEM_DG *DGGeometry = dynamic_cast<CMeshFEM_DG *>(geometry);

  nVolElemTot   = DGGeometry->GetNVolElemTot();
  nVolElemOwned = DGGeometry->GetNVolElemOwned();
  volElem       = DGGeometry->GetVolElem();

  /*--- Routines to access the number of variables and string names. ---*/

  SetOutputVariables(geometry, config);

  /*--- Determine the total number of DOFs stored on this rank and allocate the memory
   to store the conservative variables. ---*/
  nDOFsLocOwned = 0;
  for(unsigned long i=0; i<nVolElemOwned; ++i) nDOFsLocOwned += volElem[i].nDOFsSol;

  nDOFsLocTot = nDOFsLocOwned;
  for(unsigned long i=nVolElemOwned; i<nVolElemTot; ++i) nDOFsLocTot += volElem[i].nDOFsSol;

  VecSolDOFs.resize(nVar*nDOFsLocTot);

  /*--- Determine the global number of DOFs. ---*/
#ifdef HAVE_MPI
  SU2_MPI::Allreduce(&nDOFsLocOwned, &nDOFsGlobal, 1, MPI_UNSIGNED_LONG, MPI_SUM, MPI_COMM_WORLD);
#else
  nDOFsGlobal = nDOFsLocOwned;
#endif

  /*--- Store the number of DOFs in the geometry class in case of restart. ---*/
  geometry->SetnPointDomain(nDOFsLocOwned);
  geometry->SetGlobal_nPointDomain(nDOFsGlobal);

  /*--- Initialize the solution to zero. ---*/

  unsigned long ii = 0;
  for(unsigned long i=0; i<nDOFsLocTot; ++i) {
    for(unsigned short j=0; j<nVar; ++j, ++ii) {
      VecSolDOFs[ii] = 0.0;
    }
  }

}

void CBaselineSolver_FEM::SetOutputVariables(CGeometry *geometry, CConfig *config) {

  /*--- Open the restart file and extract the nVar and field names. ---*/

  string Tag, text_line, AdjExt, UnstExt;
  unsigned long iExtIter = config->GetExtIter();

  ifstream restart_file;
  string filename;

  /*--- Retrieve filename from config ---*/

  filename = config->GetSolution_FlowFileName();

  /*--- Unsteady problems require an iteration number to be appended. ---*/

  if (config->GetWrt_Unsteady()) {
    filename = config->GetUnsteady_FileName(filename, SU2_TYPE::Int(iExtIter));
  }

  /*--- Read only the number of variables in the restart file. ---*/

  if (config->GetRead_Binary_Restart()) {

    int nVar_Buf = 5;
    int var_buf[5];

#ifndef HAVE_MPI

    /*--- Serial binary input. ---*/

    FILE *fhw;
    fhw = fopen(filename.c_str(),"rb");
    size_t ret;

    /*--- Error check for opening the file. ---*/

    if (!fhw)
      SU2_MPI::Error(string("Unable to open SU2 restart file ") + filename,
                     CURRENT_FUNCTION);

    /*--- First, read the number of variables and points. ---*/

    ret = fread(var_buf, sizeof(int), nVar_Buf, fhw);
    if (ret != (unsigned long)nVar_Buf) {
      SU2_MPI::Error("Error reading restart file.", CURRENT_FUNCTION);
    }

    /*--- Check that this is an SU2 binary file. SU2 binary files
     have the hex representation of "SU2" as the first int in the file. ---*/

    if (var_buf[0] != 535532)
      SU2_MPI::Error(string("File ") + filename + string(" is not a binary SU2 restart file.\n") +
                     string("SU2 reads/writes binary restart files by default.\n") +
                     string("Note that backward compatibility for ASCII restart files is\n") +
                     string("possible with the WRT_BINARY_RESTART / READ_BINARY_RESTART options."), CURRENT_FUNCTION);

    /*--- Close the file. ---*/

    fclose(fhw);

#else

    /*--- Parallel binary input using MPI I/O. ---*/

    MPI_File fhw;
    int ierr;

    /*--- All ranks open the file using MPI. ---*/

    char fname[100];
    strcpy(fname, filename.c_str());
    ierr = MPI_File_open(MPI_COMM_WORLD, fname, MPI_MODE_RDONLY, MPI_INFO_NULL, &fhw);

    /*--- Error check opening the file. ---*/

    if (ierr)
      SU2_MPI::Error(string("Unable to open SU2 restart file ") + filename,
                     CURRENT_FUNCTION);

    /*--- First, read the number of variables and points (i.e., cols and rows),
     which we will need in order to read the file later. Also, read the
     variable string names here. Only the master rank reads the header. ---*/

    if (rank == MASTER_NODE)
      MPI_File_read(fhw, var_buf, nVar_Buf, MPI_INT, MPI_STATUS_IGNORE);

    /*--- Broadcast the number of variables to all procs and store more clearly. ---*/

    SU2_MPI::Bcast(var_buf, nVar_Buf, MPI_INT, MASTER_NODE, MPI_COMM_WORLD);

    /*--- Check that this is an SU2 binary file. SU2 binary files
     have the hex representation of "SU2" as the first int in the file. ---*/

    if (var_buf[0] != 535532)
      SU2_MPI::Error(string("File ") + filename + string(" is not a binary SU2 restart file.\n") +
                     string("SU2 reads/writes binary restart files by default.\n") +
                     string("Note that backward compatibility for ASCII restart files is\n") +
                     string("possible with the WRT_BINARY_RESTART / READ_BINARY_RESTART options."), CURRENT_FUNCTION);

    /*--- All ranks close the file after writing. ---*/

    MPI_File_close(&fhw);

#endif

    /*--- Set the number of variables, one per field in the
     restart file (without including the PointID) ---*/

    nVar = var_buf[1];

  } else {

    /*--- First, check that this is not a binary restart file. ---*/

    int magic_number;

#ifndef HAVE_MPI

    /*--- Serial binary input. ---*/

    FILE *fhw;
    fhw = fopen(filename.c_str(), "rb");
    size_t ret;

    /*--- Error check for opening the file. ---*/

    if (!fhw)
      SU2_MPI::Error(string("Unable to open SU2 restart file ") + filename,
                     CURRENT_FUNCTION);

    /*--- Attempt to read the first int, which should be our magic number. ---*/

    ret = fread(&magic_number, sizeof(int), 1, fhw);
    if (ret != 1) {
      SU2_MPI::Error("Error reading restart file.", CURRENT_FUNCTION);
    }

    /*--- Check that this is an SU2 binary file. SU2 binary files
     have the hex representation of "SU2" as the first int in the file. ---*/

    if (magic_number == 535532)
      SU2_MPI::Error(string("File ") + filename + string(" is a binary SU2 restart file, expected ASCII.\n") +
                     string("SU2 reads/writes binary restart files by default.\n") +
                     string("Note that backward compatibility for ASCII restart files is\n") +
                     string("possible with the WRT_BINARY_RESTART / READ_BINARY_RESTART options."), CURRENT_FUNCTION);
    fclose(fhw);

#else

    /*--- Parallel binary input using MPI I/O. ---*/

    MPI_File fhw;
    int ierr;

    /*--- All ranks open the file using MPI. ---*/

    char fname[100];
    strcpy(fname, filename.c_str());
    ierr = MPI_File_open(MPI_COMM_WORLD, fname, MPI_MODE_RDONLY, MPI_INFO_NULL, &fhw);

    /*--- Error check opening the file. ---*/

    if (ierr)
      SU2_MPI::Error(string("Unable to open SU2 restart file ") + filename,
                     CURRENT_FUNCTION);

    /*--- Have the master attempt to read the magic number. ---*/

    if (rank == MASTER_NODE)
      MPI_File_read(fhw, &magic_number, 1, MPI_INT, MPI_STATUS_IGNORE);

    /*--- Broadcast the number of variables to all procs and store clearly. ---*/

    SU2_MPI::Bcast(&magic_number, 1, MPI_INT, MASTER_NODE, MPI_COMM_WORLD);

    /*--- Check that this is an SU2 binary file. SU2 binary files
     have the hex representation of "SU2" as the first int in the file. ---*/

    if (magic_number == 535532)
      SU2_MPI::Error(string("File ") + filename + string(" is a binary SU2 restart file, expected ASCII.\n") +
                     string("SU2 reads/writes binary restart files by default.\n") +
                     string("Note that backward compatibility for ASCII restart files is\n") +
                     string("possible with the WRT_BINARY_RESTART / READ_BINARY_RESTART options."), CURRENT_FUNCTION);

    MPI_File_close(&fhw);
    
#endif

    /*--- Open the restart file ---*/

    restart_file.open(filename.data(), ios::in);

    /*--- In case there is no restart file ---*/

    if (restart_file.fail())
      SU2_MPI::Error(string("SU2 solution file ") + filename + string(" not found"), CURRENT_FUNCTION);

    /*--- Identify the number of fields (and names) in the restart file ---*/

    getline (restart_file, text_line);

    stringstream ss(text_line);
    while (ss >> Tag) {
      config->fields.push_back(Tag);
      if (ss.peek() == ',') ss.ignore();
    }

    /*--- Close the file (the solution date is read later). ---*/

    restart_file.close();

    /*--- Set the number of variables, one per field in the
     restart file (without including the PointID) ---*/

    nVar = config->fields.size() - 1;

    /*--- Clear the fields vector since we'll read it again. ---*/

    config->fields.clear();

  }

}

void CBaselineSolver_FEM::LoadRestart(CGeometry **geometry, CSolver ***solver, CConfig *config, int val_iter, bool val_update_geo) {

  /*--- Restart the solution from file information ---*/
  unsigned short iVar;
  unsigned long index;

  string UnstExt, text_line;
  ifstream restart_file;

  string restart_filename = config->GetSolution_FlowFileName();

  if (config->GetWrt_Unsteady()) {
    restart_filename = config->GetUnsteady_FileName(restart_filename, SU2_TYPE::Int(val_iter));
  }

  int counter = 0;
  long iPoint_Local = 0; unsigned long iPoint_Global = 0;
  unsigned short rbuf_NotMatching = 0;
  unsigned long nDOF_Read = 0;

  /*--- Read the restart data from either an ASCII or binary SU2 file. ---*/

  if (config->GetRead_Binary_Restart()) {
    Read_SU2_Restart_Binary(geometry[MESH_0], config, restart_filename);
  } else {
    Read_SU2_Restart_ASCII(geometry[MESH_0], config, restart_filename);
  }

  /*--- Load data from the restart into correct containers. ---*/

  counter = 0;
  for (iPoint_Global = 0; iPoint_Global < geometry[MESH_0]->GetGlobal_nPointDomain(); iPoint_Global++) {

    /*--- Retrieve local index. If this node from the restart file lives
     on the current processor, we will load and instantiate the vars. ---*/

    iPoint_Local = geometry[MESH_0]->GetGlobal_to_Local_Point(iPoint_Global);

    if (iPoint_Local > -1) {

      /*--- We need to store this point's data, so jump to the correct
       offset in the buffer of data from the restart file and load it. ---*/

      index = counter*Restart_Vars[1];
      for (iVar = 0; iVar < nVar; iVar++) {
        VecSolDOFs[nVar*iPoint_Local+iVar] = Restart_Data[index+iVar];
      }
      /*--- Update the local counter nDOF_Read. ---*/
      ++nDOF_Read;

      /*--- Increment the overall counter for how many points have been loaded. ---*/
      counter++;
    }

  }

  /*--- Detect a wrong solution file ---*/
  if(nDOF_Read < nDOFsLocOwned) rbuf_NotMatching = 1;

#ifdef HAVE_MPI
  unsigned short sbuf_NotMatching = rbuf_NotMatching;
  SU2_MPI::Allreduce(&sbuf_NotMatching, &rbuf_NotMatching, 1, MPI_UNSIGNED_SHORT, MPI_MAX, MPI_COMM_WORLD);
#endif

  if (rbuf_NotMatching != 0)
    SU2_MPI::Error(string("The solution file ") + restart_filename +
                   string(" doesn't match with the mesh file!\n") +
                   string("It could be empty lines at the end of the file."),
                   CURRENT_FUNCTION);

  /*--- Delete the class memory that is used to load the restart. ---*/

  if (Restart_Vars != NULL) delete [] Restart_Vars;
  if (Restart_Data != NULL) delete [] Restart_Data;
  Restart_Vars = NULL; Restart_Data = NULL;

}

CBaselineSolver_FEM::~CBaselineSolver_FEM(void) { }<|MERGE_RESOLUTION|>--- conflicted
+++ resolved
@@ -3118,7 +3118,6 @@
     if (config->GetKind_Averaging_Period() == FLOW_TIMESCALE) {
       timescale = config->GetRefLength()/config->GetModVel_FreeStream();
       timescale /= config->GetTime_Ref();
-<<<<<<< HEAD
       assert(timescale > 0);
     } else if (config->GetKind_Averaging_Period() == MAX_TURB_TIMESCALE) {
       su2double local_max_timescale = 0;
@@ -3129,18 +3128,6 @@
       SU2_MPI::Allreduce(&local_max_timescale, &timescale, 1,
                          MPI_DOUBLE, MPI_MAX, MPI_COMM_WORLD);
       assert(timescale > 0);
-=======
-      assert(timescale > 0);
-    } else if (config->GetKind_Averaging_Period() == MAX_TURB_TIMESCALE) {
-      su2double local_max_timescale = 0;
-      for (unsigned long iPoint = 0; iPoint < nPoint; iPoint++) {
-        timescale = solver[TURB_SOL]->average_node[iPoint]->GetTurbTimescale();
-        local_max_timescale = max(timescale, local_max_timescale);
-      }
-      SU2_MPI::Allreduce(&local_max_timescale, &timescale, 1,
-                         MPI_DOUBLE, MPI_MAX, MPI_COMM_WORLD);
-      assert(timescale > 0);
->>>>>>> 5b408387
 
       /*--- Save the timescale so it can be accessed later ---*/
 
@@ -3151,12 +3138,8 @@
     for (unsigned long iPoint = 0; iPoint < nPoint; iPoint++) {
 
       if (config->GetKind_Averaging_Period() == TURB_TIMESCALE) {
-<<<<<<< HEAD
         //timescale = solver[TURB_SOL]->average_node[iPoint]->GetTurbTimescale();
 	timescale = solver[TURB_SOL]->node[iPoint]->GetTurbTimescale();
-=======
-        timescale = solver[TURB_SOL]->average_node[iPoint]->GetTurbTimescale();
->>>>>>> 5b408387
         assert(timescale > 0);
       }
 
@@ -3168,17 +3151,10 @@
        * dt = (N_T*timescale)/min_number_samples ---*/
       const unsigned short min_number_samples = 5;
       const su2double weight = min(dt/(N_T * timescale), 1.0/min_number_samples);
-<<<<<<< HEAD
 
       UpdateAverage(weight, iPoint, buffer, config);
     }
 
-=======
-
-      UpdateAverage(weight, iPoint, buffer, config);
-    }
-
->>>>>>> 5b408387
     delete [] buffer;
 
   } else {
@@ -3200,13 +3176,9 @@
   const su2double* current = node[iPoint]->GetSolution();
 
   for (unsigned short iVar = 0; iVar < nVar; iVar++) {
-<<<<<<< HEAD
     //const su2double new_average = (current[iVar] - average[iVar])*weight + average[iVar];
     // BE for everything
     const su2double new_average = (current[iVar]*weight + average[iVar])/(1.0 + weight);
-=======
-    const su2double new_average = (current[iVar] - average[iVar])*weight + average[iVar];
->>>>>>> 5b408387
     average_node[iPoint]->SetSolution(iVar, new_average);
   }
 }
