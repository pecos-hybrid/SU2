--- conflicted
+++ resolved
@@ -345,10 +345,12 @@
   su2double Dk, Dk_rk, Dk_re, Dk_rv2;
 
   //... production
-<<<<<<< HEAD
-  // NB: we ignore the Jacobian of production here
 
   SGSProduction     = muT*S*S - 2.0/3.0*rho*tke*diverg;
+  SGSProduction = muT*S*S;
+  if (config->GetBoolDivU_inTKEProduction()) {
+    SGSProduction -= (2.0/3.0)*rho*tke*diverg;
+  }
 
   /*--- If using a hybrid method, include resolved production ---*/
 
@@ -376,14 +378,6 @@
     }
   } else {
     Pk = SGSProduction;
-=======
-  // NB: we ignore the jacobian of production here
-
-  //Pk     = muT*S*S - 2.0/3.0*rho*tke*diverg;
-  Pk     = muT*S*S;
-  if (config->GetBoolDivU_inTKEProduction()) {
-    Pk -= (2.0/3.0)*rho*tke*diverg;
->>>>>>> 2f2dc2c8
   }
 
   Pk_rk  = 0.0;
@@ -451,19 +445,11 @@
   const su2double ttC1m1 = (2.0/3.0)*(C_1 - 1.0);
   const su2double C_2f = C_2p;
 
-<<<<<<< HEAD
-  //const su2double Rf = std::min(1.0/TurbT, S/3.0);
-  const su2double Rf = std::min(1.0/TurbT, S/(sqrt(2.0)*3.0));
-
-  //Pf = (C_2f*Pk/tke_lim - (C1m6*zeta - ttC1m1)/TurbT) / Lsq;
-=======
   su2double Rf = 1.0/TurbT;
   if (config->GetBoolUse_v2f_Rf_mod()) {
     Rf = min(1.0/TurbT, S/(sqrt(2.0)*3.0));
   }
 
-  //Pf = (C_2f*Pk/(rho*tke_lim) - (C1m6*zeta - ttC1m1)/TurbT) / Lsq;
->>>>>>> 2f2dc2c8
   Pf = (C_2f*Pk/(rho*tke_lim) - Rf*(C1m6*zeta - ttC1m1)) / Lsq;
 
   // not keeping any derivatives of Pf
