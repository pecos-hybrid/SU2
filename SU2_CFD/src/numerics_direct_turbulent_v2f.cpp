/*!
 * \file numerics_direct_turbulent.cpp
 * \brief This file contains all the convective term discretization.
 * \author F. Palacios, A. Bueno
 * \version 6.0.1 "Falcon"
 *
 * The current SU2 release has been coordinated by the
 * SU2 International Developers Society <www.su2devsociety.org>
 * with selected contributions from the open-source community.
 *
 * The main research teams contributing to the current release are:
 *  - Prof. Juan J. Alonso's group at Stanford University.
 *  - Prof. Piero Colonna's group at Delft University of Technology.
 *  - Prof. Nicolas R. Gauger's group at Kaiserslautern University of Technology.
 *  - Prof. Alberto Guardone's group at Polytechnic University of Milan.
 *  - Prof. Rafael Palacios' group at Imperial College London.
 *  - Prof. Vincent Terrapon's group at the University of Liege.
 *  - Prof. Edwin van der Weide's group at the University of Twente.
 *  - Lab. of New Concepts in Aeronautics at Tech. Institute of Aeronautics.
 *
 * Copyright 2012-2018, Francisco D. Palacios, Thomas D. Economon,
 *                      Tim Albring, and the SU2 contributors.
 *
 * SU2 is free software; you can redistribute it and/or
 * modify it under the terms of the GNU Lesser General Public
 * License as published by the Free Software Foundation; either
 * version 2.1 of the License, or (at your option) any later version.
 *
 * SU2 is distributed in the hope that it will be useful,
 * but WITHOUT ANY WARRANTY; without even the implied warranty of
 * MERCHANTABILITY or FITNESS FOR A PARTICULAR PURPOSE. See the GNU
 * Lesser General Public License for more details.
 *
 * You should have received a copy of the GNU Lesser General Public
 * License along with SU2. If not, see <http://www.gnu.org/licenses/>.
 */

#include "../../Common/include/config_structure.hpp"
#include "../include/numerics_structure.hpp"
#include "../include/numerics_structure_v2f.hpp"
#include <limits>

CUpwSca_TurbKE::CUpwSca_TurbKE(unsigned short val_nDim,
                               unsigned short val_nVar,
                               CConfig *config)
  :
  CUpwScalar(val_nDim, val_nVar, config) {
}

CUpwSca_TurbKE::~CUpwSca_TurbKE(void) {
}

void CUpwSca_TurbKE::ExtraADPreaccIn() {
  if (incompressible) {
    AD::SetPreaccIn(V_i, nDim+2);
    AD::SetPreaccIn(V_j, nDim+2);
  }
  else {
    AD::SetPreaccIn(V_i, nDim+3);
    AD::SetPreaccIn(V_j, nDim+3);
  }
}

void CUpwSca_TurbKE::FinishResidualCalc(su2double *val_residual,
                                        su2double **val_Jacobian_i,
                                        su2double **val_Jacobian_j,
                                        CConfig *config) {

  val_residual[0] = a0*Density_i*TurbVar_i[0]+a1*Density_j*TurbVar_j[0];
  val_residual[1] = a0*Density_i*TurbVar_i[1]+a1*Density_j*TurbVar_j[1];
  val_residual[2] = a0*Density_i*TurbVar_i[2]+a1*Density_j*TurbVar_j[2];
  val_residual[3] = 0.0; // no convection in f scalar


  if (implicit) {
    val_Jacobian_i[0][0] = a0;
    val_Jacobian_i[0][1] = 0.0;
    val_Jacobian_i[0][2] = 0.0;
    val_Jacobian_i[0][3] = 0.0;

    val_Jacobian_i[1][0] = 0.0;
    val_Jacobian_i[1][1] = a0;
    val_Jacobian_i[1][2] = 0.0;
    val_Jacobian_i[1][3] = 0.0;

    val_Jacobian_i[2][0] = 0.0;
    val_Jacobian_i[2][1] = 0.0;
    val_Jacobian_i[2][2] = a0;
    val_Jacobian_i[2][3] = 0.0;

    val_Jacobian_i[3][0] = 0.0;
    val_Jacobian_i[3][1] = 0.0;
    val_Jacobian_i[3][2] = 0.0;
    val_Jacobian_i[3][3] = 0.0;


    val_Jacobian_j[0][0] = a1;
    val_Jacobian_j[0][1] = 0.0;
    val_Jacobian_j[0][2] = 0.0;
    val_Jacobian_j[0][3] = 0.0;

    val_Jacobian_j[1][0] = 0.0;
    val_Jacobian_j[1][1] = a1;
    val_Jacobian_j[1][2] = 0.0;
    val_Jacobian_j[1][3] = 0.0;

    val_Jacobian_j[2][0] = 0.0;
    val_Jacobian_j[2][1] = 0.0;
    val_Jacobian_j[2][2] = a1;
    val_Jacobian_j[2][3] = 0.0;

    val_Jacobian_j[3][0] = 0.0;
    val_Jacobian_j[3][1] = 0.0;
    val_Jacobian_j[3][2] = 0.0;
    val_Jacobian_j[3][3] = 0.0;
  }

}

CAvgGrad_TurbKE::CAvgGrad_TurbKE(unsigned short val_nDim,
                                 unsigned short val_nVar,
                                 su2double *constants,
                                 bool correct_grad,
                                 CConfig *config)
  :
  CAvgGrad_Scalar(val_nDim, val_nVar, correct_grad, config) {

  sigma_k = constants[1];
  sigma_e = constants[2];
  sigma_z = constants[3];
}

CAvgGrad_TurbKE::~CAvgGrad_TurbKE(void) {
}

void CAvgGrad_TurbKE::ExtraADPreaccIn() {
  AD::SetPreaccIn(Volume);
}

void CAvgGrad_TurbKE::FinishResidualCalc(su2double *val_residual,
                                         su2double **Jacobian_i,
                                         su2double **Jacobian_j,
                                         CConfig *config) {

  su2double sigma_kine_i, sigma_kine_j, sigma_epsi_i, sigma_epsi_j;
  su2double sigma_zeta_i, sigma_zeta_j;
  su2double diff_i_kine, diff_i_epsi, diff_j_kine, diff_j_epsi;
  su2double diff_i_zeta, diff_j_zeta;


  /*--- Compute the blended constant for the viscous terms ---*/
  sigma_kine_i = sigma_k;
  sigma_kine_j = sigma_k;
  sigma_epsi_i = sigma_e;
  sigma_epsi_j = sigma_e;
  sigma_zeta_i = sigma_z;
  sigma_zeta_j = sigma_z;

  /*--- Compute mean effective viscosity ---*/
  diff_i_kine = Laminar_Viscosity_i + sigma_kine_i*Eddy_Viscosity_i;
  diff_j_kine = Laminar_Viscosity_j + sigma_kine_j*Eddy_Viscosity_j;
  diff_i_epsi = Laminar_Viscosity_i + sigma_epsi_i*Eddy_Viscosity_i;
  diff_j_epsi = Laminar_Viscosity_j + sigma_epsi_j*Eddy_Viscosity_j;
  diff_i_zeta = Laminar_Viscosity_i + sigma_zeta_i*Eddy_Viscosity_i;
  diff_j_zeta = Laminar_Viscosity_j + sigma_zeta_j*Eddy_Viscosity_j;

  // Could instead use weighted average!
  diff_kine = 0.5*(diff_i_kine + diff_j_kine);
  diff_epsi = 0.5*(diff_i_epsi + diff_j_epsi);
  diff_zeta = 0.5*(diff_i_zeta + diff_j_zeta);
  diff_f = 1.0;

  /*--- Compute vector going from iPoint to jPoint ---*/
  su2double s_mag=sqrt(dist_ij_2);

  su2double n_mag=0.0;
  for (iDim = 0; iDim < nDim; iDim++) {
    n_mag += Normal[iDim]*Normal[iDim];
  }

  n_mag = sqrt(n_mag);

  val_residual[0] = diff_kine*Proj_Mean_GradTurbVar[0];
  val_residual[1] = diff_epsi*Proj_Mean_GradTurbVar[1];
  val_residual[2] = diff_zeta*Proj_Mean_GradTurbVar[2];
  val_residual[3] = diff_f   *Proj_Mean_GradTurbVar[3];

  /*--- For Jacobians ->
    Use of TSL approx. to compute derivatives of the gradients ---*/
  if (implicit) {

    Jacobian_i[0][0] = -diff_kine*proj_vector_ij/Density_i;
    Jacobian_i[0][1] = 0.0;
    Jacobian_i[0][2] = 0.0;
    Jacobian_i[0][3] = 0.0;

    Jacobian_i[1][0] = 0.0;
    Jacobian_i[1][1] = -diff_epsi*proj_vector_ij/Density_i;
    Jacobian_i[1][2] = 0.0;
    Jacobian_i[1][3] = 0.0;

    Jacobian_i[2][0] = 0.0;
    Jacobian_i[2][1] = 0.0;
    Jacobian_i[2][2] = -diff_zeta*proj_vector_ij/Density_i;
    Jacobian_i[2][3] = 0.0;

    Jacobian_i[3][0] = 0.0;
    Jacobian_i[3][1] = 0.0;
    Jacobian_i[3][2] = 0.0;
    Jacobian_i[3][3] = -diff_f*proj_vector_ij;
    if (correct_gradient) {
      Jacobian_i[3][3] -= 0.5 * diff_f * n_mag/Volume;
      Jacobian_i[3][3] += 0.5 * diff_f * proj_vector_ij*s_mag/Volume;
    }

    Jacobian_j[0][0] = diff_kine*proj_vector_ij/Density_j;
    Jacobian_j[0][1] = 0.0;
    Jacobian_j[0][2] = 0.0;
    Jacobian_j[0][3] = 0.0;

    Jacobian_j[1][0] = 0.0;
    Jacobian_j[1][1] = diff_epsi*proj_vector_ij/Density_j;
    Jacobian_j[1][2] = 0.0;
    Jacobian_j[1][3] = 0.0;

    Jacobian_j[2][0] = 0.0;
    Jacobian_j[2][1] = 0.0;
    Jacobian_j[2][2] = diff_zeta*proj_vector_ij/Density_j;
    Jacobian_j[2][3] = 0.0;

    Jacobian_j[3][0] = 0.0;
    Jacobian_j[3][1] = 0.0;
    Jacobian_j[3][2] = 0.0;
    Jacobian_j[3][3] = diff_f*proj_vector_ij;
    if (correct_gradient) {
      Jacobian_j[3][3] += 0.5 * diff_f * n_mag/Volume;
      Jacobian_j[3][3] -= 0.5 * diff_f * proj_vector_ij*s_mag/Volume;
    }
  }

}


CSourcePieceWise_TurbKE::CSourcePieceWise_TurbKE(unsigned short val_nDim,
                                                 unsigned short val_nVar,
                                                 su2double *constants,
                                                 CConfig *config)
  :
  CNumerics(val_nDim, val_nVar, config) {

  incompressible = (config->GetKind_Regime() == INCOMPRESSIBLE);

  /*--- Closure constants ---*/

  /* zeta f */
  C_mu    = constants[0];
  sigma_k = constants[1];
  sigma_e = constants[2];
  sigma_z = constants[3];
  C_e1o   = constants[4];
  C_e2    = constants[5];
  C_1     = constants[6];
  C_2p    = constants[7];
  C_T     = constants[8];
  C_L     = constants[9];
  C_eta   = constants[10];

}

CSourcePieceWise_TurbKE::~CSourcePieceWise_TurbKE(void) { }

void CSourcePieceWise_TurbKE::ComputeResidual(su2double *val_residual,
                                              su2double **val_Jacobian_i,
                                              su2double **val_Jacobian_j,
                                              CConfig *config) {

  AD::StartPreacc();
  AD::SetPreaccIn(V_i, nDim+7);
  AD::SetPreaccIn(StrainMag_i);
  AD::SetPreaccIn(TurbVar_i, nVar);
  AD::SetPreaccIn(TurbVar_Grad_i, nVar, nDim);
  AD::SetPreaccIn(Volume); AD::SetPreaccIn(dist_i);
  AD::SetPreaccIn(PrimVar_Grad_i, nDim+1, nDim);

  // Pull variables out of V_i
  if (incompressible) {
    Density_i = V_i[nDim+1];
    Laminar_Viscosity_i = V_i[nDim+3];
    Eddy_Viscosity_i = V_i[nDim+4];
  }
  else {
    Density_i = V_i[nDim+2];
    Laminar_Viscosity_i = V_i[nDim+5];
    Eddy_Viscosity_i = V_i[nDim+6];
  }

  // for readability...
  const su2double tke = TurbVar_i[0];
  const su2double tdr = TurbVar_i[1];
  const su2double v20 = TurbVar_i[2];
  const su2double f   = TurbVar_i[3];

  // clip values to avoid non-physical quantities...

  su2double scale = 1.0e-14;
  su2double L_inf = config->GetLength_Reynolds();
  su2double* VelInf = config->GetVelocity_FreeStreamND();
  su2double VelMag = 0;
  for (unsigned short iDim = 0; iDim < nDim; iDim++)
    VelMag += VelInf[iDim]*VelInf[iDim];
  VelMag = sqrt(VelMag);

  const su2double tke_lim = max(tke, scale*VelMag*VelMag);
  const su2double tdr_lim = max(tdr, scale*VelMag*VelMag*VelMag/L_inf);

  // make sure v2 is well-behaved
  su2double zeta = max(v20/tke_lim, scale);
  // Extra max(..., 0) necessary in case v20 and tke are negative
  const su2double v2 = max(max(v20, zeta*tke), 0.0);

  // Grab other quantities for convenience/readability
  const su2double rho = Density_i;
  const su2double muT = Eddy_Viscosity_i;
  const su2double S   = StrainMag_i; //*sqrt(2.0) already included
  const su2double Vol = Volume;

  su2double diverg = 0.0;
  for (unsigned int iDim = 0; iDim < nDim; iDim++)
    diverg += PrimVar_Grad_i[iDim+1][iDim];

  /*--- TurbT and TurbL are passed in from the Solver class ---*/

  const su2double T1 = tke_lim / tdr_lim;
  const su2double Lsq = (C_L*TurbL)*(C_L*TurbL); // C_L isn't used till here

  //--- v2-f ---//

  // 4 equations.  For each equation, we identify production and
  // dissipation terms.  This is somewhat artificial for f.  The
  // Jacobian is abused to help keep k and epsilon positive.


  // TKE equation...
  su2double Pk_rk, Pk_re, Pk_rv2;
  su2double Dk, Dk_rk, Dk_re, Dk_rv2;

  //... production
<<<<<<< HEAD
  // NB: we ignore the Jacobian of production here

  //SGSProduction     = muT*S*S - 2.0/3.0*rho*tke*diverg;
=======

  SGSProduction     = muT*S*S - 2.0/3.0*rho*tke*diverg;
>>>>>>> 13fdc44d
  SGSProduction = muT*S*S;
  if (config->GetBoolDivU_inTKEProduction()) {
    SGSProduction -= (2.0/3.0)*rho*tke*diverg;
  }

  /*--- If using a hybrid method, include resolved production ---*/

  if (config->GetKind_HybridRANSLES() == MODEL_SPLIT) {
    /*--- Limit alpha to protect from imbalance in k_model vs k_resolved. ---*/
    if (KineticEnergyRatio >= 0  && KineticEnergyRatio < 1) {
<<<<<<< HEAD
      //SGSProduction *= KineticEnergyRatio;
      const su2double alpha = KineticEnergyRatio;
      const su2double alpha_fac = alpha*(2.0 - alpha);
      SGSProduction     = alpha_fac*muT*S*S - 2.0/3.0*rho*alpha*tke*diverg;

=======
      SGSProduction *= KineticEnergyRatio;
>>>>>>> 13fdc44d
      if (config->GetUse_Resolved_Turb_Stress()) {
        su2double Pk_resolved = 0;
        for (unsigned short iDim = 0; iDim < nDim; iDim++) {
          for (unsigned short jDim = 0; jDim < nDim; jDim++) {
            Pk_resolved += PrimVar_Grad_i[iDim+1][jDim] * ResolvedTurbStress[iDim][jDim];
          }
        }
        Pk = SGSProduction + Pk_resolved;
      }
      /*--- If using production instead of resolved turb. stress,
       * the production (`Pk`) has been set externally.  So we only need to
       * make sure that SGSProduction has been properly calculated, since
       * it will be pulled back out and passed to the averaging routine. ---*/
    } else {
      /*--- Don't allow resolved turb. stress to be added if alpha is not
       * valid, in case the resolved flow data are bad. ---*/
      Pk = SGSProduction;
    }
  } else {
    Pk = SGSProduction;
  }

  Pk_rk  = 0.0;
  Pk_re  = 0.0;
  Pk_rv2 = 0.0;

  //... dissipation
  Dk     = rho*tke/T1;

  Dk_rk  = 1.0/T1;
  Dk_re  = 0.0;
  Dk_rv2 = 0.0;


  // Dissipation equation...
  su2double Pe, Pe_rk, Pe_re, Pe_rv2;
  su2double De, De_rk, De_re, De_rv2;

  // NB: C_e1 depends on tke and v2 in v2-f
  const su2double C_e1 = C_e1o*(1.0+0.045*sqrt(1.0/zeta));

  // ... production
  Pe = C_e1*Pk/TurbT;

  Pe_rk  = 0.0;
  Pe_re  = 0.0;
  Pe_rv2 = 0.0;

  // ... dissipation
  De = C_e2*rho*tdr/TurbT;

  De_rk  = 0.0;
  De_re  = C_e2/TurbT;
  De_rv2 = 0.0;


  // v2 equation...
  su2double Pv2, Pv2_rk, Pv2_re, Pv2_rv2, Pv2_f;
  su2double Dv2, Dv2_rk, Dv2_re, Dv2_rv2, Dv2_f;

  // ... production
  // Limit production of v2 based on max zeta = 2/3
  Pv2 = rho * min( tke*f, 2.0*Pk/3.0/rho + 5.0*v2/T1 );

  Pv2_rk  = 0.0;
  Pv2_re  = 0.0;
  Pv2_rv2 = 0.0;
  Pv2_f   = 0.0;

  // ... dissipation
  Dv2     =  6.0*rho*v2/T1;

  Dv2_rk  = 0.0;
  Dv2_re  = 0.0;
  Dv2_rv2 = 6.0/T1;
  Dv2_f   = 0.0;


  // f equation...
  su2double Pf;
  su2double Df, Df_f;

  //... production
  const su2double C1m6 = C_1 - 6.0;
  const su2double ttC1m1 = (2.0/3.0)*(C_1 - 1.0);
  const su2double C_2f = C_2p;

  su2double Rf = 1.0/TurbT;
  if (config->GetBoolUse_v2f_Rf_mod()) {
    Rf = min(1.0/TurbT, S/(sqrt(2.0)*3.0));
  }

  Pf = (C_2f*Pk/(rho*tke_lim) - Rf*(C1m6*zeta - ttC1m1)) / Lsq;

  // not keeping any derivatives of Pf

  //... dissipation
  Df = f/Lsq;

  Df_f = 1.0/Lsq;

  // check for nans
#ifndef NDEBUG
  bool found_nan = ((Pk!=Pk)         || (Dk!=Dk)         ||
                    (Pe!=Pe)         || (De!=De)         ||
                    (Pv2!=Pv2)       || (Dv2!=Dv2)       ||
                    (Pf!=Pf)         || (Df!=Df)         ||
                    (Pk_rk!=Pk_rk)   || (Pk_re!=Pk_re)   || (Pk_rv2!=Pk_rv2)   ||
                    (Pe_rk!=Pe_rk)   || (Pe_re!=Pe_re)   || (Pe_rv2!=Pe_rv2)   ||
                    (Pv2_rk!=Pv2_rk) || (Pv2_re!=Pv2_re) || (Pv2_rv2!=Pv2_rv2) ||
                    (Dk_rk!=Dk_rk)   || (Dk_re!=Dk_re)   || (Dk_rv2!=Dk_rv2)   ||
                    (De_rk!=De_rk)   || (De_re!=De_re)   || (De_rv2!=De_rv2)   ||
                    (Dv2_rk!=Dv2_rk) || (Dv2_re!=Dv2_re) || (Dv2_rv2!=Dv2_rv2) );


  if (found_nan) {
    std::cout << "WTF!?! Found a nan at x = " << Coord_i[0] << ", " << Coord_i[1] << std::endl;
    std::cout << "turb state = " << tke << ", " << tdr << ", " << v2 << ", " << f << std::endl;
    std::cout << "T          = " << TurbT  << ", C_e1 = " << C_e1 << std::endl;
    std::cout << "TKE eqn    = " << Pk << " - " << Dk << std::endl;
    std::cout << "TDR eqn    = " << Pe << " - " << De << std::endl;
    std::cout << "v2  eqn    = " << Pv2 << " - " << Dv2 << std::endl;
  }
#endif


  // form source term and Jacobian...

  // TKE
  val_residual[0]      = (Pk      - Dk     ) * Vol;

  val_Jacobian_i[0][0] = (Pk_rk   - Dk_rk  ) * Vol;
  val_Jacobian_i[0][1] = (Pk_re   - Dk_re  ) * Vol;
  val_Jacobian_i[0][2] = (Pk_rv2  - Dk_rv2 ) * Vol;
  val_Jacobian_i[0][3] = 0.0;

  // Dissipation
  val_residual[1]      = (Pe      - De     ) * Vol;

  val_Jacobian_i[1][0] = (Pe_rk   - De_rk  ) * Vol;
  val_Jacobian_i[1][1] = (Pe_re   - De_re  ) * Vol;
  val_Jacobian_i[1][2] = (Pe_rv2  - De_rv2 ) * Vol;
  val_Jacobian_i[1][3] = 0.0;

  // v2
  val_residual[2]      = (Pv2     - Dv2    ) * Vol;

  val_Jacobian_i[2][0] = (Pv2_rk  - Dv2_rk ) * Vol;
  val_Jacobian_i[2][1] = (Pv2_re  - Dv2_re ) * Vol;
  val_Jacobian_i[2][2] = (Pv2_rv2 - Dv2_rv2) * Vol;
  val_Jacobian_i[2][3] = (Pv2_f   - Dv2_f  ) * Vol;

  // f
  val_residual[3]      = (Pf      - Df     ) * Vol;

  val_Jacobian_i[3][0] = 0.0;
  val_Jacobian_i[3][1] = 0.0;
  val_Jacobian_i[3][2] = 0.0;
  val_Jacobian_i[3][3] = (        - Df_f   ) * Vol;


  AD::SetPreaccOut(val_residual, nVar);
  AD::EndPreacc();
}<|MERGE_RESOLUTION|>--- conflicted
+++ resolved
@@ -345,14 +345,8 @@
   su2double Dk, Dk_rk, Dk_re, Dk_rv2;
 
   //... production
-<<<<<<< HEAD
   // NB: we ignore the Jacobian of production here
 
-  //SGSProduction     = muT*S*S - 2.0/3.0*rho*tke*diverg;
-=======
-
-  SGSProduction     = muT*S*S - 2.0/3.0*rho*tke*diverg;
->>>>>>> 13fdc44d
   SGSProduction = muT*S*S;
   if (config->GetBoolDivU_inTKEProduction()) {
     SGSProduction -= (2.0/3.0)*rho*tke*diverg;
@@ -363,15 +357,11 @@
   if (config->GetKind_HybridRANSLES() == MODEL_SPLIT) {
     /*--- Limit alpha to protect from imbalance in k_model vs k_resolved. ---*/
     if (KineticEnergyRatio >= 0  && KineticEnergyRatio < 1) {
-<<<<<<< HEAD
       //SGSProduction *= KineticEnergyRatio;
       const su2double alpha = KineticEnergyRatio;
       const su2double alpha_fac = alpha*(2.0 - alpha);
       SGSProduction     = alpha_fac*muT*S*S - 2.0/3.0*rho*alpha*tke*diverg;
 
-=======
-      SGSProduction *= KineticEnergyRatio;
->>>>>>> 13fdc44d
       if (config->GetUse_Resolved_Turb_Stress()) {
         su2double Pk_resolved = 0;
         for (unsigned short iDim = 0; iDim < nDim; iDim++) {
