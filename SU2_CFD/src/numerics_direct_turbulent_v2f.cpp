--- conflicted
+++ resolved
@@ -416,16 +416,10 @@
    * should *not* be large, and should be clipped. As y+ -> 0,
    * C_e1 -> infinity. But for channel flow at Re_tau = 5200, C_e1 < 29 for
    * all y+ > .07. So we can set a relatively low limit (e.g. 100) to enforce
-<<<<<<< HEAD
-   * our desired behavior. This should not affect converged solution. ---*/
-  const su2double inv_zeta = max(tke/v2_lim, 0.5);
-  const su2double C_e1 = min(C_e1o*(1.0+0.045*sqrt(inv_zeta)), 100.0);
-=======
    * our desired behavior. This should not affect converged solution.
    * ---*/
   const su2double inv_zeta = max(tke/v2_lim, 0.5);
   const su2double C_e1 = min(C_e1o*(1.0+C_e1_factor*sqrt(inv_zeta)), 100.0);
->>>>>>> b554dd43
 
   // ... production
   Pe = C_e1*Pk/TurbT;
