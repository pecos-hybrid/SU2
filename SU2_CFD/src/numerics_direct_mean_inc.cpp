/*!
 * \file numerics_direct_mean_inc.cpp
 * \brief This file contains the numerical methods for incompressible flow.
 * \author F. Palacios, T. Economon
 * \version 6.2.0 "Falcon"
 *
 * The current SU2 release has been coordinated by the
 * SU2 International Developers Society <www.su2devsociety.org>
 * with selected contributions from the open-source community.
 *
 * The main research teams contributing to the current release are:
 *  - Prof. Juan J. Alonso's group at Stanford University.
 *  - Prof. Piero Colonna's group at Delft University of Technology.
 *  - Prof. Nicolas R. Gauger's group at Kaiserslautern University of Technology.
 *  - Prof. Alberto Guardone's group at Polytechnic University of Milan.
 *  - Prof. Rafael Palacios' group at Imperial College London.
 *  - Prof. Vincent Terrapon's group at the University of Liege.
 *  - Prof. Edwin van der Weide's group at the University of Twente.
 *  - Lab. of New Concepts in Aeronautics at Tech. Institute of Aeronautics.
 *
 * Copyright 2012-2019, Francisco D. Palacios, Thomas D. Economon,
 *                      Tim Albring, and the SU2 contributors.
 *
 * SU2 is free software; you can redistribute it and/or
 * modify it under the terms of the GNU Lesser General Public
 * License as published by the Free Software Foundation; either
 * version 2.1 of the License, or (at your option) any later version.
 *
 * SU2 is distributed in the hope that it will be useful,
 * but WITHOUT ANY WARRANTY; without even the implied warranty of
 * MERCHANTABILITY or FITNESS FOR A PARTICULAR PURPOSE. See the GNU
 * Lesser General Public License for more details.
 *
 * You should have received a copy of the GNU Lesser General Public
 * License along with SU2. If not, see <http://www.gnu.org/licenses/>.
 */

#include "../include/numerics_structure.hpp"
#include <limits>

CUpwFDSInc_Flow::CUpwFDSInc_Flow(unsigned short val_nDim, unsigned short val_nVar, CConfig *config) : CNumerics(val_nDim, val_nVar, config) {
  
  implicit         = (config->GetKind_TimeIntScheme_Flow() == EULER_IMPLICIT);
  variable_density = (config->GetKind_DensityModel() == VARIABLE);
  energy           = config->GetEnergy_Equation();
  grid_movement    = config->GetGrid_Movement();

  Diff_V       = new su2double[nVar];
  Velocity_i   = new su2double[nDim];
  Velocity_j   = new su2double[nDim];
  MeanVelocity = new su2double[nDim];
  ProjFlux_i   = new su2double[nVar];
  ProjFlux_j   = new su2double[nVar];
  Lambda       = new su2double[nVar];
  Epsilon      = new su2double[nVar];
  Precon       = new su2double*[nVar];
  invPrecon_A  = new su2double*[nVar];
  
  for (iVar = 0; iVar < nVar; iVar++) {
    Precon[iVar]      = new su2double[nVar];
    invPrecon_A[iVar] = new su2double[nVar];
  }
  
}

CUpwFDSInc_Flow::~CUpwFDSInc_Flow(void) {
  
  delete [] Diff_V;
  delete [] Velocity_i;
  delete [] Velocity_j;
  delete [] MeanVelocity;
  delete [] ProjFlux_i;
  delete [] ProjFlux_j;
  delete [] Lambda;
  delete [] Epsilon;
  
  for (iVar = 0; iVar < nVar; iVar++) {
    delete [] Precon[iVar];
    delete [] invPrecon_A[iVar];
  }
  delete [] Precon;
  delete [] invPrecon_A;
  
}

void CUpwFDSInc_Flow::ComputeResidual(su2double *val_residual, su2double **val_Jacobian_i, su2double **val_Jacobian_j, CConfig *config) {
  
  AD::StartPreacc();
  AD::SetPreaccIn(V_i, nDim+9); AD::SetPreaccIn(V_j, nDim+9); AD::SetPreaccIn(Normal, nDim);

  /*--- Face area (norm or the normal vector) ---*/
  
  Area = 0.0;
  for (iDim = 0; iDim < nDim; iDim++)
    Area += Normal[iDim]*Normal[iDim];
  Area = sqrt(Area);
  
  /*--- Compute and unitary normal vector ---*/
  
  for (iDim = 0; iDim < nDim; iDim++) {
    UnitNormal[iDim] = Normal[iDim]/Area;
    if (fabs(UnitNormal[iDim]) < EPS) UnitNormal[iDim] = EPS;
  }
  
  /*--- Set primitive variables at points iPoint and jPoint ---*/
    
  Pressure_i    = V_i[0];             Pressure_j    = V_j[0];
  Temperature_i = V_i[nDim+1];        Temperature_j = V_j[nDim+1];
  DensityInc_i  = V_i[nDim+2];        DensityInc_j  = V_j[nDim+2];
  BetaInc2_i    = V_i[nDim+3];        BetaInc2_j    = V_j[nDim+3];
  Cp_i          = V_i[nDim+7];        Cp_j          = V_j[nDim+7];
  Enthalpy_i    = Cp_i*Temperature_i; Enthalpy_j    = Cp_j*Temperature_j;

  ProjVelocity = 0.0;
  for (iDim = 0; iDim < nDim; iDim++) {
    Velocity_i[iDim]    = V_i[iDim+1];
    Velocity_j[iDim]    = V_j[iDim+1];
    MeanVelocity[iDim]  = 0.5*(Velocity_i[iDim] + Velocity_j[iDim]);
    ProjVelocity       += MeanVelocity[iDim]*Normal[iDim];
  }
  
  /*--- Mean variables at points iPoint and jPoint ---*/
  
  MeanDensity     = 0.5*(DensityInc_i  + DensityInc_j);
  MeanPressure    = 0.5*(Pressure_i    + Pressure_j);
  MeanBetaInc2    = 0.5*(BetaInc2_i    + BetaInc2_j);
  MeanEnthalpy    = 0.5*(Enthalpy_i    + Enthalpy_j);
  MeanCp          = 0.5*(Cp_i          + Cp_j);
  MeanTemperature = 0.5*(Temperature_i + Temperature_j);

  /*--- Artificial sound speed based on eigs of preconditioned system ---*/

  MeanSoundSpeed = sqrt(MeanBetaInc2*Area*Area);

  /*--- We need the derivative of the equation of state to build the
   preconditioning matrix. For now, the only option is the ideal gas
   law, but in the future, dRhodT should be in the fluid model. ---*/

  MeandRhodT = 0.0; dRhodT_i = 0.0; dRhodT_j = 0.0;
  if (variable_density) {
    MeandRhodT = -MeanDensity/MeanTemperature;
    dRhodT_i   = -DensityInc_i/Temperature_i;
    dRhodT_j   = -DensityInc_j/Temperature_j;
  }

  /*--- Compute ProjFlux_i ---*/

  GetInviscidIncProjFlux(&DensityInc_i, Velocity_i, &Pressure_i, &BetaInc2_i, &Enthalpy_i, Normal, ProjFlux_i);
  
  /*--- Compute ProjFlux_j ---*/

  GetInviscidIncProjFlux(&DensityInc_j, Velocity_j, &Pressure_j, &BetaInc2_j, &Enthalpy_j, Normal, ProjFlux_j);

  /*--- Eigenvalues of the preconditioned system ---*/
  
  if (nDim == 2) {
    Lambda[0] = ProjVelocity;
    Lambda[1] = ProjVelocity;
    Lambda[2] = ProjVelocity - MeanSoundSpeed;
    Lambda[3] = ProjVelocity + MeanSoundSpeed;
  }
  if (nDim == 3) {
    Lambda[0] = ProjVelocity;
    Lambda[1] = ProjVelocity;
    Lambda[2] = ProjVelocity;
    Lambda[3] = ProjVelocity - MeanSoundSpeed;
    Lambda[4] = ProjVelocity + MeanSoundSpeed;
  }
  
  /*--- Absolute value of the eigenvalues ---*/
  
  for (iVar = 0; iVar < nVar; iVar++)
    Lambda[iVar] = fabs(Lambda[iVar]);

  /*--- Build the preconditioning matrix using mean values ---*/

  GetPreconditioner(&MeanDensity, MeanVelocity, &MeanBetaInc2, &MeanCp, &MeanTemperature, &MeandRhodT, Precon);

  /*--- Build the absolute value of the preconditioned Jacobian, i.e.,
   |A_precon| = P x |Lambda| x inv(P), where P diagonalizes the matrix
   inv(Precon) x dF/dV and Lambda is the diag. matrix of its eigenvalues. ---*/

  GetPreconditionedProjJac(&MeanDensity, Lambda, &MeanBetaInc2, UnitNormal, invPrecon_A);

  /*--- Difference of primitive variables at iPoint and jPoint ---*/

  Diff_V[0] = Pressure_j - Pressure_i;
  for (iDim = 0; iDim < nDim; iDim++)
    Diff_V[iDim+1] = Velocity_j[iDim] - Velocity_i[iDim];
  Diff_V[nDim+1] = Temperature_j - Temperature_i;

  /*--- Build the inviscid Jacobian w.r.t. the primitive variables ---*/

  if (implicit) {
    GetInviscidIncProjJac(&DensityInc_i, Velocity_i, &BetaInc2_i, &Cp_i, &Temperature_i, &dRhodT_i, Normal, 0.5, val_Jacobian_i);
    GetInviscidIncProjJac(&DensityInc_j, Velocity_j, &BetaInc2_j, &Cp_j, &Temperature_j, &dRhodT_j, Normal, 0.5, val_Jacobian_j);
  }

  /*--- Compute dissipation as Precon x |A_precon| x dV. If implicit,
   store Precon x |A_precon| from dissipation term. ---*/

  for (iVar = 0; iVar < nVar; iVar++) {
    val_residual[iVar] = 0.5*(ProjFlux_i[iVar]+ProjFlux_j[iVar]);
    for (jVar = 0; jVar < nVar; jVar++) {
      Proj_ModJac_Tensor_ij = 0.0;
      for (kVar = 0; kVar < nVar; kVar++)
        Proj_ModJac_Tensor_ij += Precon[iVar][kVar]*invPrecon_A[kVar][jVar];
      val_residual[iVar] -= 0.5*Proj_ModJac_Tensor_ij*Diff_V[jVar];
      if (implicit) {
        val_Jacobian_i[iVar][jVar] += 0.5*Proj_ModJac_Tensor_ij;
        val_Jacobian_j[iVar][jVar] -= 0.5*Proj_ModJac_Tensor_ij;
      }
    }
  }

  if (!energy) {
    val_residual[nDim+1] = 0.0;
    if (implicit) {
      for (iVar = 0; iVar < nVar; iVar++) {
        val_Jacobian_i[iVar][nDim+1] = 0.0;
        val_Jacobian_j[iVar][nDim+1] = 0.0;

        val_Jacobian_i[nDim+1][iVar] = 0.0;
        val_Jacobian_j[nDim+1][iVar] = 0.0;
      }
    }
  }

  AD::SetPreaccOut(val_residual, nVar);
  AD::EndPreacc();
}

CCentJSTInc_Flow::CCentJSTInc_Flow(unsigned short val_nDim, unsigned short val_nVar, CConfig *config) : CNumerics(val_nDim, val_nVar, config) {
  
  implicit         = (config->GetKind_TimeIntScheme_Flow() == EULER_IMPLICIT);
  variable_density = (config->GetKind_DensityModel() == VARIABLE);
  energy           = config->GetEnergy_Equation();
  grid_movement    = config->GetGrid_Movement();

  /*--- Artifical dissipation part ---*/

  Param_p = 0.3;
  Param_Kappa_2 = config->GetKappa_2nd_Flow();
  Param_Kappa_4 = config->GetKappa_4th_Flow();
  
  /*--- Allocate some structures ---*/

  Diff_V       = new su2double [nVar];
  Diff_Lapl    = new su2double [nVar];
  Velocity_i   = new su2double [nDim];
  Velocity_j   = new su2double [nDim];
  MeanVelocity = new su2double [nDim];
  ProjFlux     = new su2double [nVar];
  Precon       = new su2double*[nVar];

  for (iVar = 0; iVar < nVar; iVar++)
    Precon[iVar] = new su2double[nVar];

}

CCentJSTInc_Flow::~CCentJSTInc_Flow(void) {
  
  delete [] Diff_V;
  delete [] Diff_Lapl;
  delete [] Velocity_i;
  delete [] Velocity_j;
  delete [] MeanVelocity;
  delete [] ProjFlux;

  for (iVar = 0; iVar < nVar; iVar++)
    delete [] Precon[iVar];
  delete [] Precon;

}

void CCentJSTInc_Flow::ComputeResidual(su2double *val_residual, su2double **val_Jacobian_i, su2double **val_Jacobian_j, CConfig *config) {

  /*--- Primitive variables at point i and j ---*/
  
  Pressure_i    = V_i[0];             Pressure_j    = V_j[0];
  Temperature_i = V_i[nDim+1];        Temperature_j = V_j[nDim+1];
  DensityInc_i  = V_i[nDim+2];        DensityInc_j  = V_j[nDim+2];
  BetaInc2_i    = V_i[nDim+3];        BetaInc2_j    = V_j[nDim+3];
  Cp_i          = V_i[nDim+7];        Cp_j          = V_j[nDim+7];
  Enthalpy_i    = Cp_i*Temperature_i; Enthalpy_j    = Cp_j*Temperature_j;

  Area = 0.0;
  sq_vel_i = 0.0; sq_vel_j = 0.0; ProjVelocity_i = 0.0; ProjVelocity_j = 0.0;
  for (iDim = 0; iDim < nDim; iDim++) {
    Velocity_i[iDim]    = V_i[iDim+1];
    Velocity_j[iDim]    = V_j[iDim+1];
    MeanVelocity[iDim]  =  0.5*(Velocity_i[iDim]+Velocity_j[iDim]);
    sq_vel_i           += 0.5*Velocity_i[iDim]*Velocity_i[iDim];
    sq_vel_j           += 0.5*Velocity_j[iDim]*Velocity_j[iDim];
    ProjVelocity_i     += Velocity_i[iDim]*Normal[iDim];
    ProjVelocity_j     += Velocity_j[iDim]*Normal[iDim];
    Area               += Normal[iDim]*Normal[iDim];
  }
  Area = sqrt(Area);
  
  /*--- Compute mean values of the variables ---*/
  
  MeanDensity     = 0.5*(DensityInc_i  + DensityInc_j);
  MeanPressure    = 0.5*(Pressure_i    + Pressure_j);
  MeanBetaInc2    = 0.5*(BetaInc2_i    + BetaInc2_j);
  MeanEnthalpy    = 0.5*(Enthalpy_i    + Enthalpy_j);
  MeanCp          = 0.5*(Cp_i          + Cp_j);
  MeanTemperature = 0.5*(Temperature_i + Temperature_j);

  /*--- We need the derivative of the equation of state to build the
   preconditioning matrix. For now, the only option is the ideal gas
   law, but in the future, dRhodT should be in the fluid model. ---*/

  MeandRhodT = 0.0;
  if (variable_density) {
    MeandRhodT = -MeanDensity/MeanTemperature;
  }

  /*--- Get projected flux tensor ---*/

  GetInviscidIncProjFlux(&MeanDensity, MeanVelocity, &MeanPressure, &MeanBetaInc2, &MeanEnthalpy, Normal, ProjFlux);
  
  for (iVar = 0; iVar < nVar; iVar++) {
    val_residual[iVar] = ProjFlux[iVar];
  }

  /*--- Jacobians of the inviscid flux ---*/
  
  if (implicit) {
    GetInviscidIncProjJac(&MeanDensity, MeanVelocity, &MeanBetaInc2, &MeanCp, &MeanTemperature, &MeandRhodT, Normal, 0.5, val_Jacobian_i);
    for (iVar = 0; iVar < nVar; iVar++) {
      for (jVar = 0; jVar < nVar; jVar++) {
        val_Jacobian_j[iVar][jVar] = val_Jacobian_i[iVar][jVar];
      }
    }
  }
  
  /*--- Computes differences between Laplacians and conservative variables ---*/
  
  for (iVar = 0; iVar < nVar; iVar++) {
    Diff_Lapl[iVar] = Und_Lapl_i[iVar]-Und_Lapl_j[iVar];
    Diff_V[iVar]    = V_i[iVar]-V_j[iVar];
  }

  /*--- Build the preconditioning matrix using mean values ---*/

  GetPreconditioner(&MeanDensity, MeanVelocity, &MeanBetaInc2, &MeanCp, &MeanTemperature, &MeandRhodT, Precon);

  /*--- Compute the local spectral radius of the preconditioned system
   and the stretching factor. ---*/

  SoundSpeed_i = sqrt(BetaInc2_i*Area*Area);
  SoundSpeed_j = sqrt(BetaInc2_j*Area*Area);
  
  Local_Lambda_i = fabs(ProjVelocity_i)+SoundSpeed_i;
  Local_Lambda_j = fabs(ProjVelocity_j)+SoundSpeed_j;

  MeanLambda = 0.5*(Local_Lambda_i+Local_Lambda_j);
  
  Phi_i = pow(Lambda_i/(4.0*MeanLambda), Param_p);
  Phi_j = pow(Lambda_j/(4.0*MeanLambda), Param_p);

  StretchingFactor = 4.0*Phi_i*Phi_j/(Phi_i+Phi_j);
  
  sc2 = 3.0*(su2double(Neighbor_i)+su2double(Neighbor_j))/(su2double(Neighbor_i)*su2double(Neighbor_j));
  sc4 = sc2*sc2/4.0;
  
  Epsilon_2 = Param_Kappa_2*0.5*(Sensor_i+Sensor_j)*sc2;
  Epsilon_4 = max(0.0, Param_Kappa_4-Epsilon_2)*sc4;
  
  /*--- Compute viscous part of the residual ---*/

  for (iVar = 0; iVar < nVar; iVar++) {
    for (jVar = 0; jVar < nVar; jVar++) {
      val_residual[iVar] += Precon[iVar][jVar]*(Epsilon_2*Diff_V[jVar] - Epsilon_4*Diff_Lapl[jVar])*StretchingFactor*MeanLambda;
      if (implicit) {
        val_Jacobian_i[iVar][jVar] += Precon[iVar][jVar]*(Epsilon_2 + Epsilon_4*su2double(Neighbor_i+1))*StretchingFactor*MeanLambda;
        val_Jacobian_j[iVar][jVar] -= Precon[iVar][jVar]*(Epsilon_2 + Epsilon_4*su2double(Neighbor_j+1))*StretchingFactor*MeanLambda;
      }
    }
  }

  /*--- Remove energy contributions if not solving the energy equation. ---*/

  if (!energy) {
    val_residual[nDim+1] = 0.0;
    if (implicit) {
      for (iVar = 0; iVar < nVar; iVar++) {
        val_Jacobian_i[iVar][nDim+1] = 0.0;
        val_Jacobian_j[iVar][nDim+1] = 0.0;

        val_Jacobian_i[nDim+1][iVar] = 0.0;
        val_Jacobian_j[nDim+1][iVar] = 0.0;
      }
    }
  }
  
}

CCentLaxInc_Flow::CCentLaxInc_Flow(unsigned short val_nDim, unsigned short val_nVar, CConfig *config) : CNumerics(val_nDim, val_nVar, config) {
  
  implicit         = (config->GetKind_TimeIntScheme_Flow() == EULER_IMPLICIT);
  variable_density = (config->GetKind_DensityModel() == VARIABLE);
  grid_movement    = config->GetGrid_Movement();
  energy           = config->GetEnergy_Equation();

  /*--- Artificial dissipation part ---*/

  Param_p = 0.3;
  Param_Kappa_0 = config->GetKappa_1st_Flow();
  
  /*--- Allocate some structures ---*/

  Diff_V       = new su2double[nVar];
  Velocity_i   = new su2double[nDim];
  Velocity_j   = new su2double[nDim];
  MeanVelocity = new su2double[nDim];
  ProjFlux     = new su2double[nVar];
  Precon       = new su2double*[nVar];

  for (iVar = 0; iVar < nVar; iVar++)
    Precon[iVar] = new su2double[nVar];
  
}

CCentLaxInc_Flow::~CCentLaxInc_Flow(void) {
  
  delete [] Diff_V;
  delete [] Velocity_i;
  delete [] Velocity_j;
  delete [] MeanVelocity;
  delete [] ProjFlux;

  for (iVar = 0; iVar < nVar; iVar++)
    delete [] Precon[iVar];
  delete [] Precon;

}

void CCentLaxInc_Flow::ComputeResidual(su2double *val_residual, su2double **val_Jacobian_i, su2double **val_Jacobian_j, CConfig *config) {

  /*--- Primitive variables at point i and j ---*/
  
  Pressure_i    = V_i[0];             Pressure_j    = V_j[0];
  Temperature_i = V_i[nDim+1];        Temperature_j = V_j[nDim+1];
  DensityInc_i  = V_i[nDim+2];        DensityInc_j  = V_j[nDim+2];
  BetaInc2_i    = V_i[nDim+3];        BetaInc2_j    = V_j[nDim+3];
  Cp_i          = V_i[nDim+7];        Cp_j          = V_j[nDim+7];
  Enthalpy_i    = Cp_i*Temperature_i; Enthalpy_j    = Cp_j*Temperature_j;

  Area = 0.0;
  sq_vel_i = 0.0; sq_vel_j = 0.0; ProjVelocity_i = 0.0; ProjVelocity_j = 0.0;
  for (iDim = 0; iDim < nDim; iDim++) {
    Velocity_i[iDim]    = V_i[iDim+1];
    Velocity_j[iDim]    = V_j[iDim+1];
    MeanVelocity[iDim]  = 0.5*(Velocity_i[iDim]+Velocity_j[iDim]);
    sq_vel_i           += 0.5*Velocity_i[iDim]*Velocity_i[iDim];
    sq_vel_j           += 0.5*Velocity_j[iDim]*Velocity_j[iDim];
    ProjVelocity_i     += Velocity_i[iDim]*Normal[iDim];
    ProjVelocity_j     += Velocity_j[iDim]*Normal[iDim];
    Area               += Normal[iDim]*Normal[iDim];
  }
  Area = sqrt(Area);

  /*--- Compute mean values of the variables ---*/

  MeanDensity     = 0.5*(DensityInc_i  + DensityInc_j);
  MeanPressure    = 0.5*(Pressure_i    + Pressure_j);
  MeanBetaInc2    = 0.5*(BetaInc2_i    + BetaInc2_j);
  MeanEnthalpy    = 0.5*(Enthalpy_i    + Enthalpy_j);
  MeanCp          = 0.5*(Cp_i          + Cp_j);
  MeanTemperature = 0.5*(Temperature_i + Temperature_j);

  /*--- We need the derivative of the equation of state to build the
   preconditioning matrix. For now, the only option is the ideal gas
   law, but in the future, dRhodT should be in the fluid model. ---*/

  MeandRhodT = 0.0;
  if (variable_density) {
    MeandRhodT = -MeanDensity/MeanTemperature;
  }

  /*--- Get projected flux tensor ---*/

  GetInviscidIncProjFlux(&MeanDensity, MeanVelocity, &MeanPressure, &MeanBetaInc2, &MeanEnthalpy, Normal, ProjFlux);

  /*--- Compute inviscid residual ---*/
  
  for (iVar = 0; iVar < nVar; iVar++) {
    val_residual[iVar] = ProjFlux[iVar];
  }

  /*--- Jacobians of the inviscid flux ---*/

  if (implicit) {
    GetInviscidIncProjJac(&MeanDensity, MeanVelocity, &MeanBetaInc2, &MeanCp, &MeanTemperature, &MeandRhodT, Normal, 0.5, val_Jacobian_i);
    for (iVar = 0; iVar < nVar; iVar++) {
      for (jVar = 0; jVar < nVar; jVar++) {
        val_Jacobian_j[iVar][jVar] = val_Jacobian_i[iVar][jVar];
      }
    }
  }
  
  /*--- Computes differences btw. conservative variables ---*/
  
  for (iVar = 0; iVar < nVar; iVar++)
    Diff_V[iVar] = V_i[iVar]-V_j[iVar];

  /*--- Build the preconditioning matrix using mean values ---*/

  GetPreconditioner(&MeanDensity, MeanVelocity, &MeanBetaInc2, &MeanCp, &MeanTemperature, &MeandRhodT, Precon);

  /*--- Compute the local espectral radius of the preconditioned system
   and the stretching factor. ---*/

  SoundSpeed_i = sqrt(BetaInc2_i*Area*Area);
  SoundSpeed_j = sqrt(BetaInc2_j*Area*Area);

  Local_Lambda_i = fabs(ProjVelocity_i)+SoundSpeed_i;
  Local_Lambda_j = fabs(ProjVelocity_j)+SoundSpeed_j;

  MeanLambda = 0.5*(Local_Lambda_i+Local_Lambda_j);

  Phi_i = pow(Lambda_i/(4.0*MeanLambda), Param_p);
  Phi_j = pow(Lambda_j/(4.0*MeanLambda), Param_p);

  StretchingFactor = 4.0*Phi_i*Phi_j/(Phi_i+Phi_j);
  
  sc0 = 3.0*(su2double(Neighbor_i)+su2double(Neighbor_j))/(su2double(Neighbor_i)*su2double(Neighbor_j));
  Epsilon_0 = Param_Kappa_0*sc0*su2double(nDim)/3.0;
  
  /*--- Compute viscous part of the residual ---*/

<<<<<<< HEAD
CAvgGradArtComp_Flow::CAvgGradArtComp_Flow(unsigned short val_nDim, unsigned short val_nVar, CConfig *config) : CNumerics(val_nDim, val_nVar, config) {
  
  implicit = (config->GetKind_TimeIntScheme_Flow() == EULER_IMPLICIT);
  
  /*--- Incompressible flow, primitive variables nDim+1, (P, vx, vy, vz) ---*/
  
  Mean_GradPrimVar = new su2double* [nVar];
  
  /*--- Incompressible flow, gradient primitive variables nDim+1, (P, vx, vy, vz) ---*/
  
  for (iVar = 0; iVar < nVar; iVar++)
    Mean_GradPrimVar[iVar] = new su2double [nDim];

}

CAvgGradArtComp_Flow::~CAvgGradArtComp_Flow(void) {
  
  for (iVar = 0; iVar < nVar; iVar++)
    delete [] Mean_GradPrimVar[iVar];
  delete [] Mean_GradPrimVar;
=======
  for (iVar = 0; iVar < nVar; iVar++) {
    for (jVar = 0; jVar < nVar; jVar++) {
      val_residual[iVar] += Precon[iVar][jVar]*Epsilon_0*Diff_V[jVar]*StretchingFactor*MeanLambda;
      if (implicit) {
        val_Jacobian_i[iVar][jVar] += Precon[iVar][jVar]*Epsilon_0*StretchingFactor*MeanLambda;
        val_Jacobian_j[iVar][jVar] -= Precon[iVar][jVar]*Epsilon_0*StretchingFactor*MeanLambda;
      }
    }
  }
>>>>>>> 5b408387
  
  /*--- Remove energy contributions if we aren't solving the energy equation. ---*/

  if (!energy) {
    val_residual[nDim+1] = 0.0;
    if (implicit) {
      for (iVar = 0; iVar < nVar; iVar++) {
        val_Jacobian_i[iVar][nDim+1] = 0.0;
        val_Jacobian_j[iVar][nDim+1] = 0.0;

        val_Jacobian_i[nDim+1][iVar] = 0.0;
        val_Jacobian_j[nDim+1][iVar] = 0.0;
      }
    }
  }

}

CAvgGradInc_Flow::CAvgGradInc_Flow(unsigned short val_nDim,
                                   unsigned short val_nVar,
                                   bool val_correct_grad, CConfig *config)
    : CAvgGrad_Base(val_nDim, val_nVar, val_nDim+3, val_correct_grad, config) {
  
  energy   = config->GetEnergy_Equation();
  
}

CAvgGradInc_Flow::~CAvgGradInc_Flow(void) {
}

void CAvgGradInc_Flow::ComputeResidual(su2double *val_residual, su2double **val_Jacobian_i, su2double **val_Jacobian_j, CConfig *config) {
  
  AD::StartPreacc();
  AD::SetPreaccIn(V_i, nDim+9);   AD::SetPreaccIn(V_j, nDim+9);
  AD::SetPreaccIn(Coord_i, nDim); AD::SetPreaccIn(Coord_j, nDim);
  AD::SetPreaccIn(PrimVar_Grad_i, nVar, nDim);
  AD::SetPreaccIn(PrimVar_Grad_j, nVar, nDim);
  AD::SetPreaccIn(turb_ke_i); AD::SetPreaccIn(turb_ke_j);
  AD::SetPreaccIn(Normal, nDim);

  unsigned short iVar, jVar, iDim;

  /*--- Normalized normal vector ---*/
  
  Area = 0.0;
  for (iDim = 0; iDim < nDim; iDim++)
    Area += Normal[iDim]*Normal[iDim];
  Area = sqrt(Area);
  
  for (iDim = 0; iDim < nDim; iDim++)
    UnitNormal[iDim] = Normal[iDim]/Area;

  for (iVar = 0; iVar < nPrimVar; iVar++) {
    PrimVar_i[iVar] = V_i[iVar];
    PrimVar_j[iVar] = V_j[iVar];
    Mean_PrimVar[iVar] = 0.5*(PrimVar_i[iVar]+PrimVar_j[iVar]);
  }

  /*--- Compute vector going from iPoint to jPoint ---*/

  dist_ij_2 = 0.0;
  for (iDim = 0; iDim < nDim; iDim++) {
    Edge_Vector[iDim] = Coord_j[iDim]-Coord_i[iDim];
    dist_ij_2 += Edge_Vector[iDim]*Edge_Vector[iDim];
  }

  /*--- Density and transport properties ---*/
  
  Laminar_Viscosity_i    = V_i[nDim+4];  Laminar_Viscosity_j    = V_j[nDim+4];
  Eddy_Viscosity_i       = V_i[nDim+5];  Eddy_Viscosity_j       = V_j[nDim+5];
  Thermal_Conductivity_i = V_i[nDim+6];  Thermal_Conductivity_j = V_j[nDim+6];

  /*--- Mean transport properties ---*/
  
  Mean_Laminar_Viscosity    = 0.5*(Laminar_Viscosity_i + Laminar_Viscosity_j);
  Mean_Eddy_Viscosity       = 0.5*(Eddy_Viscosity_i + Eddy_Viscosity_j);
  Mean_turb_ke              = 0.5*(turb_ke_i + turb_ke_j);
  Mean_Thermal_Conductivity = 0.5*(Thermal_Conductivity_i + Thermal_Conductivity_j);

  /*--- Mean gradient approximation ---*/
  
  for (iVar = 0; iVar < nVar; iVar++)
    for (iDim = 0; iDim < nDim; iDim++)
      Mean_GradPrimVar[iVar][iDim] = 0.5*(PrimVar_Grad_i[iVar][iDim] + PrimVar_Grad_j[iVar][iDim]);

  /*--- Projection of the mean gradient in the direction of the edge ---*/

  if (correct_gradient && dist_ij_2 != 0.0) {
    CorrectGradient(Mean_GradPrimVar, PrimVar_i, PrimVar_j, Edge_Vector,
                    dist_ij_2, nVar);
  }
  
  /*--- Get projected flux tensor ---*/
  SetStressTensor(Mean_PrimVar, Mean_GradPrimVar, Mean_turb_ke,
         Mean_Laminar_Viscosity, Mean_Eddy_Viscosity);
  GetViscousIncProjFlux(Mean_GradPrimVar, Normal, Mean_Thermal_Conductivity);
  
  /*--- Update viscous residual ---*/
  
  for (iVar = 0; iVar < nVar; iVar++) {
    val_residual[iVar] = Proj_Flux_Tensor[iVar];
  }

  /*--- Implicit part ---*/
  
  if (implicit) {
    
    if (dist_ij_2 == 0.0) {
      for (iVar = 0; iVar < nVar; iVar++) {
        for (jVar = 0; jVar < nVar; jVar++) {
          val_Jacobian_i[iVar][jVar] = 0.0;
          val_Jacobian_j[iVar][jVar] = 0.0;
        }
      }
    } else {

      const su2double dist_ij = sqrt(dist_ij_2);
      SetIncTauJacobian(Mean_Laminar_Viscosity, Mean_Eddy_Viscosity,
                        dist_ij, UnitNormal);
      GetViscousIncProjJacs(Area, val_Jacobian_i, val_Jacobian_j);

      /*--- Include the temperature equation Jacobian. ---*/
      su2double proj_vector_ij = 0.0;
      for (iDim = 0; iDim < nDim; iDim++) {
        proj_vector_ij += (Coord_j[iDim]-Coord_i[iDim])*Normal[iDim];
      }
      proj_vector_ij = proj_vector_ij/dist_ij_2;
      val_Jacobian_i[nDim+1][nDim+1] = -Mean_Thermal_Conductivity*proj_vector_ij;
      val_Jacobian_j[nDim+1][nDim+1] =  Mean_Thermal_Conductivity*proj_vector_ij;
    }
    
  }

  if (!energy) {
    val_residual[nDim+1] = 0.0;
    if (implicit) {
      for (iVar = 0; iVar < nVar; iVar++) {
        val_Jacobian_i[iVar][nDim+1] = 0.0;
        val_Jacobian_j[iVar][nDim+1] = 0.0;

        val_Jacobian_i[nDim+1][iVar] = 0.0;
        val_Jacobian_j[nDim+1][iVar] = 0.0;
      }
    }
  }

  AD::SetPreaccOut(val_residual, nVar);
  AD::EndPreacc();

}

void CAvgGradInc_Flow::GetViscousIncProjFlux(const su2double* const *val_gradprimvar,
                                             const su2double *val_normal,
                                             su2double val_thermal_conductivity) {

  /*--- Gradient of primitive variables -> [Pressure vel_x vel_y vel_z Temperature] ---*/

  if (nDim == 2) {
    Flux_Tensor[0][0] = 0.0;
    Flux_Tensor[1][0] = tau[0][0];
    Flux_Tensor[2][0] = tau[0][1];
    Flux_Tensor[3][0] = val_thermal_conductivity*val_gradprimvar[nDim+1][0];

    Flux_Tensor[0][1] = 0.0;
    Flux_Tensor[1][1] = tau[1][0];
    Flux_Tensor[2][1] = tau[1][1];
    Flux_Tensor[3][1] = val_thermal_conductivity*val_gradprimvar[nDim+1][1];

  } else {

    Flux_Tensor[0][0] = 0.0;
    Flux_Tensor[1][0] = tau[0][0];
    Flux_Tensor[2][0] = tau[0][1];
    Flux_Tensor[3][0] = tau[0][2];
    Flux_Tensor[4][0] = val_thermal_conductivity*val_gradprimvar[nDim+1][0];

    Flux_Tensor[0][1] = 0.0;
    Flux_Tensor[1][1] = tau[1][0];
    Flux_Tensor[2][1] = tau[1][1];
    Flux_Tensor[3][1] = tau[1][2];
    Flux_Tensor[4][1] = val_thermal_conductivity*val_gradprimvar[nDim+1][1];

    Flux_Tensor[0][2] = 0.0;
    Flux_Tensor[1][2] = tau[2][0];
    Flux_Tensor[2][2] = tau[2][1];
    Flux_Tensor[3][2] = tau[2][2];
    Flux_Tensor[4][2] = val_thermal_conductivity*val_gradprimvar[nDim+1][2];

  }

  for (unsigned short iVar = 0; iVar < nVar; iVar++) {
    Proj_Flux_Tensor[iVar] = 0.0;
    for (unsigned short iDim = 0; iDim < nDim; iDim++)
      Proj_Flux_Tensor[iVar] += Flux_Tensor[iVar][iDim] * val_normal[iDim];
  }

}

void CAvgGradInc_Flow::GetViscousIncProjJacs(su2double val_dS,
                                             su2double **val_Proj_Jac_Tensor_i,
                                             su2double **val_Proj_Jac_Tensor_j) {

  if (nDim == 2) {

    val_Proj_Jac_Tensor_i[0][0] = 0.0;
    val_Proj_Jac_Tensor_i[0][1] = 0.0;
    val_Proj_Jac_Tensor_i[0][2] = 0.0;
    val_Proj_Jac_Tensor_i[0][3] = 0.0;

    val_Proj_Jac_Tensor_i[1][0] = val_dS*tau_jacobian_i[0][0];
    val_Proj_Jac_Tensor_i[1][1] = val_dS*tau_jacobian_i[0][1];
    val_Proj_Jac_Tensor_i[1][2] = val_dS*tau_jacobian_i[0][2];
    val_Proj_Jac_Tensor_i[1][3] = val_dS*tau_jacobian_i[0][3];

    val_Proj_Jac_Tensor_i[2][0] = val_dS*tau_jacobian_i[1][0];
    val_Proj_Jac_Tensor_i[2][1] = val_dS*tau_jacobian_i[1][1];
    val_Proj_Jac_Tensor_i[2][2] = val_dS*tau_jacobian_i[1][2];
    val_Proj_Jac_Tensor_i[2][3] = val_dS*tau_jacobian_i[1][3];

    val_Proj_Jac_Tensor_i[3][0] = 0.0;
    val_Proj_Jac_Tensor_i[3][1] = 0.0;
    val_Proj_Jac_Tensor_i[3][2] = 0.0;
    val_Proj_Jac_Tensor_i[3][3] = 0.0;

  } else {

    val_Proj_Jac_Tensor_i[0][0] = 0.0;
    val_Proj_Jac_Tensor_i[0][1] = 0.0;
    val_Proj_Jac_Tensor_i[0][2] = 0.0;
    val_Proj_Jac_Tensor_i[0][3] = 0.0;
    val_Proj_Jac_Tensor_i[0][4] = 0.0;

    val_Proj_Jac_Tensor_i[1][0] = val_dS*tau_jacobian_i[0][0];
    val_Proj_Jac_Tensor_i[1][1] = val_dS*tau_jacobian_i[0][1];
    val_Proj_Jac_Tensor_i[1][2] = val_dS*tau_jacobian_i[0][2];
    val_Proj_Jac_Tensor_i[1][3] = val_dS*tau_jacobian_i[0][3];
    val_Proj_Jac_Tensor_i[1][4] = val_dS*tau_jacobian_i[0][4];

    val_Proj_Jac_Tensor_i[2][0] = val_dS*tau_jacobian_i[1][0];
    val_Proj_Jac_Tensor_i[2][1] = val_dS*tau_jacobian_i[1][1];
    val_Proj_Jac_Tensor_i[2][2] = val_dS*tau_jacobian_i[1][2];
    val_Proj_Jac_Tensor_i[2][3] = val_dS*tau_jacobian_i[1][3];
    val_Proj_Jac_Tensor_i[2][4] = val_dS*tau_jacobian_i[1][4];

    val_Proj_Jac_Tensor_i[3][0] = val_dS*tau_jacobian_i[2][0];
    val_Proj_Jac_Tensor_i[3][1] = val_dS*tau_jacobian_i[2][1];
    val_Proj_Jac_Tensor_i[3][2] = val_dS*tau_jacobian_i[2][2];
    val_Proj_Jac_Tensor_i[3][3] = val_dS*tau_jacobian_i[2][3];
    val_Proj_Jac_Tensor_i[3][4] = val_dS*tau_jacobian_i[2][4];

    val_Proj_Jac_Tensor_i[4][0] = 0.0;
    val_Proj_Jac_Tensor_i[4][1] = 0.0;
    val_Proj_Jac_Tensor_i[4][2] = 0.0;
    val_Proj_Jac_Tensor_i[4][3] = 0.0;
    val_Proj_Jac_Tensor_i[4][4] = 0.0;

  }

  for (unsigned short iVar = 0; iVar < nVar; iVar++)
    for (unsigned short jVar = 0; jVar < nVar; jVar++)
      val_Proj_Jac_Tensor_j[iVar][jVar] = -val_Proj_Jac_Tensor_i[iVar][jVar];

}

CSourceIncBodyForce::CSourceIncBodyForce(unsigned short val_nDim, unsigned short val_nVar, CConfig *config) : CNumerics(val_nDim, val_nVar, config) {

  /*--- Store the pointer to the constant body force vector. ---*/

  Body_Force_Vector = new su2double[nDim];
  for (unsigned short iDim = 0; iDim < nDim; iDim++)
    Body_Force_Vector[iDim] = config->GetBody_Force_Vector()[iDim];

}

CSourceIncBodyForce::~CSourceIncBodyForce(void) {

  if (Body_Force_Vector != NULL) delete [] Body_Force_Vector;

}

void CSourceIncBodyForce::ComputeResidual(su2double *val_residual, CConfig *config) {

  unsigned short iDim;
  su2double DensityInc_0 = 0.0;
  su2double Force_Ref    = config->GetForce_Ref();
  bool variable_density  = (config->GetKind_DensityModel() == VARIABLE);

  /*--- Check for variable density. If we have a variable density
   problem, we should subtract out the hydrostatic pressure component. ---*/

  if (variable_density) DensityInc_0 = config->GetDensity_FreeStreamND();

  /*--- Zero the continuity contribution ---*/

  val_residual[0] = 0.0;

  /*--- Momentum contribution. Note that this form assumes we have
   subtracted the operating density * gravity, i.e., removed the
   hydrostatic pressure component (important for pressure BCs). ---*/

  for (iDim = 0; iDim < nDim; iDim++)
    val_residual[iDim+1] = -Volume * (DensityInc_i - DensityInc_0) * Body_Force_Vector[iDim] / Force_Ref;

  /*--- Zero the temperature contribution ---*/

  val_residual[nDim+1] = 0.0;

}

CSourceBoussinesq::CSourceBoussinesq(unsigned short val_nDim, unsigned short val_nVar, CConfig *config) : CNumerics(val_nDim, val_nVar, config) {

  /*--- Store the pointer to the constant body force vector. ---*/

  Gravity_Vector = new su2double[nDim];
  for (unsigned short iDim = 0; iDim < nDim; iDim++)
    Gravity_Vector[iDim] = 0.0;

  /*--- Gravity is downward in y-dir for 2D and downward z-dir for 3D. ---*/

  Gravity_Vector[nDim-1] = -STANDARD_GRAVITY;

}

CSourceBoussinesq::~CSourceBoussinesq(void) {

  if (Gravity_Vector != NULL) delete [] Gravity_Vector;

}

void CSourceBoussinesq::ComputeResidual(su2double *val_residual, CConfig *config) {

  unsigned short iDim;
  su2double Force_Ref = config->GetForce_Ref();
  su2double T0        = config->GetTemperature_FreeStreamND();
  su2double Beta      = config->GetThermal_Expansion_CoeffND();

  /*--- Zero the continuity contribution ---*/

  val_residual[0] = 0.0;

  /*--- Momentum contribution. Note that this form assumes we have
   subtracted the operating density * gravity, i.e., removed the
   hydrostatic pressure component (important for pressure BCs). ---*/

  for (iDim = 0; iDim < nDim; iDim++)
    val_residual[iDim+1] = Volume * DensityInc_i * ( Beta * (U_i[nDim+1] - T0)) * Gravity_Vector[iDim] / Force_Ref; 

  /*--- Zero the energy contribution ---*/

  val_residual[nDim+1] = 0.0;

}

CSourceIncAxisymmetric_Flow::CSourceIncAxisymmetric_Flow(unsigned short val_nDim, unsigned short val_nVar, CConfig *config) : CNumerics(val_nDim, val_nVar, config) {

  implicit = (config->GetKind_TimeIntScheme_Flow() == EULER_IMPLICIT);
  energy   = config->GetEnergy_Equation();
  viscous  = config->GetViscous();

}

CSourceIncAxisymmetric_Flow::~CSourceIncAxisymmetric_Flow(void) { }

void CSourceIncAxisymmetric_Flow::ComputeResidual(su2double *val_residual, su2double **Jacobian_i, CConfig *config) {

  su2double yinv, Velocity_i[3];
  unsigned short iDim, jDim, iVar, jVar;

  if (Coord_i[1] > EPS) {

    yinv = 1.0/Coord_i[1];

    /*--- Set primitive variables at points iPoint. ---*/

    Pressure_i    = V_i[0];
    Temp_i        = V_i[nDim+1];
    DensityInc_i  = V_i[nDim+2];
    BetaInc2_i    = V_i[nDim+3];
    Cp_i          = V_i[nDim+7];
    Enthalpy_i    = Cp_i*Temp_i;

    for (iDim = 0; iDim < nDim; iDim++)
      Velocity_i[iDim] = V_i[iDim+1];

    /*--- Inviscid component of the source term. ---*/

    val_residual[0] = yinv*Volume*DensityInc_i*Velocity_i[1];
    val_residual[1] = yinv*Volume*DensityInc_i*Velocity_i[0]*Velocity_i[1];
    val_residual[2] = yinv*Volume*DensityInc_i*Velocity_i[1]*Velocity_i[1];
    val_residual[3] = yinv*Volume*DensityInc_i*Enthalpy_i*Velocity_i[1];

    if (implicit) {

      Jacobian_i[0][0] = 0.0;
      Jacobian_i[0][1] = 0.0;
      Jacobian_i[0][2] = 1.0;
      Jacobian_i[0][3] = 0.0;

      Jacobian_i[1][0] = 0.0;
      Jacobian_i[1][1] = Velocity_i[1];
      Jacobian_i[1][2] = Velocity_i[0];
      Jacobian_i[1][3] = 0.0;

      Jacobian_i[2][0] = 0.0;
      Jacobian_i[2][1] = 0.0;
      Jacobian_i[2][2] = 2.0*Velocity_i[1];
      Jacobian_i[2][3] = 0.0;

      Jacobian_i[3][0] = 0.0;
      Jacobian_i[3][1] = 0.0;
      Jacobian_i[3][2] = Enthalpy_i;
      Jacobian_i[3][3] = Cp_i*Velocity_i[1];

      for (iVar=0; iVar < nVar; iVar++)
        for (jVar=0; jVar < nVar; jVar++)
          Jacobian_i[iVar][jVar] *= yinv*Volume*DensityInc_i;
      
    }

    /*--- Add the viscous terms if necessary. ---*/

    if (viscous) {

      Laminar_Viscosity_i    = V_i[nDim+4];
      Eddy_Viscosity_i       = V_i[nDim+5];
      Thermal_Conductivity_i = V_i[nDim+6];

      su2double total_viscosity, div_vel;

      total_viscosity = (Laminar_Viscosity_i + Eddy_Viscosity_i);

      /*--- The full stress tensor is needed for variable density ---*/

      div_vel = 0.0;
      for (iDim = 0 ; iDim < nDim; iDim++)
        div_vel += PrimVar_Grad_i[iDim+1][iDim];

      for (iDim = 0 ; iDim < nDim; iDim++)
        for (jDim = 0 ; jDim < nDim; jDim++)
          tau[iDim][jDim] = (total_viscosity*(PrimVar_Grad_i[jDim+1][iDim] +
                                              PrimVar_Grad_i[iDim+1][jDim] )
                             -TWO3*total_viscosity*div_vel*delta[iDim][jDim]);
      
      /*--- Viscous terms. ---*/

      val_residual[0] -= 0.0;
      val_residual[1] -= Volume*(yinv*tau[0][1] - TWO3*AuxVar_Grad_i[0]);
      val_residual[2] -= Volume*(yinv*2.0*total_viscosity*PrimVar_Grad_i[2][1] -
                                 yinv*yinv*2.0*total_viscosity*Velocity_i[1] -
                                 TWO3*AuxVar_Grad_i[1]);
      val_residual[3] -= Volume*yinv*Thermal_Conductivity_i*PrimVar_Grad_i[nDim+1][1];

    }
    
  } else {

    for (iVar=0; iVar < nVar; iVar++)
      val_residual[iVar] = 0.0;

    if (implicit) {
      for (iVar=0; iVar < nVar; iVar++) {
        for (jVar=0; jVar < nVar; jVar++)
          Jacobian_i[iVar][jVar] = 0.0;
      }
    }
    
  }

  if (!energy) {
    val_residual[nDim+1] = 0.0;
    if (implicit) {
      for (iVar = 0; iVar < nVar; iVar++) {
        Jacobian_i[iVar][nDim+1] = 0.0;
        Jacobian_i[nDim+1][iVar] = 0.0;
      }
    }
  }
  
}<|MERGE_RESOLUTION|>--- conflicted
+++ resolved
@@ -531,28 +531,6 @@
   
   /*--- Compute viscous part of the residual ---*/
 
-<<<<<<< HEAD
-CAvgGradArtComp_Flow::CAvgGradArtComp_Flow(unsigned short val_nDim, unsigned short val_nVar, CConfig *config) : CNumerics(val_nDim, val_nVar, config) {
-  
-  implicit = (config->GetKind_TimeIntScheme_Flow() == EULER_IMPLICIT);
-  
-  /*--- Incompressible flow, primitive variables nDim+1, (P, vx, vy, vz) ---*/
-  
-  Mean_GradPrimVar = new su2double* [nVar];
-  
-  /*--- Incompressible flow, gradient primitive variables nDim+1, (P, vx, vy, vz) ---*/
-  
-  for (iVar = 0; iVar < nVar; iVar++)
-    Mean_GradPrimVar[iVar] = new su2double [nDim];
-
-}
-
-CAvgGradArtComp_Flow::~CAvgGradArtComp_Flow(void) {
-  
-  for (iVar = 0; iVar < nVar; iVar++)
-    delete [] Mean_GradPrimVar[iVar];
-  delete [] Mean_GradPrimVar;
-=======
   for (iVar = 0; iVar < nVar; iVar++) {
     for (jVar = 0; jVar < nVar; jVar++) {
       val_residual[iVar] += Precon[iVar][jVar]*Epsilon_0*Diff_V[jVar]*StretchingFactor*MeanLambda;
@@ -562,7 +540,6 @@
       }
     }
   }
->>>>>>> 5b408387
   
   /*--- Remove energy contributions if we aren't solving the energy equation. ---*/
 
