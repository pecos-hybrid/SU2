--- conflicted
+++ resolved
@@ -563,25 +563,6 @@
                          unsigned short val_nDim, unsigned short val_nvar,
                          CConfig *config) : CEulerVariable(val_density, val_velocity, val_energy, val_nDim, val_nvar, config) {
   
-<<<<<<< HEAD
-    Temperature_Ref = config->GetTemperature_Ref();
-    Viscosity_Ref   = config->GetViscosity_Ref();
-    Viscosity_Inf   = config->GetViscosity_FreeStreamND();
-    Prandtl_Lam     = config->GetPrandtl_Lam();
-    Prandtl_Turb    = config->GetPrandtl_Turb();
-    
-    inv_TimeScale   = config->GetModVel_FreeStream() / config->GetRefLength();
-    Roe_Dissipation = 0.0;
-    Vortex_Tilting  = 0.0;
-
-    if (config->GetKind_HybridRANSLES() == DYNAMIC_HYBRID) {
-      Eddy_Visc_Anisotropy = new su2double*[nDim];
-      for (unsigned short iDim = 0; iDim < nDim; iDim++)
-        Eddy_Visc_Anisotropy[iDim] = new su2double[nDim];
-    } else {
-      Eddy_Visc_Anisotropy = NULL;
-    }
-=======
   Temperature_Ref = config->GetTemperature_Ref();
   Viscosity_Ref   = config->GetViscosity_Ref();
   Viscosity_Inf   = config->GetViscosity_FreeStreamND();
@@ -593,31 +574,18 @@
   Vortex_Tilting  = 0.0;
   Tau_Wall        = -1.0;
   
->>>>>>> 284b2a5b
+  if (config->GetKind_HybridRANSLES() == DYNAMIC_HYBRID) {
+    Eddy_Visc_Anisotropy = new su2double*[nDim];
+    for (unsigned short iDim = 0; iDim < nDim; iDim++)
+      Eddy_Visc_Anisotropy[iDim] = new su2double[nDim];
+  } else {
+    Eddy_Visc_Anisotropy = NULL;
+  }
 }
 
 CNSVariable::CNSVariable(su2double *val_solution, unsigned short val_nDim,
                          unsigned short val_nvar, CConfig *config) : CEulerVariable(val_solution, val_nDim, val_nvar, config) {
   
-<<<<<<< HEAD
-    Temperature_Ref = config->GetTemperature_Ref();
-    Viscosity_Ref   = config->GetViscosity_Ref();
-    Viscosity_Inf   = config->GetViscosity_FreeStreamND();
-    Prandtl_Lam     = config->GetPrandtl_Lam();
-    Prandtl_Turb    = config->GetPrandtl_Turb();
-    
-    inv_TimeScale   = config->GetModVel_FreeStream() / config->GetRefLength();
-    Roe_Dissipation = 0.0;
-    Vortex_Tilting  = 0.0;
-
-    if (config->GetKind_HybridRANSLES() == DYNAMIC_HYBRID) {
-      Eddy_Visc_Anisotropy = new su2double*[nDim];
-      for (unsigned short iDim = 0; iDim < nDim; iDim++)
-        Eddy_Visc_Anisotropy[iDim] = new su2double[nDim];
-    } else {
-      Eddy_Visc_Anisotropy = NULL;
-    }
-=======
   Temperature_Ref = config->GetTemperature_Ref();
   Viscosity_Ref   = config->GetViscosity_Ref();
   Viscosity_Inf   = config->GetViscosity_FreeStreamND();
@@ -629,7 +597,13 @@
   Vortex_Tilting  = 0.0;
   Tau_Wall        = -1.0;
 
->>>>>>> 284b2a5b
+  if (config->GetKind_HybridRANSLES() == DYNAMIC_HYBRID) {
+    Eddy_Visc_Anisotropy = new su2double*[nDim];
+    for (unsigned short iDim = 0; iDim < nDim; iDim++)
+      Eddy_Visc_Anisotropy[iDim] = new su2double[nDim];
+  } else {
+    Eddy_Visc_Anisotropy = NULL;
+  }
 }
 
 CNSVariable::~CNSVariable(void) {
