--- conflicted
+++ resolved
@@ -566,8 +566,11 @@
     Viscosity_Inf   = config->GetViscosity_FreeStreamND();
     Prandtl_Lam     = config->GetPrandtl_Lam();
     Prandtl_Turb    = config->GetPrandtl_Turb();
-<<<<<<< HEAD
-  
+    
+    inv_TimeScale   = config->GetModVel_FreeStream() / config->GetRefLength();
+    Roe_Dissipation = 0.0;
+    Vortex_Tilting  = 0.0;
+
     if (config->isHybrid_Turb_Model()) {
       Eddy_Visc_Anisotropy = new su2double*[nDim];
       for (unsigned short iDim = 0; iDim < nDim; iDim++)
@@ -575,12 +578,6 @@
     } else {
       Eddy_Visc_Anisotropy = NULL;
     }
-=======
-    
-    inv_TimeScale   = config->GetModVel_FreeStream() / config->GetRefLength();
-    Roe_Dissipation = 0.0;
-    Vortex_Tilting  = 0.0;
->>>>>>> 5e170f46
 }
 
 CNSVariable::CNSVariable(su2double *val_solution, unsigned short val_nDim,
@@ -591,7 +588,10 @@
     Viscosity_Inf   = config->GetViscosity_FreeStreamND();
     Prandtl_Lam     = config->GetPrandtl_Lam();
     Prandtl_Turb    = config->GetPrandtl_Turb();
-<<<<<<< HEAD
+    
+    inv_TimeScale   = config->GetModVel_FreeStream() / config->GetRefLength();
+    Roe_Dissipation = 0.0;
+    Vortex_Tilting  = 0.0;
 
     if (config->isHybrid_Turb_Model()) {
       Eddy_Visc_Anisotropy = new su2double*[nDim];
@@ -600,12 +600,6 @@
     } else {
       Eddy_Visc_Anisotropy = NULL;
     }
-=======
-    
-    inv_TimeScale   = config->GetModVel_FreeStream() / config->GetRefLength();
-    Roe_Dissipation = 0.0;
-    Vortex_Tilting  = 0.0;
->>>>>>> 5e170f46
 }
 
 CNSVariable::~CNSVariable(void) {
