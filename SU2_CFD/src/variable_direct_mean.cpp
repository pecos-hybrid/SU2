/*!
 * \file variable_direct_mean.cpp
 * \brief Definition of the solution fields.
 * \author F. Palacios, T. Economon
 * \version 6.2.0 "Falcon"
 *
 * The current SU2 release has been coordinated by the
 * SU2 International Developers Society <www.su2devsociety.org>
 * with selected contributions from the open-source community.
 *
 * The main research teams contributing to the current release are:
 *  - Prof. Juan J. Alonso's group at Stanford University.
 *  - Prof. Piero Colonna's group at Delft University of Technology.
 *  - Prof. Nicolas R. Gauger's group at Kaiserslautern University of Technology.
 *  - Prof. Alberto Guardone's group at Polytechnic University of Milan.
 *  - Prof. Rafael Palacios' group at Imperial College London.
 *  - Prof. Vincent Terrapon's group at the University of Liege.
 *  - Prof. Edwin van der Weide's group at the University of Twente.
 *  - Lab. of New Concepts in Aeronautics at Tech. Institute of Aeronautics.
 *
 * Copyright 2012-2019, Francisco D. Palacios, Thomas D. Economon,
 *                      Tim Albring, and the SU2 contributors.
 *
 * SU2 is free software; you can redistribute it and/or
 * modify it under the terms of the GNU Lesser General Public
 * License as published by the Free Software Foundation; either
 * version 2.1 of the License, or (at your option) any later version.
 *
 * SU2 is distributed in the hope that it will be useful,
 * but WITHOUT ANY WARRANTY; without even the implied warranty of
 * MERCHANTABILITY or FITNESS FOR A PARTICULAR PURPOSE. See the GNU
 * Lesser General Public License for more details.
 *
 * You should have received a copy of the GNU Lesser General Public
 * License along with SU2. If not, see <http://www.gnu.org/licenses/>.
 */

#include "../include/variable_structure.hpp"

CEulerVariable::CEulerVariable(void) : CVariable() {
  
  /*--- Array initialization ---*/
  
  HB_Source = NULL;
  Primitive = NULL;
  Secondary = NULL;
  
  Gradient_Primitive = NULL;
  Gradient_Secondary = NULL;
  
  Limiter_Primitive = NULL;
  Limiter_Secondary = NULL;
  
  WindGust    = NULL;
  WindGustDer = NULL;
  
  nPrimVar     = 0;
  nPrimVarGrad = 0;
  
  nSecondaryVar     = 0;
  nSecondaryVarGrad = 0;
  
  Undivided_Laplacian = NULL;
  
  Solution_New = NULL;

  Solution_BGS_k = NULL;
}

CEulerVariable::CEulerVariable(su2double val_density, su2double *val_velocity, su2double val_energy, unsigned short val_nDim,
                               unsigned short val_nvar, CConfig *config) : CVariable(val_nDim, val_nvar, config) {
  unsigned short iVar, iDim, iMesh, nMGSmooth = 0, iRKStep;
  
  bool dual_time = ((config->GetUnsteady_Simulation() == DT_STEPPING_1ST) ||
                    (config->GetUnsteady_Simulation() == DT_STEPPING_2ND));
  bool rk_scheme = (config->GetKind_TimeIntScheme_Flow() == RUNGE_KUTTA_EXPLICIT);
  bool viscous = config->GetViscous();
  bool windgust = config->GetWind_Gust();
  bool classical_rk4 = (config->GetKind_TimeIntScheme_Flow() == CLASSICAL_RK4_EXPLICIT);
  bool fsi = config->GetFSI_Simulation();
  bool multizone = config->GetMultizone_Problem();

  /*--- Array initialization ---*/
  
  HB_Source = NULL;
  Primitive = NULL;
  Secondary = NULL;
  
  Gradient_Primitive = NULL;
  Gradient_Secondary = NULL;
  
  Limiter_Primitive = NULL;
  Limiter_Secondary = NULL;
  
  WindGust    = NULL;
  WindGustDer = NULL;
  
  nPrimVar     = 0;
  nPrimVarGrad = 0;
  
  nSecondaryVar     = 0;
  nSecondaryVarGrad = 0;

  Undivided_Laplacian = NULL;

  Solution_New = NULL;

  /*--- Allocate and initialize the primitive variables and gradients ---*/
  nPrimVar = nDim+9; nPrimVarGrad = nDim+4;
  if (viscous) { nSecondaryVar = 8; nSecondaryVarGrad = 2; }
  else { nSecondaryVar = 2; nSecondaryVarGrad = 2; }


  /*--- Allocate residual structures ---*/
  
  Res_TruncError = new su2double [nVar];
  
  for (iVar = 0; iVar < nVar; iVar++) {
    Res_TruncError[iVar] = 0.0;
  }

  if (rk_scheme) {
    nRKStep = config->GetnRKStep();
    rk_stage_vectors = new su2double* [nRKStep];
    for (iRKStep = 0; iRKStep < nRKStep; iRKStep++) {
      rk_stage_vectors[iRKStep] = new su2double [nVar];
      for (iVar = 0; iVar < nVar; iVar++) {
        rk_stage_vectors[iRKStep][iVar] = 0.0;
      }
    }
  }

  /*--- Only for residual smoothing (multigrid) ---*/
  
  for (iMesh = 0; iMesh <= config->GetnMGLevels(); iMesh++)
    nMGSmooth += config->GetMG_CorrecSmooth(iMesh);
  
  if (nMGSmooth > 0) {
    Residual_Sum = new su2double [nVar];
    Residual_Old = new su2double [nVar];
  }
  
  /*--- Allocate undivided laplacian (centered) and limiter (upwind)---*/
  
  if (config->GetKind_ConvNumScheme_Flow() == SPACE_CENTERED) {
    Undivided_Laplacian = new su2double [nVar];
  }
  
  /*--- Always allocate the slope limiter,
   and the auxiliar variables (check the logic - JST with 2nd order Turb model - ) ---*/
  
  Limiter_Primitive = new su2double [nPrimVarGrad];
  for (iVar = 0; iVar < nPrimVarGrad; iVar++)
    Limiter_Primitive[iVar] = 0.0;
  
  Limiter_Secondary = new su2double [nSecondaryVarGrad];
  for (iVar = 0; iVar < nSecondaryVarGrad; iVar++)
    Limiter_Secondary[iVar] = 0.0;

  Limiter = new su2double [nVar];
  for (iVar = 0; iVar < nVar; iVar++)
    Limiter[iVar] = 0.0;
  
  Solution_Max = new su2double [nPrimVarGrad];
  Solution_Min = new su2double [nPrimVarGrad];
  for (iVar = 0; iVar < nPrimVarGrad; iVar++) {
    Solution_Max[iVar] = 0.0;
    Solution_Min[iVar] = 0.0;
  }
  
  /*--- Solution and old solution initialization ---*/

  Solution[0] = val_density;
  Solution_Old[0] = val_density;
  for (iDim = 0; iDim < nDim; iDim++) {
    Solution[iDim+1] = val_density*val_velocity[iDim];
    Solution_Old[iDim+1] = val_density*val_velocity[iDim];
  }
  Solution[nVar-1] = val_density*val_energy;
  Solution_Old[nVar-1] = val_density*val_energy;

  /*--- New solution initialization for Classical RK4 ---*/

  if (classical_rk4) {
    Solution_New = new su2double[nVar];
    Solution_New[0] = val_density;
    for (iDim = 0; iDim < nDim; iDim++) {
      Solution_New[iDim+1] = val_density*val_velocity[iDim];
    }
    Solution_New[nVar-1] = val_density*val_energy;
  }

    /*--- Allocate and initialize solution for dual time strategy ---*/
  
  if (dual_time) {
    Solution_time_n[0] = val_density;
    Solution_time_n1[0] = val_density;
    for (iDim = 0; iDim < nDim; iDim++) {
      Solution_time_n[iDim+1] = val_density*val_velocity[iDim];
      Solution_time_n1[iDim+1] = val_density*val_velocity[iDim];
    }
    Solution_time_n[nVar-1] = val_density*val_energy;
    Solution_time_n1[nVar-1] = val_density*val_energy;
  }

  
  /*--- Allocate space for the harmonic balance source terms ---*/
  
  if (config->GetUnsteady_Simulation() == HARMONIC_BALANCE) {
    HB_Source = new su2double[nVar];
    for (iVar = 0; iVar < nVar; iVar++) HB_Source[iVar] = 0.0;
  }

  /*--- Allocate vector for wind gust and wind gust derivative field ---*/
  
  if (windgust) {
    WindGust = new su2double [nDim];
    WindGustDer = new su2double [nDim+1];
  }
  
  /*--- Incompressible flow, primitive variables nDim+3, (P, vx, vy, vz, rho, beta) ---*/
  
  Primitive = new su2double [nPrimVar];
  for (iVar = 0; iVar < nPrimVar; iVar++) Primitive[iVar] = 0.0;
  
  Secondary = new su2double [nSecondaryVar];
  for (iVar = 0; iVar < nSecondaryVar; iVar++) Secondary[iVar] = 0.0;

  /*--- Compressible flow, gradients primitive variables nDim+4, (T, vx, vy, vz, P, rho, h)
        We need P, and rho for running the adjoint problem ---*/
  
  Gradient_Primitive = new su2double* [nPrimVarGrad];
  for (iVar = 0; iVar < nPrimVarGrad; iVar++) {
    Gradient_Primitive[iVar] = new su2double [nDim];
    for (iDim = 0; iDim < nDim; iDim++)
      Gradient_Primitive[iVar][iDim] = 0.0;
  }

  Gradient_Secondary = new su2double* [nSecondaryVarGrad];
  for (iVar = 0; iVar < nSecondaryVarGrad; iVar++) {
    Gradient_Secondary[iVar] = new su2double [nDim];
    for (iDim = 0; iDim < nDim; iDim++)
      Gradient_Secondary[iVar][iDim] = 0.0;
  }

  Solution_BGS_k = NULL;
  if (fsi || multizone){
      Solution_BGS_k  = new su2double [nVar];
      Solution[0] = val_density;
      for (iDim = 0; iDim < nDim; iDim++) {
        Solution_BGS_k[iDim+1] = val_density*val_velocity[iDim];
      }
      Solution_BGS_k[nVar-1] = val_density*val_energy;
  }

}

CEulerVariable::CEulerVariable(su2double *val_solution, unsigned short val_nDim, unsigned short val_nvar, CConfig *config) : CVariable(val_nDim, val_nvar, config) {
  unsigned short iVar, iDim, iMesh, nMGSmooth = 0, iRKStep;
  
  bool dual_time = ((config->GetUnsteady_Simulation() == DT_STEPPING_1ST) ||
                    (config->GetUnsteady_Simulation() == DT_STEPPING_2ND));
  bool rk_scheme = (config->GetKind_TimeIntScheme_Flow() == RUNGE_KUTTA_EXPLICIT);
  bool viscous = config->GetViscous();
  bool windgust = config->GetWind_Gust();
  bool classical_rk4 = (config->GetKind_TimeIntScheme_Flow() == CLASSICAL_RK4_EXPLICIT);
  bool fsi = config->GetFSI_Simulation();
  bool multizone = config->GetMultizone_Problem();

  /*--- Array initialization ---*/
  
  HB_Source = NULL;
  Primitive = NULL;
  Secondary = NULL;
  
  Gradient_Primitive = NULL;
  Gradient_Secondary = NULL;
  
  Limiter_Primitive = NULL;
  Limiter_Secondary = NULL;
  
  WindGust    = NULL;
  WindGustDer = NULL;
  
  nPrimVar     = 0;
  nPrimVarGrad = 0;
  
  nSecondaryVar     = 0;
  nSecondaryVarGrad = 0;
 
  Undivided_Laplacian = NULL;

  Solution_New = NULL;
 
  /*--- Allocate and initialize the primitive variables and gradients ---*/
  
  nPrimVar = nDim+9; nPrimVarGrad = nDim+4;
  if (viscous) { nSecondaryVar = 8; nSecondaryVarGrad = 2; }
  else { nSecondaryVar = 2; nSecondaryVarGrad = 2; }

  
  /*--- Allocate residual structures ---*/
  
  Res_TruncError = new su2double [nVar];
  
  for (iVar = 0; iVar < nVar; iVar++) {
    Res_TruncError[iVar] = 0.0;
  }
  
  if (rk_scheme) {
    nRKStep = config->GetnRKStep();
    rk_stage_vectors = new su2double* [nRKStep];
    for (iRKStep = 0; iRKStep < nRKStep; iRKStep++) {
      rk_stage_vectors[iRKStep] = new su2double [nVar];
      for (iVar = 0; iVar < nVar; iVar++) {
        rk_stage_vectors[iRKStep][iVar] = 0.0;
      }
    }
  }

  /*--- Only for residual smoothing (multigrid) ---*/
  
  for (iMesh = 0; iMesh <= config->GetnMGLevels(); iMesh++)
    nMGSmooth += config->GetMG_CorrecSmooth(iMesh);
  
  if (nMGSmooth > 0) {
    Residual_Sum = new su2double [nVar];
    Residual_Old = new su2double [nVar];
  }
  
  /*--- Allocate undivided laplacian (centered) and limiter (upwind)---*/
  
  if (config->GetKind_ConvNumScheme_Flow() == SPACE_CENTERED)
    Undivided_Laplacian = new su2double [nVar];
  
  /*--- Always allocate the slope limiter,
   and the auxiliar variables (check the logic - JST with 2nd order Turb model - ) ---*/

  Limiter_Primitive = new su2double [nPrimVarGrad];
  for (iVar = 0; iVar < nPrimVarGrad; iVar++)
    Limiter_Primitive[iVar] = 0.0;

  Limiter_Secondary = new su2double [nSecondaryVarGrad];
  for (iVar = 0; iVar < nSecondaryVarGrad; iVar++)
    Limiter_Secondary[iVar] = 0.0;

  Limiter = new su2double [nVar];
  for (iVar = 0; iVar < nVar; iVar++)
    Limiter[iVar] = 0.0;
  
  Solution_Max = new su2double [nPrimVarGrad];
  Solution_Min = new su2double [nPrimVarGrad];
  for (iVar = 0; iVar < nPrimVarGrad; iVar++) {
    Solution_Max[iVar] = 0.0;
    Solution_Min[iVar] = 0.0;
  }
  
  /*--- Solution initialization ---*/
  
  for (iVar = 0; iVar < nVar; iVar++) {
    Solution[iVar] = val_solution[iVar];
    Solution_Old[iVar] = val_solution[iVar];
  }

  /*--- New solution initialization for Classical RK4 ---*/

  if (classical_rk4) {
    Solution_New = new su2double[nVar];
    for (iVar = 0; iVar < nVar; iVar++) {
      Solution_New[iVar] = val_solution[iVar];
    }
  }

  /*--- Allocate and initializate solution for dual time strategy ---*/
  
  if (dual_time) {
    Solution_time_n = new su2double [nVar];
    Solution_time_n1 = new su2double [nVar];
    
    for (iVar = 0; iVar < nVar; iVar++) {
      Solution_time_n[iVar] = val_solution[iVar];
      Solution_time_n1[iVar] = val_solution[iVar];
    }
  }
  
  /*--- Allocate space for the harmonic balance source terms ---*/
  
  if (config->GetUnsteady_Simulation() == HARMONIC_BALANCE) {
    HB_Source = new su2double[nVar];
    for (iVar = 0; iVar < nVar; iVar++) HB_Source[iVar] = 0.0;
  }

  /*--- Allocate vector for wind gust and wind gust derivative field ---*/
  
  if (windgust) {
    WindGust = new su2double [nDim];
    WindGustDer = new su2double [nDim+1];
  }
  
  /*--- Compressible flow, primitive variables nDim+5, (T, vx, vy, vz, P, rho, h, c) ---*/
  
  Primitive = new su2double [nPrimVar];
  for (iVar = 0; iVar < nPrimVar; iVar++) Primitive[iVar] = 0.0;

  Secondary = new su2double [nSecondaryVar];
  for (iVar = 0; iVar < nSecondaryVar; iVar++) Secondary[iVar] = 0.0;


  /*--- Compressible flow, gradients primitive variables nDim+4, (T, vx, vy, vz, P, rho, h)
        We need P, and rho for running the adjoint problem ---*/
  
  Gradient_Primitive = new su2double* [nPrimVarGrad];
  for (iVar = 0; iVar < nPrimVarGrad; iVar++) {
    Gradient_Primitive[iVar] = new su2double [nDim];
    for (iDim = 0; iDim < nDim; iDim++)
      Gradient_Primitive[iVar][iDim] = 0.0;
  }

  Gradient_Secondary = new su2double* [nSecondaryVarGrad];
  for (iVar = 0; iVar < nSecondaryVarGrad; iVar++) {
    Gradient_Secondary[iVar] = new su2double [nDim];
    for (iDim = 0; iDim < nDim; iDim++)
      Gradient_Secondary[iVar][iDim] = 0.0;
  }
  
  Solution_BGS_k = NULL;
  if (fsi || multizone){
      Solution_BGS_k  = new su2double [nVar];
      for (iVar = 0; iVar < nVar; iVar++) {
        Solution_BGS_k[iVar] = val_solution[iVar];
      }
  }

}

CEulerVariable::~CEulerVariable(void) {
  unsigned short iVar, iRKStep;

  if (HB_Source         != NULL) delete [] HB_Source;
  if (Primitive         != NULL) delete [] Primitive;
  if (Secondary         != NULL) delete [] Secondary;
  if (Limiter_Primitive != NULL) delete [] Limiter_Primitive;
  if (Limiter_Secondary != NULL) delete [] Limiter_Secondary;
  if (WindGust          != NULL) delete [] WindGust;
  if (WindGustDer       != NULL) delete [] WindGustDer;

  if (Gradient_Primitive != NULL) {
    for (iVar = 0; iVar < nPrimVarGrad; iVar++)
      if (Gradient_Primitive[iVar] != NULL) delete [] Gradient_Primitive[iVar];
    delete [] Gradient_Primitive;
  }

  if (Gradient_Secondary != NULL) {
    for (iVar = 0; iVar < nSecondaryVarGrad; iVar++)
      if (Gradient_Secondary[iVar] != NULL) delete [] Gradient_Secondary[iVar];
    delete [] Gradient_Secondary;
  }

  if (rk_stage_vectors != NULL) {
    for (iRKStep = 0; iRKStep < nRKStep; iRKStep++)
      if (rk_stage_vectors[iRKStep] != NULL) delete [] rk_stage_vectors[iRKStep];
    delete [] rk_stage_vectors;
  }

  if (Undivided_Laplacian != NULL) delete [] Undivided_Laplacian;

  if (Solution_New != NULL) delete [] Solution_New;
  
  if (Solution_BGS_k  != NULL) delete [] Solution_BGS_k;

}

void CEulerVariable::SetGradient_PrimitiveZero(unsigned short val_primvar) {
    unsigned short iVar, iDim;
  
    for (iVar = 0; iVar < val_primvar; iVar++)
        for (iDim = 0; iDim < nDim; iDim++)
            Gradient_Primitive[iVar][iDim] = 0.0;
}

void CEulerVariable::SetGradient_SecondaryZero(unsigned short val_secondaryvar) {
    unsigned short iVar, iDim;
  
    for (iVar = 0; iVar < val_secondaryvar; iVar++)
        for (iDim = 0; iDim < nDim; iDim++)
            Gradient_Secondary[iVar][iDim] = 0.0;
}

su2double CEulerVariable::GetProjVel(su2double *val_vector) {
    su2double ProjVel;
    unsigned short iDim;
  
    ProjVel = 0.0;
    for (iDim = 0; iDim < nDim; iDim++)
        ProjVel += Primitive[iDim+1]*val_vector[iDim];
  
    return ProjVel;
}

bool CEulerVariable::SetPrimVar(CFluidModel *FluidModel) {
  unsigned short iVar;
  bool check_dens = false, check_press = false, check_sos = false, check_temp = false, RightVol = true;
  

  SetVelocity();   // Computes velocity and velocity^2
  su2double density = GetDensity();
  su2double staticEnergy = GetEnergy()-0.5*Velocity2;
  
  /*--- Check will be moved inside fluid model plus error description strings ---*/
  
  FluidModel->SetTDState_rhoe(density, staticEnergy);
  
  check_dens = SetDensity();
  check_press = SetPressure(FluidModel->GetPressure());
  check_sos = SetSoundSpeed(FluidModel->GetSoundSpeed2());
  check_temp = SetTemperature(FluidModel->GetTemperature());
  
  /*--- Check that the solution has a physical meaning ---*/
  
  if (check_dens || check_press || check_sos || check_temp) {
    
    /*--- Copy the old solution ---*/
    
    for (iVar = 0; iVar < nVar; iVar++)
      Solution[iVar] = Solution_Old[iVar];
    
    /*--- Recompute the primitive variables ---*/
    
    SetVelocity();   // Computes velocity and velocity^2
    su2double density = GetDensity();
    su2double staticEnergy = GetEnergy()-0.5*Velocity2;
    /* check will be moved inside fluid model plus error description strings*/
    FluidModel->SetTDState_rhoe(density, staticEnergy);

    SetDensity();
    SetPressure(FluidModel->GetPressure());
    SetSoundSpeed(FluidModel->GetSoundSpeed2());
    SetTemperature(FluidModel->GetTemperature());
    
    RightVol = false;
    
  }
  
  /*--- Set enthalpy ---*/
  
  SetEnthalpy();                                // Requires pressure computation.
  
  return RightVol;
  
}

void CEulerVariable::SetSecondaryVar(CFluidModel *FluidModel) {

   /*--- Compute secondary thermo-physical properties (partial derivatives...) ---*/

   SetdPdrho_e(FluidModel->GetdPdrho_e());
   SetdPde_rho(FluidModel->GetdPde_rho());

}

CNSVariable::CNSVariable(void) : CEulerVariable() {

  ResolvedTurbStress = NULL;
  AnisoEddyViscosity = NULL;
  ForcingVector = NULL;
}

CNSVariable::CNSVariable(su2double val_density, su2double *val_velocity, su2double val_energy,
                         unsigned short val_nDim, unsigned short val_nvar,
                         CConfig *config) : CEulerVariable(val_density, val_velocity, val_energy, val_nDim, val_nvar, config) {
  
<<<<<<< HEAD
    Temperature_Ref = config->GetTemperature_Ref();
    Viscosity_Ref   = config->GetViscosity_Ref();
    Viscosity_Inf   = config->GetViscosity_FreeStreamND();
    Prandtl_Lam     = config->GetPrandtl_Lam();
    Prandtl_Turb    = config->GetPrandtl_Turb();
    
    inv_TimeScale   = config->GetModVel_FreeStream() / config->GetRefLength();
    Roe_Dissipation = 0.0;
    Vortex_Tilting  = 0.0;

    ResolvedTurbStress = new su2double*[nDim];
    AnisoEddyViscosity = new su2double*[nDim];
    for (unsigned short iDim = 0; iDim < nDim; iDim++) {
      ResolvedTurbStress[iDim] = new su2double[nDim];
      AnisoEddyViscosity[iDim] = new su2double[nDim];
    }

    // Why Forcing_Stress?  Is this correct name?
    if (config->isHybrid_Forced()) {
      Forcing_Stress = new su2double*[nDim];
      for (unsigned short iDim = 0; iDim < nDim; iDim++)
        Forcing_Stress[iDim] = new su2double[nDim];
    } else {
      Forcing_Stress = NULL;
    }

    ForcingVector = new su2double[nDim];

    /*--- Initialize this here so that preprocessing can run properly ---*/

    ResolvedKineticEnergy = 0;

=======
  Temperature_Ref = config->GetTemperature_Ref();
  Viscosity_Ref   = config->GetViscosity_Ref();
  Viscosity_Inf   = config->GetViscosity_FreeStreamND();
  Prandtl_Lam     = config->GetPrandtl_Lam();
  Prandtl_Turb    = config->GetPrandtl_Turb();
  
  inv_TimeScale   = config->GetModVel_FreeStream() / config->GetRefLength();
  Roe_Dissipation = 0.0;
  Vortex_Tilting  = 0.0;
  Tau_Wall        = -1.0;
  
>>>>>>> 284b2a5b
}

CNSVariable::CNSVariable(su2double *val_solution, unsigned short val_nDim,
                         unsigned short val_nvar, CConfig *config) : CEulerVariable(val_solution, val_nDim, val_nvar, config) {
  
<<<<<<< HEAD
    Temperature_Ref = config->GetTemperature_Ref();
    Viscosity_Ref   = config->GetViscosity_Ref();
    Viscosity_Inf   = config->GetViscosity_FreeStreamND();
    Prandtl_Lam     = config->GetPrandtl_Lam();
    Prandtl_Turb    = config->GetPrandtl_Turb();
    
    inv_TimeScale   = config->GetModVel_FreeStream() / config->GetRefLength();
    Roe_Dissipation = 0.0;
    Vortex_Tilting  = 0.0;

    ResolvedTurbStress = new su2double*[nDim];
    AnisoEddyViscosity = new su2double*[nDim];
    for (unsigned short iDim = 0; iDim < nDim; iDim++) {
      ResolvedTurbStress[iDim] = new su2double[nDim];
      AnisoEddyViscosity[iDim] = new su2double[nDim];
    }

    // Why Forcing_Stress?  Is this correct name?
    if (config->isHybrid_Forced()) {
      Forcing_Stress = new su2double*[nDim];
      for (unsigned short iDim = 0; iDim < nDim; iDim++)
        Forcing_Stress[iDim] = new su2double[nDim];
    } else {
      Forcing_Stress = NULL;
    }

    ForcingVector = new su2double[nDim];

    /*--- Initialize this here so that preprocessing can run properly ---*/

    ResolvedKineticEnergy = 0;
=======
  Temperature_Ref = config->GetTemperature_Ref();
  Viscosity_Ref   = config->GetViscosity_Ref();
  Viscosity_Inf   = config->GetViscosity_FreeStreamND();
  Prandtl_Lam     = config->GetPrandtl_Lam();
  Prandtl_Turb    = config->GetPrandtl_Turb();
  
  inv_TimeScale   = config->GetModVel_FreeStream() / config->GetRefLength();
  Roe_Dissipation = 0.0;
  Vortex_Tilting  = 0.0;
  Tau_Wall        = -1.0;
>>>>>>> 284b2a5b

}

CNSVariable::~CNSVariable(void) {
  if (ResolvedTurbStress != NULL) {
    for (unsigned short iDim = 0; iDim < nDim; iDim++) {
      delete [] ResolvedTurbStress[iDim];
    }
    delete [] ResolvedTurbStress;
  }
  if (AnisoEddyViscosity != NULL) {
    for (unsigned short iDim = 0; iDim < nDim; iDim++) {
      delete [] AnisoEddyViscosity[iDim];
    }
    delete [] AnisoEddyViscosity;
  }
  if (Forcing_Stress != NULL) {
    for (unsigned short iDim = 0; iDim < nDim; iDim++)
      delete [] Forcing_Stress[iDim];
    delete [] Forcing_Stress;
  }
  if (ForcingVector != NULL) {
    delete [] ForcingVector;
  }
}

bool CNSVariable::SetVorticity(void) {
  
  Vorticity[0] = 0.0; Vorticity[1] = 0.0;
  
  Vorticity[2] = Gradient_Primitive[2][0]-Gradient_Primitive[1][1];
  
  if (nDim == 3) {
    Vorticity[0] = Gradient_Primitive[3][1]-Gradient_Primitive[2][2];
    Vorticity[1] = -(Gradient_Primitive[3][0]-Gradient_Primitive[1][2]);
  }
  
  return false;
  
}

bool CNSVariable::SetStrainMag(void) {
  
  su2double Div;
  unsigned short iDim;
  
  AD::StartPreacc();
  AD::SetPreaccIn(Gradient_Primitive, nDim+1, nDim);

  Div = 0.0;
  for (iDim = 0; iDim < nDim; iDim++) {
    Div += Gradient_Primitive[iDim+1][iDim];
  }
  
  StrainMag = 0.0;
  
  /*--- Add diagonal part ---*/
  
  for (iDim = 0; iDim < nDim; iDim++) {
    StrainMag += pow(Gradient_Primitive[iDim+1][iDim] - 1.0/3.0*Div, 2.0);
  }
  
  /*--- Add off diagonals ---*/

  StrainMag += 2.0*pow(0.5*(Gradient_Primitive[1][1] + Gradient_Primitive[2][0]), 2.0);

  if (nDim == 3) {
    StrainMag += 2.0*pow(0.5*(Gradient_Primitive[1][2] + Gradient_Primitive[3][0]), 2.0);
    StrainMag += 2.0*pow(0.5*(Gradient_Primitive[2][2] + Gradient_Primitive[3][1]), 2.0);
  }
  
  StrainMag = sqrt(2.0*StrainMag);

  AD::SetPreaccOut(StrainMag);
  AD::EndPreacc();

  return false;
  
}

void CNSVariable::SetRoe_Dissipation_NTS(su2double val_delta,
                                         su2double val_const_DES){
  
  static const su2double cnu = pow(0.09, 1.5),
                         ch1 = 3.0,
                         ch2 = 1.0,
                         ch3 = 2.0,
                         sigma_max = 1.0;
  
  unsigned short iDim;
  su2double Omega, Omega_2 = 0, Baux, Gaux, Lturb, Kaux, Aaux;
  
  AD::StartPreacc();
  AD::SetPreaccIn(Vorticity, 3);
  AD::SetPreaccIn(StrainMag);
  AD::SetPreaccIn(val_delta);
  AD::SetPreaccIn(val_const_DES);
  /*--- Density ---*/
  AD::SetPreaccIn(Solution[0]);
  /*--- Laminar viscosity --- */
  AD::SetPreaccIn(Primitive[nDim+5]);
  /*--- Eddy viscosity ---*/
  AD::SetPreaccIn(Primitive[nDim+6]);

  /*--- Central/upwind blending based on:
   * Zhixiang Xiao, Jian Liu, Jingbo Huang, and Song Fu.  "Numerical
   * Dissipation Effects on Massive Separation Around Tandem Cylinders",
   * AIAA Journal, Vol. 50, No. 5 (2012), pp. 1119-1136.
   * https://doi.org/10.2514/1.J051299
   * ---*/

  for (iDim = 0; iDim < 3; iDim++){
    Omega_2 += Vorticity[iDim]*Vorticity[iDim];
  }
  Omega = sqrt(Omega_2);
  
  Baux = (ch3 * Omega * max(StrainMag, Omega)) /
      max((pow(StrainMag,2)+Omega_2)*0.5, 1E-20);
  Gaux = tanh(pow(Baux,4.0));
  
  Kaux = max(sqrt((Omega_2 + pow(StrainMag, 2))*0.5), 0.1 * inv_TimeScale);
  
  const su2double nu = GetLaminarViscosity()/GetDensity();
  const su2double nu_t = GetEddyViscosity()/GetDensity();
  Lturb = sqrt((nu + nu_t)/(cnu*Kaux));
  
  Aaux = ch2*max((val_const_DES*val_delta/Lturb)/Gaux -  0.5, 0.0);
  
  Roe_Dissipation = sigma_max * tanh(pow(Aaux, ch1)); 
  
  AD::SetPreaccOut(Roe_Dissipation);
  AD::EndPreacc();

}

void CNSVariable::SetRoe_Dissipation_FD(su2double val_wall_dist){
  
  /*--- Constants for Roe Dissipation ---*/
  
  static const su2double k2 = pow(0.41,2.0);
  
  su2double uijuij = 0;
  unsigned short iDim, jDim;
  
  AD::StartPreacc();
  AD::SetPreaccIn(Gradient_Primitive, nVar, nDim);
  AD::SetPreaccIn(val_wall_dist);
  /*--- Eddy viscosity ---*/
  AD::SetPreaccIn(Primitive[nDim+5]);  
  /*--- Laminar viscosity --- */
  AD::SetPreaccIn(Primitive[nDim+6]);
  
  for(iDim=0;iDim<nDim;++iDim){
    for(jDim=0;jDim<nDim;++jDim){
      uijuij+= Gradient_Primitive[1+iDim][jDim]*Gradient_Primitive[1+iDim][jDim];
    }
  }
  
  uijuij=sqrt(fabs(uijuij));
  uijuij=max(uijuij,1e-10);

  const su2double nu = GetLaminarViscosity()/GetDensity();
  const su2double nu_t = GetEddyViscosity()/GetDensity();
  const su2double r_d = (nu + nu_t)/(uijuij*k2*pow(val_wall_dist, 2.0));
<<<<<<< HEAD
  const su2double f_d = 1.0-tanh(pow(8.0*r_d,3.0));
=======
>>>>>>> 284b2a5b
  
  Roe_Dissipation = 1.0 - f_d;
  
  AD::SetPreaccOut(Roe_Dissipation);
  AD::EndPreacc();
  
}

bool CNSVariable::SetPrimVar(su2double eddy_visc, su2double turb_ke, CFluidModel *FluidModel) {
  
    unsigned short iVar;
  su2double density, staticEnergy;
  bool check_dens = false, check_press = false, check_sos = false,
  check_temp = false, RightVol = true;
  
  
  SetVelocity(); // Computes velocity and velocity^2
  density = GetDensity();
  staticEnergy = GetEnergy()-0.5*Velocity2 - turb_ke;

  /*--- Check will be moved inside fluid model plus error description strings ---*/
  
  FluidModel->SetTDState_rhoe(density, staticEnergy);

  check_dens  = SetDensity();
  check_press = SetPressure(FluidModel->GetPressure());
  check_sos   = SetSoundSpeed(FluidModel->GetSoundSpeed2());
  check_temp  = SetTemperature(FluidModel->GetTemperature());
  
  /*--- Check that the solution has a physical meaning ---*/
  
  if (check_dens || check_press || check_sos  || check_temp) {
    
    /*--- Copy the old solution ---*/
    
    for (iVar = 0; iVar < nVar; iVar++)
      Solution[iVar] = Solution_Old[iVar];
    
    /*--- Recompute the primitive variables ---*/
    
    SetVelocity(); // Computes velocity and velocity^2
    density = GetDensity();
    staticEnergy = GetEnergy()-0.5*Velocity2 - turb_ke;
    
    /*--- Check will be moved inside fluid model plus error description strings ---*/
    
    FluidModel->SetTDState_rhoe(density, staticEnergy);
    
    SetDensity();
    SetPressure(FluidModel->GetPressure());
    SetSoundSpeed(FluidModel->GetSoundSpeed2());
    SetTemperature(FluidModel->GetTemperature());
    
    RightVol = false;
    
  }
  
  /*--- Set enthalpy ---*/
  
  SetEnthalpy();                                  // Requires pressure computation.
  
  /*--- Set laminar viscosity ---*/
  
  SetLaminarViscosity(FluidModel->GetLaminarViscosity());
  
  /*--- Set eddy viscosity ---*/
  
  SetEddyViscosity(eddy_visc);

  /*--- Set thermal conductivity ---*/
  
  SetThermalConductivity(FluidModel->GetThermalConductivity());

  /*--- Set specific heat ---*/

  SetSpecificHeatCp(FluidModel->GetCp());
  
  return RightVol;
  
}

void CNSVariable::SetSecondaryVar(CFluidModel *FluidModel) {

    /*--- Compute secondary thermodynamic properties (partial derivatives...) ---*/

    SetdPdrho_e( FluidModel->GetdPdrho_e() );
    SetdPde_rho( FluidModel->GetdPde_rho() );

    SetdTdrho_e( FluidModel->GetdTdrho_e() );
    SetdTde_rho( FluidModel->GetdTde_rho() );

    /*--- Compute secondary thermo-physical properties (partial derivatives...) ---*/

    Setdmudrho_T( FluidModel->Getdmudrho_T() );
    SetdmudT_rho( FluidModel->GetdmudT_rho() );

    Setdktdrho_T( FluidModel->Getdktdrho_T() );
    SetdktdT_rho( FluidModel->GetdktdT_rho() );

}


<|MERGE_RESOLUTION|>--- conflicted
+++ resolved
@@ -568,103 +568,74 @@
 CNSVariable::CNSVariable(su2double val_density, su2double *val_velocity, su2double val_energy,
                          unsigned short val_nDim, unsigned short val_nvar,
                          CConfig *config) : CEulerVariable(val_density, val_velocity, val_energy, val_nDim, val_nvar, config) {
-  
-<<<<<<< HEAD
-    Temperature_Ref = config->GetTemperature_Ref();
-    Viscosity_Ref   = config->GetViscosity_Ref();
-    Viscosity_Inf   = config->GetViscosity_FreeStreamND();
-    Prandtl_Lam     = config->GetPrandtl_Lam();
-    Prandtl_Turb    = config->GetPrandtl_Turb();
-    
-    inv_TimeScale   = config->GetModVel_FreeStream() / config->GetRefLength();
-    Roe_Dissipation = 0.0;
-    Vortex_Tilting  = 0.0;
-
-    ResolvedTurbStress = new su2double*[nDim];
-    AnisoEddyViscosity = new su2double*[nDim];
-    for (unsigned short iDim = 0; iDim < nDim; iDim++) {
-      ResolvedTurbStress[iDim] = new su2double[nDim];
-      AnisoEddyViscosity[iDim] = new su2double[nDim];
-    }
-
-    // Why Forcing_Stress?  Is this correct name?
-    if (config->isHybrid_Forced()) {
-      Forcing_Stress = new su2double*[nDim];
-      for (unsigned short iDim = 0; iDim < nDim; iDim++)
-        Forcing_Stress[iDim] = new su2double[nDim];
-    } else {
-      Forcing_Stress = NULL;
-    }
-
-    ForcingVector = new su2double[nDim];
-
-    /*--- Initialize this here so that preprocessing can run properly ---*/
-
-    ResolvedKineticEnergy = 0;
-
-=======
+
   Temperature_Ref = config->GetTemperature_Ref();
   Viscosity_Ref   = config->GetViscosity_Ref();
   Viscosity_Inf   = config->GetViscosity_FreeStreamND();
   Prandtl_Lam     = config->GetPrandtl_Lam();
   Prandtl_Turb    = config->GetPrandtl_Turb();
-  
+
   inv_TimeScale   = config->GetModVel_FreeStream() / config->GetRefLength();
   Roe_Dissipation = 0.0;
   Vortex_Tilting  = 0.0;
   Tau_Wall        = -1.0;
-  
->>>>>>> 284b2a5b
+
+  ResolvedTurbStress = new su2double*[nDim];
+  AnisoEddyViscosity = new su2double*[nDim];
+  for (unsigned short iDim = 0; iDim < nDim; iDim++) {
+    ResolvedTurbStress[iDim] = new su2double[nDim];
+    AnisoEddyViscosity[iDim] = new su2double[nDim];
+  }
+
+  // Why Forcing_Stress?  Is this correct name?
+  if (config->isHybrid_Forced()) {
+    Forcing_Stress = new su2double*[nDim];
+    for (unsigned short iDim = 0; iDim < nDim; iDim++)
+      Forcing_Stress[iDim] = new su2double[nDim];
+  } else {
+    Forcing_Stress = NULL;
+  }
+
+  ForcingVector = new su2double[nDim];
+
+  /*--- Initialize this here so that preprocessing can run properly ---*/
+  ResolvedKineticEnergy = 0;
 }
 
 CNSVariable::CNSVariable(su2double *val_solution, unsigned short val_nDim,
                          unsigned short val_nvar, CConfig *config) : CEulerVariable(val_solution, val_nDim, val_nvar, config) {
-  
-<<<<<<< HEAD
-    Temperature_Ref = config->GetTemperature_Ref();
-    Viscosity_Ref   = config->GetViscosity_Ref();
-    Viscosity_Inf   = config->GetViscosity_FreeStreamND();
-    Prandtl_Lam     = config->GetPrandtl_Lam();
-    Prandtl_Turb    = config->GetPrandtl_Turb();
-    
-    inv_TimeScale   = config->GetModVel_FreeStream() / config->GetRefLength();
-    Roe_Dissipation = 0.0;
-    Vortex_Tilting  = 0.0;
-
-    ResolvedTurbStress = new su2double*[nDim];
-    AnisoEddyViscosity = new su2double*[nDim];
-    for (unsigned short iDim = 0; iDim < nDim; iDim++) {
-      ResolvedTurbStress[iDim] = new su2double[nDim];
-      AnisoEddyViscosity[iDim] = new su2double[nDim];
-    }
-
-    // Why Forcing_Stress?  Is this correct name?
-    if (config->isHybrid_Forced()) {
-      Forcing_Stress = new su2double*[nDim];
-      for (unsigned short iDim = 0; iDim < nDim; iDim++)
-        Forcing_Stress[iDim] = new su2double[nDim];
-    } else {
-      Forcing_Stress = NULL;
-    }
-
-    ForcingVector = new su2double[nDim];
-
-    /*--- Initialize this here so that preprocessing can run properly ---*/
-
-    ResolvedKineticEnergy = 0;
-=======
+
   Temperature_Ref = config->GetTemperature_Ref();
   Viscosity_Ref   = config->GetViscosity_Ref();
   Viscosity_Inf   = config->GetViscosity_FreeStreamND();
   Prandtl_Lam     = config->GetPrandtl_Lam();
   Prandtl_Turb    = config->GetPrandtl_Turb();
-  
+
   inv_TimeScale   = config->GetModVel_FreeStream() / config->GetRefLength();
   Roe_Dissipation = 0.0;
   Vortex_Tilting  = 0.0;
   Tau_Wall        = -1.0;
->>>>>>> 284b2a5b
-
+
+  ResolvedTurbStress = new su2double*[nDim];
+  AnisoEddyViscosity = new su2double*[nDim];
+  for (unsigned short iDim = 0; iDim < nDim; iDim++) {
+    ResolvedTurbStress[iDim] = new su2double[nDim];
+    AnisoEddyViscosity[iDim] = new su2double[nDim];
+  }
+
+  // Why Forcing_Stress?  Is this correct name?
+  if (config->isHybrid_Forced()) {
+    Forcing_Stress = new su2double*[nDim];
+    for (unsigned short iDim = 0; iDim < nDim; iDim++)
+      Forcing_Stress[iDim] = new su2double[nDim];
+  } else {
+    Forcing_Stress = NULL;
+  }
+
+  ForcingVector = new su2double[nDim];
+
+  /*--- Initialize this here so that preprocessing can run properly ---*/
+  ResolvedKineticEnergy = 0;
 }
 
 CNSVariable::~CNSVariable(void) {
@@ -828,16 +799,13 @@
   const su2double nu = GetLaminarViscosity()/GetDensity();
   const su2double nu_t = GetEddyViscosity()/GetDensity();
   const su2double r_d = (nu + nu_t)/(uijuij*k2*pow(val_wall_dist, 2.0));
-<<<<<<< HEAD
   const su2double f_d = 1.0-tanh(pow(8.0*r_d,3.0));
-=======
->>>>>>> 284b2a5b
-  
+
   Roe_Dissipation = 1.0 - f_d;
-  
+
   AD::SetPreaccOut(Roe_Dissipation);
   AD::EndPreacc();
-  
+
 }
 
 bool CNSVariable::SetPrimVar(su2double eddy_visc, su2double turb_ke, CFluidModel *FluidModel) {
