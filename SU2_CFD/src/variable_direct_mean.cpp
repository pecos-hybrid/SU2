--- conflicted
+++ resolved
@@ -563,53 +563,13 @@
   ResolvedTurbStress = NULL;
   AnisoEddyViscosity = NULL;
   ForcingVector = NULL;
-<<<<<<< HEAD
-=======
   ResolutionAdequacy = 1;
->>>>>>> 5b408387
 }
 
 CNSVariable::CNSVariable(su2double val_density, su2double *val_velocity, su2double val_energy,
                          unsigned short val_nDim, unsigned short val_nvar,
                          CConfig *config) : CEulerVariable(val_density, val_velocity, val_energy, val_nDim, val_nvar, config) {
   
-<<<<<<< HEAD
-    Temperature_Ref = config->GetTemperature_Ref();
-    Viscosity_Ref   = config->GetViscosity_Ref();
-    Viscosity_Inf   = config->GetViscosity_FreeStreamND();
-    Prandtl_Lam     = config->GetPrandtl_Lam();
-    Prandtl_Turb    = config->GetPrandtl_Turb();
-    
-    inv_TimeScale   = config->GetModVel_FreeStream() / config->GetRefLength();
-    Roe_Dissipation = 0.0;
-    Vortex_Tilting  = 0.0;
-
-    ResolvedTurbStress = new su2double*[nDim];
-    AnisoEddyViscosity = new su2double*[nDim];
-    for (unsigned short iDim = 0; iDim < nDim; iDim++) {
-      ResolvedTurbStress[iDim] = new su2double[nDim];
-      AnisoEddyViscosity[iDim] = new su2double[nDim];
-    }
-
-    // Why Forcing_Stress?  Is this correct name?
-    if (config->isHybrid_Forced()) {
-      Forcing_Stress = new su2double*[nDim];
-      for (unsigned short iDim = 0; iDim < nDim; iDim++)
-        Forcing_Stress[iDim] = new su2double[nDim];
-    } else {
-      Forcing_Stress = NULL;
-    }
-
-    ForcingVector = new su2double[nDim];
-
-    Force = new su2double[3];
-    Force[0] = Force[1] = Force[2] = 0;
-
-    /*--- Initialize this here so that preprocessing can run properly ---*/
-
-    ResolvedKineticEnergy = 0;
-
-=======
   Temperature_Ref = config->GetTemperature_Ref();
   Viscosity_Ref   = config->GetViscosity_Ref();
   Viscosity_Inf   = config->GetViscosity_FreeStreamND();
@@ -638,53 +598,21 @@
     Forcing_Stress = NULL;
   }
 
+  Force = new su2double[3];
+  Force[0] = Force[1] = Force[2] = 0;
+
+  /*--- Initialize this here so that preprocessing can run properly ---*/
   ForcingVector = new su2double[nDim];
 
   /*--- Initialize this here so that preprocessing can run properly ---*/
 
   ResolvedKineticEnergy = 0;
   ResolutionAdequacy = 1;
->>>>>>> 5b408387
 }
 
 CNSVariable::CNSVariable(su2double *val_solution, unsigned short val_nDim,
                          unsigned short val_nvar, CConfig *config) : CEulerVariable(val_solution, val_nDim, val_nvar, config) {
   
-<<<<<<< HEAD
-    Temperature_Ref = config->GetTemperature_Ref();
-    Viscosity_Ref   = config->GetViscosity_Ref();
-    Viscosity_Inf   = config->GetViscosity_FreeStreamND();
-    Prandtl_Lam     = config->GetPrandtl_Lam();
-    Prandtl_Turb    = config->GetPrandtl_Turb();
-    
-    inv_TimeScale   = config->GetModVel_FreeStream() / config->GetRefLength();
-    Roe_Dissipation = 0.0;
-    Vortex_Tilting  = 0.0;
-
-    ResolvedTurbStress = new su2double*[nDim];
-    AnisoEddyViscosity = new su2double*[nDim];
-    for (unsigned short iDim = 0; iDim < nDim; iDim++) {
-      ResolvedTurbStress[iDim] = new su2double[nDim];
-      AnisoEddyViscosity[iDim] = new su2double[nDim];
-    }
-
-    // Why Forcing_Stress?  Is this correct name?
-    if (config->isHybrid_Forced()) {
-      Forcing_Stress = new su2double*[nDim];
-      for (unsigned short iDim = 0; iDim < nDim; iDim++)
-        Forcing_Stress[iDim] = new su2double[nDim];
-    } else {
-      Forcing_Stress = NULL;
-    }
-
-    ForcingVector = new su2double[nDim];
-    Force = new su2double[nDim];
-    Force[0] = Force[1] = Force[2] = 0;
-
-    /*--- Initialize this here so that preprocessing can run properly ---*/
-
-    ResolvedKineticEnergy = 0;
-=======
   Temperature_Ref = config->GetTemperature_Ref();
   Viscosity_Ref   = config->GetViscosity_Ref();
   Viscosity_Inf   = config->GetViscosity_FreeStreamND();
@@ -713,12 +641,13 @@
   }
 
   ForcingVector = new su2double[nDim];
+  Force = new su2double[nDim];
+  Force[0] = Force[1] = Force[2] = 0;
 
   /*--- Initialize this here so that preprocessing can run properly ---*/
 
   ResolvedKineticEnergy = 0;
   ResolutionAdequacy = 1;
->>>>>>> 5b408387
 
 }
 
@@ -742,12 +671,9 @@
   }
   if (ForcingVector != NULL) {
     delete [] ForcingVector;
-<<<<<<< HEAD
   }
   if (Force != NULL) {
     delete [] Force;
-=======
->>>>>>> 5b408387
   }
 }
 
