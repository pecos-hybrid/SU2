/*!
 * \file variable_direct_mean.cpp
 * \brief Definition of the solution fields.
 * \author F. Palacios, T. Economon
 * \version 6.0.1 "Falcon"
 *
 * The current SU2 release has been coordinated by the
 * SU2 International Developers Society <www.su2devsociety.org>
 * with selected contributions from the open-source community.
 *
 * The main research teams contributing to the current release are:
 *  - Prof. Juan J. Alonso's group at Stanford University.
 *  - Prof. Piero Colonna's group at Delft University of Technology.
 *  - Prof. Nicolas R. Gauger's group at Kaiserslautern University of Technology.
 *  - Prof. Alberto Guardone's group at Polytechnic University of Milan.
 *  - Prof. Rafael Palacios' group at Imperial College London.
 *  - Prof. Vincent Terrapon's group at the University of Liege.
 *  - Prof. Edwin van der Weide's group at the University of Twente.
 *  - Lab. of New Concepts in Aeronautics at Tech. Institute of Aeronautics.
 *
 * Copyright 2012-2018, Francisco D. Palacios, Thomas D. Economon,
 *                      Tim Albring, and the SU2 contributors.
 *
 * SU2 is free software; you can redistribute it and/or
 * modify it under the terms of the GNU Lesser General Public
 * License as published by the Free Software Foundation; either
 * version 2.1 of the License, or (at your option) any later version.
 *
 * SU2 is distributed in the hope that it will be useful,
 * but WITHOUT ANY WARRANTY; without even the implied warranty of
 * MERCHANTABILITY or FITNESS FOR A PARTICULAR PURPOSE. See the GNU
 * Lesser General Public License for more details.
 *
 * You should have received a copy of the GNU Lesser General Public
 * License along with SU2. If not, see <http://www.gnu.org/licenses/>.
 */

#include "../include/variable_structure.hpp"

CEulerVariable::CEulerVariable(void) : CVariable() {
  
  /*--- Array initialization ---*/
  
  HB_Source = NULL;
  Primitive = NULL;
  Secondary = NULL;
  
  Gradient_Primitive = NULL;
  Gradient_Secondary = NULL;
  
  Limiter_Primitive = NULL;
  Limiter_Secondary = NULL;
  
  WindGust    = NULL;
  WindGustDer = NULL;
  
  nPrimVar     = 0;
  nPrimVarGrad = 0;
  
  nSecondaryVar     = 0;
  nSecondaryVarGrad = 0;
  
  Undivided_Laplacian = NULL;
  
  Solution_New = NULL;

  Solution_BGS_k = NULL;
}

CEulerVariable::CEulerVariable(su2double val_density, su2double *val_velocity, su2double val_energy, unsigned short val_nDim,
                               unsigned short val_nvar, CConfig *config) : CVariable(val_nDim, val_nvar, config) {
  unsigned short iVar, iDim, iMesh, nMGSmooth = 0, iRKStep;
  
  bool dual_time = ((config->GetUnsteady_Simulation() == DT_STEPPING_1ST) ||
                    (config->GetUnsteady_Simulation() == DT_STEPPING_2ND));
  bool rk_scheme = (config->GetKind_TimeIntScheme_Flow() == RUNGE_KUTTA_EXPLICIT);
  bool viscous = config->GetViscous();
  bool windgust = config->GetWind_Gust();
  bool classical_rk4 = (config->GetKind_TimeIntScheme_Flow() == CLASSICAL_RK4_EXPLICIT);
  bool fsi = config->GetFSI_Simulation();

  /*--- Array initialization ---*/
  
  HB_Source = NULL;
  Primitive = NULL;
  Secondary = NULL;
  
  Gradient_Primitive = NULL;
  Gradient_Secondary = NULL;
  
  Limiter_Primitive = NULL;
  Limiter_Secondary = NULL;
  
  WindGust    = NULL;
  WindGustDer = NULL;
  
  nPrimVar     = 0;
  nPrimVarGrad = 0;
  
  nSecondaryVar     = 0;
  nSecondaryVarGrad = 0;

  Undivided_Laplacian = NULL;

  Solution_New = NULL;

  /*--- Allocate and initialize the primitive variables and gradients ---*/
  nPrimVar = nDim+9; nPrimVarGrad = nDim+4;
  if (viscous) { nSecondaryVar = 8; nSecondaryVarGrad = 2; }
  else { nSecondaryVar = 2; nSecondaryVarGrad = 2; }


  /*--- Allocate residual structures ---*/
  
  Res_TruncError = new su2double [nVar];
  
  for (iVar = 0; iVar < nVar; iVar++) {
    Res_TruncError[iVar] = 0.0;
  }

  if (rk_scheme) {
    nRKStep = config->GetnRKStep();
    rk_stage_vectors = new su2double* [nRKStep];
    for (iRKStep = 0; iRKStep < nRKStep; iRKStep++) {
      rk_stage_vectors[iRKStep] = new su2double [nVar];
      for (iVar = 0; iVar < nVar; iVar++) {
        rk_stage_vectors[iRKStep][iVar] = 0.0;
      }
    }
  }

  /*--- Only for residual smoothing (multigrid) ---*/
  
  for (iMesh = 0; iMesh <= config->GetnMGLevels(); iMesh++)
    nMGSmooth += config->GetMG_CorrecSmooth(iMesh);
  
  if (nMGSmooth > 0) {
    Residual_Sum = new su2double [nVar];
    Residual_Old = new su2double [nVar];
  }
  
  /*--- Allocate undivided laplacian (centered) and limiter (upwind)---*/
  
  if (config->GetKind_ConvNumScheme_Flow() == SPACE_CENTERED) {
    Undivided_Laplacian = new su2double [nVar];
  }
  
  /*--- Always allocate the slope limiter,
   and the auxiliar variables (check the logic - JST with 2nd order Turb model - ) ---*/
  
  Limiter_Primitive = new su2double [nPrimVarGrad];
  for (iVar = 0; iVar < nPrimVarGrad; iVar++)
    Limiter_Primitive[iVar] = 0.0;
  
  Limiter_Secondary = new su2double [nSecondaryVarGrad];
  for (iVar = 0; iVar < nSecondaryVarGrad; iVar++)
    Limiter_Secondary[iVar] = 0.0;

  Limiter = new su2double [nVar];
  for (iVar = 0; iVar < nVar; iVar++)
    Limiter[iVar] = 0.0;
  
  Solution_Max = new su2double [nPrimVarGrad];
  Solution_Min = new su2double [nPrimVarGrad];
  for (iVar = 0; iVar < nPrimVarGrad; iVar++) {
    Solution_Max[iVar] = 0.0;
    Solution_Min[iVar] = 0.0;
  }
  
  /*--- Solution and old solution initialization ---*/

  Solution[0] = val_density;
  Solution_Old[0] = val_density;
  for (iDim = 0; iDim < nDim; iDim++) {
    Solution[iDim+1] = val_density*val_velocity[iDim];
    Solution_Old[iDim+1] = val_density*val_velocity[iDim];
  }
  Solution[nVar-1] = val_density*val_energy;
  Solution_Old[nVar-1] = val_density*val_energy;

  /*--- New solution initialization for Classical RK4 ---*/

  if (classical_rk4) {
    Solution_New = new su2double[nVar];
    Solution_New[0] = val_density;
    for (iDim = 0; iDim < nDim; iDim++) {
      Solution_New[iDim+1] = val_density*val_velocity[iDim];
    }
    Solution_New[nVar-1] = val_density*val_energy;
  }

    /*--- Allocate and initialize solution for dual time strategy ---*/
  
  if (dual_time) {
    Solution_time_n[0] = val_density;
    Solution_time_n1[0] = val_density;
    for (iDim = 0; iDim < nDim; iDim++) {
      Solution_time_n[iDim+1] = val_density*val_velocity[iDim];
      Solution_time_n1[iDim+1] = val_density*val_velocity[iDim];
    }
    Solution_time_n[nVar-1] = val_density*val_energy;
    Solution_time_n1[nVar-1] = val_density*val_energy;
  }

  
  /*--- Allocate space for the harmonic balance source terms ---*/
  
  if (config->GetUnsteady_Simulation() == HARMONIC_BALANCE) {
    HB_Source = new su2double[nVar];
    for (iVar = 0; iVar < nVar; iVar++) HB_Source[iVar] = 0.0;
  }

  /*--- Allocate vector for wind gust and wind gust derivative field ---*/
  
  if (windgust) {
    WindGust = new su2double [nDim];
    WindGustDer = new su2double [nDim+1];
  }
  
  /*--- Incompressible flow, primitive variables nDim+3, (P, vx, vy, vz, rho, beta) ---*/
  
  Primitive = new su2double [nPrimVar];
  for (iVar = 0; iVar < nPrimVar; iVar++) Primitive[iVar] = 0.0;
  
  Secondary = new su2double [nSecondaryVar];
  for (iVar = 0; iVar < nSecondaryVar; iVar++) Secondary[iVar] = 0.0;

  /*--- Compressible flow, gradients primitive variables nDim+4, (T, vx, vy, vz, P, rho, h)
        We need P, and rho for running the adjoint problem ---*/
  
  Gradient_Primitive = new su2double* [nPrimVarGrad];
  for (iVar = 0; iVar < nPrimVarGrad; iVar++) {
    Gradient_Primitive[iVar] = new su2double [nDim];
    for (iDim = 0; iDim < nDim; iDim++)
      Gradient_Primitive[iVar][iDim] = 0.0;
  }

  Gradient_Secondary = new su2double* [nSecondaryVarGrad];
  for (iVar = 0; iVar < nSecondaryVarGrad; iVar++) {
    Gradient_Secondary[iVar] = new su2double [nDim];
    for (iDim = 0; iDim < nDim; iDim++)
      Gradient_Secondary[iVar][iDim] = 0.0;
  }

  Solution_BGS_k = NULL;
  if (fsi){
      Solution_BGS_k  = new su2double [nVar];
      Solution[0] = val_density;
      for (iDim = 0; iDim < nDim; iDim++) {
        Solution_BGS_k[iDim+1] = val_density*val_velocity[iDim];
      }
      Solution_BGS_k[nVar-1] = val_density*val_energy;
  }

}

CEulerVariable::CEulerVariable(su2double *val_solution, unsigned short val_nDim, unsigned short val_nvar, CConfig *config) : CVariable(val_nDim, val_nvar, config) {
  unsigned short iVar, iDim, iMesh, nMGSmooth = 0, iRKStep;
  
  bool dual_time = ((config->GetUnsteady_Simulation() == DT_STEPPING_1ST) ||
                    (config->GetUnsteady_Simulation() == DT_STEPPING_2ND));
  bool rk_scheme = (config->GetKind_TimeIntScheme_Flow() == RUNGE_KUTTA_EXPLICIT);
  bool viscous = config->GetViscous();
  bool windgust = config->GetWind_Gust();
  bool classical_rk4 = (config->GetKind_TimeIntScheme_Flow() == CLASSICAL_RK4_EXPLICIT);
  bool fsi = config->GetFSI_Simulation();

  /*--- Array initialization ---*/
  
  HB_Source = NULL;
  Primitive = NULL;
  Secondary = NULL;
  
  Gradient_Primitive = NULL;
  Gradient_Secondary = NULL;
  
  Limiter_Primitive = NULL;
  Limiter_Secondary = NULL;
  
  WindGust    = NULL;
  WindGustDer = NULL;
  
  nPrimVar     = 0;
  nPrimVarGrad = 0;
  
  nSecondaryVar     = 0;
  nSecondaryVarGrad = 0;
 
  Undivided_Laplacian = NULL;

  Solution_New = NULL;
 
  /*--- Allocate and initialize the primitive variables and gradients ---*/
  
  nPrimVar = nDim+9; nPrimVarGrad = nDim+4;
  if (viscous) { nSecondaryVar = 8; nSecondaryVarGrad = 2; }
  else { nSecondaryVar = 2; nSecondaryVarGrad = 2; }

  
  /*--- Allocate residual structures ---*/
  
  Res_TruncError = new su2double [nVar];
  
  for (iVar = 0; iVar < nVar; iVar++) {
    Res_TruncError[iVar] = 0.0;
  }
  
  if (rk_scheme) {
    nRKStep = config->GetnRKStep();
    rk_stage_vectors = new su2double* [nRKStep];
    for (iRKStep = 0; iRKStep < nRKStep; iRKStep++) {
      rk_stage_vectors[iRKStep] = new su2double [nVar];
      for (iVar = 0; iVar < nVar; iVar++) {
        rk_stage_vectors[iRKStep][iVar] = 0.0;
      }
    }
  }

  /*--- Only for residual smoothing (multigrid) ---*/
  
  for (iMesh = 0; iMesh <= config->GetnMGLevels(); iMesh++)
    nMGSmooth += config->GetMG_CorrecSmooth(iMesh);
  
  if (nMGSmooth > 0) {
    Residual_Sum = new su2double [nVar];
    Residual_Old = new su2double [nVar];
  }
  
  /*--- Allocate undivided laplacian (centered) and limiter (upwind)---*/
  
  if (config->GetKind_ConvNumScheme_Flow() == SPACE_CENTERED)
    Undivided_Laplacian = new su2double [nVar];
  
  /*--- Always allocate the slope limiter,
   and the auxiliar variables (check the logic - JST with 2nd order Turb model - ) ---*/

  Limiter_Primitive = new su2double [nPrimVarGrad];
  for (iVar = 0; iVar < nPrimVarGrad; iVar++)
    Limiter_Primitive[iVar] = 0.0;

  Limiter_Secondary = new su2double [nSecondaryVarGrad];
  for (iVar = 0; iVar < nSecondaryVarGrad; iVar++)
    Limiter_Secondary[iVar] = 0.0;

  Limiter = new su2double [nVar];
  for (iVar = 0; iVar < nVar; iVar++)
    Limiter[iVar] = 0.0;
  
  Solution_Max = new su2double [nPrimVarGrad];
  Solution_Min = new su2double [nPrimVarGrad];
  for (iVar = 0; iVar < nPrimVarGrad; iVar++) {
    Solution_Max[iVar] = 0.0;
    Solution_Min[iVar] = 0.0;
  }
  
  /*--- Solution initialization ---*/
  
  for (iVar = 0; iVar < nVar; iVar++) {
    Solution[iVar] = val_solution[iVar];
    Solution_Old[iVar] = val_solution[iVar];
  }

  /*--- New solution initialization for Classical RK4 ---*/

  if (classical_rk4) {
    Solution_New = new su2double[nVar];
    for (iVar = 0; iVar < nVar; iVar++) {
      Solution_New[iVar] = val_solution[iVar];
    }
  }

  /*--- Allocate and initializate solution for dual time strategy ---*/
  
  if (dual_time) {
    Solution_time_n = new su2double [nVar];
    Solution_time_n1 = new su2double [nVar];
    
    for (iVar = 0; iVar < nVar; iVar++) {
      Solution_time_n[iVar] = val_solution[iVar];
      Solution_time_n1[iVar] = val_solution[iVar];
    }
  }
  
  /*--- Allocate space for the harmonic balance source terms ---*/
  
  if (config->GetUnsteady_Simulation() == HARMONIC_BALANCE) {
    HB_Source = new su2double[nVar];
    for (iVar = 0; iVar < nVar; iVar++) HB_Source[iVar] = 0.0;
  }

  /*--- Allocate vector for wind gust and wind gust derivative field ---*/
  
  if (windgust) {
    WindGust = new su2double [nDim];
    WindGustDer = new su2double [nDim+1];
  }
  
  /*--- Compressible flow, primitive variables nDim+5, (T, vx, vy, vz, P, rho, h, c) ---*/
  
  Primitive = new su2double [nPrimVar];
  for (iVar = 0; iVar < nPrimVar; iVar++) Primitive[iVar] = 0.0;

  Secondary = new su2double [nSecondaryVar];
  for (iVar = 0; iVar < nSecondaryVar; iVar++) Secondary[iVar] = 0.0;


  /*--- Compressible flow, gradients primitive variables nDim+4, (T, vx, vy, vz, P, rho, h)
        We need P, and rho for running the adjoint problem ---*/
  
  Gradient_Primitive = new su2double* [nPrimVarGrad];
  for (iVar = 0; iVar < nPrimVarGrad; iVar++) {
    Gradient_Primitive[iVar] = new su2double [nDim];
    for (iDim = 0; iDim < nDim; iDim++)
      Gradient_Primitive[iVar][iDim] = 0.0;
  }

  Gradient_Secondary = new su2double* [nSecondaryVarGrad];
  for (iVar = 0; iVar < nSecondaryVarGrad; iVar++) {
    Gradient_Secondary[iVar] = new su2double [nDim];
    for (iDim = 0; iDim < nDim; iDim++)
      Gradient_Secondary[iVar][iDim] = 0.0;
  }
  
  Solution_BGS_k = NULL;
  if (fsi){
      Solution_BGS_k  = new su2double [nVar];
      for (iVar = 0; iVar < nVar; iVar++) {
        Solution_BGS_k[iVar] = val_solution[iVar];
      }
  }

}

CEulerVariable::~CEulerVariable(void) {
  unsigned short iVar, iRKStep;

  if (HB_Source         != NULL) delete [] HB_Source;
  if (Primitive         != NULL) delete [] Primitive;
  if (Secondary         != NULL) delete [] Secondary;
  if (Limiter_Primitive != NULL) delete [] Limiter_Primitive;
  if (Limiter_Secondary != NULL) delete [] Limiter_Secondary;
  if (WindGust          != NULL) delete [] WindGust;
  if (WindGustDer       != NULL) delete [] WindGustDer;

  if (Gradient_Primitive != NULL) {
    for (iVar = 0; iVar < nPrimVarGrad; iVar++)
      if (Gradient_Primitive[iVar] != NULL) delete [] Gradient_Primitive[iVar];
    delete [] Gradient_Primitive;
  }

  if (Gradient_Secondary != NULL) {
    for (iVar = 0; iVar < nSecondaryVarGrad; iVar++)
      if (Gradient_Secondary[iVar] != NULL) delete [] Gradient_Secondary[iVar];
    delete [] Gradient_Secondary;
  }

  if (rk_stage_vectors != NULL) {
    for (iRKStep = 0; iRKStep < nRKStep; iRKStep++)
      if (rk_stage_vectors[iRKStep] != NULL) delete [] rk_stage_vectors[iRKStep];
    delete [] rk_stage_vectors;
  }

  if (Undivided_Laplacian != NULL) delete [] Undivided_Laplacian;

  if (Solution_New != NULL) delete [] Solution_New;
  
  if (Solution_BGS_k  != NULL) delete [] Solution_BGS_k;

}

void CEulerVariable::SetGradient_PrimitiveZero(unsigned short val_primvar) {
    unsigned short iVar, iDim;
  
    for (iVar = 0; iVar < val_primvar; iVar++)
        for (iDim = 0; iDim < nDim; iDim++)
            Gradient_Primitive[iVar][iDim] = 0.0;
}

void CEulerVariable::SetGradient_SecondaryZero(unsigned short val_secondaryvar) {
    unsigned short iVar, iDim;
  
    for (iVar = 0; iVar < val_secondaryvar; iVar++)
        for (iDim = 0; iDim < nDim; iDim++)
            Gradient_Secondary[iVar][iDim] = 0.0;
}

su2double CEulerVariable::GetProjVel(su2double *val_vector) {
    su2double ProjVel;
    unsigned short iDim;
  
    ProjVel = 0.0;
    for (iDim = 0; iDim < nDim; iDim++)
        ProjVel += Primitive[iDim+1]*val_vector[iDim];
  
    return ProjVel;
}

bool CEulerVariable::SetPrimVar(CFluidModel *FluidModel) {
  unsigned short iVar;
  bool check_dens = false, check_press = false, check_sos = false, check_temp = false, RightVol = true;
  

  SetVelocity();   // Computes velocity and velocity^2
  su2double density = GetDensity();
  su2double staticEnergy = GetEnergy()-0.5*Velocity2;
  
  /*--- Check will be moved inside fluid model plus error description strings ---*/
  
  FluidModel->SetTDState_rhoe(density, staticEnergy);
  
  check_dens = SetDensity();
  check_press = SetPressure(FluidModel->GetPressure());
  check_sos = SetSoundSpeed(FluidModel->GetSoundSpeed2());
  check_temp = SetTemperature(FluidModel->GetTemperature());
  
  /*--- Check that the solution has a physical meaning ---*/
  
  if (check_dens || check_press || check_sos || check_temp) {
    
    /*--- Copy the old solution ---*/
    
    for (iVar = 0; iVar < nVar; iVar++)
      Solution[iVar] = Solution_Old[iVar];
    
    /*--- Recompute the primitive variables ---*/
    
    SetVelocity();   // Computes velocity and velocity^2
    su2double density = GetDensity();
    su2double staticEnergy = GetEnergy()-0.5*Velocity2;
    /* check will be moved inside fluid model plus error description strings*/
    FluidModel->SetTDState_rhoe(density, staticEnergy);

    SetDensity();
    SetPressure(FluidModel->GetPressure());
    SetSoundSpeed(FluidModel->GetSoundSpeed2());
    SetTemperature(FluidModel->GetTemperature());
    
    RightVol = false;
    
  }
  
  /*--- Set enthalpy ---*/
  
  SetEnthalpy();                                // Requires pressure computation.
  
  return RightVol;
  
}

void CEulerVariable::SetSecondaryVar(CFluidModel *FluidModel) {

   /*--- Compute secondary thermo-physical properties (partial derivatives...) ---*/

   SetdPdrho_e(FluidModel->GetdPdrho_e());
   SetdPde_rho(FluidModel->GetdPde_rho());

}

CNSVariable::CNSVariable(void) : CEulerVariable() {

  ResolvedTurbStress = NULL;
  AnisoEddyViscosity = NULL;
}

CNSVariable::CNSVariable(su2double val_density, su2double *val_velocity, su2double val_energy,
                         unsigned short val_nDim, unsigned short val_nvar,
                         CConfig *config) : CEulerVariable(val_density, val_velocity, val_energy, val_nDim, val_nvar, config) {
  
    Temperature_Ref = config->GetTemperature_Ref();
    Viscosity_Ref   = config->GetViscosity_Ref();
    Viscosity_Inf   = config->GetViscosity_FreeStreamND();
    Prandtl_Lam     = config->GetPrandtl_Lam();
    Prandtl_Turb    = config->GetPrandtl_Turb();
    
    inv_TimeScale   = config->GetModVel_FreeStream() / config->GetRefLength();
    Roe_Dissipation = 0.0;
    Vortex_Tilting  = 0.0;

<<<<<<< HEAD
    ResolvedTurbStress = new su2double*[nDim];
    AnisoEddyViscosity = new su2double*[nDim];
    for (unsigned short iDim = 0; iDim < nDim; iDim++) {
      ResolvedTurbStress[iDim] = new su2double[nDim];
      AnisoEddyViscosity[iDim] = new su2double[nDim];
=======
    if (config->GetKind_HybridRANSLES() == DYNAMIC_HYBRID) {
      Eddy_Visc_Anisotropy = new su2double*[nDim];
      for (unsigned short iDim = 0; iDim < nDim; iDim++)
        Eddy_Visc_Anisotropy[iDim] = new su2double[nDim];
      if (config->isHybrid_Forced()) {
        Forcing_Stress = new su2double*[nDim];
        for (unsigned short iDim = 0; iDim < nDim; iDim++)
          Forcing_Stress[iDim] = new su2double[nDim];
      } else {
        Forcing_Stress = NULL;
      }
    } else {
      Eddy_Visc_Anisotropy = NULL;
      Forcing_Stress = NULL;
>>>>>>> b4c0ee92
    }

    /*--- Initialize this here so that preprocessing can run properly ---*/

    ResolvedKineticEnergy = 0;

}

CNSVariable::CNSVariable(su2double *val_solution, unsigned short val_nDim,
                         unsigned short val_nvar, CConfig *config) : CEulerVariable(val_solution, val_nDim, val_nvar, config) {
  
    Temperature_Ref = config->GetTemperature_Ref();
    Viscosity_Ref   = config->GetViscosity_Ref();
    Viscosity_Inf   = config->GetViscosity_FreeStreamND();
    Prandtl_Lam     = config->GetPrandtl_Lam();
    Prandtl_Turb    = config->GetPrandtl_Turb();
    
    inv_TimeScale   = config->GetModVel_FreeStream() / config->GetRefLength();
    Roe_Dissipation = 0.0;
    Vortex_Tilting  = 0.0;

<<<<<<< HEAD
    ResolvedTurbStress = new su2double*[nDim];
    AnisoEddyViscosity = new su2double*[nDim];
    for (unsigned short iDim = 0; iDim < nDim; iDim++) {
      ResolvedTurbStress[iDim] = new su2double[nDim];
      AnisoEddyViscosity[iDim] = new su2double[nDim];
=======
    if (config->GetKind_HybridRANSLES() == DYNAMIC_HYBRID) {
      Eddy_Visc_Anisotropy = new su2double*[nDim];
      for (unsigned short iDim = 0; iDim < nDim; iDim++)
        Eddy_Visc_Anisotropy[iDim] = new su2double[nDim];
      if (config->isHybrid_Forced()) {
        Forcing_Stress = new su2double*[nDim];
        for (unsigned short iDim = 0; iDim < nDim; iDim++)
          Forcing_Stress[iDim] = new su2double[nDim];
      } else {
        Forcing_Stress = NULL;
      }
    } else {
      Eddy_Visc_Anisotropy = NULL;
      Forcing_Stress = NULL;
>>>>>>> b4c0ee92
    }

    /*--- Initialize this here so that preprocessing can run properly ---*/

    ResolvedKineticEnergy = 0;

}

CNSVariable::~CNSVariable(void) {
  if (ResolvedTurbStress != NULL) {
    for (unsigned short iDim = 0; iDim < nDim; iDim++) {
      delete [] ResolvedTurbStress[iDim];
    }
    delete [] ResolvedTurbStress;
  }
  if (AnisoEddyViscosity != NULL) {
    for (unsigned short iDim = 0; iDim < nDim; iDim++) {
      delete [] AnisoEddyViscosity[iDim];
    }
    delete [] AnisoEddyViscosity;
  }
  if (Forcing_Stress != NULL) {
    for (unsigned short iDim = 0; iDim < nDim; iDim++)
      delete [] Forcing_Stress[iDim];
    delete [] Forcing_Stress;
  }
}

bool CNSVariable::SetVorticity(void) {
  
  Vorticity[0] = 0.0; Vorticity[1] = 0.0;
  
  Vorticity[2] = Gradient_Primitive[2][0]-Gradient_Primitive[1][1];
  
  if (nDim == 3) {
    Vorticity[0] = Gradient_Primitive[3][1]-Gradient_Primitive[2][2];
    Vorticity[1] = -(Gradient_Primitive[3][0]-Gradient_Primitive[1][2]);
  }
  
  return false;
  
}

bool CNSVariable::SetStrainMag(void) {
  
  su2double Div;
  unsigned short iDim;
  
  AD::StartPreacc();
  AD::SetPreaccIn(Gradient_Primitive, nDim+1, nDim);

  Div = 0.0;
  for (iDim = 0; iDim < nDim; iDim++) {
    Div += Gradient_Primitive[iDim+1][iDim];
  }
  
  StrainMag = 0.0;
  
  /*--- Add diagonal part ---*/
  
  for (iDim = 0; iDim < nDim; iDim++) {
    StrainMag += pow(Gradient_Primitive[iDim+1][iDim] - 1.0/3.0*Div, 2.0);
  }
  
  /*--- Add off diagonals ---*/

  StrainMag += 2.0*pow(0.5*(Gradient_Primitive[1][1] + Gradient_Primitive[2][0]), 2.0);

  if (nDim == 3) {
    StrainMag += 2.0*pow(0.5*(Gradient_Primitive[1][2] + Gradient_Primitive[3][0]), 2.0);
    StrainMag += 2.0*pow(0.5*(Gradient_Primitive[2][2] + Gradient_Primitive[3][1]), 2.0);
  }
  
  StrainMag = sqrt(2.0*StrainMag);

  AD::SetPreaccOut(StrainMag);
  AD::EndPreacc();

  return false;
  
}

void CNSVariable::SetRoe_Dissipation_NTS(su2double val_delta,
                                         su2double val_const_DES){
  
  static const su2double cnu = pow(0.09, 1.5),
                         ch1 = 3.0,
                         ch2 = 1.0,
                         ch3 = 2.0,
                         sigma_max = 1.0;
  
  unsigned short iDim;
  su2double Omega, Omega_2 = 0, Baux, Gaux, Lturb, Kaux, Aaux;
  
  AD::StartPreacc();
  AD::SetPreaccIn(Vorticity, 3);
  AD::SetPreaccIn(StrainMag);
  AD::SetPreaccIn(val_delta);
  AD::SetPreaccIn(val_const_DES);
  /*--- Density ---*/
  AD::SetPreaccIn(Solution[0]);
  /*--- Laminar viscosity --- */
  AD::SetPreaccIn(Primitive[nDim+5]);
  /*--- Eddy viscosity ---*/
  AD::SetPreaccIn(Primitive[nDim+6]);

  /*--- Central/upwind blending based on:
   * Zhixiang Xiao, Jian Liu, Jingbo Huang, and Song Fu.  "Numerical
   * Dissipation Effects on Massive Separation Around Tandem Cylinders",
   * AIAA Journal, Vol. 50, No. 5 (2012), pp. 1119-1136.
   * https://doi.org/10.2514/1.J051299
   * ---*/

  for (iDim = 0; iDim < 3; iDim++){
    Omega_2 += 2.0*Vorticity[iDim]*Vorticity[iDim];
  }
  Omega = sqrt(Omega_2);
  
  Baux = (ch3 * Omega * max(StrainMag, Omega)) /
      max((pow(StrainMag,2)+Omega_2)*0.5, 1E-20);
  Gaux = tanh(pow(Baux,4.0));
  
  Kaux = max(sqrt((Omega_2 + pow(StrainMag, 2))*0.5), 0.1 * inv_TimeScale);
  
  const su2double nu = GetLaminarViscosity()/GetDensity();
  const su2double nu_t = GetEddyViscosity()/GetDensity();
  Lturb = sqrt((nu + nu_t)/(cnu*Kaux));
  
  Aaux = ch2*max((val_const_DES*val_delta/Lturb)/Gaux -  0.5, 0.0);
  
  Roe_Dissipation = sigma_max * tanh(pow(Aaux, ch1)); 
  
  AD::SetPreaccOut(Roe_Dissipation);
  AD::EndPreacc();

}

void CNSVariable::SetRoe_Dissipation_FD(su2double val_wall_dist){
  
  /*--- Constants for Roe Dissipation ---*/
  
  static const su2double k2 = pow(0.41,2.0);
  
  su2double uijuij = 0, r_d;
  unsigned short iDim, jDim;
  
  AD::StartPreacc();
  AD::SetPreaccIn(Gradient_Primitive, nVar, nDim);
  AD::SetPreaccIn(val_wall_dist);
  /*--- Eddy viscosity ---*/
  AD::SetPreaccIn(Primitive[nDim+5]);  
  /*--- Laminar viscosity --- */
  AD::SetPreaccIn(Primitive[nDim+6]);
  
  for(iDim=0;iDim<nDim;++iDim){
    for(jDim=0;jDim<nDim;++jDim){
      uijuij+= Gradient_Primitive[1+iDim][jDim]*Gradient_Primitive[1+iDim][jDim];
    }
  }
  
  uijuij=sqrt(fabs(uijuij));
  uijuij=max(uijuij,1e-10);

  r_d = (GetEddyViscosity()+GetLaminarViscosity())/(uijuij*k2*pow(val_wall_dist, 2.0));
  
  Roe_Dissipation = 1.0-tanh(pow(8.0*r_d,3.0));
  
  AD::SetPreaccOut(Roe_Dissipation);
  AD::EndPreacc();
  
}

bool CNSVariable::SetPrimVar(su2double eddy_visc, su2double turb_ke, CFluidModel *FluidModel) {
  
    unsigned short iVar;
  su2double density, staticEnergy;
  bool check_dens = false, check_press = false, check_sos = false,
  check_temp = false, RightVol = true;
  
  
  SetVelocity(); // Computes velocity and velocity^2
  density = GetDensity();
  staticEnergy = GetEnergy()-0.5*Velocity2 - turb_ke;

  /*--- Check will be moved inside fluid model plus error description strings ---*/
  
  FluidModel->SetTDState_rhoe(density, staticEnergy);

  check_dens  = SetDensity();
  check_press = SetPressure(FluidModel->GetPressure());
  check_sos   = SetSoundSpeed(FluidModel->GetSoundSpeed2());
  check_temp  = SetTemperature(FluidModel->GetTemperature());
  
  /*--- Check that the solution has a physical meaning ---*/
  
  if (check_dens || check_press || check_sos  || check_temp) {
    
    /*--- Copy the old solution ---*/
    
    for (iVar = 0; iVar < nVar; iVar++)
      Solution[iVar] = Solution_Old[iVar];
    
    /*--- Recompute the primitive variables ---*/
    
    SetVelocity(); // Computes velocity and velocity^2
    density = GetDensity();
    staticEnergy = GetEnergy()-0.5*Velocity2 - turb_ke;
    
    /*--- Check will be moved inside fluid model plus error description strings ---*/
    
    FluidModel->SetTDState_rhoe(density, staticEnergy);
    
    SetDensity();
    SetPressure(FluidModel->GetPressure());
    SetSoundSpeed(FluidModel->GetSoundSpeed2());
    SetTemperature(FluidModel->GetTemperature());
    
    RightVol = false;
    
  }
  
  /*--- Set enthalpy ---*/
  
  SetEnthalpy();                                  // Requires pressure computation.
  
  /*--- Set laminar viscosity ---*/
  
  SetLaminarViscosity(FluidModel->GetLaminarViscosity());
  
  /*--- Set eddy viscosity ---*/
  
  SetEddyViscosity(eddy_visc);

  /*--- Set thermal conductivity ---*/
  
  SetThermalConductivity(FluidModel->GetThermalConductivity());

  /*--- Set specific heat ---*/

  SetSpecificHeatCp(FluidModel->GetCp());
  
  return RightVol;
  
}

void CNSVariable::SetSecondaryVar(CFluidModel *FluidModel) {

    /*--- Compute secondary thermodynamic properties (partial derivatives...) ---*/

    SetdPdrho_e( FluidModel->GetdPdrho_e() );
    SetdPde_rho( FluidModel->GetdPde_rho() );

    SetdTdrho_e( FluidModel->GetdTdrho_e() );
    SetdTde_rho( FluidModel->GetdTde_rho() );

    /*--- Compute secondary thermo-physical properties (partial derivatives...) ---*/

    Setdmudrho_T( FluidModel->Getdmudrho_T() );
    SetdmudT_rho( FluidModel->GetdmudT_rho() );

    Setdktdrho_T( FluidModel->Getdktdrho_T() );
    SetdktdT_rho( FluidModel->GetdktdT_rho() );

}


<|MERGE_RESOLUTION|>--- conflicted
+++ resolved
@@ -576,28 +576,20 @@
     Roe_Dissipation = 0.0;
     Vortex_Tilting  = 0.0;
 
-<<<<<<< HEAD
     ResolvedTurbStress = new su2double*[nDim];
     AnisoEddyViscosity = new su2double*[nDim];
     for (unsigned short iDim = 0; iDim < nDim; iDim++) {
       ResolvedTurbStress[iDim] = new su2double[nDim];
       AnisoEddyViscosity[iDim] = new su2double[nDim];
-=======
-    if (config->GetKind_HybridRANSLES() == DYNAMIC_HYBRID) {
-      Eddy_Visc_Anisotropy = new su2double*[nDim];
+    }
+
+    // Why Forcing_Stress?  Is this correct name?
+    if (config->isHybrid_Forced()) {
+      Forcing_Stress = new su2double*[nDim];
       for (unsigned short iDim = 0; iDim < nDim; iDim++)
-        Eddy_Visc_Anisotropy[iDim] = new su2double[nDim];
-      if (config->isHybrid_Forced()) {
-        Forcing_Stress = new su2double*[nDim];
-        for (unsigned short iDim = 0; iDim < nDim; iDim++)
-          Forcing_Stress[iDim] = new su2double[nDim];
-      } else {
-        Forcing_Stress = NULL;
-      }
+        Forcing_Stress[iDim] = new su2double[nDim];
     } else {
-      Eddy_Visc_Anisotropy = NULL;
       Forcing_Stress = NULL;
->>>>>>> b4c0ee92
     }
 
     /*--- Initialize this here so that preprocessing can run properly ---*/
@@ -619,28 +611,20 @@
     Roe_Dissipation = 0.0;
     Vortex_Tilting  = 0.0;
 
-<<<<<<< HEAD
     ResolvedTurbStress = new su2double*[nDim];
     AnisoEddyViscosity = new su2double*[nDim];
     for (unsigned short iDim = 0; iDim < nDim; iDim++) {
       ResolvedTurbStress[iDim] = new su2double[nDim];
       AnisoEddyViscosity[iDim] = new su2double[nDim];
-=======
-    if (config->GetKind_HybridRANSLES() == DYNAMIC_HYBRID) {
-      Eddy_Visc_Anisotropy = new su2double*[nDim];
+    }
+
+    // Why Forcing_Stress?  Is this correct name?
+    if (config->isHybrid_Forced()) {
+      Forcing_Stress = new su2double*[nDim];
       for (unsigned short iDim = 0; iDim < nDim; iDim++)
-        Eddy_Visc_Anisotropy[iDim] = new su2double[nDim];
-      if (config->isHybrid_Forced()) {
-        Forcing_Stress = new su2double*[nDim];
-        for (unsigned short iDim = 0; iDim < nDim; iDim++)
-          Forcing_Stress[iDim] = new su2double[nDim];
-      } else {
-        Forcing_Stress = NULL;
-      }
+        Forcing_Stress[iDim] = new su2double[nDim];
     } else {
-      Eddy_Visc_Anisotropy = NULL;
       Forcing_Stress = NULL;
->>>>>>> b4c0ee92
     }
 
     /*--- Initialize this here so that preprocessing can run properly ---*/
