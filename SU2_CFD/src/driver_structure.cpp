--- conflicted
+++ resolved
@@ -582,11 +582,6 @@
 
     if (rank == MASTER_NODE) cout << "Computing centers of gravity." << endl;
     geometry_container[iZone][MESH_0]->SetCoord_CG();
-
-    /*--- Compute the resolution tensors ---*/
-
-    if (rank == MASTER_NODE) cout << "Computing cell resolution tensors." << endl;
-    geometry_container[iZone][MESH_0]->SetResolutionTensor();
 
     /*--- Create the control volume structures ---*/
 
@@ -1419,16 +1414,10 @@
     /*--- Definition of the viscous scheme for each equation and mesh level ---*/
     
     for (iMGlevel = 0; iMGlevel <= config->GetnMGLevels(); iMGlevel++) {
-<<<<<<< HEAD
-      if (spalart_allmaras) numerics_container[iMGlevel][TURB_SOL][VISC_TERM] = new CAvgGradCorrected_TurbSA(nDim, nVar_Turb, config);
-      else if (neg_spalart_allmaras) numerics_container[iMGlevel][TURB_SOL][VISC_TERM] = new CAvgGradCorrected_TurbSA_Neg(nDim, nVar_Turb, config);
-      else if (menter_sst) numerics_container[iMGlevel][TURB_SOL][VISC_TERM] = new CAvgGradCorrected_TurbSST(nDim, nVar_Turb, constants, config);
-      else if (zetaf_ke) numerics_container[iMGlevel][TURB_SOL][VISC_TERM] = new CAvgGradCorrected_TurbKE(nDim, nVar_Turb, constants, config);
-=======
       if (spalart_allmaras) numerics_container[iMGlevel][TURB_SOL][VISC_TERM] = new CAvgGrad_TurbSA(nDim, nVar_Turb, true, config);
       else if (neg_spalart_allmaras) numerics_container[iMGlevel][TURB_SOL][VISC_TERM] = new CAvgGrad_TurbSA_Neg(nDim, nVar_Turb, true, config);
       else if (menter_sst) numerics_container[iMGlevel][TURB_SOL][VISC_TERM] = new CAvgGrad_TurbSST(nDim, nVar_Turb, constants, true, config);
->>>>>>> cf0d55f2
+      else if (zetaf_ke) numerics_container[iMGlevel][TURB_SOL][VISC_TERM] = new CAvgGradCorrected_TurbKE(nDim, nVar_Turb, constants, config);
     }
     
     /*--- Definition of the source term integration scheme for each equation and mesh level ---*/
@@ -1834,6 +1823,7 @@
       case SA_NEG: neg_spalart_allmaras = true; break;
       case SST:    menter_sst = true;           break;
       case KE:     zetaf_ke = true;             break;
+        
     }
   
   /*--- Solver definition for the template problem ---*/
