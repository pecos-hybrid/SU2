/*!
 * \file driver_structure.cpp
 * \brief The main subroutines for driving single or multi-zone problems.
 * \author T. Economon, H. Kline, R. Sanchez, F. Palacios
 * \version 6.2.0 "Falcon"
 *
 * The current SU2 release has been coordinated by the
 * SU2 International Developers Society <www.su2devsociety.org>
 * with selected contributions from the open-source community.
 *
 * The main research teams contributing to the current release are:
 *  - Prof. Juan J. Alonso's group at Stanford University.
 *  - Prof. Piero Colonna's group at Delft University of Technology.
 *  - Prof. Nicolas R. Gauger's group at Kaiserslautern University of Technology.
 *  - Prof. Alberto Guardone's group at Polytechnic University of Milan.
 *  - Prof. Rafael Palacios' group at Imperial College London.
 *  - Prof. Vincent Terrapon's group at the University of Liege.
 *  - Prof. Edwin van der Weide's group at the University of Twente.
 *  - Lab. of New Concepts in Aeronautics at Tech. Institute of Aeronautics.
 *
 * Copyright 2012-2019, Francisco D. Palacios, Thomas D. Economon,
 *                      Tim Albring, and the SU2 contributors.
 *
 * SU2 is free software; you can redistribute it and/or
 * modify it under the terms of the GNU Lesser General Public
 * License as published by the Free Software Foundation; either
 * version 2.1 of the License, or (at your option) any later version.
 *
 * SU2 is distributed in the hope that it will be useful,
 * but WITHOUT ANY WARRANTY; without even the implied warranty of
 * MERCHANTABILITY or FITNESS FOR A PARTICULAR PURPOSE. See the GNU
 * Lesser General Public License for more details.
 *
 * You should have received a copy of the GNU Lesser General Public
 * License along with SU2. If not, see <http://www.gnu.org/licenses/>.
 */

#include "../include/driver_structure.hpp"
#include "../include/definition_structure.hpp"
#include "../include/variable_structure_v2f.hpp"
#include "../include/numerics_structure_v2f.hpp"
#include "../include/solver_structure_v2f.hpp"

#ifdef VTUNEPROF
#include <ittnotify.h>
#endif

CDriver::CDriver(char* confFile,
                 unsigned short val_nZone,
                 unsigned short val_nDim,
                 bool val_periodic,
                 SU2_Comm MPICommunicator):config_file_name(confFile), StartTime(0.0), StopTime(0.0), UsedTime(0.0), ExtIter(0), nZone(val_nZone), nDim(val_nDim), StopCalc(false), fsi(false), fem_solver(false) {


  unsigned short jZone, iSol;
  unsigned short Kind_Grid_Movement;
  bool initStaticMovement;

  SU2_MPI::SetComm(MPICommunicator);

  rank = SU2_MPI::GetRank();
  size = SU2_MPI::GetSize();

  /*--- Start timer to track preprocessing for benchmarking. ---*/
  
#ifndef HAVE_MPI
  StartTime = su2double(clock())/su2double(CLOCKS_PER_SEC);
#else
  StartTime = MPI_Wtime();
#endif
  
  /*--- Create pointers to all of the classes that may be used throughout
   the SU2_CFD code. In general, the pointers are instantiated down a
   hierarchy over all zones, multigrid levels, equation sets, and equation
   terms as described in the comments below. ---*/

  ConvHist_file                  = NULL;
  iteration_container            = NULL;
  output                         = NULL;
  integration_container          = NULL;
  geometry_container             = NULL;
  solver_container               = NULL;
  numerics_container             = NULL;
  config_container               = NULL;
  surface_movement               = NULL;
  grid_movement                  = NULL;
  FFDBox                         = NULL;
  interpolator_container         = NULL;
  transfer_container             = NULL;
  transfer_types                 = NULL;
<<<<<<< HEAD
  hybrid_mediator               = NULL;
=======
  nInst                          = NULL;
>>>>>>> 284b2a5b


  /*--- Definition and of the containers for all possible zones. ---*/

  iteration_container            = new CIteration**[nZone];
  solver_container               = new CSolver****[nZone];
  integration_container          = new CIntegration***[nZone];
  numerics_container             = new CNumerics*****[nZone];
  config_container               = new CConfig*[nZone];
  geometry_container             = new CGeometry***[nZone];
  surface_movement               = new CSurfaceMovement*[nZone];
  grid_movement                  = new CVolumetricMovement**[nZone];
  FFDBox                         = new CFreeFormDefBox**[nZone];
  interpolator_container         = new CInterpolator**[nZone];
  transfer_container             = new CTransfer**[nZone];
  transfer_types                 = new unsigned short*[nZone];
  nInst                          = new unsigned short[nZone];
  driver_config                  = NULL;


  for (iZone = 0; iZone < nZone; iZone++) {
    solver_container[iZone]               = NULL;
    integration_container[iZone]          = NULL;
    numerics_container[iZone]             = NULL;
    config_container[iZone]               = NULL;
    geometry_container[iZone]             = NULL;
    surface_movement[iZone]               = NULL;
    grid_movement[iZone]                  = NULL;
    FFDBox[iZone]                         = NULL;
    interpolator_container[iZone]         = NULL;
    transfer_container[iZone]             = NULL;
    transfer_types[iZone]                 = new unsigned short[nZone];
    nInst[iZone]                          = 1;
  }

  /*--- Preprocessing of the config and mesh files. In this routine, the config file is read
   and it is determined whether a problem is single physics or multiphysics. . ---*/

  Input_Preprocessing(MPICommunicator, val_periodic);

  /*--- Preprocessing of the geometry for all zones. In this routine, the edge-
   based data structure is constructed, i.e. node and cell neighbors are
   identified and linked, face areas and volumes of the dual mesh cells are
   computed, and the multigrid levels are created using an agglomeration procedure. ---*/

  if (rank == MASTER_NODE)
    cout << endl <<"------------------------- Geometry Preprocessing ------------------------" << endl;

  /*--- Determine whether or not the FEM solver is used, which decides the
   type of geometry classes that are instantiated. Only adapted for single-zone problems ---*/
  fem_solver = ((config_container[ZONE_0]->GetKind_Solver() == FEM_EULER)          ||
                (config_container[ZONE_0]->GetKind_Solver() == FEM_NAVIER_STOKES)  ||
                (config_container[ZONE_0]->GetKind_Solver() == FEM_RANS)           ||
                (config_container[ZONE_0]->GetKind_Solver() == FEM_LES)            ||
                (config_container[ZONE_0]->GetKind_Solver() == DISC_ADJ_FEM_EULER) ||
                (config_container[ZONE_0]->GetKind_Solver() == DISC_ADJ_FEM_NS)    ||
                (config_container[ZONE_0]->GetKind_Solver() == DISC_ADJ_FEM_RANS));

  if( fem_solver ) {
    switch( config_container[ZONE_0]->GetKind_FEM_Flow() ) {
      case DG: {
        Geometrical_Preprocessing_DGFEM();
        break;
      }
    }
  }
  else {
    Geometrical_Preprocessing();
  }

  for (iZone = 0; iZone < nZone; iZone++) {

    for (iInst = 0; iInst < nInst[iZone]; iInst++){

      /*--- Computation of wall distances for turbulence modeling ---*/

      if ((config_container[iZone]->GetKind_Solver() == RANS) ||
          (config_container[iZone]->GetKind_Solver() == ADJ_RANS) ||
          (config_container[iZone]->GetKind_Solver() == DISC_ADJ_RANS) ||
          (config_container[iZone]->GetKind_Solver() == FEM_RANS) ||
          (config_container[iZone]->GetKind_Solver() == FEM_LES) ) {

        if (rank == MASTER_NODE)
          cout << "Computing wall distances." << endl;

        geometry_container[iZone][iInst][MESH_0]->ComputeWall_Distance(config_container[iZone]);
      }

      /*--- Computation of positive surface area in the z-plane which is used for
     the calculation of force coefficient (non-dimensionalization). ---*/

      geometry_container[iZone][iInst][MESH_0]->SetPositive_ZArea(config_container[iZone]);

      /*--- Set the near-field, interface and actuator disk boundary conditions, if necessary. ---*/

      for (iMesh = 0; iMesh <= config_container[iZone]->GetnMGLevels(); iMesh++) {
        geometry_container[iZone][iInst][iMesh]->MatchNearField(config_container[iZone]);
        geometry_container[iZone][iInst][iMesh]->MatchInterface(config_container[iZone]);
        geometry_container[iZone][iInst][iMesh]->MatchActuator_Disk(config_container[iZone]);
      }

    }

  }

  /*--- If activated by the compile directive, perform a partition analysis. ---*/
#if PARTITION
  if( fem_solver ) Partition_Analysis_FEM(geometry_container[ZONE_0][INST_0][MESH_0], config_container[ZONE_0]);
  else Partition_Analysis(geometry_container[ZONE_0][INST_0][MESH_0], config_container[ZONE_0]);
#endif

  /*--- Output some information about the driver that has been instantiated for the problem. ---*/

  if (rank == MASTER_NODE)
    cout << endl <<"------------------------- Driver information --------------------------" << endl;

  fsi = config_container[ZONE_0]->GetFSI_Simulation();
  bool stat_fsi = ((config_container[ZONE_0]->GetDynamic_Analysis() == STATIC) && (config_container[ZONE_0]->GetUnsteady_Simulation() == STEADY));
  bool disc_adj_fsi = (config_container[ZONE_0]->GetDiscrete_Adjoint());

  if ( (config_container[ZONE_0]->GetKind_Solver() == FEM_ELASTICITY ||
        config_container[ZONE_0]->GetKind_Solver() == DISC_ADJ_FEM) ) {
    if (rank == MASTER_NODE) cout << "A General driver has been instantiated." << endl;
  }
  else if (config_container[ZONE_0]->GetUnsteady_Simulation() == HARMONIC_BALANCE) {
    if (rank == MASTER_NODE) cout << "A Harmonic Balance driver has been instantiated." << endl;
  }
  else if (nZone == 2 && fsi) {
    if (disc_adj_fsi) {
      if (stat_fsi)
        if (rank == MASTER_NODE) cout << "A Discrete-Adjoint driver for Fluid-Structure Interaction has been instantiated." << endl;
    }
    else{
      if (stat_fsi){if (rank == MASTER_NODE) cout << "A Static Fluid-Structure Interaction driver has been instantiated." << endl;}
      else{if (rank == MASTER_NODE) cout << "A Dynamic Fluid-Structure Interaction driver has been instantiated." << endl;}
    }

  }
  else if (config_container[ZONE_0]->GetBoolZoneSpecific()) {
    if (rank == MASTER_NODE) {
      cout << "A multi physical zones driver has been instantiated." << endl;
      for(unsigned short iZone = 0; iZone < nZone; iZone++) {

        unsigned short Kind_Regime = config_container[iZone]->GetKind_Regime();
        cout << "   Zone " << (iZone+1) << ": ";

        switch (config_container[iZone]->GetKind_Solver()) {
          case EULER: case DISC_ADJ_EULER:
            if (Kind_Regime == COMPRESSIBLE) cout << "Compressible Euler equations." << endl;
            if (Kind_Regime == INCOMPRESSIBLE) cout << "Incompressible Euler equations." << endl;
            break;
          case NAVIER_STOKES: case DISC_ADJ_NAVIER_STOKES:
            if (Kind_Regime == COMPRESSIBLE) cout << "Compressible Laminar Navier-Stokes' equations." << endl;
            if (Kind_Regime == INCOMPRESSIBLE) cout << "Incompressible Laminar Navier-Stokes' equations." << endl;
            break;
          case RANS: case DISC_ADJ_RANS:
            if (Kind_Regime == COMPRESSIBLE) cout << "Compressible RANS equations." << endl;
            if (Kind_Regime == INCOMPRESSIBLE) cout << "Incompressible RANS equations." << endl;
            break;
          case HEAT_EQUATION_FVM: case DISC_ADJ_HEAT: cout << "Heat equation." << endl; break;
          case FEM_ELASTICITY: case DISC_ADJ_FEM: cout << "Elasticity solver." << endl; break;
          case ADJ_EULER: cout << "Continuous Euler adjoint equations." << endl; break;
          case ADJ_NAVIER_STOKES: cout << "Continuous Navier-Stokes adjoint equations." << endl; break;
          case ADJ_RANS: cout << "Continuous RANS adjoint equations." << endl; break;
        }
      }
    }
  }
  else {
    if (rank == MASTER_NODE) cout << "A Fluid driver has been instantiated." << endl;
  }

  for (iZone = 0; iZone < nZone; iZone++) {

    /*--- Instantiate the type of physics iteration to be executed within each zone. For
     example, one can execute the same physics across multiple zones (mixing plane),
     different physics in different zones (fluid-structure interaction), or couple multiple
     systems tightly within a single zone by creating a new iteration class (e.g., RANS). ---*/
    
    if (rank == MASTER_NODE) {
      cout << endl <<"------------------------ Iteration Preprocessing ------------------------" << endl;
    }

    iteration_container[iZone] = new CIteration* [nInst[iZone]];
    for (iInst = 0; iInst < nInst[iZone]; iInst++){
      iteration_container[iZone][iInst] = NULL;
    }

    Iteration_Preprocessing();

    /*--- Definition of the solver class: solver_container[#ZONES][#INSTANCES][#MG_GRIDS][#EQ_SYSTEMS].
     The solver classes are specific to a particular set of governing equations,
     and they contain the subroutines with instructions for computing each spatial
     term of the PDE, i.e. loops over the edges to compute convective and viscous
     fluxes, loops over the nodes to compute source terms, and routines for
     imposing various boundary condition type for the PDE. ---*/

    if (rank == MASTER_NODE)
      cout << endl <<"------------------------- Solver Preprocessing --------------------------" << endl;

    solver_container[iZone] = new CSolver*** [nInst[iZone]];


    for (iInst = 0; iInst < nInst[iZone]; iInst++){
      solver_container[iZone][iInst] = NULL;

      solver_container[iZone][iInst] = new CSolver** [config_container[iZone]->GetnMGLevels()+1];
      for (iMesh = 0; iMesh <= config_container[iZone]->GetnMGLevels(); iMesh++)
        solver_container[iZone][iInst][iMesh] = NULL;

      for (iMesh = 0; iMesh <= config_container[iZone]->GetnMGLevels(); iMesh++) {
        solver_container[iZone][iInst][iMesh] = new CSolver* [MAX_SOLS];
        for (iSol = 0; iSol < MAX_SOLS; iSol++)
          solver_container[iZone][iInst][iMesh][iSol] = NULL;
      }

      Solver_Preprocessing(solver_container[iZone], geometry_container[iZone],
                           config_container[iZone], iInst);

    } // End of loop over iInst

    if (rank == MASTER_NODE)
      cout << endl <<"----------------- Integration and Numerics Preprocessing ----------------" << endl;

    /*--- Definition of the integration class: integration_container[#ZONES][#INSTANCES][#EQ_SYSTEMS].
     The integration class orchestrates the execution of the spatial integration
     subroutines contained in the solver class (including multigrid) for computing
     the residual at each node, R(U) and then integrates the equations to a
     steady state or time-accurately. ---*/

    integration_container[iZone] = new CIntegration** [nInst[iZone]];
    for (iInst = 0; iInst < nInst[iZone]; iInst++){
      integration_container[iZone][iInst] = NULL;

      integration_container[iZone][iInst] = new CIntegration*[MAX_SOLS];
      Integration_Preprocessing(integration_container[iZone], geometry_container[iZone],
          config_container[iZone], iInst);
    }
    
    if (rank == MASTER_NODE) cout << "Integration Preprocessing." << endl;

    /*--- Definition of the numerical method class:
     numerics_container[#ZONES][#INSTANCES][#MG_GRIDS][#EQ_SYSTEMS][#EQ_TERMS].
     The numerics class contains the implementation of the numerical methods for
     evaluating convective or viscous fluxes between any two nodes in the edge-based
     data structure (centered, upwind, galerkin), as well as any source terms
     (piecewise constant reconstruction) evaluated in each dual mesh volume. ---*/

    numerics_container[iZone] = new CNumerics****[nInst[iZone]];
    for (iInst = 0; iInst < nInst[iZone]; iInst++){
      numerics_container[iZone][iInst] = NULL;

      numerics_container[iZone][iInst] = new CNumerics***[config_container[iZone]->GetnMGLevels()+1];

      Numerics_Preprocessing(numerics_container[iZone], solver_container[iZone],
          geometry_container[iZone], config_container[iZone], iInst);
    }

    if (rank == MASTER_NODE) cout << "Numerics Preprocessing." << endl;

  }

  /*--- Definition of the interface and transfer conditions between different zones.
   *--- The transfer container is defined for zones paired one to one.
   *--- This only works for a multizone FSI problem (nZone > 1).
   *--- Also, at the moment this capability is limited to two zones (nZone < 3).
   *--- This will change in the future. ---*/

  if ((rank == MASTER_NODE) && nZone > 1)
    cout << endl <<"------------------- Multizone Interface Preprocessing -------------------" << endl;

  if ( nZone > 1 ) {
    for (iZone = 0; iZone < nZone; iZone++){
      transfer_container[iZone] = new CTransfer*[nZone];
      interpolator_container[iZone] = new CInterpolator*[nZone];
      for (jZone = 0; jZone < nZone; jZone++){
        transfer_container[iZone][jZone]             = NULL;
        interpolator_container[iZone][jZone]         = NULL;
      }
    }
    Interface_Preprocessing();
  }

  /*--- Instantiate the geometry movement classes for the solution of unsteady
   flows on dynamic meshes, including rigid mesh transformations, dynamically
   deforming meshes, and preprocessing of harmonic balance. ---*/

  for (iZone = 0; iZone < nZone; iZone++) {

    grid_movement[iZone] = new CVolumetricMovement*[nInst[iZone]];
    for (iInst = 0; iInst < nInst[iZone]; iInst++)
      grid_movement[iZone][iInst] = NULL;

    if (!fem_solver && (config_container[iZone]->GetGrid_Movement() ||
                        (config_container[iZone]->GetDirectDiff() == D_DESIGN))) {
      if (rank == MASTER_NODE)
        cout << "Setting dynamic mesh structure for zone "<< iZone + 1<<"." << endl;
      for (iInst = 0; iInst < nInst[iZone]; iInst++){
        grid_movement[iZone][iInst] = new CVolumetricMovement(geometry_container[iZone][iInst][MESH_0], config_container[iZone]);
      }
      FFDBox[iZone] = new CFreeFormDefBox*[MAX_NUMBER_FFD];
      surface_movement[iZone] = new CSurfaceMovement();
      surface_movement[iZone]->CopyBoundary(geometry_container[iZone][INST_0][MESH_0], config_container[iZone]);
      if (config_container[iZone]->GetUnsteady_Simulation() == HARMONIC_BALANCE){
        for (iInst = 0; iInst < nInst[iZone]; iInst++){
          if (rank == MASTER_NODE) cout << endl <<  "Instance "<< iInst + 1 <<":" << endl;
          iteration_container[ZONE_0][iInst]->SetGrid_Movement(geometry_container, surface_movement, grid_movement, FFDBox, solver_container, config_container, ZONE_0, iInst, 0, 0);
        }
      }
    }

    if (config_container[iZone]->GetDirectDiff() == D_DESIGN) {
      if (rank == MASTER_NODE)
        cout << "Setting surface/volume derivatives." << endl;

      /*--- Set the surface derivatives, i.e. the derivative of the surface mesh nodes with respect to the design variables ---*/

      surface_movement[iZone]->SetSurface_Derivative(geometry_container[iZone][INST_0][MESH_0],config_container[iZone]);

      /*--- Call the volume deformation routine with derivative mode enabled.
       This computes the derivative of the volume mesh with respect to the surface nodes ---*/

      for (iInst = 0; iInst < nInst[iZone]; iInst++){
        grid_movement[iZone][iInst]->SetVolume_Deformation(geometry_container[iZone][iInst][MESH_0],config_container[iZone], true, true);

        /*--- Update the multi-grid structure to propagate the derivative information to the coarser levels ---*/

        geometry_container[iZone][iInst][MESH_0]->UpdateGeometry(geometry_container[iZone][INST_0],config_container[iZone]);

        /*--- Set the derivative of the wall-distance with respect to the surface nodes ---*/

        if ( (config_container[iZone]->GetKind_Solver() == RANS) ||
            (config_container[iZone]->GetKind_Solver() == ADJ_RANS) ||
            (config_container[iZone]->GetKind_Solver() == DISC_ADJ_RANS))
          geometry_container[iZone][iInst][MESH_0]->ComputeWall_Distance(config_container[iZone]);
      }
    }

    if (config_container[iZone]->GetKind_GridMovement(iZone) == FLUID_STRUCTURE_STATIC){
      if (rank == MASTER_NODE)
        cout << "Setting moving mesh structure for static FSI problems." << endl;
      /*--- Instantiate the container for the grid movement structure ---*/
      for (iInst = 0; iInst < nInst[iZone]; iInst++)
        grid_movement[iZone][iInst] = new CElasticityMovement(geometry_container[iZone][iInst][MESH_0], config_container[iZone]);
    }

  }

  if(fsi && (config_container[ZONE_0]->GetRestart() || config_container[ZONE_0]->GetDiscrete_Adjoint())){
    if (rank == MASTER_NODE)cout << endl <<"Restarting Fluid and Structural Solvers." << endl;

    for (iZone = 0; iZone < nZone; iZone++) {
    	for (iInst = 0; iInst < nInst[iZone]; iInst++){
        Solver_Restart(solver_container[iZone], geometry_container[iZone],
                       config_container[iZone], true, iInst);
    	}
    }

  }

  /*---If the Grid Movement is static initialize the static mesh movment.
       Not for the FEM solver, because this is handled later, because
       the integration points must be known. ---*/
  if( !fem_solver ) {
    Kind_Grid_Movement = config_container[ZONE_0]->GetKind_GridMovement(ZONE_0);
    initStaticMovement = (config_container[ZONE_0]->GetGrid_Movement() && (Kind_Grid_Movement == MOVING_WALL
                          || Kind_Grid_Movement == ROTATING_FRAME || Kind_Grid_Movement == STEADY_TRANSLATION));


    if(initStaticMovement){
      if (rank == MASTER_NODE)cout << endl <<"--------------------- Initialize Static Mesh Movement --------------------" << endl;

        InitStaticMeshMovement();
    }

    if (config_container[ZONE_0]->GetBoolTurbomachinery()){
      if (rank == MASTER_NODE)cout << endl <<"---------------------- Turbomachinery Preprocessing ---------------------" << endl;
        TurbomachineryPreprocessing();
    }
  }

  if (rank == MASTER_NODE) cout << endl << "---------------------- Python Interface Preprocessing ---------------------" << endl;
  PythonInterface_Preprocessing();

  /*--- Definition of the output class (one for all zones). The output class
   manages the writing of all restart, volume solution, surface solution,
   surface comma-separated value, and convergence history files (both in serial
   and in parallel). ---*/

  output = new COutput(config_container[ZONE_0]);

  /*--- Register variables for output ---*/

  output->RegisterAllVariables(config_container, nZone);

  /*--- Open the convergence history file ---*/
  ConvHist_file = NULL;
  ConvHist_file = new ofstream*[nZone];
  for (iZone = 0; iZone < nZone; iZone++) {
    ConvHist_file[iZone] = NULL;
    if (rank == MASTER_NODE){
      ConvHist_file[iZone] = new ofstream[nInst[iZone]];
      for (iInst = 0; iInst < nInst[iZone]; iInst++) {
        output->SetConvHistory_Header(&ConvHist_file[iZone][iInst], config_container[iZone], iZone, iInst);
        config_container[iZone]->SetHistFile(&ConvHist_file[iZone][INST_0]);
      }
    }
  }
  /*--- Check for an unsteady restart. Update ExtIter if necessary. ---*/
  if (config_container[ZONE_0]->GetWrt_Unsteady() && config_container[ZONE_0]->GetRestart())
    ExtIter = config_container[ZONE_0]->GetUnst_RestartIter();

  /*--- Check for a dynamic restart (structural analysis). Update ExtIter if necessary. ---*/
  if (config_container[ZONE_0]->GetKind_Solver() == FEM_ELASTICITY
      && config_container[ZONE_0]->GetWrt_Dynamic() && config_container[ZONE_0]->GetRestart())
    ExtIter = config_container[ZONE_0]->GetDyn_RestartIter();

  /*--- Open the FSI convergence history file ---*/

  if (fsi){
      if (rank == MASTER_NODE) cout << endl <<"Opening FSI history file." << endl;
      unsigned short ZONE_FLOW = 0, ZONE_STRUCT = 1;
      output->SpecialOutput_FSI(&FSIHist_file, geometry_container, solver_container,
                                config_container, integration_container, 0,
                                ZONE_FLOW, ZONE_STRUCT, true);
  }

<<<<<<< HEAD


  /*--- Set up a timer for performance benchmarking (preprocessing time is not included) ---*/
=======
  /*--- Preprocessing time is reported now, but not included in the next compute portion. ---*/
  
#ifndef HAVE_MPI
  StopTime = su2double(clock())/su2double(CLOCKS_PER_SEC);
#else
  StopTime = MPI_Wtime();
#endif
  
  /*--- Compute/print the total time for performance benchmarking. ---*/
  
  UsedTime = StopTime-StartTime;
  UsedTimePreproc    = UsedTime;
  UsedTimeCompute    = 0.0;
  UsedTimeOutput     = 0.0;
  IterCount          = 0;
  OutputCount        = 0;
  MDOFs              = 0.0;
  MDOFsDomain        = 0.0;
  for (iZone = 0; iZone < nZone; iZone++) {
    MDOFs       += (su2double)DOFsPerPoint*(su2double)geometry_container[iZone][INST_0][MESH_0]->GetGlobal_nPoint()/(1.0e6);
    MDOFsDomain += (su2double)DOFsPerPoint*(su2double)geometry_container[iZone][INST_0][MESH_0]->GetGlobal_nPointDomain()/(1.0e6);
  }

  /*--- Reset timer for compute/output performance benchmarking. ---*/
#ifndef HAVE_MPI
  StopTime = su2double(clock())/su2double(CLOCKS_PER_SEC);
#else
  StopTime = MPI_Wtime();
#endif

  /*--- Compute/print the total time for performance benchmarking. ---*/
>>>>>>> 284b2a5b

  UsedTime = StopTime-StartTime;
  UsedTimePreproc = UsedTime;

  /*--- Reset timer for compute performance benchmarking. ---*/
#ifndef HAVE_MPI
  StartTime = su2double(clock())/su2double(CLOCKS_PER_SEC);
#else
  StartTime = MPI_Wtime();
#endif

}

void CDriver::Postprocessing() {

  bool isBinary = config_container[ZONE_0]->GetWrt_Binary_Restart();
  bool wrt_perf = config_container[ZONE_0]->GetWrt_Performance();
  
    /*--- Output some information to the console. ---*/

  if (rank == MASTER_NODE) {

    /*--- Print out the number of non-physical points and reconstructions ---*/

    if (config_container[ZONE_0]->GetNonphysical_Points() > 0)
      cout << "Warning: there are " << config_container[ZONE_0]->GetNonphysical_Points() << " non-physical points in the solution." << endl;
    if (config_container[ZONE_0]->GetNonphysical_Reconstr() > 0)
      cout << "Warning: " << config_container[ZONE_0]->GetNonphysical_Reconstr() << " reconstructed states for upwinding are non-physical." << endl;

    /*--- Close the convergence history file. ---*/
    for (iZone = 0; iZone < nZone; iZone++) {
      for (iInst = 0; iInst < nInst[iZone]; iInst++) {
        ConvHist_file[iZone][iInst].close();
      }
      delete [] ConvHist_file[iZone];
    }
    delete [] ConvHist_file;

  }

  if (rank == MASTER_NODE)
    cout << endl <<"------------------------- Solver Postprocessing -------------------------" << endl;

  for (iZone = 0; iZone < nZone; iZone++) {
    for (iInst = 0; iInst < nInst[iZone]; iInst++){
      Numerics_Postprocessing(numerics_container[iZone], solver_container[iZone][iInst],
          geometry_container[iZone][iInst], config_container[iZone], iInst);
    }
    delete [] numerics_container[iZone];
  }
  delete [] numerics_container;
  if (rank == MASTER_NODE) cout << "Deleted CNumerics container." << endl;
  
  for (iZone = 0; iZone < nZone; iZone++) {
    for (iInst = 0; iInst < nInst[iZone]; iInst++){
      Integration_Postprocessing(integration_container[iZone],
          geometry_container[iZone][iInst],
          config_container[iZone],
          iInst);
    }
    delete [] integration_container[iZone];
  }
  delete [] integration_container;
  if (rank == MASTER_NODE) cout << "Deleted CIntegration container." << endl;

  if (hybrid_mediator != NULL) {
    delete hybrid_mediator;
    if (rank == MASTER_NODE) cout << "Deleted Hybrid RANS/LES mediator." << endl;
  }

  for (iZone = 0; iZone < nZone; iZone++) {
    for (iInst = 0; iInst < nInst[iZone]; iInst++){
      Solver_Postprocessing(solver_container[iZone],
          geometry_container[iZone][iInst],
          config_container[iZone],
          iInst);
    }
    delete [] solver_container[iZone];
  }
  delete [] solver_container;
  if (rank == MASTER_NODE) cout << "Deleted CSolver container." << endl;
  
  for (iZone = 0; iZone < nZone; iZone++) {
	for (iInst = 0; iInst < nInst[iZone]; iInst++)
    delete iteration_container[iZone][iInst];
    delete [] iteration_container[iZone];
  }
  delete [] iteration_container;
  if (rank == MASTER_NODE) cout << "Deleted CIteration container." << endl;
  
  if (interpolator_container != NULL) {
    for (iZone = 0; iZone < nZone; iZone++) {
      if (interpolator_container[iZone] != NULL){
        delete [] interpolator_container[iZone];
      }
    }
    delete [] interpolator_container;
    if (rank == MASTER_NODE) cout << "Deleted CInterpolator container." << endl;
  }
  
  if (transfer_container != NULL) {
    for (iZone = 0; iZone < nZone; iZone++) {
      if (transfer_container[iZone] != NULL) {
        for (unsigned short jZone = 0; jZone < nZone; jZone++)
          if (transfer_container[iZone][jZone] != NULL)
            delete transfer_container[iZone][jZone];
        delete [] transfer_container[iZone];
      }
    }
    delete [] transfer_container;
    if (rank == MASTER_NODE) cout << "Deleted CTransfer container." << endl;
  }
  
  if (transfer_types != NULL) {
    for (iZone = 0; iZone < nZone; iZone++) {
      if (transfer_types[iZone] != NULL)
      delete [] transfer_types[iZone];
    }
    delete [] transfer_types;
  }
  
  for (iZone = 0; iZone < nZone; iZone++) {
    if (geometry_container[iZone] != NULL) {
      for (iInst = 0; iInst < nInst[iZone]; iInst++){
        for (unsigned short iMGlevel = 0; iMGlevel < config_container[iZone]->GetnMGLevels()+1; iMGlevel++) {
          if (geometry_container[iZone][iInst][iMGlevel] != NULL) delete geometry_container[iZone][iInst][iMGlevel];
        }
        if (geometry_container[iZone][iInst] != NULL) delete [] geometry_container[iZone][iInst];
      }
      delete [] geometry_container[iZone];
    }
  }
  delete [] geometry_container;
  if (rank == MASTER_NODE) cout << "Deleted CGeometry container." << endl;

  for (iZone = 0; iZone < nZone; iZone++) {
    delete [] FFDBox[iZone];
  }
  delete [] FFDBox;
  if (rank == MASTER_NODE) cout << "Deleted CFreeFormDefBox class." << endl;

  for (iZone = 0; iZone < nZone; iZone++) {
    delete surface_movement[iZone];
  }
  delete [] surface_movement;
  if (rank == MASTER_NODE) cout << "Deleted CSurfaceMovement class." << endl;

  for (iZone = 0; iZone < nZone; iZone++) {
    for (iInst = 0; iInst < nInst[iZone]; iInst++){
      if (grid_movement[iZone][iInst] != NULL) delete grid_movement[iZone][iInst];
    }
    if (grid_movement[iZone] != NULL) delete [] grid_movement[iZone];
  }
  delete [] grid_movement;
  if (rank == MASTER_NODE) cout << "Deleted CVolumetricMovement class." << endl;

  /*--- Output profiling information ---*/
  // Note that for now this is called only by a single thread, but all
  // necessary variables have been made thread private for safety (tick/tock)!!

  config_container[ZONE_0]->SetProfilingCSV();
  config_container[ZONE_0]->GEMMProfilingCSV();

  /*--- Deallocate config container ---*/
  if (config_container!= NULL) {
    for (iZone = 0; iZone < nZone; iZone++) {
      if (config_container[iZone] != NULL) {
        delete config_container[iZone];
      }
    }
    delete [] config_container;
  }
  if (driver_config != NULL) delete driver_config;
  if (rank == MASTER_NODE) cout << "Deleted CConfig container." << endl;

  if (nInst != NULL) delete [] nInst;
  if (rank == MASTER_NODE) cout << "Deleted nInst container." << endl;
  
  /*--- Deallocate output container ---*/
  if (output!= NULL) delete output;
  if (rank == MASTER_NODE) cout << "Deleted COutput class." << endl;

  if (rank == MASTER_NODE) cout << "-------------------------------------------------------------------------" << endl;


  /*--- Stop the timer and output the final performance summary. ---*/
  
#ifndef HAVE_MPI
  StopTime = su2double(clock())/su2double(CLOCKS_PER_SEC);
#else
  StopTime = MPI_Wtime();
#endif
  UsedTime = StopTime-StartTime;
  UsedTimeCompute += UsedTime;
  
  if ((rank == MASTER_NODE) && (wrt_perf)) {
    su2double TotalTime = UsedTimePreproc + UsedTimeCompute + UsedTimeOutput;
    cout.precision(6);
    cout << endl << endl <<"-------------------------- Performance Summary --------------------------" << endl;
    cout << "Simulation totals:" << endl;
    cout << setw(25) << "Cores:" << setw(12) << size << " | ";
    cout << setw(20) << "DOFs/point:" << setw(12) << (su2double)DOFsPerPoint << endl;
    cout << setw(25) << "DOFs/core:" << setw(12) << 1.0e6*MDOFsDomain/(su2double)size << " | ";
    cout << setw(20) << "Ghost DOFs/core:" << setw(12) << 1.0e6*(MDOFs-MDOFsDomain)/(su2double)size << endl;
    cout << setw(25) << "Wall-clock time (hrs):" << setw(12) << (TotalTime)/(60.0*60.0) << " | ";
    cout << setw(20) << "Core-hrs:" << setw(12) << (su2double)size*(TotalTime)/(60.0*60.0) << endl;
    cout << endl;
    cout << "Preprocessing phase:" << endl;
    cout << setw(25) << "Preproc. Time (s):"  << setw(12)<< UsedTimePreproc << " | ";
    cout << setw(20) << "Preproc. Time (%):" << setw(12)<< ((UsedTimePreproc * 100.0) / (TotalTime)) << endl;
    cout << endl;
    cout << "Compute phase:" << endl;
    cout << setw(25) << "Compute Time (s):"  << setw(12)<< UsedTimeCompute << " | ";
    cout << setw(20) << "Compute Time (%):" << setw(12)<< ((UsedTimeCompute * 100.0) / (TotalTime)) << endl;
    cout << setw(25) << "Iteration count:"  << setw(12)<< IterCount << " | ";
    if (IterCount != 0) {
      cout << setw(20) << "Avg. s/iter:" << setw(12)<< UsedTimeCompute/(su2double)IterCount << endl;
      cout << setw(25) << "Core-s/iter/MDOFs:" << setw(12)<< (su2double)size*UsedTimeCompute/(su2double)IterCount/MDOFsDomain << " | ";
      cout << setw(20) << "MDOFs/s:" << setw(12)<< MDOFsDomain*(su2double)IterCount/UsedTimeCompute << endl;
    } else cout << endl;
    cout << endl;
    cout << "Output phase:" << endl;
    cout << setw(25) << "Output Time (s):"  << setw(12)<< UsedTimeOutput << " | ";
    cout << setw(20) << "Output Time (%):" << setw(12)<< ((UsedTimeOutput * 100.0) / (TotalTime)) << endl;
    cout << setw(25) << "Output count:" << setw(12)<< OutputCount << " | ";
    if (OutputCount != 0) {
      cout << setw(20)<< "Avg. s/output:" << setw(12)<< UsedTimeOutput/(su2double)OutputCount << endl;
      if (isBinary) {
        cout << setw(25)<< "Restart Aggr. BW (MB/s):" << setw(12)<< BandwidthSum/(su2double)OutputCount << " | ";
        cout << setw(20)<< "MB/s/core:" << setw(12)<< BandwidthSum/(su2double)OutputCount/(su2double)size << endl;
      }
    } else cout << endl;
    cout << "-------------------------------------------------------------------------" << endl;
    cout << endl;
  }

  /*--- Exit the solver cleanly ---*/

  if (rank == MASTER_NODE)
    cout << endl <<"------------------------- Exit Success (SU2_CFD) ------------------------" << endl << endl;

}


void CDriver::Input_Preprocessing(SU2_Comm MPICommunicator, bool val_periodic) {

  char zone_file_name[MAX_STRING_SIZE];

  /*--- Initialize the configuration of the driver ---*/

  driver_config = new CConfig(config_file_name, SU2_CFD, ZONE_0, nZone, nDim, VERB_NONE);

  /*--- Loop over all zones to initialize the various classes. In most
   cases, nZone is equal to one. This represents the solution of a partial
   differential equation on a single block, unstructured mesh. ---*/

  for (iZone = 0; iZone < nZone; iZone++) {

    /*--- Definition of the configuration option class for all zones. In this
     constructor, the input configuration file is parsed and all options are
     read and stored. ---*/

    if (driver_config->GetKind_Solver() == MULTIZONE){
      strcpy(zone_file_name, driver_config->GetConfigFilename(iZone).c_str());
      config_container[iZone] = new CConfig(zone_file_name, SU2_CFD, iZone, nZone, nDim, VERB_HIGH);
    }
    else{
      config_container[iZone] = new CConfig(config_file_name, SU2_CFD, iZone, nZone, nDim, VERB_HIGH);
    }

    /*--- Set the MPI communicator ---*/

    config_container[iZone]->SetMPICommunicator(MPICommunicator);

  }

  /*--- Set the multizone part of the problem. ---*/
  if (driver_config->GetKind_Solver() == MULTIZONE){
    for (iZone = 0; iZone < nZone; iZone++) {
      /*--- Set the interface markers for multizone ---*/
      config_container[iZone]->SetMultizone(driver_config, config_container);
    }
  }

  for (iZone = 0; iZone < nZone; iZone++) {

    /*--- Determine whether or not the FEM solver is used, which decides the
     type of geometry classes that are instantiated. ---*/
    fem_solver = ((config_container[iZone]->GetKind_Solver() == FEM_EULER)         ||
                  (config_container[iZone]->GetKind_Solver() == FEM_NAVIER_STOKES) ||
                  (config_container[iZone]->GetKind_Solver() == FEM_RANS)          ||
                  (config_container[iZone]->GetKind_Solver() == FEM_LES)           ||
                  (config_container[iZone]->GetKind_Solver() == DISC_ADJ_FEM_EULER) ||
                  (config_container[iZone]->GetKind_Solver() == DISC_ADJ_FEM_NS)    ||
                  (config_container[iZone]->GetKind_Solver() == DISC_ADJ_FEM_RANS));

    /*--- Read the number of instances for each zone ---*/

    nInst[iZone] = config_container[iZone]->GetnTimeInstances();

    geometry_container[iZone] = new CGeometry** [nInst[iZone]];

    for (iInst = 0; iInst < nInst[iZone]; iInst++){

      config_container[iZone]->SetiInst(iInst);

      /*--- Definition of the geometry class to store the primal grid in the
     partitioning process. ---*/

      CGeometry *geometry_aux = NULL;

      /*--- For the FEM solver with time-accurate local time-stepping, use
       a dummy solver class to retrieve the initial flow state. ---*/

      CSolver *solver_aux = NULL;
      if (fem_solver) solver_aux = new CFEM_DG_EulerSolver(config_container[iZone], nDim, MESH_0);

      /*--- All ranks process the grid and call ParMETIS for partitioning ---*/

      geometry_aux = new CPhysicalGeometry(config_container[iZone], iZone, nZone);

      /*--- Color the initial grid and set the send-receive domains (ParMETIS) ---*/

      if ( fem_solver ) geometry_aux->SetColorFEMGrid_Parallel(config_container[iZone]);
      else              geometry_aux->SetColorGrid_Parallel(config_container[iZone]);

      /*--- Allocate the memory of the current domain, and divide the grid
     between the ranks. ---*/

      geometry_container[iZone][iInst] = NULL;
      geometry_container[iZone][iInst] = new CGeometry *[config_container[iZone]->GetnMGLevels()+1];


      if( fem_solver ) {
        switch( config_container[iZone]->GetKind_FEM_Flow() ) {
          case DG: {
            geometry_container[iZone][iInst][MESH_0] = new CMeshFEM_DG(geometry_aux, config_container[iZone]);
            break;
          }

          default: {
            SU2_MPI::Error("Unknown FEM flow solver.", CURRENT_FUNCTION);
            break;
          }
        }
      }
      else {

        /*--- Until we finish the new periodic BC implementation, use the old
         partitioning routines for cases with periodic BCs. The old routines 
         will be entirely removed eventually in favor of the new methods. ---*/

        if (val_periodic) {
          geometry_container[iZone][iInst][MESH_0] = new CPhysicalGeometry(geometry_aux, config_container[iZone]);
        } else {
          geometry_container[iZone][iInst][MESH_0] = new CPhysicalGeometry(geometry_aux, config_container[iZone], val_periodic);
        }
      }

      /*--- Deallocate the memory of geometry_aux and solver_aux ---*/

      delete geometry_aux;
      if (solver_aux != NULL) delete solver_aux;

      /*--- Add the Send/Receive boundaries ---*/
      geometry_container[iZone][iInst][MESH_0]->SetSendReceive(config_container[iZone]);

      /*--- Add the Send/Receive boundaries ---*/
      geometry_container[iZone][iInst][MESH_0]->SetBoundaries(config_container[iZone]);

    }

  }

}

void CDriver::Geometrical_Preprocessing() {

  unsigned short iMGlevel;
  unsigned short requestedMGlevels = config_container[ZONE_0]->GetnMGLevels();
  unsigned long iPoint;
  bool fea = false;

  for (iZone = 0; iZone < nZone; iZone++) {

    fea = ((config_container[iZone]->GetKind_Solver() == FEM_ELASTICITY) ||
        (config_container[iZone]->GetKind_Solver() == DISC_ADJ_FEM));

    for (iInst = 0; iInst < nInst[iZone]; iInst++){

      /*--- Compute elements surrounding points, points surrounding points ---*/

      if (rank == MASTER_NODE) cout << "Setting point connectivity." << endl;
      geometry_container[iZone][iInst][MESH_0]->SetPoint_Connectivity();

      /*--- Renumbering points using Reverse Cuthill McKee ordering ---*/

      if (rank == MASTER_NODE) cout << "Renumbering points (Reverse Cuthill McKee Ordering)." << endl;
      geometry_container[iZone][iInst][MESH_0]->SetRCM_Ordering(config_container[iZone]);

      /*--- recompute elements surrounding points, points surrounding points ---*/

      if (rank == MASTER_NODE) cout << "Recomputing point connectivity." << endl;
      geometry_container[iZone][iInst][MESH_0]->SetPoint_Connectivity();

      /*--- Compute elements surrounding elements ---*/

      if (rank == MASTER_NODE) cout << "Setting element connectivity." << endl;
      geometry_container[iZone][iInst][MESH_0]->SetElement_Connectivity();

      /*--- Check the orientation before computing geometrical quantities ---*/

      geometry_container[iZone][iInst][MESH_0]->SetBoundVolume();
      if (config_container[iZone]->GetReorientElements()) {
        if (rank == MASTER_NODE) cout << "Checking the numerical grid orientation." << endl;
        geometry_container[iZone][iInst][MESH_0]->Check_IntElem_Orientation(config_container[iZone]);
        geometry_container[iZone][iInst][MESH_0]->Check_BoundElem_Orientation(config_container[iZone]);
      }

      /*--- Create the edge structure ---*/

      if (rank == MASTER_NODE) cout << "Identifying edges and vertices." << endl;
      geometry_container[iZone][iInst][MESH_0]->SetEdges();
      geometry_container[iZone][iInst][MESH_0]->SetVertex(config_container[iZone]);

      /*--- Compute cell center of gravity ---*/

      if ((rank == MASTER_NODE) && (!fea)) cout << "Computing centers of gravity." << endl;
      geometry_container[iZone][iInst][MESH_0]->SetCoord_CG();

      /*--- Create the control volume structures ---*/

      if ((rank == MASTER_NODE) && (!fea)) cout << "Setting the control volume structure." << endl;
      geometry_container[iZone][iInst][MESH_0]->SetControlVolume(config_container[iZone], ALLOCATE);
      geometry_container[iZone][iInst][MESH_0]->SetBoundControlVolume(config_container[iZone], ALLOCATE);

      /*--- Compute the max length. ---*/

      if ((rank == MASTER_NODE) && (!fea)) cout << "Finding max control volume width." << endl;
      geometry_container[iZone][iInst][MESH_0]->SetMaxLength(config_container[iZone]);

      /*--- Visualize a dual control volume if requested ---*/

<<<<<<< HEAD
    /*--- Compute the max length. ---*/

      if ((rank == MASTER_NODE) && (!fea)) cout << "Finding max control volume width." << endl;
      geometry_container[iZone][MESH_0]->SetMaxLength(config_container[iZone]);

    /*--- Visualize a dual control volume if requested ---*/
=======
      if ((config_container[iZone]->GetVisualize_CV() >= 0) &&
          (config_container[iZone]->GetVisualize_CV() < (long)geometry_container[iZone][iInst][MESH_0]->GetnPointDomain()))
        geometry_container[iZone][iInst][MESH_0]->VisualizeControlVolume(config_container[iZone], UPDATE);
>>>>>>> 284b2a5b

      /*--- Identify closest normal neighbor ---*/

<<<<<<< HEAD
    /*--- Compute cell resolution tensors ---*/

    if (config_container[iZone]->GetKind_HybridRANSLES() == DYNAMIC_HYBRID) {
      if (rank == MASTER_NODE) cout << "Computing cell resolution tensors." << endl;
      geometry_container[iZone][MESH_0]->SetResolutionTensor();
    }

    /*--- Identify closest normal neighbor ---*/
=======
      if (rank == MASTER_NODE) cout << "Searching for the closest normal neighbors to the surfaces." << endl;
      geometry_container[iZone][iInst][MESH_0]->FindNormal_Neighbor(config_container[iZone]);
>>>>>>> 284b2a5b

      /*--- Store the global to local mapping. ---*/

      if (rank == MASTER_NODE) cout << "Storing a mapping from global to local point index." << endl;
      geometry_container[iZone][iInst][MESH_0]->SetGlobal_to_Local_Point();

      /*--- Compute the surface curvature ---*/

      if ((rank == MASTER_NODE) && (!fea)) cout << "Compute the surface curvature." << endl;
      geometry_container[iZone][iInst][MESH_0]->ComputeSurf_Curvature(config_container[iZone]);

      /*--- Check for periodicity and disable MG if necessary. ---*/

      if (rank == MASTER_NODE) cout << "Checking for periodicity." << endl;
      geometry_container[iZone][iInst][MESH_0]->Check_Periodicity(config_container[iZone]);

      if ((config_container[iZone]->GetnMGLevels() != 0) && (rank == MASTER_NODE))
        cout << "Setting the multigrid structure." << endl;

    }

  }

  /*--- Loop over all zones at each grid level. ---*/

  for (iZone = 0; iZone < nZone; iZone++) {

    /*--- Loop over all the instances ---*/

    for (iInst = 0; iInst < nInst[iZone]; iInst++){

      /*--- Loop over all the new grid ---*/

      for (iMGlevel = 1; iMGlevel <= config_container[iZone]->GetnMGLevels(); iMGlevel++) {

        /*--- Create main agglomeration structure ---*/

        geometry_container[iZone][iInst][iMGlevel] = new CMultiGridGeometry(geometry_container, config_container, iMGlevel, iZone, iInst);

        /*--- Compute points surrounding points. ---*/

        geometry_container[iZone][iInst][iMGlevel]->SetPoint_Connectivity(geometry_container[iZone][iInst][iMGlevel-1]);

        /*--- Create the edge structure ---*/

        geometry_container[iZone][iInst][iMGlevel]->SetEdges();
        geometry_container[iZone][iInst][iMGlevel]->SetVertex(geometry_container[iZone][iInst][iMGlevel-1], config_container[iZone]);

        /*--- Create the control volume structures ---*/

<<<<<<< HEAD
      /*--- Compute the max length. ---*/

      geometry_container[iZone][iMGlevel]->SetMaxLength(config_container[iZone]);

      /*--- Find closest neighbor to a surface point ---*/
=======
        geometry_container[iZone][iInst][iMGlevel]->SetControlVolume(config_container[iZone], geometry_container[iZone][iInst][iMGlevel-1], ALLOCATE);
        geometry_container[iZone][iInst][iMGlevel]->SetBoundControlVolume(config_container[iZone], geometry_container[iZone][iInst][iMGlevel-1], ALLOCATE);
        geometry_container[iZone][iInst][iMGlevel]->SetCoord(geometry_container[iZone][iInst][iMGlevel-1]);
>>>>>>> 284b2a5b

        /*--- Compute the max length. ---*/

        geometry_container[iZone][iInst][iMGlevel]->SetMaxLength(config_container[iZone]);

        /*--- Find closest neighbor to a surface point ---*/

        geometry_container[iZone][iInst][iMGlevel]->FindNormal_Neighbor(config_container[iZone]);

        /*--- Protect against the situation that we were not able to complete
       the agglomeration for this level, i.e., there weren't enough points.
       We need to check if we changed the total number of levels and delete
       the incomplete CMultiGridGeometry object. ---*/

        if (config_container[iZone]->GetnMGLevels() != requestedMGlevels) {
          delete geometry_container[iZone][iInst][iMGlevel];
          break;
        }

      }

    }

  }

  /*--- For unsteady simulations, initialize the grid volumes
   and coordinates for previous solutions. Loop over all zones/grids ---*/

  for (iZone = 0; iZone < nZone; iZone++) {
    for (iInst = 0; iInst < nInst[iZone]; iInst++){
      if (config_container[iZone]->GetUnsteady_Simulation() && config_container[iZone]->GetGrid_Movement()) {
        for (iMGlevel = 0; iMGlevel <= config_container[iZone]->GetnMGLevels(); iMGlevel++) {
          for (iPoint = 0; iPoint < geometry_container[iZone][iInst][iMGlevel]->GetnPoint(); iPoint++) {

            /*--- Update cell volume ---*/

            geometry_container[iZone][iInst][iMGlevel]->node[iPoint]->SetVolume_n();
            geometry_container[iZone][iInst][iMGlevel]->node[iPoint]->SetVolume_nM1();

            /*--- Update point coordinates ---*/
            geometry_container[iZone][iInst][iMGlevel]->node[iPoint]->SetCoord_n();
            geometry_container[iZone][iInst][iMGlevel]->node[iPoint]->SetCoord_n1();

          }
        }
      }
    }
  }

}

void CDriver::Geometrical_Preprocessing_DGFEM() {

  /*--- Loop over the number of zones of the fine grid. ---*/

  for(unsigned short iZone = 0; iZone < nZone; iZone++) {

    /*--- Loop over the time instances of this zone. ---*/
    for(unsigned short iInst = 0; iInst < nInst[iZone]; iInst++) {

      /*--- Carry out a dynamic cast to CMeshFEM_DG, such that it is not needed to
       define all virtual functions in the base class CGeometry. ---*/
      CMeshFEM_DG *DGMesh = dynamic_cast<CMeshFEM_DG *>(geometry_container[iZone][iInst][MESH_0]);

      /*--- Determine the standard elements for the volume elements. ---*/
      if (rank == MASTER_NODE) cout << "Creating standard volume elements." << endl;
      DGMesh->CreateStandardVolumeElements(config_container[iZone]);

      /*--- Create the face information needed to compute the contour integral
       for the elements in the Discontinuous Galerkin formulation. ---*/
      if (rank == MASTER_NODE) cout << "Creating face information." << endl;
      DGMesh->CreateFaces(config_container[iZone]);

      /*--- Compute the metric terms of the volume elements. ---*/
      if (rank == MASTER_NODE) cout << "Computing metric terms volume elements." << endl;
      DGMesh->MetricTermsVolumeElements(config_container[iZone]);

      /*--- Compute the metric terms of the surface elements. ---*/
      if (rank == MASTER_NODE) cout << "Computing metric terms surface elements." << endl;
      DGMesh->MetricTermsSurfaceElements(config_container[iZone]);

      /*--- Compute a length scale of the volume elements. ---*/
      if (rank == MASTER_NODE) cout << "Computing length scale volume elements." << endl;
      DGMesh->LengthScaleVolumeElements();

      /*--- Compute the coordinates of the integration points. ---*/
      if (rank == MASTER_NODE) cout << "Computing coordinates of the integration points." << endl;
      DGMesh->CoordinatesIntegrationPoints();

      /*--- Compute the coordinates of the location of the solution DOFs. This is different
            from the grid points when a different polynomial degree is used to represent the
            geometry and solution. ---*/
      if (rank == MASTER_NODE) cout << "Computing coordinates of the solution DOFs." << endl;
      DGMesh->CoordinatesSolDOFs();

      /*--- Initialize the static mesh movement, if necessary. ---*/
      const unsigned short Kind_Grid_Movement = config_container[iZone]->GetKind_GridMovement(iZone);
      const bool initStaticMovement = (config_container[iZone]->GetGrid_Movement() &&
                                      (Kind_Grid_Movement == MOVING_WALL    ||
                                       Kind_Grid_Movement == ROTATING_FRAME ||
                                       Kind_Grid_Movement == STEADY_TRANSLATION));

      if(initStaticMovement){
        if (rank == MASTER_NODE) cout << "Initialize Static Mesh Movement" << endl;
        DGMesh->InitStaticMeshMovement(config_container[iZone], Kind_Grid_Movement, iZone);
      }

      /*--- Perform the preprocessing tasks when wall functions are used. ---*/
      if (rank == MASTER_NODE) cout << "Preprocessing for the wall functions. " << endl;
      DGMesh->WallFunctionPreprocessing(config_container[iZone]);

      /*--- Store the global to local mapping. ---*/
      if (rank == MASTER_NODE) cout << "Storing a mapping from global to local DOF index." << endl;
      geometry_container[iZone][iInst][MESH_0]->SetGlobal_to_Local_Point();
    }

    /*--- Loop to create the coarser grid levels. ---*/

    for(unsigned short iMGlevel=1; iMGlevel<=config_container[ZONE_0]->GetnMGLevels(); iMGlevel++) {

      SU2_MPI::Error("Geometrical_Preprocessing_DGFEM: Coarse grid levels not implemented yet.",
                     CURRENT_FUNCTION);
    }
  }
}

void CDriver::Solver_Preprocessing(CSolver ****solver_container, CGeometry ***geometry,
                                   CConfig *config, unsigned short val_iInst) {
  
  unsigned short iMGlevel;
  bool euler, ns, turbulent,
  fem_euler, fem_ns, fem_turbulent, fem_transition,
  adj_euler, adj_ns, adj_turb,
  heat_fvm,
  fem, disc_adj_fem,
<<<<<<< HEAD
  spalart_allmaras, neg_spalart_allmaras, menter_sst, zetaf_ke, transition,
  template_solver, disc_adj, disc_adj_turb,
=======
  spalart_allmaras, neg_spalart_allmaras, menter_sst, transition,
  template_solver, disc_adj, disc_adj_turb, disc_adj_heat,
  fem_dg_flow, fem_dg_shock_persson,
>>>>>>> 284b2a5b
  e_spalart_allmaras, comp_spalart_allmaras, e_comp_spalart_allmaras;
  
  /*--- Count the number of DOFs per solution point. ---*/
  
  DOFsPerPoint = 0;
  
  /*--- Initialize some useful booleans ---*/

  euler            = false;  ns              = false;  turbulent     = false;
  fem_euler        = false;  fem_ns          = false;  fem_turbulent = false;
  adj_euler        = false;  adj_ns          = false;  adj_turb      = false;
  spalart_allmaras = false;  menter_sst      = false;  disc_adj_turb = false;
<<<<<<< HEAD
  zetaf_ke         = false;
  poisson          = false;  neg_spalart_allmaras = false;
  wave             = false;	 disc_adj         = false;
=======
  neg_spalart_allmaras = false;
  disc_adj         = false;
>>>>>>> 284b2a5b
  fem              = false;  disc_adj_fem     = false;
  heat_fvm         = false;  disc_adj_heat    = false;
  transition       = false;  fem_transition   = false;
  template_solver  = false;
  fem_dg_flow      = false;  fem_dg_shock_persson = false;
  e_spalart_allmaras = false; comp_spalart_allmaras = false; e_comp_spalart_allmaras = false;
  
  bool compressible   = (config->GetKind_Regime() == COMPRESSIBLE);
  bool incompressible = (config->GetKind_Regime() == INCOMPRESSIBLE);

  /*--- Assign booleans ---*/
  
  switch (config->GetKind_Solver()) {
    case TEMPLATE_SOLVER: template_solver = true; break;
    case EULER : euler = true; break;
    case NAVIER_STOKES: ns = true; heat_fvm = config->GetWeakly_Coupled_Heat(); break;
    case RANS : ns = true; turbulent = true; if (config->GetKind_Trans_Model() == LM) transition = true; heat_fvm = config->GetWeakly_Coupled_Heat(); break;
    case FEM_EULER : fem_euler = true; break;
    case FEM_NAVIER_STOKES: fem_ns = true; break;
    case FEM_RANS : fem_ns = true; fem_turbulent = true; if(config->GetKind_Trans_Model() == LM) fem_transition = true; break;
    case FEM_LES : fem_ns = true; break;
    case HEAT_EQUATION_FVM: heat_fvm = true; break;
    case FEM_ELASTICITY: fem = true; break;
    case ADJ_EULER : euler = true; adj_euler = true; break;
    case ADJ_NAVIER_STOKES : ns = true; turbulent = (config->GetKind_Turb_Model() != NONE); adj_ns = true; break;
    case ADJ_RANS : ns = true; turbulent = true; adj_ns = true; adj_turb = (!config->GetFrozen_Visc_Cont()); break;
    case DISC_ADJ_EULER: euler = true; disc_adj = true; break;
    case DISC_ADJ_NAVIER_STOKES: ns = true; disc_adj = true; heat_fvm = config->GetWeakly_Coupled_Heat(); break;
    case DISC_ADJ_RANS: ns = true; turbulent = true; disc_adj = true; disc_adj_turb = (!config->GetFrozen_Visc_Disc()); heat_fvm = config->GetWeakly_Coupled_Heat(); break;
    case DISC_ADJ_FEM_EULER: fem_euler = true; disc_adj = true; break;
    case DISC_ADJ_FEM_NS: fem_ns = true; disc_adj = true; break;
    case DISC_ADJ_FEM_RANS: fem_ns = true; fem_turbulent = true; disc_adj = true; if(config->GetKind_Trans_Model() == LM) fem_transition = true; break;
    case DISC_ADJ_FEM: fem = true; disc_adj_fem = true; break;
    case DISC_ADJ_HEAT: heat_fvm = true; disc_adj_heat = true; break;
  }
  
  /*--- Determine the kind of FEM solver used for the flow. ---*/

  switch( config->GetKind_FEM_Flow() ) {
    case DG: fem_dg_flow = true; break;
  }

  /*--- Determine the kind of shock capturing method for FEM DG solver. ---*/

  switch( config->GetKind_FEM_DG_Shock() ) {
    case PERSSON: fem_dg_shock_persson = true; break;
  }

  /*--- Assign turbulence model booleans ---*/
<<<<<<< HEAD
  
  if (turbulent) {
=======

  if (turbulent || fem_turbulent)
>>>>>>> 284b2a5b
    switch (config->GetKind_Turb_Model()) {
      case SA:     spalart_allmaras = true;     break;
      case SA_NEG: neg_spalart_allmaras = true; break;
      case SST:    menter_sst = true;           break;
      case SA_E:   e_spalart_allmaras = true;   break;
      case SA_COMP: comp_spalart_allmaras = true; break;
      case SA_E_COMP: e_comp_spalart_allmaras = true; break;
      case KE:     zetaf_ke = true;             break;
      default: SU2_MPI::Error("Specified turbulence model unavailable or none selected", CURRENT_FUNCTION); break;
    }
  }
  const bool dynamic_hybrid = (config->GetKind_HybridRANSLES() == DYNAMIC_HYBRID);

  /*--- Creation of the hybrid mediator class ---*/ 
  
<<<<<<< HEAD
  if (dynamic_hybrid) {
    /*--- Only one hybrid model can be used for all zones ---*/
    switch (config->GetKind_Hybrid_Blending()) {
      case RANS_ONLY:
        hybrid_mediator = new CHybrid_Dummy_Mediator(nDim, config);
        break;
      case FULL_TRANSPORT:
        hybrid_mediator = new CHybrid_Mediator(nDim, config, config->GetHybrid_Const_FileName());
        break;
    }
    // Hybrid anisotropy is created in the CNSSolver constructor
  }

  /*--- Definition of the Class for the solution: solver_container[DOMAIN][MESH_LEVEL][EQUATION]. Note that euler, ns
=======
  /*--- Definition of the Class for the solution: solver_container[DOMAIN][INSTANCE][MESH_LEVEL][EQUATION]. Note that euler, ns
>>>>>>> 284b2a5b
   and potential are incompatible, they use the same position in sol container ---*/

  for (iMGlevel = 0; iMGlevel <= config->GetnMGLevels(); iMGlevel++) {
    
    /*--- Allocate solution for a template problem ---*/
    
    if (template_solver) {
      solver_container[val_iInst][iMGlevel][TEMPLATE_SOL] = new CTemplateSolver(geometry[val_iInst][iMGlevel], config);
      if (iMGlevel == MESH_0) DOFsPerPoint += solver_container[val_iInst][iMGlevel][TEMPLATE_SOL]->GetnVar();
    }
    
    /*--- Allocate solution for direct problem, and run the preprocessing and postprocessing ---*/
    
    if (euler) {
      if (compressible) {
        solver_container[val_iInst][iMGlevel][FLOW_SOL] = new CEulerSolver(geometry[val_iInst][iMGlevel], config, iMGlevel);
        solver_container[val_iInst][iMGlevel][FLOW_SOL]->Preprocessing(geometry[val_iInst][iMGlevel], solver_container[val_iInst][iMGlevel], config, iMGlevel, NO_RK_ITER, RUNTIME_FLOW_SYS, false);
      }
      if (incompressible) {
        solver_container[val_iInst][iMGlevel][FLOW_SOL] = new CIncEulerSolver(geometry[val_iInst][iMGlevel], config, iMGlevel);
        solver_container[val_iInst][iMGlevel][FLOW_SOL]->Preprocessing(geometry[val_iInst][iMGlevel], solver_container[val_iInst][iMGlevel], config, iMGlevel, NO_RK_ITER, RUNTIME_FLOW_SYS, false);
      }
      if (iMGlevel == MESH_0) DOFsPerPoint += solver_container[val_iInst][iMGlevel][FLOW_SOL]->GetnVar();
    }
    if (ns) {
      if (compressible) {
<<<<<<< HEAD
        solver_container[iMGlevel][FLOW_SOL] = new CNSSolver(geometry[iMGlevel], config, iMGlevel);
        if (dynamic_hybrid) solver_container[iMGlevel][FLOW_SOL]->AddHybridMediator(hybrid_mediator);
=======
        solver_container[val_iInst][iMGlevel][FLOW_SOL] = new CNSSolver(geometry[val_iInst][iMGlevel], config, iMGlevel);
>>>>>>> 284b2a5b
      }
      if (incompressible) {
        solver_container[val_iInst][iMGlevel][FLOW_SOL] = new CIncNSSolver(geometry[val_iInst][iMGlevel], config, iMGlevel);
      }
      if (iMGlevel == MESH_0) DOFsPerPoint += solver_container[val_iInst][iMGlevel][FLOW_SOL]->GetnVar();
    }
    if (turbulent) {
      if (spalart_allmaras || e_spalart_allmaras || comp_spalart_allmaras || e_comp_spalart_allmaras || neg_spalart_allmaras) {
        solver_container[val_iInst][iMGlevel][TURB_SOL] = new CTurbSASolver(geometry[val_iInst][iMGlevel], config, iMGlevel, solver_container[val_iInst][iMGlevel][FLOW_SOL]->GetFluidModel() );
        solver_container[val_iInst][iMGlevel][FLOW_SOL]->Preprocessing(geometry[val_iInst][iMGlevel], solver_container[val_iInst][iMGlevel], config, iMGlevel, NO_RK_ITER, RUNTIME_FLOW_SYS, false);
        solver_container[val_iInst][iMGlevel][TURB_SOL]->Postprocessing(geometry[val_iInst][iMGlevel], solver_container[val_iInst][iMGlevel], config, iMGlevel);
      }
      else if (menter_sst) {
        solver_container[val_iInst][iMGlevel][TURB_SOL] = new CTurbSSTSolver(geometry[val_iInst][iMGlevel], config, iMGlevel);
        solver_container[val_iInst][iMGlevel][FLOW_SOL]->Preprocessing(geometry[val_iInst][iMGlevel], solver_container[val_iInst][iMGlevel], config, iMGlevel, NO_RK_ITER, RUNTIME_FLOW_SYS, false);
        solver_container[val_iInst][iMGlevel][TURB_SOL]->Postprocessing(geometry[val_iInst][iMGlevel], solver_container[val_iInst][iMGlevel], config, iMGlevel);
        solver_container[val_iInst][iMGlevel][FLOW_SOL]->Preprocessing(geometry[val_iInst][iMGlevel], solver_container[val_iInst][iMGlevel], config, iMGlevel, NO_RK_ITER, RUNTIME_FLOW_SYS, false);
      }
      if (iMGlevel == MESH_0) DOFsPerPoint += solver_container[val_iInst][iMGlevel][TURB_SOL]->GetnVar();
      if (transition) {
        solver_container[val_iInst][iMGlevel][TRANS_SOL] = new CTransLMSolver(geometry[val_iInst][iMGlevel], config, iMGlevel);
        if (iMGlevel == MESH_0) DOFsPerPoint += solver_container[val_iInst][iMGlevel][TRANS_SOL]->GetnVar();
      }
    }
    if (fem_euler) {
      if( fem_dg_flow ) {
        if( fem_dg_shock_persson ) {
          solver_container[val_iInst][iMGlevel][FLOW_SOL] = new CFEM_DG_NSSolver(geometry[val_iInst][iMGlevel], config, iMGlevel);
        }
        else {
          solver_container[val_iInst][iMGlevel][FLOW_SOL] = new CFEM_DG_EulerSolver(geometry[val_iInst][iMGlevel], config, iMGlevel);
        }
      }
    }
    if (fem_ns) {
      if( fem_dg_flow )
        solver_container[val_iInst][iMGlevel][FLOW_SOL] = new CFEM_DG_NSSolver(geometry[val_iInst][iMGlevel], config, iMGlevel);
    }
    if (fem_turbulent) {
      SU2_MPI::Error("Finite element turbulence model not yet implemented.", CURRENT_FUNCTION);

      if(fem_transition)
        SU2_MPI::Error("Finite element transition model not yet implemented.", CURRENT_FUNCTION);
    }
    if (heat_fvm) {
      solver_container[val_iInst][iMGlevel][HEAT_SOL] = new CHeatSolverFVM(geometry[val_iInst][iMGlevel], config, iMGlevel);
      if (iMGlevel == MESH_0) DOFsPerPoint += solver_container[val_iInst][iMGlevel][HEAT_SOL]->GetnVar();
    }
    if (fem) {
      solver_container[val_iInst][iMGlevel][FEA_SOL] = new CFEASolver(geometry[val_iInst][iMGlevel], config);
      if (iMGlevel == MESH_0) DOFsPerPoint += solver_container[val_iInst][iMGlevel][FEA_SOL]->GetnVar();
    }
    
    /*--- Allocate solution for adjoint problem ---*/
    
    if (adj_euler) {
      if (compressible) {
        solver_container[val_iInst][iMGlevel][ADJFLOW_SOL] = new CAdjEulerSolver(geometry[val_iInst][iMGlevel], config, iMGlevel);
      }
      if (incompressible) {
        SU2_MPI::Error("Continuous adjoint for the incompressible solver is not currently available.", CURRENT_FUNCTION);
      }
      if (iMGlevel == MESH_0) DOFsPerPoint += solver_container[val_iInst][iMGlevel][ADJFLOW_SOL]->GetnVar();
    }
    if (adj_ns) {
      if (compressible) {
        solver_container[val_iInst][iMGlevel][ADJFLOW_SOL] = new CAdjNSSolver(geometry[val_iInst][iMGlevel], config, iMGlevel);
      }
      if (incompressible) {
        SU2_MPI::Error("Continuous adjoint for the incompressible solver is not currently available.", CURRENT_FUNCTION);
      }
      if (iMGlevel == MESH_0) DOFsPerPoint += solver_container[val_iInst][iMGlevel][ADJFLOW_SOL]->GetnVar();
    }
    if (adj_turb) {
      solver_container[val_iInst][iMGlevel][ADJTURB_SOL] = new CAdjTurbSolver(geometry[val_iInst][iMGlevel], config, iMGlevel);
      if (iMGlevel == MESH_0) DOFsPerPoint += solver_container[val_iInst][iMGlevel][ADJTURB_SOL]->GetnVar();
    }
     
    if (disc_adj) {
      solver_container[val_iInst][iMGlevel][ADJFLOW_SOL] = new CDiscAdjSolver(geometry[val_iInst][iMGlevel], config, solver_container[val_iInst][iMGlevel][FLOW_SOL], RUNTIME_FLOW_SYS, iMGlevel);
      if (iMGlevel == MESH_0) DOFsPerPoint += solver_container[val_iInst][iMGlevel][ADJFLOW_SOL]->GetnVar();
      if (disc_adj_turb) {
        solver_container[val_iInst][iMGlevel][ADJTURB_SOL] = new CDiscAdjSolver(geometry[val_iInst][iMGlevel], config, solver_container[val_iInst][iMGlevel][TURB_SOL], RUNTIME_TURB_SYS, iMGlevel);
        if (iMGlevel == MESH_0) DOFsPerPoint += solver_container[val_iInst][iMGlevel][ADJTURB_SOL]->GetnVar();
      }
      if (heat_fvm) {
        solver_container[val_iInst][iMGlevel][ADJHEAT_SOL] = new CDiscAdjSolver(geometry[val_iInst][iMGlevel], config, solver_container[val_iInst][iMGlevel][HEAT_SOL], RUNTIME_HEAT_SYS, iMGlevel);
        if (iMGlevel == MESH_0) DOFsPerPoint += solver_container[val_iInst][iMGlevel][ADJHEAT_SOL]->GetnVar();
      }
    }
    
    if (disc_adj_fem) {
      solver_container[val_iInst][iMGlevel][ADJFEA_SOL] = new CDiscAdjFEASolver(geometry[val_iInst][iMGlevel], config, solver_container[val_iInst][iMGlevel][FEA_SOL], RUNTIME_FEA_SYS, iMGlevel);
      if (iMGlevel == MESH_0) DOFsPerPoint += solver_container[val_iInst][iMGlevel][ADJFEA_SOL]->GetnVar();
    }

    if (disc_adj_heat) {
      solver_container[val_iInst][iMGlevel][ADJHEAT_SOL] = new CDiscAdjSolver(geometry[val_iInst][iMGlevel], config, solver_container[val_iInst][iMGlevel][HEAT_SOL], RUNTIME_HEAT_SYS, iMGlevel);
      if (iMGlevel == MESH_0) DOFsPerPoint += solver_container[val_iInst][iMGlevel][ADJHEAT_SOL]->GetnVar();
    }
  }


  /*--- Check for restarts and use the LoadRestart() routines. ---*/

  bool update_geo = true;
  if (config->GetFSI_Simulation()) update_geo = false;

  Solver_Restart(solver_container, geometry, config, update_geo, val_iInst);

  /*--- Set up any necessary inlet profiles ---*/

  Inlet_Preprocessing(solver_container[val_iInst], geometry[val_iInst], config);

}

void CDriver::Inlet_Preprocessing(CSolver ***solver_container, CGeometry **geometry,
                                  CConfig *config) {

  bool euler, ns, turbulent,
  adj_euler, adj_ns, adj_turb,
  heat,
  fem,
  template_solver, disc_adj, disc_adj_fem, disc_adj_turb;
  int val_iter = 0;
  unsigned short iMesh;

  /*--- Initialize some useful booleans ---*/

  euler            = false;  ns              = false;  turbulent = false;
  adj_euler        = false;  adj_ns          = false;  adj_turb  = false;
  disc_adj         = false;
  fem              = false;  disc_adj_fem     = false;
  heat             = false;  disc_adj_turb    = false;
  template_solver  = false;

  /*--- Adjust iteration number for unsteady restarts. ---*/

  bool dual_time = ((config->GetUnsteady_Simulation() == DT_STEPPING_1ST) ||
                    (config->GetUnsteady_Simulation() == DT_STEPPING_2ND));
  bool time_stepping = config->GetUnsteady_Simulation() == TIME_STEPPING;
  bool adjoint = (config->GetDiscrete_Adjoint() || config->GetContinuous_Adjoint());

  if (dual_time) {
    if (adjoint) val_iter = SU2_TYPE::Int(config->GetUnst_AdjointIter())-1;
    else if (config->GetUnsteady_Simulation() == DT_STEPPING_1ST)
      val_iter = SU2_TYPE::Int(config->GetUnst_RestartIter())-1;
    else val_iter = SU2_TYPE::Int(config->GetUnst_RestartIter())-2;
  }

  if (time_stepping) {
    if (adjoint) val_iter = SU2_TYPE::Int(config->GetUnst_AdjointIter())-1;
    else val_iter = SU2_TYPE::Int(config->GetUnst_RestartIter())-1;
  }

  /*--- Assign booleans ---*/

  switch (config->GetKind_Solver()) {
    case TEMPLATE_SOLVER: template_solver = true; break;
    case EULER : euler = true; break;
    case NAVIER_STOKES: ns = true; break;
    case RANS : ns = true; turbulent = true; break;
    case HEAT_EQUATION_FVM: heat = true; break;
    case FEM_ELASTICITY: fem = true; break;
    case ADJ_EULER : euler = true; adj_euler = true; break;
    case ADJ_NAVIER_STOKES : ns = true; turbulent = (config->GetKind_Turb_Model() != NONE); adj_ns = true; break;
    case ADJ_RANS : ns = true; turbulent = true; adj_ns = true; adj_turb = (!config->GetFrozen_Visc_Cont()); break;
    case DISC_ADJ_EULER: euler = true; disc_adj = true; break;
    case DISC_ADJ_NAVIER_STOKES: ns = true; disc_adj = true; break;
    case DISC_ADJ_RANS: ns = true; turbulent = true; disc_adj = true; disc_adj_turb = (!config->GetFrozen_Visc_Disc()); break;
    case DISC_ADJ_FEM: fem = true; disc_adj_fem = true; break;
  }


  /*--- Load inlet profile files for any of the active solver containers. 
   Note that these routines fill the fine grid data structures for the markers
   and restrict values down to all coarser MG levels. ---*/

  if (config->GetInlet_Profile_From_File()) {

    /*--- Use LoadInletProfile() routines for the particular solver. ---*/

    if (rank == MASTER_NODE) {
      cout << endl;
      cout << "Reading inlet profile from file: ";
      cout << config->GetInlet_FileName() << endl;
    }
<<<<<<< HEAD
    if (turbulent) {
      if (dynamic_hybrid) {
        switch (config->GetKind_Hybrid_Blending()) {
          case RANS_ONLY: // Only the source numerics object is different.
            solver_container[iMGlevel][HYBRID_SOL] = new CHybridConvSolver(geometry[iMGlevel], config, iMGlevel);
            solver_container[iMGlevel][HYBRID_SOL]->AddHybridMediator(hybrid_mediator);
            break;
          case FULL_TRANSPORT:
            solver_container[iMGlevel][HYBRID_SOL] = new CHybridConvSolver(geometry[iMGlevel], config, iMGlevel);
            solver_container[iMGlevel][HYBRID_SOL]->AddHybridMediator(hybrid_mediator);
            break;
        }
      }

      if (spalart_allmaras || e_spalart_allmaras || comp_spalart_allmaras || e_comp_spalart_allmaras || neg_spalart_allmaras) {
        solver_container[iMGlevel][TURB_SOL] = new CTurbSASolver(geometry[iMGlevel], config, iMGlevel, solver_container[iMGlevel][FLOW_SOL]->GetFluidModel() );
        solver_container[iMGlevel][TURB_SOL]->AddHybridMediator(hybrid_mediator);
        solver_container[iMGlevel][FLOW_SOL]->Preprocessing(geometry[iMGlevel], solver_container[iMGlevel], config, iMGlevel, NO_RK_ITER, RUNTIME_FLOW_SYS, false);
        solver_container[iMGlevel][TURB_SOL]->Postprocessing(geometry[iMGlevel], solver_container[iMGlevel], config, iMGlevel);
      }
      else if (menter_sst) {
        solver_container[iMGlevel][TURB_SOL] = new CTurbSSTSolver(geometry[iMGlevel], config, iMGlevel);
        solver_container[iMGlevel][TURB_SOL]->AddHybridMediator(hybrid_mediator);
        solver_container[iMGlevel][FLOW_SOL]->Preprocessing(geometry[iMGlevel], solver_container[iMGlevel], config, iMGlevel, NO_RK_ITER, RUNTIME_FLOW_SYS, false);
        solver_container[iMGlevel][TURB_SOL]->Postprocessing(geometry[iMGlevel], solver_container[iMGlevel], config, iMGlevel);
      }
      else if (zetaf_ke) {
        solver_container[iMGlevel][TURB_SOL] = new CTurbKESolver(geometry[iMGlevel], config, iMGlevel);
        solver_container[iMGlevel][TURB_SOL]->AddHybridMediator(hybrid_mediator);
        solver_container[iMGlevel][FLOW_SOL]->Preprocessing(geometry[iMGlevel], solver_container[iMGlevel], config, iMGlevel, NO_RK_ITER, RUNTIME_FLOW_SYS, false);
        solver_container[iMGlevel][TURB_SOL]->Postprocessing(geometry[iMGlevel], solver_container[iMGlevel], config, iMGlevel);
      }
      if (transition) {
        solver_container[iMGlevel][TRANS_SOL] = new CTransLMSolver(geometry[iMGlevel], config, iMGlevel);
      }
=======

    bool no_profile = false;

    if (euler || ns || adj_euler || adj_ns || disc_adj) {
      solver_container[MESH_0][FLOW_SOL]->LoadInletProfile(geometry, solver_container, config, val_iter, FLOW_SOL, INLET_FLOW);
>>>>>>> 284b2a5b
    }
    if (turbulent || adj_turb || disc_adj_turb) {
      solver_container[MESH_0][TURB_SOL]->LoadInletProfile(geometry, solver_container, config, val_iter, TURB_SOL, INLET_FLOW);
    }

    if (template_solver) {
      no_profile = true;
    }
    if (heat) {
      no_profile = true;
    }
    if (fem) {
      no_profile = true;
    }
    if (disc_adj_fem) {
      no_profile = true;
    }

    /*--- Exit if profiles were requested for a solver that is not available. ---*/

    if (no_profile) {
      SU2_MPI::Error(string("Inlet profile specification via file (C++) has not been \n") +
                     string("implemented yet for this solver.\n") +
                     string("Please set SPECIFIED_INLET_PROFILE= NO and try again."), CURRENT_FUNCTION);
    }

  } else {

    /*--- Uniform inlets or python-customized inlets ---*/

    /* --- Initialize quantities for inlet boundary
     * This routine does not check if they python wrapper is being used to
     * set custom boundary conditions.  This is intentional; the
     * default values for python custom BCs are initialized with the default
     * values specified in the config (avoiding non physical values) --- */

<<<<<<< HEAD
  /*--- Initialize the averages ---*/

  for (iMGlevel = 0; iMGlevel <= config->GetnMGLevels(); iMGlevel++) {
    solver_container[iMGlevel][FLOW_SOL]->InitAverages();
    if (turbulent) {
      solver_container[iMGlevel][TURB_SOL]->InitAverages();
    }
  }


=======
    for (iMesh = 0; iMesh <= config->GetnMGLevels(); iMesh++) {
      for(unsigned short iMarker=0; iMarker < config->GetnMarker_All(); iMarker++) {
        if (euler || ns || adj_euler || adj_ns || disc_adj)
          solver_container[iMesh][FLOW_SOL]->SetUniformInlet(config, iMarker);
        if (turbulent)
          solver_container[iMesh][TURB_SOL]->SetUniformInlet(config, iMarker);
      }
    }
    
  }
  
>>>>>>> 284b2a5b
}

void CDriver::Solver_Restart(CSolver ****solver_container, CGeometry ***geometry,
                             CConfig *config, bool update_geo, unsigned short val_iInst) {

  bool euler, ns, turbulent,
  adj_euler, adj_ns, adj_turb,
  heat_fvm, fem, fem_euler, fem_ns, fem_dg_flow,
  template_solver, disc_adj, disc_adj_fem, disc_adj_turb, disc_adj_heat;
  int val_iter = 0;

  /*--- Initialize some useful booleans ---*/

  euler            = false;  ns           = false;  turbulent   = false;
  adj_euler        = false;  adj_ns       = false;  adj_turb    = false;
  fem_euler        = false;  fem_ns       = false;  fem_dg_flow = false;
  disc_adj         = false;
  fem              = false;  disc_adj_fem     = false;
  disc_adj_turb    = false;
  heat_fvm         = false;  disc_adj_heat    = false;
  template_solver  = false;

  /*--- Check for restarts and use the LoadRestart() routines. ---*/

  bool restart      = config->GetRestart();
  bool restart_flow = config->GetRestart_Flow();
  bool no_restart   = false;

  /*--- Adjust iteration number for unsteady restarts. ---*/

  bool dual_time = ((config->GetUnsteady_Simulation() == DT_STEPPING_1ST) ||
                    (config->GetUnsteady_Simulation() == DT_STEPPING_2ND));
  bool time_stepping = config->GetUnsteady_Simulation() == TIME_STEPPING;
  bool adjoint = (config->GetDiscrete_Adjoint() || config->GetContinuous_Adjoint());
  bool dynamic = (config->GetDynamic_Analysis() == DYNAMIC); // Dynamic simulation (FSI).
  const bool dynamic_hybrid = (config->GetKind_Hybrid_Blending() == DYNAMIC_HYBRID);

  if (dual_time) {
    if (adjoint) val_iter = SU2_TYPE::Int(config->GetUnst_AdjointIter())-1;
    else if (config->GetUnsteady_Simulation() == DT_STEPPING_1ST)
      val_iter = SU2_TYPE::Int(config->GetUnst_RestartIter())-1;
    else val_iter = SU2_TYPE::Int(config->GetUnst_RestartIter())-2;
  }

  if (time_stepping) {
    if (adjoint) val_iter = SU2_TYPE::Int(config->GetUnst_AdjointIter())-1;
    else val_iter = SU2_TYPE::Int(config->GetUnst_RestartIter())-1;
  }

  /*--- Assign booleans ---*/

  switch (config->GetKind_Solver()) {
    case TEMPLATE_SOLVER: template_solver = true; break;
    case EULER : euler = true; break;
    case NAVIER_STOKES: ns = true; heat_fvm = config->GetWeakly_Coupled_Heat(); break;
    case RANS : ns = true; turbulent = true; heat_fvm = config->GetWeakly_Coupled_Heat(); break;
    case FEM_EULER : fem_euler = true; break;
    case FEM_NAVIER_STOKES: fem_ns = true; break;
    case FEM_RANS : fem_ns = true; break;
    case FEM_LES : fem_ns = true; break;
    case HEAT_EQUATION_FVM: heat_fvm = true; break;
    case FEM_ELASTICITY: fem = true; break;
    case ADJ_EULER : euler = true; adj_euler = true; break;
    case ADJ_NAVIER_STOKES : ns = true; turbulent = (config->GetKind_Turb_Model() != NONE); adj_ns = true; break;
    case ADJ_RANS : ns = true; turbulent = true; adj_ns = true; adj_turb = (!config->GetFrozen_Visc_Cont()); break;
    case DISC_ADJ_EULER: euler = true; disc_adj = true; break;
    case DISC_ADJ_NAVIER_STOKES: ns = true; disc_adj = true; heat_fvm = config->GetWeakly_Coupled_Heat(); break;
    case DISC_ADJ_RANS: ns = true; turbulent = true; disc_adj = true; disc_adj_turb = (!config->GetFrozen_Visc_Disc()); heat_fvm = config->GetWeakly_Coupled_Heat(); break;
    case DISC_ADJ_FEM_EULER: fem_euler = true; disc_adj = true; break;
    case DISC_ADJ_FEM_NS: fem_ns = true; disc_adj = true; break;
    case DISC_ADJ_FEM_RANS: fem_ns = true; turbulent = true; disc_adj = true; disc_adj_turb = (!config->GetFrozen_Visc_Disc()); break;
    case DISC_ADJ_FEM: fem = true; disc_adj_fem = true; break;
    case DISC_ADJ_HEAT: heat_fvm = true; disc_adj_heat = true; break;

  }

  /*--- Determine the kind of FEM solver used for the flow. ---*/

  switch( config->GetKind_FEM_Flow() ) {
    case DG: fem_dg_flow = true; break;
  }

  /*--- Load restarts for any of the active solver containers. Note that
   these restart routines fill the fine grid and interpolate to all MG levels. ---*/

  if (restart || restart_flow) {
    if (euler || ns) {
      solver_container[val_iInst][MESH_0][FLOW_SOL]->LoadRestart(geometry[val_iInst], solver_container[val_iInst], config, val_iter, update_geo);
    }
    if (turbulent) {
      solver_container[val_iInst][MESH_0][TURB_SOL]->LoadRestart(geometry[val_iInst], solver_container[val_iInst], config, val_iter, update_geo);
    }
    if (dynamic_hybrid) {
      solver_container[MESH_0][HYBRID_SOL]->LoadRestart(geometry, solver_container, config, val_iter, update_geo);
    }
    if (fem) {
      if (dynamic) val_iter = SU2_TYPE::Int(config->GetDyn_RestartIter())-1;
      solver_container[val_iInst][MESH_0][FEA_SOL]->LoadRestart(geometry[val_iInst], solver_container[val_iInst], config, val_iter, update_geo);
    }
    if (fem_euler || fem_ns) {
      if (fem_dg_flow)
        solver_container[val_iInst][MESH_0][FLOW_SOL]->LoadRestart(geometry[val_iInst], solver_container[val_iInst], config, val_iter, update_geo);
    }
    if (heat_fvm) {
      solver_container[val_iInst][MESH_0][HEAT_SOL]->LoadRestart(geometry[val_iInst], solver_container[val_iInst], config, val_iter, update_geo);
    }
  }

  if (restart) {
    if (template_solver) {
      no_restart = true;
    }
    if (heat_fvm) {
      solver_container[val_iInst][MESH_0][HEAT_SOL]->LoadRestart(geometry[val_iInst], solver_container[val_iInst], config, val_iter, update_geo);
    }
    if (adj_euler || adj_ns) {
      solver_container[val_iInst][MESH_0][ADJFLOW_SOL]->LoadRestart(geometry[val_iInst], solver_container[val_iInst], config, val_iter, update_geo);
    }
    if (adj_turb) {
      no_restart = true;
    }
    if (disc_adj) {
      solver_container[val_iInst][MESH_0][ADJFLOW_SOL]->LoadRestart(geometry[val_iInst], solver_container[val_iInst], config, val_iter, update_geo);
      if (disc_adj_turb)
        solver_container[val_iInst][MESH_0][ADJTURB_SOL]->LoadRestart(geometry[val_iInst], solver_container[val_iInst], config, val_iter, update_geo);
      if (disc_adj_heat)
        solver_container[val_iInst][MESH_0][ADJHEAT_SOL]->LoadRestart(geometry[val_iInst], solver_container[val_iInst], config, val_iter, update_geo);
    }
    if (disc_adj_fem) {
        if (dynamic) val_iter = SU2_TYPE::Int(config->GetDyn_RestartIter())-1;
        solver_container[val_iInst][MESH_0][ADJFEA_SOL]->LoadRestart(geometry[val_iInst], solver_container[val_iInst], config, val_iter, update_geo);
    }
    if (disc_adj_heat) {
      solver_container[val_iInst][MESH_0][ADJHEAT_SOL]->LoadRestart(geometry[val_iInst], solver_container[val_iInst], config, val_iter, update_geo);
    }
  }

  /*--- Exit if a restart was requested for a solver that is not available. ---*/

  if (no_restart) {
    SU2_MPI::Error(string("A restart capability has not been implemented yet for this solver.\n") +
                   string("Please set RESTART_SOL= NO and try again."), CURRENT_FUNCTION);
  }

  /*--- Think about calls to pre / post-processing here, plus realizability checks. ---*/
  

}

void CDriver::Solver_Postprocessing(CSolver ****solver_container, CGeometry **geometry,
                                    CConfig *config, unsigned short val_iInst) {
  unsigned short iMGlevel;
  bool euler, ns, turbulent,
  adj_euler, adj_ns, adj_turb,
<<<<<<< HEAD
  poisson, wave, heat, heat_fvm, fem,
  spalart_allmaras, neg_spalart_allmaras, menter_sst, zetaf_ke, transition,
  template_solver, disc_adj, disc_adj_turb, disc_adj_fem,
=======
  heat_fvm, fem,
  spalart_allmaras, neg_spalart_allmaras, menter_sst, transition,
  template_solver, disc_adj, disc_adj_turb, disc_adj_fem, disc_adj_heat,
>>>>>>> 284b2a5b
  e_spalart_allmaras, comp_spalart_allmaras, e_comp_spalart_allmaras;

  /*--- Initialize some useful booleans ---*/
  
  euler            = false;  ns              = false;  turbulent = false;
  adj_euler        = false;  adj_ns          = false;  adj_turb  = false;
  spalart_allmaras = false;  menter_sst      = false;  disc_adj_turb = false;
<<<<<<< HEAD
  zetaf_ke         = false;
  poisson          = false;  neg_spalart_allmaras = false;
  wave             = false;  disc_adj        = false;
=======
  neg_spalart_allmaras = false;
  disc_adj        = false;
>>>>>>> 284b2a5b
  fem              = false;  disc_adj_fem    = false;
  heat_fvm        = false;   disc_adj_heat   = false;
  transition       = false;
  template_solver  = false;
  e_spalart_allmaras = false; comp_spalart_allmaras = false; e_comp_spalart_allmaras = false;

  /*--- Assign booleans ---*/
  
  switch (config->GetKind_Solver()) {
    case TEMPLATE_SOLVER: template_solver = true; break;
    case EULER : euler = true; break;
    case NAVIER_STOKES: ns = true; heat_fvm = config->GetWeakly_Coupled_Heat(); break;
    case RANS : ns = true; turbulent = true; if (config->GetKind_Trans_Model() == LM) transition = true; heat_fvm = config->GetWeakly_Coupled_Heat(); break;
    case FEM_EULER : euler = true; break;
    case FEM_NAVIER_STOKES:
    case FEM_LES: ns = true; break;
    case FEM_RANS: ns = true; turbulent = true; if (config->GetKind_Trans_Model() == LM) transition = true; break;
    case HEAT_EQUATION_FVM: heat_fvm = true; break;
    case FEM_ELASTICITY: fem = true; break;
    case ADJ_EULER : euler = true; adj_euler = true; break;
    case ADJ_NAVIER_STOKES : ns = true; turbulent = (config->GetKind_Turb_Model() != NONE); adj_ns = true; break;
    case ADJ_RANS : ns = true; turbulent = true; adj_ns = true; adj_turb = (!config->GetFrozen_Visc_Cont()); break;
    case DISC_ADJ_EULER: euler = true; disc_adj = true; break;
    case DISC_ADJ_NAVIER_STOKES: ns = true; disc_adj = true; heat_fvm = config->GetWeakly_Coupled_Heat(); break;
    case DISC_ADJ_RANS: ns = true; turbulent = true; disc_adj = true; disc_adj_turb = (!config->GetFrozen_Visc_Disc()); heat_fvm = config->GetWeakly_Coupled_Heat(); break;
    case DISC_ADJ_FEM_EULER: euler = true; disc_adj = true; break;
    case DISC_ADJ_FEM_NS: ns = true; disc_adj = true; break;
    case DISC_ADJ_FEM_RANS: ns = true; turbulent = true; disc_adj = true; disc_adj_turb = (!config->GetFrozen_Visc_Disc()); break;
    case DISC_ADJ_FEM: fem = true; disc_adj_fem = true; break;
    case DISC_ADJ_HEAT: heat_fvm = true; disc_adj_heat = true; break;
  }
  
  /*--- Assign turbulence model booleans ---*/
  
  if (turbulent) {
    switch (config->GetKind_Turb_Model()) {
    case SA:     spalart_allmaras = true;     break;
    case SA_NEG: neg_spalart_allmaras = true; break;
    case SST:    menter_sst = true;           break;
    case SA_E: e_spalart_allmaras = true; break;
    case SA_COMP: comp_spalart_allmaras = true; break;
    case SA_E_COMP: e_comp_spalart_allmaras = true; break;
    case KE:     zetaf_ke = true;             break;
    }
  }
  const bool dynamic_hybrid = (config->GetKind_HybridRANSLES() == DYNAMIC_HYBRID);
  
  /*--- Definition of the Class for the solution: solver_container[DOMAIN][MESH_LEVEL][EQUATION]. Note that euler, ns
   and potential are incompatible, they use the same position in sol container ---*/
  
  for (iMGlevel = 0; iMGlevel <= config->GetnMGLevels(); iMGlevel++) {
    
    /*--- DeAllocate solution for a template problem ---*/
    
    if (template_solver) {
      delete solver_container[val_iInst][iMGlevel][TEMPLATE_SOL];
    }

    /*--- DeAllocate solution for adjoint problem ---*/
    
    if (adj_euler || adj_ns || disc_adj) {
      delete solver_container[val_iInst][iMGlevel][ADJFLOW_SOL];
      if (disc_adj_turb || adj_turb) {
        delete solver_container[val_iInst][iMGlevel][ADJTURB_SOL];
      }
      if (heat_fvm) {
        delete solver_container[val_iInst][iMGlevel][ADJHEAT_SOL];
      }
    }

    if (disc_adj_heat) {
      delete solver_container[val_iInst][iMGlevel][ADJHEAT_SOL];
    }

    /*--- DeAllocate solution for direct problem ---*/
    
    if (euler || ns) {
      delete solver_container[val_iInst][iMGlevel][FLOW_SOL];
    }

    if (turbulent) {
<<<<<<< HEAD
      if (spalart_allmaras || neg_spalart_allmaras || menter_sst ||
          e_spalart_allmaras || comp_spalart_allmaras ||
          e_comp_spalart_allmaras || zetaf_ke) {
        delete solver_container[iMGlevel][TURB_SOL];
=======
      if (spalart_allmaras || neg_spalart_allmaras || menter_sst || e_spalart_allmaras || comp_spalart_allmaras || e_comp_spalart_allmaras) {
        delete solver_container[val_iInst][iMGlevel][TURB_SOL];
>>>>>>> 284b2a5b
      }
      if (transition) {
        delete solver_container[val_iInst][iMGlevel][TRANS_SOL];
      }
    }
    if (heat_fvm) {
      delete solver_container[val_iInst][iMGlevel][HEAT_SOL];
    }
    if (fem) {
      delete solver_container[val_iInst][iMGlevel][FEA_SOL];
    }
    if (dynamic_hybrid) {
      delete solver_container[iMGlevel][HYBRID_SOL];
    }
    if (disc_adj_fem) {
      delete solver_container[val_iInst][iMGlevel][ADJFEA_SOL];
    }
    
    delete [] solver_container[val_iInst][iMGlevel];
  }
  
  delete [] solver_container[val_iInst];

}

void CDriver::Integration_Preprocessing(CIntegration ***integration_container,
    CGeometry ***geometry, CConfig *config, unsigned short val_iInst) {

  bool euler, adj_euler, ns, adj_ns, turbulent, adj_turb, fem,
      fem_euler, fem_ns, fem_turbulent,
      heat_fvm, template_solver, transition, disc_adj, disc_adj_fem, disc_adj_heat;

<<<<<<< HEAD
  bool euler, adj_euler, ns, adj_ns, turbulent, adj_turb, poisson, wave, fem,
      heat, heat_fvm, template_solver, transition, disc_adj, disc_adj_fem;

=======
>>>>>>> 284b2a5b
  /*--- Initialize some useful booleans ---*/
  euler            = false; adj_euler        = false;
  ns               = false; adj_ns           = false;
  turbulent        = false; adj_turb         = false;
  disc_adj         = false;
  fem_euler        = false;
  fem_ns           = false;
  fem_turbulent    = false;
  heat_fvm         = false; disc_adj_heat    = false;
  fem 			       = false; disc_adj_fem     = false;
  transition       = false;
  template_solver  = false;

  /*--- Assign booleans ---*/
  switch (config->GetKind_Solver()) {
    case TEMPLATE_SOLVER: template_solver = true; break;
    case EULER : euler = true; break;
    case NAVIER_STOKES: ns = true;  heat_fvm = config->GetWeakly_Coupled_Heat(); break;
    case RANS : ns = true; turbulent = true; if (config->GetKind_Trans_Model() == LM) transition = true; heat_fvm = config->GetWeakly_Coupled_Heat(); break;
    case FEM_EULER : fem_euler = true; break;
    case FEM_NAVIER_STOKES: fem_ns = true; break;
    case FEM_RANS : fem_ns = true; fem_turbulent = true; break;
    case FEM_LES :  fem_ns = true; break;
    case HEAT_EQUATION_FVM: heat_fvm = true; break;
    case FEM_ELASTICITY: fem = true; break;
    case ADJ_EULER : euler = true; adj_euler = true; break;
    case ADJ_NAVIER_STOKES : ns = true; turbulent = (config->GetKind_Turb_Model() != NONE); adj_ns = true; break;
    case ADJ_RANS : ns = true; turbulent = true; adj_ns = true; adj_turb = (!config->GetFrozen_Visc_Cont()); break;
    case DISC_ADJ_EULER : euler = true; disc_adj = true; break;
    case DISC_ADJ_FEM_EULER: fem_euler = true; disc_adj = true; break;
    case DISC_ADJ_FEM_NS: fem_ns = true; disc_adj = true; break;
    case DISC_ADJ_FEM_RANS: fem_ns = true; fem_turbulent = true; disc_adj = true; break;
    case DISC_ADJ_NAVIER_STOKES: ns = true; disc_adj = true; heat_fvm = config->GetWeakly_Coupled_Heat(); break;
    case DISC_ADJ_RANS : ns = true; turbulent = true; disc_adj = true; heat_fvm = config->GetWeakly_Coupled_Heat(); break;
    case DISC_ADJ_FEM: fem = true; disc_adj_fem = true; break;
    case DISC_ADJ_HEAT: heat_fvm = true; disc_adj_heat = true; break;
  }
  const bool dynamic_hybrid = (config->GetKind_HybridRANSLES() == DYNAMIC_HYBRID);

  /*--- Allocate solution for a template problem ---*/
  if (template_solver) integration_container[val_iInst][TEMPLATE_SOL] = new CSingleGridIntegration(config);

  /*--- Allocate solution for direct problem ---*/
<<<<<<< HEAD
  if (euler) integration_container[FLOW_SOL] = new CMultiGridIntegration(config);
  if (ns) integration_container[FLOW_SOL] = new CMultiGridIntegration(config);
  if (turbulent) integration_container[TURB_SOL] = new CSingleGridIntegration(config);
  if (transition) integration_container[TRANS_SOL] = new CSingleGridIntegration(config);
  if (dynamic_hybrid) integration_container[HYBRID_SOL] = new CSingleGridIntegration(config);
  if (poisson) integration_container[POISSON_SOL] = new CSingleGridIntegration(config);
  if (wave) integration_container[WAVE_SOL] = new CSingleGridIntegration(config);
  if (heat || heat_fvm) integration_container[HEAT_SOL] = new CSingleGridIntegration(config);
  if (fem) integration_container[FEA_SOL] = new CStructuralIntegration(config);
=======
  if (euler) integration_container[val_iInst][FLOW_SOL] = new CMultiGridIntegration(config);
  if (ns) integration_container[val_iInst][FLOW_SOL] = new CMultiGridIntegration(config);
  if (turbulent) integration_container[val_iInst][TURB_SOL] = new CSingleGridIntegration(config);
  if (transition) integration_container[val_iInst][TRANS_SOL] = new CSingleGridIntegration(config);
  if (heat_fvm) integration_container[val_iInst][HEAT_SOL] = new CSingleGridIntegration(config);
  if (fem) integration_container[val_iInst][FEA_SOL] = new CStructuralIntegration(config);

  /*--- Allocate integration container for finite element flow solver. ---*/

  if (fem_euler) integration_container[val_iInst][FLOW_SOL] = new CFEM_DG_Integration(config);
  if (fem_ns)    integration_container[val_iInst][FLOW_SOL] = new CFEM_DG_Integration(config);
  //if (fem_turbulent) integration_container[val_iInst][FEM_TURB_SOL] = new CSingleGridIntegration(config);

  if (fem_turbulent)
    SU2_MPI::Error("No turbulent FEM solver yet", CURRENT_FUNCTION);
>>>>>>> 284b2a5b

  /*--- Allocate solution for adjoint problem ---*/
  if (adj_euler) integration_container[val_iInst][ADJFLOW_SOL] = new CMultiGridIntegration(config);
  if (adj_ns) integration_container[val_iInst][ADJFLOW_SOL] = new CMultiGridIntegration(config);
  if (adj_turb) integration_container[val_iInst][ADJTURB_SOL] = new CSingleGridIntegration(config);

  if (disc_adj) integration_container[val_iInst][ADJFLOW_SOL] = new CIntegration(config);
  if (disc_adj_fem) integration_container[val_iInst][ADJFEA_SOL] = new CIntegration(config);
  if (disc_adj_heat) integration_container[val_iInst][ADJHEAT_SOL] = new CIntegration(config);

}

void CDriver::Integration_Postprocessing(CIntegration ***integration_container,
    CGeometry **geometry, CConfig *config, unsigned short val_iInst) {
  bool euler, adj_euler, ns, adj_ns, turbulent, adj_turb, fem,
      fem_euler, fem_ns, fem_turbulent,
      heat_fvm, template_solver, transition, disc_adj, disc_adj_fem, disc_adj_heat;

  /*--- Initialize some useful booleans ---*/
  euler            = false; adj_euler        = false;
  ns               = false; adj_ns           = false;
  turbulent        = false; adj_turb         = false;
  disc_adj         = false;
  fem_euler        = false;
  fem_ns           = false;
  fem_turbulent    = false;
  heat_fvm         = false; disc_adj_heat    = false;
  fem              = false; disc_adj_fem     = false;
  transition       = false;
  template_solver  = false;

  /*--- Assign booleans ---*/
  switch (config->GetKind_Solver()) {
    case TEMPLATE_SOLVER: template_solver = true; break;
    case EULER : euler = true; break;
    case NAVIER_STOKES: ns = true; heat_fvm = config->GetWeakly_Coupled_Heat(); break;
    case RANS : ns = true; turbulent = true; if (config->GetKind_Trans_Model() == LM) transition = true; heat_fvm = config->GetWeakly_Coupled_Heat(); break;
    case FEM_EULER : fem_euler = true; break;
    case FEM_NAVIER_STOKES: fem_ns = true; break;
    case FEM_RANS : fem_ns = true; fem_turbulent = true; break;
    case FEM_LES :  fem_ns = true; break;
    case HEAT_EQUATION_FVM: heat_fvm = true; break;
    case FEM_ELASTICITY: fem = true; break;
    case ADJ_EULER : euler = true; adj_euler = true; break;
    case ADJ_NAVIER_STOKES : ns = true; turbulent = (config->GetKind_Turb_Model() != NONE); adj_ns = true; break;
    case ADJ_RANS : ns = true; turbulent = true; adj_ns = true; adj_turb = (!config->GetFrozen_Visc_Cont()); break;
    case DISC_ADJ_EULER : euler = true; disc_adj = true; break;
    case DISC_ADJ_NAVIER_STOKES: ns = true; disc_adj = true; heat_fvm = config->GetWeakly_Coupled_Heat(); break;
    case DISC_ADJ_RANS : ns = true; turbulent = true; disc_adj = true; heat_fvm = config->GetWeakly_Coupled_Heat(); break;
    case DISC_ADJ_FEM_EULER: fem_euler = true; disc_adj = true; break;
    case DISC_ADJ_FEM_NS: fem_ns = true; disc_adj = true; break;
    case DISC_ADJ_FEM_RANS: fem_ns = true; fem_turbulent = true; disc_adj = true; break;
    case DISC_ADJ_FEM: fem = true; disc_adj_fem = true; break;
    case DISC_ADJ_HEAT: heat_fvm = true; disc_adj_heat = true; break;
  }
  const bool dynamic_hybrid = (config->GetKind_HybridRANSLES() == DYNAMIC_HYBRID);

  /*--- DeAllocate solution for a template problem ---*/
  if (template_solver) integration_container[val_iInst][TEMPLATE_SOL] = new CSingleGridIntegration(config);

  /*--- DeAllocate solution for direct problem ---*/
<<<<<<< HEAD
  if (euler || ns) delete integration_container[FLOW_SOL];
  if (turbulent) delete integration_container[TURB_SOL];
  if (transition) delete integration_container[TRANS_SOL];
  if (poisson) delete integration_container[POISSON_SOL];
  if (wave) delete integration_container[WAVE_SOL];
  if (heat || heat_fvm) delete integration_container[HEAT_SOL];
  if (fem) delete integration_container[FEA_SOL];
  if (disc_adj_fem) delete integration_container[ADJFEA_SOL];
  if (dynamic_hybrid) delete integration_container[HYBRID_SOL];
=======
  if (euler || ns) delete integration_container[val_iInst][FLOW_SOL];
  if (turbulent) delete integration_container[val_iInst][TURB_SOL];
  if (transition) delete integration_container[val_iInst][TRANS_SOL];
  if (heat_fvm) delete integration_container[val_iInst][HEAT_SOL];
  if (fem) delete integration_container[val_iInst][FEA_SOL];
  if (disc_adj_fem) delete integration_container[val_iInst][ADJFEA_SOL];
  if (disc_adj_heat) delete integration_container[val_iInst][ADJHEAT_SOL];
>>>>>>> 284b2a5b

  /*--- DeAllocate solution for adjoint problem ---*/
  if (adj_euler || adj_ns || disc_adj) delete integration_container[val_iInst][ADJFLOW_SOL];
  if (adj_turb) delete integration_container[val_iInst][ADJTURB_SOL];

  /*--- DeAllocate integration container for finite element flow solver. ---*/
  if (fem_euler || fem_ns) delete integration_container[val_iInst][FLOW_SOL];
  //if (fem_turbulent)     delete integration_container[val_iInst][FEM_TURB_SOL];

  if (fem_turbulent)
    SU2_MPI::Error("No turbulent FEM solver yet", CURRENT_FUNCTION);

  delete [] integration_container[val_iInst];
}

void CDriver::Numerics_Preprocessing(CNumerics *****numerics_container,
                                     CSolver ****solver_container, CGeometry ***geometry,
                                     CConfig *config, unsigned short val_iInst) {

  unsigned short iMGlevel, iSol, nDim,
  
  nVar_Template         = 0,
  nVar_Flow             = 0,
  nVar_Trans            = 0,
  nVar_Turb             = 0,
  nVar_Adj_Flow         = 0,
  nVar_Adj_Turb         = 0,
<<<<<<< HEAD
  nVar_Hybrid           = 0,
  nVar_Poisson          = 0,
=======
>>>>>>> 284b2a5b
  nVar_FEM              = 0,
  nVar_Heat             = 0;
  
  su2double *constants = NULL;
  
  bool
  euler, adj_euler,
  ns, adj_ns,
  turbulent, adj_turb,
<<<<<<< HEAD
  spalart_allmaras, neg_spalart_allmaras, menter_sst, zetaf_ke,
  poisson,
  wave,
=======
  fem_euler, fem_ns, fem_turbulent,
  spalart_allmaras, neg_spalart_allmaras, menter_sst,
>>>>>>> 284b2a5b
  fem,
  heat_fvm,
  transition,
  template_solver;
  bool e_spalart_allmaras, comp_spalart_allmaras, e_comp_spalart_allmaras;
  
  bool compressible = (config->GetKind_Regime() == COMPRESSIBLE);
  bool incompressible = (config->GetKind_Regime() == INCOMPRESSIBLE);
  bool ideal_gas = (config->GetKind_FluidModel() == STANDARD_AIR || config->GetKind_FluidModel() == IDEAL_GAS );
  bool roe_low_dissipation = config->GetKind_RoeLowDiss() != NO_ROELOWDISS;
  
  /*--- Initialize some useful booleans ---*/
  euler            = false; ns     = false; turbulent     = false;
  fem_euler        = false; fem_ns = false; fem_turbulent = false;
  adj_euler        = false;   adj_ns           = false;   adj_turb         = false;
  heat_fvm         = false;
  fem              = false;
  spalart_allmaras = false; neg_spalart_allmaras = false;	menter_sst       = false;
  zetaf_ke         = false;
  transition       = false;
  template_solver  = false;
  e_spalart_allmaras = false; comp_spalart_allmaras = false; e_comp_spalart_allmaras = false;
  
  /*--- Assign booleans ---*/
  switch (config->GetKind_Solver()) {
    case TEMPLATE_SOLVER: template_solver = true; break;
    case EULER : case DISC_ADJ_EULER: euler = true; break;
    case NAVIER_STOKES: case DISC_ADJ_NAVIER_STOKES: ns = true; heat_fvm = config->GetWeakly_Coupled_Heat(); break;
    case RANS : case DISC_ADJ_RANS:  ns = true; turbulent = true; if (config->GetKind_Trans_Model() == LM) transition = true; heat_fvm = config->GetWeakly_Coupled_Heat(); break;
    case FEM_EULER : case DISC_ADJ_FEM_EULER : fem_euler = true; break;
    case FEM_NAVIER_STOKES: case DISC_ADJ_FEM_NS : fem_ns = true; break;
    case FEM_RANS : case DISC_ADJ_FEM_RANS : fem_ns = true; fem_turbulent = true; break;
    case FEM_LES :  fem_ns = true; break;
    case HEAT_EQUATION_FVM: heat_fvm = true; break;
    case FEM_ELASTICITY: case DISC_ADJ_FEM: fem = true; break;
    case ADJ_EULER : euler = true; adj_euler = true; break;
    case ADJ_NAVIER_STOKES : ns = true; turbulent = (config->GetKind_Turb_Model() != NONE); adj_ns = true; break;
    case ADJ_RANS : ns = true; turbulent = true; adj_ns = true; adj_turb = (!config->GetFrozen_Visc_Cont()); break;
  }
  
  /*--- Assign turbulence model booleans ---*/
<<<<<<< HEAD
  
  if (turbulent) {
=======

  if (turbulent || fem_turbulent)
>>>>>>> 284b2a5b
    switch (config->GetKind_Turb_Model()) {
      case SA:     spalart_allmaras = true;     break;
      case SA_NEG: neg_spalart_allmaras = true; break;
      case SA_E:   e_spalart_allmaras = true; break;
      case SA_COMP:   comp_spalart_allmaras = true; break;
      case SA_E_COMP:   e_comp_spalart_allmaras = true; break;
<<<<<<< HEAD
      case SST:    menter_sst = true; constants = solver_container[MESH_0][TURB_SOL]->GetConstants(); break;
      case KE:     zetaf_ke = true; constants = solver_container[MESH_0][TURB_SOL]->GetConstants(); break;
=======
      case SST:    menter_sst = true; constants = solver_container[val_iInst][MESH_0][TURB_SOL]->GetConstants(); break;
>>>>>>> 284b2a5b
      default: SU2_MPI::Error("Specified turbulence model unavailable or none selected", CURRENT_FUNCTION); break;
    }
  }
  const bool dynamic_hybrid = (config->GetKind_HybridRANSLES() == DYNAMIC_HYBRID);
  
  /*--- Number of variables for the template ---*/
  
  if (template_solver) nVar_Flow = solver_container[val_iInst][MESH_0][FLOW_SOL]->GetnVar();
  
  /*--- Number of variables for direct problem ---*/

  if (euler)        nVar_Flow = solver_container[val_iInst][MESH_0][FLOW_SOL]->GetnVar();
  if (ns)           nVar_Flow = solver_container[val_iInst][MESH_0][FLOW_SOL]->GetnVar();
  if (turbulent)    nVar_Turb = solver_container[val_iInst][MESH_0][TURB_SOL]->GetnVar();
  if (transition)   nVar_Trans = solver_container[val_iInst][MESH_0][TRANS_SOL]->GetnVar();

  if (fem_euler)        nVar_Flow = solver_container[val_iInst][MESH_0][FLOW_SOL]->GetnVar();
  if (fem_ns)           nVar_Flow = solver_container[val_iInst][MESH_0][FLOW_SOL]->GetnVar();
  //if (fem_turbulent)    nVar_Turb = solver_container[val_iInst][MESH_0][FEM_TURB_SOL]->GetnVar();
  
<<<<<<< HEAD
  if (euler)        nVar_Flow = solver_container[MESH_0][FLOW_SOL]->GetnVar();
  if (ns)           nVar_Flow = solver_container[MESH_0][FLOW_SOL]->GetnVar();
  if (turbulent)    nVar_Turb = solver_container[MESH_0][TURB_SOL]->GetnVar();
  if (dynamic_hybrid) nVar_Hybrid = solver_container[MESH_0][HYBRID_SOL]->GetnVar();
  if (transition)   nVar_Trans = solver_container[MESH_0][TRANS_SOL]->GetnVar();
  if (poisson)      nVar_Poisson = solver_container[MESH_0][POISSON_SOL]->GetnVar();
  
  if (wave)         nVar_Wave = solver_container[MESH_0][WAVE_SOL]->GetnVar();
  if (fem)          nVar_FEM = solver_container[MESH_0][FEA_SOL]->GetnVar();
  if (heat)         nVar_Heat = solver_container[MESH_0][HEAT_SOL]->GetnVar();
  if (heat_fvm)     nVar_Heat = solver_container[MESH_0][HEAT_SOL]->GetnVar();
  
=======
  if (fem)          nVar_FEM = solver_container[val_iInst][MESH_0][FEA_SOL]->GetnVar();
  if (heat_fvm)     nVar_Heat = solver_container[val_iInst][MESH_0][HEAT_SOL]->GetnVar();

>>>>>>> 284b2a5b
  /*--- Number of variables for adjoint problem ---*/
  
  if (adj_euler)        nVar_Adj_Flow = solver_container[val_iInst][MESH_0][ADJFLOW_SOL]->GetnVar();
  if (adj_ns)           nVar_Adj_Flow = solver_container[val_iInst][MESH_0][ADJFLOW_SOL]->GetnVar();
  if (adj_turb)         nVar_Adj_Turb = solver_container[val_iInst][MESH_0][ADJTURB_SOL]->GetnVar();
  
  /*--- Number of dimensions ---*/
  
  nDim = geometry[val_iInst][MESH_0]->GetnDim();
  
  /*--- Definition of the Class for the numerical method: numerics_container[INSTANCE_LEVEL][MESH_LEVEL][EQUATION][EQ_TERM] ---*/
  if (fem){
    for (iMGlevel = 0; iMGlevel <= config->GetnMGLevels(); iMGlevel++) {
      numerics_container[val_iInst][iMGlevel] = new CNumerics** [MAX_SOLS];
      for (iSol = 0; iSol < MAX_SOLS; iSol++)
        numerics_container[val_iInst][iMGlevel][iSol] = new CNumerics* [MAX_TERMS_FEA];
    }
  }
  else{
    for (iMGlevel = 0; iMGlevel <= config->GetnMGLevels(); iMGlevel++) {
      numerics_container[val_iInst][iMGlevel] = new CNumerics** [MAX_SOLS];
      for (iSol = 0; iSol < MAX_SOLS; iSol++)
        numerics_container[val_iInst][iMGlevel][iSol] = new CNumerics* [MAX_TERMS];
    }
  }
  
  /*--- Solver definition for the template problem ---*/
  if (template_solver) {
    
    /*--- Definition of the convective scheme for each equation and mesh level ---*/
    switch (config->GetKind_ConvNumScheme_Template()) {
      case SPACE_CENTERED : case SPACE_UPWIND :
        for (iMGlevel = 0; iMGlevel <= config->GetnMGLevels(); iMGlevel++)
          numerics_container[val_iInst][iMGlevel][TEMPLATE_SOL][CONV_TERM] = new CConvective_Template(nDim, nVar_Template, config);
        break;
      default : SU2_MPI::Error("Convective scheme not implemented (template_solver).", CURRENT_FUNCTION); break;
    }
    
    /*--- Definition of the viscous scheme for each equation and mesh level ---*/
    for (iMGlevel = 0; iMGlevel <= config->GetnMGLevels(); iMGlevel++)
      numerics_container[val_iInst][iMGlevel][TEMPLATE_SOL][VISC_TERM] = new CViscous_Template(nDim, nVar_Template, config);
    
    /*--- Definition of the source term integration scheme for each equation and mesh level ---*/
    for (iMGlevel = 0; iMGlevel <= config->GetnMGLevels(); iMGlevel++)
      numerics_container[val_iInst][iMGlevel][TEMPLATE_SOL][SOURCE_FIRST_TERM] = new CSource_Template(nDim, nVar_Template, config);
    
    /*--- Definition of the boundary condition method ---*/
    for (iMGlevel = 0; iMGlevel <= config->GetnMGLevels(); iMGlevel++) {
      numerics_container[val_iInst][iMGlevel][TEMPLATE_SOL][CONV_BOUND_TERM] = new CConvective_Template(nDim, nVar_Template, config);
    }
    
  }
  
  /*--- Solver definition for the Potential, Euler, Navier-Stokes problems ---*/
  if ((euler) || (ns)) {
    
    /*--- Definition of the convective scheme for each equation and mesh level ---*/
    switch (config->GetKind_ConvNumScheme_Flow()) {
      case NO_CONVECTIVE :
        SU2_MPI::Error("No convective scheme.", CURRENT_FUNCTION);
        break;
        
      case SPACE_CENTERED :
        if (compressible) {
          /*--- Compressible flow ---*/
          switch (config->GetKind_Centered_Flow()) {
            case NO_CENTERED : cout << "No centered scheme." << endl; break;
            case LAX : numerics_container[val_iInst][MESH_0][FLOW_SOL][CONV_TERM] = new CCentLax_Flow(nDim, nVar_Flow, config); break;
            case JST : numerics_container[val_iInst][MESH_0][FLOW_SOL][CONV_TERM] = new CCentJST_Flow(nDim, nVar_Flow, config); break;
            case JST_KE : numerics_container[val_iInst][MESH_0][FLOW_SOL][CONV_TERM] = new CCentJST_KE_Flow(nDim, nVar_Flow, config); break;
            default : SU2_MPI::Error("Centered scheme not implemented.", CURRENT_FUNCTION); break;
          }
          
          for (iMGlevel = 1; iMGlevel <= config->GetnMGLevels(); iMGlevel++)
            numerics_container[val_iInst][iMGlevel][FLOW_SOL][CONV_TERM] = new CCentLax_Flow(nDim, nVar_Flow, config);
          
          /*--- Definition of the boundary condition method ---*/
          for (iMGlevel = 0; iMGlevel <= config->GetnMGLevels(); iMGlevel++)
            numerics_container[val_iInst][iMGlevel][FLOW_SOL][CONV_BOUND_TERM] = new CUpwRoe_Flow(nDim, nVar_Flow, config, false);
          
        }
        if (incompressible) {
          /*--- Incompressible flow, use preconditioning method ---*/
          switch (config->GetKind_Centered_Flow()) {
            case NO_CENTERED : cout << "No centered scheme." << endl; break;
            case LAX : numerics_container[val_iInst][MESH_0][FLOW_SOL][CONV_TERM] = new CCentLaxInc_Flow(nDim, nVar_Flow, config); break;
            case JST : numerics_container[val_iInst][MESH_0][FLOW_SOL][CONV_TERM] = new CCentJSTInc_Flow(nDim, nVar_Flow, config); break;
            default : SU2_MPI::Error("Centered scheme not implemented.\n Currently, only JST and LAX-FRIEDRICH are available for incompressible flows.", CURRENT_FUNCTION); break;
          }
          for (iMGlevel = 1; iMGlevel <= config->GetnMGLevels(); iMGlevel++)
            numerics_container[val_iInst][iMGlevel][FLOW_SOL][CONV_TERM] = new CCentLaxInc_Flow(nDim, nVar_Flow, config);
          
          /*--- Definition of the boundary condition method ---*/
          for (iMGlevel = 0; iMGlevel <= config->GetnMGLevels(); iMGlevel++)
            numerics_container[val_iInst][iMGlevel][FLOW_SOL][CONV_BOUND_TERM] = new CUpwFDSInc_Flow(nDim, nVar_Flow, config);
          
        }
        break;
      case SPACE_UPWIND :
        if (compressible) {
          /*--- Compressible flow ---*/
          switch (config->GetKind_Upwind_Flow()) {
            case NO_UPWIND : cout << "No upwind scheme." << endl; break;
            case ROE:
              if (ideal_gas) {
                
                for (iMGlevel = 0; iMGlevel <= config->GetnMGLevels(); iMGlevel++) {
                  numerics_container[val_iInst][iMGlevel][FLOW_SOL][CONV_TERM] = new CUpwRoe_Flow(nDim, nVar_Flow, config, roe_low_dissipation);
                  numerics_container[val_iInst][iMGlevel][FLOW_SOL][CONV_BOUND_TERM] = new CUpwRoe_Flow(nDim, nVar_Flow, config, false);
                }
              } else {
                
                for (iMGlevel = 0; iMGlevel <= config->GetnMGLevels(); iMGlevel++) {
                  numerics_container[val_iInst][iMGlevel][FLOW_SOL][CONV_TERM] = new CUpwGeneralRoe_Flow(nDim, nVar_Flow, config);
                  numerics_container[val_iInst][iMGlevel][FLOW_SOL][CONV_BOUND_TERM] = new CUpwGeneralRoe_Flow(nDim, nVar_Flow, config);
                }
              }
              break;
              
            case AUSM:
              for (iMGlevel = 0; iMGlevel <= config->GetnMGLevels(); iMGlevel++) {
                numerics_container[val_iInst][iMGlevel][FLOW_SOL][CONV_TERM] = new CUpwAUSM_Flow(nDim, nVar_Flow, config);
                numerics_container[val_iInst][iMGlevel][FLOW_SOL][CONV_BOUND_TERM] = new CUpwAUSM_Flow(nDim, nVar_Flow, config);
              }
              break;

	    case AUSMPLUSUP:
              for (iMGlevel = 0; iMGlevel <= config->GetnMGLevels(); iMGlevel++) {
                numerics_container[val_iInst][iMGlevel][FLOW_SOL][CONV_TERM] = new CUpwAUSMPLUSUP_Flow(nDim, nVar_Flow, config);
                numerics_container[val_iInst][iMGlevel][FLOW_SOL][CONV_BOUND_TERM] = new CUpwAUSMPLUSUP_Flow(nDim, nVar_Flow, config);
              }
              break;

	    case AUSMPLUSUP2:
              for (iMGlevel = 0; iMGlevel <= config->GetnMGLevels(); iMGlevel++) {
                numerics_container[val_iInst][iMGlevel][FLOW_SOL][CONV_TERM] = new CUpwAUSMPLUSUP2_Flow(nDim, nVar_Flow, config);
                numerics_container[val_iInst][iMGlevel][FLOW_SOL][CONV_BOUND_TERM] = new CUpwAUSMPLUSUP2_Flow(nDim, nVar_Flow, config);
              }
              break;
              
            case TURKEL:
              for (iMGlevel = 0; iMGlevel <= config->GetnMGLevels(); iMGlevel++) {
                numerics_container[val_iInst][iMGlevel][FLOW_SOL][CONV_TERM] = new CUpwTurkel_Flow(nDim, nVar_Flow, config);
                numerics_container[val_iInst][iMGlevel][FLOW_SOL][CONV_BOUND_TERM] = new CUpwTurkel_Flow(nDim, nVar_Flow, config);
              }
              break;
                  
            case L2ROE:
              for (iMGlevel = 0; iMGlevel <= config->GetnMGLevels(); iMGlevel++) {
                numerics_container[val_iInst][iMGlevel][FLOW_SOL][CONV_TERM] = new CUpwL2Roe_Flow(nDim, nVar_Flow, config);
                numerics_container[val_iInst][iMGlevel][FLOW_SOL][CONV_BOUND_TERM] = new CUpwL2Roe_Flow(nDim, nVar_Flow, config);
              }
              break;
            case LMROE:
              for (iMGlevel = 0; iMGlevel <= config->GetnMGLevels(); iMGlevel++) {
                numerics_container[val_iInst][iMGlevel][FLOW_SOL][CONV_TERM] = new CUpwLMRoe_Flow(nDim, nVar_Flow, config);
                numerics_container[val_iInst][iMGlevel][FLOW_SOL][CONV_BOUND_TERM] = new CUpwLMRoe_Flow(nDim, nVar_Flow, config);
              }
              break;

            case SLAU:
              for (iMGlevel = 0; iMGlevel <= config->GetnMGLevels(); iMGlevel++) {
                numerics_container[val_iInst][iMGlevel][FLOW_SOL][CONV_TERM] = new CUpwSLAU_Flow(nDim, nVar_Flow, config, roe_low_dissipation);
                numerics_container[val_iInst][iMGlevel][FLOW_SOL][CONV_BOUND_TERM] = new CUpwSLAU_Flow(nDim, nVar_Flow, config, false);
              }
              break;
              
            case SLAU2:
              for (iMGlevel = 0; iMGlevel <= config->GetnMGLevels(); iMGlevel++) {
                numerics_container[val_iInst][iMGlevel][FLOW_SOL][CONV_TERM] = new CUpwSLAU2_Flow(nDim, nVar_Flow, config, roe_low_dissipation);
                numerics_container[val_iInst][iMGlevel][FLOW_SOL][CONV_BOUND_TERM] = new CUpwSLAU2_Flow(nDim, nVar_Flow, config, false);
              }
              break;
              
            case HLLC:
              if (ideal_gas) {
                for (iMGlevel = 0; iMGlevel <= config->GetnMGLevels(); iMGlevel++) {
                  numerics_container[val_iInst][iMGlevel][FLOW_SOL][CONV_TERM] = new CUpwHLLC_Flow(nDim, nVar_Flow, config);
                  numerics_container[val_iInst][iMGlevel][FLOW_SOL][CONV_BOUND_TERM] = new CUpwHLLC_Flow(nDim, nVar_Flow, config);
                }
              }
              else {
                for (iMGlevel = 0; iMGlevel <= config->GetnMGLevels(); iMGlevel++) {
                  numerics_container[val_iInst][iMGlevel][FLOW_SOL][CONV_TERM] = new CUpwGeneralHLLC_Flow(nDim, nVar_Flow, config);
                  numerics_container[val_iInst][iMGlevel][FLOW_SOL][CONV_BOUND_TERM] = new CUpwGeneralHLLC_Flow(nDim, nVar_Flow, config);
                }
              }
              break;
              
            case MSW:
              for (iMGlevel = 0; iMGlevel <= config->GetnMGLevels(); iMGlevel++) {
                numerics_container[val_iInst][iMGlevel][FLOW_SOL][CONV_TERM] = new CUpwMSW_Flow(nDim, nVar_Flow, config);
                numerics_container[val_iInst][iMGlevel][FLOW_SOL][CONV_BOUND_TERM] = new CUpwMSW_Flow(nDim, nVar_Flow, config);
              }
              break;
              
            case CUSP:
              for (iMGlevel = 0; iMGlevel <= config->GetnMGLevels(); iMGlevel++) {
                numerics_container[val_iInst][iMGlevel][FLOW_SOL][CONV_TERM] = new CUpwCUSP_Flow(nDim, nVar_Flow, config);
                numerics_container[val_iInst][iMGlevel][FLOW_SOL][CONV_BOUND_TERM] = new CUpwCUSP_Flow(nDim, nVar_Flow, config);
              }
              break;
              
            default : SU2_MPI::Error("Upwind scheme not implemented.", CURRENT_FUNCTION); break;
          }
          
        }
        if (incompressible) {
          /*--- Incompressible flow, use artificial compressibility method ---*/
          switch (config->GetKind_Upwind_Flow()) {
            case NO_UPWIND : cout << "No upwind scheme." << endl; break;
            case FDS:
              for (iMGlevel = 0; iMGlevel <= config->GetnMGLevels(); iMGlevel++) {
                numerics_container[val_iInst][iMGlevel][FLOW_SOL][CONV_TERM] = new CUpwFDSInc_Flow(nDim, nVar_Flow, config);
                numerics_container[val_iInst][iMGlevel][FLOW_SOL][CONV_BOUND_TERM] = new CUpwFDSInc_Flow(nDim, nVar_Flow, config);
              }
              break;
            default : SU2_MPI::Error("Upwind scheme not implemented.\n Currently, only FDS is available for incompressible flows.", CURRENT_FUNCTION); break;
          }
        }
        break;
        
      default :
        SU2_MPI::Error("Convective scheme not implemented (Euler and Navier-Stokes).", CURRENT_FUNCTION);
        break;
    }
    
    /*--- Definition of the viscous scheme for each equation and mesh level ---*/
    if (compressible) {
      if (ideal_gas) {
        
        /*--- Compressible flow Ideal gas ---*/
<<<<<<< HEAD
        numerics_container[MESH_0][FLOW_SOL][VISC_TERM] = new CAvgGradCorrected_Flow(nDim, nVar_Flow, config);
        for (iMGlevel = 1; iMGlevel <= config->GetnMGLevels(); iMGlevel++) {
          if (dynamic_hybrid) {
            // Use an anisotropic eddy viscosity
            numerics_container[iMGlevel][FLOW_SOL][VISC_TERM] = new CAvgGrad_Flow(nDim, nVar_Flow, config, true);
          } else {
            numerics_container[iMGlevel][FLOW_SOL][VISC_TERM] = new CAvgGrad_Flow(nDim, nVar_Flow, config);
          }
        }
        /*--- Definition of the boundary condition method ---*/
        for (iMGlevel = 0; iMGlevel <= config->GetnMGLevels(); iMGlevel++) {
          if (dynamic_hybrid) {
            // Use an anisotropic eddy viscosity
            numerics_container[iMGlevel][FLOW_SOL][VISC_BOUND_TERM] = new CAvgGrad_Flow(nDim, nVar_Flow, config, true);
          } else {
            numerics_container[iMGlevel][FLOW_SOL][VISC_BOUND_TERM] = new CAvgGrad_Flow(nDim, nVar_Flow, config);
          }
        }
=======
        numerics_container[val_iInst][MESH_0][FLOW_SOL][VISC_TERM] = new CAvgGrad_Flow(nDim, nVar_Flow, true, config);
        for (iMGlevel = 1; iMGlevel <= config->GetnMGLevels(); iMGlevel++)
          numerics_container[val_iInst][iMGlevel][FLOW_SOL][VISC_TERM] = new CAvgGrad_Flow(nDim, nVar_Flow, false, config);
        
        /*--- Definition of the boundary condition method ---*/
        for (iMGlevel = 0; iMGlevel <= config->GetnMGLevels(); iMGlevel++)
          numerics_container[val_iInst][iMGlevel][FLOW_SOL][VISC_BOUND_TERM] = new CAvgGrad_Flow(nDim, nVar_Flow, false, config);
>>>>>>> 284b2a5b
        
      } else {
        
        /*--- Compressible flow Realgas ---*/
        numerics_container[val_iInst][MESH_0][FLOW_SOL][VISC_TERM] = new CGeneralAvgGrad_Flow(nDim, nVar_Flow, true, config);
        for (iMGlevel = 1; iMGlevel <= config->GetnMGLevels(); iMGlevel++)
          numerics_container[val_iInst][iMGlevel][FLOW_SOL][VISC_TERM] = new CGeneralAvgGrad_Flow(nDim, nVar_Flow, false, config);
        
        /*--- Definition of the boundary condition method ---*/
        for (iMGlevel = 0; iMGlevel <= config->GetnMGLevels(); iMGlevel++)
          numerics_container[val_iInst][iMGlevel][FLOW_SOL][VISC_BOUND_TERM] = new CGeneralAvgGrad_Flow(nDim, nVar_Flow, false, config);
        
      }
    }
    if (incompressible) {
      /*--- Incompressible flow, use preconditioning method ---*/
      numerics_container[val_iInst][MESH_0][FLOW_SOL][VISC_TERM] = new CAvgGradInc_Flow(nDim, nVar_Flow, true, config);
      for (iMGlevel = 1; iMGlevel <= config->GetnMGLevels(); iMGlevel++)
        numerics_container[val_iInst][iMGlevel][FLOW_SOL][VISC_TERM] = new CAvgGradInc_Flow(nDim, nVar_Flow, false, config);
      
      /*--- Definition of the boundary condition method ---*/
      for (iMGlevel = 0; iMGlevel <= config->GetnMGLevels(); iMGlevel++)
        numerics_container[val_iInst][iMGlevel][FLOW_SOL][VISC_BOUND_TERM] = new CAvgGradInc_Flow(nDim, nVar_Flow, false, config);
    }
    
    /*--- Definition of the source term integration scheme for each equation and mesh level ---*/
    for (iMGlevel = 0; iMGlevel <= config->GetnMGLevels(); iMGlevel++) {
      
      if (config->GetBody_Force() == YES)
        if (incompressible) numerics_container[val_iInst][iMGlevel][FLOW_SOL][SOURCE_FIRST_TERM] = new CSourceIncBodyForce(nDim, nVar_Flow, config);
        else numerics_container[val_iInst][iMGlevel][FLOW_SOL][SOURCE_FIRST_TERM] = new CSourceBodyForce(nDim, nVar_Flow, config);
      else if (incompressible && (config->GetKind_DensityModel() == BOUSSINESQ))
        numerics_container[val_iInst][iMGlevel][FLOW_SOL][SOURCE_FIRST_TERM] = new CSourceBoussinesq(nDim, nVar_Flow, config);
      else if (config->GetRotating_Frame() == YES)
        numerics_container[val_iInst][iMGlevel][FLOW_SOL][SOURCE_FIRST_TERM] = new CSourceRotatingFrame_Flow(nDim, nVar_Flow, config);
      else if (config->GetAxisymmetric() == YES)
        if (incompressible) numerics_container[val_iInst][iMGlevel][FLOW_SOL][SOURCE_FIRST_TERM] = new CSourceIncAxisymmetric_Flow(nDim, nVar_Flow, config);
      else numerics_container[val_iInst][iMGlevel][FLOW_SOL][SOURCE_FIRST_TERM] = new CSourceAxisymmetric_Flow(nDim, nVar_Flow, config);
      else if (config->GetGravityForce() == YES)
        numerics_container[val_iInst][iMGlevel][FLOW_SOL][SOURCE_FIRST_TERM] = new CSourceGravity(nDim, nVar_Flow, config);
      else if (config->GetWind_Gust() == YES)
        numerics_container[val_iInst][iMGlevel][FLOW_SOL][SOURCE_FIRST_TERM] = new CSourceWindGust(nDim, nVar_Flow, config);
      else
        numerics_container[val_iInst][iMGlevel][FLOW_SOL][SOURCE_FIRST_TERM] = new CSourceNothing(nDim, nVar_Flow, config);
      
      numerics_container[val_iInst][iMGlevel][FLOW_SOL][SOURCE_SECOND_TERM] = new CSourceNothing(nDim, nVar_Flow, config);
    }
    
  }

  /*--- Riemann solver definition for the Euler, Navier-Stokes problems for the FEM discretization. ---*/
  if ((fem_euler) || (fem_ns)) {

    switch (config->GetRiemann_Solver_FEM()) {
      case NO_UPWIND : cout << "Riemann solver disabled." << endl; break;
      case ROE:
      case LAX_FRIEDRICH:
        /* Hard coded optimized implementation is used in the DG solver. No need to allocate the
           corresponding entry in numerics. */
        break;

      case AUSM:
        for (iMGlevel = 0; iMGlevel <= config->GetnMGLevels(); iMGlevel++) {
          numerics_container[val_iInst][iMGlevel][FLOW_SOL][CONV_TERM] = new CUpwAUSM_Flow(nDim, nVar_Flow, config);
          numerics_container[val_iInst][iMGlevel][FLOW_SOL][CONV_BOUND_TERM] = new CUpwAUSM_Flow(nDim, nVar_Flow, config);
        }
        break;

      case TURKEL:
        for (iMGlevel = 0; iMGlevel <= config->GetnMGLevels(); iMGlevel++) {
          numerics_container[val_iInst][iMGlevel][FLOW_SOL][CONV_TERM] = new CUpwTurkel_Flow(nDim, nVar_Flow, config);
          numerics_container[val_iInst][iMGlevel][FLOW_SOL][CONV_BOUND_TERM] = new CUpwTurkel_Flow(nDim, nVar_Flow, config);
        }
        break;

      case HLLC:
          for (iMGlevel = 0; iMGlevel <= config->GetnMGLevels(); iMGlevel++) {
            numerics_container[val_iInst][iMGlevel][FLOW_SOL][CONV_TERM] = new CUpwHLLC_Flow(nDim, nVar_Flow, config);
            numerics_container[val_iInst][iMGlevel][FLOW_SOL][CONV_BOUND_TERM] = new CUpwHLLC_Flow(nDim, nVar_Flow, config);
          }
        break;

      case MSW:
        for (iMGlevel = 0; iMGlevel <= config->GetnMGLevels(); iMGlevel++) {
          numerics_container[val_iInst][iMGlevel][FLOW_SOL][CONV_TERM] = new CUpwMSW_Flow(nDim, nVar_Flow, config);
          numerics_container[val_iInst][iMGlevel][FLOW_SOL][CONV_BOUND_TERM] = new CUpwMSW_Flow(nDim, nVar_Flow, config);
        }
        break;

      case CUSP:
        for (iMGlevel = 0; iMGlevel <= config->GetnMGLevels(); iMGlevel++) {
          numerics_container[val_iInst][iMGlevel][FLOW_SOL][CONV_TERM] = new CUpwCUSP_Flow(nDim, nVar_Flow, config);
          numerics_container[val_iInst][iMGlevel][FLOW_SOL][CONV_BOUND_TERM] = new CUpwCUSP_Flow(nDim, nVar_Flow, config);
        }
        break;

      default :
        SU2_MPI::Error("Riemann solver not implemented.", CURRENT_FUNCTION);
    }

  }

  /*--- Solver definition for the turbulent model problem ---*/
  
  if (turbulent) {
    
    /*--- Definition of the convective scheme for each equation and mesh level ---*/
    
    switch (config->GetKind_ConvNumScheme_Turb()) {
      case NONE :
        break;
      case SPACE_UPWIND :
        for (iMGlevel = 0; iMGlevel <= config->GetnMGLevels(); iMGlevel++) {
          if (spalart_allmaras || neg_spalart_allmaras || e_spalart_allmaras || comp_spalart_allmaras || e_comp_spalart_allmaras ) {
            numerics_container[val_iInst][iMGlevel][TURB_SOL][CONV_TERM] = new CUpwSca_TurbSA(nDim, nVar_Turb, config);
          }
<<<<<<< HEAD
          else if (menter_sst) numerics_container[iMGlevel][TURB_SOL][CONV_TERM] = new CUpwSca_TurbSST(nDim, nVar_Turb, config);
          else if (zetaf_ke) numerics_container[iMGlevel][TURB_SOL][CONV_TERM] = new CUpwSca_TurbKE(nDim, nVar_Turb, config);
=======
          else if (menter_sst) numerics_container[val_iInst][iMGlevel][TURB_SOL][CONV_TERM] = new CUpwSca_TurbSST(nDim, nVar_Turb, config);
>>>>>>> 284b2a5b
        }
        break;
      default :
        SU2_MPI::Error("Convective scheme not implemented (turbulent).", CURRENT_FUNCTION);
        break;
    }
    
    /*--- Definition of the viscous scheme for each equation and mesh level ---*/
    
    for (iMGlevel = 0; iMGlevel <= config->GetnMGLevels(); iMGlevel++) {
      if (spalart_allmaras || e_spalart_allmaras || comp_spalart_allmaras || e_comp_spalart_allmaras){
        numerics_container[val_iInst][iMGlevel][TURB_SOL][VISC_TERM] = new CAvgGrad_TurbSA(nDim, nVar_Turb, true, config);
      }
<<<<<<< HEAD
      else if (neg_spalart_allmaras) numerics_container[iMGlevel][TURB_SOL][VISC_TERM] = new CAvgGrad_TurbSA_Neg(nDim, nVar_Turb, true, config);
      else if (menter_sst) numerics_container[iMGlevel][TURB_SOL][VISC_TERM] = new CAvgGrad_TurbSST(nDim, nVar_Turb, constants, true, config);
      else if (zetaf_ke) numerics_container[iMGlevel][TURB_SOL][VISC_TERM] = new CAvgGrad_TurbKE(nDim, nVar_Turb, constants, true, config);
=======
      else if (neg_spalart_allmaras) numerics_container[val_iInst][iMGlevel][TURB_SOL][VISC_TERM] = new CAvgGrad_TurbSA_Neg(nDim, nVar_Turb, true, config);
      else if (menter_sst) numerics_container[val_iInst][iMGlevel][TURB_SOL][VISC_TERM] = new CAvgGrad_TurbSST(nDim, nVar_Turb, constants, true, config);
>>>>>>> 284b2a5b
    }
    
    /*--- Definition of the source term integration scheme for each equation and mesh level ---*/
    
    for (iMGlevel = 0; iMGlevel <= config->GetnMGLevels(); iMGlevel++) {
<<<<<<< HEAD
      if (spalart_allmaras) numerics_container[iMGlevel][TURB_SOL][SOURCE_FIRST_TERM] = new CSourcePieceWise_TurbSA(nDim, nVar_Turb, config);
      else if (e_spalart_allmaras) numerics_container[iMGlevel][TURB_SOL][SOURCE_FIRST_TERM] = new CSourcePieceWise_TurbSA_E(nDim, nVar_Turb, config);
      else if (comp_spalart_allmaras) numerics_container[iMGlevel][TURB_SOL][SOURCE_FIRST_TERM] = new CSourcePieceWise_TurbSA_COMP(nDim, nVar_Turb, config);
      else if (e_comp_spalart_allmaras) numerics_container[iMGlevel][TURB_SOL][SOURCE_FIRST_TERM] = new CSourcePieceWise_TurbSA_E_COMP(nDim, nVar_Turb, config);
      else if (neg_spalart_allmaras) numerics_container[iMGlevel][TURB_SOL][SOURCE_FIRST_TERM] = new CSourcePieceWise_TurbSA_Neg(nDim, nVar_Turb, config);
      else if (menter_sst) numerics_container[iMGlevel][TURB_SOL][SOURCE_FIRST_TERM] = new CSourcePieceWise_TurbSST(nDim, nVar_Turb, constants, config);
      else if (zetaf_ke) numerics_container[iMGlevel][TURB_SOL][SOURCE_FIRST_TERM] = new CSourcePieceWise_TurbKE(nDim, nVar_Turb, constants, config);
      numerics_container[iMGlevel][TURB_SOL][SOURCE_SECOND_TERM] = new CSourceNothing(nDim, nVar_Turb, config);
=======
      if (spalart_allmaras) numerics_container[val_iInst][iMGlevel][TURB_SOL][SOURCE_FIRST_TERM] = new CSourcePieceWise_TurbSA(nDim, nVar_Turb, config);
      else if (e_spalart_allmaras) numerics_container[val_iInst][iMGlevel][TURB_SOL][SOURCE_FIRST_TERM] = new CSourcePieceWise_TurbSA_E(nDim, nVar_Turb, config);
      else if (comp_spalart_allmaras) numerics_container[val_iInst][iMGlevel][TURB_SOL][SOURCE_FIRST_TERM] = new CSourcePieceWise_TurbSA_COMP(nDim, nVar_Turb, config);
      else if (e_comp_spalart_allmaras) numerics_container[val_iInst][iMGlevel][TURB_SOL][SOURCE_FIRST_TERM] = new CSourcePieceWise_TurbSA_E_COMP(nDim, nVar_Turb, config);
      else if (neg_spalart_allmaras) numerics_container[val_iInst][iMGlevel][TURB_SOL][SOURCE_FIRST_TERM] = new CSourcePieceWise_TurbSA_Neg(nDim, nVar_Turb, config);
      else if (menter_sst) numerics_container[val_iInst][iMGlevel][TURB_SOL][SOURCE_FIRST_TERM] = new CSourcePieceWise_TurbSST(nDim, nVar_Turb, constants, config);
      numerics_container[val_iInst][iMGlevel][TURB_SOL][SOURCE_SECOND_TERM] = new CSourceNothing(nDim, nVar_Turb, config);
>>>>>>> 284b2a5b
    }
    
    /*--- Definition of the boundary condition method ---*/
    
    for (iMGlevel = 0; iMGlevel <= config->GetnMGLevels(); iMGlevel++) {
      if (spalart_allmaras || e_spalart_allmaras || comp_spalart_allmaras || e_comp_spalart_allmaras) {
        numerics_container[val_iInst][iMGlevel][TURB_SOL][CONV_BOUND_TERM] = new CUpwSca_TurbSA(nDim, nVar_Turb, config);
        numerics_container[val_iInst][iMGlevel][TURB_SOL][VISC_BOUND_TERM] = new CAvgGrad_TurbSA(nDim, nVar_Turb, false, config);
      }
      else if (neg_spalart_allmaras) {
        numerics_container[val_iInst][iMGlevel][TURB_SOL][CONV_BOUND_TERM] = new CUpwSca_TurbSA(nDim, nVar_Turb, config);
        numerics_container[val_iInst][iMGlevel][TURB_SOL][VISC_BOUND_TERM] = new CAvgGrad_TurbSA_Neg(nDim, nVar_Turb, false, config);
      }
      else if (menter_sst) {
        numerics_container[val_iInst][iMGlevel][TURB_SOL][CONV_BOUND_TERM] = new CUpwSca_TurbSST(nDim, nVar_Turb, config);
        numerics_container[val_iInst][iMGlevel][TURB_SOL][VISC_BOUND_TERM] = new CAvgGrad_TurbSST(nDim, nVar_Turb, constants, false, config);
      }
      else if (zetaf_ke) {
        numerics_container[iMGlevel][TURB_SOL][CONV_BOUND_TERM] = new CUpwSca_TurbKE(nDim, nVar_Turb, config);
        numerics_container[iMGlevel][TURB_SOL][VISC_BOUND_TERM] = new CAvgGrad_TurbKE(nDim, nVar_Turb, constants, false, config);
      }
    }
  }

  /*--- Solver definition for the hybrid parameter (for hybrid RANS/LES) ---*/

  if (dynamic_hybrid) {
    if (dynamic_hybrid && not(turbulent)) {
      ostringstream error_msg;
      error_msg << "No turbulence model specified." << endl;
      error_msg << "Please specify a RANS model to be used with the hybrid model.";
      SU2_MPI::Error(error_msg.str(), CURRENT_FUNCTION);
    }

		/*--- Check if the combination of hybridization and RANS model are valid ---*/
    if (dynamic_hybrid && not(menter_sst || zetaf_ke)) {
      ostringstream error_msg;
      error_msg << "Specified RANS model has not been implemented for hybrid RANS/LES." << endl;
      error_msg << "Currently supported RANS models: SST, k-epsilon-v2-f";
      SU2_MPI::Error(error_msg.str(), CURRENT_FUNCTION);
    }

    /*--- Definition of the convective scheme for each equation and mesh level ---*/

    for (iMGlevel = 0; iMGlevel <= config->GetnMGLevels(); iMGlevel++) {
      switch (config->GetKind_Hybrid_Blending()) {
        case RANS_ONLY:
          /*--- Advection and diffusion are left for testing purposes.
           * If the hybrid parameter is set to 1 for the entire flow field
           * and there is no source term, then advection-diffusion should
           * do absolutely nothing ---*/
          numerics_container[iMGlevel][HYBRID_SOL][CONV_TERM] = new CUpwSca_HybridConv(nDim, nVar_Hybrid, config);
          break;
        case FULL_TRANSPORT:
          numerics_container[iMGlevel][HYBRID_SOL][CONV_TERM] = new CUpwSca_HybridConv(nDim, nVar_Hybrid, config);
          break;
        default:
          SU2_MPI::Error("Convective numerics not found for specified hybrid blending scheme.", CURRENT_FUNCTION);
      }
    }

    /*--- Definition of the viscous scheme for each equation and mesh level ---*/

    for (iMGlevel = 0; iMGlevel <= config->GetnMGLevels(); iMGlevel++) {
      switch (config->GetKind_Hybrid_Blending()) {
        case RANS_ONLY:
          /*-- See the note under convection numerics --*/
          numerics_container[iMGlevel][HYBRID_SOL][VISC_TERM] = new CAvgGrad_HybridConv(nDim, nVar_Hybrid, true, config);
          break;
        case FULL_TRANSPORT:
          numerics_container[iMGlevel][HYBRID_SOL][VISC_TERM] = new CAvgGrad_HybridConv(nDim, nVar_Hybrid, true, config);
          break;
        default:
          SU2_MPI::Error("Viscous numerics not found for specified hybrid blending scheme.", CURRENT_FUNCTION);
      }
    }

    /*--- Definition of the source term integration scheme for each equation and mesh level ---*/
    for (iMGlevel = 0; iMGlevel <= config->GetnMGLevels(); iMGlevel++) {
      switch (config->GetKind_Hybrid_Blending()) {
        case RANS_ONLY:
          numerics_container[iMGlevel][HYBRID_SOL][SOURCE_FIRST_TERM] = new CSourceNothing(nDim, nVar_Hybrid, config);
          break;
        case FULL_TRANSPORT:
          numerics_container[iMGlevel][HYBRID_SOL][SOURCE_FIRST_TERM] = new CSourcePieceWise_HybridConv(nDim, nVar_Hybrid, config);
          break;
        default:
          SU2_MPI::Error("Source numerics not found for specified hybrid blending scheme.", CURRENT_FUNCTION);
      }
      numerics_container[iMGlevel][HYBRID_SOL][SOURCE_SECOND_TERM] = new CSourceNothing(nDim, nVar_Hybrid, config);
    }

    /*--- Definition of the boundary condition method ---*/
    for (iMGlevel = 0; iMGlevel <= config->GetnMGLevels(); iMGlevel++) {
      switch (config->GetKind_Hybrid_Blending()) {
        case RANS_ONLY:
          /*-- See the note under convection numerics --*/
          numerics_container[iMGlevel][HYBRID_SOL][CONV_BOUND_TERM] = new CUpwSca_HybridConv(nDim, nVar_Hybrid, config);
          numerics_container[iMGlevel][HYBRID_SOL][VISC_BOUND_TERM] = new CAvgGrad_HybridConv(nDim, nVar_Hybrid, false, config);
          break;
        case FULL_TRANSPORT:
          numerics_container[iMGlevel][HYBRID_SOL][CONV_BOUND_TERM] = new CUpwSca_HybridConv(nDim, nVar_Hybrid, config);
          numerics_container[iMGlevel][HYBRID_SOL][VISC_BOUND_TERM] = new CAvgGrad_HybridConv(nDim, nVar_Hybrid, false, config);
          break;
        default:
          SU2_MPI::Error("Boundary numerics not found for specified hybrid blending scheme.", CURRENT_FUNCTION);
      }
    }
  }


  /*--- Solver definition for the transition model problem ---*/
  if (transition) {
    
    /*--- Definition of the convective scheme for each equation and mesh level ---*/
    switch (config->GetKind_ConvNumScheme_Turb()) {
      case NONE :
        break;
      case SPACE_UPWIND :
        for (iMGlevel = 0; iMGlevel <= config->GetnMGLevels(); iMGlevel++) {
          numerics_container[val_iInst][iMGlevel][TRANS_SOL][CONV_TERM] = new CUpwSca_TransLM(nDim, nVar_Trans, config);
        }
        break;
      default :
        SU2_MPI::Error("Convective scheme not implemented (transition).", CURRENT_FUNCTION);
        break;
    }
    
    /*--- Definition of the viscous scheme for each equation and mesh level ---*/
    for (iMGlevel = 0; iMGlevel <= config->GetnMGLevels(); iMGlevel++) {
      numerics_container[val_iInst][iMGlevel][TRANS_SOL][VISC_TERM] = new CAvgGradCorrected_TransLM(nDim, nVar_Trans, config);
    }
    
    /*--- Definition of the source term integration scheme for each equation and mesh level ---*/
    for (iMGlevel = 0; iMGlevel <= config->GetnMGLevels(); iMGlevel++) {
      numerics_container[val_iInst][iMGlevel][TRANS_SOL][SOURCE_FIRST_TERM] = new CSourcePieceWise_TransLM(nDim, nVar_Trans, config);
      numerics_container[val_iInst][iMGlevel][TRANS_SOL][SOURCE_SECOND_TERM] = new CSourceNothing(nDim, nVar_Trans, config);
    }
    
    /*--- Definition of the boundary condition method ---*/
    for (iMGlevel = 0; iMGlevel <= config->GetnMGLevels(); iMGlevel++) {
      numerics_container[val_iInst][iMGlevel][TRANS_SOL][CONV_BOUND_TERM] = new CUpwLin_TransLM(nDim, nVar_Trans, config);
    }
  }
  
  /*--- Solver definition of the finite volume heat solver  ---*/
  if (heat_fvm) {

    /*--- Definition of the viscous scheme for each equation and mesh level ---*/
    for (iMGlevel = 0; iMGlevel <= config->GetnMGLevels(); iMGlevel++) {

      numerics_container[val_iInst][iMGlevel][HEAT_SOL][VISC_TERM] = new CAvgGradCorrected_Heat(nDim, nVar_Heat, config);
      numerics_container[val_iInst][iMGlevel][HEAT_SOL][VISC_BOUND_TERM] = new CAvgGrad_Heat(nDim, nVar_Heat, config);

      switch (config->GetKind_ConvNumScheme_Heat()) {

        case SPACE_UPWIND :
          numerics_container[val_iInst][iMGlevel][HEAT_SOL][CONV_TERM] = new CUpwSca_Heat(nDim, nVar_Heat, config);
          numerics_container[val_iInst][iMGlevel][HEAT_SOL][CONV_BOUND_TERM] = new CUpwSca_Heat(nDim, nVar_Heat, config);
          break;

        case SPACE_CENTERED :
          numerics_container[val_iInst][iMGlevel][HEAT_SOL][CONV_TERM] = new CCentSca_Heat(nDim, nVar_Heat, config);
          numerics_container[val_iInst][iMGlevel][HEAT_SOL][CONV_BOUND_TERM] = new CUpwSca_Heat(nDim, nVar_Heat, config);
        break;

        default :
          cout << "Convective scheme not implemented (heat)." << endl; exit(EXIT_FAILURE);
        break;
      }
    }
  }
  
  /*--- Solver definition for the flow adjoint problem ---*/
  
  if (adj_euler || adj_ns) {
    
    /*--- Definition of the convective scheme for each equation and mesh level ---*/
    
    switch (config->GetKind_ConvNumScheme_AdjFlow()) {
      case NO_CONVECTIVE :
        SU2_MPI::Error("No convective scheme.", CURRENT_FUNCTION);
        break;
        
      case SPACE_CENTERED :
        
        if (compressible) {
          
          /*--- Compressible flow ---*/
          
          switch (config->GetKind_Centered_AdjFlow()) {
            case NO_CENTERED : cout << "No centered scheme." << endl; break;
            case LAX : numerics_container[val_iInst][MESH_0][ADJFLOW_SOL][CONV_TERM] = new CCentLax_AdjFlow(nDim, nVar_Adj_Flow, config); break;
            case JST : numerics_container[val_iInst][MESH_0][ADJFLOW_SOL][CONV_TERM] = new CCentJST_AdjFlow(nDim, nVar_Adj_Flow, config); break;
            default : SU2_MPI::Error("Centered scheme not implemented.", CURRENT_FUNCTION); break;
          }
          
          for (iMGlevel = 1; iMGlevel <= config->GetnMGLevels(); iMGlevel++)
            numerics_container[val_iInst][iMGlevel][ADJFLOW_SOL][CONV_TERM] = new CCentLax_AdjFlow(nDim, nVar_Adj_Flow, config);
          
          for (iMGlevel = 0; iMGlevel <= config->GetnMGLevels(); iMGlevel++)
            numerics_container[val_iInst][iMGlevel][ADJFLOW_SOL][CONV_BOUND_TERM] = new CUpwRoe_AdjFlow(nDim, nVar_Adj_Flow, config);
          
        }
        
        if (incompressible) {

          SU2_MPI::Error("Schemes not implemented for incompressible continuous adjoint.", CURRENT_FUNCTION);

        }
        
        break;
        
      case SPACE_UPWIND :
        
        if (compressible) {
          
          /*--- Compressible flow ---*/
          
          switch (config->GetKind_Upwind_AdjFlow()) {
            case NO_UPWIND : cout << "No upwind scheme." << endl; break;
            case ROE:
              for (iMGlevel = 0; iMGlevel <= config->GetnMGLevels(); iMGlevel++) {
                numerics_container[val_iInst][iMGlevel][ADJFLOW_SOL][CONV_TERM] = new CUpwRoe_AdjFlow(nDim, nVar_Adj_Flow, config);
                numerics_container[val_iInst][iMGlevel][ADJFLOW_SOL][CONV_BOUND_TERM] = new CUpwRoe_AdjFlow(nDim, nVar_Adj_Flow, config);
              }
              break;
            default : SU2_MPI::Error("Upwind scheme not implemented.", CURRENT_FUNCTION); break;
          }
        }
        
        if (incompressible) {
          
          SU2_MPI::Error("Schemes not implemented for incompressible continuous adjoint.", CURRENT_FUNCTION);

        }
        
        break;
        
      default :
        SU2_MPI::Error("Convective scheme not implemented (adj_euler and adj_ns).", CURRENT_FUNCTION);
        break;
    }
    
    /*--- Definition of the viscous scheme for each equation and mesh level ---*/
    
    if (compressible) {
      
      /*--- Compressible flow ---*/
      
      numerics_container[val_iInst][MESH_0][ADJFLOW_SOL][VISC_TERM] = new CAvgGradCorrected_AdjFlow(nDim, nVar_Adj_Flow, config);
      numerics_container[val_iInst][MESH_0][ADJFLOW_SOL][VISC_BOUND_TERM] = new CAvgGrad_AdjFlow(nDim, nVar_Adj_Flow, config);
      
      for (iMGlevel = 1; iMGlevel <= config->GetnMGLevels(); iMGlevel++) {
        numerics_container[val_iInst][iMGlevel][ADJFLOW_SOL][VISC_TERM] = new CAvgGrad_AdjFlow(nDim, nVar_Adj_Flow, config);
        numerics_container[val_iInst][iMGlevel][ADJFLOW_SOL][VISC_BOUND_TERM] = new CAvgGrad_AdjFlow(nDim, nVar_Adj_Flow, config);
      }
      
    }
    
    if (incompressible) {
      
      SU2_MPI::Error("Schemes not implemented for incompressible continuous adjoint.", CURRENT_FUNCTION);

    }
    
    /*--- Definition of the source term integration scheme for each equation and mesh level ---*/
    
    for (iMGlevel = 0; iMGlevel <= config->GetnMGLevels(); iMGlevel++) {
      
      /*--- Note that RANS is incompatible with Axisymmetric or Rotational (Fix it!) ---*/
      
      if (compressible) {
        
        if (adj_ns) {
          
          numerics_container[val_iInst][iMGlevel][ADJFLOW_SOL][SOURCE_FIRST_TERM] = new CSourceViscous_AdjFlow(nDim, nVar_Adj_Flow, config);
          
          if (config->GetRotating_Frame() == YES)
            numerics_container[val_iInst][iMGlevel][ADJFLOW_SOL][SOURCE_SECOND_TERM] = new CSourceRotatingFrame_AdjFlow(nDim, nVar_Adj_Flow, config);
          else
            numerics_container[val_iInst][iMGlevel][ADJFLOW_SOL][SOURCE_SECOND_TERM] = new CSourceConservative_AdjFlow(nDim, nVar_Adj_Flow, config);
          
        }
        
        else {
          
          if (config->GetRotating_Frame() == YES)
            numerics_container[val_iInst][iMGlevel][ADJFLOW_SOL][SOURCE_FIRST_TERM] = new CSourceRotatingFrame_AdjFlow(nDim, nVar_Adj_Flow, config);
          else if (config->GetAxisymmetric() == YES)
            numerics_container[val_iInst][iMGlevel][ADJFLOW_SOL][SOURCE_FIRST_TERM] = new CSourceAxisymmetric_AdjFlow(nDim, nVar_Adj_Flow, config);
          else
            numerics_container[val_iInst][iMGlevel][ADJFLOW_SOL][SOURCE_FIRST_TERM] = new CSourceNothing(nDim, nVar_Adj_Flow, config);
          
          numerics_container[val_iInst][iMGlevel][ADJFLOW_SOL][SOURCE_SECOND_TERM] = new CSourceNothing(nDim, nVar_Adj_Flow, config);
          
        }
        
      }
      
      if (incompressible) {
        
        SU2_MPI::Error("Schemes not implemented for incompressible continuous adjoint.", CURRENT_FUNCTION);

      }
      
    }
    
  }
  
  /*--- Solver definition for the turbulent adjoint problem ---*/
  if (adj_turb) {
    /*--- Definition of the convective scheme for each equation and mesh level ---*/
    switch (config->GetKind_ConvNumScheme_AdjTurb()) {
      case NONE :
        break;
      case SPACE_UPWIND :
        for (iMGlevel = 0; iMGlevel <= config->GetnMGLevels(); iMGlevel++)
          if (spalart_allmaras) {
            numerics_container[val_iInst][iMGlevel][ADJTURB_SOL][CONV_TERM] = new CUpwSca_AdjTurb(nDim, nVar_Adj_Turb, config);
          }
          else if (neg_spalart_allmaras) {SU2_MPI::Error("Adjoint Neg SA turbulence model not implemented.", CURRENT_FUNCTION);}
          else if (menter_sst) {SU2_MPI::Error("Adjoint SST turbulence model not implemented.", CURRENT_FUNCTION);}
          else if (e_spalart_allmaras) {SU2_MPI::Error("Adjoint Edward's SA turbulence model not implemented.", CURRENT_FUNCTION);}
          else if (comp_spalart_allmaras) {SU2_MPI::Error("Adjoint CC SA turbulence model not implemented.", CURRENT_FUNCTION);}
          else if (e_comp_spalart_allmaras) {SU2_MPI::Error("Adjoint CC Edward's SA turbulence model not implemented.", CURRENT_FUNCTION);}
          else if (zetaf_ke) {SU2_MPI::Error("Adjoint K-E turbulence model not implemented.", CURRENT_FUNCTION);}
        break;
      default :
        SU2_MPI::Error("Convective scheme not implemented (adj_turb).", CURRENT_FUNCTION);
        break;
    }
    
    /*--- Definition of the viscous scheme for each equation and mesh level ---*/
    for (iMGlevel = 0; iMGlevel <= config->GetnMGLevels(); iMGlevel++) {
      if (spalart_allmaras) {
        numerics_container[val_iInst][iMGlevel][ADJTURB_SOL][VISC_TERM] = new CAvgGradCorrected_AdjTurb(nDim, nVar_Adj_Turb, config);
      }

      else if (neg_spalart_allmaras) {SU2_MPI::Error("Adjoint Neg SA turbulence model not implemented.", CURRENT_FUNCTION);}
      else if (menter_sst) {SU2_MPI::Error("Adjoint SST turbulence model not implemented.", CURRENT_FUNCTION);}
      else if (e_spalart_allmaras) {SU2_MPI::Error("Adjoint Edward's SA turbulence model not implemented.", CURRENT_FUNCTION);}
      else if (comp_spalart_allmaras) {SU2_MPI::Error("Adjoint CC SA turbulence model not implemented.", CURRENT_FUNCTION);}
      else if (e_comp_spalart_allmaras) {SU2_MPI::Error("Adjoint CC Edward's SA turbulence model not implemented.", CURRENT_FUNCTION);}
      else if (zetaf_ke) {SU2_MPI::Error("Adjoint K-E turbulence model not implemented.", CURRENT_FUNCTION);}
    }
    
    /*--- Definition of the source term integration scheme for each equation and mesh level ---*/
    for (iMGlevel = 0; iMGlevel <= config->GetnMGLevels(); iMGlevel++) {
      if (spalart_allmaras) {
        numerics_container[val_iInst][iMGlevel][ADJTURB_SOL][SOURCE_FIRST_TERM] = new CSourcePieceWise_AdjTurb(nDim, nVar_Adj_Turb, config);
        numerics_container[val_iInst][iMGlevel][ADJTURB_SOL][SOURCE_SECOND_TERM] = new CSourceConservative_AdjTurb(nDim, nVar_Adj_Turb, config);
      }
      else if (neg_spalart_allmaras) {SU2_MPI::Error("Adjoint Neg SA turbulence model not implemented.", CURRENT_FUNCTION);}
      else if (menter_sst) {SU2_MPI::Error("Adjoint SST turbulence model not implemented.", CURRENT_FUNCTION);}
      else if (e_spalart_allmaras) {SU2_MPI::Error("Adjoint Edward's SA turbulence model not implemented.", CURRENT_FUNCTION);}
      else if (comp_spalart_allmaras) {SU2_MPI::Error("Adjoint CC SA turbulence model not implemented.", CURRENT_FUNCTION);}
      else if (e_comp_spalart_allmaras) {SU2_MPI::Error("Adjoint CC Edward's SA turbulence model not implemented.", CURRENT_FUNCTION);}
      else if (zetaf_ke) {SU2_MPI::Error("Adjoint K-E turbulence model not implemented.", CURRENT_FUNCTION);}
    }
    
    /*--- Definition of the boundary condition method ---*/
    for (iMGlevel = 0; iMGlevel <= config->GetnMGLevels(); iMGlevel++) {
      if (spalart_allmaras) numerics_container[val_iInst][iMGlevel][ADJTURB_SOL][CONV_BOUND_TERM] = new CUpwLin_AdjTurb(nDim, nVar_Adj_Turb, config);
      else if (neg_spalart_allmaras) {SU2_MPI::Error("Adjoint Neg SA turbulence model not implemented.", CURRENT_FUNCTION);}
      else if (menter_sst) {SU2_MPI::Error("Adjoint SST turbulence model not implemented.", CURRENT_FUNCTION);}
      else if (e_spalart_allmaras) {SU2_MPI::Error("Adjoint Edward's SA turbulence model not implemented.", CURRENT_FUNCTION);}
      else if (comp_spalart_allmaras) {SU2_MPI::Error("Adjoint CC SA turbulence model not implemented.", CURRENT_FUNCTION);}
      else if (e_comp_spalart_allmaras) {SU2_MPI::Error("Adjoint CC Edward's SA turbulence model not implemented.", CURRENT_FUNCTION);}
      else if (zetaf_ke) {SU2_MPI::Error("Adjoint K-E turbulence model not implemented.", CURRENT_FUNCTION);}
    }
    
  }

  /*--- Solver definition for the FEM problem ---*/
  if (fem) {

  /*--- Initialize the container for FEA_TERM. This will be the only one for most of the cases ---*/
  switch (config->GetGeometricConditions()) {
      case SMALL_DEFORMATIONS :
        switch (config->GetMaterialModel()) {
          case LINEAR_ELASTIC: numerics_container[val_iInst][MESH_0][FEA_SOL][FEA_TERM] = new CFEALinearElasticity(nDim, nVar_FEM, config); break;
          case NEO_HOOKEAN : SU2_MPI::Error("Material model does not correspond to geometric conditions.", CURRENT_FUNCTION); break;
          default: SU2_MPI::Error("Material model not implemented.", CURRENT_FUNCTION); break;
        }
        break;
      case LARGE_DEFORMATIONS :
        switch (config->GetMaterialModel()) {
          case LINEAR_ELASTIC: SU2_MPI::Error("Material model does not correspond to geometric conditions.", CURRENT_FUNCTION); break;
          case NEO_HOOKEAN :
            switch (config->GetMaterialCompressibility()) {
              case COMPRESSIBLE_MAT : numerics_container[val_iInst][MESH_0][FEA_SOL][FEA_TERM] = new CFEM_NeoHookean_Comp(nDim, nVar_FEM, config); break;
              case INCOMPRESSIBLE_MAT : numerics_container[val_iInst][MESH_0][FEA_SOL][FEA_TERM] = new CFEM_NeoHookean_Incomp(nDim, nVar_FEM, config); break;
              default: SU2_MPI::Error("Material model not implemented.", CURRENT_FUNCTION); break;
            }
            break;
          case KNOWLES:
            switch (config->GetMaterialCompressibility()) {
              case NEARLY_INCOMPRESSIBLE_MAT : numerics_container[val_iInst][MESH_0][FEA_SOL][FEA_TERM] = new CFEM_Knowles_NearInc(nDim, nVar_FEM, config); break;
              case INCOMPRESSIBLE_MAT : numerics_container[val_iInst][MESH_0][FEA_SOL][FEA_TERM] = new CFEM_Knowles_NearInc(nDim, nVar_FEM, config); break;
              default:  SU2_MPI::Error("Material model not implemented.", CURRENT_FUNCTION); break;
            }
            break;
          case IDEAL_DE:
            switch (config->GetMaterialCompressibility()) {
              case NEARLY_INCOMPRESSIBLE_MAT : numerics_container[val_iInst][MESH_0][FEA_SOL][FEA_TERM] = new CFEM_IdealDE(nDim, nVar_FEM, config); break;
              default:  SU2_MPI::Error("Material model not implemented.", CURRENT_FUNCTION); break;
            }
            break;
          default:  SU2_MPI::Error("Material model not implemented.", CURRENT_FUNCTION); break;
        }
        break;
      default:  SU2_MPI::Error("Solver not implemented.", CURRENT_FUNCTION);  break;
    }

  /*--- The following definitions only make sense if we have a non-linear solution ---*/
  if (config->GetGeometricConditions() == LARGE_DEFORMATIONS){

      /*--- This allocates a container for electromechanical effects ---*/

      bool de_effects = config->GetDE_Effects();
      if (de_effects) numerics_container[val_iInst][MESH_0][FEA_SOL][DE_TERM] = new CFEM_DielectricElastomer(nDim, nVar_FEM, config);

      string filename;
      ifstream properties_file;

      filename = config->GetFEA_FileName();
      if (nZone > 1)
        filename = config->GetMultizone_FileName(filename, iZone);

      properties_file.open(filename.data(), ios::in);

      /*--- In case there is a properties file, containers are allocated for a number of material models ---*/

      if (!(properties_file.fail())) {

          numerics_container[val_iInst][MESH_0][FEA_SOL][MAT_NHCOMP]  = new CFEM_NeoHookean_Comp(nDim, nVar_FEM, config);
          numerics_container[val_iInst][MESH_0][FEA_SOL][MAT_NHINC]   = new CFEM_NeoHookean_Incomp(nDim, nVar_FEM, config);
          numerics_container[val_iInst][MESH_0][FEA_SOL][MAT_IDEALDE] = new CFEM_IdealDE(nDim, nVar_FEM, config);
          numerics_container[val_iInst][MESH_0][FEA_SOL][MAT_KNOWLES] = new CFEM_Knowles_NearInc(nDim, nVar_FEM, config);

          properties_file.close();
      }
  }

  }

}

void CDriver::Numerics_Postprocessing(CNumerics *****numerics_container,
                                      CSolver ***solver_container, CGeometry **geometry,
                                      CConfig *config, unsigned short val_iInst) {
  
  unsigned short iMGlevel, iSol;
  
  
  bool
  euler, adj_euler,
  ns, adj_ns,
  fem_euler, fem_ns, fem_turbulent,
  turbulent, adj_turb,
<<<<<<< HEAD
  spalart_allmaras, neg_spalart_allmaras, menter_sst, zetaf_ke,
  poisson,
  wave,
=======
  spalart_allmaras, neg_spalart_allmaras, menter_sst,
>>>>>>> 284b2a5b
  fem,
  heat_fvm,
  transition,
  template_solver;

  bool e_spalart_allmaras, comp_spalart_allmaras, e_comp_spalart_allmaras;

  bool compressible = (config->GetKind_Regime() == COMPRESSIBLE);
  bool incompressible = (config->GetKind_Regime() == INCOMPRESSIBLE);
  
  /*--- Initialize some useful booleans ---*/
  euler            = false; ns     = false; turbulent     = false;
  fem_euler        = false; fem_ns = false; fem_turbulent = false;
  adj_euler        = false;   adj_ns           = false;   adj_turb         = false;
  fem        = false;
  spalart_allmaras = false;   neg_spalart_allmaras = false; menter_sst       = false;
  transition       = false;   heat_fvm         = false;
  zetaf_ke         = false;
  template_solver  = false;
    
  e_spalart_allmaras = false; comp_spalart_allmaras = false; e_comp_spalart_allmaras = false;

  /*--- Assign booleans ---*/
  switch (config->GetKind_Solver()) {
    case TEMPLATE_SOLVER: template_solver = true; break;
    case EULER : case DISC_ADJ_EULER: euler = true;  heat_fvm = config->GetWeakly_Coupled_Heat(); break;
    case NAVIER_STOKES: case DISC_ADJ_NAVIER_STOKES: ns = true;  heat_fvm = config->GetWeakly_Coupled_Heat(); break;
    case RANS : case DISC_ADJ_RANS:  ns = true; turbulent = true; if (config->GetKind_Trans_Model() == LM) transition = true; break;
    case FEM_EULER : case DISC_ADJ_FEM_EULER : fem_euler = true; break;
    case FEM_NAVIER_STOKES: case DISC_ADJ_FEM_NS : fem_ns = true; break;
    case FEM_RANS : case DISC_ADJ_FEM_RANS : fem_ns = true; fem_turbulent = true; break;
    case FEM_LES :  fem_ns = true; break;
    case HEAT_EQUATION_FVM: heat_fvm = true; break;
    case FEM_ELASTICITY: case DISC_ADJ_FEM: fem = true; break;
    case ADJ_EULER : euler = true; adj_euler = true; break;
    case ADJ_NAVIER_STOKES : ns = true; turbulent = (config->GetKind_Turb_Model() != NONE); adj_ns = true; break;
    case ADJ_RANS : ns = true; turbulent = true; adj_ns = true; adj_turb = (!config->GetFrozen_Visc_Cont()); break;
  }
  
  /*--- Assign turbulence model booleans ---*/
<<<<<<< HEAD
  
  if (turbulent) {
=======

  if (turbulent || fem_turbulent)
>>>>>>> 284b2a5b
    switch (config->GetKind_Turb_Model()) {
      case SA:     spalart_allmaras = true;     break;
      case SA_NEG: neg_spalart_allmaras = true; break;
      case SST:    menter_sst = true;  break;
      case SA_COMP: comp_spalart_allmaras = true; break;
      case SA_E: e_spalart_allmaras = true; break;
      case SA_E_COMP: e_comp_spalart_allmaras = true; break;
      case KE:     zetaf_ke = true;             break;
    }
  }
  const bool dynamic_hybrid = (config->GetKind_HybridRANSLES() == DYNAMIC_HYBRID);
  
  /*--- Solver definition for the template problem ---*/
  if (template_solver) {
    
    /*--- Definition of the convective scheme for each equation and mesh level ---*/
    switch (config->GetKind_ConvNumScheme_Template()) {
      case SPACE_CENTERED : case SPACE_UPWIND :
        for (iMGlevel = 0; iMGlevel <= config->GetnMGLevels(); iMGlevel++)
          delete numerics_container[val_iInst][iMGlevel][TEMPLATE_SOL][CONV_TERM];
        break;
    }
    
    for (iMGlevel = 0; iMGlevel <= config->GetnMGLevels(); iMGlevel++) {
      /*--- Definition of the viscous scheme for each equation and mesh level ---*/
      delete numerics_container[val_iInst][iMGlevel][TEMPLATE_SOL][VISC_TERM];
      /*--- Definition of the source term integration scheme for each equation and mesh level ---*/
      delete numerics_container[val_iInst][iMGlevel][TEMPLATE_SOL][SOURCE_FIRST_TERM];
      /*--- Definition of the boundary condition method ---*/
      delete numerics_container[val_iInst][iMGlevel][TEMPLATE_SOL][CONV_BOUND_TERM];
    }
    
  }
  
  /*--- Solver definition for the Potential, Euler, Navier-Stokes problems ---*/
  if ((euler) || (ns)) {
    
    /*--- Definition of the convective scheme for each equation and mesh level ---*/
    switch (config->GetKind_ConvNumScheme_Flow()) {
        
      case SPACE_CENTERED :
        if (compressible) {
          
          /*--- Compressible flow ---*/
          switch (config->GetKind_Centered_Flow()) {
            case LAX : case JST :  case JST_KE : delete numerics_container[val_iInst][MESH_0][FLOW_SOL][CONV_TERM]; break;
          }
          for (iMGlevel = 1; iMGlevel <= config->GetnMGLevels(); iMGlevel++)
            delete numerics_container[val_iInst][iMGlevel][FLOW_SOL][CONV_TERM];
          
          /*--- Definition of the boundary condition method ---*/
          for (iMGlevel = 0; iMGlevel <= config->GetnMGLevels(); iMGlevel++)
            delete numerics_container[val_iInst][iMGlevel][FLOW_SOL][CONV_BOUND_TERM];
          
        }
        if (incompressible) {
          /*--- Incompressible flow, use preconditioning method ---*/
          switch (config->GetKind_Centered_Flow()) {
            case LAX : case JST : delete numerics_container[val_iInst][MESH_0][FLOW_SOL][CONV_TERM]; break;
          }
          for (iMGlevel = 1; iMGlevel <= config->GetnMGLevels(); iMGlevel++)
            delete numerics_container[val_iInst][iMGlevel][FLOW_SOL][CONV_TERM];
          
          /*--- Definition of the boundary condition method ---*/
          for (iMGlevel = 0; iMGlevel <= config->GetnMGLevels(); iMGlevel++)
            delete numerics_container[val_iInst][iMGlevel][FLOW_SOL][CONV_BOUND_TERM];
          
        }
        break;
      case SPACE_UPWIND :
        
        if (compressible) {
          /*--- Compressible flow ---*/
          switch (config->GetKind_Upwind_Flow()) {
            case ROE: case AUSM : case TURKEL: case HLLC: case MSW:  case CUSP: case L2ROE: case LMROE: case SLAU: case SLAU2: case AUSMPLUSUP:
              for (iMGlevel = 0; iMGlevel <= config->GetnMGLevels(); iMGlevel++) {
                delete numerics_container[val_iInst][iMGlevel][FLOW_SOL][CONV_TERM];
                delete numerics_container[val_iInst][iMGlevel][FLOW_SOL][CONV_BOUND_TERM];
              }
              
              break;
          }
          
        }
        if (incompressible) {
          /*--- Incompressible flow, use preconditioning method ---*/
          switch (config->GetKind_Upwind_Flow()) {
            case FDS:
              for (iMGlevel = 0; iMGlevel <= config->GetnMGLevels(); iMGlevel++) {
                delete numerics_container[val_iInst][iMGlevel][FLOW_SOL][CONV_TERM];
                delete numerics_container[val_iInst][iMGlevel][FLOW_SOL][CONV_BOUND_TERM];
              }
              break;
          }
        }
        
        break;
    }
    
    /*--- Definition of the viscous scheme for each equation and mesh level ---*/
    if (compressible||incompressible) {
      /*--- Compressible flow Ideal gas ---*/
      delete numerics_container[val_iInst][MESH_0][FLOW_SOL][VISC_TERM];
      for (iMGlevel = 1; iMGlevel <= config->GetnMGLevels(); iMGlevel++)
        delete numerics_container[val_iInst][iMGlevel][FLOW_SOL][VISC_TERM];
      
      /*--- Definition of the boundary condition method ---*/
      for (iMGlevel = 0; iMGlevel <= config->GetnMGLevels(); iMGlevel++)
        delete numerics_container[val_iInst][iMGlevel][FLOW_SOL][VISC_BOUND_TERM];
      
    }
    
    /*--- Definition of the source term integration scheme for each equation and mesh level ---*/
    for (iMGlevel = 0; iMGlevel <= config->GetnMGLevels(); iMGlevel++) {
      delete numerics_container[val_iInst][iMGlevel][FLOW_SOL][SOURCE_FIRST_TERM];
      delete numerics_container[val_iInst][iMGlevel][FLOW_SOL][SOURCE_SECOND_TERM];
    }
    
  }

  /*--- DG-FEM solver definition for Euler, Navier-Stokes problems ---*/

  if ((fem_euler) || (fem_ns)) {

    /*--- Definition of the convective scheme for each equation and mesh level ---*/
    switch (config->GetRiemann_Solver_FEM()) {
      case AUSM: case TURKEL: case HLLC: case MSW: /* Note that not all need to be deleted. */

        for (iMGlevel = 0; iMGlevel <= config->GetnMGLevels(); iMGlevel++) {
          delete numerics_container[val_iInst][iMGlevel][FLOW_SOL][CONV_TERM];
          delete numerics_container[val_iInst][iMGlevel][FLOW_SOL][CONV_BOUND_TERM];
        }
        break;
    }
  }

  /*--- Solver definition for the turbulent model problem ---*/
  
  if (turbulent) {
    
    /*--- Definition of the convective scheme for each equation and mesh level ---*/
    
    switch (config->GetKind_ConvNumScheme_Turb()) {
      case SPACE_UPWIND :
        for (iMGlevel = 0; iMGlevel <= config->GetnMGLevels(); iMGlevel++) {
<<<<<<< HEAD
          if (spalart_allmaras || neg_spalart_allmaras || menter_sst||
              comp_spalart_allmaras || e_spalart_allmaras ||
              e_comp_spalart_allmaras || zetaf_ke)
            delete numerics_container[iMGlevel][TURB_SOL][CONV_TERM];
=======
          if (spalart_allmaras || neg_spalart_allmaras ||menter_sst|| comp_spalart_allmaras || e_spalart_allmaras || e_comp_spalart_allmaras)
            delete numerics_container[val_iInst][iMGlevel][TURB_SOL][CONV_TERM];
>>>>>>> 284b2a5b
        }
        break;
    }
    
    /*--- Definition of the viscous scheme for each equation and mesh level ---*/
    
      if (spalart_allmaras || neg_spalart_allmaras || menter_sst ||
          comp_spalart_allmaras || e_spalart_allmaras ||
          e_comp_spalart_allmaras || zetaf_ke){
        for (iMGlevel = 0; iMGlevel <= config->GetnMGLevels(); iMGlevel++) {
          delete numerics_container[val_iInst][iMGlevel][TURB_SOL][VISC_TERM];
          delete numerics_container[val_iInst][iMGlevel][TURB_SOL][SOURCE_FIRST_TERM];
          delete numerics_container[val_iInst][iMGlevel][TURB_SOL][SOURCE_SECOND_TERM];
          /*--- Definition of the boundary condition method ---*/
          delete numerics_container[val_iInst][iMGlevel][TURB_SOL][CONV_BOUND_TERM];
          delete numerics_container[val_iInst][iMGlevel][TURB_SOL][VISC_BOUND_TERM];

      }
    }
    
    /*--- Solver garbage collection for the hybrid model ---*/

    if (dynamic_hybrid) {
      for (iMGlevel = 0; iMGlevel <= config->GetnMGLevels(); iMGlevel++) {
        delete numerics_container[iMGlevel][HYBRID_SOL][CONV_TERM];
        delete numerics_container[iMGlevel][HYBRID_SOL][VISC_TERM];
        delete numerics_container[iMGlevel][HYBRID_SOL][SOURCE_FIRST_TERM];
        delete numerics_container[iMGlevel][HYBRID_SOL][SOURCE_SECOND_TERM];
        /*--- Definition of the boundary condition method ---*/
        delete numerics_container[iMGlevel][HYBRID_SOL][CONV_BOUND_TERM];
        delete numerics_container[iMGlevel][HYBRID_SOL][VISC_BOUND_TERM];
      }
    }
  }
  
  /*--- Solver definition for the transition model problem ---*/
  if (transition) {
    
    /*--- Definition of the convective scheme for each equation and mesh level ---*/
    switch (config->GetKind_ConvNumScheme_Turb()) {
      case SPACE_UPWIND :
        for (iMGlevel = 0; iMGlevel <= config->GetnMGLevels(); iMGlevel++) {
          delete numerics_container[val_iInst][iMGlevel][TRANS_SOL][CONV_TERM];
        }
        break;
    }
    
    for (iMGlevel = 0; iMGlevel <= config->GetnMGLevels(); iMGlevel++) {
      /*--- Definition of the viscous scheme for each equation and mesh level ---*/
      delete numerics_container[val_iInst][iMGlevel][TRANS_SOL][VISC_TERM];
      /*--- Definition of the source term integration scheme for each equation and mesh level ---*/
      delete numerics_container[val_iInst][iMGlevel][TRANS_SOL][SOURCE_FIRST_TERM];
      delete numerics_container[val_iInst][iMGlevel][TRANS_SOL][SOURCE_SECOND_TERM];
      /*--- Definition of the boundary condition method ---*/
      delete numerics_container[val_iInst][iMGlevel][TRANS_SOL][CONV_BOUND_TERM];
    }
  }

  if (heat_fvm) {

    /*--- Definition of the viscous scheme for each equation and mesh level ---*/
    for (iMGlevel = 0; iMGlevel <= config->GetnMGLevels(); iMGlevel++) {

      delete numerics_container[val_iInst][iMGlevel][HEAT_SOL][VISC_TERM];
      delete numerics_container[val_iInst][iMGlevel][HEAT_SOL][VISC_BOUND_TERM];

      switch (config->GetKind_ConvNumScheme_Heat()) {
        case SPACE_UPWIND :

          delete numerics_container[val_iInst][iMGlevel][HEAT_SOL][CONV_TERM];
          delete numerics_container[val_iInst][iMGlevel][HEAT_SOL][CONV_BOUND_TERM];
          break;

        case SPACE_CENTERED :

          delete numerics_container[val_iInst][iMGlevel][HEAT_SOL][CONV_TERM];
          delete numerics_container[val_iInst][iMGlevel][HEAT_SOL][CONV_BOUND_TERM];
        break;
      }
    }
  }
  
  /*--- Solver definition for the flow adjoint problem ---*/
  
  if (adj_euler || adj_ns ) {
    
    /*--- Definition of the convective scheme for each equation and mesh level ---*/
    
    switch (config->GetKind_ConvNumScheme_AdjFlow()) {
      case SPACE_CENTERED :
        
        if (compressible) {
          
          /*--- Compressible flow ---*/
          
          switch (config->GetKind_Centered_AdjFlow()) {
            case LAX : case JST:
              delete numerics_container[val_iInst][MESH_0][ADJFLOW_SOL][CONV_TERM];
              break;
          }
          
          for (iMGlevel = 1; iMGlevel <= config->GetnMGLevels(); iMGlevel++)
            delete numerics_container[val_iInst][iMGlevel][ADJFLOW_SOL][CONV_TERM];
          
          for (iMGlevel = 0; iMGlevel <= config->GetnMGLevels(); iMGlevel++)
            delete numerics_container[val_iInst][iMGlevel][ADJFLOW_SOL][CONV_BOUND_TERM];
          
        }
        
        if (incompressible) {
          
          /*--- Incompressible flow, use artificial compressibility method ---*/
          
          switch (config->GetKind_Centered_AdjFlow()) {
            case LAX : case JST:
              delete numerics_container[val_iInst][MESH_0][ADJFLOW_SOL][CONV_TERM]; break;
          }
          
          for (iMGlevel = 1; iMGlevel <= config->GetnMGLevels(); iMGlevel++)
            delete numerics_container[val_iInst][iMGlevel][ADJFLOW_SOL][CONV_TERM];
          
          for (iMGlevel = 0; iMGlevel <= config->GetnMGLevels(); iMGlevel++)
            delete numerics_container[val_iInst][iMGlevel][ADJFLOW_SOL][CONV_BOUND_TERM];
          
        }
        
        break;
        
      case SPACE_UPWIND :
        
        if (compressible || incompressible) {
          
          /*--- Compressible flow ---*/
          
          switch (config->GetKind_Upwind_AdjFlow()) {
            case ROE:
              for (iMGlevel = 0; iMGlevel <= config->GetnMGLevels(); iMGlevel++) {
                delete numerics_container[val_iInst][iMGlevel][ADJFLOW_SOL][CONV_TERM];
                delete numerics_container[val_iInst][iMGlevel][ADJFLOW_SOL][CONV_BOUND_TERM];
              }
              break;
          }
        }
        
        break;
    }
    
    /*--- Definition of the viscous scheme for each equation and mesh level ---*/
    
    if (compressible || incompressible) {
      
      /*--- Compressible flow ---*/
      for (iMGlevel = 0; iMGlevel <= config->GetnMGLevels(); iMGlevel++) {
        delete numerics_container[val_iInst][iMGlevel][ADJFLOW_SOL][VISC_TERM];
        delete numerics_container[val_iInst][iMGlevel][ADJFLOW_SOL][VISC_BOUND_TERM];
      }
    }
    
    /*--- Definition of the source term integration scheme for each equation and mesh level ---*/
    
    for (iMGlevel = 0; iMGlevel <= config->GetnMGLevels(); iMGlevel++) {
      
      
      if (compressible || incompressible) {
        
        delete numerics_container[val_iInst][iMGlevel][ADJFLOW_SOL][SOURCE_FIRST_TERM];
        delete numerics_container[val_iInst][iMGlevel][ADJFLOW_SOL][SOURCE_SECOND_TERM];
        
      }
    }
    
  }
  
  
  /*--- Solver definition for the turbulent adjoint problem ---*/
  if (adj_turb) {
    /*--- Definition of the convective scheme for each equation and mesh level ---*/
    switch (config->GetKind_ConvNumScheme_AdjTurb()) {
        
      case SPACE_UPWIND :
        for (iMGlevel = 0; iMGlevel <= config->GetnMGLevels(); iMGlevel++)
          if (spalart_allmaras) {
            delete numerics_container[val_iInst][iMGlevel][ADJTURB_SOL][CONV_TERM];
          }
        break;
    }
    
    
    for (iMGlevel = 0; iMGlevel <= config->GetnMGLevels(); iMGlevel++) {
      if (spalart_allmaras) {
        /*--- Definition of the viscous scheme for each equation and mesh level ---*/
        delete numerics_container[val_iInst][iMGlevel][ADJTURB_SOL][VISC_TERM];
        /*--- Definition of the source term integration scheme for each equation and mesh level ---*/
        delete numerics_container[val_iInst][iMGlevel][ADJTURB_SOL][SOURCE_FIRST_TERM];
        delete numerics_container[val_iInst][iMGlevel][ADJTURB_SOL][SOURCE_SECOND_TERM];
        /*--- Definition of the boundary condition method ---*/
        delete numerics_container[val_iInst][iMGlevel][ADJTURB_SOL][CONV_BOUND_TERM];
      }
    }
  }
  
  /*--- Solver definition for the FEA problem ---*/
  if (fem) {
    
    /*--- Definition of the viscous scheme for each equation and mesh level ---*/
    delete numerics_container[val_iInst][MESH_0][FEA_SOL][FEA_TERM];
    
  }
  
  /*--- Definition of the Class for the numerical method: numerics_container[INST_LEVEL][MESH_LEVEL][EQUATION][EQ_TERM] ---*/
  for (iMGlevel = 0; iMGlevel <= config->GetnMGLevels(); iMGlevel++) {
    for (iSol = 0; iSol < MAX_SOLS; iSol++) {
      delete [] numerics_container[val_iInst][iMGlevel][iSol];
    }
    delete[] numerics_container[val_iInst][iMGlevel];
  }
  
  delete[] numerics_container[val_iInst];

}

void CDriver::Iteration_Preprocessing() {

  for (iInst = 0; iInst < nInst[iZone]; iInst++)  {

    /*--- Initial print to console for this zone. ---*/

    if (rank == MASTER_NODE) cout << "Zone " << iZone+1;
    if ((rank == MASTER_NODE) && (nInst[iZone] > 1)) cout << ", instance: " << iInst+1;

    /*--- Loop over all zones and instantiate the physics iteration. ---*/

    switch (config_container[iZone]->GetKind_Solver()) {

    case EULER: case NAVIER_STOKES: case RANS:

      if(config_container[iZone]->GetBoolTurbomachinery()){
        if (rank == MASTER_NODE)
          cout << ": Euler/Navier-Stokes/RANS turbomachinery fluid iteration." << endl;
        iteration_container[iZone][iInst] = new CTurboIteration(config_container[iZone]);

      }
      else{
        if (rank == MASTER_NODE)
          cout << ": Euler/Navier-Stokes/RANS fluid iteration." << endl;
        iteration_container[iZone][iInst] = new CFluidIteration(config_container[iZone]);
      }
      break;

    case FEM_EULER: case FEM_NAVIER_STOKES: case FEM_RANS: case FEM_LES:
      if (rank == MASTER_NODE)
        cout << ": finite element Euler/Navier-Stokes/RANS/LES flow iteration." << endl;
      iteration_container[iZone][iInst] = new CFEMFluidIteration(config_container[iZone]);
      break;

    case HEAT_EQUATION_FVM:
      if (rank == MASTER_NODE)
        cout << ": heat iteration (finite volume method)." << endl;
      iteration_container[iZone][iInst] = new CHeatIteration(config_container[iZone]);
      break;

    case FEM_ELASTICITY:
      if (rank == MASTER_NODE)
        cout << ": FEM iteration." << endl;
      iteration_container[iZone][iInst] = new CFEAIteration(config_container[iZone]);
      break;

    case ADJ_EULER: case ADJ_NAVIER_STOKES: case ADJ_RANS:
      if (rank == MASTER_NODE)
        cout << ": adjoint Euler/Navier-Stokes/RANS fluid iteration." << endl;
      iteration_container[iZone][iInst] = new CAdjFluidIteration(config_container[iZone]);
      break;

    case DISC_ADJ_EULER: case DISC_ADJ_NAVIER_STOKES: case DISC_ADJ_RANS:
      if (rank == MASTER_NODE)
        cout << ": discrete adjoint Euler/Navier-Stokes/RANS fluid iteration." << endl;
      iteration_container[iZone][iInst] = new CDiscAdjFluidIteration(config_container[iZone]);
      break;

    case DISC_ADJ_FEM_EULER : case DISC_ADJ_FEM_NS : case DISC_ADJ_FEM_RANS :
      if (rank == MASTER_NODE)
        cout << ": discrete adjoint finite element Euler/Navier-Stokes/RANS fluid iteration." << endl;
      iteration_container[iZone][iInst] = new CDiscAdjFluidIteration(config_container[iZone]);
      break;

    case DISC_ADJ_FEM:
      if (rank == MASTER_NODE)
        cout << ": discrete adjoint FEM structural iteration." << endl;
      iteration_container[iZone][iInst] = new CDiscAdjFEAIteration(config_container[iZone]);
      break;

    case DISC_ADJ_HEAT:
      if (rank == MASTER_NODE)
        cout << ": discrete adjoint heat iteration." << endl;
      iteration_container[iZone][iInst] = new CDiscAdjHeatIteration(config_container[iZone]);
      break;
    }

  }

}

void CDriver::Interface_Preprocessing() {

  unsigned short donorZone, targetZone;
  unsigned short nVar, nVarTransfer;

  unsigned short nMarkerTarget, iMarkerTarget, nMarkerDonor, iMarkerDonor;

  /*--- Initialize some useful booleans ---*/
  bool fluid_donor, structural_donor, heat_donor;
  bool fluid_target, structural_target, heat_target;

  bool discrete_adjoint = config_container[ZONE_0]->GetDiscrete_Adjoint();

  int markDonor, markTarget, Donor_check, Target_check, iMarkerInt, nMarkerInt;

#ifdef HAVE_MPI
  int *Buffer_Recv_mark = NULL, iRank, nProcessor = size;

  if (rank == MASTER_NODE)
    Buffer_Recv_mark = new int[nProcessor];
#endif

  /*--- Coupling between zones ---*/
  // There's a limit here, the interface boundary must connect only 2 zones

  /*--- Loops over all target and donor zones to find which ones are connected through an interface boundary (fsi or sliding mesh) ---*/
  for (targetZone = 0; targetZone < nZone; targetZone++) {

    for (donorZone = 0; donorZone < nZone; donorZone++) {

      transfer_types[donorZone][targetZone] = NO_TRANSFER;

      if ( donorZone == targetZone ) {
        transfer_types[donorZone][targetZone] = ZONES_ARE_EQUAL;
        // We're processing the same zone, so skip the following
        continue;
      }

      nMarkerInt = (int) ( config_container[donorZone]->GetMarker_n_ZoneInterface() / 2 );

      /*--- Loops on Interface markers to find if the 2 zones are sharing the boundary and to determine donor and target marker tag ---*/
      for (iMarkerInt = 1; iMarkerInt <= nMarkerInt; iMarkerInt++) {

        markDonor  = -1;
        markTarget = -1;

        /*--- On the donor side ---*/
        nMarkerDonor = config_container[donorZone]->GetnMarker_All();

        for (iMarkerDonor = 0; iMarkerDonor < nMarkerDonor; iMarkerDonor++) {

          /*--- If the tag GetMarker_All_ZoneInterface(iMarker) equals the index we are looping at ---*/
          if ( config_container[donorZone]->GetMarker_All_ZoneInterface(iMarkerDonor) == iMarkerInt ) {
            /*--- We have identified the identifier for the interface marker ---*/
            markDonor = iMarkerDonor;

            break;
          }
        }

        /*--- On the target side ---*/
        nMarkerTarget = config_container[targetZone]->GetnMarker_All();

      for (iMarkerTarget = 0; iMarkerTarget < nMarkerTarget; iMarkerTarget++) {

          /*--- If the tag GetMarker_All_ZoneInterface(iMarker) equals the index we are looping at ---*/
        if ( config_container[targetZone]->GetMarker_All_ZoneInterface(iMarkerTarget) == iMarkerInt ) {
            /*--- We have identified the identifier for the interface marker ---*/
            markTarget = iMarkerTarget;

            break;
        } 
        }

#ifdef HAVE_MPI

      Donor_check  = -1;
      Target_check = -1;

        /*--- We gather a vector in MASTER_NODE that determines if the boundary is not on the processor because of the partition or because the zone does not include it ---*/

        SU2_MPI::Gather(&markDonor , 1, MPI_INT, Buffer_Recv_mark, 1, MPI_INT, MASTER_NODE, MPI_COMM_WORLD);

      if (rank == MASTER_NODE) {
        for (iRank = 0; iRank < nProcessor; iRank++) {
          if( Buffer_Recv_mark[iRank] != -1 ) {
              Donor_check = Buffer_Recv_mark[iRank];

              break;
            }
          }
        }

        SU2_MPI::Bcast(&Donor_check , 1, MPI_INT, MASTER_NODE, MPI_COMM_WORLD);

        SU2_MPI::Gather(&markTarget, 1, MPI_INT, Buffer_Recv_mark, 1, MPI_INT, MASTER_NODE, MPI_COMM_WORLD);

      if (rank == MASTER_NODE){
        for (iRank = 0; iRank < nProcessor; iRank++){
          if( Buffer_Recv_mark[iRank] != -1 ){
              Target_check = Buffer_Recv_mark[iRank];

              break;
            }
          }
        }

        SU2_MPI::Bcast(&Target_check, 1, MPI_INT, MASTER_NODE, MPI_COMM_WORLD);

#else
      Donor_check  = markDonor;
      Target_check = markTarget;  
#endif

      /* --- Check ifzones are actually sharing the interface boundary, if not skip ---*/        
      if(Target_check == -1 || Donor_check == -1) {
        transfer_types[donorZone][targetZone] = NO_COMMON_INTERFACE;
        continue;
      }

        /*--- Set some boolean to properly allocate data structure later ---*/
      fluid_target      = false; 
      structural_target = false;

      fluid_donor       = false; 
      structural_donor  = false;

      heat_donor        = false;
      heat_target       = false;

      switch ( config_container[targetZone]->GetKind_Solver() ) {

        case EULER : case NAVIER_STOKES: case RANS: 
        case DISC_ADJ_EULER: case DISC_ADJ_NAVIER_STOKES: case DISC_ADJ_RANS:
          fluid_target  = true;   
          break;

        case FEM_ELASTICITY: case DISC_ADJ_FEM:
          structural_target = true;   
          break;

        case HEAT_EQUATION_FVM: case DISC_ADJ_HEAT:
          heat_target = true;
          break;
      }

      switch ( config_container[donorZone]->GetKind_Solver() ) {

        case EULER : case NAVIER_STOKES: case RANS:
        case DISC_ADJ_EULER: case DISC_ADJ_NAVIER_STOKES: case DISC_ADJ_RANS:
          fluid_donor  = true;
          break;

        case FEM_ELASTICITY: case DISC_ADJ_FEM:
          structural_donor = true;
          break;

        case HEAT_EQUATION_FVM : case DISC_ADJ_HEAT:
          heat_donor = true;
          break;
      }

      /*--- Begin the creation of the communication pattern among zones ---*/

      /*--- Retrieve the number of conservative variables (for problems not involving structural analysis ---*/
      if (fluid_donor && fluid_target)
        nVar = solver_container[donorZone][INST_0][MESH_0][FLOW_SOL]->GetnVar();
      else
        /*--- If at least one of the components is structural ---*/
        nVar = nDim;

      if (rank == MASTER_NODE) cout << "From zone " << donorZone << " to zone " << targetZone << ": ";

        /*--- Match Zones ---*/
      if (rank == MASTER_NODE) cout << "Setting coupling ";

          bool conservative_interp = config_container[donorZone]->GetConservativeInterpolation();
          
          /*--- Conditions for conservative interpolation are not met, we cannot fallback on the consistent approach
                because CTransfer_FlowTraction relies on the information in config to be correct. ---*/
          if ( conservative_interp && targetZone == 0 && structural_target )
            SU2_MPI::Error("Conservative interpolation assumes the structural model mesh is evaluated second, somehow this has not happened.",CURRENT_FUNCTION);
        
        switch (config_container[donorZone]->GetKindInterpolation()) {

          case NEAREST_NEIGHBOR:
            if ( conservative_interp && targetZone > 0 && structural_target ) {
              interpolator_container[donorZone][targetZone] = new CMirror(geometry_container, config_container, donorZone, targetZone);
              if (rank == MASTER_NODE) cout << "using a mirror approach: matching coefficients from opposite mesh." << endl;
            }
            else {
            interpolator_container[donorZone][targetZone] = new CNearestNeighbor(geometry_container, config_container, donorZone, targetZone);
            if (rank == MASTER_NODE) cout << "using a nearest-neighbor approach." << endl;
            }
            break;

          case ISOPARAMETRIC:
            if ( conservative_interp && targetZone > 0 && structural_target ) {
              interpolator_container[donorZone][targetZone] = new CMirror(geometry_container, config_container, donorZone, targetZone);
              if (rank == MASTER_NODE) cout << "using a mirror approach: matching coefficients from opposite mesh." << endl;
            }
            else {
            interpolator_container[donorZone][targetZone] = new CIsoparametric(geometry_container, config_container, donorZone, targetZone);
            if (rank == MASTER_NODE) cout << "using an isoparametric approach." << endl;
            }
            break;

        case WEIGHTED_AVERAGE:
          interpolator_container[donorZone][targetZone] = new CSlidingMesh(geometry_container, config_container, donorZone, targetZone);
          if (rank == MASTER_NODE) cout << "using an sliding mesh approach." << endl;

          break;
            
          case RADIAL_BASIS_FUNCTION:
            if ( conservative_interp && targetZone > 0 && structural_target ) {
                interpolator_container[donorZone][targetZone] = new CMirror(geometry_container, config_container, donorZone, targetZone);
                if (rank == MASTER_NODE) cout << "using a mirror approach: matching coefficients from opposite mesh." << endl;
              }
              else {
                interpolator_container[donorZone][targetZone] = new CRadialBasisFunction(geometry_container, config_container, donorZone, targetZone);
                if (rank == MASTER_NODE) cout << "using a radial basis function approach." << endl;
              }
            break;
            }

        /*--- Initialize the appropriate transfer strategy ---*/
      if (rank == MASTER_NODE) cout << "Transferring ";

      if (fluid_donor && structural_target && (!discrete_adjoint)) {
        transfer_types[donorZone][targetZone] = FLOW_TRACTION;
        nVarTransfer = 2;
        transfer_container[donorZone][targetZone] = new CTransfer_FlowTraction(nVar, nVarTransfer, config_container[donorZone]);
        if (rank == MASTER_NODE) cout << "flow tractions. "<< endl;
      }
      else if (structural_donor && fluid_target && (!discrete_adjoint)) {
        transfer_types[donorZone][targetZone] = STRUCTURAL_DISPLACEMENTS;
        nVarTransfer = 0;
        transfer_container[donorZone][targetZone] = new CTransfer_StructuralDisplacements(nVar, nVarTransfer, config_container[donorZone]);
        if (rank == MASTER_NODE) cout << "structural displacements. "<< endl;
      }
      else if (fluid_donor && structural_target && discrete_adjoint) {
        transfer_types[donorZone][targetZone] = FLOW_TRACTION;
        nVarTransfer = 2;
        transfer_container[donorZone][targetZone] = new CTransfer_FlowTraction_DiscAdj(nVar, nVarTransfer, config_container[donorZone]);

        if (rank == MASTER_NODE) cout << "flow tractions. "<< endl;
      }
      else if (structural_donor && fluid_target && discrete_adjoint){
        transfer_types[donorZone][targetZone] = STRUCTURAL_DISPLACEMENTS_DISC_ADJ;
        nVarTransfer = 0;
        transfer_container[donorZone][targetZone] = new CTransfer_StructuralDisplacements_DiscAdj(nVar, nVarTransfer, config_container[donorZone]);
        if (rank == MASTER_NODE) cout << "structural displacements. "<< endl;
      }
      else if (fluid_donor && fluid_target) {
        transfer_types[donorZone][targetZone] = SLIDING_INTERFACE;
        nVarTransfer = 0;
        nVar = solver_container[donorZone][INST_0][MESH_0][FLOW_SOL]->GetnPrimVar();
        transfer_container[donorZone][targetZone] = new CTransfer_SlidingInterface(nVar, nVarTransfer, config_container[donorZone]);
        if (rank == MASTER_NODE) cout << "sliding interface. " << endl;
      }
      else if (fluid_donor && heat_target) {
        nVarTransfer = 0;
        nVar = 4;
        if(config_container[donorZone]->GetEnergy_Equation())
          transfer_types[donorZone][targetZone] = CONJUGATE_HEAT_FS;
        else if (config_container[donorZone]->GetWeakly_Coupled_Heat())
          transfer_types[donorZone][targetZone] = CONJUGATE_HEAT_WEAKLY_FS;
        else { }
        transfer_container[donorZone][targetZone] = new CTransfer_ConjugateHeatVars(nVar, nVarTransfer, config_container[donorZone]);
        if (rank == MASTER_NODE) cout << "conjugate heat variables. " << endl;
      }
      else if (heat_donor && fluid_target) {
        nVarTransfer = 0;
        nVar = 4;
        if(config_container[targetZone]->GetEnergy_Equation())
          transfer_types[donorZone][targetZone] = CONJUGATE_HEAT_SF;
        else if (config_container[targetZone]->GetWeakly_Coupled_Heat())
          transfer_types[donorZone][targetZone] = CONJUGATE_HEAT_WEAKLY_SF;
        else { }
        transfer_container[donorZone][targetZone] = new CTransfer_ConjugateHeatVars(nVar, nVarTransfer, config_container[donorZone]);
        if (rank == MASTER_NODE) cout << "conjugate heat variables. " << endl;
      }
      else if (heat_donor && heat_target) {
        SU2_MPI::Error("Conjugate heat transfer between solids not implemented yet.", CURRENT_FUNCTION);
      }
      else {
        transfer_types[donorZone][targetZone] = CONSERVATIVE_VARIABLES;
        nVarTransfer = 0;
        transfer_container[donorZone][targetZone] = new CTransfer_ConservativeVars(nVar, nVarTransfer, config_container[donorZone]);
        if (rank == MASTER_NODE) cout << "generic conservative variables. " << endl;  
      }

      break;

      }

      if (config_container[donorZone]->GetBoolMixingPlaneInterface()){
        transfer_types[donorZone][targetZone] = MIXING_PLANE;
      	nVarTransfer = 0;
      	nVar = solver_container[donorZone][INST_0][MESH_0][FLOW_SOL]->GetnVar();
      	transfer_container[donorZone][targetZone] = new CTransfer_MixingPlaneInterface(nVar, nVarTransfer, config_container[donorZone], config_container[targetZone]);
        if (rank == MASTER_NODE) cout << "Set mixing-plane interface from donor zone "<< donorZone << " to target zone " << targetZone <<"."<<endl;
      }

    }

  }

#ifdef HAVE_MPI
  if (rank == MASTER_NODE) 
  delete [] Buffer_Recv_mark;
#endif

}

void CDriver::InitStaticMeshMovement(){

  unsigned short iMGlevel;
  unsigned short Kind_Grid_Movement;

  for (iZone = 0; iZone < nZone; iZone++) {
    Kind_Grid_Movement = config_container[iZone]->GetKind_GridMovement(iZone);

    switch (Kind_Grid_Movement) {

    case MOVING_WALL:

      /*--- Fixed wall velocities: set the grid velocities only one time
         before the first iteration flow solver. ---*/
      if (rank == MASTER_NODE)
        cout << endl << " Setting the moving wall velocities." << endl;

      surface_movement[iZone]->Moving_Walls(geometry_container[iZone][INST_0][MESH_0],
          config_container[iZone], iZone, 0);

      /*--- Update the grid velocities on the coarser multigrid levels after
           setting the moving wall velocities for the finest mesh. ---*/
      for (iInst = 0; iInst < nInst[iZone]; iInst++)
        grid_movement[iZone][iInst]->UpdateMultiGrid(geometry_container[iZone][iInst], config_container[iZone]);
      break;


    case ROTATING_FRAME:

      /*--- Steadily rotating frame: set the grid velocities just once
         before the first iteration flow solver. ---*/

      if (rank == MASTER_NODE) {
        cout << endl << " Setting rotating frame grid velocities";
        cout << " for zone " << iZone << "." << endl;
      }

      /*--- Set the grid velocities on all multigrid levels for a steadily
           rotating reference frame. ---*/

      for (iMGlevel = 0; iMGlevel <= config_container[ZONE_0]->GetnMGLevels(); iMGlevel++){
        geometry_container[iZone][INST_0][iMGlevel]->SetRotationalVelocity(config_container[iZone], iZone, true);
        geometry_container[iZone][INST_0][iMGlevel]->SetShroudVelocity(config_container[iZone]);
      }

      break;

    case STEADY_TRANSLATION:

      /*--- Set the translational velocity and hold the grid fixed during
         the calculation (similar to rotating frame, but there is no extra
         source term for translation). ---*/

      if (rank == MASTER_NODE)
        cout << endl << " Setting translational grid velocities." << endl;

      /*--- Set the translational velocity on all grid levels. ---*/

      for (iMGlevel = 0; iMGlevel <= config_container[ZONE_0]->GetnMGLevels(); iMGlevel++)
        geometry_container[iZone][INST_0][iMGlevel]->SetTranslationalVelocity(config_container[iZone], iZone, true);



      break;
    }
  }
}

void CDriver::TurbomachineryPreprocessing(){

  unsigned short donorZone,targetZone, nMarkerInt, iMarkerInt;
  unsigned short nSpanMax = 0;
  bool restart   = (config_container[ZONE_0]->GetRestart() || config_container[ZONE_0]->GetRestart_Flow());
  mixingplane = config_container[ZONE_0]->GetBoolMixingPlaneInterface();
  bool discrete_adjoint = config_container[ZONE_0]->GetDiscrete_Adjoint();
  su2double areaIn, areaOut, nBlades, flowAngleIn, flowAngleOut;

  /*--- Create turbovertex structure ---*/
  if (rank == MASTER_NODE) cout<<endl<<"Initialize Turbo Vertex Structure." << endl;
  for (iZone = 0; iZone < nZone; iZone++) {
    if (config_container[iZone]->GetBoolTurbomachinery()){
      geometry_container[iZone][INST_0][MESH_0]->ComputeNSpan(config_container[iZone], iZone, INFLOW, true);
      geometry_container[iZone][INST_0][MESH_0]->ComputeNSpan(config_container[iZone], iZone, OUTFLOW, true);
      if (rank == MASTER_NODE) cout <<"Number of span-wise sections in Zone "<< iZone<<": "<< config_container[iZone]->GetnSpanWiseSections() <<"."<< endl;
      if (config_container[iZone]->GetnSpanWiseSections() > nSpanMax){
        nSpanMax = config_container[iZone]->GetnSpanWiseSections();
      }

      config_container[ZONE_0]->SetnSpan_iZones(config_container[iZone]->GetnSpanWiseSections(), iZone);

      geometry_container[iZone][INST_0][MESH_0]->SetTurboVertex(config_container[iZone], iZone, INFLOW, true);
      geometry_container[iZone][INST_0][MESH_0]->SetTurboVertex(config_container[iZone], iZone, OUTFLOW, true);
    }
  }

  /*--- Set maximum number of Span among all zones ---*/
  for (iZone = 0; iZone < nZone; iZone++) {
    if (config_container[iZone]->GetBoolTurbomachinery()){
      config_container[iZone]->SetnSpanMaxAllZones(nSpanMax);
    }
  }
  if (rank == MASTER_NODE) cout<<"Max number of span-wise sections among all zones: "<< nSpanMax<<"."<< endl;


  if (rank == MASTER_NODE) cout<<"Initialize solver containers for average and performance quantities." << endl;
  for (iZone = 0; iZone < nZone; iZone++) {
    solver_container[iZone][INST_0][MESH_0][FLOW_SOL]->InitTurboContainers(geometry_container[iZone][INST_0][MESH_0],config_container[iZone]);
  }

//TODO(turbo) make it general for turbo HB
  if (rank == MASTER_NODE) cout<<"Compute inflow and outflow average geometric quantities." << endl;
  for (iZone = 0; iZone < nZone; iZone++) {
    geometry_container[iZone][INST_0][MESH_0]->SetAvgTurboValue(config_container[iZone], iZone, INFLOW, true);
    geometry_container[iZone][INST_0][MESH_0]->SetAvgTurboValue(config_container[iZone],iZone, OUTFLOW, true);
    geometry_container[iZone][INST_0][MESH_0]->GatherInOutAverageValues(config_container[iZone], true);
  }


  if(mixingplane){
    if (rank == MASTER_NODE) cout << "Set span-wise sections between zones on Mixing-Plane interface." << endl;
    for (donorZone = 0; donorZone < nZone; donorZone++) {
      for (targetZone = 0; targetZone < nZone; targetZone++) {
        if (targetZone != donorZone){
          transfer_container[donorZone][targetZone]->SetSpanWiseLevels(config_container[donorZone], config_container[targetZone]);
        }
      }
    }
  }

  if (rank == MASTER_NODE) cout << "Transfer average geometric quantities to zone 0." << endl;
  for (iZone = 1; iZone < nZone; iZone++) {
    transfer_container[iZone][ZONE_0]->GatherAverageTurboGeoValues(geometry_container[iZone][INST_0][MESH_0],geometry_container[ZONE_0][INST_0][MESH_0], iZone);
  }

  /*--- Transfer number of blade to ZONE_0 to correctly compute turbo performance---*/
  for (iZone = 1; iZone < nZone; iZone++) {
    nBlades = config_container[iZone]->GetnBlades(iZone);
    config_container[ZONE_0]->SetnBlades(iZone, nBlades);
  }

  if (rank == MASTER_NODE){
    for (iZone = 0; iZone < nZone; iZone++) {
    areaIn  = geometry_container[iZone][INST_0][MESH_0]->GetSpanAreaIn(iZone, config_container[iZone]->GetnSpanWiseSections());
    areaOut = geometry_container[iZone][INST_0][MESH_0]->GetSpanAreaOut(iZone, config_container[iZone]->GetnSpanWiseSections());
    nBlades = config_container[iZone]->GetnBlades(iZone);
    cout << "Inlet area for Row "<< iZone + 1<< ": " << areaIn*10000.0 <<" cm^2."  <<endl;
    cout << "Oulet area for Row "<< iZone + 1<< ": " << areaOut*10000.0 <<" cm^2."  <<endl;
    cout << "Recomputed number of blades for Row "<< iZone + 1 << ": " << nBlades<<"."  <<endl;
    }
  }


  if(mixingplane){
    if (rank == MASTER_NODE) cout<<"Preprocessing of the Mixing-Plane Interface." << endl;
    for (donorZone = 0; donorZone < nZone; donorZone++) {
      nMarkerInt     = config_container[donorZone]->GetnMarker_MixingPlaneInterface()/2;
      for (iMarkerInt = 1; iMarkerInt <= nMarkerInt; iMarkerInt++){
        for (targetZone = 0; targetZone < nZone; targetZone++) {
          if (targetZone != donorZone){
            transfer_container[donorZone][targetZone]->Preprocessing_InterfaceAverage(geometry_container[donorZone][INST_0][MESH_0], geometry_container[targetZone][INST_0][MESH_0],
                config_container[donorZone], config_container[targetZone],
                iMarkerInt);
          }
        }
      }
    }
  }

  if(!restart && !discrete_adjoint){
    if (rank == MASTER_NODE) cout<<"Initialize turbomachinery solution quantities." << endl;
    for(iZone = 0; iZone < nZone; iZone++) {
      solver_container[iZone][INST_0][MESH_0][FLOW_SOL]->SetFreeStream_TurboSolution(config_container[iZone]);
    }
  }

  if (rank == MASTER_NODE) cout<<"Initialize inflow and outflow average solution quantities." << endl;
  for(iZone = 0; iZone < nZone; iZone++) {
    solver_container[iZone][INST_0][MESH_0][FLOW_SOL]->PreprocessAverage(solver_container[iZone][INST_0][MESH_0], geometry_container[iZone][INST_0][MESH_0],config_container[iZone],INFLOW);
    solver_container[iZone][INST_0][MESH_0][FLOW_SOL]->PreprocessAverage(solver_container[iZone][INST_0][MESH_0], geometry_container[iZone][INST_0][MESH_0],config_container[iZone],OUTFLOW);
    solver_container[iZone][INST_0][MESH_0][FLOW_SOL]->TurboAverageProcess(solver_container[iZone][INST_0][MESH_0], geometry_container[iZone][INST_0][MESH_0],config_container[iZone],INFLOW);
    solver_container[iZone][INST_0][MESH_0][FLOW_SOL]->TurboAverageProcess(solver_container[iZone][INST_0][MESH_0], geometry_container[iZone][INST_0][MESH_0],config_container[iZone],OUTFLOW);
    solver_container[iZone][INST_0][MESH_0][FLOW_SOL]->GatherInOutAverageValues(config_container[iZone], geometry_container[iZone][INST_0][MESH_0]);
    if (rank == MASTER_NODE){
      flowAngleIn = solver_container[iZone][INST_0][MESH_0][FLOW_SOL]->GetTurboVelocityIn(iZone, config_container[iZone]->GetnSpanWiseSections())[1];
      flowAngleIn /= solver_container[iZone][INST_0][MESH_0][FLOW_SOL]->GetTurboVelocityIn(iZone, config_container[iZone]->GetnSpanWiseSections())[0];
      flowAngleIn = atan(flowAngleIn)*180.0/PI_NUMBER;
      cout << "Inlet flow angle for Row "<< iZone + 1<< ": "<< flowAngleIn <<"°."  <<endl;
      flowAngleOut = solver_container[iZone][INST_0][MESH_0][FLOW_SOL]->GetTurboVelocityOut(iZone, config_container[iZone]->GetnSpanWiseSections())[1];
      flowAngleOut /= solver_container[iZone][INST_0][MESH_0][FLOW_SOL]->GetTurboVelocityOut(iZone, config_container[iZone]->GetnSpanWiseSections())[0];
      flowAngleOut = atan(flowAngleOut)*180.0/PI_NUMBER;
      cout << "Outlet flow angle for Row "<< iZone + 1<< ": "<< flowAngleOut <<"°."  <<endl;

    }
  }

}

void CDriver::StartSolver(){

#ifdef VTUNEPROF
  __itt_resume();
#endif

  /*--- Main external loop of the solver. Within this loop, each iteration ---*/

  if (rank == MASTER_NODE)
    cout << endl <<"------------------------------ Begin Solver -----------------------------" << endl;

  while ( ExtIter < config_container[ZONE_0]->GetnExtIter() ) {

    /*--- Perform some external iteration preprocessing. ---*/

    PreprocessExtIter(ExtIter);

    /*--- Perform a dynamic mesh update if required. ---*/

      if (!fem_solver) {
        DynamicMeshUpdate(ExtIter);
      }

    /*--- Run a single iteration of the problem (fluid, elasticity, heat, ...). ---*/

    Run();

    /*--- Update the solution for dual time stepping strategy ---*/

    Update();

    /*--- Terminate the simulation if only the Jacobian must be computed. ---*/
    if (config_container[ZONE_0]->GetJacobian_Spatial_Discretization_Only()) break;

    /*--- Monitor the computations after each iteration. ---*/

    Monitor(ExtIter);

    /*--- Output the solution in files. ---*/

    Output(ExtIter);

    /*--- If the convergence criteria has been met, terminate the simulation. ---*/

    if (StopCalc) break;

    ExtIter++;

  }
#ifdef VTUNEPROF
  __itt_pause();
#endif
}

void CDriver::PreprocessExtIter(unsigned long ExtIter) {

  /*--- Set the value of the external iteration. ---*/

  for (iZone = 0; iZone < nZone; iZone++) config_container[iZone]->SetExtIter(ExtIter);
  

  /*--- Read the target pressure ---*/

  if (config_container[ZONE_0]->GetInvDesign_Cp() == YES)
    output->SetCp_InverseDesign(solver_container[ZONE_0][INST_0][MESH_0][FLOW_SOL],
        geometry_container[ZONE_0][INST_0][MESH_0], config_container[ZONE_0], ExtIter);

  /*--- Read the target heat flux ---*/

  if (config_container[ZONE_0]->GetInvDesign_HeatFlux() == YES)
    output->SetHeatFlux_InverseDesign(solver_container[ZONE_0][INST_0][MESH_0][FLOW_SOL],
        geometry_container[ZONE_0][INST_0][MESH_0], config_container[ZONE_0], ExtIter);

  /*--- Set the initial condition for EULER/N-S/RANS and for a non FSI simulation ---*/

  if(!fsi) {
    for (iZone = 0; iZone < nZone; iZone++) {
      if ((config_container[iZone]->GetKind_Solver() ==  EULER) ||
          (config_container[iZone]->GetKind_Solver() ==  NAVIER_STOKES) ||
          (config_container[iZone]->GetKind_Solver() ==  RANS) ) {
        for (iInst = 0; iInst < nInst[iZone]; iInst++)
          solver_container[iZone][iInst][MESH_0][FLOW_SOL]->SetInitialCondition(geometry_container[iZone][INST_0], solver_container[iZone][iInst], config_container[iZone], ExtIter);
      }
    }
  }

#ifdef HAVE_MPI
  SU2_MPI::Barrier(MPI_COMM_WORLD);
#endif

}

bool CDriver::Monitor(unsigned long ExtIter) {

  /*--- Synchronization point after a single solver iteration. Compute the
   wall clock time required. ---*/

#ifndef HAVE_MPI
  StopTime = su2double(clock())/su2double(CLOCKS_PER_SEC);
#else
  StopTime = MPI_Wtime();
#endif
  IterCount++;
  UsedTime = (StopTime - StartTime) + UsedTimeCompute;
  
  
  /*--- Check if there is any change in the runtime parameters ---*/
  
  CConfig *runtime = NULL;
  strcpy(runtime_file_name, "runtime.dat");
  runtime = new CConfig(runtime_file_name, config_container[ZONE_0]);
  runtime->SetExtIter(ExtIter);
  delete runtime;
  
  /*--- Update the convergence history file (serial and parallel computations). ---*/
  
  if (!fsi) {
    for (iZone = 0; iZone < nZone; iZone++) {
      for (iInst = 0; iInst < nInst[iZone]; iInst++)
        output->SetConvHistory_Body(&ConvHist_file[iZone][iInst], geometry_container, solver_container,
            config_container, integration_container, false, UsedTime, iZone, iInst);
    }
  }

  /*--- Evaluate the new CFL number (adaptive). ---*/
  if (config_container[ZONE_0]->GetCFL_Adapt() == YES) {
    for (iZone = 0; iZone < nZone; iZone++){
      if (!(config_container[iZone]->GetMultizone_Problem())) // This needs to be changed everywhere in the code, in a future PR
        output->SetCFL_Number(solver_container, config_container, iZone);
    }
  }

  /*--- Check whether the current simulation has reached the specified
   convergence criteria, and set StopCalc to true, if so. ---*/
  
  switch (config_container[ZONE_0]->GetKind_Solver()) {
    case EULER: case NAVIER_STOKES: case RANS:
      StopCalc = integration_container[ZONE_0][INST_0][FLOW_SOL]->GetConvergence(); break;
    case HEAT_EQUATION_FVM:
      StopCalc = integration_container[ZONE_0][INST_0][HEAT_SOL]->GetConvergence(); break;
    case FEM_ELASTICITY:
      StopCalc = integration_container[ZONE_0][INST_0][FEA_SOL]->GetConvergence(); break;
    case ADJ_EULER: case ADJ_NAVIER_STOKES: case ADJ_RANS:
    case DISC_ADJ_EULER: case DISC_ADJ_NAVIER_STOKES: case DISC_ADJ_RANS:
    case DISC_ADJ_FEM_EULER: case DISC_ADJ_FEM_NS: case DISC_ADJ_FEM_RANS:
      StopCalc = integration_container[ZONE_0][INST_0][ADJFLOW_SOL]->GetConvergence(); break;
  }
  
  return StopCalc;
  
}

void CDriver::Output(unsigned long ExtIter) {
  
  unsigned long nExtIter = config_container[ZONE_0]->GetnExtIter();
  bool output_files = false;
  
  /*--- Determine whether a solution needs to be written
   after the current iteration ---*/
  
  if (
      
      /*--- General if statements to print output statements ---*/
      
      (ExtIter+1 >= nExtIter) || (StopCalc) ||
      
      /*--- Fixed CL problem ---*/
      
      ((config_container[ZONE_0]->GetFixed_CL_Mode()) &&
       (config_container[ZONE_0]->GetnExtIter()-config_container[ZONE_0]->GetIter_dCL_dAlpha() - 1 == ExtIter)) ||
      
      /*--- Steady problems ---*/
      
      ((ExtIter % config_container[ZONE_0]->GetWrt_Sol_Freq() == 0) && (ExtIter != 0) &&
       ((config_container[ZONE_0]->GetUnsteady_Simulation() == STEADY) ||
        (config_container[ZONE_0]->GetUnsteady_Simulation() == HARMONIC_BALANCE) ||
        (config_container[ZONE_0]->GetUnsteady_Simulation() == ROTATIONAL_FRAME))) ||
      
      /*--- Unsteady problems ---*/
      
      (((config_container[ZONE_0]->GetUnsteady_Simulation() == DT_STEPPING_1ST) ||
        (config_container[ZONE_0]->GetUnsteady_Simulation() == TIME_STEPPING)) &&
       ((ExtIter == 0) || (ExtIter % config_container[ZONE_0]->GetWrt_Sol_Freq_DualTime() == 0))) ||
      
      ((config_container[ZONE_0]->GetUnsteady_Simulation() == DT_STEPPING_2ND) && (!fsi) &&
       ((ExtIter == 0) || ((ExtIter % config_container[ZONE_0]->GetWrt_Sol_Freq_DualTime() == 0) ||
                           ((ExtIter-1) % config_container[ZONE_0]->GetWrt_Sol_Freq_DualTime() == 0)))) ||
      
      ((config_container[ZONE_0]->GetUnsteady_Simulation() == DT_STEPPING_2ND) && (fsi) &&
       ((ExtIter == 0) || ((ExtIter % config_container[ZONE_0]->GetWrt_Sol_Freq_DualTime() == 0)))) ||
      
      ((config_container[ZONE_0]->GetDynamic_Analysis() == DYNAMIC) &&
       ((ExtIter == 0) || (ExtIter % config_container[ZONE_0]->GetWrt_Sol_Freq_DualTime() == 0))) ||
      
      /*--- No inlet profile file found. Print template. ---*/
      
      (config_container[ZONE_0]->GetWrt_InletFile())
      
      ) {
    
    output_files = true;
    
  }
  
  /*--- Determine whether a solution doesn't need to be written
   after the current iteration ---*/
  
  if (config_container[ZONE_0]->GetFixed_CL_Mode()) {
    if (config_container[ZONE_0]->GetnExtIter()-config_container[ZONE_0]->GetIter_dCL_dAlpha() - 1 < ExtIter) output_files = false;
    if (config_container[ZONE_0]->GetnExtIter() - 1 == ExtIter) output_files = true;
  }
  
  /*--- write the solution ---*/
  
  if (output_files) {
    
    /*--- Time the output for performance benchmarking. ---*/
#ifndef HAVE_MPI
    StopTime = su2double(clock())/su2double(CLOCKS_PER_SEC);
#else
    StopTime = MPI_Wtime();
#endif
    UsedTimeCompute += StopTime-StartTime;
#ifndef HAVE_MPI
    StartTime = su2double(clock())/su2double(CLOCKS_PER_SEC);
#else
    StartTime = MPI_Wtime();
#endif
    
    /*--- Add a statement about the type of solver exit. ---*/
    
    if (((ExtIter+1 >= nExtIter) || StopCalc) && (rank == MASTER_NODE)) {
      cout << endl << "----------------------------- Solver Exit -------------------------------";
      if (StopCalc) cout << endl << "Convergence criteria satisfied." << endl;
      else cout << endl << "Maximum number of external iterations reached (EXT_ITER)." << endl;
      cout << "-------------------------------------------------------------------------" << endl;
    }

    if (rank == MASTER_NODE) cout << endl << "-------------------------- File Output Summary --------------------------";
    
    /*--- Execute the routine for writing restart, volume solution,
     surface solution, and surface comma-separated value files. ---*/
    
    output->SetResult_Files_Parallel(solver_container, geometry_container, config_container, ExtIter, nZone);
    
    
    if (rank == MASTER_NODE) cout << "-------------------------------------------------------------------------" << endl << endl;
    
    /*--- Store output time and restart the timer for the compute phase. ---*/
#ifndef HAVE_MPI
    StopTime = su2double(clock())/su2double(CLOCKS_PER_SEC);
#else
    StopTime = MPI_Wtime();
#endif
    UsedTimeOutput += StopTime-StartTime;
    OutputCount++;
    BandwidthSum = config_container[ZONE_0]->GetRestart_Bandwidth_Agg();
#ifndef HAVE_MPI
    StartTime = su2double(clock())/su2double(CLOCKS_PER_SEC);
#else
    StartTime = MPI_Wtime();
#endif
    
  }

  /*--- Export Surface Solution File for Unsteady Simulations ---*/
  /*--- When calculate mean/fluctuation option will be available, delete the following part ---*/
  if ((config_container[ZONE_0]->GetUnsteady_Simulation() == DT_STEPPING_2ND) && (ExtIter % config_container[ZONE_0]->GetWrt_Surf_Freq_DualTime() == 0) && config_container[ZONE_0]->GetWrt_Csv_Sol()) {
      output->SetSurfaceCSV_Flow(config_container[ZONE_0], geometry_container[ZONE_0][INST_0][MESH_0], solver_container[ZONE_0][INST_0][MESH_0][FLOW_SOL], ExtIter, ZONE_0, INST_0);}

}

CDriver::~CDriver(void) {}

CGeneralDriver::CGeneralDriver(char* confFile, unsigned short val_nZone,
                               unsigned short val_nDim, bool val_periodic,
                               SU2_Comm MPICommunicator) : CDriver(confFile,
                                                                   val_nZone,
                                                                   val_nDim,
                                                                   val_periodic,
                                                                   MPICommunicator) { }

CGeneralDriver::~CGeneralDriver(void) { }

void CGeneralDriver::Run() {

  unsigned short iZone;

  /*--- Run a single iteration of a fem problem by looping over all
   zones and executing the iterations. Note that data transers between zones
   and other intermediate procedures may be required. ---*/

  for (iZone = 0; iZone < nZone; iZone++) {

    iteration_container[iZone][INST_0]->Preprocess(output, integration_container, geometry_container,
                                           solver_container, numerics_container, config_container,
                                           surface_movement, grid_movement, FFDBox, iZone, INST_0);

    iteration_container[iZone][INST_0]->Iterate(output, integration_container, geometry_container,
                                        solver_container, numerics_container, config_container,
                                        surface_movement, grid_movement, FFDBox, iZone, INST_0);
  }

}

void CGeneralDriver::Update() {

  for (iZone = 0; iZone < nZone; iZone++)
    iteration_container[iZone][INST_0]->Update(output, integration_container, geometry_container,
                                      solver_container, numerics_container, config_container,
                                      surface_movement, grid_movement, FFDBox, iZone, INST_0);

  if (config_container[ZONE_0]->GetKind_Solver() == DISC_ADJ_FEM){
      iteration_container[ZONE_0][INST_0]->Postprocess(output, integration_container, geometry_container,
                                      solver_container, numerics_container, config_container,
                                      surface_movement, grid_movement, FFDBox, ZONE_0, INST_0);
  }

}

void CGeneralDriver::DynamicMeshUpdate(unsigned long ExtIter) {

  bool harmonic_balance;

  for (iZone = 0; iZone < nZone; iZone++) {
   harmonic_balance = (config_container[iZone]->GetUnsteady_Simulation() == HARMONIC_BALANCE);
    /*--- Dynamic mesh update ---*/
    if ((config_container[iZone]->GetGrid_Movement()) && (!harmonic_balance)) {
      iteration_container[iZone][INST_0]->SetGrid_Movement(geometry_container, surface_movement, grid_movement, FFDBox, solver_container, config_container, iZone, INST_0, 0, ExtIter );
    }
  }
}

CFluidDriver::CFluidDriver(char* confFile, unsigned short val_nZone, unsigned short val_nDim, bool val_periodic, SU2_Comm MPICommunicator) : CDriver(confFile, val_nZone, val_nDim, val_periodic, MPICommunicator) { }

CFluidDriver::~CFluidDriver(void) { }

void CFluidDriver::Run() {

  unsigned short iZone, jZone, checkConvergence;
  unsigned long IntIter, nIntIter;
  bool unsteady;

  /*--- Run a single iteration of a multi-zone problem by looping over all
   zones and executing the iterations. Note that data transers between zones
   and other intermediate procedures may be required. ---*/

  unsteady = (config_container[MESH_0]->GetUnsteady_Simulation() == DT_STEPPING_1ST) || (config_container[MESH_0]->GetUnsteady_Simulation() == DT_STEPPING_2ND);

  /*--- Zone preprocessing ---*/

  for (iZone = 0; iZone < nZone; iZone++)
    iteration_container[iZone][INST_0]->Preprocess(output, integration_container, geometry_container, solver_container, numerics_container, config_container, surface_movement, grid_movement, FFDBox, iZone, INST_0);

  /*--- Updating zone interface communication patterns,
   needed only for unsteady simulation since for steady problems
   this is done once in the interpolator_container constructor 
   at the beginning of the computation ---*/

  if ( unsteady ) {
    for (iZone = 0; iZone < nZone; iZone++) {   
      for (jZone = 0; jZone < nZone; jZone++)
        if(jZone != iZone && interpolator_container[iZone][jZone] != NULL)
        interpolator_container[iZone][jZone]->Set_TransferCoeff(config_container);
    }
  }

  /*--- Begin Unsteady pseudo-time stepping internal loop, if not unsteady it does only one step --*/

  if (unsteady) 
    nIntIter = config_container[MESH_0]->GetUnst_nIntIter();
  else
    nIntIter = 1;

  for (IntIter = 0; IntIter < nIntIter; IntIter++) {

    /*--- At each pseudo time-step updates transfer data ---*/
    for (iZone = 0; iZone < nZone; iZone++)   
      for (jZone = 0; jZone < nZone; jZone++)
        if(jZone != iZone && transfer_container[iZone][jZone] != NULL)
          Transfer_Data(iZone, jZone);

    /*--- For each zone runs one single iteration ---*/

    for (iZone = 0; iZone < nZone; iZone++) {
      config_container[iZone]->SetIntIter(IntIter);
      iteration_container[iZone][INST_0]->Iterate(output, integration_container, geometry_container, solver_container, numerics_container, config_container, surface_movement, grid_movement, FFDBox, iZone, INST_0);
    }

    /*--- Check convergence in each zone --*/

    checkConvergence = 0;
    for (iZone = 0; iZone < nZone; iZone++)
    checkConvergence += (int) integration_container[iZone][INST_0][FLOW_SOL]->GetConvergence();

    /*--- If convergence was reached in every zone --*/

  if (checkConvergence == nZone) break;
  }

}

void CFluidDriver::Transfer_Data(unsigned short donorZone, unsigned short targetZone) {

  transfer_container[donorZone][targetZone]->Broadcast_InterfaceData(solver_container[donorZone][INST_0][MESH_0][FLOW_SOL],solver_container[targetZone][INST_0][MESH_0][FLOW_SOL],
      geometry_container[donorZone][INST_0][MESH_0],geometry_container[targetZone][INST_0][MESH_0],
      config_container[donorZone], config_container[targetZone]);
  if (config_container[targetZone]->GetKind_Solver() == RANS)
    transfer_container[donorZone][targetZone]->Broadcast_InterfaceData(solver_container[donorZone][INST_0][MESH_0][TURB_SOL],solver_container[targetZone][INST_0][MESH_0][TURB_SOL],
        geometry_container[donorZone][INST_0][MESH_0],geometry_container[targetZone][INST_0][MESH_0],
        config_container[donorZone], config_container[targetZone]);

}

void CFluidDriver::Update() {

  for(iZone = 0; iZone < nZone; iZone++)
    iteration_container[iZone][INST_0]->Update(output, integration_container, geometry_container,
         solver_container, numerics_container, config_container,
         surface_movement, grid_movement, FFDBox, iZone, INST_0);
}

void CFluidDriver::DynamicMeshUpdate(unsigned long ExtIter) {

  bool harmonic_balance;

  for (iZone = 0; iZone < nZone; iZone++) {
   harmonic_balance = (config_container[iZone]->GetUnsteady_Simulation() == HARMONIC_BALANCE);
    /*--- Dynamic mesh update ---*/
    if ((config_container[iZone]->GetGrid_Movement()) && (!harmonic_balance)) {
      iteration_container[iZone][INST_0]->SetGrid_Movement(geometry_container, surface_movement, grid_movement, FFDBox, solver_container, config_container, iZone, INST_0, 0, ExtIter );
    }
  }

}

CTurbomachineryDriver::CTurbomachineryDriver(char* confFile,
    unsigned short val_nZone,
    unsigned short val_nDim, bool val_periodic, SU2_Comm MPICommunicator) : CFluidDriver(confFile,
        val_nZone,
        val_nDim,
        val_periodic,
        MPICommunicator) { }

CTurbomachineryDriver::~CTurbomachineryDriver(void) { }

void CTurbomachineryDriver::Run() {

  /*--- Run a single iteration of a multi-zone problem by looping over all
   zones and executing the iterations. Note that data transers between zones
   and other intermediate procedures may be required. ---*/

  for (iZone = 0; iZone < nZone; iZone++) {
    iteration_container[iZone][INST_0]->Preprocess(output, integration_container, geometry_container,
                                           solver_container, numerics_container, config_container,
                                           surface_movement, grid_movement, FFDBox, iZone, INST_0);
  }

  /* --- Update the mixing-plane interface ---*/
  for (iZone = 0; iZone < nZone; iZone++) {
    if(mixingplane)SetMixingPlane(iZone);
  }

  for (iZone = 0; iZone < nZone; iZone++) {
    iteration_container[iZone][INST_0]->Iterate(output, integration_container, geometry_container,
                                        solver_container, numerics_container, config_container,
                                        surface_movement, grid_movement, FFDBox, iZone, INST_0);
  }

  for (iZone = 0; iZone < nZone; iZone++) {
    iteration_container[iZone][INST_0]->Postprocess(output, integration_container, geometry_container,
                                      solver_container, numerics_container, config_container,
                                      surface_movement, grid_movement, FFDBox, iZone, INST_0);
  }

  if (rank == MASTER_NODE){
    SetTurboPerformance(ZONE_0);
  }


}

void CTurbomachineryDriver::SetMixingPlane(unsigned short donorZone){

  unsigned short targetZone, nMarkerInt, iMarkerInt ;
  nMarkerInt     = config_container[donorZone]->GetnMarker_MixingPlaneInterface()/2;

  /* --- transfer the average value from the donorZone to the targetZone*/
  for (iMarkerInt = 1; iMarkerInt <= nMarkerInt; iMarkerInt++){
    for (targetZone = 0; targetZone < nZone; targetZone++) {
      if (targetZone != donorZone){
        transfer_container[donorZone][targetZone]->Allgather_InterfaceAverage(solver_container[donorZone][INST_0][MESH_0][FLOW_SOL],solver_container[targetZone][INST_0][MESH_0][FLOW_SOL],
            geometry_container[donorZone][INST_0][MESH_0],geometry_container[targetZone][INST_0][MESH_0],
            config_container[donorZone], config_container[targetZone], iMarkerInt );
      }
    }
  }
}

void CTurbomachineryDriver::SetTurboPerformance(unsigned short targetZone){

  unsigned short donorZone;
  //IMPORTANT this approach of multi-zone performances rely upon the fact that turbomachinery markers follow the natural (stator-rotor) development of the real machine.
  /* --- transfer the local turboperfomance quantities (for each blade)  from all the donorZones to the targetZone (ZONE_0) ---*/
  for (donorZone = 1; donorZone < nZone; donorZone++) {
    transfer_container[donorZone][targetZone]->GatherAverageValues(solver_container[donorZone][INST_0][MESH_0][FLOW_SOL],solver_container[targetZone][INST_0][MESH_0][FLOW_SOL], donorZone);
  }

  /* --- compute turboperformance for each stage and the global machine ---*/

  output->ComputeTurboPerformance(solver_container[targetZone][INST_0][MESH_0][FLOW_SOL], geometry_container[targetZone][INST_0][MESH_0], config_container[targetZone]);

}


bool CTurbomachineryDriver::Monitor(unsigned long ExtIter) {

  su2double CFL;
  su2double rot_z_ini, rot_z_final ,rot_z;
  su2double outPres_ini, outPres_final, outPres;
  unsigned long rampFreq, finalRamp_Iter;
  unsigned short iMarker, KindBC, KindBCOption;
  string Marker_Tag;

  bool print;

  /*--- Synchronization point after a single solver iteration. Compute the
   wall clock time required. ---*/

#ifndef HAVE_MPI
  StopTime = su2double(clock())/su2double(CLOCKS_PER_SEC);
#else
  StopTime = MPI_Wtime();
#endif
  IterCount++;
  UsedTime = (StopTime - StartTime);


  /*--- Check if there is any change in the runtime parameters ---*/
  CConfig *runtime = NULL;
  strcpy(runtime_file_name, "runtime.dat");
  runtime = new CConfig(runtime_file_name, config_container[ZONE_0]);
  runtime->SetExtIter(ExtIter);
  delete runtime;

  /*--- Update the convergence history file (serial and parallel computations). ---*/

  for (iZone = 0; iZone < nZone; iZone++) {
    for (iInst = 0; iInst < nInst[iZone]; iInst++)
      output->SetConvHistory_Body(&ConvHist_file[iZone][iInst], geometry_container, solver_container,
          config_container, integration_container, false, UsedTime, iZone, iInst);
  }


  /*--- Evaluate the new CFL number (adaptive). ---*/
  if (config_container[ZONE_0]->GetCFL_Adapt() == YES) {
    if(mixingplane){
      CFL = 0;
      for (iZone = 0; iZone < nZone; iZone++){
        output->SetCFL_Number(solver_container, config_container, iZone);
        CFL += config_container[iZone]->GetCFL(MESH_0);
      }
      /*--- For fluid-multizone the new CFL number is the same for all the zones and it is equal to the zones' minimum value. ---*/
      for (iZone = 0; iZone < nZone; iZone++){
        config_container[iZone]->SetCFL(MESH_0, CFL/nZone);
      }
    }
    else{
      output->SetCFL_Number(solver_container, config_container, ZONE_0);
    }
  }


  /*--- ROTATING FRAME Ramp: Compute the updated rotational velocity. ---*/
  if (config_container[ZONE_0]->GetGrid_Movement() && config_container[ZONE_0]->GetRampRotatingFrame()) {
    rampFreq       = SU2_TYPE::Int(config_container[ZONE_0]->GetRampRotatingFrame_Coeff(1));
    finalRamp_Iter = SU2_TYPE::Int(config_container[ZONE_0]->GetRampRotatingFrame_Coeff(2));
    rot_z_ini = config_container[ZONE_0]->GetRampRotatingFrame_Coeff(0);
    print = false;
    if(ExtIter % rampFreq == 0 &&  ExtIter <= finalRamp_Iter){

      for (iZone = 0; iZone < nZone; iZone++) {
        rot_z_final = config_container[iZone]->GetFinalRotation_Rate_Z(iZone);
        if(abs(rot_z_final) > 0.0){
          rot_z = rot_z_ini + ExtIter*( rot_z_final - rot_z_ini)/finalRamp_Iter;
          config_container[iZone]->SetRotation_Rate_Z(rot_z, iZone);
          if(rank == MASTER_NODE && print && ExtIter > 0) {
            cout << endl << " Updated rotating frame grid velocities";
            cout << " for zone " << iZone << "." << endl;
          }
          geometry_container[iZone][INST_0][MESH_0]->SetRotationalVelocity(config_container[iZone], iZone, print);
          geometry_container[iZone][INST_0][MESH_0]->SetShroudVelocity(config_container[iZone]);
        }
      }

      for (iZone = 0; iZone < nZone; iZone++) {
        geometry_container[iZone][INST_0][MESH_0]->SetAvgTurboValue(config_container[iZone], iZone, INFLOW, false);
        geometry_container[iZone][INST_0][MESH_0]->SetAvgTurboValue(config_container[iZone],iZone, OUTFLOW, false);
        geometry_container[iZone][INST_0][MESH_0]->GatherInOutAverageValues(config_container[iZone], false);

      }

      for (iZone = 1; iZone < nZone; iZone++) {
        transfer_container[iZone][ZONE_0]->GatherAverageTurboGeoValues(geometry_container[iZone][INST_0][MESH_0],geometry_container[ZONE_0][INST_0][MESH_0], iZone);
      }

    }
  }


  /*--- Outlet Pressure Ramp: Compute the updated rotational velocity. ---*/
  if (config_container[ZONE_0]->GetRampOutletPressure()) {
    rampFreq       = SU2_TYPE::Int(config_container[ZONE_0]->GetRampOutletPressure_Coeff(1));
    finalRamp_Iter = SU2_TYPE::Int(config_container[ZONE_0]->GetRampOutletPressure_Coeff(2));
    outPres_ini    = config_container[ZONE_0]->GetRampOutletPressure_Coeff(0);
    outPres_final  = config_container[ZONE_0]->GetFinalOutletPressure();

    if(ExtIter % rampFreq == 0 &&  ExtIter <= finalRamp_Iter){
      outPres = outPres_ini + ExtIter*(outPres_final - outPres_ini)/finalRamp_Iter;
      if(rank == MASTER_NODE) config_container[ZONE_0]->SetMonitotOutletPressure(outPres);

      for (iZone = 0; iZone < nZone; iZone++) {
        for (iMarker = 0; iMarker < config_container[iZone]->GetnMarker_All(); iMarker++) {
          KindBC = config_container[iZone]->GetMarker_All_KindBC(iMarker);
          switch (KindBC) {
          case RIEMANN_BOUNDARY:
            Marker_Tag         = config_container[iZone]->GetMarker_All_TagBound(iMarker);
            KindBCOption       = config_container[iZone]->GetKind_Data_Riemann(Marker_Tag);
            if(KindBCOption == STATIC_PRESSURE || KindBCOption == RADIAL_EQUILIBRIUM ){
              SU2_MPI::Error("Outlet pressure ramp only implemented for NRBC", CURRENT_FUNCTION);
            }
            break;
          case GILES_BOUNDARY:
            Marker_Tag         = config_container[iZone]->GetMarker_All_TagBound(iMarker);
            KindBCOption       = config_container[iZone]->GetKind_Data_Giles(Marker_Tag);
            if(KindBCOption == STATIC_PRESSURE || KindBCOption == STATIC_PRESSURE_1D || KindBCOption == RADIAL_EQUILIBRIUM ){
              config_container[iZone]->SetGiles_Var1(outPres, Marker_Tag);
            }
            break;
          }
        }
      }
    }
  }


  /*--- Check whether the current simulation has reached the specified
   convergence criteria, and set StopCalc to true, if so. ---*/

  switch (config_container[ZONE_0]->GetKind_Solver()) {
  case EULER: case NAVIER_STOKES: case RANS:
    StopCalc = integration_container[ZONE_0][INST_0][FLOW_SOL]->GetConvergence(); break;
  case DISC_ADJ_EULER: case DISC_ADJ_NAVIER_STOKES: case DISC_ADJ_RANS:
  case DISC_ADJ_FEM_EULER: case DISC_ADJ_FEM_NS: case DISC_ADJ_FEM_RANS:
    StopCalc = integration_container[ZONE_0][INST_0][ADJFLOW_SOL]->GetConvergence(); break;
  }

  return StopCalc;

}

CDiscAdjFluidDriver::CDiscAdjFluidDriver(char* confFile,
                                                 unsigned short val_nZone,
                                                 unsigned short val_nDim, bool val_periodic,
                                         SU2_Comm MPICommunicator) : CFluidDriver(confFile,
																										 	 	 	 	 	 	 	 	 	 	 	 	 	 	 	 	val_nZone,
                                                                                    val_nDim,
                                                                                    val_periodic,
                                                                                    MPICommunicator) {

  RecordingState = NONE;
  unsigned short iZone;

  direct_iteration = new CIteration*[nZone];

  for (iZone = 0; iZone < nZone; iZone++){
    if(config_container[iZone]->GetBoolTurbomachinery()){
      direct_iteration[iZone] = new CTurboIteration(config_container[iZone]);
    }
    else{
      direct_iteration[iZone] = new CFluidIteration(config_container[iZone]);
    }
  }

}

CDiscAdjFluidDriver::~CDiscAdjFluidDriver(){

  for (iZone = 0; iZone < nZone; iZone++){
    delete direct_iteration[iZone];
  }

  delete [] direct_iteration;

}

void CDiscAdjFluidDriver::Run() {

  unsigned short iZone = 0, checkConvergence;
  unsigned long IntIter, nIntIter;

  bool unsteady;

  unsteady = (config_container[MESH_0]->GetUnsteady_Simulation() == DT_STEPPING_1ST) || (config_container[MESH_0]->GetUnsteady_Simulation() == DT_STEPPING_2ND);

  /*--- Begin Unsteady pseudo-time stepping internal loop, if not unsteady it does only one step --*/

  if (unsteady)
    nIntIter = config_container[MESH_0]->GetUnst_nIntIter();
  else
    nIntIter = 1;

  for (iZone = 0; iZone < nZone; iZone++) {

    iteration_container[iZone][INST_0]->Preprocess(output, integration_container, geometry_container,
                                                     solver_container, numerics_container, config_container,
                                                     surface_movement, grid_movement, FFDBox, iZone, INST_0);
  }


  /*--- For the adjoint iteration we need the derivatives of the iteration function with
   *    respect to the conservative flow variables. Since these derivatives do not change in the steady state case
   *    we only have to record if the current recording is different from cons. variables. ---*/

  if (RecordingState != FLOW_CONS_VARS || unsteady){

    /*--- SetRecording stores the computational graph on one iteration of the direct problem. Calling it with NONE
     *    as argument ensures that all information from a previous recording is removed. ---*/

    SetRecording(NONE);

    /*--- Store the computational graph of one direct iteration with the conservative variables as input. ---*/

    SetRecording(FLOW_CONS_VARS);

  }

  for (IntIter = 0; IntIter < nIntIter; IntIter++) {


    /*--- Initialize the adjoint of the output variables of the iteration with the adjoint solution
   *    of the previous iteration. The values are passed to the AD tool. ---*/

    for (iZone = 0; iZone < nZone; iZone++) {

      config_container[iZone]->SetIntIter(IntIter);

      iteration_container[iZone][INST_0]->InitializeAdjoint(solver_container, geometry_container, config_container, iZone, INST_0);

    }

    /*--- Initialize the adjoint of the objective function with 1.0. ---*/

    SetAdj_ObjFunction();

    /*--- Interpret the stored information by calling the corresponding routine of the AD tool. ---*/

    AD::ComputeAdjoint();

    /*--- Extract the computed adjoint values of the input variables and store them for the next iteration. ---*/

    for (iZone = 0; iZone < nZone; iZone++) {
      iteration_container[iZone][INST_0]->Iterate(output, integration_container, geometry_container,
                                          solver_container, numerics_container, config_container,
                                          surface_movement, grid_movement, FFDBox, iZone, INST_0);
    }

    /*--- Clear the stored adjoint information to be ready for a new evaluation. ---*/

    AD::ClearAdjoints();

    /*--- Check convergence in each zone --*/

    checkConvergence = 0;
    for (iZone = 0; iZone < nZone; iZone++)
      checkConvergence += (int) integration_container[iZone][INST_0][ADJFLOW_SOL]->GetConvergence();

    /*--- If convergence was reached in every zone --*/

    if (checkConvergence == nZone) break;

    /*--- Write the convergence history (only screen output) ---*/

    if (unsteady)
      output->SetConvHistory_Body(NULL, geometry_container, solver_container, config_container, integration_container, true, 0.0, ZONE_0, INST_0);

  }

  /*--- Compute the geometrical sensitivities ---*/

  if ((ExtIter+1 >= config_container[ZONE_0]->GetnExtIter()) ||
      integration_container[ZONE_0][INST_0][ADJFLOW_SOL]->GetConvergence() ||
      (ExtIter % config_container[ZONE_0]->GetWrt_Sol_Freq() == 0) || unsteady){

    /*--- SetRecording stores the computational graph on one iteration of the direct problem. Calling it with NONE
     * as argument ensures that all information from a previous recording is removed. ---*/

    SetRecording(NONE);

    /*--- Store the computational graph of one direct iteration with the mesh coordinates as input. ---*/

    SetRecording(MESH_COORDS);

    /*--- Initialize the adjoint of the output variables of the iteration with the adjoint solution
     *    of the current iteration. The values are passed to the AD tool. ---*/

    for (iZone = 0; iZone < nZone; iZone++) {

      iteration_container[iZone][INST_0]->InitializeAdjoint(solver_container, geometry_container, config_container, iZone, INST_0);

    }

    /*--- Initialize the adjoint of the objective function with 1.0. ---*/

    SetAdj_ObjFunction();

    /*--- Interpret the stored information by calling the corresponding routine of the AD tool. ---*/

    AD::ComputeAdjoint();

    /*--- Extract the computed sensitivity values. ---*/

    for (iZone = 0; iZone < nZone; iZone++) {
      solver_container[iZone][INST_0][MESH_0][ADJFLOW_SOL]->SetSensitivity(geometry_container[iZone][INST_0][MESH_0],config_container[iZone]);
    }

    /*--- Clear the stored adjoint information to be ready for a new evaluation. ---*/

    AD::ClearAdjoints();
  }
}

void CDiscAdjFluidDriver::SetRecording(unsigned short kind_recording){
  unsigned short iZone, iMesh;

  AD::Reset();

  /*--- Prepare for recording by resetting the flow solution to the initial converged solution---*/

  for (iZone = 0; iZone < nZone; iZone++) {
    for (iMesh = 0; iMesh <= config_container[iZone]->GetnMGLevels(); iMesh++){
      solver_container[iZone][INST_0][iMesh][ADJFLOW_SOL]->SetRecording(geometry_container[iZone][INST_0][iMesh], config_container[iZone]);
    }
    if (config_container[iZone]->GetKind_Solver() == DISC_ADJ_RANS && !config_container[iZone]->GetFrozen_Visc_Disc()) {
      solver_container[iZone][INST_0][MESH_0][ADJTURB_SOL]->SetRecording(geometry_container[iZone][INST_0][MESH_0], config_container[iZone]);
    }
  }


  /*---Enable recording and register input of the flow iteration (conservative variables or node coordinates) --- */

  if (kind_recording != NONE){

    AD::StartRecording();

    if (rank == MASTER_NODE && ((ExtIter == 0)) && kind_recording == FLOW_CONS_VARS) {
      cout << endl << "-------------------------------------------------------------------------" << endl;
      cout << "Direct iteration to store computational graph." << endl;
      cout << "Compute residuals to check the convergence of the direct problem." << endl;
      cout << "-------------------------------------------------------------------------" << endl << endl;
    }
    for (iZone = 0; iZone < nZone; iZone++) {
      iteration_container[iZone][INST_0]->RegisterInput(solver_container, geometry_container, config_container, iZone, INST_0, kind_recording);
    }

  }

  for (iZone = 0; iZone < nZone; iZone++) {
    iteration_container[iZone][INST_0]->SetDependencies(solver_container, geometry_container, config_container, iZone, INST_0, kind_recording);
  }

  /*--- Do one iteration of the direct flow solver ---*/

  DirectRun();

  /*--- Read the target pressure ---*/

  if (config_container[ZONE_0]->GetInvDesign_Cp() == YES)
    output->SetCp_InverseDesign(solver_container[ZONE_0][INST_0][MESH_0][FLOW_SOL],
        geometry_container[ZONE_0][INST_0][MESH_0], config_container[ZONE_0], ExtIter);

  /*--- Read the target heat flux ---*/

  if (config_container[ZONE_0]->GetInvDesign_HeatFlux() == YES)
    output->SetHeatFlux_InverseDesign(solver_container[ZONE_0][INST_0][MESH_0][FLOW_SOL],
        geometry_container[ZONE_0][INST_0][MESH_0], config_container[ZONE_0], ExtIter);

  /*--- Print residuals in the first iteration ---*/

  for (iZone = 0; iZone < nZone; iZone++) {
    if (rank == MASTER_NODE && ((ExtIter == 0) || (config_container[iZone]->GetUnsteady_Simulation() != STEADY)) && (kind_recording == FLOW_CONS_VARS)) {
      cout << " Zone " << iZone << ": log10[Conservative 0]: "<< log10(solver_container[iZone][INST_0][MESH_0][FLOW_SOL]->GetRes_RMS(0)) << endl;
      if ( config_container[iZone]->GetKind_Turb_Model() != NONE && !config_container[iZone]->GetFrozen_Visc_Disc()) {
        cout <<"       log10[RMS k]: " << log10(solver_container[iZone][INST_0][MESH_0][TURB_SOL]->GetRes_RMS(0)) << endl;
      }
    }
  }

  RecordingState = kind_recording;

  for (iZone = 0; iZone < nZone; iZone++) {
    iteration_container[iZone][INST_0]->RegisterOutput(solver_container, geometry_container, config_container, output, iZone, INST_0);
  }

  /*--- Extract the objective function and store it --- */

  SetObjFunction();

  AD::StopRecording();

}

void CDiscAdjFluidDriver::SetAdj_ObjFunction(){

  bool time_stepping = config_container[ZONE_0]->GetUnsteady_Simulation() != STEADY;
  unsigned long IterAvg_Obj = config_container[ZONE_0]->GetIter_Avg_Objective();
  unsigned long ExtIter = config_container[ZONE_0]->GetExtIter();
  su2double seeding = 1.0;

  if (time_stepping){
    if (ExtIter < IterAvg_Obj){
      seeding = 1.0/((su2double)IterAvg_Obj);
    }
    else{
      seeding = 0.0;
    }
  }

  if (rank == MASTER_NODE){
    SU2_TYPE::SetDerivative(ObjFunc, SU2_TYPE::GetValue(seeding));
  } else {
    SU2_TYPE::SetDerivative(ObjFunc, 0.0);
  }

}

void CDiscAdjFluidDriver::SetObjFunction(){

  bool compressible = (config_container[ZONE_0]->GetKind_Regime() == COMPRESSIBLE);
  bool heat         = (config_container[ZONE_0]->GetWeakly_Coupled_Heat());

  ObjFunc = 0.0;

  for (iZone = 0; iZone < nZone; iZone++){
    solver_container[iZone][INST_0][MESH_0][FLOW_SOL]->SetTotal_ComboObj(0.0);
  }

  /*--- Specific scalar objective functions ---*/

  for (iZone = 0; iZone < nZone; iZone++){
    switch (config_container[iZone]->GetKind_Solver()) {
      case EULER:                    case NAVIER_STOKES:                   case RANS:
      case DISC_ADJ_EULER:           case DISC_ADJ_NAVIER_STOKES:          case DISC_ADJ_RANS:
      case DISC_ADJ_FEM_EULER:       case DISC_ADJ_FEM_NS:                 case DISC_ADJ_FEM_RANS:
        
        if (config_container[ZONE_0]->GetnMarker_Analyze() != 0)
          output->SpecialOutput_AnalyzeSurface(solver_container[iZone][INST_0][MESH_0][FLOW_SOL], geometry_container[iZone][INST_0][MESH_0], config_container[iZone], false);
        
        if ((config_container[ZONE_0]->GetnMarker_Analyze() != 0) && compressible)
          output->SpecialOutput_Distortion(solver_container[ZONE_0][INST_0][MESH_0][FLOW_SOL], geometry_container[ZONE_0][INST_0][MESH_0], config_container[ZONE_0], false);
        
        if (config_container[ZONE_0]->GetnMarker_NearFieldBound() != 0)
          output->SpecialOutput_SonicBoom(solver_container[ZONE_0][INST_0][MESH_0][FLOW_SOL], geometry_container[ZONE_0][INST_0][MESH_0], config_container[ZONE_0], false);
          
        if (config_container[ZONE_0]->GetPlot_Section_Forces())
          output->SpecialOutput_SpanLoad(solver_container[ZONE_0][INST_0][MESH_0][FLOW_SOL], geometry_container[ZONE_0][INST_0][MESH_0], config_container[ZONE_0], false);
        
        break;
    }
  }

  /*--- Surface based obj. function ---*/

  for (iZone = 0; iZone < nZone; iZone++){
    solver_container[iZone][INST_0][MESH_0][FLOW_SOL]->Evaluate_ObjFunc(config_container[iZone]);
    ObjFunc += solver_container[iZone][INST_0][MESH_0][FLOW_SOL]->GetTotal_ComboObj();
    if (heat){
      if (config_container[iZone]->GetKind_ObjFunc() == TOTAL_HEATFLUX) {
        ObjFunc += solver_container[iZone][INST_0][MESH_0][HEAT_SOL]->GetTotal_HeatFlux();
      }
      else if (config_container[iZone]->GetKind_ObjFunc() == TOTAL_AVG_TEMPERATURE) {
        ObjFunc += solver_container[iZone][INST_0][MESH_0][HEAT_SOL]->GetTotal_AvgTemperature();
      }
    }
  }

  if (rank == MASTER_NODE){
    AD::RegisterOutput(ObjFunc);
  }
  
}

void CDiscAdjFluidDriver::DirectRun(){


  unsigned short iZone, jZone;
  bool unsteady = config_container[ZONE_0]->GetUnsteady_Simulation() != STEADY;

  /*--- Run a single iteration of a multi-zone problem by looping over all
   zones and executing the iterations. Note that data transers between zones
   and other intermediate procedures may be required. ---*/

  unsteady = (config_container[MESH_0]->GetUnsteady_Simulation() == DT_STEPPING_1ST) || (config_container[MESH_0]->GetUnsteady_Simulation() == DT_STEPPING_2ND);

  /*--- Zone preprocessing ---*/

  for (iZone = 0; iZone < nZone; iZone++)
    direct_iteration[iZone]->Preprocess(output, integration_container, geometry_container, solver_container, numerics_container, config_container, surface_movement, grid_movement, FFDBox, iZone, INST_0);

  /*--- Updating zone interface communication patterns,
   needed only for unsteady simulation since for steady problems
  this is done once in the interpolator_container constructor
   at the beginning of the computation ---*/

  if ( unsteady ) {
  for (iZone = 0; iZone < nZone; iZone++) {
      for (jZone = 0; jZone < nZone; jZone++)
        if(jZone != iZone && interpolator_container[iZone][jZone] != NULL)
        interpolator_container[iZone][jZone]->Set_TransferCoeff(config_container);
    }
  }

  /*--- Do one iteration of the direct solver  --*/

  /*--- At each pseudo time-step updates transfer data ---*/
  for (iZone = 0; iZone < nZone; iZone++)
    for (jZone = 0; jZone < nZone; jZone++)
      if(jZone != iZone && transfer_container[iZone][jZone] != NULL)
        Transfer_Data(iZone, jZone);

  /*--- For each zone runs one single iteration ---*/

  for (iZone = 0; iZone < nZone; iZone++) {
    config_container[iZone]->SetIntIter(1);
    direct_iteration[iZone]->Iterate(output, integration_container, geometry_container, solver_container, numerics_container, config_container, surface_movement, grid_movement, FFDBox, iZone, INST_0);
  }

}

CDiscAdjTurbomachineryDriver::CDiscAdjTurbomachineryDriver(char* confFile,
                                                           unsigned short val_nZone,
                                                           unsigned short val_nDim,
                                                           bool val_periodic,
                                                           SU2_Comm MPICommunicator): CDiscAdjFluidDriver(confFile, val_nZone, val_nDim, val_periodic, MPICommunicator){ }
CDiscAdjTurbomachineryDriver::~CDiscAdjTurbomachineryDriver(){

}


void CDiscAdjTurbomachineryDriver::DirectRun(){

  /*--- Run a single iteration of a multi-zone problem by looping over all
   zones and executing the iterations. Note that data transers between zones
   and other intermediate procedures may be required. ---*/

  for (iZone = 0; iZone < nZone; iZone++) {

    direct_iteration[iZone]->Preprocess(output, integration_container, geometry_container,
        solver_container, numerics_container, config_container,
        surface_movement, grid_movement, FFDBox, iZone, INST_0);

  }


  /* --- Update the mixing-plane interface ---*/
  for (iZone = 0; iZone < nZone; iZone++) {
    if(mixingplane)SetMixingPlane(iZone);
  }

  for (iZone = 0; iZone < nZone; iZone++) {
    direct_iteration[iZone]->Iterate(output, integration_container, geometry_container,
                                     solver_container, numerics_container, config_container,
                                     surface_movement, grid_movement, FFDBox, iZone, INST_0);
  }

  for (iZone = 0; iZone < nZone; iZone++) {
    direct_iteration[iZone]->Postprocess(output, integration_container, geometry_container,
                                      solver_container, numerics_container, config_container,
                                      surface_movement, grid_movement, FFDBox, iZone, INST_0);
  }


  if (rank == MASTER_NODE){
    SetTurboPerformance(ZONE_0);
  }

}

void CDiscAdjTurbomachineryDriver::SetObjFunction(){

  solver_container[ZONE_0][INST_0][MESH_0][FLOW_SOL]->SetTotal_ComboObj(0.0);

  switch (config_container[ZONE_0]->GetKind_ObjFunc()){
  case ENTROPY_GENERATION:
    solver_container[ZONE_0][INST_0][MESH_0][FLOW_SOL]->AddTotal_ComboObj(output->GetEntropyGen(config_container[ZONE_0]->GetnMarker_TurboPerformance() - 1, config_container[ZONE_0]->GetnSpanWiseSections()));
    break;
  case FLOW_ANGLE_OUT:
      solver_container[ZONE_0][INST_0][MESH_0][FLOW_SOL]->AddTotal_ComboObj(output->GetFlowAngleOut(config_container[ZONE_0]->GetnMarker_TurboPerformance() - 1, config_container[ZONE_0]->GetnSpanWiseSections()));
      break;
  case MASS_FLOW_IN:
    solver_container[ZONE_0][INST_0][MESH_0][FLOW_SOL]->AddTotal_ComboObj(output->GetMassFlowIn(config_container[ZONE_0]->GetnMarker_TurboPerformance() - 1, config_container[ZONE_0]->GetnSpanWiseSections()));
    break;
  default:
    break;
  }

  ObjFunc = solver_container[ZONE_0][INST_0][MESH_0][FLOW_SOL]->GetTotal_ComboObj();

  if (rank == MASTER_NODE){
    AD::RegisterOutput(ObjFunc);
  }
}

void CDiscAdjTurbomachineryDriver::SetMixingPlane(unsigned short donorZone){

  unsigned short targetZone, nMarkerInt, iMarkerInt ;
  nMarkerInt     = config_container[donorZone]->GetnMarker_MixingPlaneInterface()/2;

  /* --- transfer the average value from the donorZone to the targetZone*/
  for (iMarkerInt = 1; iMarkerInt <= nMarkerInt; iMarkerInt++){
    for (targetZone = 0; targetZone < nZone; targetZone++) {
      if (targetZone != donorZone){
        transfer_container[donorZone][targetZone]->Allgather_InterfaceAverage(solver_container[donorZone][INST_0][MESH_0][FLOW_SOL],solver_container[targetZone][INST_0][MESH_0][FLOW_SOL],
            geometry_container[donorZone][INST_0][MESH_0],geometry_container[targetZone][INST_0][MESH_0],
            config_container[donorZone], config_container[targetZone], iMarkerInt );
      }
    }
  }
}


void CDiscAdjTurbomachineryDriver::SetTurboPerformance(unsigned short targetZone){

  unsigned short donorZone;
  //IMPORTANT this approach of multi-zone performances rely upon the fact that turbomachinery markers follow the natural (stator-rotor) development of the real machine.
  /* --- transfer the local turboperfomance quantities (for each blade)  from all the donorZones to the targetZone (ZONE_0) ---*/
  for (donorZone = 1; donorZone < nZone; donorZone++) {
    transfer_container[donorZone][targetZone]->GatherAverageValues(solver_container[donorZone][INST_0][MESH_0][FLOW_SOL],solver_container[targetZone][INST_0][MESH_0][FLOW_SOL], donorZone);
  }

  /* --- compute turboperformance for each stage and the global machine ---*/

  output->ComputeTurboPerformance(solver_container[targetZone][INST_0][MESH_0][FLOW_SOL], geometry_container[targetZone][INST_0][MESH_0], config_container[targetZone]);

}

CHBDriver::CHBDriver(char* confFile,
    unsigned short val_nZone,
    unsigned short val_nDim,
    bool val_periodic,
    SU2_Comm MPICommunicator) : CDriver(confFile,
        val_nZone,
        val_nDim,
        val_periodic,
        MPICommunicator) {
  unsigned short kInst;

  nInstHB = nInst[ZONE_0];

  D = NULL;
  /*--- allocate dynamic memory for the Harmonic Balance operator ---*/
  D = new su2double*[nInstHB]; for (kInst = 0; kInst < nInstHB; kInst++) D[kInst] = new su2double[nInstHB];

}

CHBDriver::~CHBDriver(void) {

  unsigned short kInst;

  /*--- delete dynamic memory for the Harmonic Balance operator ---*/
  for (kInst = 0; kInst < nInstHB; kInst++) if (D[kInst] != NULL) delete [] D[kInst];
  if (D[kInst] != NULL) delete [] D;

}

void CHBDriver::Run() {

  /*--- Run a single iteration of a Harmonic Balance problem. Preprocess all
   all zones before beginning the iteration. ---*/

  for (iInst = 0; iInst < nInstHB; iInst++)
    iteration_container[ZONE_0][iInst]->Preprocess(output, integration_container, geometry_container,
        solver_container, numerics_container, config_container,
        surface_movement, grid_movement, FFDBox, ZONE_0, iInst);

  for (iInst = 0; iInst < nInstHB; iInst++)
    iteration_container[ZONE_0][iInst]->Iterate(output, integration_container, geometry_container,
        solver_container, numerics_container, config_container,
        surface_movement, grid_movement, FFDBox, ZONE_0, iInst);

}

void CHBDriver::Update() {

  for (iInst = 0; iInst < nInstHB; iInst++) {
    /*--- Compute the harmonic balance terms across all zones ---*/
    SetHarmonicBalance(iInst);

  }

  /*--- Precondition the harmonic balance source terms ---*/
  if (config_container[ZONE_0]->GetHB_Precondition() == YES) {
    StabilizeHarmonicBalance();

  }

  for (iInst = 0; iInst < nInstHB; iInst++) {

    /*--- Update the harmonic balance terms across all zones ---*/
    iteration_container[ZONE_0][iInst]->Update(output, integration_container, geometry_container,
        solver_container, numerics_container, config_container,
        surface_movement, grid_movement, FFDBox, ZONE_0, iInst);

  }

}

void CHBDriver::ResetConvergence() {

  for(iInst = 0; iInst < nZone; iInst++) {
    switch (config_container[ZONE_0]->GetKind_Solver()) {

    case EULER: case NAVIER_STOKES: case RANS:
      integration_container[ZONE_0][iInst][FLOW_SOL]->SetConvergence(false);
      if (config_container[ZONE_0]->GetKind_Solver() == RANS) integration_container[ZONE_0][iInst][TURB_SOL]->SetConvergence(false);
      if(config_container[ZONE_0]->GetKind_Trans_Model() == LM) integration_container[ZONE_0][iInst][TRANS_SOL]->SetConvergence(false);
      break;

    case FEM_ELASTICITY:
      integration_container[ZONE_0][iInst][FEA_SOL]->SetConvergence(false);
      break;

    case ADJ_EULER: case ADJ_NAVIER_STOKES: case ADJ_RANS: case DISC_ADJ_EULER: case DISC_ADJ_NAVIER_STOKES: case DISC_ADJ_RANS:
      integration_container[ZONE_0][iInst][ADJFLOW_SOL]->SetConvergence(false);
      if( (config_container[ZONE_0]->GetKind_Solver() == ADJ_RANS) || (config_container[ZONE_0]->GetKind_Solver() == DISC_ADJ_RANS) )
        integration_container[ZONE_0][iInst][ADJTURB_SOL]->SetConvergence(false);
      break;
    }
  }

}

void CHBDriver::SetHarmonicBalance(unsigned short iInst) {

  unsigned short iVar, jInst, iMGlevel;
  unsigned short nVar = solver_container[ZONE_0][INST_0][MESH_0][FLOW_SOL]->GetnVar();
  unsigned long iPoint;
  bool implicit = (config_container[ZONE_0]->GetKind_TimeIntScheme_Flow() == EULER_IMPLICIT);
  bool adjoint = (config_container[ZONE_0]->GetContinuous_Adjoint());
  if (adjoint) {
    implicit = (config_container[ZONE_0]->GetKind_TimeIntScheme_AdjFlow() == EULER_IMPLICIT);
  }

  unsigned long ExtIter = config_container[ZONE_0]->GetExtIter();

  /*--- Retrieve values from the config file ---*/
  su2double *U = new su2double[nVar];
  su2double *U_old = new su2double[nVar];
  su2double *Psi = new su2double[nVar];
  su2double *Psi_old = new su2double[nVar];
  su2double *Source = new su2double[nVar];
  su2double deltaU, deltaPsi;

  /*--- Compute period of oscillation ---*/
  su2double period = config_container[ZONE_0]->GetHarmonicBalance_Period();

  /*--- Non-dimensionalize the input period, if necessary.  */
  period /= config_container[ZONE_0]->GetTime_Ref();

  if (ExtIter == 0)
    ComputeHB_Operator();

  /*--- Compute various source terms for explicit direct, implicit direct, and adjoint problems ---*/
  /*--- Loop over all grid levels ---*/
  for (iMGlevel = 0; iMGlevel <= config_container[ZONE_0]->GetnMGLevels(); iMGlevel++) {

    /*--- Loop over each node in the volume mesh ---*/
    for (iPoint = 0; iPoint < geometry_container[ZONE_0][iInst][iMGlevel]->GetnPoint(); iPoint++) {

      for (iVar = 0; iVar < nVar; iVar++) {
        Source[iVar] = 0.0;
      }

      /*--- Step across the columns ---*/
      for (jInst = 0; jInst < nInstHB; jInst++) {

        /*--- Retrieve solution at this node in current zone ---*/
        for (iVar = 0; iVar < nVar; iVar++) {

          if (!adjoint) {
            U[iVar] = solver_container[ZONE_0][jInst][iMGlevel][FLOW_SOL]->node[iPoint]->GetSolution(iVar);
            Source[iVar] += U[iVar]*D[iInst][jInst];

            if (implicit) {
              U_old[iVar] = solver_container[ZONE_0][jInst][iMGlevel][FLOW_SOL]->node[iPoint]->GetSolution_Old(iVar);
              deltaU = U[iVar] - U_old[iVar];
              Source[iVar] += deltaU*D[iInst][jInst];
            }

          }

          else {
            Psi[iVar] = solver_container[ZONE_0][jInst][iMGlevel][ADJFLOW_SOL]->node[iPoint]->GetSolution(iVar);
            Source[iVar] += Psi[iVar]*D[jInst][iInst];

            if (implicit) {
              Psi_old[iVar] = solver_container[ZONE_0][jInst][iMGlevel][ADJFLOW_SOL]->node[iPoint]->GetSolution_Old(iVar);
              deltaPsi = Psi[iVar] - Psi_old[iVar];
              Source[iVar] += deltaPsi*D[jInst][iInst];
            }
          }
        }

        /*--- Store sources for current row ---*/
        for (iVar = 0; iVar < nVar; iVar++) {
          if (!adjoint) {
            solver_container[ZONE_0][iInst][iMGlevel][FLOW_SOL]->node[iPoint]->SetHarmonicBalance_Source(iVar, Source[iVar]);
          }
          else {
            solver_container[ZONE_0][iInst][iMGlevel][ADJFLOW_SOL]->node[iPoint]->SetHarmonicBalance_Source(iVar, Source[iVar]);
          }
        }

      }
    }
  }

  /*--- Source term for a turbulence model ---*/
  if (config_container[ZONE_0]->GetKind_Solver() == RANS) {

    /*--- Extra variables needed if we have a turbulence model. ---*/
    unsigned short nVar_Turb = solver_container[ZONE_0][INST_0][MESH_0][TURB_SOL]->GetnVar();
    su2double *U_Turb = new su2double[nVar_Turb];
    su2double *Source_Turb = new su2double[nVar_Turb];

    /*--- Loop over only the finest mesh level (turbulence is always solved
     on the original grid only). ---*/
    for (iPoint = 0; iPoint < geometry_container[ZONE_0][INST_0][MESH_0]->GetnPoint(); iPoint++) {
      for (iVar = 0; iVar < nVar_Turb; iVar++) Source_Turb[iVar] = 0.0;
      for (jInst = 0; jInst < nInstHB; jInst++) {

        /*--- Retrieve solution at this node in current zone ---*/
        for (iVar = 0; iVar < nVar_Turb; iVar++) {
          U_Turb[iVar] = solver_container[ZONE_0][jInst][MESH_0][TURB_SOL]->node[iPoint]->GetSolution(iVar);
          Source_Turb[iVar] += U_Turb[iVar]*D[iInst][jInst];
        }
      }

      /*--- Store sources for current iZone ---*/
      for (iVar = 0; iVar < nVar_Turb; iVar++)
        solver_container[ZONE_0][iInst][MESH_0][TURB_SOL]->node[iPoint]->SetHarmonicBalance_Source(iVar, Source_Turb[iVar]);
    }

    delete [] U_Turb;
    delete [] Source_Turb;
  }

  delete [] Source;
  delete [] U;
  delete [] U_old;
  delete [] Psi;
  delete [] Psi_old;

}

void CHBDriver::StabilizeHarmonicBalance() {

  unsigned short i, j, k, iVar, iInst, jInst, iMGlevel;
  unsigned short nVar = solver_container[ZONE_0][INST_0][MESH_0][FLOW_SOL]->GetnVar();
  unsigned long iPoint;
  bool adjoint = (config_container[ZONE_0]->GetContinuous_Adjoint());

  /*--- Retrieve values from the config file ---*/
  su2double *Source     = new su2double[nInstHB];
  su2double *Source_old = new su2double[nInstHB];
  su2double Delta;

  su2double **Pinv     = new su2double*[nInstHB];
  su2double **P        = new su2double*[nInstHB];
  for (iInst = 0; iInst < nInstHB; iInst++) {
    Pinv[iInst]       = new su2double[nInstHB];
    P[iInst]          = new su2double[nInstHB];
  }

  /*--- Loop over all grid levels ---*/
  for (iMGlevel = 0; iMGlevel <= config_container[ZONE_0]->GetnMGLevels(); iMGlevel++) {

    /*--- Loop over each node in the volume mesh ---*/
    for (iPoint = 0; iPoint < geometry_container[ZONE_0][INST_0][iMGlevel]->GetnPoint(); iPoint++) {

      /*--- Get time step for current node ---*/
      Delta = solver_container[ZONE_0][INST_0][iMGlevel][FLOW_SOL]->node[iPoint]->GetDelta_Time();

      /*--- Setup stabilization matrix for this node ---*/
      for (iInst = 0; iInst < nInstHB; iInst++) {
        for (jInst = 0; jInst < nInstHB; jInst++) {
          if (jInst == iInst ) {
            Pinv[iInst][jInst] = 1.0 + Delta*D[iInst][jInst];
          }
          else {
            Pinv[iInst][jInst] = Delta*D[iInst][jInst];
          }
        }
      }

      /*--- Invert stabilization matrix Pinv with Gauss elimination---*/

      /*--  A temporary matrix to hold the inverse, dynamically allocated ---*/
      su2double **temp = new su2double*[nInstHB];
      for (i = 0; i < nInstHB; i++) {
        temp[i] = new su2double[2 * nInstHB];
      }

      /*---  Copy the desired matrix into the temporary matrix ---*/
      for (i = 0; i < nInstHB; i++) {
        for (j = 0; j < nInstHB; j++) {
          temp[i][j] = Pinv[i][j];
          temp[i][nInstHB + j] = 0;
        }
        temp[i][nInstHB + i] = 1;
      }

      su2double max_val;
      unsigned short max_idx;

      /*---  Pivot each column such that the largest number possible divides the other rows  ---*/
      for (k = 0; k < nInstHB - 1; k++) {
        max_idx = k;
        max_val = abs(temp[k][k]);
        /*---  Find the largest value (pivot) in the column  ---*/
        for (j = k; j < nInstHB; j++) {
          if (abs(temp[j][k]) > max_val) {
            max_idx = j;
            max_val = abs(temp[j][k]);
          }
        }

        /*---  Move the row with the highest value up  ---*/
        for (j = 0; j < (nInstHB * 2); j++) {
          su2double d = temp[k][j];
          temp[k][j] = temp[max_idx][j];
          temp[max_idx][j] = d;
        }
        /*---  Subtract the moved row from all other rows ---*/
        for (i = k + 1; i < nInstHB; i++) {
          su2double c = temp[i][k] / temp[k][k];
          for (j = 0; j < (nInstHB * 2); j++) {
            temp[i][j] = temp[i][j] - temp[k][j] * c;
          }
        }
      }

      /*---  Back-substitution  ---*/
      for (k = nInstHB - 1; k > 0; k--) {
        if (temp[k][k] != su2double(0.0)) {
          for (int i = k - 1; i > -1; i--) {
            su2double c = temp[i][k] / temp[k][k];
            for (j = 0; j < (nInstHB * 2); j++) {
              temp[i][j] = temp[i][j] - temp[k][j] * c;
            }
          }
        }
      }

      /*---  Normalize the inverse  ---*/
      for (i = 0; i < nInstHB; i++) {
        su2double c = temp[i][i];
        for (j = 0; j < nInstHB; j++) {
          temp[i][j + nInstHB] = temp[i][j + nInstHB] / c;
        }
      }

      /*---  Copy the inverse back to the main program flow ---*/
      for (i = 0; i < nInstHB; i++) {
        for (j = 0; j < nInstHB; j++) {
          P[i][j] = temp[i][j + nInstHB];
        }
      }

      /*---  Delete dynamic template  ---*/
      for (iInst = 0; iInst < nInstHB; iInst++) {
        delete[] temp[iInst];
      }
      delete[] temp;

      /*--- Loop through variables to precondition ---*/
      for (iVar = 0; iVar < nVar; iVar++) {

        /*--- Get current source terms (not yet preconditioned) and zero source array to prepare preconditioning ---*/
        for (iInst = 0; iInst < nInstHB; iInst++) {
          Source_old[iInst] = solver_container[ZONE_0][iInst][iMGlevel][FLOW_SOL]->node[iPoint]->GetHarmonicBalance_Source(iVar);
          Source[iInst] = 0;
        }

        /*--- Step through columns ---*/
        for (iInst = 0; iInst < nInstHB; iInst++) {
          for (jInst = 0; jInst < nInstHB; jInst++) {
            Source[iInst] += P[iInst][jInst]*Source_old[jInst];
          }

          /*--- Store updated source terms for current node ---*/
          if (!adjoint) {
            solver_container[ZONE_0][iInst][iMGlevel][FLOW_SOL]->node[iPoint]->SetHarmonicBalance_Source(iVar, Source[iInst]);
          }
          else {
            solver_container[ZONE_0][iInst][iMGlevel][ADJFLOW_SOL]->node[iPoint]->SetHarmonicBalance_Source(iVar, Source[iInst]);
          }
        }

      }
    }
  }

  /*--- Deallocate dynamic memory ---*/
  for (iInst = 0; iInst < nInstHB; iInst++){
    delete [] P[iInst];
    delete [] Pinv[iInst];
  }
  delete [] P;
  delete [] Pinv;
  delete [] Source;
  delete [] Source_old;

}

void CHBDriver::ComputeHB_Operator() {

  const   complex<su2double> J(0.0,1.0);
  unsigned short i, j, k, iInst;

  su2double *Omega_HB       = new su2double[nInstHB];
  complex<su2double> **E    = new complex<su2double>*[nInstHB];
  complex<su2double> **Einv = new complex<su2double>*[nInstHB];
  complex<su2double> **DD   = new complex<su2double>*[nInstHB];
  for (iInst = 0; iInst < nInstHB; iInst++) {
    E[iInst]    = new complex<su2double>[nInstHB];
    Einv[iInst] = new complex<su2double>[nInstHB];
    DD[iInst]   = new complex<su2double>[nInstHB];
  }

  /*--- Get simualation period from config file ---*/
  su2double Period = config_container[ZONE_0]->GetHarmonicBalance_Period();

  /*--- Non-dimensionalize the input period, if necessary.      */
  Period /= config_container[ZONE_0]->GetTime_Ref();

  /*--- Build the array containing the selected frequencies to solve ---*/
  for (iInst = 0; iInst < nInstHB; iInst++) {
    Omega_HB[iInst]  = config_container[ZONE_0]->GetOmega_HB()[iInst];
    Omega_HB[iInst] /= config_container[ZONE_0]->GetOmega_Ref(); //TODO: check
  }

  /*--- Build the diagonal matrix of the frequencies DD ---*/
  for (i = 0; i < nInstHB; i++) {
    for (k = 0; k < nInstHB; k++) {
      if (k == i ) {
        DD[i][k] = J*Omega_HB[k];
      }
    }
  }


  /*--- Build the harmonic balance inverse matrix ---*/
  for (i = 0; i < nInstHB; i++) {
    for (k = 0; k < nInstHB; k++) {
      Einv[i][k] = complex<su2double>(cos(Omega_HB[k]*(i*Period/nInstHB))) + J*complex<su2double>(sin(Omega_HB[k]*(i*Period/nInstHB)));
    }
  }

  /*---  Invert inverse harmonic balance Einv with Gauss elimination ---*/

  /*--  A temporary matrix to hold the inverse, dynamically allocated ---*/
  complex<su2double> **temp = new complex<su2double>*[nInstHB];
  for (i = 0; i < nInstHB; i++) {
    temp[i] = new complex<su2double>[2 * nInstHB];
  }

  /*---  Copy the desired matrix into the temporary matrix ---*/
  for (i = 0; i < nInstHB; i++) {
    for (j = 0; j < nInstHB; j++) {
      temp[i][j] = Einv[i][j];
      temp[i][nInstHB + j] = 0;
    }
    temp[i][nInstHB + i] = 1;
  }

  su2double max_val;
  unsigned short max_idx;

  /*---  Pivot each column such that the largest number possible divides the other rows  ---*/
  for (k = 0; k < nInstHB - 1; k++) {
    max_idx = k;
    max_val = abs(temp[k][k]);
    /*---  Find the largest value (pivot) in the column  ---*/
    for (j = k; j < nInstHB; j++) {
      if (abs(temp[j][k]) > max_val) {
        max_idx = j;
        max_val = abs(temp[j][k]);
      }
    }
    /*---  Move the row with the highest value up  ---*/
    for (j = 0; j < (nInstHB * 2); j++) {
      complex<su2double> d = temp[k][j];
      temp[k][j] = temp[max_idx][j];
      temp[max_idx][j] = d;
    }
    /*---  Subtract the moved row from all other rows ---*/
    for (i = k + 1; i < nInstHB; i++) {
      complex<su2double> c = temp[i][k] / temp[k][k];
      for (j = 0; j < (nInstHB * 2); j++) {
        temp[i][j] = temp[i][j] - temp[k][j] * c;
      }
    }
  }
  /*---  Back-substitution  ---*/
  for (k = nInstHB - 1; k > 0; k--) {
    if (temp[k][k] != complex<su2double>(0.0)) {
      for (int i = k - 1; i > -1; i--) {
        complex<su2double> c = temp[i][k] / temp[k][k];
        for (j = 0; j < (nInstHB * 2); j++) {
          temp[i][j] = temp[i][j] - temp[k][j] * c;
        }
      }
    }
  }
  /*---  Normalize the inverse  ---*/
  for (i = 0; i < nInstHB; i++) {
    complex<su2double> c = temp[i][i];
    for (j = 0; j < nInstHB; j++) {
      temp[i][j + nInstHB] = temp[i][j + nInstHB] / c;
    }
  }
  /*---  Copy the inverse back to the main program flow ---*/
  for (i = 0; i < nInstHB; i++) {
    for (j = 0; j < nInstHB; j++) {
      E[i][j] = temp[i][j + nInstHB];
    }
  }
  /*---  Delete dynamic template  ---*/
  for (i = 0; i < nInstHB; i++) {
    delete[] temp[i];
  }
  delete[] temp;


  /*---  Temporary matrix for performing product  ---*/
  complex<su2double> **Temp    = new complex<su2double>*[nInstHB];

  /*---  Temporary complex HB operator  ---*/
  complex<su2double> **Dcpx    = new complex<su2double>*[nInstHB];

  for (iInst = 0; iInst < nInstHB; iInst++){
    Temp[iInst]    = new complex<su2double>[nInstHB];
    Dcpx[iInst]   = new complex<su2double>[nInstHB];
  }


  /*---  Calculation of the HB operator matrix ---*/
  for (int row = 0; row < nInstHB; row++) {
    for (int col = 0; col < nInstHB; col++) {
      for (int inner = 0; inner < nInstHB; inner++) {
        Temp[row][col] += Einv[row][inner] * DD[inner][col];
      }
    }
  }

  unsigned short row, col, inner;

  for (row = 0; row < nInstHB; row++) {
    for (col = 0; col < nInstHB; col++) {
      for (inner = 0; inner < nInstHB; inner++) {
        Dcpx[row][col] += Temp[row][inner] * E[inner][col];
      }
    }
  }

  /*---  Take just the real part of the HB operator matrix ---*/
  for (i = 0; i < nInstHB; i++) {
    for (k = 0; k < nInstHB; k++) {
      D[i][k] = real(Dcpx[i][k]);
    }
  }

  /*--- Deallocate dynamic memory ---*/
  for (iInst = 0; iInst < nInstHB; iInst++){
    delete [] E[iInst];
    delete [] Einv[iInst];
    delete [] DD[iInst];
    delete [] Temp[iInst];
    delete [] Dcpx[iInst];
  }
  delete [] E;
  delete [] Einv;
  delete [] DD;
  delete [] Temp;
  delete [] Dcpx;
  delete [] Omega_HB;

}

CFSIDriver::CFSIDriver(char* confFile,
                       unsigned short val_nZone,
                       unsigned short val_nDim,
                       bool val_periodic,
                       SU2_Comm MPICommunicator) : CDriver(confFile,
                                                           val_nZone,
                                                           val_nDim,
                                                           val_periodic,
                                                           MPICommunicator) {
  unsigned short iVar;
  unsigned short nVar_Flow = 0, nVar_Struct = 0;

  unsigned short iZone;
  for (iZone = 0; iZone < nZone; iZone++){
    switch (config_container[iZone]->GetKind_Solver()) {
       case RANS: case EULER: case NAVIER_STOKES:
         nVar_Flow = solver_container[iZone][INST_0][MESH_0][FLOW_SOL]->GetnVar();
         flow_criteria = config_container[iZone]->GetMinLogResidual_BGS_F();
         flow_criteria_rel = config_container[iZone]->GetOrderMagResidual_BGS_F();
         break;
       case FEM_ELASTICITY:
         nVar_Struct = solver_container[iZone][INST_0][MESH_0][FEA_SOL]->GetnVar();
         structure_criteria    = config_container[iZone]->GetMinLogResidual_BGS_S();
         structure_criteria_rel = config_container[iZone]->GetOrderMagResidual_BGS_S();
         break;
    }
  }

  init_res_flow   = new su2double[nVar_Flow];
  init_res_struct = new su2double[nVar_Struct];

  residual_flow   = new su2double[nVar_Flow];
  residual_struct = new su2double[nVar_Struct];

  residual_flow_rel   = new su2double[nVar_Flow];
  residual_struct_rel = new su2double[nVar_Struct];

  for (iVar = 0; iVar < nVar_Flow; iVar++){
    init_res_flow[iVar] = 0.0;
    residual_flow[iVar] = 0.0;
    residual_flow_rel[iVar] = 0.0;
  }
  for (iVar = 0; iVar < nVar_Struct; iVar++){
    init_res_struct[iVar] = 0.0;
    residual_struct[iVar] = 0.0;
    residual_struct_rel[iVar] = 0.0;
  }

}

CFSIDriver::~CFSIDriver(void) {

  delete [] init_res_flow;
  delete [] init_res_struct;
  delete [] residual_flow;
  delete [] residual_struct;
  delete [] residual_flow_rel;
  delete [] residual_struct_rel;

}

void CFSIDriver::Run() {

  /*--- As of now, we are coding it for just 2 zones. ---*/
  /*--- This will become more general, but we need to modify the configuration for that ---*/
  unsigned short ZONE_FLOW = 0, ZONE_STRUCT = 1;
  unsigned short iZone;

  /*--- Boolean to determine if we are running a static or dynamic case ---*/
  bool stat_fsi = ((config_container[ZONE_FLOW]->GetUnsteady_Simulation() == STEADY) && (config_container[ZONE_STRUCT]->GetDynamic_Analysis() == STATIC));
  bool dyn_fsi = (((config_container[ZONE_FLOW]->GetUnsteady_Simulation() == DT_STEPPING_1ST) || (config_container[ZONE_FLOW]->GetUnsteady_Simulation() == DT_STEPPING_2ND))
                   && (config_container[ZONE_STRUCT]->GetDynamic_Analysis() == DYNAMIC));

  unsigned long IntIter = 0; for (iZone = 0; iZone < nZone; iZone++) config_container[iZone]->SetIntIter(IntIter);
  unsigned long OuterIter = 0; for (iZone = 0; iZone < nZone; iZone++) config_container[iZone]->SetOuterIter(OuterIter);
  unsigned long nOuterIter = config_container[ZONE_FLOW]->GetnIterFSI();
  unsigned long nIntIter;

  bool Convergence = false;

  bool StopCalc_Flow = false;

  /*--- Be careful with whether or not we load the coords and grid velocity
   from the restart files... this needs to be standardized for the different
   solvers, in particular with FSI. ---*/

  /*-----------------------------------------------------------------*/
  /*---------------- Predict structural displacements ---------------*/
  /*-----------------------------------------------------------------*/

  Predict_Displacements(ZONE_STRUCT, ZONE_FLOW);

  while (OuterIter < nOuterIter) {

    /*-----------------------------------------------------------------*/
    /*------------------- Transfer Displacements ----------------------*/
    /*-----------------------------------------------------------------*/
  if(transfer_container[ZONE_STRUCT][ZONE_FLOW] != NULL)
      Transfer_Displacements(ZONE_STRUCT, ZONE_FLOW);

    /*-----------------------------------------------------------------*/
    /*--------------------- Mesh deformation --------------------------*/
    /*-----------------------------------------------------------------*/

  iteration_container[ZONE_FLOW][INST_0]->SetGrid_Movement(geometry_container,surface_movement, grid_movement, FFDBox, solver_container,
        config_container, ZONE_FLOW, INST_0, 0, ExtIter);

    /*-----------------------------------------------------------------*/
    /*-------------------- Fluid subiteration -------------------------*/
    /*-----------------------------------------------------------------*/

  iteration_container[ZONE_FLOW][INST_0]->Preprocess(output, integration_container, geometry_container,
      solver_container, numerics_container, config_container,
      surface_movement, grid_movement, FFDBox, ZONE_FLOW, INST_0);

  if ( stat_fsi ) {

    /*--- For steady-state flow simulations, we need to loop over ExtIter for the number of time steps ---*/
    /*--- However, ExtIter is the number of FSI iterations, so nIntIter is used in this case ---*/

    nIntIter = config_container[ZONE_FLOW]->GetUnst_nIntIter();

    for (IntIter = 0; IntIter < nIntIter; IntIter++){

      /*--- Set ExtIter to iExtIter_FLOW; this is a trick to loop on the steady-state flow solver ---*/
      config_container[ZONE_FLOW]->SetExtIter(IntIter);

      iteration_container[ZONE_FLOW][INST_0]->Iterate(output, integration_container, geometry_container,
          solver_container, numerics_container, config_container,
          surface_movement, grid_movement, FFDBox, ZONE_FLOW, INST_0);

      /*--- Write the convergence history for the fluid (only screen output) ---*/

      output->SetConvHistory_Body(&ConvHist_file[ZONE_0][INST_0], geometry_container, solver_container, config_container, integration_container, false, 0.0, ZONE_FLOW, INST_0);

      /*--- If the convergence criteria is met for the flow, break the loop ---*/
      StopCalc_Flow = integration_container[ZONE_FLOW][INST_0][FLOW_SOL]->GetConvergence();
      if (StopCalc_Flow) break;

    }

  }
  else if ( dyn_fsi ) {

    /*--- For unsteady flow simulations, we need to loop over nIntIter for the number of time steps ---*/

    nIntIter = config_container[ZONE_FLOW]->GetUnst_nIntIter();

    for (IntIter = 0; IntIter < nIntIter; IntIter++){

      config_container[ZONE_FLOW]->SetIntIter(IntIter);

      iteration_container[ZONE_FLOW][INST_0]->Iterate(output, integration_container, geometry_container, solver_container, numerics_container, config_container, surface_movement, grid_movement, FFDBox, ZONE_FLOW, INST_0);

      /*--- If convergence was reached in every zone --*/

      if (integration_container[ZONE_FLOW][INST_0][FLOW_SOL]->GetConvergence() == 1) break;
    }

    /*--- Write the convergence history for the fluid (only screen output) ---*/

     output->SetConvHistory_Body(NULL, geometry_container, solver_container, config_container, integration_container, true, 0.0, ZONE_FLOW, INST_0);

  } else {

    SU2_MPI::Error( "The definition of Fluid and Structural solvers is inconsistent for FSI applications ", CURRENT_FUNCTION);
    
  }

  /*--- Set the fluid convergence to false (to make sure FSI subiterations converge) ---*/

  integration_container[ZONE_FLOW][INST_0][FLOW_SOL]->SetConvergence(false);

  /*-----------------------------------------------------------------*/
  /*------------------- Set FEA loads from fluid --------------------*/
  /*-----------------------------------------------------------------*/
  if(transfer_container[ZONE_FLOW][ZONE_STRUCT] != NULL)
      Transfer_Tractions(ZONE_FLOW, ZONE_STRUCT);

    /*-----------------------------------------------------------------*/
    /*------------------ Structural subiteration ----------------------*/
    /*-----------------------------------------------------------------*/

  iteration_container[ZONE_STRUCT][INST_0]->Iterate(output, integration_container, geometry_container,
                                  solver_container, numerics_container, config_container,
                                  surface_movement, grid_movement, FFDBox, ZONE_STRUCT, INST_0);

    /*--- Write the convergence history for the structure (only screen output) ---*/

    output->SetConvHistory_Body(NULL, geometry_container, solver_container, config_container, integration_container, false, 0.0, ZONE_STRUCT, INST_0);

    /*--- Set the fluid convergence to false (to make sure FSI subiterations converge) ---*/

    integration_container[ZONE_STRUCT][INST_0][FEA_SOL]->SetConvergence(false);

    /*-----------------------------------------------------------------*/
    /*----------------- Displacements relaxation ----------------------*/
    /*-----------------------------------------------------------------*/

    Relaxation_Displacements(ZONE_STRUCT, ZONE_FLOW, OuterIter);

    /*-----------------------------------------------------------------*/
    /*-------------------- Check convergence --------------------------*/
    /*-----------------------------------------------------------------*/

    Convergence = BGSConvergence(OuterIter, ZONE_FLOW, ZONE_STRUCT);

    /*-----------------------------------------------------------------*/
    /*-------------------- Output FSI history -------------------------*/
    /*-----------------------------------------------------------------*/

    output->SpecialOutput_FSI(&FSIHist_file, geometry_container, solver_container,
                              config_container, integration_container, 0,
                              ZONE_FLOW, ZONE_STRUCT, false);

    if (Convergence) break;

    /*-----------------------------------------------------------------*/
    /*--------------------- Update OuterIter ---------------------------*/
    /*-----------------------------------------------------------------*/

    OuterIter++; for (iZone = 0; iZone < nZone; iZone++) config_container[iZone]->SetOuterIter(OuterIter);

  }

}

void CFSIDriver::Predict_Displacements(unsigned short donorZone, unsigned short targetZone) {

  solver_container[donorZone][INST_0][MESH_0][FEA_SOL]->PredictStruct_Displacement(geometry_container[donorZone][INST_0], config_container[donorZone],
      solver_container[donorZone][INST_0]);

  /*--- For parallel simulations we need to communicate the predicted solution before updating the fluid mesh ---*/

  solver_container[donorZone][INST_0][MESH_0][FEA_SOL]->Set_MPI_Solution_Pred(geometry_container[donorZone][INST_0][MESH_0], config_container[donorZone]);
  

}

void CFSIDriver::Predict_Tractions(unsigned short donorZone, unsigned short targetZone) {

}

void CFSIDriver::Transfer_Displacements(unsigned short donorZone, unsigned short targetZone) {

  transfer_container[donorZone][targetZone]->Broadcast_InterfaceData(solver_container[donorZone][INST_0][MESH_0][FEA_SOL],solver_container[targetZone][INST_0][MESH_0][FLOW_SOL],
                                                                     geometry_container[donorZone][INST_0][MESH_0],geometry_container[targetZone][INST_0][MESH_0],
                                                                     config_container[donorZone], config_container[targetZone]);

}

void CFSIDriver::Transfer_Tractions(unsigned short donorZone, unsigned short targetZone) {


  transfer_container[donorZone][targetZone]->Broadcast_InterfaceData(solver_container[donorZone][INST_0][MESH_0][FLOW_SOL],solver_container[targetZone][INST_0][MESH_0][FEA_SOL],
                                                                     geometry_container[donorZone][INST_0][MESH_0],geometry_container[targetZone][INST_0][MESH_0],
                                                                     config_container[donorZone], config_container[targetZone]);

}

void CFSIDriver::Relaxation_Displacements(unsigned short donorZone, unsigned short targetZone, unsigned long OuterIter) {

  /*-------------------- Aitken's relaxation ------------------------*/

  /*------------------- Compute the coefficient ---------------------*/

  solver_container[donorZone][INST_0][MESH_0][FEA_SOL]->ComputeAitken_Coefficient(geometry_container[donorZone][INST_0], config_container[donorZone],
      solver_container[donorZone][INST_0], OuterIter);

  /*----------------- Set the relaxation parameter ------------------*/

  solver_container[donorZone][INST_0][MESH_0][FEA_SOL]->SetAitken_Relaxation(geometry_container[donorZone][INST_0], config_container[donorZone],
      solver_container[donorZone][INST_0]);

  /*----------------- Communicate the predicted solution and the old one ------------------*/
  solver_container[donorZone][INST_0][MESH_0][FEA_SOL]->Set_MPI_Solution_Pred_Old(geometry_container[donorZone][INST_0][MESH_0], config_container[donorZone]);
  

}

void CFSIDriver::Relaxation_Tractions(unsigned short donorZone, unsigned short targetZone, unsigned long OuterIter) {

}

bool CFSIDriver::BGSConvergence(unsigned long IntIter, unsigned short ZONE_FLOW, unsigned short ZONE_STRUCT) {


  int rank = MASTER_NODE;
#ifdef HAVE_MPI
  int size;
  MPI_Comm_rank(MPI_COMM_WORLD, &rank);
  MPI_Comm_size(MPI_COMM_WORLD, &size);
#endif

  unsigned short iMarker;
  unsigned short nVar_Flow = solver_container[ZONE_FLOW][INST_0][MESH_0][FLOW_SOL]->GetnVar(),
                 nVar_Struct = solver_container[ZONE_STRUCT][INST_0][MESH_0][FEA_SOL]->GetnVar();
  unsigned short iRes;

//  bool flow_converged_absolute = false,
//        flow_converged_relative = false,
//        struct_converged_absolute = false,
//        struct_converged_relative = false;

  bool Convergence = false;

  /*--- Apply BC's to the structural adjoint - otherwise, clamped nodes have too values that make no sense... ---*/
  for (iMarker = 0; iMarker < config_container[ZONE_STRUCT]->GetnMarker_All(); iMarker++){
  switch (config_container[ZONE_STRUCT]->GetMarker_All_KindBC(iMarker)) {
    case CLAMPED_BOUNDARY:
    solver_container[ZONE_STRUCT][INST_0][MESH_0][FEA_SOL]->BC_Clamped_Post(geometry_container[ZONE_STRUCT][INST_0][MESH_0],
        solver_container[ZONE_STRUCT][INST_0][MESH_0], numerics_container[ZONE_STRUCT][INST_0][MESH_0][FEA_SOL][FEA_TERM],
        config_container[ZONE_STRUCT], iMarker);
    break;
  }
  }

  /*--- Compute the residual for the flow and structural zones ---*/

  /*--- Flow ---*/

  solver_container[ZONE_FLOW][INST_0][MESH_0][FLOW_SOL]->ComputeResidual_Multizone(geometry_container[ZONE_FLOW][INST_0][MESH_0],
                                                                        config_container[ZONE_FLOW]);

  /*--- Structure ---*/

  solver_container[ZONE_STRUCT][INST_0][MESH_0][FEA_SOL]->ComputeResidual_Multizone(geometry_container[ZONE_STRUCT][INST_0][MESH_0],
                                                                         config_container[ZONE_STRUCT]);


  /*--- Retrieve residuals ---*/

  /*--- Flow residuals ---*/

  for (iRes = 0; iRes < nVar_Flow; iRes++){
    residual_flow[iRes] = log10(solver_container[ZONE_FLOW][INST_0][MESH_0][FLOW_SOL]->GetRes_BGS(iRes));
    if (IntIter == 0) init_res_flow[iRes] = residual_flow[iRes];
    residual_flow_rel[iRes] = fabs(residual_flow[iRes] - init_res_flow[iRes]);
  }

  /*--- Structure residuals ---*/

  for (iRes = 0; iRes < nVar_Struct; iRes++){
    residual_struct[iRes] = log10(solver_container[ZONE_STRUCT][INST_0][MESH_0][FEA_SOL]->GetRes_BGS(iRes));
    if (IntIter == 0) init_res_struct[iRes] = residual_struct[iRes];
    residual_struct_rel[iRes] = fabs(residual_struct[iRes] - init_res_struct[iRes]);
  }

  /*--- Check convergence ---*/
//  flow_converged_absolute = ((residual_flow[0] < flow_criteria) && (residual_flow[nVar_Flow-1] < flow_criteria));
//  flow_converged_relative = ((residual_flow_rel[0] > flow_criteria_rel) && (residual_flow_rel[nVar_Flow-1] > flow_criteria_rel));
//
//  struct_converged_absolute = ((residual_struct[0] < structure_criteria) && (residual_struct[nVar_Flow-1] < structure_criteria));
//  struct_converged_relative = ((residual_struct_rel[0] > structure_criteria_rel) && (residual_struct_rel[nVar_Flow-1] > structure_criteria_rel));

//  Convergence = ((flow_converged_absolute && struct_converged_absolute) ||
//                 (flow_converged_absolute && struct_converged_relative) ||
//                 (flow_converged_relative && struct_converged_relative) ||
//                 (flow_converged_relative && struct_converged_absolute));

  if (rank == MASTER_NODE){

    cout << endl << "-------------------------------------------------------------------------" << endl;
    cout << endl;
    cout << "Convergence summary for BGS iteration ";
    cout << IntIter << endl;
    cout << endl;
    /*--- TODO: This is a workaround until the TestCases.py script incorporates new classes for nested loops. ---*/
    cout << "Iter[ID]" << "    BGSRes[Rho]" << "   BGSRes[RhoE]" << "     BGSRes[Ux]" << "     BGSRes[Uy]" << endl;
    cout.precision(6); cout.setf(ios::fixed, ios::floatfield);
    cout.width(8); cout << IntIter*1000;
    cout.width(15); cout << residual_flow[0];
    cout.width(15); cout << residual_flow[nVar_Flow-1];
    cout.width(15); cout << residual_struct[0];
    cout.width(15); cout << residual_struct[1];
    cout << endl;

  }

  integration_container[ZONE_STRUCT][INST_0][FEA_SOL]->Convergence_Monitoring_FSI(geometry_container[ZONE_STRUCT][INST_0][MESH_0], config_container[ZONE_STRUCT], solver_container[ZONE_STRUCT][INST_0][MESH_0][FEA_SOL], IntIter);

  Convergence = integration_container[ZONE_STRUCT][INST_0][FEA_SOL]->GetConvergence_FSI();


  /*--- Flow ---*/

  solver_container[ZONE_FLOW][INST_0][MESH_0][FLOW_SOL]->UpdateSolution_BGS(geometry_container[ZONE_FLOW][INST_0][MESH_0],
                                                                       config_container[ZONE_FLOW]);

  /*--- Structure ---*/

  solver_container[ZONE_STRUCT][INST_0][MESH_0][FEA_SOL]->UpdateSolution_BGS(geometry_container[ZONE_STRUCT][INST_0][MESH_0],
                                                                       config_container[ZONE_STRUCT]);

  if (rank == MASTER_NODE) cout.setf(ios::scientific, ios::floatfield);

  return Convergence;

}

void CFSIDriver::Update() {

  /*--- As of now, we are coding it for just 2 zones. ---*/
  /*--- This will become more general, but we need to modify the configuration for that ---*/
  unsigned short ZONE_FLOW = 0, ZONE_STRUCT = 1;

  unsigned long IntIter = 0; // This doesn't affect here but has to go into the function
  ExtIter = config_container[ZONE_FLOW]->GetExtIter();

  /*-----------------------------------------------------------------*/
  /*--------------------- Enforce continuity ------------------------*/
  /*-----------------------------------------------------------------*/

  /*--- Enforces that the geometry of the flow corresponds to the converged, relaxed solution ---*/

  /*-------------------- Transfer the displacements --------------------*/

  Transfer_Displacements(ZONE_STRUCT, ZONE_FLOW);

  /*-------------------- Set the grid movement -------------------------*/

  iteration_container[ZONE_FLOW][INST_0]->SetGrid_Movement(geometry_container, surface_movement,
                                                   grid_movement, FFDBox, solver_container,
      config_container, ZONE_FLOW, INST_0, IntIter, ExtIter);

  /*--- TODO: Temporary output of objective function for Flow OFs. Needs to be integrated into the refurbished output ---*/


  if (rank == MASTER_NODE){

  /*--- Choose the filename of the objective function ---*/

    ofstream myfile_res;
    bool of_output = false;
    su2double objective_function = 0.0;

    switch (config_container[ZONE_FLOW]->GetKind_ObjFunc()) {
      case DRAG_COEFFICIENT:
        myfile_res.open("of_drag.opt");
        objective_function = solver_container[ZONE_FLOW][INST_0][MESH_0][FLOW_SOL]->GetTotal_CD();
        of_output = true;
        break;
      case LIFT_COEFFICIENT:
        myfile_res.open("of_lift.opt");
        objective_function = solver_container[ZONE_FLOW][INST_0][MESH_0][FLOW_SOL]->GetTotal_CL();
        of_output = true;
      break;
      case EFFICIENCY:
        myfile_res.open("of_efficiency.opt");
        objective_function = solver_container[ZONE_FLOW][INST_0][MESH_0][FLOW_SOL]->GetTotal_CEff();
        of_output = true;
        break;
      default:
        of_output = false;
        break;
    }

    if (of_output){

        myfile_res.precision(15);
        myfile_res << scientific << objective_function << endl;
        myfile_res.close();

    }

  }

  /*-----------------------------------------------------------------*/
  /*-------------------- Update fluid solver ------------------------*/
  /*-----------------------------------------------------------------*/

  iteration_container[ZONE_FLOW][INST_0]->Update(output, integration_container, geometry_container,
                       solver_container, numerics_container, config_container,
                       surface_movement, grid_movement, FFDBox, ZONE_FLOW, INST_0);

  /*-----------------------------------------------------------------*/
  /*----------------- Update structural solver ----------------------*/
  /*-----------------------------------------------------------------*/

  iteration_container[ZONE_STRUCT][INST_0]->Update(output, integration_container, geometry_container,
                         solver_container, numerics_container, config_container,
                         surface_movement, grid_movement, FFDBox, ZONE_STRUCT, INST_0);


  /*-----------------------------------------------------------------*/
  /*--------------- Update convergence parameter --------------------*/
  /*-----------------------------------------------------------------*/
  integration_container[ZONE_STRUCT][INST_0][FEA_SOL]->SetConvergence_FSI(false);


}

void CFSIDriver::DynamicMeshUpdate(unsigned long ExtIter){

}

CDiscAdjFSIDriver::CDiscAdjFSIDriver(char* confFile,
                                     unsigned short val_nZone,
                                     unsigned short val_nDim,
                                     bool val_periodic,
                                     SU2_Comm MPICommunicator) : CDriver(confFile,
                                                                            val_nZone,
                                                                            val_nDim,
                                                                            val_periodic,
                                                                            MPICommunicator) {

  unsigned short iVar;
  unsigned short nVar_Flow = 0, nVar_Struct = 0;
  RecordingState = 0;
  CurrentRecording = 0;

  switch (config_container[ZONE_0]->GetKind_ObjFunc()){
  case DRAG_COEFFICIENT:
  case LIFT_COEFFICIENT:
  case SIDEFORCE_COEFFICIENT:
  case EFFICIENCY:
  case MOMENT_X_COEFFICIENT:
  case MOMENT_Y_COEFFICIENT:
  case MOMENT_Z_COEFFICIENT:
  case EQUIVALENT_AREA:
    Kind_Objective_Function = FLOW_OBJECTIVE_FUNCTION;
    break;
  case REFERENCE_GEOMETRY:
  case REFERENCE_NODE:
  case VOLUME_FRACTION:
    Kind_Objective_Function = FEM_OBJECTIVE_FUNCTION;
    break;
  default:
    Kind_Objective_Function = NO_OBJECTIVE_FUNCTION;
    break;
  }

  direct_iteration = new CIteration*[nZone];

  unsigned short iZone;
  for (iZone = 0; iZone < nZone; iZone++){
    switch (config_container[iZone]->GetKind_Solver()) {
       case DISC_ADJ_RANS: case DISC_ADJ_EULER: case DISC_ADJ_NAVIER_STOKES:
         direct_iteration[iZone] = new CFluidIteration(config_container[iZone]);
         nVar_Flow = solver_container[iZone][INST_0][MESH_0][ADJFLOW_SOL]->GetnVar();
         flow_criteria = config_container[iZone]->GetMinLogResidual_BGS_F();
         flow_criteria_rel = config_container[iZone]->GetOrderMagResidual_BGS_F();
         break;
       case DISC_ADJ_FEM:
         direct_iteration[iZone] = new CFEAIteration(config_container[iZone]);
         nVar_Struct = solver_container[iZone][INST_0][MESH_0][ADJFEA_SOL]->GetnVar();
         structure_criteria    = config_container[iZone]->GetMinLogResidual_BGS_S();
         structure_criteria_rel = config_container[iZone]->GetOrderMagResidual_BGS_S();
         break;
    }
  }

  init_res_flow   = new su2double[nVar_Flow];
  init_res_struct = new su2double[nVar_Struct];

  residual_flow   = new su2double[nVar_Flow];
  residual_struct = new su2double[nVar_Struct];

  residual_flow_rel   = new su2double[nVar_Flow];
  residual_struct_rel = new su2double[nVar_Struct];

  for (iVar = 0; iVar < nVar_Flow; iVar++){
    init_res_flow[iVar] = 0.0;
    residual_flow[iVar] = 0.0;
    residual_flow_rel[iVar] = 0.0;
  }
  for (iVar = 0; iVar < nVar_Struct; iVar++){
    init_res_struct[iVar] = 0.0;
    residual_struct[iVar] = 0.0;
    residual_struct_rel[iVar] = 0.0;
  }


  bool write_history = true;

  /*--- Header of the temporary output file ---*/
  if ((write_history) && (rank == MASTER_NODE)){
    ofstream myfile_res;
    myfile_res.open ("history_adjoint_FSI.csv");

    myfile_res << "BGS_Iter\t";

    for (iVar = 0; iVar < nVar_Flow; iVar++){
      myfile_res << "ResFlow[" << iVar << "]\t";
    }

    for (iVar = 0; iVar < nVar_Struct; iVar++){
      myfile_res << "ResFEA[" << iVar << "]\t";
    }


    bool de_effects = config_container[ZONE_0]->GetDE_Effects();
    for (iVar = 0; iVar < config_container[ZONE_0]->GetnElasticityMod(); iVar++)
        myfile_res << "Sens_E_" << iVar << "\t";

    for (iVar = 0; iVar < config_container[ZONE_0]->GetnPoissonRatio(); iVar++)
      myfile_res << "Sens_Nu_" << iVar << "\t";

    if (de_effects){
        for (iVar = 0; iVar < config_container[ZONE_0]->GetnElectric_Field(); iVar++)
          myfile_res << "Sens_EField_" << iVar << "\t";
    }

    myfile_res << endl;

    myfile_res.close();
  }

  // TEST: for implementation of python framework in standalone structural problems
  if ((config_container[ZONE_1]->GetDV_FEA() != NODV_FEA) && (rank == MASTER_NODE)){

    /*--- Header of the temporary output file ---*/
    ofstream myfile_res;

    switch (config_container[ZONE_1]->GetDV_FEA()) {
      case YOUNG_MODULUS:
        myfile_res.open("grad_young.opt");
        break;
      case POISSON_RATIO:
        myfile_res.open("grad_poisson.opt");
        break;
      case DENSITY_VAL:
      case DEAD_WEIGHT:
        myfile_res.open("grad_density.opt");
        break;
      case ELECTRIC_FIELD:
        myfile_res.open("grad_efield.opt");
        break;
      default:
        myfile_res.open("grad.opt");
        break;
    }

    unsigned short iDV;
    unsigned short nDV = solver_container[ZONE_1][INST_0][MESH_0][ADJFEA_SOL]->GetnDVFEA();

    myfile_res << "INDEX" << "\t" << "GRAD" << endl;

    myfile_res.precision(15);

    for (iDV = 0; iDV < nDV; iDV++){
      myfile_res << iDV;
      myfile_res << "\t";
      myfile_res << scientific << solver_container[ZONE_1][INST_0][MESH_0][ADJFEA_SOL]->GetGlobal_Sens_DVFEA(iDV);
      myfile_res << endl;
    }

    myfile_res.close();
  }

  /*--- TODO: This is a workaround until the TestCases.py script incorporates new classes for nested loops. ---*/
  config_container[ZONE_0]->SetnExtIter(1);
  config_container[ZONE_1]->SetnExtIter(1);

}

CDiscAdjFSIDriver::~CDiscAdjFSIDriver(void) {

  delete [] direct_iteration;
  delete [] init_res_flow;
  delete [] init_res_struct;
  delete [] residual_flow;
  delete [] residual_struct;
  delete [] residual_flow_rel;
  delete [] residual_struct_rel;

}

void CDiscAdjFSIDriver::Update(){

}

void CDiscAdjFSIDriver::DynamicMeshUpdate(unsigned long ExtIter){

}

void CDiscAdjFSIDriver::Run( ) {

  /*--- As of now, we are coding it for just 2 zones. ---*/
  /*--- This will become more general, but we need to modify the configuration for that ---*/
  unsigned short ZONE_FLOW = 0, ZONE_STRUCT = 1;
  unsigned short iZone;
  bool BGS_Converged = false;

  unsigned long IntIter = 0; for (iZone = 0; iZone < nZone; iZone++) config_container[iZone]->SetIntIter(IntIter);
  unsigned long iOuterIter = 0; for (iZone = 0; iZone < nZone; iZone++) config_container[iZone]->SetOuterIter(iOuterIter);
  unsigned long nOuterIter = config_container[ZONE_FLOW]->GetnIterFSI();

  ofstream myfile_struc, myfile_flow, myfile_geo;

  Preprocess(ZONE_FLOW, ZONE_STRUCT, ALL_VARIABLES);


  for (iOuterIter = 0; iOuterIter < nOuterIter && !BGS_Converged; iOuterIter++){

    if (rank == MASTER_NODE){
      cout << endl << "                    ****** BGS ITERATION ";
      cout << iOuterIter;
      cout << " ******" << endl;
    }

    for (iZone = 0; iZone < nZone; iZone++) config_container[iZone]->SetOuterIter(iOuterIter);
    
    /*--- Start with structural terms if OF is based on displacements ---*/

    if (Kind_Objective_Function == FEM_OBJECTIVE_FUNCTION)
      Iterate_Block(ZONE_FLOW, ZONE_STRUCT, FEA_DISP_VARS);

    /*--- Iterate fluid (including cross term) ---*/

    Iterate_Block(ZONE_FLOW, ZONE_STRUCT, FLOW_CONS_VARS);

    /*--- Compute mesh (it is a cross term dF / dMv ) ---*/

    Iterate_Block(ZONE_FLOW, ZONE_STRUCT, MESH_COORDS);

    /*--- Compute mesh cross term (dM / dSv) ---*/

    Iterate_Block(ZONE_FLOW, ZONE_STRUCT, FEM_CROSS_TERM_GEOMETRY);
    
    /*--- End with structural terms if OF is based on fluid variables ---*/
    
    if (Kind_Objective_Function == FLOW_OBJECTIVE_FUNCTION)
      Iterate_Block(ZONE_FLOW, ZONE_STRUCT, FEA_DISP_VARS);

    /*--- Check convergence of the BGS method ---*/
    BGS_Converged = BGSConvergence(iOuterIter, ZONE_FLOW, ZONE_STRUCT);
  }


  Postprocess(ZONE_FLOW, ZONE_STRUCT);

}


void CDiscAdjFSIDriver::Preprocess(unsigned short ZONE_FLOW,
                  unsigned short ZONE_STRUCT,
                  unsigned short kind_recording){

  unsigned long IntIter = 0, iPoint;
  config_container[ZONE_0]->SetIntIter(IntIter);
  unsigned short ExtIter = config_container[ZONE_FLOW]->GetExtIter();

  bool dual_time_1st = (config_container[ZONE_FLOW]->GetUnsteady_Simulation() == DT_STEPPING_1ST);
  bool dual_time_2nd = (config_container[ZONE_FLOW]->GetUnsteady_Simulation() == DT_STEPPING_2ND);
  bool turbulent = (config_container[ZONE_FLOW]->GetKind_Solver() == DISC_ADJ_RANS);
  bool dual_time = (dual_time_1st || dual_time_2nd);
  unsigned short iMesh;
  int Direct_Iter_Flow;
  bool update_geo = false;

  /*----------------------------------------------------------------------------*/
  /*------------------------------ FLOW SOLUTION -------------------------------*/
  /*----------------------------------------------------------------------------*/

  /*--- For the unsteady adjoint, load direct solutions from restart files. ---*/

  if (config_container[ZONE_FLOW]->GetUnsteady_Simulation()) {

    Direct_Iter_Flow = SU2_TYPE::Int(config_container[ZONE_FLOW]->GetUnst_AdjointIter()) - SU2_TYPE::Int(ExtIter) - 2;

    /*--- For dual-time stepping we want to load the already converged solution at timestep n ---*/

    if (dual_time) {
      Direct_Iter_Flow += 1;
    }

    if (ExtIter == 0){

      if (dual_time_2nd) {

        /*--- Load solution at timestep n-2 ---*/

        iteration_container[ZONE_FLOW][INST_0]->LoadUnsteady_Solution(geometry_container, solver_container,config_container, ZONE_FLOW, INST_0, Direct_Iter_Flow-2);

        /*--- Push solution back to correct array ---*/

        for (iMesh=0; iMesh<=config_container[ZONE_FLOW]->GetnMGLevels();iMesh++) {
          for(iPoint=0; iPoint<geometry_container[ZONE_FLOW][INST_0][iMesh]->GetnPoint();iPoint++) {
            solver_container[ZONE_FLOW][INST_0][iMesh][FLOW_SOL]->node[iPoint]->Set_Solution_time_n();
            solver_container[ZONE_FLOW][INST_0][iMesh][FLOW_SOL]->node[iPoint]->Set_Solution_time_n1();
            if (turbulent) {
              solver_container[ZONE_FLOW][INST_0][iMesh][TURB_SOL]->node[iPoint]->Set_Solution_time_n();
              solver_container[ZONE_FLOW][INST_0][iMesh][TURB_SOL]->node[iPoint]->Set_Solution_time_n1();
            }
          }
        }
      }
      if (dual_time) {

        /*--- Load solution at timestep n-1 ---*/

        iteration_container[ZONE_FLOW][INST_0]->LoadUnsteady_Solution(geometry_container, solver_container,config_container, ZONE_FLOW, INST_0, Direct_Iter_Flow-1);

        /*--- Push solution back to correct array ---*/

        for (iMesh=0; iMesh<=config_container[ZONE_FLOW]->GetnMGLevels();iMesh++) {
          for(iPoint=0; iPoint<geometry_container[ZONE_FLOW][INST_0][iMesh]->GetnPoint();iPoint++) {
            solver_container[ZONE_FLOW][INST_0][iMesh][FLOW_SOL]->node[iPoint]->Set_Solution_time_n();
            if (turbulent) {
              solver_container[ZONE_FLOW][INST_0][iMesh][TURB_SOL]->node[iPoint]->Set_Solution_time_n();
            }
          }
        }
      }

      /*--- Load solution timestep n ---*/

      iteration_container[ZONE_FLOW][INST_0]->LoadUnsteady_Solution(geometry_container, solver_container,config_container, ZONE_FLOW, INST_0, Direct_Iter_Flow);

    }


    if ((ExtIter > 0) && dual_time){

      /*--- Load solution timestep n - 2 ---*/

      iteration_container[ZONE_FLOW][INST_0]->LoadUnsteady_Solution(geometry_container, solver_container,config_container, ZONE_FLOW, INST_0, Direct_Iter_Flow - 2);

      /*--- Temporarily store the loaded solution in the Solution_Old array ---*/

      for (iMesh=0; iMesh<=config_container[ZONE_FLOW]->GetnMGLevels();iMesh++) {
        for(iPoint=0; iPoint<geometry_container[ZONE_FLOW][INST_0][iMesh]->GetnPoint();iPoint++) {
           solver_container[ZONE_FLOW][INST_0][iMesh][FLOW_SOL]->node[iPoint]->Set_OldSolution();
           if (turbulent){
             solver_container[ZONE_FLOW][INST_0][iMesh][TURB_SOL]->node[iPoint]->Set_OldSolution();
           }
        }
      }

      /*--- Set Solution at timestep n to solution at n-1 ---*/

      for (iMesh=0; iMesh<=config_container[ZONE_FLOW]->GetnMGLevels();iMesh++) {
        for(iPoint=0; iPoint<geometry_container[ZONE_FLOW][INST_0][iMesh]->GetnPoint();iPoint++) {
          solver_container[ZONE_FLOW][INST_0][iMesh][FLOW_SOL]->node[iPoint]->SetSolution(solver_container[ZONE_FLOW][INST_0][iMesh][FLOW_SOL]->node[iPoint]->GetSolution_time_n());
          if (turbulent) {
            solver_container[ZONE_FLOW][INST_0][iMesh][TURB_SOL]->node[iPoint]->SetSolution(solver_container[ZONE_FLOW][INST_0][iMesh][TURB_SOL]->node[iPoint]->GetSolution_time_n());
          }
        }
      }
      if (dual_time_1st){
      /*--- Set Solution at timestep n-1 to the previously loaded solution ---*/
        for (iMesh=0; iMesh<=config_container[ZONE_FLOW]->GetnMGLevels();iMesh++) {
          for(iPoint=0; iPoint<geometry_container[ZONE_FLOW][INST_0][iMesh]->GetnPoint();iPoint++) {
            solver_container[ZONE_FLOW][INST_0][iMesh][FLOW_SOL]->node[iPoint]->Set_Solution_time_n(solver_container[ZONE_FLOW][INST_0][iMesh][FLOW_SOL]->node[iPoint]->GetSolution_time_n1());
            if (turbulent) {
              solver_container[ZONE_FLOW][INST_0][iMesh][TURB_SOL]->node[iPoint]->Set_Solution_time_n(solver_container[ZONE_FLOW][INST_0][iMesh][TURB_SOL]->node[iPoint]->GetSolution_time_n1());
            }
          }
        }
      }
      if (dual_time_2nd){
        /*--- Set Solution at timestep n-1 to solution at n-2 ---*/
        for (iMesh=0; iMesh<=config_container[ZONE_FLOW]->GetnMGLevels();iMesh++) {
          for(iPoint=0; iPoint<geometry_container[ZONE_FLOW][INST_0][iMesh]->GetnPoint();iPoint++) {
            solver_container[ZONE_FLOW][INST_0][iMesh][FLOW_SOL]->node[iPoint]->Set_Solution_time_n(solver_container[ZONE_FLOW][INST_0][iMesh][FLOW_SOL]->node[iPoint]->GetSolution_time_n1());
            if (turbulent) {
              solver_container[ZONE_FLOW][INST_0][iMesh][TURB_SOL]->node[iPoint]->Set_Solution_time_n(solver_container[ZONE_FLOW][INST_0][iMesh][TURB_SOL]->node[iPoint]->GetSolution_time_n1());
            }
          }
        }
        /*--- Set Solution at timestep n-2 to the previously loaded solution ---*/
        for (iMesh=0; iMesh<=config_container[ZONE_FLOW]->GetnMGLevels();iMesh++) {
          for(iPoint=0; iPoint<geometry_container[ZONE_FLOW][INST_0][iMesh]->GetnPoint();iPoint++) {
            solver_container[ZONE_FLOW][INST_0][iMesh][FLOW_SOL]->node[iPoint]->Set_Solution_time_n1(solver_container[ZONE_FLOW][INST_0][iMesh][FLOW_SOL]->node[iPoint]->GetSolution_Old());
            if (turbulent) {
              solver_container[ZONE_FLOW][INST_0][iMesh][TURB_SOL]->node[iPoint]->Set_Solution_time_n1(solver_container[ZONE_FLOW][INST_0][iMesh][TURB_SOL]->node[iPoint]->GetSolution_Old());
            }
          }
        }
      }
    }
  }
  else{

    /*--- Load the restart (we need to use the routine in order to get the GEOMETRY, otherwise it's restarted from the base mesh ---*/

    solver_container[ZONE_FLOW][INST_0][MESH_0][FLOW_SOL]->LoadRestart(geometry_container[ZONE_FLOW][INST_0], solver_container[ZONE_FLOW][INST_0], config_container[ZONE_FLOW], 0, true);

  if (ExtIter == 0 || dual_time) {

    for (iMesh=0; iMesh<=config_container[ZONE_FLOW]->GetnMGLevels();iMesh++) {
      for (iPoint = 0; iPoint < geometry_container[ZONE_FLOW][INST_0][iMesh]->GetnPoint(); iPoint++) {
        solver_container[ZONE_FLOW][INST_0][iMesh][ADJFLOW_SOL]->node[iPoint]->SetSolution_Direct(solver_container[ZONE_FLOW][INST_0][iMesh][FLOW_SOL]->node[iPoint]->GetSolution());
      }
    }
    if (turbulent && !config_container[ZONE_FLOW]->GetFrozen_Visc_Disc()) {
      for (iPoint = 0; iPoint < geometry_container[ZONE_FLOW][INST_0][MESH_0]->GetnPoint(); iPoint++) {
        solver_container[ZONE_FLOW][INST_0][MESH_0][ADJTURB_SOL]->node[iPoint]->SetSolution_Direct(solver_container[ZONE_FLOW][INST_0][MESH_0][TURB_SOL]->node[iPoint]->GetSolution());
      }
    }
  }

    /*--- Store geometry of the converged solution also in the adjoint solver in order to be able to reset it later ---*/

    for (iPoint = 0; iPoint < geometry_container[ZONE_FLOW][INST_0][MESH_0]->GetnPoint(); iPoint++){
      solver_container[ZONE_FLOW][INST_0][MESH_0][ADJFLOW_SOL]->node[iPoint]->SetGeometry_Direct(geometry_container[ZONE_FLOW][INST_0][MESH_0]->node[iPoint]->GetCoord());
    }

  }

  /*----------------------------------------------------------------------------*/
  /*-------------------------- STRUCTURAL SOLUTION -----------------------------*/
  /*----------------------------------------------------------------------------*/

  IntIter = 0;
  config_container[ZONE_STRUCT]->SetIntIter(IntIter);
  ExtIter = config_container[ZONE_STRUCT]->GetExtIter();
  bool dynamic = (config_container[ZONE_STRUCT]->GetDynamic_Analysis() == DYNAMIC);

  int Direct_Iter_FEA;

  /*--- For the dynamic adjoint, load direct solutions from restart files. ---*/

  if (dynamic) {

    Direct_Iter_FEA = SU2_TYPE::Int(config_container[ZONE_STRUCT]->GetUnst_AdjointIter()) - SU2_TYPE::Int(ExtIter) - 1;

    /*--- We want to load the already converged solution at timesteps n and n-1 ---*/

    /*--- Load solution at timestep n-1 ---*/

    iteration_container[ZONE_STRUCT][INST_0]->LoadDynamic_Solution(geometry_container, solver_container,config_container, ZONE_STRUCT, INST_0, Direct_Iter_FEA-1);

    /*--- Push solution back to correct array ---*/

    for(iPoint=0; iPoint<geometry_container[ZONE_STRUCT][INST_0][MESH_0]->GetnPoint();iPoint++){
      solver_container[ZONE_STRUCT][INST_0][MESH_0][FEA_SOL]->node[iPoint]->SetSolution_time_n();
    }

    /*--- Push solution back to correct array ---*/

    for(iPoint=0; iPoint<geometry_container[ZONE_STRUCT][INST_0][MESH_0]->GetnPoint();iPoint++){
      solver_container[ZONE_STRUCT][INST_0][MESH_0][FEA_SOL]->node[iPoint]->SetSolution_Accel_time_n();
    }

    /*--- Push solution back to correct array ---*/

    for(iPoint=0; iPoint<geometry_container[ZONE_STRUCT][INST_0][MESH_0]->GetnPoint();iPoint++){
      solver_container[ZONE_STRUCT][INST_0][MESH_0][FEA_SOL]->node[iPoint]->SetSolution_Vel_time_n();
    }

    /*--- Load solution timestep n ---*/

    iteration_container[ZONE_STRUCT][INST_0]->LoadDynamic_Solution(geometry_container, solver_container,config_container, ZONE_STRUCT, INST_0, Direct_Iter_FEA);

    /*--- Store FEA solution also in the adjoint solver in order to be able to reset it later ---*/

    for (iPoint = 0; iPoint < geometry_container[ZONE_STRUCT][INST_0][MESH_0]->GetnPoint(); iPoint++){
      solver_container[ZONE_STRUCT][INST_0][MESH_0][ADJFEA_SOL]->node[iPoint]->SetSolution_Direct(solver_container[ZONE_STRUCT][INST_0][MESH_0][FEA_SOL]->node[iPoint]->GetSolution());
    }

    for (iPoint = 0; iPoint < geometry_container[ZONE_STRUCT][INST_0][MESH_0]->GetnPoint(); iPoint++){
      solver_container[ZONE_STRUCT][INST_0][MESH_0][ADJFEA_SOL]->node[iPoint]->SetSolution_Accel_Direct(solver_container[ZONE_STRUCT][INST_0][MESH_0][FEA_SOL]->node[iPoint]->GetSolution_Accel());
    }

    for (iPoint = 0; iPoint < geometry_container[ZONE_STRUCT][INST_0][MESH_0]->GetnPoint(); iPoint++){
      solver_container[ZONE_STRUCT][INST_0][MESH_0][ADJFEA_SOL]->node[iPoint]->SetSolution_Vel_Direct(solver_container[ZONE_STRUCT][INST_0][MESH_0][FEA_SOL]->node[iPoint]->GetSolution_Vel());
    }

  }
  else {

    solver_container[ZONE_STRUCT][INST_0][MESH_0][FEA_SOL]->LoadRestart(geometry_container[ZONE_STRUCT][INST_0], solver_container[ZONE_STRUCT][INST_0], config_container[ZONE_STRUCT], 0, update_geo);

    /*--- Store FEA solution also in the adjoint solver in order to be able to reset it later ---*/

    for (iPoint = 0; iPoint < geometry_container[ZONE_STRUCT][INST_0][MESH_0]->GetnPoint(); iPoint++){
      solver_container[ZONE_STRUCT][INST_0][MESH_0][ADJFEA_SOL]->node[iPoint]->SetSolution_Direct(solver_container[ZONE_STRUCT][INST_0][MESH_0][FEA_SOL]->node[iPoint]->GetSolution());
    }

  }

  /*----------------------------------------------------------------------------*/
  /*--------------------- ADJOINT SOLVER PREPROCESSING -------------------------*/
  /*----------------------------------------------------------------------------*/

  solver_container[ZONE_FLOW][INST_0][MESH_0][ADJFLOW_SOL]->Preprocessing(geometry_container[ZONE_FLOW][INST_0][MESH_0], solver_container[ZONE_FLOW][INST_0][MESH_0],  config_container[ZONE_FLOW] , MESH_0, 0, RUNTIME_ADJFLOW_SYS, false);

  if (turbulent){
    solver_container[ZONE_FLOW][INST_0][MESH_0][ADJTURB_SOL]->Preprocessing(geometry_container[ZONE_FLOW][INST_0][MESH_0], solver_container[ZONE_FLOW][INST_0][MESH_0],  config_container[ZONE_FLOW] , MESH_0, 0, RUNTIME_ADJTURB_SYS, false);
  }

  solver_container[ZONE_STRUCT][INST_0][MESH_0][ADJFEA_SOL]->Preprocessing(geometry_container[ZONE_STRUCT][INST_0][MESH_0], solver_container[ZONE_STRUCT][INST_0][MESH_0],  config_container[ZONE_STRUCT] , MESH_0, 0, RUNTIME_ADJFEA_SYS, false);



}

void CDiscAdjFSIDriver::PrintDirect_Residuals(unsigned short ZONE_FLOW,
                                                          unsigned short ZONE_STRUCT,
                                                          unsigned short kind_recording){

  unsigned short ExtIter = config_container[ZONE_FLOW]->GetExtIter();
  bool turbulent = (config_container[ZONE_FLOW]->GetKind_Solver() == DISC_ADJ_RANS);
  bool nonlinear_analysis = (config_container[ZONE_STRUCT]->GetGeometricConditions() == LARGE_DEFORMATIONS);   // Nonlinear analysis.
  bool unsteady = config_container[ZONE_FLOW]->GetUnsteady_Simulation() != NONE;
  bool dynamic = (config_container[ZONE_STRUCT]->GetDynamic_Analysis() == DYNAMIC);

  su2double val_OFunction = 0.0;
  string kind_OFunction;

  cout.precision(6);
  cout.setf(ios::scientific, ios::floatfield);

  if ((kind_recording == FLOW_CONS_VARS) || (kind_recording == MESH_COORDS)) {

    /*--- Print residuals in the first iteration ---*/

    if (rank == MASTER_NODE && ((ExtIter == 0) || unsteady )){
      cout << "log10[RMS Density]: "<< log10(solver_container[ZONE_FLOW][INST_0][MESH_0][FLOW_SOL]->GetRes_RMS(0))
                     <<", Drag: " <<solver_container[ZONE_FLOW][INST_0][MESH_0][FLOW_SOL]->GetTotal_CD()
                     <<", Lift: " << solver_container[ZONE_FLOW][INST_0][MESH_0][FLOW_SOL]->GetTotal_CL() << "." << endl;

      if (turbulent){
        cout << "log10[RMS k]: " << log10(solver_container[ZONE_FLOW][INST_0][MESH_0][TURB_SOL]->GetRes_RMS(0)) << endl;
      }
      if (Kind_Objective_Function == FLOW_OBJECTIVE_FUNCTION){
        switch (config_container[ZONE_FLOW]->GetKind_ObjFunc()){
        case DRAG_COEFFICIENT:
          kind_OFunction = "(Drag coefficient): ";
          val_OFunction = solver_container[ZONE_FLOW][INST_0][MESH_0][FLOW_SOL]->GetTotal_CD();
          break;
        case LIFT_COEFFICIENT:
          kind_OFunction = "(Lift coefficient): ";
          val_OFunction = solver_container[ZONE_FLOW][INST_0][MESH_0][FLOW_SOL]->GetTotal_CL();
          break;
        case SIDEFORCE_COEFFICIENT:
          kind_OFunction = "(Sideforce coefficient): ";
          val_OFunction = solver_container[ZONE_FLOW][INST_0][MESH_0][FLOW_SOL]->GetTotal_CSF();
          break;
        case EFFICIENCY:
          kind_OFunction = "(Efficiency): ";
          val_OFunction = solver_container[ZONE_FLOW][INST_0][MESH_0][FLOW_SOL]->GetTotal_CEff();
          break;
        case MOMENT_X_COEFFICIENT:
          kind_OFunction = "(Moment X coefficient): ";
          val_OFunction = solver_container[ZONE_FLOW][INST_0][MESH_0][FLOW_SOL]->GetTotal_CMx();
          break;
        case MOMENT_Y_COEFFICIENT:
          kind_OFunction = "(Moment Y coefficient): ";
          val_OFunction = solver_container[ZONE_FLOW][INST_0][MESH_0][FLOW_SOL]->GetTotal_CMy();
          break;
        case MOMENT_Z_COEFFICIENT:
          kind_OFunction = "(Moment Z coefficient): ";
          val_OFunction = solver_container[ZONE_FLOW][INST_0][MESH_0][FLOW_SOL]->GetTotal_CMz();
          break;
        case EQUIVALENT_AREA:
          kind_OFunction = "(Equivalent area): ";
          val_OFunction = solver_container[ZONE_FLOW][INST_0][MESH_0][FLOW_SOL]->GetTotal_CEquivArea();
          break;
        default:
          val_OFunction = 0.0;  // If the objective function is computed in a different physical problem
          break;
        }
        cout << "Objective function " << kind_OFunction << val_OFunction << endl;
      }
    }

  }

  if ((kind_recording == FEA_DISP_VARS) || (kind_recording == FLOW_CROSS_TERM) || (kind_recording == GEOMETRY_CROSS_TERM)) {

    if (rank == MASTER_NODE && ((ExtIter == 0) || dynamic )){
      if (nonlinear_analysis){
        cout << "UTOL-A: "   << log10(solver_container[ZONE_STRUCT][INST_0][MESH_0][FEA_SOL]->GetRes_FEM(0))
             << ", RTOL-A: " << log10(solver_container[ZONE_STRUCT][INST_0][MESH_0][FEA_SOL]->GetRes_FEM(1))
             << ", ETOL-A: " << log10(solver_container[ZONE_STRUCT][INST_0][MESH_0][FEA_SOL]->GetRes_FEM(2)) << "." << endl;
      }
      else{
        if (solver_container[ZONE_STRUCT][INST_0][MESH_0][FEA_SOL]->GetnVar() == 2){
          cout << "log10[RMS Ux]: "   << log10(solver_container[ZONE_STRUCT][INST_0][MESH_0][FEA_SOL]->GetRes_RMS(0))
               << ", log10[RMS Uy]: " << log10(solver_container[ZONE_STRUCT][INST_0][MESH_0][FEA_SOL]->GetRes_RMS(1)) << "." << endl;

        }
        else{
          cout << "log10[RMS Ux]: "   << log10(solver_container[ZONE_STRUCT][INST_0][MESH_0][FEA_SOL]->GetRes_RMS(0))
               << ", log10[RMS Uy]: " << log10(solver_container[ZONE_STRUCT][INST_0][MESH_0][FEA_SOL]->GetRes_RMS(1))
               << ", log10[RMS Uz]: " << log10(solver_container[ZONE_STRUCT][INST_0][MESH_0][FEA_SOL]->GetRes_RMS(2))<< "." << endl;
        }

      }
      if (Kind_Objective_Function == FEM_OBJECTIVE_FUNCTION){
        switch (config_container[ZONE_STRUCT]->GetKind_ObjFunc()){
        case REFERENCE_GEOMETRY:
          kind_OFunction = "(Reference Geometry): ";
          val_OFunction = solver_container[ZONE_STRUCT][INST_0][MESH_0][FEA_SOL]->GetTotal_OFRefGeom();
          break;
        case REFERENCE_NODE:
          kind_OFunction = "(Reference Node): ";
          val_OFunction = solver_container[ZONE_STRUCT][INST_0][MESH_0][FEA_SOL]->GetTotal_OFRefNode();
          break;
        case VOLUME_FRACTION:
          kind_OFunction = "(Volume Fraction): ";
          val_OFunction = solver_container[ZONE_STRUCT][INST_0][MESH_0][FEA_SOL]->GetTotal_OFVolFrac();
          break;
        default:
          val_OFunction = 0.0;  // If the objective function is computed in a different physical problem
          break;
        }
        cout << "Objective function " << kind_OFunction << val_OFunction << endl;
      }
    }

  }

}

void CDiscAdjFSIDriver::Iterate_Direct(unsigned short ZONE_FLOW, unsigned short ZONE_STRUCT, unsigned short kind_recording){

  if ((kind_recording == FLOW_CONS_VARS) ||
      (kind_recording == MESH_COORDS)) {

    Fluid_Iteration_Direct(ZONE_FLOW, ZONE_STRUCT);


  }

  if ((kind_recording == FEA_DISP_VARS) ||
      (kind_recording == FLOW_CROSS_TERM) ||
      (kind_recording == GEOMETRY_CROSS_TERM)) {

    Structural_Iteration_Direct(ZONE_FLOW, ZONE_STRUCT);

  }


  if (kind_recording == FEM_CROSS_TERM_GEOMETRY) {

    Mesh_Deformation_Direct(ZONE_FLOW, ZONE_STRUCT);

  }


}

void CDiscAdjFSIDriver::Fluid_Iteration_Direct(unsigned short ZONE_FLOW, unsigned short ZONE_STRUCT) {

  bool turbulent = (config_container[ZONE_FLOW]->GetKind_Solver() == DISC_ADJ_RANS);
  bool frozen_visc = config_container[ZONE_FLOW]->GetFrozen_Visc_Disc();

  /*-----------------------------------------------------------------*/
  /*------------------- Set Dependency on Geometry ------------------*/
  /*-----------------------------------------------------------------*/

  geometry_container[ZONE_FLOW][INST_0][MESH_0]->UpdateGeometry(geometry_container[ZONE_FLOW][INST_0], config_container[ZONE_FLOW]);

  solver_container[ZONE_FLOW][INST_0][MESH_0][FLOW_SOL]->Set_MPI_Solution(geometry_container[ZONE_FLOW][INST_0][MESH_0], config_container[ZONE_FLOW]);

  solver_container[ZONE_FLOW][INST_0][MESH_0][FLOW_SOL]->Preprocessing(geometry_container[ZONE_FLOW][INST_0][MESH_0],solver_container[ZONE_FLOW][INST_0][MESH_0], config_container[ZONE_FLOW], MESH_0, NO_RK_ITER, RUNTIME_FLOW_SYS, true);

  if (turbulent && !frozen_visc) {
    solver_container[ZONE_FLOW][INST_0][MESH_0][TURB_SOL]->Postprocessing(geometry_container[ZONE_FLOW][INST_0][MESH_0], solver_container[ZONE_FLOW][INST_0][MESH_0], config_container[ZONE_FLOW], MESH_0);
    solver_container[ZONE_FLOW][INST_0][MESH_0][TURB_SOL]->Set_MPI_Solution(geometry_container[ZONE_FLOW][INST_0][MESH_0], config_container[ZONE_FLOW]);
  }

  /*-----------------------------------------------------------------*/
  /*----------------- Iterate the flow solver -----------------------*/
  /*---- Sets all the cross dependencies for the flow variables -----*/
  /*-----------------------------------------------------------------*/

  config_container[ZONE_FLOW]->SetIntIter(0);

  direct_iteration[ZONE_FLOW]->Iterate(output, integration_container, geometry_container,
      solver_container, numerics_container, config_container,
      surface_movement, grid_movement, FFDBox, ZONE_FLOW, INST_0);

  /*-----------------------------------------------------------------*/
  /*--------------------- Set MPI Solution --------------------------*/
  /*-----------------------------------------------------------------*/

  solver_container[ZONE_FLOW][INST_0][MESH_0][FLOW_SOL]->Set_MPI_Solution(geometry_container[ZONE_FLOW][INST_0][MESH_0], config_container[ZONE_FLOW]);

}

void CDiscAdjFSIDriver::Structural_Iteration_Direct(unsigned short ZONE_FLOW, unsigned short ZONE_STRUCT) {

  bool turbulent = (config_container[ZONE_FLOW]->GetKind_Solver() == DISC_ADJ_RANS);
  bool frozen_visc = config_container[ZONE_FLOW]->GetFrozen_Visc_Disc();

  /*-----------------------------------------------------------------*/
  /*---------- Set Dependencies on Geometry and Flow ----------------*/
  /*-----------------------------------------------------------------*/

  solver_container[ZONE_STRUCT][INST_0][MESH_0][FEA_SOL]->Set_MPI_Solution(geometry_container[ZONE_STRUCT][INST_0][MESH_0], config_container[ZONE_STRUCT]);

  geometry_container[ZONE_FLOW][INST_0][MESH_0]->UpdateGeometry(geometry_container[ZONE_FLOW][INST_0], config_container[ZONE_FLOW]);

  solver_container[ZONE_FLOW][INST_0][MESH_0][FLOW_SOL]->Set_MPI_Solution(geometry_container[ZONE_FLOW][INST_0][MESH_0], config_container[ZONE_FLOW]);

  solver_container[ZONE_FLOW][INST_0][MESH_0][FLOW_SOL]->Preprocessing(geometry_container[ZONE_FLOW][INST_0][MESH_0],solver_container[ZONE_FLOW][INST_0][MESH_0], config_container[ZONE_FLOW], MESH_0, NO_RK_ITER, RUNTIME_FLOW_SYS, true);

  if (turbulent && !frozen_visc) {
    solver_container[ZONE_FLOW][INST_0][MESH_0][TURB_SOL]->Postprocessing(geometry_container[ZONE_FLOW][INST_0][MESH_0], solver_container[ZONE_FLOW][INST_0][MESH_0], config_container[ZONE_FLOW], MESH_0);
    solver_container[ZONE_FLOW][INST_0][MESH_0][TURB_SOL]->Set_MPI_Solution(geometry_container[ZONE_FLOW][INST_0][MESH_0], config_container[ZONE_FLOW]);
  }
  
  /*-----------------------------------------------------------------*/
  /*-------------------- Transfer Tractions -------------------------*/
  /*-----------------------------------------------------------------*/

  Transfer_Tractions(ZONE_FLOW, ZONE_STRUCT);

  /*-----------------------------------------------------------------*/
  /*--------------- Iterate the structural solver -------------------*/
  /*-----------------------------------------------------------------*/

  direct_iteration[ZONE_STRUCT]->Iterate(output, integration_container, geometry_container,
                                        solver_container, numerics_container, config_container,
                                        surface_movement, grid_movement, FFDBox, ZONE_STRUCT, INST_0);

  /*-----------------------------------------------------------------*/
  /*--------------------- Set MPI Solution --------------------------*/
  /*-----------------------------------------------------------------*/

  solver_container[ZONE_STRUCT][INST_0][MESH_0][FEA_SOL]->Set_MPI_Solution(geometry_container[ZONE_STRUCT][INST_0][MESH_0], config_container[ZONE_STRUCT]);


}

void CDiscAdjFSIDriver::Mesh_Deformation_Direct(unsigned short ZONE_FLOW, unsigned short ZONE_STRUCT) {

  unsigned long IntIter = config_container[ZONE_STRUCT]->GetIntIter();
  unsigned long ExtIter = config_container[ZONE_STRUCT]->GetExtIter();

  /*-----------------------------------------------------------------*/
  /*--------------------- Set MPI Solution --------------------------*/
  /*-----------------------------------------------------------------*/

  geometry_container[ZONE_FLOW][INST_0][MESH_0]->UpdateGeometry(geometry_container[ZONE_FLOW][INST_0], config_container[ZONE_FLOW]);

  solver_container[ZONE_FLOW][INST_0][MESH_0][FLOW_SOL]->Set_MPI_Solution(geometry_container[ZONE_FLOW][INST_0][MESH_0], config_container[ZONE_FLOW]);

  solver_container[ZONE_FLOW][INST_0][MESH_0][FLOW_SOL]->Preprocessing(geometry_container[ZONE_FLOW][INST_0][MESH_0],solver_container[ZONE_FLOW][INST_0][MESH_0], config_container[ZONE_FLOW], MESH_0, NO_RK_ITER, RUNTIME_FLOW_SYS, true);

  solver_container[ZONE_STRUCT][INST_0][MESH_0][FEA_SOL]->Set_MPI_Solution(geometry_container[ZONE_STRUCT][INST_0][MESH_0], config_container[ZONE_STRUCT]);

  /*-----------------------------------------------------------------*/
  /*------------------- Transfer Displacements ----------------------*/
  /*-----------------------------------------------------------------*/

  Transfer_Displacements(ZONE_STRUCT, ZONE_FLOW);

  /*-----------------------------------------------------------------*/
  /*------------------- Set the Grid movement -----------------------*/
  /*---- No longer done in the preprocess of the flow iteration -----*/
  /*---- as the flag Grid_Movement is set to false in this case -----*/
  /*-----------------------------------------------------------------*/

  direct_iteration[ZONE_FLOW]->SetGrid_Movement(geometry_container, surface_movement,
                                                   grid_movement, FFDBox, solver_container,
                                                   config_container, ZONE_FLOW, INST_0, IntIter, ExtIter);

  geometry_container[ZONE_FLOW][INST_0][MESH_0]->UpdateGeometry(geometry_container[ZONE_FLOW][INST_0], config_container[ZONE_FLOW]);
  solver_container[ZONE_STRUCT][INST_0][MESH_0][FEA_SOL]->Set_MPI_Solution(geometry_container[ZONE_STRUCT][INST_0][MESH_0], config_container[ZONE_STRUCT]);


}

void CDiscAdjFSIDriver::SetRecording(unsigned short ZONE_FLOW,
                                              unsigned short ZONE_STRUCT,
                                              unsigned short kind_recording){

  unsigned long IntIter = config_container[ZONE_0]->GetIntIter();
  bool unsteady = (config_container[ZONE_FLOW]->GetUnsteady_Simulation() != NONE);
  bool dynamic = (config_container[ZONE_STRUCT]->GetDynamic_Analysis() == DYNAMIC);

  string kind_DirectIteration = " ";
  string kind_AdjointIteration = " ";

  if (unsteady || dynamic){
    SU2_MPI::Error("DYNAMIC ADJOINT SOLVER NOT IMPLEMENTED FOR FSI APPLICATIONS", CURRENT_FUNCTION);
  }


  if (rank == MASTER_NODE){
    cout << endl;
    switch (kind_recording){
    case FLOW_CONS_VARS:
      kind_AdjointIteration = "Flow iteration: flow input -> flow output";
      kind_DirectIteration = "flow ";
      break;
    case MESH_COORDS:
      kind_AdjointIteration = "Geometry cross term from flow: geometry input -> flow output";
      kind_DirectIteration = "flow ";
      break;
    case FEA_DISP_VARS:
      kind_AdjointIteration = "Structural iteration: structural input -> structural output";
      kind_DirectIteration = "structural ";
      break;
    case FLOW_CROSS_TERM:
      kind_AdjointIteration = "Flow cross term: flow input -> structural output";
      kind_DirectIteration = "structural ";
      break;
    case GEOMETRY_CROSS_TERM:
      kind_AdjointIteration = "Geometry cross term from structure: geometry input -> structural output";
      kind_DirectIteration = "structural ";
      break;
    case FEM_CROSS_TERM_GEOMETRY:
      kind_AdjointIteration = "Structural cross term from geometry: structural input -> geometry output";
      kind_DirectIteration = "mesh deformation ";
      break;
    }
    cout << kind_AdjointIteration << endl;
    cout << "Direct " << kind_DirectIteration << "iteration to store computational graph." << endl;
    switch (kind_recording){
    case FLOW_CONS_VARS: case MESH_COORDS:
    case FEA_DISP_VARS: case FLOW_CROSS_TERM: case GEOMETRY_CROSS_TERM:
      cout << "Compute residuals to check the convergence of the direct problem." << endl; break;
    case FEM_CROSS_TERM_GEOMETRY:
      cout << "Deform the grid using the converged solution of the direct problem." << endl; break;
    }
  }


  AD::Reset();

  if (CurrentRecording != kind_recording && (CurrentRecording != NONE) ){

    /*--- Clear indices ---*/

    PrepareRecording(ZONE_FLOW, ZONE_STRUCT, ALL_VARIABLES);

    /*--- Clear indices of coupling variables ---*/

    SetDependencies(ZONE_FLOW, ZONE_STRUCT, ALL_VARIABLES);

    /*--- Run one iteration while tape is passive - this clears all indices ---*/
    Iterate_Direct(ZONE_FLOW, ZONE_STRUCT, kind_recording);

  }

  /*--- Prepare for recording ---*/

  PrepareRecording(ZONE_FLOW, ZONE_STRUCT, kind_recording);

  /*--- Start the recording of all operations ---*/

  AD::StartRecording();

  /*--- Register input variables ---*/

  RegisterInput(ZONE_FLOW, ZONE_STRUCT, kind_recording);

  /*--- Set dependencies for flow, geometry and structural solvers ---*/

  SetDependencies(ZONE_FLOW, ZONE_STRUCT, kind_recording);

  /*--- Run a direct iteration ---*/
  Iterate_Direct(ZONE_FLOW, ZONE_STRUCT, kind_recording);

  /*--- Register objective function and output variables ---*/

  RegisterOutput(ZONE_FLOW, ZONE_STRUCT, kind_recording);

  /*--- Stop the recording ---*/
  AD::StopRecording();

  /*--- Set the recording status ---*/

  CurrentRecording = kind_recording;

  /* --- Reset the number of the internal iterations---*/

  config_container[ZONE_0]->SetIntIter(IntIter);


}

void CDiscAdjFSIDriver::PrepareRecording(unsigned short ZONE_FLOW,
                                                   unsigned short ZONE_STRUCT,
                                                   unsigned short kind_recording){

  unsigned short iMesh;
  bool turbulent = (config_container[ZONE_FLOW]->GetKind_Solver() == DISC_ADJ_RANS);

  /*--- Set fluid variables to direct solver values ---*/
  for (iMesh = 0; iMesh <= config_container[ZONE_FLOW]->GetnMGLevels(); iMesh++){
    solver_container[ZONE_FLOW][INST_0][iMesh][ADJFLOW_SOL]->SetRecording(geometry_container[ZONE_FLOW][INST_0][MESH_0], config_container[ZONE_FLOW]);
  }
  if (turbulent){
    solver_container[ZONE_FLOW][INST_0][MESH_0][ADJTURB_SOL]->SetRecording(geometry_container[ZONE_FLOW][INST_0][MESH_0], config_container[ZONE_FLOW]);
  }

  /*--- Set geometry to the converged values ---*/

  solver_container[ZONE_FLOW][INST_0][MESH_0][ADJFLOW_SOL]->SetMesh_Recording(geometry_container[ZONE_FLOW][INST_0], grid_movement[ZONE_FLOW][INST_0], config_container[ZONE_FLOW]);

  /*--- Set structural variables to direct solver values ---*/

  solver_container[ZONE_STRUCT][INST_0][MESH_0][ADJFEA_SOL]->SetRecording(geometry_container[ZONE_STRUCT][INST_0][MESH_0], config_container[ZONE_STRUCT]);

}

void CDiscAdjFSIDriver::RegisterInput(unsigned short ZONE_FLOW,
                                               unsigned short ZONE_STRUCT,
                                               unsigned short kind_recording){
  
  /*--- Register flow variables ---*/
  if (kind_recording == FLOW_CONS_VARS) {
    iteration_container[ZONE_FLOW][INST_0]->RegisterInput(solver_container, geometry_container, config_container, ZONE_FLOW, INST_0, kind_recording);
  }

  /*--- Register geometry variables ---*/
  if (kind_recording == MESH_COORDS) {
    iteration_container[ZONE_FLOW][INST_0]->RegisterInput(solver_container, geometry_container, config_container, ZONE_FLOW, INST_0, kind_recording);
  }
  
  /*--- Register structural variables ---*/
  if (kind_recording == FEM_CROSS_TERM_GEOMETRY) {
    iteration_container[ZONE_STRUCT][INST_0]->RegisterInput(solver_container, geometry_container, config_container, ZONE_STRUCT, INST_0, kind_recording);
  }

  /*--- Register all variables ---*/
  if (kind_recording == FEA_DISP_VARS) {
    iteration_container[ZONE_STRUCT][INST_0]->RegisterInput(solver_container, geometry_container, config_container, ZONE_STRUCT, INST_0, FEA_DISP_VARS);
    iteration_container[ZONE_FLOW][INST_0]->RegisterInput(solver_container, geometry_container, config_container, ZONE_FLOW, INST_0, FLOW_CROSS_TERM);
    iteration_container[ZONE_FLOW][INST_0]->RegisterInput(solver_container, geometry_container, config_container, ZONE_FLOW, INST_0, GEOMETRY_CROSS_TERM);
  }

}

void CDiscAdjFSIDriver::SetDependencies(unsigned short ZONE_FLOW,
                                                  unsigned short ZONE_STRUCT,
                                                  unsigned short kind_recording){

  /*--- Add dependencies for geometrical and turbulent variables ---*/

  iteration_container[ZONE_FLOW][INST_0]->SetDependencies(solver_container, geometry_container, numerics_container, config_container, ZONE_FLOW, INST_0, kind_recording);

  /*--- Add dependencies for E, Nu, Rho, and Rho_DL variables ---*/

  iteration_container[ZONE_STRUCT][INST_0]->SetDependencies(solver_container, geometry_container, numerics_container, config_container, ZONE_STRUCT, INST_0, kind_recording);


}

void CDiscAdjFSIDriver::RegisterOutput(unsigned short ZONE_FLOW,
                                                 unsigned short ZONE_STRUCT,
                                                 unsigned short kind_recording){

  bool turbulent = (config_container[ZONE_FLOW]->GetKind_Solver() == DISC_ADJ_RANS);
  bool frozen_visc = config_container[ZONE_FLOW]->GetFrozen_Visc_Disc();


  /*--- Register a flow-type objective function and the conservative variables of the flow as output of the iteration. ---*/
  if ((kind_recording == FLOW_CONS_VARS) ||
      (kind_recording == MESH_COORDS)) {
    solver_container[ZONE_FLOW][INST_0][MESH_0][ADJFLOW_SOL]->RegisterObj_Func(config_container[ZONE_FLOW]);

    solver_container[ZONE_FLOW][INST_0][MESH_0][ADJFLOW_SOL]->RegisterOutput(geometry_container[ZONE_FLOW][INST_0][MESH_0],config_container[ZONE_FLOW]);

    if (turbulent && !frozen_visc) {
      solver_container[ZONE_FLOW][INST_0][MESH_0][ADJTURB_SOL]->RegisterOutput(geometry_container[ZONE_FLOW][INST_0][MESH_0],config_container[ZONE_FLOW]);
    }
  }


  /*--- Register a structural-type objective function and the displacements of the structure as output of the iteration. ---*/
  if (kind_recording == FEA_DISP_VARS) {
    solver_container[ZONE_STRUCT][INST_0][MESH_0][ADJFEA_SOL]->RegisterObj_Func(config_container[ZONE_STRUCT]);

    solver_container[ZONE_STRUCT][INST_0][MESH_0][ADJFEA_SOL]->RegisterOutput(geometry_container[ZONE_STRUCT][INST_0][MESH_0],config_container[ZONE_STRUCT]);
  }


  /*--- The FEM_CROSS_TERM_GEOMETRY evaluates the mesh routines, they do not throw any dependency on the objective function. ---*/
  /*--- Register the displacements of the fluid nodes as output of the iteration. ---*/
  if (kind_recording == FEM_CROSS_TERM_GEOMETRY) {
    geometry_container[ZONE_FLOW][INST_0][MESH_0]->RegisterOutput_Coordinates(config_container[ZONE_FLOW]);
  }

}


void CDiscAdjFSIDriver::Iterate_Block(unsigned short ZONE_FLOW,
                                                unsigned short ZONE_STRUCT,
                                                unsigned short kind_recording){

  unsigned long IntIter=0, nIntIter = 1;
  bool dual_time_1st = (config_container[ZONE_0]->GetUnsteady_Simulation() == DT_STEPPING_1ST);
  bool dual_time_2nd = (config_container[ZONE_0]->GetUnsteady_Simulation() == DT_STEPPING_2ND);
  bool dual_time = (dual_time_1st || dual_time_2nd);
  bool dynamic = (config_container[ZONE_STRUCT]->GetDynamic_Analysis() == DYNAMIC);

  bool adjoint_convergence = false;

  /*--- Record one direct iteration with kind_recording as input ---*/

  SetRecording(ZONE_FLOW, ZONE_STRUCT, kind_recording);

  /*--- Print the residuals of the direct subiteration ---*/

  PrintDirect_Residuals(ZONE_FLOW, ZONE_STRUCT, kind_recording);

  /*--- Run the iteration ---*/

  switch (kind_recording){
  case FLOW_CONS_VARS:
    nIntIter = config_container[ZONE_FLOW]->GetUnst_nIntIter();
    break;
  case FEA_DISP_VARS:
    nIntIter = config_container[ZONE_STRUCT]->GetDyn_nIntIter();
    break;
  case MESH_COORDS:
  case FEM_CROSS_TERM_GEOMETRY:
  case FLOW_CROSS_TERM:
  case GEOMETRY_CROSS_TERM:
    nIntIter = 1;
    break;
  }

  for (unsigned short iZone = 0; iZone < config_container[ZONE_FLOW]->GetnZone(); iZone++)
    config_container[iZone]->SetIntIter(IntIter);

  for(IntIter = 0; IntIter < nIntIter; IntIter++){

    /*--- Set the internal iteration ---*/

    for (unsigned short iZone = 0; iZone < config_container[ZONE_FLOW]->GetnZone(); iZone++)
      config_container[iZone]->SetIntIter(IntIter);

    /*--- Set the adjoint values of the flow and objective function ---*/

    InitializeAdjoint(ZONE_FLOW, ZONE_STRUCT, kind_recording);

    /*--- Run the adjoint computation ---*/

    AD::ComputeAdjoint();

    /*--- Extract the adjoints of the input variables and store them for the next iteration ---*/

    ExtractAdjoint(ZONE_FLOW, ZONE_STRUCT, kind_recording);

    /*--- Clear all adjoints to re-use the stored computational graph in the next iteration ---*/
    AD::ClearAdjoints();

    /*--- Check the convergence of the adjoint block ---*/

    adjoint_convergence = CheckConvergence(IntIter, ZONE_FLOW, ZONE_STRUCT, kind_recording);

    /*--- Write the convergence history (only screen output) ---*/

    ConvergenceHistory(IntIter, nIntIter, ZONE_FLOW, ZONE_STRUCT, kind_recording);

    /*--- Break the loop if converged ---*/

    if (adjoint_convergence) break;


  }

  if (dual_time){
    integration_container[ZONE_FLOW][INST_0][ADJFLOW_SOL]->SetConvergence(false);
  }
  if (dynamic){
    integration_container[ZONE_FLOW][INST_0][ADJFLOW_SOL]->SetConvergence(false);
  }

}


void CDiscAdjFSIDriver::InitializeAdjoint(unsigned short ZONE_FLOW,
                                                     unsigned short ZONE_STRUCT,
                                                     unsigned short kind_recording){

  bool turbulent = (config_container[ZONE_FLOW]->GetKind_Solver() == DISC_ADJ_RANS);
  bool frozen_visc = config_container[ZONE_FLOW]->GetFrozen_Visc_Disc();

  /*--- Seed a fluid-type objective function and initialize the adjoints of fluid conservative variables. ---*/
  if ((kind_recording == FLOW_CONS_VARS) ||
      (kind_recording == MESH_COORDS)) {
    solver_container[ZONE_FLOW][INST_0][MESH_0][ADJFLOW_SOL]->SetAdj_ObjFunc(geometry_container[ZONE_FLOW][INST_0][MESH_0],
                                                                             config_container[ZONE_FLOW]);

    solver_container[ZONE_FLOW][INST_0][MESH_0][ADJFLOW_SOL]->SetAdjoint_Output(geometry_container[ZONE_FLOW][INST_0][MESH_0],
                                                                                config_container[ZONE_FLOW]);
    if (turbulent && !frozen_visc) {
      solver_container[ZONE_FLOW][INST_0][MESH_0][ADJTURB_SOL]->SetAdjoint_Output(geometry_container[ZONE_FLOW][INST_0][MESH_0],
                                                                                  config_container[ZONE_FLOW]);
    }
  }

  /*--- Seed a structural-type objective function and initialize the adjoints of structural displacements. ---*/
  if (kind_recording == FEA_DISP_VARS) {
    solver_container[ZONE_STRUCT][INST_0][MESH_0][ADJFEA_SOL]->SetAdj_ObjFunc(geometry_container[ZONE_STRUCT][INST_0][MESH_0],
                                                                              config_container[ZONE_STRUCT]);
    
    solver_container[ZONE_STRUCT][INST_0][MESH_0][ADJFEA_SOL]->SetAdjoint_Output(geometry_container[ZONE_STRUCT][INST_0][MESH_0],
                                                                                 config_container[ZONE_STRUCT]);
  }

  /*--- Initialize the adjoints of fluid grid nodes. ---*/
  if (kind_recording == FEM_CROSS_TERM_GEOMETRY) {
    solver_container[ZONE_FLOW][INST_0][MESH_0][ADJFLOW_SOL]->SetAdjoint_OutputMesh(geometry_container[ZONE_FLOW][INST_0][MESH_0],
                                                                                    config_container[ZONE_FLOW]);
  }
}

void CDiscAdjFSIDriver::ExtractAdjoint(unsigned short ZONE_FLOW,
                                                  unsigned short ZONE_STRUCT,
                                                  unsigned short kind_recording){

  bool turbulent = (config_container[ZONE_FLOW]->GetKind_Solver() == DISC_ADJ_RANS);
  bool frozen_visc = config_container[ZONE_FLOW]->GetFrozen_Visc_Disc();

  /*--- Extract the adjoint of the fluid conservative variables ---*/

  if (kind_recording == FLOW_CONS_VARS) {

    /*--- Extract the adjoints of the conservative input variables and store them for the next iteration ---*/

    solver_container[ZONE_FLOW][INST_0][MESH_0][ADJFLOW_SOL]->ExtractAdjoint_Solution(geometry_container[ZONE_FLOW][INST_0][MESH_0],
                                                      config_container[ZONE_FLOW]);

    solver_container[ZONE_FLOW][INST_0][MESH_0][ADJFLOW_SOL]->ExtractAdjoint_Variables(geometry_container[ZONE_FLOW][INST_0][MESH_0],
                                                      config_container[ZONE_FLOW]);

    if (turbulent && !frozen_visc) {
      solver_container[ZONE_FLOW][INST_0][MESH_0][ADJTURB_SOL]->ExtractAdjoint_Solution(geometry_container[ZONE_FLOW][INST_0][MESH_0],
                                                        config_container[ZONE_FLOW]);
    }

  }

  /*--- Extract the adjoint of the mesh coordinates ---*/

  if (kind_recording == MESH_COORDS) {

    /*--- Extract the adjoints of the flow geometry and store them for the next iteration ---*/

    solver_container[ZONE_FLOW][INST_0][MESH_0][ADJFLOW_SOL]->ExtractAdjoint_CrossTerm_Geometry_Flow(geometry_container[ZONE_FLOW][INST_0][MESH_0],
                                                      config_container[ZONE_FLOW]);

  }

  /*--- Extract the adjoint of the structural displacements ---*/

  if (kind_recording == FEA_DISP_VARS) {

    /*--- Extract the adjoints of the conservative input variables and store them for the next iteration ---*/

    solver_container[ZONE_STRUCT][INST_0][MESH_0][ADJFEA_SOL]->ExtractAdjoint_Solution(geometry_container[ZONE_STRUCT][INST_0][MESH_0],
                                                                               config_container[ZONE_STRUCT]);

    solver_container[ZONE_STRUCT][INST_0][MESH_0][ADJFEA_SOL]->ExtractAdjoint_Variables(geometry_container[ZONE_STRUCT][INST_0][MESH_0],
                                                                                config_container[ZONE_STRUCT]);

    solver_container[ZONE_FLOW][INST_0][MESH_0][ADJFLOW_SOL]->ExtractAdjoint_CrossTerm(geometry_container[ZONE_FLOW][INST_0][MESH_0],
                                                      config_container[ZONE_FLOW]);

    if (turbulent && !frozen_visc)
      solver_container[ZONE_FLOW][INST_0][MESH_0][ADJTURB_SOL]->ExtractAdjoint_CrossTerm(geometry_container[ZONE_FLOW][INST_0][MESH_0],
                                                                                         config_container[ZONE_FLOW]);

    solver_container[ZONE_FLOW][INST_0][MESH_0][ADJFLOW_SOL]->ExtractAdjoint_CrossTerm_Geometry(geometry_container[ZONE_FLOW][INST_0][MESH_0],
                                                                                                config_container[ZONE_FLOW]);
  }


  if (kind_recording == FEM_CROSS_TERM_GEOMETRY) {

    /*--- Extract the adjoints of the displacements (input variables) and store them for the next iteration ---*/

    solver_container[ZONE_STRUCT][INST_0][MESH_0][ADJFEA_SOL]->ExtractAdjoint_CrossTerm_Geometry(geometry_container[ZONE_STRUCT][INST_0][MESH_0],
                                                                                config_container[ZONE_STRUCT]);
  }

}


bool CDiscAdjFSIDriver::CheckConvergence(unsigned long IntIter,
                                                   unsigned short ZONE_FLOW,
                                                   unsigned short ZONE_STRUCT,
                                                   unsigned short kind_recording){

  bool flow_convergence    = false,
        struct_convergence  = false;

  bool adjoint_convergence = false;

  su2double residual_1, residual_2;

  if (kind_recording == FLOW_CONS_VARS) {

      /*--- Set the convergence criteria (only residual possible as of now) ---*/

      residual_1 = log10(solver_container[ZONE_FLOW][INST_0][MESH_0][ADJFLOW_SOL]->GetRes_RMS(0));
      residual_2 = log10(solver_container[ZONE_FLOW][INST_0][MESH_0][ADJFLOW_SOL]->GetRes_RMS(1));

      flow_convergence = ((residual_1 < config_container[ZONE_FLOW]->GetMinLogResidual()) &&
                          (residual_2 < config_container[ZONE_FLOW]->GetMinLogResidual()));

  }

  if (kind_recording == FEA_DISP_VARS) {

    /*--- Set the convergence criteria (only residual possible as of now) ---*/

    residual_1 = log10(solver_container[ZONE_STRUCT][INST_0][MESH_0][ADJFEA_SOL]->GetRes_RMS(0));
    residual_2 = log10(solver_container[ZONE_STRUCT][INST_0][MESH_0][ADJFEA_SOL]->GetRes_RMS(1));

    // Temporary, until function is added
    struct_convergence = ((residual_1 < config_container[ZONE_STRUCT]->GetResidual_FEM_UTOL()) &&
                          (residual_2 < config_container[ZONE_STRUCT]->GetResidual_FEM_UTOL()));

  }

  switch (kind_recording){
  case FLOW_CONS_VARS:      adjoint_convergence = flow_convergence; break;
  case MESH_COORDS:  adjoint_convergence = true; break;
  case FEA_DISP_VARS:       adjoint_convergence = struct_convergence; break;
  case FLOW_CROSS_TERM:     adjoint_convergence = true; break;
  case FEM_CROSS_TERM_GEOMETRY:      adjoint_convergence = true; break;
  case GEOMETRY_CROSS_TERM: adjoint_convergence = true; break;
  default:                  adjoint_convergence = false; break;
  }

  /*--- Apply the same convergence criteria to all the processors ---*/

#ifdef HAVE_MPI

  unsigned short *sbuf_conv = NULL, *rbuf_conv = NULL;
  sbuf_conv = new unsigned short[1]; sbuf_conv[0] = 0;
  rbuf_conv = new unsigned short[1]; rbuf_conv[0] = 0;

  /*--- Convergence criteria ---*/

  sbuf_conv[0] = adjoint_convergence;
  SU2_MPI::Reduce(sbuf_conv, rbuf_conv, 1, MPI_UNSIGNED_SHORT, MPI_SUM, MASTER_NODE, MPI_COMM_WORLD);

  /*-- Compute global convergence criteria in the master node --*/

  sbuf_conv[0] = 0;
  if (rank == MASTER_NODE) {
    if (rbuf_conv[0] == size) sbuf_conv[0] = 1;
    else sbuf_conv[0] = 0;
  }

  SU2_MPI::Bcast(sbuf_conv, 1, MPI_UNSIGNED_SHORT, MASTER_NODE, MPI_COMM_WORLD);

  if (sbuf_conv[0] == 1) { adjoint_convergence = true;}
  else { adjoint_convergence = false;}

  delete [] sbuf_conv;
  delete [] rbuf_conv;

#endif

  return adjoint_convergence;

}

void CDiscAdjFSIDriver::ConvergenceHistory(unsigned long IntIter,
                                                      unsigned long nIntIter,
                                                      unsigned short ZONE_FLOW,
                                                      unsigned short ZONE_STRUCT,
                                                      unsigned short kind_recording){

  unsigned long BGS_Iter = config_container[ZONE_FLOW]->GetOuterIter();


  ofstream ConvHist_file;
  if (rank == MASTER_NODE)
    output->SetConvHistory_Header(&ConvHist_file, config_container[ZONE_0], ZONE_0, INST_0);


  if (kind_recording == FLOW_CONS_VARS) {

    if (rank == MASTER_NODE){
      if (IntIter == 0){
        cout << endl;
        cout << " IntIter" << "    BGSIter" << "   Res[Psi_Rho]" << "     Res[Psi_E]" << endl;
      }

      if (IntIter % config_container[ZONE_FLOW]->GetWrt_Con_Freq() == 0){
        /*--- Output the flow convergence ---*/
        /*--- This is temporary as it requires several changes in the output structure ---*/
        cout.width(8);     cout << IntIter;
        cout.width(11);    cout << BGS_Iter + 1;
        cout.precision(6); cout.setf(ios::fixed, ios::floatfield);
        cout.width(15);    cout << log10(solver_container[ZONE_FLOW][INST_0][MESH_0][ADJFLOW_SOL]->GetRes_RMS(0));
        cout.width(15);    cout << log10(solver_container[ZONE_FLOW][INST_0][MESH_0][ADJFLOW_SOL]->GetRes_RMS(1));
        cout << endl;
      }

    }
  }

  if (kind_recording == FEA_DISP_VARS) {

    /*--- Set the convergence criteria (only residual possible) ---*/
    output->SetConvHistory_Body(NULL, geometry_container, solver_container, config_container, integration_container, true, 0.0, ZONE_STRUCT, INST_0);

  }


}


bool CDiscAdjFSIDriver::BGSConvergence(unsigned long IntIter,
                                                 unsigned short ZONE_FLOW,
                                                 unsigned short ZONE_STRUCT){

  unsigned short iMarker;
  unsigned short nVar_Flow = solver_container[ZONE_FLOW][INST_0][MESH_0][ADJFLOW_SOL]->GetnVar(),
                   nVar_Struct = solver_container[ZONE_STRUCT][INST_0][MESH_0][ADJFEA_SOL]->GetnVar();
  unsigned short iRes;

  bool flow_converged_absolute = false,
        flow_converged_relative = false,
        struct_converged_absolute = false,
        struct_converged_relative = false;

  bool Convergence = false;

  /*--- Apply BC's to the structural adjoint - otherwise, clamped nodes have too values that make no sense... ---*/
  for (iMarker = 0; iMarker < config_container[ZONE_STRUCT]->GetnMarker_All(); iMarker++)
  switch (config_container[ZONE_STRUCT]->GetMarker_All_KindBC(iMarker)) {
    case CLAMPED_BOUNDARY:
    solver_container[ZONE_STRUCT][INST_0][MESH_0][ADJFEA_SOL]->BC_Clamped_Post(geometry_container[ZONE_STRUCT][INST_0][MESH_0],
        solver_container[ZONE_STRUCT][INST_0][MESH_0], numerics_container[ZONE_STRUCT][INST_0][MESH_0][FEA_SOL][FEA_TERM],
        config_container[ZONE_STRUCT], iMarker);
    break;
  }

  /*--- Compute the residual for the flow and structural zones ---*/

  /*--- Flow ---*/

  solver_container[ZONE_FLOW][INST_0][MESH_0][ADJFLOW_SOL]->ComputeResidual_Multizone(geometry_container[ZONE_FLOW][INST_0][MESH_0],
                                                                        config_container[ZONE_FLOW]);

  /*--- Structure ---*/

  solver_container[ZONE_STRUCT][INST_0][MESH_0][ADJFEA_SOL]->ComputeResidual_Multizone(geometry_container[ZONE_STRUCT][INST_0][MESH_0],
                                                                         config_container[ZONE_STRUCT]);


  /*--- Retrieve residuals ---*/

  /*--- Flow residuals ---*/

  for (iRes = 0; iRes < nVar_Flow; iRes++){
    residual_flow[iRes] = log10(solver_container[ZONE_FLOW][INST_0][MESH_0][ADJFLOW_SOL]->GetRes_BGS(iRes));
    if (IntIter == 0) init_res_flow[iRes] = residual_flow[iRes];
    residual_flow_rel[iRes] = fabs(residual_flow[iRes] - init_res_flow[iRes]);
  }

  /*--- Structure residuals ---*/

  for (iRes = 0; iRes < nVar_Struct; iRes++){
    residual_struct[iRes] = log10(solver_container[ZONE_STRUCT][INST_0][MESH_0][ADJFEA_SOL]->GetRes_BGS(iRes));
    if (IntIter == 0) init_res_struct[iRes] = residual_struct[iRes];
    residual_struct_rel[iRes] = fabs(residual_struct[iRes] - init_res_struct[iRes]);
  }

  /*--- Check convergence ---*/
  flow_converged_absolute = ((residual_flow[0] < flow_criteria) && (residual_flow[nVar_Flow-1] < flow_criteria));
  flow_converged_relative = ((residual_flow_rel[0] > flow_criteria_rel) && (residual_flow_rel[nVar_Flow-1] > flow_criteria_rel));

  struct_converged_absolute = ((residual_struct[0] < structure_criteria) && (residual_struct[nVar_Flow-1] < structure_criteria));
  struct_converged_relative = ((residual_struct_rel[0] > structure_criteria_rel) && (residual_struct_rel[nVar_Flow-1] > structure_criteria_rel));

  Convergence = ((flow_converged_absolute && struct_converged_absolute) ||
                 (flow_converged_absolute && struct_converged_relative) ||
                 (flow_converged_relative && struct_converged_relative) ||
                 (flow_converged_relative && struct_converged_absolute));

  if (rank == MASTER_NODE){

    cout << endl << "-------------------------------------------------------------------------" << endl;
    cout << endl;
    cout << "Convergence summary for BGS iteration ";
    cout << IntIter << endl;
    cout << endl;
    /*--- TODO: This is a workaround until the TestCases.py script incorporates new classes for nested loops. ---*/
    cout << "Iter[ID]" << "  BGSRes[Psi_Rho]" << "  BGSRes[Psi_E]" << "  BGSRes[Psi_Ux]" << "  BGSRes[Psi_Uy]" << endl;
    cout.precision(6); cout.setf(ios::fixed, ios::floatfield);
    cout.width(8); cout << IntIter*1000;
    cout.width(17); cout << residual_flow[0];
    cout.width(15); cout << residual_flow[nVar_Flow-1];
    cout.width(16); cout << residual_struct[0];
    cout.width(16); cout << residual_struct[1];
    cout << endl;
    cout << endl;
    cout << "-------------------------------------------------------------------------" << endl;


    bool write_history = true;
    unsigned short iVar;

    /*--- Header of the temporary output file ---*/
    if ((write_history) && (rank == MASTER_NODE)){
      ofstream myfile_res;
      bool de_effects = config_container[ZONE_STRUCT]->GetDE_Effects();

      myfile_res.open ("history_adjoint_FSI.csv", ios::app);

      myfile_res << IntIter << "\t";

      myfile_res.precision(15);

      for (iVar = 0; iVar < nVar_Flow; iVar++){
        myfile_res << fixed << residual_flow[iVar] << "\t";
      }

      for (iVar = 0; iVar < nVar_Struct; iVar++){
        myfile_res << fixed << residual_struct[iVar] << "\t";
      }

      for (iVar = 0; iVar < config_container[ZONE_STRUCT]->GetnElasticityMod(); iVar++)
         myfile_res << scientific << solver_container[ZONE_STRUCT][INST_0][MESH_0][ADJFEA_SOL]->GetGlobal_Sens_E(iVar) << "\t";
      for (iVar = 0; iVar < config_container[ZONE_STRUCT]->GetnPoissonRatio(); iVar++)
         myfile_res << scientific << solver_container[ZONE_STRUCT][INST_0][MESH_0][ADJFEA_SOL]->GetGlobal_Sens_Nu(iVar) << "\t";
      if (de_effects){
        for (iVar = 0; iVar < config_container[ZONE_STRUCT]->GetnElectric_Field(); iVar++)
          myfile_res << scientific << solver_container[ZONE_STRUCT][INST_0][MESH_0][ADJFEA_SOL]->GetGlobal_Sens_EField(0) << "\t";
      }

      myfile_res << endl;

      myfile_res.close();
    }

    // TEST: for implementation of python framework in coupled FSI problems
    if ((config_container[ZONE_1]->GetDV_FEA() != NODV_FEA) && (rank == MASTER_NODE)){

      /*--- Header of the temporary output file ---*/
      ofstream myfile_res;

      switch (config_container[ZONE_1]->GetDV_FEA()) {
        case YOUNG_MODULUS:
          myfile_res.open("grad_young.opt");
          break;
        case POISSON_RATIO:
          myfile_res.open("grad_poisson.opt");
          break;
        case DENSITY_VAL:
        case DEAD_WEIGHT:
          myfile_res.open("grad_density.opt");
          break;
        case ELECTRIC_FIELD:
          myfile_res.open("grad_efield.opt");
          break;
        default:
          myfile_res.open("grad.opt");
          break;
      }

      unsigned short iDV;
      unsigned short nDV = solver_container[ZONE_1][INST_0][MESH_0][ADJFEA_SOL]->GetnDVFEA();

      myfile_res << "INDEX" << "\t" << "GRAD" << endl;

      myfile_res.precision(15);

      for (iDV = 0; iDV < nDV; iDV++){
        myfile_res << iDV;
        myfile_res << "\t";
        myfile_res << scientific << solver_container[ZONE_1][INST_0][MESH_0][ADJFEA_SOL]->GetGlobal_Sens_DVFEA(iDV);
        myfile_res << endl;
      }

      myfile_res.close();
    }


  }

  /*--- Apply the same convergence criteria to all the processors ---*/

#ifdef HAVE_MPI

  unsigned short *sbuf_conv = NULL, *rbuf_conv = NULL;
  sbuf_conv = new unsigned short[1]; sbuf_conv[0] = 0;
  rbuf_conv = new unsigned short[1]; rbuf_conv[0] = 0;

  /*--- Convergence criteria ---*/

  sbuf_conv[0] = Convergence;
  SU2_MPI::Reduce(sbuf_conv, rbuf_conv, 1, MPI_UNSIGNED_SHORT, MPI_SUM, MASTER_NODE, MPI_COMM_WORLD);

  /*-- Compute global convergence criteria in the master node --*/

  sbuf_conv[0] = 0;
  if (rank == MASTER_NODE) {
    if (rbuf_conv[0] == size) sbuf_conv[0] = 1;
    else sbuf_conv[0] = 0;
  }

  SU2_MPI::Bcast(sbuf_conv, 1, MPI_UNSIGNED_SHORT, MASTER_NODE, MPI_COMM_WORLD);

  if (sbuf_conv[0] == 1) { Convergence = true;}
  else { Convergence = false;}

  delete [] sbuf_conv;
  delete [] rbuf_conv;

#endif

  /*--- Update the solution for the flow and structural zones ---*/

  /*--- Flow ---*/

  solver_container[ZONE_FLOW][INST_0][MESH_0][ADJFLOW_SOL]->UpdateSolution_BGS(geometry_container[ZONE_FLOW][INST_0][MESH_0],
                                                                       config_container[ZONE_FLOW]);

  /*--- Structure ---*/

  solver_container[ZONE_STRUCT][INST_0][MESH_0][ADJFEA_SOL]->UpdateSolution_BGS(geometry_container[ZONE_STRUCT][INST_0][MESH_0],
                                                                       config_container[ZONE_STRUCT]);

  return Convergence;
}

void CDiscAdjFSIDriver::Postprocess(unsigned short ZONE_FLOW,
                                             unsigned short ZONE_STRUCT) {

  unsigned short iMarker;

  /*--- Apply BC's to the structural adjoint after the solution has converged (to avoid unphysical values in clamped nodes) ---*/
  for (iMarker = 0; iMarker < config_container[ZONE_STRUCT]->GetnMarker_All(); iMarker++)
  switch (config_container[ZONE_STRUCT]->GetMarker_All_KindBC(iMarker)) {
    case CLAMPED_BOUNDARY:
    solver_container[ZONE_STRUCT][INST_0][MESH_0][ADJFEA_SOL]->BC_Clamped_Post(geometry_container[ZONE_STRUCT][INST_0][MESH_0],
        solver_container[ZONE_STRUCT][INST_0][MESH_0], numerics_container[ZONE_STRUCT][INST_0][MESH_0][FEA_SOL][FEA_TERM],
        config_container[ZONE_STRUCT], iMarker);
    break;
  }


}

void CDiscAdjFSIDriver::Transfer_Displacements(unsigned short donorZone, unsigned short targetZone) {


  transfer_container[donorZone][targetZone]->Broadcast_InterfaceData(solver_container[donorZone][INST_0][MESH_0][FEA_SOL],solver_container[targetZone][INST_0][MESH_0][FLOW_SOL],
                                                                     geometry_container[donorZone][INST_0][MESH_0],geometry_container[targetZone][INST_0][MESH_0],
                                                                     config_container[donorZone], config_container[targetZone]);

}

void CDiscAdjFSIDriver::Transfer_Tractions(unsigned short donorZone, unsigned short targetZone) {

  transfer_container[donorZone][targetZone]->Broadcast_InterfaceData(solver_container[donorZone][INST_0][MESH_0][FEA_SOL],solver_container[targetZone][INST_0][MESH_0][FLOW_SOL],
                                                                     geometry_container[donorZone][INST_0][MESH_0],geometry_container[targetZone][INST_0][MESH_0],
                                                                     config_container[donorZone], config_container[targetZone]);
}


CMultiphysicsZonalDriver::CMultiphysicsZonalDriver(char* confFile,
                                                   unsigned short val_nZone,
                                                   unsigned short val_nDim,
                                                   bool val_periodic,
                                                   SU2_Comm MPICommunicator) : CDriver(confFile,
                                                                                       val_nZone,
                                                                                       val_nDim,
                                                                                       val_periodic,
                                                                                       MPICommunicator) { }

CMultiphysicsZonalDriver::~CMultiphysicsZonalDriver(void) { }

void CMultiphysicsZonalDriver::Run() {

  unsigned short iZone, jZone, checkConvergence;
  unsigned long IntIter, nIntIter;
  bool unsteady;

  /*--- Check whether the driver is capable of solving the problem ---*/

  for (iZone = 0; iZone < nZone; iZone++) {
    for (jZone = 0; jZone < nZone; jZone++) {

      if (iZone != jZone) {
        bool not_capable_fsi        = (   (transfer_types[iZone][jZone] == FLOW_TRACTION)
                                      ||  (transfer_types[iZone][jZone] == STRUCTURAL_DISPLACEMENTS)
                                      ||  (transfer_types[iZone][jZone] == STRUCTURAL_DISPLACEMENTS_DISC_ADJ));
        bool not_capable_turbo      = transfer_types[iZone][jZone] == MIXING_PLANE;
        bool not_capable_ConsVar    = transfer_types[iZone][jZone] == CONSERVATIVE_VARIABLES;

        if (not_capable_fsi)
          SU2_MPI::Error("Coupling between fluids and elastic solids not provided. Please use designated FSI driver instead.", CURRENT_FUNCTION);

        if (not_capable_turbo)
          SU2_MPI::Error("Turbo machinery environment not provided. Please use designated turbo machinery driver instead.", CURRENT_FUNCTION);

        if (not_capable_ConsVar)
          SU2_MPI::Error("Exchange of conservative variables not necessarily well defined. Exiting.", CURRENT_FUNCTION);
      }
    }
  }

  /*--- Run a single iteration of a multi-zone problem by looping over all
   zones and executing the iterations. Note that data transers between zones
   and other intermediate procedures may be required. ---*/

  unsteady = (config_container[ZONE_0]->GetUnsteady_Simulation() == DT_STEPPING_1ST) || (config_container[MESH_0]->GetUnsteady_Simulation() == DT_STEPPING_2ND);

  /*--- Zone preprocessing ---*/

  for (iZone = 0; iZone < nZone; iZone++) {
    iteration_container[iZone][INST_0]->Preprocess(output, integration_container, geometry_container, solver_container, numerics_container, config_container, surface_movement, grid_movement, FFDBox, iZone, INST_0);
    config_container[iZone]->SetDelta_UnstTimeND(config_container[ZONE_0]->GetDelta_UnstTimeND());
  }

  /*--- Updating zone interface communication patterns,
   needed only for unsteady simulation since for steady problems
   this is done once in the interpolator_container constructor
   at the beginning of the computation ---*/

  if ( unsteady ) {
    for (iZone = 0; iZone < nZone; iZone++) {
      for (jZone = 0; jZone < nZone; jZone++)
        if(jZone != iZone && interpolator_container[iZone][jZone] != NULL)
        interpolator_container[iZone][jZone]->Set_TransferCoeff(config_container);
    }
  }

  /*--- Begin Unsteady pseudo-time stepping internal loop, if not unsteady it does only one step --*/

  if (unsteady)
    nIntIter = config_container[MESH_0]->GetUnst_nIntIter();
  else
    nIntIter = 1;

  for (IntIter = 0; IntIter < nIntIter; IntIter++) {

    /*--- For each zone runs one single iteration including the data transfers to it ---*/

    for (iZone = 0; iZone < nZone; iZone++) {

      // When running a unsteady simulation, we have to adapt CFL values here.
      if (unsteady && (config_container[ZONE_0]->GetCFL_Adapt() == YES)) {
          output->SetCFL_Number(solver_container, config_container, iZone);
      }

      config_container[iZone]->SetIntIter(IntIter);

      for (jZone = 0; jZone < nZone; jZone++)
        if(jZone != iZone && transfer_container[jZone][iZone] != NULL)
          Transfer_Data(jZone, iZone);

      iteration_container[iZone][INST_0]->Iterate(output, integration_container, geometry_container, solver_container, numerics_container, config_container, surface_movement, grid_movement, FFDBox, iZone, INST_0);
    }

    /*--- Check convergence in each zone --*/

    checkConvergence = 0;
    for (iZone = 0; iZone < nZone; iZone++) {

      if ((config_container[iZone]->GetKind_Solver() == EULER)
          || (config_container[iZone]->GetKind_Solver() == NAVIER_STOKES)
          || (config_container[iZone]->GetKind_Solver() == RANS))
        checkConvergence += (int) integration_container[iZone][INST_0][FLOW_SOL]->GetConvergence();
      else if ((config_container[iZone]->GetKind_Solver() == DISC_ADJ_EULER)
               || (config_container[iZone]->GetKind_Solver() == DISC_ADJ_NAVIER_STOKES)
               || (config_container[iZone]->GetKind_Solver() == DISC_ADJ_RANS))
        checkConvergence += (int) integration_container[iZone][INST_0][ADJFLOW_SOL]->GetConvergence();
      else if ((config_container[iZone]->GetKind_Solver() == HEAT_EQUATION_FVM))
        checkConvergence += (int) integration_container[iZone][INST_0][HEAT_SOL]->GetConvergence();
    }

    /*--- If convergence was reached in every zone --*/

    if (checkConvergence == nZone) break;
  }

}

void CMultiphysicsZonalDriver::Update() {

  for(iZone = 0; iZone < nZone; iZone++)
    iteration_container[iZone][INST_0]->Update(output, integration_container, geometry_container,
         solver_container, numerics_container, config_container,
         surface_movement, grid_movement, FFDBox, iZone, INST_0);
}

void CMultiphysicsZonalDriver::DynamicMeshUpdate(unsigned long ExtIter) {

  bool harmonic_balance;

  for (iZone = 0; iZone < nZone; iZone++) {
   harmonic_balance = (config_container[iZone]->GetUnsteady_Simulation() == HARMONIC_BALANCE);
    /*--- Dynamic mesh update ---*/
    if ((config_container[iZone]->GetGrid_Movement()) && (!harmonic_balance)) {
      iteration_container[iZone][INST_0]->SetGrid_Movement(geometry_container, surface_movement, grid_movement, FFDBox, solver_container, config_container, iZone, INST_0, 0, ExtIter );
    }
  }

}

void CMultiphysicsZonalDriver::Transfer_Data(unsigned short donorZone, unsigned short targetZone) {

  if (transfer_types[donorZone][targetZone] == SLIDING_INTERFACE) {
    transfer_container[donorZone][targetZone]->Broadcast_InterfaceData(solver_container[donorZone][INST_0][MESH_0][FLOW_SOL],solver_container[targetZone][INST_0][MESH_0][FLOW_SOL],
                                                                       geometry_container[donorZone][INST_0][MESH_0],geometry_container[targetZone][INST_0][MESH_0],
                                                                       config_container[donorZone], config_container[targetZone]);
    if (config_container[targetZone]->GetKind_Solver() == RANS)
      transfer_container[donorZone][targetZone]->Broadcast_InterfaceData(solver_container[donorZone][INST_0][MESH_0][TURB_SOL],solver_container[targetZone][INST_0][MESH_0][TURB_SOL],
                                                                         geometry_container[donorZone][INST_0][MESH_0],geometry_container[targetZone][INST_0][MESH_0],
                                                                         config_container[donorZone], config_container[targetZone]);
  }
  else if (transfer_types[donorZone][targetZone] == CONJUGATE_HEAT_FS) {
    transfer_container[donorZone][targetZone]->Broadcast_InterfaceData(solver_container[donorZone][INST_0][MESH_0][FLOW_SOL],solver_container[targetZone][INST_0][MESH_0][HEAT_SOL],
                                                                       geometry_container[donorZone][INST_0][MESH_0],geometry_container[targetZone][INST_0][MESH_0],
                                                                       config_container[donorZone], config_container[targetZone]);
  }
  else if (transfer_types[donorZone][targetZone] == CONJUGATE_HEAT_WEAKLY_FS) {
    transfer_container[donorZone][targetZone]->Broadcast_InterfaceData(solver_container[donorZone][INST_0][MESH_0][HEAT_SOL],solver_container[targetZone][INST_0][MESH_0][HEAT_SOL],
                                                                       geometry_container[donorZone][INST_0][MESH_0],geometry_container[targetZone][INST_0][MESH_0],
                                                                       config_container[donorZone], config_container[targetZone]);
  }
  else if (transfer_types[donorZone][targetZone] == CONJUGATE_HEAT_SF) {
    transfer_container[donorZone][targetZone]->Broadcast_InterfaceData(solver_container[donorZone][INST_0][MESH_0][HEAT_SOL],solver_container[targetZone][INST_0][MESH_0][FLOW_SOL],
                                                                       geometry_container[donorZone][INST_0][MESH_0],geometry_container[targetZone][INST_0][MESH_0],
                                                                       config_container[donorZone], config_container[targetZone]);
  }
  else if (transfer_types[donorZone][targetZone] == CONJUGATE_HEAT_WEAKLY_SF) {
    transfer_container[donorZone][targetZone]->Broadcast_InterfaceData(solver_container[donorZone][INST_0][MESH_0][HEAT_SOL],solver_container[targetZone][INST_0][MESH_0][HEAT_SOL],
                                                                       geometry_container[donorZone][INST_0][MESH_0],geometry_container[targetZone][INST_0][MESH_0],
                                                                       config_container[donorZone], config_container[targetZone]);
  }
  else if ((transfer_types[donorZone][targetZone] == NO_TRANSFER)
           || (transfer_types[donorZone][targetZone] == ZONES_ARE_EQUAL)
           || (transfer_types[donorZone][targetZone] == NO_COMMON_INTERFACE)) { }
  else {
    cout << "WARNING: One of the intended interface transfer routines is not known to the chosen driver and has not been executed." << endl;
  }

}<|MERGE_RESOLUTION|>--- conflicted
+++ resolved
@@ -88,11 +88,8 @@
   interpolator_container         = NULL;
   transfer_container             = NULL;
   transfer_types                 = NULL;
-<<<<<<< HEAD
-  hybrid_mediator               = NULL;
-=======
+  hybrid_mediator                = NULL;
   nInst                          = NULL;
->>>>>>> 284b2a5b
 
 
   /*--- Definition and of the containers for all possible zones. ---*/
@@ -520,11 +517,6 @@
                                 ZONE_FLOW, ZONE_STRUCT, true);
   }
 
-<<<<<<< HEAD
-
-
-  /*--- Set up a timer for performance benchmarking (preprocessing time is not included) ---*/
-=======
   /*--- Preprocessing time is reported now, but not included in the next compute portion. ---*/
   
 #ifndef HAVE_MPI
@@ -556,7 +548,6 @@
 #endif
 
   /*--- Compute/print the total time for performance benchmarking. ---*/
->>>>>>> 284b2a5b
 
   UsedTime = StopTime-StartTime;
   UsedTimePreproc = UsedTime;
@@ -998,36 +989,23 @@
       if ((rank == MASTER_NODE) && (!fea)) cout << "Finding max control volume width." << endl;
       geometry_container[iZone][iInst][MESH_0]->SetMaxLength(config_container[iZone]);
 
+      /*--- Compute cell resolution tensors ---*/
+
+      if (config_container[iZone]->GetKind_HybridRANSLES() == DYNAMIC_HYBRID) {
+        if (rank == MASTER_NODE) cout << "Computing cell resolution tensors." << endl;
+        geometry_container[iZone][iInst][MESH_0]->SetResolutionTensor();
+      }
+
       /*--- Visualize a dual control volume if requested ---*/
 
-<<<<<<< HEAD
-    /*--- Compute the max length. ---*/
-
-      if ((rank == MASTER_NODE) && (!fea)) cout << "Finding max control volume width." << endl;
-      geometry_container[iZone][MESH_0]->SetMaxLength(config_container[iZone]);
-
-    /*--- Visualize a dual control volume if requested ---*/
-=======
       if ((config_container[iZone]->GetVisualize_CV() >= 0) &&
           (config_container[iZone]->GetVisualize_CV() < (long)geometry_container[iZone][iInst][MESH_0]->GetnPointDomain()))
         geometry_container[iZone][iInst][MESH_0]->VisualizeControlVolume(config_container[iZone], UPDATE);
->>>>>>> 284b2a5b
 
       /*--- Identify closest normal neighbor ---*/
 
-<<<<<<< HEAD
-    /*--- Compute cell resolution tensors ---*/
-
-    if (config_container[iZone]->GetKind_HybridRANSLES() == DYNAMIC_HYBRID) {
-      if (rank == MASTER_NODE) cout << "Computing cell resolution tensors." << endl;
-      geometry_container[iZone][MESH_0]->SetResolutionTensor();
-    }
-
-    /*--- Identify closest normal neighbor ---*/
-=======
       if (rank == MASTER_NODE) cout << "Searching for the closest normal neighbors to the surfaces." << endl;
       geometry_container[iZone][iInst][MESH_0]->FindNormal_Neighbor(config_container[iZone]);
->>>>>>> 284b2a5b
 
       /*--- Store the global to local mapping. ---*/
 
@@ -1078,17 +1056,9 @@
 
         /*--- Create the control volume structures ---*/
 
-<<<<<<< HEAD
-      /*--- Compute the max length. ---*/
-
-      geometry_container[iZone][iMGlevel]->SetMaxLength(config_container[iZone]);
-
-      /*--- Find closest neighbor to a surface point ---*/
-=======
         geometry_container[iZone][iInst][iMGlevel]->SetControlVolume(config_container[iZone], geometry_container[iZone][iInst][iMGlevel-1], ALLOCATE);
         geometry_container[iZone][iInst][iMGlevel]->SetBoundControlVolume(config_container[iZone], geometry_container[iZone][iInst][iMGlevel-1], ALLOCATE);
         geometry_container[iZone][iInst][iMGlevel]->SetCoord(geometry_container[iZone][iInst][iMGlevel-1]);
->>>>>>> 284b2a5b
 
         /*--- Compute the max length. ---*/
 
@@ -1224,14 +1194,9 @@
   adj_euler, adj_ns, adj_turb,
   heat_fvm,
   fem, disc_adj_fem,
-<<<<<<< HEAD
   spalart_allmaras, neg_spalart_allmaras, menter_sst, zetaf_ke, transition,
-  template_solver, disc_adj, disc_adj_turb,
-=======
-  spalart_allmaras, neg_spalart_allmaras, menter_sst, transition,
   template_solver, disc_adj, disc_adj_turb, disc_adj_heat,
   fem_dg_flow, fem_dg_shock_persson,
->>>>>>> 284b2a5b
   e_spalart_allmaras, comp_spalart_allmaras, e_comp_spalart_allmaras;
   
   /*--- Count the number of DOFs per solution point. ---*/
@@ -1244,14 +1209,9 @@
   fem_euler        = false;  fem_ns          = false;  fem_turbulent = false;
   adj_euler        = false;  adj_ns          = false;  adj_turb      = false;
   spalart_allmaras = false;  menter_sst      = false;  disc_adj_turb = false;
-<<<<<<< HEAD
   zetaf_ke         = false;
-  poisson          = false;  neg_spalart_allmaras = false;
-  wave             = false;	 disc_adj         = false;
-=======
   neg_spalart_allmaras = false;
   disc_adj         = false;
->>>>>>> 284b2a5b
   fem              = false;  disc_adj_fem     = false;
   heat_fvm         = false;  disc_adj_heat    = false;
   transition       = false;  fem_transition   = false;
@@ -1301,13 +1261,8 @@
   }
 
   /*--- Assign turbulence model booleans ---*/
-<<<<<<< HEAD
-  
-  if (turbulent) {
-=======
 
   if (turbulent || fem_turbulent)
->>>>>>> 284b2a5b
     switch (config->GetKind_Turb_Model()) {
       case SA:     spalart_allmaras = true;     break;
       case SA_NEG: neg_spalart_allmaras = true; break;
@@ -1318,12 +1273,11 @@
       case KE:     zetaf_ke = true;             break;
       default: SU2_MPI::Error("Specified turbulence model unavailable or none selected", CURRENT_FUNCTION); break;
     }
-  }
+
   const bool dynamic_hybrid = (config->GetKind_HybridRANSLES() == DYNAMIC_HYBRID);
 
   /*--- Creation of the hybrid mediator class ---*/ 
   
-<<<<<<< HEAD
   if (dynamic_hybrid) {
     /*--- Only one hybrid model can be used for all zones ---*/
     switch (config->GetKind_Hybrid_Blending()) {
@@ -1337,10 +1291,7 @@
     // Hybrid anisotropy is created in the CNSSolver constructor
   }
 
-  /*--- Definition of the Class for the solution: solver_container[DOMAIN][MESH_LEVEL][EQUATION]. Note that euler, ns
-=======
   /*--- Definition of the Class for the solution: solver_container[DOMAIN][INSTANCE][MESH_LEVEL][EQUATION]. Note that euler, ns
->>>>>>> 284b2a5b
    and potential are incompatible, they use the same position in sol container ---*/
 
   for (iMGlevel = 0; iMGlevel <= config->GetnMGLevels(); iMGlevel++) {
@@ -1367,12 +1318,8 @@
     }
     if (ns) {
       if (compressible) {
-<<<<<<< HEAD
-        solver_container[iMGlevel][FLOW_SOL] = new CNSSolver(geometry[iMGlevel], config, iMGlevel);
-        if (dynamic_hybrid) solver_container[iMGlevel][FLOW_SOL]->AddHybridMediator(hybrid_mediator);
-=======
         solver_container[val_iInst][iMGlevel][FLOW_SOL] = new CNSSolver(geometry[val_iInst][iMGlevel], config, iMGlevel);
->>>>>>> 284b2a5b
+        if (dynamic_hybrid) solver_container[val_iInst][iMGlevel][FLOW_SOL]->AddHybridMediator(hybrid_mediator);
       }
       if (incompressible) {
         solver_container[val_iInst][iMGlevel][FLOW_SOL] = new CIncNSSolver(geometry[val_iInst][iMGlevel], config, iMGlevel);
@@ -1387,6 +1334,12 @@
       }
       else if (menter_sst) {
         solver_container[val_iInst][iMGlevel][TURB_SOL] = new CTurbSSTSolver(geometry[val_iInst][iMGlevel], config, iMGlevel);
+        solver_container[val_iInst][iMGlevel][FLOW_SOL]->Preprocessing(geometry[val_iInst][iMGlevel], solver_container[val_iInst][iMGlevel], config, iMGlevel, NO_RK_ITER, RUNTIME_FLOW_SYS, false);
+        solver_container[val_iInst][iMGlevel][TURB_SOL]->Postprocessing(geometry[val_iInst][iMGlevel], solver_container[val_iInst][iMGlevel], config, iMGlevel);
+        solver_container[val_iInst][iMGlevel][FLOW_SOL]->Preprocessing(geometry[val_iInst][iMGlevel], solver_container[val_iInst][iMGlevel], config, iMGlevel, NO_RK_ITER, RUNTIME_FLOW_SYS, false);
+      }
+      else if (zetaf_ke) {
+        solver_container[val_iInst][iMGlevel][TURB_SOL] = new CTurbKESolver(geometry[val_iInst][iMGlevel], config, iMGlevel);
         solver_container[val_iInst][iMGlevel][FLOW_SOL]->Preprocessing(geometry[val_iInst][iMGlevel], solver_container[val_iInst][iMGlevel], config, iMGlevel, NO_RK_ITER, RUNTIME_FLOW_SYS, false);
         solver_container[val_iInst][iMGlevel][TURB_SOL]->Postprocessing(geometry[val_iInst][iMGlevel], solver_container[val_iInst][iMGlevel], config, iMGlevel);
         solver_container[val_iInst][iMGlevel][FLOW_SOL]->Preprocessing(geometry[val_iInst][iMGlevel], solver_container[val_iInst][iMGlevel], config, iMGlevel, NO_RK_ITER, RUNTIME_FLOW_SYS, false);
@@ -1560,49 +1513,11 @@
       cout << "Reading inlet profile from file: ";
       cout << config->GetInlet_FileName() << endl;
     }
-<<<<<<< HEAD
-    if (turbulent) {
-      if (dynamic_hybrid) {
-        switch (config->GetKind_Hybrid_Blending()) {
-          case RANS_ONLY: // Only the source numerics object is different.
-            solver_container[iMGlevel][HYBRID_SOL] = new CHybridConvSolver(geometry[iMGlevel], config, iMGlevel);
-            solver_container[iMGlevel][HYBRID_SOL]->AddHybridMediator(hybrid_mediator);
-            break;
-          case FULL_TRANSPORT:
-            solver_container[iMGlevel][HYBRID_SOL] = new CHybridConvSolver(geometry[iMGlevel], config, iMGlevel);
-            solver_container[iMGlevel][HYBRID_SOL]->AddHybridMediator(hybrid_mediator);
-            break;
-        }
-      }
-
-      if (spalart_allmaras || e_spalart_allmaras || comp_spalart_allmaras || e_comp_spalart_allmaras || neg_spalart_allmaras) {
-        solver_container[iMGlevel][TURB_SOL] = new CTurbSASolver(geometry[iMGlevel], config, iMGlevel, solver_container[iMGlevel][FLOW_SOL]->GetFluidModel() );
-        solver_container[iMGlevel][TURB_SOL]->AddHybridMediator(hybrid_mediator);
-        solver_container[iMGlevel][FLOW_SOL]->Preprocessing(geometry[iMGlevel], solver_container[iMGlevel], config, iMGlevel, NO_RK_ITER, RUNTIME_FLOW_SYS, false);
-        solver_container[iMGlevel][TURB_SOL]->Postprocessing(geometry[iMGlevel], solver_container[iMGlevel], config, iMGlevel);
-      }
-      else if (menter_sst) {
-        solver_container[iMGlevel][TURB_SOL] = new CTurbSSTSolver(geometry[iMGlevel], config, iMGlevel);
-        solver_container[iMGlevel][TURB_SOL]->AddHybridMediator(hybrid_mediator);
-        solver_container[iMGlevel][FLOW_SOL]->Preprocessing(geometry[iMGlevel], solver_container[iMGlevel], config, iMGlevel, NO_RK_ITER, RUNTIME_FLOW_SYS, false);
-        solver_container[iMGlevel][TURB_SOL]->Postprocessing(geometry[iMGlevel], solver_container[iMGlevel], config, iMGlevel);
-      }
-      else if (zetaf_ke) {
-        solver_container[iMGlevel][TURB_SOL] = new CTurbKESolver(geometry[iMGlevel], config, iMGlevel);
-        solver_container[iMGlevel][TURB_SOL]->AddHybridMediator(hybrid_mediator);
-        solver_container[iMGlevel][FLOW_SOL]->Preprocessing(geometry[iMGlevel], solver_container[iMGlevel], config, iMGlevel, NO_RK_ITER, RUNTIME_FLOW_SYS, false);
-        solver_container[iMGlevel][TURB_SOL]->Postprocessing(geometry[iMGlevel], solver_container[iMGlevel], config, iMGlevel);
-      }
-      if (transition) {
-        solver_container[iMGlevel][TRANS_SOL] = new CTransLMSolver(geometry[iMGlevel], config, iMGlevel);
-      }
-=======
 
     bool no_profile = false;
 
     if (euler || ns || adj_euler || adj_ns || disc_adj) {
       solver_container[MESH_0][FLOW_SOL]->LoadInletProfile(geometry, solver_container, config, val_iter, FLOW_SOL, INLET_FLOW);
->>>>>>> 284b2a5b
     }
     if (turbulent || adj_turb || disc_adj_turb) {
       solver_container[MESH_0][TURB_SOL]->LoadInletProfile(geometry, solver_container, config, val_iter, TURB_SOL, INLET_FLOW);
@@ -1639,18 +1554,6 @@
      * default values for python custom BCs are initialized with the default
      * values specified in the config (avoiding non physical values) --- */
 
-<<<<<<< HEAD
-  /*--- Initialize the averages ---*/
-
-  for (iMGlevel = 0; iMGlevel <= config->GetnMGLevels(); iMGlevel++) {
-    solver_container[iMGlevel][FLOW_SOL]->InitAverages();
-    if (turbulent) {
-      solver_container[iMGlevel][TURB_SOL]->InitAverages();
-    }
-  }
-
-
-=======
     for (iMesh = 0; iMesh <= config->GetnMGLevels(); iMesh++) {
       for(unsigned short iMarker=0; iMarker < config->GetnMarker_All(); iMarker++) {
         if (euler || ns || adj_euler || adj_ns || disc_adj)
@@ -1662,7 +1565,6 @@
     
   }
   
->>>>>>> 284b2a5b
 }
 
 void CDriver::Solver_Restart(CSolver ****solver_container, CGeometry ***geometry,
@@ -1756,7 +1658,7 @@
       solver_container[val_iInst][MESH_0][TURB_SOL]->LoadRestart(geometry[val_iInst], solver_container[val_iInst], config, val_iter, update_geo);
     }
     if (dynamic_hybrid) {
-      solver_container[MESH_0][HYBRID_SOL]->LoadRestart(geometry, solver_container, config, val_iter, update_geo);
+      solver_container[val_iInst][MESH_0][HYBRID_SOL]->LoadRestart(geometry[val_iInst], solver_container[val_iInst], config, val_iter, update_geo);
     }
     if (fem) {
       if (dynamic) val_iter = SU2_TYPE::Int(config->GetDyn_RestartIter())-1;
@@ -1817,15 +1719,9 @@
   unsigned short iMGlevel;
   bool euler, ns, turbulent,
   adj_euler, adj_ns, adj_turb,
-<<<<<<< HEAD
-  poisson, wave, heat, heat_fvm, fem,
+  heat_fvm, fem,
   spalart_allmaras, neg_spalart_allmaras, menter_sst, zetaf_ke, transition,
-  template_solver, disc_adj, disc_adj_turb, disc_adj_fem,
-=======
-  heat_fvm, fem,
-  spalart_allmaras, neg_spalart_allmaras, menter_sst, transition,
   template_solver, disc_adj, disc_adj_turb, disc_adj_fem, disc_adj_heat,
->>>>>>> 284b2a5b
   e_spalart_allmaras, comp_spalart_allmaras, e_comp_spalart_allmaras;
 
   /*--- Initialize some useful booleans ---*/
@@ -1833,14 +1729,9 @@
   euler            = false;  ns              = false;  turbulent = false;
   adj_euler        = false;  adj_ns          = false;  adj_turb  = false;
   spalart_allmaras = false;  menter_sst      = false;  disc_adj_turb = false;
-<<<<<<< HEAD
+  neg_spalart_allmaras = false;
   zetaf_ke         = false;
-  poisson          = false;  neg_spalart_allmaras = false;
-  wave             = false;  disc_adj        = false;
-=======
-  neg_spalart_allmaras = false;
   disc_adj        = false;
->>>>>>> 284b2a5b
   fem              = false;  disc_adj_fem    = false;
   heat_fvm        = false;   disc_adj_heat   = false;
   transition       = false;
@@ -1875,7 +1766,7 @@
   
   /*--- Assign turbulence model booleans ---*/
   
-  if (turbulent) {
+  if (turbulent)
     switch (config->GetKind_Turb_Model()) {
     case SA:     spalart_allmaras = true;     break;
     case SA_NEG: neg_spalart_allmaras = true; break;
@@ -1885,7 +1776,6 @@
     case SA_E_COMP: e_comp_spalart_allmaras = true; break;
     case KE:     zetaf_ke = true;             break;
     }
-  }
   const bool dynamic_hybrid = (config->GetKind_HybridRANSLES() == DYNAMIC_HYBRID);
   
   /*--- Definition of the Class for the solution: solver_container[DOMAIN][MESH_LEVEL][EQUATION]. Note that euler, ns
@@ -1922,15 +1812,8 @@
     }
 
     if (turbulent) {
-<<<<<<< HEAD
-      if (spalart_allmaras || neg_spalart_allmaras || menter_sst ||
-          e_spalart_allmaras || comp_spalart_allmaras ||
-          e_comp_spalart_allmaras || zetaf_ke) {
-        delete solver_container[iMGlevel][TURB_SOL];
-=======
-      if (spalart_allmaras || neg_spalart_allmaras || menter_sst || e_spalart_allmaras || comp_spalart_allmaras || e_comp_spalart_allmaras) {
+      if (spalart_allmaras || neg_spalart_allmaras || menter_sst || e_spalart_allmaras || comp_spalart_allmaras || e_comp_spalart_allmaras || zetaf_ke) {
         delete solver_container[val_iInst][iMGlevel][TURB_SOL];
->>>>>>> 284b2a5b
       }
       if (transition) {
         delete solver_container[val_iInst][iMGlevel][TRANS_SOL];
@@ -1943,7 +1826,7 @@
       delete solver_container[val_iInst][iMGlevel][FEA_SOL];
     }
     if (dynamic_hybrid) {
-      delete solver_container[iMGlevel][HYBRID_SOL];
+      delete solver_container[val_iInst][iMGlevel][HYBRID_SOL];
     }
     if (disc_adj_fem) {
       delete solver_container[val_iInst][iMGlevel][ADJFEA_SOL];
@@ -1963,12 +1846,6 @@
       fem_euler, fem_ns, fem_turbulent,
       heat_fvm, template_solver, transition, disc_adj, disc_adj_fem, disc_adj_heat;
 
-<<<<<<< HEAD
-  bool euler, adj_euler, ns, adj_ns, turbulent, adj_turb, poisson, wave, fem,
-      heat, heat_fvm, template_solver, transition, disc_adj, disc_adj_fem;
-
-=======
->>>>>>> 284b2a5b
   /*--- Initialize some useful booleans ---*/
   euler            = false; adj_euler        = false;
   ns               = false; adj_ns           = false;
@@ -2012,21 +1889,11 @@
   if (template_solver) integration_container[val_iInst][TEMPLATE_SOL] = new CSingleGridIntegration(config);
 
   /*--- Allocate solution for direct problem ---*/
-<<<<<<< HEAD
-  if (euler) integration_container[FLOW_SOL] = new CMultiGridIntegration(config);
-  if (ns) integration_container[FLOW_SOL] = new CMultiGridIntegration(config);
-  if (turbulent) integration_container[TURB_SOL] = new CSingleGridIntegration(config);
-  if (transition) integration_container[TRANS_SOL] = new CSingleGridIntegration(config);
-  if (dynamic_hybrid) integration_container[HYBRID_SOL] = new CSingleGridIntegration(config);
-  if (poisson) integration_container[POISSON_SOL] = new CSingleGridIntegration(config);
-  if (wave) integration_container[WAVE_SOL] = new CSingleGridIntegration(config);
-  if (heat || heat_fvm) integration_container[HEAT_SOL] = new CSingleGridIntegration(config);
-  if (fem) integration_container[FEA_SOL] = new CStructuralIntegration(config);
-=======
   if (euler) integration_container[val_iInst][FLOW_SOL] = new CMultiGridIntegration(config);
   if (ns) integration_container[val_iInst][FLOW_SOL] = new CMultiGridIntegration(config);
   if (turbulent) integration_container[val_iInst][TURB_SOL] = new CSingleGridIntegration(config);
   if (transition) integration_container[val_iInst][TRANS_SOL] = new CSingleGridIntegration(config);
+  if (dynamic_hybrid) integration_container[val_iInst][HYBRID_SOL] = new CSingleGridIntegration(config);
   if (heat_fvm) integration_container[val_iInst][HEAT_SOL] = new CSingleGridIntegration(config);
   if (fem) integration_container[val_iInst][FEA_SOL] = new CStructuralIntegration(config);
 
@@ -2038,7 +1905,6 @@
 
   if (fem_turbulent)
     SU2_MPI::Error("No turbulent FEM solver yet", CURRENT_FUNCTION);
->>>>>>> 284b2a5b
 
   /*--- Allocate solution for adjoint problem ---*/
   if (adj_euler) integration_container[val_iInst][ADJFLOW_SOL] = new CMultiGridIntegration(config);
@@ -2100,25 +1966,14 @@
   if (template_solver) integration_container[val_iInst][TEMPLATE_SOL] = new CSingleGridIntegration(config);
 
   /*--- DeAllocate solution for direct problem ---*/
-<<<<<<< HEAD
-  if (euler || ns) delete integration_container[FLOW_SOL];
-  if (turbulent) delete integration_container[TURB_SOL];
-  if (transition) delete integration_container[TRANS_SOL];
-  if (poisson) delete integration_container[POISSON_SOL];
-  if (wave) delete integration_container[WAVE_SOL];
-  if (heat || heat_fvm) delete integration_container[HEAT_SOL];
-  if (fem) delete integration_container[FEA_SOL];
-  if (disc_adj_fem) delete integration_container[ADJFEA_SOL];
-  if (dynamic_hybrid) delete integration_container[HYBRID_SOL];
-=======
   if (euler || ns) delete integration_container[val_iInst][FLOW_SOL];
   if (turbulent) delete integration_container[val_iInst][TURB_SOL];
   if (transition) delete integration_container[val_iInst][TRANS_SOL];
+  if (dynamic_hybrid) delete integration_container[val_iInst][HYBRID_SOL];
   if (heat_fvm) delete integration_container[val_iInst][HEAT_SOL];
   if (fem) delete integration_container[val_iInst][FEA_SOL];
   if (disc_adj_fem) delete integration_container[val_iInst][ADJFEA_SOL];
   if (disc_adj_heat) delete integration_container[val_iInst][ADJHEAT_SOL];
->>>>>>> 284b2a5b
 
   /*--- DeAllocate solution for adjoint problem ---*/
   if (adj_euler || adj_ns || disc_adj) delete integration_container[val_iInst][ADJFLOW_SOL];
@@ -2146,11 +2001,7 @@
   nVar_Turb             = 0,
   nVar_Adj_Flow         = 0,
   nVar_Adj_Turb         = 0,
-<<<<<<< HEAD
   nVar_Hybrid           = 0,
-  nVar_Poisson          = 0,
-=======
->>>>>>> 284b2a5b
   nVar_FEM              = 0,
   nVar_Heat             = 0;
   
@@ -2160,14 +2011,8 @@
   euler, adj_euler,
   ns, adj_ns,
   turbulent, adj_turb,
-<<<<<<< HEAD
+  fem_euler, fem_ns, fem_turbulent,
   spalart_allmaras, neg_spalart_allmaras, menter_sst, zetaf_ke,
-  poisson,
-  wave,
-=======
-  fem_euler, fem_ns, fem_turbulent,
-  spalart_allmaras, neg_spalart_allmaras, menter_sst,
->>>>>>> 284b2a5b
   fem,
   heat_fvm,
   transition,
@@ -2209,28 +2054,18 @@
   }
   
   /*--- Assign turbulence model booleans ---*/
-<<<<<<< HEAD
-  
-  if (turbulent) {
-=======
 
   if (turbulent || fem_turbulent)
->>>>>>> 284b2a5b
     switch (config->GetKind_Turb_Model()) {
       case SA:     spalart_allmaras = true;     break;
       case SA_NEG: neg_spalart_allmaras = true; break;
       case SA_E:   e_spalart_allmaras = true; break;
       case SA_COMP:   comp_spalart_allmaras = true; break;
       case SA_E_COMP:   e_comp_spalart_allmaras = true; break;
-<<<<<<< HEAD
-      case SST:    menter_sst = true; constants = solver_container[MESH_0][TURB_SOL]->GetConstants(); break;
-      case KE:     zetaf_ke = true; constants = solver_container[MESH_0][TURB_SOL]->GetConstants(); break;
-=======
       case SST:    menter_sst = true; constants = solver_container[val_iInst][MESH_0][TURB_SOL]->GetConstants(); break;
->>>>>>> 284b2a5b
+      case KE:     zetaf_ke = true; constants = solver_container[val_iInst][MESH_0][TURB_SOL]->GetConstants(); break;
       default: SU2_MPI::Error("Specified turbulence model unavailable or none selected", CURRENT_FUNCTION); break;
     }
-  }
   const bool dynamic_hybrid = (config->GetKind_HybridRANSLES() == DYNAMIC_HYBRID);
   
   /*--- Number of variables for the template ---*/
@@ -2243,29 +2078,15 @@
   if (ns)           nVar_Flow = solver_container[val_iInst][MESH_0][FLOW_SOL]->GetnVar();
   if (turbulent)    nVar_Turb = solver_container[val_iInst][MESH_0][TURB_SOL]->GetnVar();
   if (transition)   nVar_Trans = solver_container[val_iInst][MESH_0][TRANS_SOL]->GetnVar();
+  if (dynamic_hybrid) nVar_Hybrid = solver_container[val_iInst][MESH_0][HYBRID_SOL]->GetnVar();
 
   if (fem_euler)        nVar_Flow = solver_container[val_iInst][MESH_0][FLOW_SOL]->GetnVar();
   if (fem_ns)           nVar_Flow = solver_container[val_iInst][MESH_0][FLOW_SOL]->GetnVar();
   //if (fem_turbulent)    nVar_Turb = solver_container[val_iInst][MESH_0][FEM_TURB_SOL]->GetnVar();
   
-<<<<<<< HEAD
-  if (euler)        nVar_Flow = solver_container[MESH_0][FLOW_SOL]->GetnVar();
-  if (ns)           nVar_Flow = solver_container[MESH_0][FLOW_SOL]->GetnVar();
-  if (turbulent)    nVar_Turb = solver_container[MESH_0][TURB_SOL]->GetnVar();
-  if (dynamic_hybrid) nVar_Hybrid = solver_container[MESH_0][HYBRID_SOL]->GetnVar();
-  if (transition)   nVar_Trans = solver_container[MESH_0][TRANS_SOL]->GetnVar();
-  if (poisson)      nVar_Poisson = solver_container[MESH_0][POISSON_SOL]->GetnVar();
-  
-  if (wave)         nVar_Wave = solver_container[MESH_0][WAVE_SOL]->GetnVar();
-  if (fem)          nVar_FEM = solver_container[MESH_0][FEA_SOL]->GetnVar();
-  if (heat)         nVar_Heat = solver_container[MESH_0][HEAT_SOL]->GetnVar();
-  if (heat_fvm)     nVar_Heat = solver_container[MESH_0][HEAT_SOL]->GetnVar();
-  
-=======
   if (fem)          nVar_FEM = solver_container[val_iInst][MESH_0][FEA_SOL]->GetnVar();
   if (heat_fvm)     nVar_Heat = solver_container[val_iInst][MESH_0][HEAT_SOL]->GetnVar();
 
->>>>>>> 284b2a5b
   /*--- Number of variables for adjoint problem ---*/
   
   if (adj_euler)        nVar_Adj_Flow = solver_container[val_iInst][MESH_0][ADJFLOW_SOL]->GetnVar();
@@ -2498,26 +2319,6 @@
       if (ideal_gas) {
         
         /*--- Compressible flow Ideal gas ---*/
-<<<<<<< HEAD
-        numerics_container[MESH_0][FLOW_SOL][VISC_TERM] = new CAvgGradCorrected_Flow(nDim, nVar_Flow, config);
-        for (iMGlevel = 1; iMGlevel <= config->GetnMGLevels(); iMGlevel++) {
-          if (dynamic_hybrid) {
-            // Use an anisotropic eddy viscosity
-            numerics_container[iMGlevel][FLOW_SOL][VISC_TERM] = new CAvgGrad_Flow(nDim, nVar_Flow, config, true);
-          } else {
-            numerics_container[iMGlevel][FLOW_SOL][VISC_TERM] = new CAvgGrad_Flow(nDim, nVar_Flow, config);
-          }
-        }
-        /*--- Definition of the boundary condition method ---*/
-        for (iMGlevel = 0; iMGlevel <= config->GetnMGLevels(); iMGlevel++) {
-          if (dynamic_hybrid) {
-            // Use an anisotropic eddy viscosity
-            numerics_container[iMGlevel][FLOW_SOL][VISC_BOUND_TERM] = new CAvgGrad_Flow(nDim, nVar_Flow, config, true);
-          } else {
-            numerics_container[iMGlevel][FLOW_SOL][VISC_BOUND_TERM] = new CAvgGrad_Flow(nDim, nVar_Flow, config);
-          }
-        }
-=======
         numerics_container[val_iInst][MESH_0][FLOW_SOL][VISC_TERM] = new CAvgGrad_Flow(nDim, nVar_Flow, true, config);
         for (iMGlevel = 1; iMGlevel <= config->GetnMGLevels(); iMGlevel++)
           numerics_container[val_iInst][iMGlevel][FLOW_SOL][VISC_TERM] = new CAvgGrad_Flow(nDim, nVar_Flow, false, config);
@@ -2525,7 +2326,6 @@
         /*--- Definition of the boundary condition method ---*/
         for (iMGlevel = 0; iMGlevel <= config->GetnMGLevels(); iMGlevel++)
           numerics_container[val_iInst][iMGlevel][FLOW_SOL][VISC_BOUND_TERM] = new CAvgGrad_Flow(nDim, nVar_Flow, false, config);
->>>>>>> 284b2a5b
         
       } else {
         
@@ -2642,12 +2442,8 @@
           if (spalart_allmaras || neg_spalart_allmaras || e_spalart_allmaras || comp_spalart_allmaras || e_comp_spalart_allmaras ) {
             numerics_container[val_iInst][iMGlevel][TURB_SOL][CONV_TERM] = new CUpwSca_TurbSA(nDim, nVar_Turb, config);
           }
-<<<<<<< HEAD
-          else if (menter_sst) numerics_container[iMGlevel][TURB_SOL][CONV_TERM] = new CUpwSca_TurbSST(nDim, nVar_Turb, config);
-          else if (zetaf_ke) numerics_container[iMGlevel][TURB_SOL][CONV_TERM] = new CUpwSca_TurbKE(nDim, nVar_Turb, config);
-=======
           else if (menter_sst) numerics_container[val_iInst][iMGlevel][TURB_SOL][CONV_TERM] = new CUpwSca_TurbSST(nDim, nVar_Turb, config);
->>>>>>> 284b2a5b
+          else if (zetaf_ke) numerics_container[val_iInst][iMGlevel][TURB_SOL][CONV_TERM] = new CUpwSca_TurbKE(nDim, nVar_Turb, config);
         }
         break;
       default :
@@ -2661,37 +2457,22 @@
       if (spalart_allmaras || e_spalart_allmaras || comp_spalart_allmaras || e_comp_spalart_allmaras){
         numerics_container[val_iInst][iMGlevel][TURB_SOL][VISC_TERM] = new CAvgGrad_TurbSA(nDim, nVar_Turb, true, config);
       }
-<<<<<<< HEAD
-      else if (neg_spalart_allmaras) numerics_container[iMGlevel][TURB_SOL][VISC_TERM] = new CAvgGrad_TurbSA_Neg(nDim, nVar_Turb, true, config);
-      else if (menter_sst) numerics_container[iMGlevel][TURB_SOL][VISC_TERM] = new CAvgGrad_TurbSST(nDim, nVar_Turb, constants, true, config);
-      else if (zetaf_ke) numerics_container[iMGlevel][TURB_SOL][VISC_TERM] = new CAvgGrad_TurbKE(nDim, nVar_Turb, constants, true, config);
-=======
       else if (neg_spalart_allmaras) numerics_container[val_iInst][iMGlevel][TURB_SOL][VISC_TERM] = new CAvgGrad_TurbSA_Neg(nDim, nVar_Turb, true, config);
       else if (menter_sst) numerics_container[val_iInst][iMGlevel][TURB_SOL][VISC_TERM] = new CAvgGrad_TurbSST(nDim, nVar_Turb, constants, true, config);
->>>>>>> 284b2a5b
+      else if (zetaf_ke) numerics_container[val_iInst][iMGlevel][TURB_SOL][VISC_TERM] = new CAvgGrad_TurbKE(nDim, nVar_Turb, constants, true, config);
     }
     
     /*--- Definition of the source term integration scheme for each equation and mesh level ---*/
     
     for (iMGlevel = 0; iMGlevel <= config->GetnMGLevels(); iMGlevel++) {
-<<<<<<< HEAD
-      if (spalart_allmaras) numerics_container[iMGlevel][TURB_SOL][SOURCE_FIRST_TERM] = new CSourcePieceWise_TurbSA(nDim, nVar_Turb, config);
-      else if (e_spalart_allmaras) numerics_container[iMGlevel][TURB_SOL][SOURCE_FIRST_TERM] = new CSourcePieceWise_TurbSA_E(nDim, nVar_Turb, config);
-      else if (comp_spalart_allmaras) numerics_container[iMGlevel][TURB_SOL][SOURCE_FIRST_TERM] = new CSourcePieceWise_TurbSA_COMP(nDim, nVar_Turb, config);
-      else if (e_comp_spalart_allmaras) numerics_container[iMGlevel][TURB_SOL][SOURCE_FIRST_TERM] = new CSourcePieceWise_TurbSA_E_COMP(nDim, nVar_Turb, config);
-      else if (neg_spalart_allmaras) numerics_container[iMGlevel][TURB_SOL][SOURCE_FIRST_TERM] = new CSourcePieceWise_TurbSA_Neg(nDim, nVar_Turb, config);
-      else if (menter_sst) numerics_container[iMGlevel][TURB_SOL][SOURCE_FIRST_TERM] = new CSourcePieceWise_TurbSST(nDim, nVar_Turb, constants, config);
-      else if (zetaf_ke) numerics_container[iMGlevel][TURB_SOL][SOURCE_FIRST_TERM] = new CSourcePieceWise_TurbKE(nDim, nVar_Turb, constants, config);
-      numerics_container[iMGlevel][TURB_SOL][SOURCE_SECOND_TERM] = new CSourceNothing(nDim, nVar_Turb, config);
-=======
       if (spalart_allmaras) numerics_container[val_iInst][iMGlevel][TURB_SOL][SOURCE_FIRST_TERM] = new CSourcePieceWise_TurbSA(nDim, nVar_Turb, config);
       else if (e_spalart_allmaras) numerics_container[val_iInst][iMGlevel][TURB_SOL][SOURCE_FIRST_TERM] = new CSourcePieceWise_TurbSA_E(nDim, nVar_Turb, config);
       else if (comp_spalart_allmaras) numerics_container[val_iInst][iMGlevel][TURB_SOL][SOURCE_FIRST_TERM] = new CSourcePieceWise_TurbSA_COMP(nDim, nVar_Turb, config);
       else if (e_comp_spalart_allmaras) numerics_container[val_iInst][iMGlevel][TURB_SOL][SOURCE_FIRST_TERM] = new CSourcePieceWise_TurbSA_E_COMP(nDim, nVar_Turb, config);
       else if (neg_spalart_allmaras) numerics_container[val_iInst][iMGlevel][TURB_SOL][SOURCE_FIRST_TERM] = new CSourcePieceWise_TurbSA_Neg(nDim, nVar_Turb, config);
       else if (menter_sst) numerics_container[val_iInst][iMGlevel][TURB_SOL][SOURCE_FIRST_TERM] = new CSourcePieceWise_TurbSST(nDim, nVar_Turb, constants, config);
+      else if (zetaf_ke) numerics_container[val_iInst][iMGlevel][TURB_SOL][SOURCE_FIRST_TERM] = new CSourcePieceWise_TurbKE(nDim, nVar_Turb, constants, config);
       numerics_container[val_iInst][iMGlevel][TURB_SOL][SOURCE_SECOND_TERM] = new CSourceNothing(nDim, nVar_Turb, config);
->>>>>>> 284b2a5b
     }
     
     /*--- Definition of the boundary condition method ---*/
@@ -2710,8 +2491,8 @@
         numerics_container[val_iInst][iMGlevel][TURB_SOL][VISC_BOUND_TERM] = new CAvgGrad_TurbSST(nDim, nVar_Turb, constants, false, config);
       }
       else if (zetaf_ke) {
-        numerics_container[iMGlevel][TURB_SOL][CONV_BOUND_TERM] = new CUpwSca_TurbKE(nDim, nVar_Turb, config);
-        numerics_container[iMGlevel][TURB_SOL][VISC_BOUND_TERM] = new CAvgGrad_TurbKE(nDim, nVar_Turb, constants, false, config);
+        numerics_container[val_iInst][iMGlevel][TURB_SOL][CONV_BOUND_TERM] = new CUpwSca_TurbKE(nDim, nVar_Turb, config);
+        numerics_container[val_iInst][iMGlevel][TURB_SOL][VISC_BOUND_TERM] = new CAvgGrad_TurbKE(nDim, nVar_Turb, constants, false, config);
       }
     }
   }
@@ -2743,10 +2524,10 @@
            * If the hybrid parameter is set to 1 for the entire flow field
            * and there is no source term, then advection-diffusion should
            * do absolutely nothing ---*/
-          numerics_container[iMGlevel][HYBRID_SOL][CONV_TERM] = new CUpwSca_HybridConv(nDim, nVar_Hybrid, config);
+          numerics_container[val_iInst][iMGlevel][HYBRID_SOL][CONV_TERM] = new CUpwSca_HybridConv(nDim, nVar_Hybrid, config);
           break;
         case FULL_TRANSPORT:
-          numerics_container[iMGlevel][HYBRID_SOL][CONV_TERM] = new CUpwSca_HybridConv(nDim, nVar_Hybrid, config);
+          numerics_container[val_iInst][iMGlevel][HYBRID_SOL][CONV_TERM] = new CUpwSca_HybridConv(nDim, nVar_Hybrid, config);
           break;
         default:
           SU2_MPI::Error("Convective numerics not found for specified hybrid blending scheme.", CURRENT_FUNCTION);
@@ -2759,10 +2540,10 @@
       switch (config->GetKind_Hybrid_Blending()) {
         case RANS_ONLY:
           /*-- See the note under convection numerics --*/
-          numerics_container[iMGlevel][HYBRID_SOL][VISC_TERM] = new CAvgGrad_HybridConv(nDim, nVar_Hybrid, true, config);
+          numerics_container[val_iInst][iMGlevel][HYBRID_SOL][VISC_TERM] = new CAvgGrad_HybridConv(nDim, nVar_Hybrid, true, config);
           break;
         case FULL_TRANSPORT:
-          numerics_container[iMGlevel][HYBRID_SOL][VISC_TERM] = new CAvgGrad_HybridConv(nDim, nVar_Hybrid, true, config);
+          numerics_container[val_iInst][iMGlevel][HYBRID_SOL][VISC_TERM] = new CAvgGrad_HybridConv(nDim, nVar_Hybrid, true, config);
           break;
         default:
           SU2_MPI::Error("Viscous numerics not found for specified hybrid blending scheme.", CURRENT_FUNCTION);
@@ -2773,15 +2554,15 @@
     for (iMGlevel = 0; iMGlevel <= config->GetnMGLevels(); iMGlevel++) {
       switch (config->GetKind_Hybrid_Blending()) {
         case RANS_ONLY:
-          numerics_container[iMGlevel][HYBRID_SOL][SOURCE_FIRST_TERM] = new CSourceNothing(nDim, nVar_Hybrid, config);
+          numerics_container[val_iInst][iMGlevel][HYBRID_SOL][SOURCE_FIRST_TERM] = new CSourceNothing(nDim, nVar_Hybrid, config);
           break;
         case FULL_TRANSPORT:
-          numerics_container[iMGlevel][HYBRID_SOL][SOURCE_FIRST_TERM] = new CSourcePieceWise_HybridConv(nDim, nVar_Hybrid, config);
+          numerics_container[val_iInst][iMGlevel][HYBRID_SOL][SOURCE_FIRST_TERM] = new CSourcePieceWise_HybridConv(nDim, nVar_Hybrid, config);
           break;
         default:
           SU2_MPI::Error("Source numerics not found for specified hybrid blending scheme.", CURRENT_FUNCTION);
       }
-      numerics_container[iMGlevel][HYBRID_SOL][SOURCE_SECOND_TERM] = new CSourceNothing(nDim, nVar_Hybrid, config);
+      numerics_container[val_iInst][iMGlevel][HYBRID_SOL][SOURCE_SECOND_TERM] = new CSourceNothing(nDim, nVar_Hybrid, config);
     }
 
     /*--- Definition of the boundary condition method ---*/
@@ -2789,12 +2570,12 @@
       switch (config->GetKind_Hybrid_Blending()) {
         case RANS_ONLY:
           /*-- See the note under convection numerics --*/
-          numerics_container[iMGlevel][HYBRID_SOL][CONV_BOUND_TERM] = new CUpwSca_HybridConv(nDim, nVar_Hybrid, config);
-          numerics_container[iMGlevel][HYBRID_SOL][VISC_BOUND_TERM] = new CAvgGrad_HybridConv(nDim, nVar_Hybrid, false, config);
+          numerics_container[val_iInst][iMGlevel][HYBRID_SOL][CONV_BOUND_TERM] = new CUpwSca_HybridConv(nDim, nVar_Hybrid, config);
+          numerics_container[val_iInst][iMGlevel][HYBRID_SOL][VISC_BOUND_TERM] = new CAvgGrad_HybridConv(nDim, nVar_Hybrid, false, config);
           break;
         case FULL_TRANSPORT:
-          numerics_container[iMGlevel][HYBRID_SOL][CONV_BOUND_TERM] = new CUpwSca_HybridConv(nDim, nVar_Hybrid, config);
-          numerics_container[iMGlevel][HYBRID_SOL][VISC_BOUND_TERM] = new CAvgGrad_HybridConv(nDim, nVar_Hybrid, false, config);
+          numerics_container[val_iInst][iMGlevel][HYBRID_SOL][CONV_BOUND_TERM] = new CUpwSca_HybridConv(nDim, nVar_Hybrid, config);
+          numerics_container[val_iInst][iMGlevel][HYBRID_SOL][VISC_BOUND_TERM] = new CAvgGrad_HybridConv(nDim, nVar_Hybrid, false, config);
           break;
         default:
           SU2_MPI::Error("Boundary numerics not found for specified hybrid blending scheme.", CURRENT_FUNCTION);
@@ -3153,13 +2934,7 @@
   ns, adj_ns,
   fem_euler, fem_ns, fem_turbulent,
   turbulent, adj_turb,
-<<<<<<< HEAD
   spalart_allmaras, neg_spalart_allmaras, menter_sst, zetaf_ke,
-  poisson,
-  wave,
-=======
-  spalart_allmaras, neg_spalart_allmaras, menter_sst,
->>>>>>> 284b2a5b
   fem,
   heat_fvm,
   transition,
@@ -3200,13 +2975,8 @@
   }
   
   /*--- Assign turbulence model booleans ---*/
-<<<<<<< HEAD
-  
-  if (turbulent) {
-=======
 
   if (turbulent || fem_turbulent)
->>>>>>> 284b2a5b
     switch (config->GetKind_Turb_Model()) {
       case SA:     spalart_allmaras = true;     break;
       case SA_NEG: neg_spalart_allmaras = true; break;
@@ -3216,7 +2986,6 @@
       case SA_E_COMP: e_comp_spalart_allmaras = true; break;
       case KE:     zetaf_ke = true;             break;
     }
-  }
   const bool dynamic_hybrid = (config->GetKind_HybridRANSLES() == DYNAMIC_HYBRID);
   
   /*--- Solver definition for the template problem ---*/
@@ -3352,15 +3121,8 @@
     switch (config->GetKind_ConvNumScheme_Turb()) {
       case SPACE_UPWIND :
         for (iMGlevel = 0; iMGlevel <= config->GetnMGLevels(); iMGlevel++) {
-<<<<<<< HEAD
-          if (spalart_allmaras || neg_spalart_allmaras || menter_sst||
-              comp_spalart_allmaras || e_spalart_allmaras ||
-              e_comp_spalart_allmaras || zetaf_ke)
-            delete numerics_container[iMGlevel][TURB_SOL][CONV_TERM];
-=======
-          if (spalart_allmaras || neg_spalart_allmaras ||menter_sst|| comp_spalart_allmaras || e_spalart_allmaras || e_comp_spalart_allmaras)
+          if (spalart_allmaras || neg_spalart_allmaras ||menter_sst|| comp_spalart_allmaras || e_spalart_allmaras || e_comp_spalart_allmaras || zetaf_ke)
             delete numerics_container[val_iInst][iMGlevel][TURB_SOL][CONV_TERM];
->>>>>>> 284b2a5b
         }
         break;
     }
@@ -3385,13 +3147,13 @@
 
     if (dynamic_hybrid) {
       for (iMGlevel = 0; iMGlevel <= config->GetnMGLevels(); iMGlevel++) {
-        delete numerics_container[iMGlevel][HYBRID_SOL][CONV_TERM];
-        delete numerics_container[iMGlevel][HYBRID_SOL][VISC_TERM];
-        delete numerics_container[iMGlevel][HYBRID_SOL][SOURCE_FIRST_TERM];
-        delete numerics_container[iMGlevel][HYBRID_SOL][SOURCE_SECOND_TERM];
+        delete numerics_container[val_iInst][iMGlevel][HYBRID_SOL][CONV_TERM];
+        delete numerics_container[val_iInst][iMGlevel][HYBRID_SOL][VISC_TERM];
+        delete numerics_container[val_iInst][iMGlevel][HYBRID_SOL][SOURCE_FIRST_TERM];
+        delete numerics_container[val_iInst][iMGlevel][HYBRID_SOL][SOURCE_SECOND_TERM];
         /*--- Definition of the boundary condition method ---*/
-        delete numerics_container[iMGlevel][HYBRID_SOL][CONV_BOUND_TERM];
-        delete numerics_container[iMGlevel][HYBRID_SOL][VISC_BOUND_TERM];
+        delete numerics_container[val_iInst][iMGlevel][HYBRID_SOL][CONV_BOUND_TERM];
+        delete numerics_container[val_iInst][iMGlevel][HYBRID_SOL][VISC_BOUND_TERM];
       }
     }
   }
