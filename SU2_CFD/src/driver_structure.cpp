/*!
 * \file driver_structure.cpp
 * \brief The main subroutines for driving single or multi-zone problems.
 * \author T. Economon, H. Kline, R. Sanchez, F. Palacios
 * \version 6.2.0 "Falcon"
 *
 * The current SU2 release has been coordinated by the
 * SU2 International Developers Society <www.su2devsociety.org>
 * with selected contributions from the open-source community.
 *
 * The main research teams contributing to the current release are:
 *  - Prof. Juan J. Alonso's group at Stanford University.
 *  - Prof. Piero Colonna's group at Delft University of Technology.
 *  - Prof. Nicolas R. Gauger's group at Kaiserslautern University of Technology.
 *  - Prof. Alberto Guardone's group at Polytechnic University of Milan.
 *  - Prof. Rafael Palacios' group at Imperial College London.
 *  - Prof. Vincent Terrapon's group at the University of Liege.
 *  - Prof. Edwin van der Weide's group at the University of Twente.
 *  - Lab. of New Concepts in Aeronautics at Tech. Institute of Aeronautics.
 *
 * Copyright 2012-2019, Francisco D. Palacios, Thomas D. Economon,
 *                      Tim Albring, and the SU2 contributors.
 *
 * SU2 is free software; you can redistribute it and/or
 * modify it under the terms of the GNU Lesser General Public
 * License as published by the Free Software Foundation; either
 * version 2.1 of the License, or (at your option) any later version.
 *
 * SU2 is distributed in the hope that it will be useful,
 * but WITHOUT ANY WARRANTY; without even the implied warranty of
 * MERCHANTABILITY or FITNESS FOR A PARTICULAR PURPOSE. See the GNU
 * Lesser General Public License for more details.
 *
 * You should have received a copy of the GNU Lesser General Public
 * License along with SU2. If not, see <http://www.gnu.org/licenses/>.
 */

#include "../include/driver_structure.hpp"
#include "../include/definition_structure.hpp"
#include "../include/variable_structure_v2f.hpp"
#include "../include/numerics_structure_v2f.hpp"
#include "../include/numerics_direct_mean_hybrid.hpp"
#include "../include/solver_structure_v2f.hpp"

#ifdef VTUNEPROF
#include <ittnotify.h>
#endif

CDriver::CDriver(char* confFile,
                 unsigned short val_nZone,
                 unsigned short val_nDim,
                 bool val_periodic,
                 SU2_Comm MPICommunicator):config_file_name(confFile), StartTime(0.0), StopTime(0.0), UsedTime(0.0), ExtIter(0), nZone(val_nZone), nDim(val_nDim), StopCalc(false), fsi(false), fem_solver(false) {


  unsigned short jZone, iSol;
  unsigned short Kind_Grid_Movement;
  bool initStaticMovement;

  SU2_MPI::SetComm(MPICommunicator);

  rank = SU2_MPI::GetRank();
  size = SU2_MPI::GetSize();

  /*--- Start timer to track preprocessing for benchmarking. ---*/
  
#ifndef HAVE_MPI
  StartTime = su2double(clock())/su2double(CLOCKS_PER_SEC);
#else
  StartTime = MPI_Wtime();
#endif
  
  /*--- Create pointers to all of the classes that may be used throughout
   the SU2_CFD code. In general, the pointers are instantiated down a
   hierarchy over all zones, multigrid levels, equation sets, and equation
   terms as described in the comments below. ---*/

  ConvHist_file                  = NULL;
  iteration_container            = NULL;
  output                         = NULL;
  integration_container          = NULL;
  geometry_container             = NULL;
  solver_container               = NULL;
  numerics_container             = NULL;
  config_container               = NULL;
  surface_movement               = NULL;
  grid_movement                  = NULL;
  FFDBox                         = NULL;
  interpolator_container         = NULL;
  transfer_container             = NULL;
  transfer_types                 = NULL;
<<<<<<< HEAD
  hybrid_mediator               = NULL;
=======
  nInst                          = NULL;
>>>>>>> 284b2a5b


  /*--- Definition and of the containers for all possible zones. ---*/

  iteration_container            = new CIteration**[nZone];
  solver_container               = new CSolver****[nZone];
  integration_container          = new CIntegration***[nZone];
  numerics_container             = new CNumerics*****[nZone];
  config_container               = new CConfig*[nZone];
  geometry_container             = new CGeometry***[nZone];
  surface_movement               = new CSurfaceMovement*[nZone];
  grid_movement                  = new CVolumetricMovement**[nZone];
  FFDBox                         = new CFreeFormDefBox**[nZone];
  interpolator_container         = new CInterpolator**[nZone];
  transfer_container             = new CTransfer**[nZone];
  transfer_types                 = new unsigned short*[nZone];
  nInst                          = new unsigned short[nZone];
  driver_config                  = NULL;


  for (iZone = 0; iZone < nZone; iZone++) {
    solver_container[iZone]               = NULL;
    integration_container[iZone]          = NULL;
    numerics_container[iZone]             = NULL;
    config_container[iZone]               = NULL;
    geometry_container[iZone]             = NULL;
    surface_movement[iZone]               = NULL;
    grid_movement[iZone]                  = NULL;
    FFDBox[iZone]                         = NULL;
    interpolator_container[iZone]         = NULL;
    transfer_container[iZone]             = NULL;
    transfer_types[iZone]                 = new unsigned short[nZone];
    nInst[iZone]                          = 1;
  }

  /*--- Preprocessing of the config and mesh files. In this routine, the config file is read
   and it is determined whether a problem is single physics or multiphysics. . ---*/

  Input_Preprocessing(MPICommunicator, val_periodic);

  /*--- Preprocessing of the geometry for all zones. In this routine, the edge-
   based data structure is constructed, i.e. node and cell neighbors are
   identified and linked, face areas and volumes of the dual mesh cells are
   computed, and the multigrid levels are created using an agglomeration procedure. ---*/

  if (rank == MASTER_NODE)
    cout << endl <<"------------------------- Geometry Preprocessing ------------------------" << endl;

  /*--- Determine whether or not the FEM solver is used, which decides the
   type of geometry classes that are instantiated. Only adapted for single-zone problems ---*/
  fem_solver = ((config_container[ZONE_0]->GetKind_Solver() == FEM_EULER)          ||
                (config_container[ZONE_0]->GetKind_Solver() == FEM_NAVIER_STOKES)  ||
                (config_container[ZONE_0]->GetKind_Solver() == FEM_RANS)           ||
                (config_container[ZONE_0]->GetKind_Solver() == FEM_LES)            ||
                (config_container[ZONE_0]->GetKind_Solver() == DISC_ADJ_FEM_EULER) ||
                (config_container[ZONE_0]->GetKind_Solver() == DISC_ADJ_FEM_NS)    ||
                (config_container[ZONE_0]->GetKind_Solver() == DISC_ADJ_FEM_RANS));

  if( fem_solver ) {
    switch( config_container[ZONE_0]->GetKind_FEM_Flow() ) {
      case DG: {
        Geometrical_Preprocessing_DGFEM();
        break;
      }
    }
  }
  else {
    Geometrical_Preprocessing();
  }

  for (iZone = 0; iZone < nZone; iZone++) {

    for (iInst = 0; iInst < nInst[iZone]; iInst++){

      /*--- Computation of wall distances for turbulence modeling ---*/

      if ((config_container[iZone]->GetKind_Solver() == RANS) ||
          (config_container[iZone]->GetKind_Solver() == ADJ_RANS) ||
          (config_container[iZone]->GetKind_Solver() == DISC_ADJ_RANS) ||
          (config_container[iZone]->GetKind_Solver() == FEM_RANS) ||
          (config_container[iZone]->GetKind_Solver() == FEM_LES) ) {

        if (rank == MASTER_NODE)
          cout << "Computing wall distances." << endl;

        geometry_container[iZone][iInst][MESH_0]->ComputeWall_Distance(config_container[iZone]);
      }

      /*--- Computation of positive surface area in the z-plane which is used for
     the calculation of force coefficient (non-dimensionalization). ---*/

      geometry_container[iZone][iInst][MESH_0]->SetPositive_ZArea(config_container[iZone]);

      /*--- Set the near-field, interface and actuator disk boundary conditions, if necessary. ---*/

      for (iMesh = 0; iMesh <= config_container[iZone]->GetnMGLevels(); iMesh++) {
        geometry_container[iZone][iInst][iMesh]->MatchNearField(config_container[iZone]);
        geometry_container[iZone][iInst][iMesh]->MatchInterface(config_container[iZone]);
        geometry_container[iZone][iInst][iMesh]->MatchActuator_Disk(config_container[iZone]);
      }

    }

  }

  /*--- If activated by the compile directive, perform a partition analysis. ---*/
#if PARTITION
  if( fem_solver ) Partition_Analysis_FEM(geometry_container[ZONE_0][INST_0][MESH_0], config_container[ZONE_0]);
  else Partition_Analysis(geometry_container[ZONE_0][INST_0][MESH_0], config_container[ZONE_0]);
#endif

  /*--- Output some information about the driver that has been instantiated for the problem. ---*/

  if (rank == MASTER_NODE)
    cout << endl <<"------------------------- Driver information --------------------------" << endl;

  fsi = config_container[ZONE_0]->GetFSI_Simulation();
  bool stat_fsi = ((config_container[ZONE_0]->GetDynamic_Analysis() == STATIC) && (config_container[ZONE_0]->GetUnsteady_Simulation() == STEADY));
  bool disc_adj_fsi = (config_container[ZONE_0]->GetDiscrete_Adjoint());

  if ( (config_container[ZONE_0]->GetKind_Solver() == FEM_ELASTICITY ||
        config_container[ZONE_0]->GetKind_Solver() == DISC_ADJ_FEM) ) {
    if (rank == MASTER_NODE) cout << "A General driver has been instantiated." << endl;
  }
  else if (config_container[ZONE_0]->GetUnsteady_Simulation() == HARMONIC_BALANCE) {
    if (rank == MASTER_NODE) cout << "A Harmonic Balance driver has been instantiated." << endl;
  }
  else if (nZone == 2 && fsi) {
    if (disc_adj_fsi) {
      if (stat_fsi)
        if (rank == MASTER_NODE) cout << "A Discrete-Adjoint driver for Fluid-Structure Interaction has been instantiated." << endl;
    }
    else{
      if (stat_fsi){if (rank == MASTER_NODE) cout << "A Static Fluid-Structure Interaction driver has been instantiated." << endl;}
      else{if (rank == MASTER_NODE) cout << "A Dynamic Fluid-Structure Interaction driver has been instantiated." << endl;}
    }

  }
  else if (config_container[ZONE_0]->GetBoolZoneSpecific()) {
    if (rank == MASTER_NODE) {
      cout << "A multi physical zones driver has been instantiated." << endl;
      for(unsigned short iZone = 0; iZone < nZone; iZone++) {

        unsigned short Kind_Regime = config_container[iZone]->GetKind_Regime();
        cout << "   Zone " << (iZone+1) << ": ";

        switch (config_container[iZone]->GetKind_Solver()) {
          case EULER: case DISC_ADJ_EULER:
            if (Kind_Regime == COMPRESSIBLE) cout << "Compressible Euler equations." << endl;
            if (Kind_Regime == INCOMPRESSIBLE) cout << "Incompressible Euler equations." << endl;
            break;
          case NAVIER_STOKES: case DISC_ADJ_NAVIER_STOKES:
            if (Kind_Regime == COMPRESSIBLE) cout << "Compressible Laminar Navier-Stokes' equations." << endl;
            if (Kind_Regime == INCOMPRESSIBLE) cout << "Incompressible Laminar Navier-Stokes' equations." << endl;
            break;
          case RANS: case DISC_ADJ_RANS:
            if (Kind_Regime == COMPRESSIBLE) cout << "Compressible RANS equations." << endl;
            if (Kind_Regime == INCOMPRESSIBLE) cout << "Incompressible RANS equations." << endl;
            break;
          case HEAT_EQUATION_FVM: case DISC_ADJ_HEAT: cout << "Heat equation." << endl; break;
          case FEM_ELASTICITY: case DISC_ADJ_FEM: cout << "Elasticity solver." << endl; break;
          case ADJ_EULER: cout << "Continuous Euler adjoint equations." << endl; break;
          case ADJ_NAVIER_STOKES: cout << "Continuous Navier-Stokes adjoint equations." << endl; break;
          case ADJ_RANS: cout << "Continuous RANS adjoint equations." << endl; break;
        }
      }
    }
  }
  else {
    if (rank == MASTER_NODE) cout << "A Fluid driver has been instantiated." << endl;
  }

  for (iZone = 0; iZone < nZone; iZone++) {

    /*--- Instantiate the type of physics iteration to be executed within each zone. For
     example, one can execute the same physics across multiple zones (mixing plane),
     different physics in different zones (fluid-structure interaction), or couple multiple
     systems tightly within a single zone by creating a new iteration class (e.g., RANS). ---*/
    
    if (rank == MASTER_NODE) {
      cout << endl <<"------------------------ Iteration Preprocessing ------------------------" << endl;
    }

    iteration_container[iZone] = new CIteration* [nInst[iZone]];
    for (iInst = 0; iInst < nInst[iZone]; iInst++){
      iteration_container[iZone][iInst] = NULL;
    }

    Iteration_Preprocessing();

    /*--- Definition of the solver class: solver_container[#ZONES][#INSTANCES][#MG_GRIDS][#EQ_SYSTEMS].
     The solver classes are specific to a particular set of governing equations,
     and they contain the subroutines with instructions for computing each spatial
     term of the PDE, i.e. loops over the edges to compute convective and viscous
     fluxes, loops over the nodes to compute source terms, and routines for
     imposing various boundary condition type for the PDE. ---*/

    if (rank == MASTER_NODE)
      cout << endl <<"------------------------- Solver Preprocessing --------------------------" << endl;

    solver_container[iZone] = new CSolver*** [nInst[iZone]];


    for (iInst = 0; iInst < nInst[iZone]; iInst++){
      solver_container[iZone][iInst] = NULL;

      solver_container[iZone][iInst] = new CSolver** [config_container[iZone]->GetnMGLevels()+1];
      for (iMesh = 0; iMesh <= config_container[iZone]->GetnMGLevels(); iMesh++)
        solver_container[iZone][iInst][iMesh] = NULL;

      for (iMesh = 0; iMesh <= config_container[iZone]->GetnMGLevels(); iMesh++) {
        solver_container[iZone][iInst][iMesh] = new CSolver* [MAX_SOLS];
        for (iSol = 0; iSol < MAX_SOLS; iSol++)
          solver_container[iZone][iInst][iMesh][iSol] = NULL;
      }

      Solver_Preprocessing(solver_container[iZone], geometry_container[iZone],
                           config_container[iZone], iInst);

    } // End of loop over iInst

    if (rank == MASTER_NODE)
      cout << endl <<"----------------- Integration and Numerics Preprocessing ----------------" << endl;

    /*--- Definition of the integration class: integration_container[#ZONES][#INSTANCES][#EQ_SYSTEMS].
     The integration class orchestrates the execution of the spatial integration
     subroutines contained in the solver class (including multigrid) for computing
     the residual at each node, R(U) and then integrates the equations to a
     steady state or time-accurately. ---*/

    integration_container[iZone] = new CIntegration** [nInst[iZone]];
    for (iInst = 0; iInst < nInst[iZone]; iInst++){
      integration_container[iZone][iInst] = NULL;

      integration_container[iZone][iInst] = new CIntegration*[MAX_SOLS];
      Integration_Preprocessing(integration_container[iZone], geometry_container[iZone],
          config_container[iZone], iInst);
    }
    
    if (rank == MASTER_NODE) cout << "Integration Preprocessing." << endl;

    /*--- Definition of the numerical method class:
     numerics_container[#ZONES][#INSTANCES][#MG_GRIDS][#EQ_SYSTEMS][#EQ_TERMS].
     The numerics class contains the implementation of the numerical methods for
     evaluating convective or viscous fluxes between any two nodes in the edge-based
     data structure (centered, upwind, galerkin), as well as any source terms
     (piecewise constant reconstruction) evaluated in each dual mesh volume. ---*/

    numerics_container[iZone] = new CNumerics****[nInst[iZone]];
    for (iInst = 0; iInst < nInst[iZone]; iInst++){
      numerics_container[iZone][iInst] = NULL;

      numerics_container[iZone][iInst] = new CNumerics***[config_container[iZone]->GetnMGLevels()+1];

      Numerics_Preprocessing(numerics_container[iZone], solver_container[iZone],
          geometry_container[iZone], config_container[iZone], iInst);
    }

    if (rank == MASTER_NODE) cout << "Numerics Preprocessing." << endl;

  }

  /*--- Definition of the interface and transfer conditions between different zones.
   *--- The transfer container is defined for zones paired one to one.
   *--- This only works for a multizone FSI problem (nZone > 1).
   *--- Also, at the moment this capability is limited to two zones (nZone < 3).
   *--- This will change in the future. ---*/

  if ((rank == MASTER_NODE) && nZone > 1)
    cout << endl <<"------------------- Multizone Interface Preprocessing -------------------" << endl;

  if ( nZone > 1 ) {
    for (iZone = 0; iZone < nZone; iZone++){
      transfer_container[iZone] = new CTransfer*[nZone];
      interpolator_container[iZone] = new CInterpolator*[nZone];
      for (jZone = 0; jZone < nZone; jZone++){
        transfer_container[iZone][jZone]             = NULL;
        interpolator_container[iZone][jZone]         = NULL;
      }
    }
    Interface_Preprocessing();
  }

  /*--- Instantiate the geometry movement classes for the solution of unsteady
   flows on dynamic meshes, including rigid mesh transformations, dynamically
   deforming meshes, and preprocessing of harmonic balance. ---*/

  for (iZone = 0; iZone < nZone; iZone++) {

    grid_movement[iZone] = new CVolumetricMovement*[nInst[iZone]];
    for (iInst = 0; iInst < nInst[iZone]; iInst++)
      grid_movement[iZone][iInst] = NULL;

    if (!fem_solver && (config_container[iZone]->GetGrid_Movement() ||
                        (config_container[iZone]->GetDirectDiff() == D_DESIGN))) {
      if (rank == MASTER_NODE)
        cout << "Setting dynamic mesh structure for zone "<< iZone + 1<<"." << endl;
      for (iInst = 0; iInst < nInst[iZone]; iInst++){
        grid_movement[iZone][iInst] = new CVolumetricMovement(geometry_container[iZone][iInst][MESH_0], config_container[iZone]);
      }
      FFDBox[iZone] = new CFreeFormDefBox*[MAX_NUMBER_FFD];
      surface_movement[iZone] = new CSurfaceMovement();
      surface_movement[iZone]->CopyBoundary(geometry_container[iZone][INST_0][MESH_0], config_container[iZone]);
      if (config_container[iZone]->GetUnsteady_Simulation() == HARMONIC_BALANCE){
        for (iInst = 0; iInst < nInst[iZone]; iInst++){
          if (rank == MASTER_NODE) cout << endl <<  "Instance "<< iInst + 1 <<":" << endl;
          iteration_container[ZONE_0][iInst]->SetGrid_Movement(geometry_container, surface_movement, grid_movement, FFDBox, solver_container, config_container, ZONE_0, iInst, 0, 0);
        }
      }
    }

    if (config_container[iZone]->GetDirectDiff() == D_DESIGN) {
      if (rank == MASTER_NODE)
        cout << "Setting surface/volume derivatives." << endl;

      /*--- Set the surface derivatives, i.e. the derivative of the surface mesh nodes with respect to the design variables ---*/

      surface_movement[iZone]->SetSurface_Derivative(geometry_container[iZone][INST_0][MESH_0],config_container[iZone]);

      /*--- Call the volume deformation routine with derivative mode enabled.
       This computes the derivative of the volume mesh with respect to the surface nodes ---*/

      for (iInst = 0; iInst < nInst[iZone]; iInst++){
        grid_movement[iZone][iInst]->SetVolume_Deformation(geometry_container[iZone][iInst][MESH_0],config_container[iZone], true, true);

        /*--- Update the multi-grid structure to propagate the derivative information to the coarser levels ---*/

        geometry_container[iZone][iInst][MESH_0]->UpdateGeometry(geometry_container[iZone][INST_0],config_container[iZone]);

        /*--- Set the derivative of the wall-distance with respect to the surface nodes ---*/

        if ( (config_container[iZone]->GetKind_Solver() == RANS) ||
            (config_container[iZone]->GetKind_Solver() == ADJ_RANS) ||
            (config_container[iZone]->GetKind_Solver() == DISC_ADJ_RANS))
          geometry_container[iZone][iInst][MESH_0]->ComputeWall_Distance(config_container[iZone]);
      }
    }

    if (config_container[iZone]->GetKind_GridMovement(iZone) == FLUID_STRUCTURE_STATIC){
      if (rank == MASTER_NODE)
        cout << "Setting moving mesh structure for static FSI problems." << endl;
      /*--- Instantiate the container for the grid movement structure ---*/
      for (iInst = 0; iInst < nInst[iZone]; iInst++)
        grid_movement[iZone][iInst] = new CElasticityMovement(geometry_container[iZone][iInst][MESH_0], config_container[iZone]);
    }

  }

  if(fsi && (config_container[ZONE_0]->GetRestart() || config_container[ZONE_0]->GetDiscrete_Adjoint())){
    if (rank == MASTER_NODE)cout << endl <<"Restarting Fluid and Structural Solvers." << endl;

    for (iZone = 0; iZone < nZone; iZone++) {
    	for (iInst = 0; iInst < nInst[iZone]; iInst++){
        Solver_Restart(solver_container[iZone], geometry_container[iZone],
                       config_container[iZone], true, iInst);
    	}
    }

  }

  /*---If the Grid Movement is static initialize the static mesh movment.
       Not for the FEM solver, because this is handled later, because
       the integration points must be known. ---*/
  if( !fem_solver ) {
    Kind_Grid_Movement = config_container[ZONE_0]->GetKind_GridMovement(ZONE_0);
    initStaticMovement = (config_container[ZONE_0]->GetGrid_Movement() && (Kind_Grid_Movement == MOVING_WALL
                          || Kind_Grid_Movement == ROTATING_FRAME || Kind_Grid_Movement == STEADY_TRANSLATION));


    if(initStaticMovement){
      if (rank == MASTER_NODE)cout << endl <<"--------------------- Initialize Static Mesh Movement --------------------" << endl;

        InitStaticMeshMovement();
    }

    if (config_container[ZONE_0]->GetBoolTurbomachinery()){
      if (rank == MASTER_NODE)cout << endl <<"---------------------- Turbomachinery Preprocessing ---------------------" << endl;
        TurbomachineryPreprocessing();
    }
  }

  if (rank == MASTER_NODE) cout << endl << "---------------------- Python Interface Preprocessing ---------------------" << endl;
  PythonInterface_Preprocessing();

  /*--- Definition of the output class (one for all zones). The output class
   manages the writing of all restart, volume solution, surface solution,
   surface comma-separated value, and convergence history files (both in serial
   and in parallel). ---*/

  output = new COutput(config_container[ZONE_0]);

  /*--- Register variables for output ---*/

  output->RegisterAllVariables(config_container, nZone);

  /*--- Open the convergence history file ---*/
  ConvHist_file = NULL;
  ConvHist_file = new ofstream*[nZone];
  for (iZone = 0; iZone < nZone; iZone++) {
    ConvHist_file[iZone] = NULL;
    if (rank == MASTER_NODE){
      ConvHist_file[iZone] = new ofstream[nInst[iZone]];
      for (iInst = 0; iInst < nInst[iZone]; iInst++) {
        output->SetConvHistory_Header(&ConvHist_file[iZone][iInst], config_container[iZone], iZone, iInst);
        config_container[iZone]->SetHistFile(&ConvHist_file[iZone][INST_0]);
      }
    }
  }
  /*--- Check for an unsteady restart. Update ExtIter if necessary. ---*/
  if (config_container[ZONE_0]->GetWrt_Unsteady() && config_container[ZONE_0]->GetRestart())
    ExtIter = config_container[ZONE_0]->GetUnst_RestartIter();

  /*--- Check for a dynamic restart (structural analysis). Update ExtIter if necessary. ---*/
  if (config_container[ZONE_0]->GetKind_Solver() == FEM_ELASTICITY
      && config_container[ZONE_0]->GetWrt_Dynamic() && config_container[ZONE_0]->GetRestart())
    ExtIter = config_container[ZONE_0]->GetDyn_RestartIter();

  /*--- Open the FSI convergence history file ---*/

  if (fsi){
      if (rank == MASTER_NODE) cout << endl <<"Opening FSI history file." << endl;
      unsigned short ZONE_FLOW = 0, ZONE_STRUCT = 1;
      output->SpecialOutput_FSI(&FSIHist_file, geometry_container, solver_container,
                                config_container, integration_container, 0,
                                ZONE_FLOW, ZONE_STRUCT, true);
  }

<<<<<<< HEAD


  /*--- Set up a timer for performance benchmarking (preprocessing time is not included) ---*/
=======
  /*--- Preprocessing time is reported now, but not included in the next compute portion. ---*/
  
#ifndef HAVE_MPI
  StopTime = su2double(clock())/su2double(CLOCKS_PER_SEC);
#else
  StopTime = MPI_Wtime();
#endif
  
  /*--- Compute/print the total time for performance benchmarking. ---*/
  
  UsedTime = StopTime-StartTime;
  UsedTimePreproc    = UsedTime;
  UsedTimeCompute    = 0.0;
  UsedTimeOutput     = 0.0;
  IterCount          = 0;
  OutputCount        = 0;
  MDOFs              = 0.0;
  MDOFsDomain        = 0.0;
  for (iZone = 0; iZone < nZone; iZone++) {
    MDOFs       += (su2double)DOFsPerPoint*(su2double)geometry_container[iZone][INST_0][MESH_0]->GetGlobal_nPoint()/(1.0e6);
    MDOFsDomain += (su2double)DOFsPerPoint*(su2double)geometry_container[iZone][INST_0][MESH_0]->GetGlobal_nPointDomain()/(1.0e6);
  }

  /*--- Reset timer for compute/output performance benchmarking. ---*/
#ifndef HAVE_MPI
  StopTime = su2double(clock())/su2double(CLOCKS_PER_SEC);
#else
  StopTime = MPI_Wtime();
#endif

  /*--- Compute/print the total time for performance benchmarking. ---*/
>>>>>>> 284b2a5b

  UsedTime = StopTime-StartTime;
  UsedTimePreproc = UsedTime;

  /*--- Reset timer for compute performance benchmarking. ---*/
#ifndef HAVE_MPI
  StartTime = su2double(clock())/su2double(CLOCKS_PER_SEC);
#else
  StartTime = MPI_Wtime();
#endif

}

void CDriver::Postprocessing() {

  bool isBinary = config_container[ZONE_0]->GetWrt_Binary_Restart();
  bool wrt_perf = config_container[ZONE_0]->GetWrt_Performance();
  
    /*--- Output some information to the console. ---*/

  if (rank == MASTER_NODE) {

    /*--- Print out the number of non-physical points and reconstructions ---*/

    if (config_container[ZONE_0]->GetNonphysical_Points() > 0)
      cout << "Warning: there are " << config_container[ZONE_0]->GetNonphysical_Points() << " non-physical points in the solution." << endl;
    if (config_container[ZONE_0]->GetNonphysical_Reconstr() > 0)
      cout << "Warning: " << config_container[ZONE_0]->GetNonphysical_Reconstr() << " reconstructed states for upwinding are non-physical." << endl;

    /*--- Close the convergence history file. ---*/
    for (iZone = 0; iZone < nZone; iZone++) {
      for (iInst = 0; iInst < nInst[iZone]; iInst++) {
        ConvHist_file[iZone][iInst].close();
      }
      delete [] ConvHist_file[iZone];
    }
    delete [] ConvHist_file;

  }

  if (rank == MASTER_NODE)
    cout << endl <<"------------------------- Solver Postprocessing -------------------------" << endl;

  for (iZone = 0; iZone < nZone; iZone++) {
    for (iInst = 0; iInst < nInst[iZone]; iInst++){
      Numerics_Postprocessing(numerics_container[iZone], solver_container[iZone][iInst],
          geometry_container[iZone][iInst], config_container[iZone], iInst);
    }
    delete [] numerics_container[iZone];
  }
  delete [] numerics_container;
  if (rank == MASTER_NODE) cout << "Deleted CNumerics container." << endl;
  
  for (iZone = 0; iZone < nZone; iZone++) {
    for (iInst = 0; iInst < nInst[iZone]; iInst++){
      Integration_Postprocessing(integration_container[iZone],
          geometry_container[iZone][iInst],
          config_container[iZone],
          iInst);
    }
    delete [] integration_container[iZone];
  }
  delete [] integration_container;
  if (rank == MASTER_NODE) cout << "Deleted CIntegration container." << endl;

  if (hybrid_mediator != NULL) {
    delete hybrid_mediator;
    if (rank == MASTER_NODE) cout << "Deleted Hybrid RANS/LES mediator." << endl;
  }

  for (iZone = 0; iZone < nZone; iZone++) {
    for (iInst = 0; iInst < nInst[iZone]; iInst++){
      Solver_Postprocessing(solver_container[iZone],
          geometry_container[iZone][iInst],
          config_container[iZone],
          iInst);
    }
    delete [] solver_container[iZone];
  }
  delete [] solver_container;
  if (rank == MASTER_NODE) cout << "Deleted CSolver container." << endl;
  
  for (iZone = 0; iZone < nZone; iZone++) {
	for (iInst = 0; iInst < nInst[iZone]; iInst++)
    delete iteration_container[iZone][iInst];
    delete [] iteration_container[iZone];
  }
  delete [] iteration_container;
  if (rank == MASTER_NODE) cout << "Deleted CIteration container." << endl;
  
  if (interpolator_container != NULL) {
    for (iZone = 0; iZone < nZone; iZone++) {
      if (interpolator_container[iZone] != NULL){
        delete [] interpolator_container[iZone];
      }
    }
    delete [] interpolator_container;
    if (rank == MASTER_NODE) cout << "Deleted CInterpolator container." << endl;
  }
  
  if (transfer_container != NULL) {
    for (iZone = 0; iZone < nZone; iZone++) {
      if (transfer_container[iZone] != NULL) {
        for (unsigned short jZone = 0; jZone < nZone; jZone++)
          if (transfer_container[iZone][jZone] != NULL)
            delete transfer_container[iZone][jZone];
        delete [] transfer_container[iZone];
      }
    }
    delete [] transfer_container;
    if (rank == MASTER_NODE) cout << "Deleted CTransfer container." << endl;
  }
  
  if (transfer_types != NULL) {
    for (iZone = 0; iZone < nZone; iZone++) {
      if (transfer_types[iZone] != NULL)
      delete [] transfer_types[iZone];
    }
    delete [] transfer_types;
  }
  
  for (iZone = 0; iZone < nZone; iZone++) {
    if (geometry_container[iZone] != NULL) {
      for (iInst = 0; iInst < nInst[iZone]; iInst++){
        for (unsigned short iMGlevel = 0; iMGlevel < config_container[iZone]->GetnMGLevels()+1; iMGlevel++) {
          if (geometry_container[iZone][iInst][iMGlevel] != NULL) delete geometry_container[iZone][iInst][iMGlevel];
        }
        if (geometry_container[iZone][iInst] != NULL) delete [] geometry_container[iZone][iInst];
      }
      delete [] geometry_container[iZone];
    }
  }
  delete [] geometry_container;
  if (rank == MASTER_NODE) cout << "Deleted CGeometry container." << endl;

  for (iZone = 0; iZone < nZone; iZone++) {
    delete [] FFDBox[iZone];
  }
  delete [] FFDBox;
  if (rank == MASTER_NODE) cout << "Deleted CFreeFormDefBox class." << endl;

  for (iZone = 0; iZone < nZone; iZone++) {
    delete surface_movement[iZone];
  }
  delete [] surface_movement;
  if (rank == MASTER_NODE) cout << "Deleted CSurfaceMovement class." << endl;

  for (iZone = 0; iZone < nZone; iZone++) {
    for (iInst = 0; iInst < nInst[iZone]; iInst++){
      if (grid_movement[iZone][iInst] != NULL) delete grid_movement[iZone][iInst];
    }
    if (grid_movement[iZone] != NULL) delete [] grid_movement[iZone];
  }
  delete [] grid_movement;
  if (rank == MASTER_NODE) cout << "Deleted CVolumetricMovement class." << endl;

  /*--- Output profiling information ---*/
  // Note that for now this is called only by a single thread, but all
  // necessary variables have been made thread private for safety (tick/tock)!!

  config_container[ZONE_0]->SetProfilingCSV();
  config_container[ZONE_0]->GEMMProfilingCSV();

  /*--- Deallocate config container ---*/
  if (config_container!= NULL) {
    for (iZone = 0; iZone < nZone; iZone++) {
      if (config_container[iZone] != NULL) {
        delete config_container[iZone];
      }
    }
    delete [] config_container;
  }
  if (driver_config != NULL) delete driver_config;
  if (rank == MASTER_NODE) cout << "Deleted CConfig container." << endl;

  if (nInst != NULL) delete [] nInst;
  if (rank == MASTER_NODE) cout << "Deleted nInst container." << endl;
  
  /*--- Deallocate output container ---*/
  if (output!= NULL) delete output;
  if (rank == MASTER_NODE) cout << "Deleted COutput class." << endl;

  if (rank == MASTER_NODE) cout << "-------------------------------------------------------------------------" << endl;


  /*--- Stop the timer and output the final performance summary. ---*/
  
#ifndef HAVE_MPI
  StopTime = su2double(clock())/su2double(CLOCKS_PER_SEC);
#else
  StopTime = MPI_Wtime();
#endif
  UsedTime = StopTime-StartTime;
  UsedTimeCompute += UsedTime;
  
  if ((rank == MASTER_NODE) && (wrt_perf)) {
    su2double TotalTime = UsedTimePreproc + UsedTimeCompute + UsedTimeOutput;
    cout.precision(6);
    cout << endl << endl <<"-------------------------- Performance Summary --------------------------" << endl;
    cout << "Simulation totals:" << endl;
    cout << setw(25) << "Cores:" << setw(12) << size << " | ";
    cout << setw(20) << "DOFs/point:" << setw(12) << (su2double)DOFsPerPoint << endl;
    cout << setw(25) << "DOFs/core:" << setw(12) << 1.0e6*MDOFsDomain/(su2double)size << " | ";
    cout << setw(20) << "Ghost DOFs/core:" << setw(12) << 1.0e6*(MDOFs-MDOFsDomain)/(su2double)size << endl;
    cout << setw(25) << "Wall-clock time (hrs):" << setw(12) << (TotalTime)/(60.0*60.0) << " | ";
    cout << setw(20) << "Core-hrs:" << setw(12) << (su2double)size*(TotalTime)/(60.0*60.0) << endl;
    cout << endl;
    cout << "Preprocessing phase:" << endl;
    cout << setw(25) << "Preproc. Time (s):"  << setw(12)<< UsedTimePreproc << " | ";
    cout << setw(20) << "Preproc. Time (%):" << setw(12)<< ((UsedTimePreproc * 100.0) / (TotalTime)) << endl;
    cout << endl;
    cout << "Compute phase:" << endl;
    cout << setw(25) << "Compute Time (s):"  << setw(12)<< UsedTimeCompute << " | ";
    cout << setw(20) << "Compute Time (%):" << setw(12)<< ((UsedTimeCompute * 100.0) / (TotalTime)) << endl;
    cout << setw(25) << "Iteration count:"  << setw(12)<< IterCount << " | ";
    if (IterCount != 0) {
      cout << setw(20) << "Avg. s/iter:" << setw(12)<< UsedTimeCompute/(su2double)IterCount << endl;
      cout << setw(25) << "Core-s/iter/MDOFs:" << setw(12)<< (su2double)size*UsedTimeCompute/(su2double)IterCount/MDOFsDomain << " | ";
      cout << setw(20) << "MDOFs/s:" << setw(12)<< MDOFsDomain*(su2double)IterCount/UsedTimeCompute << endl;
    } else cout << endl;
    cout << endl;
    cout << "Output phase:" << endl;
    cout << setw(25) << "Output Time (s):"  << setw(12)<< UsedTimeOutput << " | ";
    cout << setw(20) << "Output Time (%):" << setw(12)<< ((UsedTimeOutput * 100.0) / (TotalTime)) << endl;
    cout << setw(25) << "Output count:" << setw(12)<< OutputCount << " | ";
    if (OutputCount != 0) {
      cout << setw(20)<< "Avg. s/output:" << setw(12)<< UsedTimeOutput/(su2double)OutputCount << endl;
      if (isBinary) {
        cout << setw(25)<< "Restart Aggr. BW (MB/s):" << setw(12)<< BandwidthSum/(su2double)OutputCount << " | ";
        cout << setw(20)<< "MB/s/core:" << setw(12)<< BandwidthSum/(su2double)OutputCount/(su2double)size << endl;
      }
    } else cout << endl;
    cout << "-------------------------------------------------------------------------" << endl;
    cout << endl;
  }

  /*--- Exit the solver cleanly ---*/

  if (rank == MASTER_NODE)
    cout << endl <<"------------------------- Exit Success (SU2_CFD) ------------------------" << endl << endl;

}


void CDriver::Input_Preprocessing(SU2_Comm MPICommunicator, bool val_periodic) {

  char zone_file_name[MAX_STRING_SIZE];

  /*--- Initialize the configuration of the driver ---*/

  driver_config = new CConfig(config_file_name, SU2_CFD, ZONE_0, nZone, nDim, VERB_NONE);

  /*--- Loop over all zones to initialize the various classes. In most
   cases, nZone is equal to one. This represents the solution of a partial
   differential equation on a single block, unstructured mesh. ---*/

  for (iZone = 0; iZone < nZone; iZone++) {

    /*--- Definition of the configuration option class for all zones. In this
     constructor, the input configuration file is parsed and all options are
     read and stored. ---*/

    if (driver_config->GetKind_Solver() == MULTIZONE){
      strcpy(zone_file_name, driver_config->GetConfigFilename(iZone).c_str());
      config_container[iZone] = new CConfig(zone_file_name, SU2_CFD, iZone, nZone, nDim, VERB_HIGH);
    }
    else{
      config_container[iZone] = new CConfig(config_file_name, SU2_CFD, iZone, nZone, nDim, VERB_HIGH);
    }

    /*--- Set the MPI communicator ---*/

    config_container[iZone]->SetMPICommunicator(MPICommunicator);

  }

  /*--- Set the multizone part of the problem. ---*/
  if (driver_config->GetKind_Solver() == MULTIZONE){
    for (iZone = 0; iZone < nZone; iZone++) {
      /*--- Set the interface markers for multizone ---*/
      config_container[iZone]->SetMultizone(driver_config, config_container);
    }
  }

  for (iZone = 0; iZone < nZone; iZone++) {

    /*--- Determine whether or not the FEM solver is used, which decides the
     type of geometry classes that are instantiated. ---*/
    fem_solver = ((config_container[iZone]->GetKind_Solver() == FEM_EULER)         ||
                  (config_container[iZone]->GetKind_Solver() == FEM_NAVIER_STOKES) ||
                  (config_container[iZone]->GetKind_Solver() == FEM_RANS)          ||
                  (config_container[iZone]->GetKind_Solver() == FEM_LES)           ||
                  (config_container[iZone]->GetKind_Solver() == DISC_ADJ_FEM_EULER) ||
                  (config_container[iZone]->GetKind_Solver() == DISC_ADJ_FEM_NS)    ||
                  (config_container[iZone]->GetKind_Solver() == DISC_ADJ_FEM_RANS));

    /*--- Read the number of instances for each zone ---*/

    nInst[iZone] = config_container[iZone]->GetnTimeInstances();

    geometry_container[iZone] = new CGeometry** [nInst[iZone]];

    for (iInst = 0; iInst < nInst[iZone]; iInst++){

      config_container[iZone]->SetiInst(iInst);

      /*--- Definition of the geometry class to store the primal grid in the
     partitioning process. ---*/

      CGeometry *geometry_aux = NULL;

      /*--- For the FEM solver with time-accurate local time-stepping, use
       a dummy solver class to retrieve the initial flow state. ---*/

      CSolver *solver_aux = NULL;
      if (fem_solver) solver_aux = new CFEM_DG_EulerSolver(config_container[iZone], nDim, MESH_0);

      /*--- All ranks process the grid and call ParMETIS for partitioning ---*/

      geometry_aux = new CPhysicalGeometry(config_container[iZone], iZone, nZone);

      /*--- Color the initial grid and set the send-receive domains (ParMETIS) ---*/

      if ( fem_solver ) geometry_aux->SetColorFEMGrid_Parallel(config_container[iZone]);
      else              geometry_aux->SetColorGrid_Parallel(config_container[iZone]);

      /*--- Allocate the memory of the current domain, and divide the grid
     between the ranks. ---*/

      geometry_container[iZone][iInst] = NULL;
      geometry_container[iZone][iInst] = new CGeometry *[config_container[iZone]->GetnMGLevels()+1];


      if( fem_solver ) {
        switch( config_container[iZone]->GetKind_FEM_Flow() ) {
          case DG: {
            geometry_container[iZone][iInst][MESH_0] = new CMeshFEM_DG(geometry_aux, config_container[iZone]);
            break;
          }

          default: {
            SU2_MPI::Error("Unknown FEM flow solver.", CURRENT_FUNCTION);
            break;
          }
        }
      }
      else {

        /*--- Until we finish the new periodic BC implementation, use the old
         partitioning routines for cases with periodic BCs. The old routines 
         will be entirely removed eventually in favor of the new methods. ---*/

        if (val_periodic) {
          geometry_container[iZone][iInst][MESH_0] = new CPhysicalGeometry(geometry_aux, config_container[iZone]);
        } else {
          geometry_container[iZone][iInst][MESH_0] = new CPhysicalGeometry(geometry_aux, config_container[iZone], val_periodic);
        }
      }

      /*--- Deallocate the memory of geometry_aux and solver_aux ---*/

      delete geometry_aux;
      if (solver_aux != NULL) delete solver_aux;

      /*--- Add the Send/Receive boundaries ---*/
      geometry_container[iZone][iInst][MESH_0]->SetSendReceive(config_container[iZone]);

      /*--- Add the Send/Receive boundaries ---*/
      geometry_container[iZone][iInst][MESH_0]->SetBoundaries(config_container[iZone]);

    }

  }

}

void CDriver::Geometrical_Preprocessing() {

  unsigned short iMGlevel;
  unsigned short requestedMGlevels = config_container[ZONE_0]->GetnMGLevels();
  unsigned long iPoint;
  bool fea = false;

  for (iZone = 0; iZone < nZone; iZone++) {

    fea = ((config_container[iZone]->GetKind_Solver() == FEM_ELASTICITY) ||
        (config_container[iZone]->GetKind_Solver() == DISC_ADJ_FEM));

    for (iInst = 0; iInst < nInst[iZone]; iInst++){

      /*--- Compute elements surrounding points, points surrounding points ---*/

      if (rank == MASTER_NODE) cout << "Setting point connectivity." << endl;
      geometry_container[iZone][iInst][MESH_0]->SetPoint_Connectivity();

      /*--- Renumbering points using Reverse Cuthill McKee ordering ---*/

      if (rank == MASTER_NODE) cout << "Renumbering points (Reverse Cuthill McKee Ordering)." << endl;
      geometry_container[iZone][iInst][MESH_0]->SetRCM_Ordering(config_container[iZone]);

      /*--- recompute elements surrounding points, points surrounding points ---*/

      if (rank == MASTER_NODE) cout << "Recomputing point connectivity." << endl;
      geometry_container[iZone][iInst][MESH_0]->SetPoint_Connectivity();

      /*--- Compute elements surrounding elements ---*/

      if (rank == MASTER_NODE) cout << "Setting element connectivity." << endl;
      geometry_container[iZone][iInst][MESH_0]->SetElement_Connectivity();

      /*--- Check the orientation before computing geometrical quantities ---*/

      geometry_container[iZone][iInst][MESH_0]->SetBoundVolume();
      if (config_container[iZone]->GetReorientElements()) {
        if (rank == MASTER_NODE) cout << "Checking the numerical grid orientation." << endl;
        geometry_container[iZone][iInst][MESH_0]->Check_IntElem_Orientation(config_container[iZone]);
        geometry_container[iZone][iInst][MESH_0]->Check_BoundElem_Orientation(config_container[iZone]);
      }

      /*--- Create the edge structure ---*/

      if (rank == MASTER_NODE) cout << "Identifying edges and vertices." << endl;
      geometry_container[iZone][iInst][MESH_0]->SetEdges();
      geometry_container[iZone][iInst][MESH_0]->SetVertex(config_container[iZone]);

      /*--- Compute cell center of gravity ---*/

      if ((rank == MASTER_NODE) && (!fea)) cout << "Computing centers of gravity." << endl;
      geometry_container[iZone][iInst][MESH_0]->SetCoord_CG();

      /*--- Create the control volume structures ---*/

      if ((rank == MASTER_NODE) && (!fea)) cout << "Setting the control volume structure." << endl;
      geometry_container[iZone][iInst][MESH_0]->SetControlVolume(config_container[iZone], ALLOCATE);
      geometry_container[iZone][iInst][MESH_0]->SetBoundControlVolume(config_container[iZone], ALLOCATE);

      /*--- Compute the max length. ---*/

      if ((rank == MASTER_NODE) && (!fea)) cout << "Finding max control volume width." << endl;
      geometry_container[iZone][iInst][MESH_0]->SetMaxLength(config_container[iZone]);

      /*--- Visualize a dual control volume if requested ---*/

<<<<<<< HEAD
    /*--- Compute the max length. ---*/

      if ((rank == MASTER_NODE) && (!fea)) cout << "Finding max control volume width." << endl;
      geometry_container[iZone][MESH_0]->SetMaxLength(config_container[iZone]);

    /*--- Visualize a dual control volume if requested ---*/
=======
      if ((config_container[iZone]->GetVisualize_CV() >= 0) &&
          (config_container[iZone]->GetVisualize_CV() < (long)geometry_container[iZone][iInst][MESH_0]->GetnPointDomain()))
        geometry_container[iZone][iInst][MESH_0]->VisualizeControlVolume(config_container[iZone], UPDATE);
>>>>>>> 284b2a5b

      /*--- Identify closest normal neighbor ---*/

<<<<<<< HEAD
    /*--- Compute cell resolution tensors ---*/

    if (config_container[iZone]->GetKind_HybridRANSLES() == MODEL_SPLIT) {
      if (rank == MASTER_NODE) cout << "Computing cell resolution tensors." << endl;
      geometry_container[iZone][MESH_0]->SetResolutionTensor();
    }

    /*--- Identify closest normal neighbor ---*/
=======
      if (rank == MASTER_NODE) cout << "Searching for the closest normal neighbors to the surfaces." << endl;
      geometry_container[iZone][iInst][MESH_0]->FindNormal_Neighbor(config_container[iZone]);
>>>>>>> 284b2a5b

      /*--- Store the global to local mapping. ---*/

      if (rank == MASTER_NODE) cout << "Storing a mapping from global to local point index." << endl;
      geometry_container[iZone][iInst][MESH_0]->SetGlobal_to_Local_Point();

      /*--- Compute the surface curvature ---*/

      if ((rank == MASTER_NODE) && (!fea)) cout << "Compute the surface curvature." << endl;
      geometry_container[iZone][iInst][MESH_0]->ComputeSurf_Curvature(config_container[iZone]);

      /*--- Check for periodicity and disable MG if necessary. ---*/

      if (rank == MASTER_NODE) cout << "Checking for periodicity." << endl;
      geometry_container[iZone][iInst][MESH_0]->Check_Periodicity(config_container[iZone]);

      if ((config_container[iZone]->GetnMGLevels() != 0) && (rank == MASTER_NODE))
        cout << "Setting the multigrid structure." << endl;

    }

  }

  /*--- Loop over all zones at each grid level. ---*/

  for (iZone = 0; iZone < nZone; iZone++) {

    /*--- Loop over all the instances ---*/

    for (iInst = 0; iInst < nInst[iZone]; iInst++){

      /*--- Loop over all the new grid ---*/

      for (iMGlevel = 1; iMGlevel <= config_container[iZone]->GetnMGLevels(); iMGlevel++) {

        /*--- Create main agglomeration structure ---*/

        geometry_container[iZone][iInst][iMGlevel] = new CMultiGridGeometry(geometry_container, config_container, iMGlevel, iZone, iInst);

        /*--- Compute points surrounding points. ---*/

        geometry_container[iZone][iInst][iMGlevel]->SetPoint_Connectivity(geometry_container[iZone][iInst][iMGlevel-1]);

        /*--- Create the edge structure ---*/

        geometry_container[iZone][iInst][iMGlevel]->SetEdges();
        geometry_container[iZone][iInst][iMGlevel]->SetVertex(geometry_container[iZone][iInst][iMGlevel-1], config_container[iZone]);

        /*--- Create the control volume structures ---*/

<<<<<<< HEAD
      /*--- Compute the max length. ---*/

      geometry_container[iZone][iMGlevel]->SetMaxLength(config_container[iZone]);

      /*--- Find closest neighbor to a surface point ---*/
=======
        geometry_container[iZone][iInst][iMGlevel]->SetControlVolume(config_container[iZone], geometry_container[iZone][iInst][iMGlevel-1], ALLOCATE);
        geometry_container[iZone][iInst][iMGlevel]->SetBoundControlVolume(config_container[iZone], geometry_container[iZone][iInst][iMGlevel-1], ALLOCATE);
        geometry_container[iZone][iInst][iMGlevel]->SetCoord(geometry_container[iZone][iInst][iMGlevel-1]);
>>>>>>> 284b2a5b

        /*--- Compute the max length. ---*/

        geometry_container[iZone][iInst][iMGlevel]->SetMaxLength(config_container[iZone]);

        /*--- Find closest neighbor to a surface point ---*/

        geometry_container[iZone][iInst][iMGlevel]->FindNormal_Neighbor(config_container[iZone]);

        /*--- Protect against the situation that we were not able to complete
       the agglomeration for this level, i.e., there weren't enough points.
       We need to check if we changed the total number of levels and delete
       the incomplete CMultiGridGeometry object. ---*/

        if (config_container[iZone]->GetnMGLevels() != requestedMGlevels) {
          delete geometry_container[iZone][iInst][iMGlevel];
          break;
        }

      }

    }

  }

  /*--- For unsteady simulations, initialize the grid volumes
   and coordinates for previous solutions. Loop over all zones/grids ---*/

  for (iZone = 0; iZone < nZone; iZone++) {
    for (iInst = 0; iInst < nInst[iZone]; iInst++){
      if (config_container[iZone]->GetUnsteady_Simulation() && config_container[iZone]->GetGrid_Movement()) {
        for (iMGlevel = 0; iMGlevel <= config_container[iZone]->GetnMGLevels(); iMGlevel++) {
          for (iPoint = 0; iPoint < geometry_container[iZone][iInst][iMGlevel]->GetnPoint(); iPoint++) {

            /*--- Update cell volume ---*/

            geometry_container[iZone][iInst][iMGlevel]->node[iPoint]->SetVolume_n();
            geometry_container[iZone][iInst][iMGlevel]->node[iPoint]->SetVolume_nM1();

            /*--- Update point coordinates ---*/
            geometry_container[iZone][iInst][iMGlevel]->node[iPoint]->SetCoord_n();
            geometry_container[iZone][iInst][iMGlevel]->node[iPoint]->SetCoord_n1();

          }
        }
      }
    }
  }

}

void CDriver::Geometrical_Preprocessing_DGFEM() {

  /*--- Loop over the number of zones of the fine grid. ---*/

  for(unsigned short iZone = 0; iZone < nZone; iZone++) {

    /*--- Loop over the time instances of this zone. ---*/
    for(unsigned short iInst = 0; iInst < nInst[iZone]; iInst++) {

      /*--- Carry out a dynamic cast to CMeshFEM_DG, such that it is not needed to
       define all virtual functions in the base class CGeometry. ---*/
      CMeshFEM_DG *DGMesh = dynamic_cast<CMeshFEM_DG *>(geometry_container[iZone][iInst][MESH_0]);

      /*--- Determine the standard elements for the volume elements. ---*/
      if (rank == MASTER_NODE) cout << "Creating standard volume elements." << endl;
      DGMesh->CreateStandardVolumeElements(config_container[iZone]);

      /*--- Create the face information needed to compute the contour integral
       for the elements in the Discontinuous Galerkin formulation. ---*/
      if (rank == MASTER_NODE) cout << "Creating face information." << endl;
      DGMesh->CreateFaces(config_container[iZone]);

      /*--- Compute the metric terms of the volume elements. ---*/
      if (rank == MASTER_NODE) cout << "Computing metric terms volume elements." << endl;
      DGMesh->MetricTermsVolumeElements(config_container[iZone]);

      /*--- Compute the metric terms of the surface elements. ---*/
      if (rank == MASTER_NODE) cout << "Computing metric terms surface elements." << endl;
      DGMesh->MetricTermsSurfaceElements(config_container[iZone]);

      /*--- Compute a length scale of the volume elements. ---*/
      if (rank == MASTER_NODE) cout << "Computing length scale volume elements." << endl;
      DGMesh->LengthScaleVolumeElements();

      /*--- Compute the coordinates of the integration points. ---*/
      if (rank == MASTER_NODE) cout << "Computing coordinates of the integration points." << endl;
      DGMesh->CoordinatesIntegrationPoints();

      /*--- Compute the coordinates of the location of the solution DOFs. This is different
            from the grid points when a different polynomial degree is used to represent the
            geometry and solution. ---*/
      if (rank == MASTER_NODE) cout << "Computing coordinates of the solution DOFs." << endl;
      DGMesh->CoordinatesSolDOFs();

      /*--- Initialize the static mesh movement, if necessary. ---*/
      const unsigned short Kind_Grid_Movement = config_container[iZone]->GetKind_GridMovement(iZone);
      const bool initStaticMovement = (config_container[iZone]->GetGrid_Movement() &&
                                      (Kind_Grid_Movement == MOVING_WALL    ||
                                       Kind_Grid_Movement == ROTATING_FRAME ||
                                       Kind_Grid_Movement == STEADY_TRANSLATION));

      if(initStaticMovement){
        if (rank == MASTER_NODE) cout << "Initialize Static Mesh Movement" << endl;
        DGMesh->InitStaticMeshMovement(config_container[iZone], Kind_Grid_Movement, iZone);
      }

      /*--- Perform the preprocessing tasks when wall functions are used. ---*/
      if (rank == MASTER_NODE) cout << "Preprocessing for the wall functions. " << endl;
      DGMesh->WallFunctionPreprocessing(config_container[iZone]);

      /*--- Store the global to local mapping. ---*/
      if (rank == MASTER_NODE) cout << "Storing a mapping from global to local DOF index." << endl;
      geometry_container[iZone][iInst][MESH_0]->SetGlobal_to_Local_Point();
    }

    /*--- Loop to create the coarser grid levels. ---*/

    for(unsigned short iMGlevel=1; iMGlevel<=config_container[ZONE_0]->GetnMGLevels(); iMGlevel++) {

      SU2_MPI::Error("Geometrical_Preprocessing_DGFEM: Coarse grid levels not implemented yet.",
                     CURRENT_FUNCTION);
    }
  }
}

void CDriver::Solver_Preprocessing(CSolver ****solver_container, CGeometry ***geometry,
                                   CConfig *config, unsigned short val_iInst) {
  
  unsigned short iMGlevel;
  bool euler, ns, turbulent,
  fem_euler, fem_ns, fem_turbulent, fem_transition,
  adj_euler, adj_ns, adj_turb,
  heat_fvm,
  fem, disc_adj_fem,
<<<<<<< HEAD
  spalart_allmaras, neg_spalart_allmaras, menter_sst, zetaf_ke, transition,
  template_solver, disc_adj, disc_adj_turb,
=======
  spalart_allmaras, neg_spalart_allmaras, menter_sst, transition,
  template_solver, disc_adj, disc_adj_turb, disc_adj_heat,
  fem_dg_flow, fem_dg_shock_persson,
>>>>>>> 284b2a5b
  e_spalart_allmaras, comp_spalart_allmaras, e_comp_spalart_allmaras;
  
  /*--- Count the number of DOFs per solution point. ---*/
  
  DOFsPerPoint = 0;
  
  /*--- Initialize some useful booleans ---*/

  euler            = false;  ns              = false;  turbulent     = false;
  fem_euler        = false;  fem_ns          = false;  fem_turbulent = false;
  adj_euler        = false;  adj_ns          = false;  adj_turb      = false;
  spalart_allmaras = false;  menter_sst      = false;  disc_adj_turb = false;
<<<<<<< HEAD
  zetaf_ke         = false;
  poisson          = false;  neg_spalart_allmaras = false;
  wave             = false;	 disc_adj         = false;
=======
  neg_spalart_allmaras = false;
  disc_adj         = false;
>>>>>>> 284b2a5b
  fem              = false;  disc_adj_fem     = false;
  heat_fvm         = false;  disc_adj_heat    = false;
  transition       = false;  fem_transition   = false;
  template_solver  = false;
  fem_dg_flow      = false;  fem_dg_shock_persson = false;
  e_spalart_allmaras = false; comp_spalart_allmaras = false; e_comp_spalart_allmaras = false;
  
  bool compressible   = (config->GetKind_Regime() == COMPRESSIBLE);
  bool incompressible = (config->GetKind_Regime() == INCOMPRESSIBLE);

  /*--- Assign booleans ---*/
  
  switch (config->GetKind_Solver()) {
    case TEMPLATE_SOLVER: template_solver = true; break;
    case EULER : euler = true; break;
    case NAVIER_STOKES: ns = true; heat_fvm = config->GetWeakly_Coupled_Heat(); break;
    case RANS : ns = true; turbulent = true; if (config->GetKind_Trans_Model() == LM) transition = true; heat_fvm = config->GetWeakly_Coupled_Heat(); break;
    case FEM_EULER : fem_euler = true; break;
    case FEM_NAVIER_STOKES: fem_ns = true; break;
    case FEM_RANS : fem_ns = true; fem_turbulent = true; if(config->GetKind_Trans_Model() == LM) fem_transition = true; break;
    case FEM_LES : fem_ns = true; break;
    case HEAT_EQUATION_FVM: heat_fvm = true; break;
    case FEM_ELASTICITY: fem = true; break;
    case ADJ_EULER : euler = true; adj_euler = true; break;
    case ADJ_NAVIER_STOKES : ns = true; turbulent = (config->GetKind_Turb_Model() != NONE); adj_ns = true; break;
    case ADJ_RANS : ns = true; turbulent = true; adj_ns = true; adj_turb = (!config->GetFrozen_Visc_Cont()); break;
    case DISC_ADJ_EULER: euler = true; disc_adj = true; break;
    case DISC_ADJ_NAVIER_STOKES: ns = true; disc_adj = true; heat_fvm = config->GetWeakly_Coupled_Heat(); break;
    case DISC_ADJ_RANS: ns = true; turbulent = true; disc_adj = true; disc_adj_turb = (!config->GetFrozen_Visc_Disc()); heat_fvm = config->GetWeakly_Coupled_Heat(); break;
    case DISC_ADJ_FEM_EULER: fem_euler = true; disc_adj = true; break;
    case DISC_ADJ_FEM_NS: fem_ns = true; disc_adj = true; break;
    case DISC_ADJ_FEM_RANS: fem_ns = true; fem_turbulent = true; disc_adj = true; if(config->GetKind_Trans_Model() == LM) fem_transition = true; break;
    case DISC_ADJ_FEM: fem = true; disc_adj_fem = true; break;
    case DISC_ADJ_HEAT: heat_fvm = true; disc_adj_heat = true; break;
  }
  
  /*--- Determine the kind of FEM solver used for the flow. ---*/

  switch( config->GetKind_FEM_Flow() ) {
    case DG: fem_dg_flow = true; break;
  }

  /*--- Determine the kind of shock capturing method for FEM DG solver. ---*/

  switch( config->GetKind_FEM_DG_Shock() ) {
    case PERSSON: fem_dg_shock_persson = true; break;
  }

  /*--- Assign turbulence model booleans ---*/
<<<<<<< HEAD
  
  if (turbulent) {
=======

  if (turbulent || fem_turbulent)
>>>>>>> 284b2a5b
    switch (config->GetKind_Turb_Model()) {
      case SA:     spalart_allmaras = true;     break;
      case SA_NEG: neg_spalart_allmaras = true; break;
      case SST:    menter_sst = true;           break;
      case SA_E:   e_spalart_allmaras = true;   break;
      case SA_COMP: comp_spalart_allmaras = true; break;
      case SA_E_COMP: e_comp_spalart_allmaras = true; break;
      case KE:     zetaf_ke = true;             break;
      default: SU2_MPI::Error("Specified turbulence model unavailable or none selected", CURRENT_FUNCTION); break;
    }
  }
  const bool model_split_hybrid = (config->GetKind_HybridRANSLES() == MODEL_SPLIT);

  /*--- Creation of the hybrid mediator class ---*/ 
  
<<<<<<< HEAD
  if (model_split_hybrid) {
    /*--- Only one hybrid model can be used for all zones ---*/
    switch (config->GetKind_HybridRANSLES_Testing()) {
      case RANS_ONLY:
        hybrid_mediator = new CHybrid_Dummy_Mediator(nDim, config);
        break;
      case FULL_HYBRID_RANS_LES:
        hybrid_mediator = new CHybrid_Mediator(nDim, config, config->GetHybrid_Const_FileName());
        break;
    }

    /*--- Add a fluctuating stress model to the hybrid mediator ---*/

    CFluctuatingStress* fluct_stress;
    switch (config->GetKind_Hybrid_SGET_Model()) {
      case NONE: fluct_stress = new CNoStressModel(nDim); break;
      case M43_MODEL: fluct_stress = new CM43Model(nDim, config); break;
    }
    hybrid_mediator->SetFluctuatingStress(fluct_stress);

    /*--- Add a forcing model to the hybrid mediator ---*/
    CHybridForcingAbstractBase* forcing = new CHybridForcingTG0(geometry[0], config);
    hybrid_mediator->SetForcingModel(forcing);
  }

  /*--- Definition of the Class for the solution: solver_container[DOMAIN][MESH_LEVEL][EQUATION]. Note that euler, ns
=======
  /*--- Definition of the Class for the solution: solver_container[DOMAIN][INSTANCE][MESH_LEVEL][EQUATION]. Note that euler, ns
>>>>>>> 284b2a5b
   and potential are incompatible, they use the same position in sol container ---*/

  for (iMGlevel = 0; iMGlevel <= config->GetnMGLevels(); iMGlevel++) {
    
    /*--- Allocate solution for a template problem ---*/
    
    if (template_solver) {
      solver_container[val_iInst][iMGlevel][TEMPLATE_SOL] = new CTemplateSolver(geometry[val_iInst][iMGlevel], config);
      if (iMGlevel == MESH_0) DOFsPerPoint += solver_container[val_iInst][iMGlevel][TEMPLATE_SOL]->GetnVar();
    }
    
    /*--- Allocate solution for direct problem, and run the preprocessing and postprocessing ---*/
    
    if (euler) {
      if (compressible) {
        solver_container[val_iInst][iMGlevel][FLOW_SOL] = new CEulerSolver(geometry[val_iInst][iMGlevel], config, iMGlevel);
        solver_container[val_iInst][iMGlevel][FLOW_SOL]->Preprocessing(geometry[val_iInst][iMGlevel], solver_container[val_iInst][iMGlevel], config, iMGlevel, NO_RK_ITER, RUNTIME_FLOW_SYS, false);
      }
      if (incompressible) {
        solver_container[val_iInst][iMGlevel][FLOW_SOL] = new CIncEulerSolver(geometry[val_iInst][iMGlevel], config, iMGlevel);
        solver_container[val_iInst][iMGlevel][FLOW_SOL]->Preprocessing(geometry[val_iInst][iMGlevel], solver_container[val_iInst][iMGlevel], config, iMGlevel, NO_RK_ITER, RUNTIME_FLOW_SYS, false);
      }
      if (iMGlevel == MESH_0) DOFsPerPoint += solver_container[val_iInst][iMGlevel][FLOW_SOL]->GetnVar();
    }
    if (ns) {
      if (compressible) {
<<<<<<< HEAD
        solver_container[iMGlevel][FLOW_SOL] = new CNSSolver(geometry[iMGlevel], config, iMGlevel);
        if (model_split_hybrid)
          solver_container[iMGlevel][FLOW_SOL]->AddHybridMediator(hybrid_mediator);
=======
        solver_container[val_iInst][iMGlevel][FLOW_SOL] = new CNSSolver(geometry[val_iInst][iMGlevel], config, iMGlevel);
>>>>>>> 284b2a5b
      }
      if (incompressible) {
        solver_container[val_iInst][iMGlevel][FLOW_SOL] = new CIncNSSolver(geometry[val_iInst][iMGlevel], config, iMGlevel);
      }
      if (iMGlevel == MESH_0) DOFsPerPoint += solver_container[val_iInst][iMGlevel][FLOW_SOL]->GetnVar();
    }
    if (turbulent) {
      if (spalart_allmaras || e_spalart_allmaras || comp_spalart_allmaras || e_comp_spalart_allmaras || neg_spalart_allmaras) {
        solver_container[val_iInst][iMGlevel][TURB_SOL] = new CTurbSASolver(geometry[val_iInst][iMGlevel], config, iMGlevel, solver_container[val_iInst][iMGlevel][FLOW_SOL]->GetFluidModel() );
        solver_container[val_iInst][iMGlevel][FLOW_SOL]->Preprocessing(geometry[val_iInst][iMGlevel], solver_container[val_iInst][iMGlevel], config, iMGlevel, NO_RK_ITER, RUNTIME_FLOW_SYS, false);
        solver_container[val_iInst][iMGlevel][TURB_SOL]->Postprocessing(geometry[val_iInst][iMGlevel], solver_container[val_iInst][iMGlevel], config, iMGlevel);
      }
      else if (menter_sst) {
        solver_container[val_iInst][iMGlevel][TURB_SOL] = new CTurbSSTSolver(geometry[val_iInst][iMGlevel], config, iMGlevel);
        solver_container[val_iInst][iMGlevel][FLOW_SOL]->Preprocessing(geometry[val_iInst][iMGlevel], solver_container[val_iInst][iMGlevel], config, iMGlevel, NO_RK_ITER, RUNTIME_FLOW_SYS, false);
        solver_container[val_iInst][iMGlevel][TURB_SOL]->Postprocessing(geometry[val_iInst][iMGlevel], solver_container[val_iInst][iMGlevel], config, iMGlevel);
        solver_container[val_iInst][iMGlevel][FLOW_SOL]->Preprocessing(geometry[val_iInst][iMGlevel], solver_container[val_iInst][iMGlevel], config, iMGlevel, NO_RK_ITER, RUNTIME_FLOW_SYS, false);
      }
      if (iMGlevel == MESH_0) DOFsPerPoint += solver_container[val_iInst][iMGlevel][TURB_SOL]->GetnVar();
      if (transition) {
        solver_container[val_iInst][iMGlevel][TRANS_SOL] = new CTransLMSolver(geometry[val_iInst][iMGlevel], config, iMGlevel);
        if (iMGlevel == MESH_0) DOFsPerPoint += solver_container[val_iInst][iMGlevel][TRANS_SOL]->GetnVar();
      }
    }
    if (fem_euler) {
      if( fem_dg_flow ) {
        if( fem_dg_shock_persson ) {
          solver_container[val_iInst][iMGlevel][FLOW_SOL] = new CFEM_DG_NSSolver(geometry[val_iInst][iMGlevel], config, iMGlevel);
        }
        else {
          solver_container[val_iInst][iMGlevel][FLOW_SOL] = new CFEM_DG_EulerSolver(geometry[val_iInst][iMGlevel], config, iMGlevel);
        }
      }
    }
    if (fem_ns) {
      if( fem_dg_flow )
        solver_container[val_iInst][iMGlevel][FLOW_SOL] = new CFEM_DG_NSSolver(geometry[val_iInst][iMGlevel], config, iMGlevel);
    }
    if (fem_turbulent) {
      SU2_MPI::Error("Finite element turbulence model not yet implemented.", CURRENT_FUNCTION);

      if(fem_transition)
        SU2_MPI::Error("Finite element transition model not yet implemented.", CURRENT_FUNCTION);
    }
    if (heat_fvm) {
      solver_container[val_iInst][iMGlevel][HEAT_SOL] = new CHeatSolverFVM(geometry[val_iInst][iMGlevel], config, iMGlevel);
      if (iMGlevel == MESH_0) DOFsPerPoint += solver_container[val_iInst][iMGlevel][HEAT_SOL]->GetnVar();
    }
    if (fem) {
      solver_container[val_iInst][iMGlevel][FEA_SOL] = new CFEASolver(geometry[val_iInst][iMGlevel], config);
      if (iMGlevel == MESH_0) DOFsPerPoint += solver_container[val_iInst][iMGlevel][FEA_SOL]->GetnVar();
    }
    
    /*--- Allocate solution for adjoint problem ---*/
    
    if (adj_euler) {
      if (compressible) {
        solver_container[val_iInst][iMGlevel][ADJFLOW_SOL] = new CAdjEulerSolver(geometry[val_iInst][iMGlevel], config, iMGlevel);
      }
      if (incompressible) {
        SU2_MPI::Error("Continuous adjoint for the incompressible solver is not currently available.", CURRENT_FUNCTION);
      }
      if (iMGlevel == MESH_0) DOFsPerPoint += solver_container[val_iInst][iMGlevel][ADJFLOW_SOL]->GetnVar();
    }
    if (adj_ns) {
      if (compressible) {
        solver_container[val_iInst][iMGlevel][ADJFLOW_SOL] = new CAdjNSSolver(geometry[val_iInst][iMGlevel], config, iMGlevel);
      }
      if (incompressible) {
        SU2_MPI::Error("Continuous adjoint for the incompressible solver is not currently available.", CURRENT_FUNCTION);
      }
      if (iMGlevel == MESH_0) DOFsPerPoint += solver_container[val_iInst][iMGlevel][ADJFLOW_SOL]->GetnVar();
    }
    if (adj_turb) {
      solver_container[val_iInst][iMGlevel][ADJTURB_SOL] = new CAdjTurbSolver(geometry[val_iInst][iMGlevel], config, iMGlevel);
      if (iMGlevel == MESH_0) DOFsPerPoint += solver_container[val_iInst][iMGlevel][ADJTURB_SOL]->GetnVar();
    }
     
    if (disc_adj) {
      solver_container[val_iInst][iMGlevel][ADJFLOW_SOL] = new CDiscAdjSolver(geometry[val_iInst][iMGlevel], config, solver_container[val_iInst][iMGlevel][FLOW_SOL], RUNTIME_FLOW_SYS, iMGlevel);
      if (iMGlevel == MESH_0) DOFsPerPoint += solver_container[val_iInst][iMGlevel][ADJFLOW_SOL]->GetnVar();
      if (disc_adj_turb) {
        solver_container[val_iInst][iMGlevel][ADJTURB_SOL] = new CDiscAdjSolver(geometry[val_iInst][iMGlevel], config, solver_container[val_iInst][iMGlevel][TURB_SOL], RUNTIME_TURB_SYS, iMGlevel);
        if (iMGlevel == MESH_0) DOFsPerPoint += solver_container[val_iInst][iMGlevel][ADJTURB_SOL]->GetnVar();
      }
      if (heat_fvm) {
        solver_container[val_iInst][iMGlevel][ADJHEAT_SOL] = new CDiscAdjSolver(geometry[val_iInst][iMGlevel], config, solver_container[val_iInst][iMGlevel][HEAT_SOL], RUNTIME_HEAT_SYS, iMGlevel);
        if (iMGlevel == MESH_0) DOFsPerPoint += solver_container[val_iInst][iMGlevel][ADJHEAT_SOL]->GetnVar();
      }
    }
    
    if (disc_adj_fem) {
      solver_container[val_iInst][iMGlevel][ADJFEA_SOL] = new CDiscAdjFEASolver(geometry[val_iInst][iMGlevel], config, solver_container[val_iInst][iMGlevel][FEA_SOL], RUNTIME_FEA_SYS, iMGlevel);
      if (iMGlevel == MESH_0) DOFsPerPoint += solver_container[val_iInst][iMGlevel][ADJFEA_SOL]->GetnVar();
    }

    if (disc_adj_heat) {
      solver_container[val_iInst][iMGlevel][ADJHEAT_SOL] = new CDiscAdjSolver(geometry[val_iInst][iMGlevel], config, solver_container[val_iInst][iMGlevel][HEAT_SOL], RUNTIME_HEAT_SYS, iMGlevel);
      if (iMGlevel == MESH_0) DOFsPerPoint += solver_container[val_iInst][iMGlevel][ADJHEAT_SOL]->GetnVar();
    }
  }


  /*--- Check for restarts and use the LoadRestart() routines. ---*/

  bool update_geo = true;
  if (config->GetFSI_Simulation()) update_geo = false;

  Solver_Restart(solver_container, geometry, config, update_geo, val_iInst);

  /*--- Set up any necessary inlet profiles ---*/

  Inlet_Preprocessing(solver_container[val_iInst], geometry[val_iInst], config);

}

void CDriver::Inlet_Preprocessing(CSolver ***solver_container, CGeometry **geometry,
                                  CConfig *config) {

  bool euler, ns, turbulent,
  adj_euler, adj_ns, adj_turb,
  heat,
  fem,
  template_solver, disc_adj, disc_adj_fem, disc_adj_turb;
  int val_iter = 0;
  unsigned short iMesh;

  /*--- Initialize some useful booleans ---*/

  euler            = false;  ns              = false;  turbulent = false;
  adj_euler        = false;  adj_ns          = false;  adj_turb  = false;
  disc_adj         = false;
  fem              = false;  disc_adj_fem     = false;
  heat             = false;  disc_adj_turb    = false;
  template_solver  = false;

  /*--- Adjust iteration number for unsteady restarts. ---*/

  bool dual_time = ((config->GetUnsteady_Simulation() == DT_STEPPING_1ST) ||
                    (config->GetUnsteady_Simulation() == DT_STEPPING_2ND));
  bool time_stepping = config->GetUnsteady_Simulation() == TIME_STEPPING;
  bool adjoint = (config->GetDiscrete_Adjoint() || config->GetContinuous_Adjoint());

  if (dual_time) {
    if (adjoint) val_iter = SU2_TYPE::Int(config->GetUnst_AdjointIter())-1;
    else if (config->GetUnsteady_Simulation() == DT_STEPPING_1ST)
      val_iter = SU2_TYPE::Int(config->GetUnst_RestartIter())-1;
    else val_iter = SU2_TYPE::Int(config->GetUnst_RestartIter())-2;
  }

  if (time_stepping) {
    if (adjoint) val_iter = SU2_TYPE::Int(config->GetUnst_AdjointIter())-1;
    else val_iter = SU2_TYPE::Int(config->GetUnst_RestartIter())-1;
  }

  /*--- Assign booleans ---*/

  switch (config->GetKind_Solver()) {
    case TEMPLATE_SOLVER: template_solver = true; break;
    case EULER : euler = true; break;
    case NAVIER_STOKES: ns = true; break;
    case RANS : ns = true; turbulent = true; break;
    case HEAT_EQUATION_FVM: heat = true; break;
    case FEM_ELASTICITY: fem = true; break;
    case ADJ_EULER : euler = true; adj_euler = true; break;
    case ADJ_NAVIER_STOKES : ns = true; turbulent = (config->GetKind_Turb_Model() != NONE); adj_ns = true; break;
    case ADJ_RANS : ns = true; turbulent = true; adj_ns = true; adj_turb = (!config->GetFrozen_Visc_Cont()); break;
    case DISC_ADJ_EULER: euler = true; disc_adj = true; break;
    case DISC_ADJ_NAVIER_STOKES: ns = true; disc_adj = true; break;
    case DISC_ADJ_RANS: ns = true; turbulent = true; disc_adj = true; disc_adj_turb = (!config->GetFrozen_Visc_Disc()); break;
    case DISC_ADJ_FEM: fem = true; disc_adj_fem = true; break;
  }


  /*--- Load inlet profile files for any of the active solver containers. 
   Note that these routines fill the fine grid data structures for the markers
   and restrict values down to all coarser MG levels. ---*/

  if (config->GetInlet_Profile_From_File()) {

    /*--- Use LoadInletProfile() routines for the particular solver. ---*/

    if (rank == MASTER_NODE) {
      cout << endl;
      cout << "Reading inlet profile from file: ";
      cout << config->GetInlet_FileName() << endl;
    }
<<<<<<< HEAD
    if (turbulent) {

      if (spalart_allmaras || e_spalart_allmaras || comp_spalart_allmaras || e_comp_spalart_allmaras || neg_spalart_allmaras) {
        solver_container[iMGlevel][TURB_SOL] = new CTurbSASolver(geometry[iMGlevel], config, iMGlevel, solver_container[iMGlevel][FLOW_SOL]->GetFluidModel() );
        solver_container[iMGlevel][TURB_SOL]->AddHybridMediator(hybrid_mediator);
        solver_container[iMGlevel][FLOW_SOL]->Preprocessing(geometry[iMGlevel], solver_container[iMGlevel], config, iMGlevel, NO_RK_ITER, RUNTIME_FLOW_SYS, false);
        solver_container[iMGlevel][TURB_SOL]->Postprocessing(geometry[iMGlevel], solver_container[iMGlevel], config, iMGlevel);
      }
      else if (menter_sst) {
        solver_container[iMGlevel][TURB_SOL] = new CTurbSSTSolver(geometry[iMGlevel], config, iMGlevel);
        solver_container[iMGlevel][TURB_SOL]->AddHybridMediator(hybrid_mediator);
        solver_container[iMGlevel][FLOW_SOL]->Preprocessing(geometry[iMGlevel], solver_container[iMGlevel], config, iMGlevel, NO_RK_ITER, RUNTIME_FLOW_SYS, false);
        solver_container[iMGlevel][TURB_SOL]->Postprocessing(geometry[iMGlevel], solver_container[iMGlevel], config, iMGlevel);
      }
      else if (zetaf_ke) {
        solver_container[iMGlevel][TURB_SOL] = new CTurbKESolver(geometry[iMGlevel], config, iMGlevel);
        solver_container[iMGlevel][TURB_SOL]->AddHybridMediator(hybrid_mediator);
        solver_container[iMGlevel][FLOW_SOL]->Preprocessing(geometry[iMGlevel], solver_container[iMGlevel], config, iMGlevel, NO_RK_ITER, RUNTIME_FLOW_SYS, false);
        solver_container[iMGlevel][TURB_SOL]->Postprocessing(geometry[iMGlevel], solver_container[iMGlevel], config, iMGlevel);
      }
      if (transition) {
        solver_container[iMGlevel][TRANS_SOL] = new CTransLMSolver(geometry[iMGlevel], config, iMGlevel);
      }
=======

    bool no_profile = false;

    if (euler || ns || adj_euler || adj_ns || disc_adj) {
      solver_container[MESH_0][FLOW_SOL]->LoadInletProfile(geometry, solver_container, config, val_iter, FLOW_SOL, INLET_FLOW);
>>>>>>> 284b2a5b
    }
    if (turbulent || adj_turb || disc_adj_turb) {
      solver_container[MESH_0][TURB_SOL]->LoadInletProfile(geometry, solver_container, config, val_iter, TURB_SOL, INLET_FLOW);
    }

    if (template_solver) {
      no_profile = true;
    }
    if (heat) {
      no_profile = true;
    }
    if (fem) {
      no_profile = true;
    }
    if (disc_adj_fem) {
      no_profile = true;
    }

    /*--- Exit if profiles were requested for a solver that is not available. ---*/

    if (no_profile) {
      SU2_MPI::Error(string("Inlet profile specification via file (C++) has not been \n") +
                     string("implemented yet for this solver.\n") +
                     string("Please set SPECIFIED_INLET_PROFILE= NO and try again."), CURRENT_FUNCTION);
    }
<<<<<<< HEAD
  }
=======
>>>>>>> 284b2a5b

  } else {

    /*--- Uniform inlets or python-customized inlets ---*/

    /* --- Initialize quantities for inlet boundary
     * This routine does not check if they python wrapper is being used to
     * set custom boundary conditions.  This is intentional; the
     * default values for python custom BCs are initialized with the default
     * values specified in the config (avoiding non physical values) --- */

<<<<<<< HEAD
  /*--- Initialize the averages ---*/

  if (!config->GetRestart() && !config->GetRestart_Flow() &&
      config->GetKind_Averaging() != NO_AVERAGING) {
    for (iMGlevel = 0; iMGlevel <= config->GetnMGLevels(); iMGlevel++) {
      solver_container[iMGlevel][FLOW_SOL]->InitAverages();
      if (turbulent) {
        solver_container[iMGlevel][TURB_SOL]->InitAverages();
      }
    }
  }


=======
    for (iMesh = 0; iMesh <= config->GetnMGLevels(); iMesh++) {
      for(unsigned short iMarker=0; iMarker < config->GetnMarker_All(); iMarker++) {
        if (euler || ns || adj_euler || adj_ns || disc_adj)
          solver_container[iMesh][FLOW_SOL]->SetUniformInlet(config, iMarker);
        if (turbulent)
          solver_container[iMesh][TURB_SOL]->SetUniformInlet(config, iMarker);
      }
    }
    
  }
  
>>>>>>> 284b2a5b
}

void CDriver::Solver_Restart(CSolver ****solver_container, CGeometry ***geometry,
                             CConfig *config, bool update_geo, unsigned short val_iInst) {

  bool euler, ns, turbulent,
  adj_euler, adj_ns, adj_turb,
  heat_fvm, fem, fem_euler, fem_ns, fem_dg_flow,
  template_solver, disc_adj, disc_adj_fem, disc_adj_turb, disc_adj_heat;
  int val_iter = 0;

  /*--- Initialize some useful booleans ---*/

  euler            = false;  ns           = false;  turbulent   = false;
  adj_euler        = false;  adj_ns       = false;  adj_turb    = false;
  fem_euler        = false;  fem_ns       = false;  fem_dg_flow = false;
  disc_adj         = false;
  fem              = false;  disc_adj_fem     = false;
  disc_adj_turb    = false;
  heat_fvm         = false;  disc_adj_heat    = false;
  template_solver  = false;

  /*--- Check for restarts and use the LoadRestart() routines. ---*/

  bool restart      = config->GetRestart();
  bool restart_flow = config->GetRestart_Flow();
  bool no_restart   = false;

  /*--- Adjust iteration number for unsteady restarts. ---*/

  bool dual_time = ((config->GetUnsteady_Simulation() == DT_STEPPING_1ST) ||
                    (config->GetUnsteady_Simulation() == DT_STEPPING_2ND));
  bool time_stepping = config->GetUnsteady_Simulation() == TIME_STEPPING;
  bool adjoint = (config->GetDiscrete_Adjoint() || config->GetContinuous_Adjoint());
  bool dynamic = (config->GetDynamic_Analysis() == DYNAMIC); // Dynamic simulation (FSI).

  if (dual_time) {
    if (adjoint) val_iter = SU2_TYPE::Int(config->GetUnst_AdjointIter())-1;
    else if (config->GetUnsteady_Simulation() == DT_STEPPING_1ST)
      val_iter = SU2_TYPE::Int(config->GetUnst_RestartIter())-1;
    else val_iter = SU2_TYPE::Int(config->GetUnst_RestartIter())-2;
  }

  if (time_stepping) {
    if (adjoint) val_iter = SU2_TYPE::Int(config->GetUnst_AdjointIter())-1;
    else val_iter = SU2_TYPE::Int(config->GetUnst_RestartIter())-1;
  }

  /*--- Assign booleans ---*/

  switch (config->GetKind_Solver()) {
    case TEMPLATE_SOLVER: template_solver = true; break;
    case EULER : euler = true; break;
    case NAVIER_STOKES: ns = true; heat_fvm = config->GetWeakly_Coupled_Heat(); break;
    case RANS : ns = true; turbulent = true; heat_fvm = config->GetWeakly_Coupled_Heat(); break;
    case FEM_EULER : fem_euler = true; break;
    case FEM_NAVIER_STOKES: fem_ns = true; break;
    case FEM_RANS : fem_ns = true; break;
    case FEM_LES : fem_ns = true; break;
    case HEAT_EQUATION_FVM: heat_fvm = true; break;
    case FEM_ELASTICITY: fem = true; break;
    case ADJ_EULER : euler = true; adj_euler = true; break;
    case ADJ_NAVIER_STOKES : ns = true; turbulent = (config->GetKind_Turb_Model() != NONE); adj_ns = true; break;
    case ADJ_RANS : ns = true; turbulent = true; adj_ns = true; adj_turb = (!config->GetFrozen_Visc_Cont()); break;
    case DISC_ADJ_EULER: euler = true; disc_adj = true; break;
    case DISC_ADJ_NAVIER_STOKES: ns = true; disc_adj = true; heat_fvm = config->GetWeakly_Coupled_Heat(); break;
    case DISC_ADJ_RANS: ns = true; turbulent = true; disc_adj = true; disc_adj_turb = (!config->GetFrozen_Visc_Disc()); heat_fvm = config->GetWeakly_Coupled_Heat(); break;
    case DISC_ADJ_FEM_EULER: fem_euler = true; disc_adj = true; break;
    case DISC_ADJ_FEM_NS: fem_ns = true; disc_adj = true; break;
    case DISC_ADJ_FEM_RANS: fem_ns = true; turbulent = true; disc_adj = true; disc_adj_turb = (!config->GetFrozen_Visc_Disc()); break;
    case DISC_ADJ_FEM: fem = true; disc_adj_fem = true; break;
    case DISC_ADJ_HEAT: heat_fvm = true; disc_adj_heat = true; break;

  }

  /*--- Determine the kind of FEM solver used for the flow. ---*/

  switch( config->GetKind_FEM_Flow() ) {
    case DG: fem_dg_flow = true; break;
  }

  /*--- Load restarts for any of the active solver containers. Note that
   these restart routines fill the fine grid and interpolate to all MG levels. ---*/

  if (restart || restart_flow) {
    if (euler || ns) {
      solver_container[val_iInst][MESH_0][FLOW_SOL]->LoadRestart(geometry[val_iInst], solver_container[val_iInst], config, val_iter, update_geo);
    }
    if (turbulent) {
      solver_container[val_iInst][MESH_0][TURB_SOL]->LoadRestart(geometry[val_iInst], solver_container[val_iInst], config, val_iter, update_geo);
    }
    if (fem) {
      if (dynamic) val_iter = SU2_TYPE::Int(config->GetDyn_RestartIter())-1;
      solver_container[val_iInst][MESH_0][FEA_SOL]->LoadRestart(geometry[val_iInst], solver_container[val_iInst], config, val_iter, update_geo);
    }
    if (fem_euler || fem_ns) {
      if (fem_dg_flow)
        solver_container[val_iInst][MESH_0][FLOW_SOL]->LoadRestart(geometry[val_iInst], solver_container[val_iInst], config, val_iter, update_geo);
    }
    if (heat_fvm) {
      solver_container[val_iInst][MESH_0][HEAT_SOL]->LoadRestart(geometry[val_iInst], solver_container[val_iInst], config, val_iter, update_geo);
    }
  }

  if (restart) {
    if (template_solver) {
      no_restart = true;
    }
    if (heat_fvm) {
      solver_container[val_iInst][MESH_0][HEAT_SOL]->LoadRestart(geometry[val_iInst], solver_container[val_iInst], config, val_iter, update_geo);
    }
    if (adj_euler || adj_ns) {
      solver_container[val_iInst][MESH_0][ADJFLOW_SOL]->LoadRestart(geometry[val_iInst], solver_container[val_iInst], config, val_iter, update_geo);
    }
    if (adj_turb) {
      no_restart = true;
    }
    if (disc_adj) {
      solver_container[val_iInst][MESH_0][ADJFLOW_SOL]->LoadRestart(geometry[val_iInst], solver_container[val_iInst], config, val_iter, update_geo);
      if (disc_adj_turb)
        solver_container[val_iInst][MESH_0][ADJTURB_SOL]->LoadRestart(geometry[val_iInst], solver_container[val_iInst], config, val_iter, update_geo);
      if (disc_adj_heat)
        solver_container[val_iInst][MESH_0][ADJHEAT_SOL]->LoadRestart(geometry[val_iInst], solver_container[val_iInst], config, val_iter, update_geo);
    }
    if (disc_adj_fem) {
        if (dynamic) val_iter = SU2_TYPE::Int(config->GetDyn_RestartIter())-1;
        solver_container[val_iInst][MESH_0][ADJFEA_SOL]->LoadRestart(geometry[val_iInst], solver_container[val_iInst], config, val_iter, update_geo);
    }
    if (disc_adj_heat) {
      solver_container[val_iInst][MESH_0][ADJHEAT_SOL]->LoadRestart(geometry[val_iInst], solver_container[val_iInst], config, val_iter, update_geo);
    }
  }

  /*--- Exit if a restart was requested for a solver that is not available. ---*/

  if (no_restart) {
    SU2_MPI::Error(string("A restart capability has not been implemented yet for this solver.\n") +
                   string("Please set RESTART_SOL= NO and try again."), CURRENT_FUNCTION);
  }

  /*--- Think about calls to pre / post-processing here, plus realizability checks. ---*/
  

}

void CDriver::Solver_Postprocessing(CSolver ****solver_container, CGeometry **geometry,
                                    CConfig *config, unsigned short val_iInst) {
  unsigned short iMGlevel;
  bool euler, ns, turbulent,
  adj_euler, adj_ns, adj_turb,
<<<<<<< HEAD
  poisson, wave, heat, heat_fvm, fem,
  spalart_allmaras, neg_spalart_allmaras, menter_sst, zetaf_ke, transition,
  template_solver, disc_adj, disc_adj_turb, disc_adj_fem,
=======
  heat_fvm, fem,
  spalart_allmaras, neg_spalart_allmaras, menter_sst, transition,
  template_solver, disc_adj, disc_adj_turb, disc_adj_fem, disc_adj_heat,
>>>>>>> 284b2a5b
  e_spalart_allmaras, comp_spalart_allmaras, e_comp_spalart_allmaras;

  /*--- Initialize some useful booleans ---*/
  
  euler            = false;  ns              = false;  turbulent = false;
  adj_euler        = false;  adj_ns          = false;  adj_turb  = false;
  spalart_allmaras = false;  menter_sst      = false;  disc_adj_turb = false;
<<<<<<< HEAD
  zetaf_ke         = false;
  poisson          = false;  neg_spalart_allmaras = false;
  wave             = false;  disc_adj        = false;
=======
  neg_spalart_allmaras = false;
  disc_adj        = false;
>>>>>>> 284b2a5b
  fem              = false;  disc_adj_fem    = false;
  heat_fvm        = false;   disc_adj_heat   = false;
  transition       = false;
  template_solver  = false;
  e_spalart_allmaras = false; comp_spalart_allmaras = false; e_comp_spalart_allmaras = false;

  /*--- Assign booleans ---*/
  
  switch (config->GetKind_Solver()) {
    case TEMPLATE_SOLVER: template_solver = true; break;
    case EULER : euler = true; break;
    case NAVIER_STOKES: ns = true; heat_fvm = config->GetWeakly_Coupled_Heat(); break;
    case RANS : ns = true; turbulent = true; if (config->GetKind_Trans_Model() == LM) transition = true; heat_fvm = config->GetWeakly_Coupled_Heat(); break;
    case FEM_EULER : euler = true; break;
    case FEM_NAVIER_STOKES:
    case FEM_LES: ns = true; break;
    case FEM_RANS: ns = true; turbulent = true; if (config->GetKind_Trans_Model() == LM) transition = true; break;
    case HEAT_EQUATION_FVM: heat_fvm = true; break;
    case FEM_ELASTICITY: fem = true; break;
    case ADJ_EULER : euler = true; adj_euler = true; break;
    case ADJ_NAVIER_STOKES : ns = true; turbulent = (config->GetKind_Turb_Model() != NONE); adj_ns = true; break;
    case ADJ_RANS : ns = true; turbulent = true; adj_ns = true; adj_turb = (!config->GetFrozen_Visc_Cont()); break;
    case DISC_ADJ_EULER: euler = true; disc_adj = true; break;
    case DISC_ADJ_NAVIER_STOKES: ns = true; disc_adj = true; heat_fvm = config->GetWeakly_Coupled_Heat(); break;
    case DISC_ADJ_RANS: ns = true; turbulent = true; disc_adj = true; disc_adj_turb = (!config->GetFrozen_Visc_Disc()); heat_fvm = config->GetWeakly_Coupled_Heat(); break;
    case DISC_ADJ_FEM_EULER: euler = true; disc_adj = true; break;
    case DISC_ADJ_FEM_NS: ns = true; disc_adj = true; break;
    case DISC_ADJ_FEM_RANS: ns = true; turbulent = true; disc_adj = true; disc_adj_turb = (!config->GetFrozen_Visc_Disc()); break;
    case DISC_ADJ_FEM: fem = true; disc_adj_fem = true; break;
    case DISC_ADJ_HEAT: heat_fvm = true; disc_adj_heat = true; break;
  }
  
  /*--- Assign turbulence model booleans ---*/
  
  if (turbulent) {
    switch (config->GetKind_Turb_Model()) {
    case SA:     spalart_allmaras = true;     break;
    case SA_NEG: neg_spalart_allmaras = true; break;
    case SST:    menter_sst = true;           break;
    case SA_E: e_spalart_allmaras = true; break;
    case SA_COMP: comp_spalart_allmaras = true; break;
    case SA_E_COMP: e_comp_spalart_allmaras = true; break;
    case KE:     zetaf_ke = true;             break;
    }
  }
  
  /*--- Definition of the Class for the solution: solver_container[DOMAIN][MESH_LEVEL][EQUATION]. Note that euler, ns
   and potential are incompatible, they use the same position in sol container ---*/
  
  for (iMGlevel = 0; iMGlevel <= config->GetnMGLevels(); iMGlevel++) {
    
    /*--- DeAllocate solution for a template problem ---*/
    
    if (template_solver) {
      delete solver_container[val_iInst][iMGlevel][TEMPLATE_SOL];
    }

    /*--- DeAllocate solution for adjoint problem ---*/
    
    if (adj_euler || adj_ns || disc_adj) {
      delete solver_container[val_iInst][iMGlevel][ADJFLOW_SOL];
      if (disc_adj_turb || adj_turb) {
        delete solver_container[val_iInst][iMGlevel][ADJTURB_SOL];
      }
      if (heat_fvm) {
        delete solver_container[val_iInst][iMGlevel][ADJHEAT_SOL];
      }
    }

    if (disc_adj_heat) {
      delete solver_container[val_iInst][iMGlevel][ADJHEAT_SOL];
    }

    /*--- DeAllocate solution for direct problem ---*/
    
    if (euler || ns) {
      delete solver_container[val_iInst][iMGlevel][FLOW_SOL];
    }

    if (turbulent) {
<<<<<<< HEAD
      if (spalart_allmaras || neg_spalart_allmaras || menter_sst ||
          e_spalart_allmaras || comp_spalart_allmaras ||
          e_comp_spalart_allmaras || zetaf_ke) {
        delete solver_container[iMGlevel][TURB_SOL];
=======
      if (spalart_allmaras || neg_spalart_allmaras || menter_sst || e_spalart_allmaras || comp_spalart_allmaras || e_comp_spalart_allmaras) {
        delete solver_container[val_iInst][iMGlevel][TURB_SOL];
>>>>>>> 284b2a5b
      }
      if (transition) {
        delete solver_container[val_iInst][iMGlevel][TRANS_SOL];
      }
    }
    if (heat_fvm) {
      delete solver_container[val_iInst][iMGlevel][HEAT_SOL];
    }
    if (fem) {
      delete solver_container[val_iInst][iMGlevel][FEA_SOL];
    }
    if (disc_adj_fem) {
      delete solver_container[val_iInst][iMGlevel][ADJFEA_SOL];
    }
    
    delete [] solver_container[val_iInst][iMGlevel];
  }
  
  delete [] solver_container[val_iInst];

}

void CDriver::Integration_Preprocessing(CIntegration ***integration_container,
    CGeometry ***geometry, CConfig *config, unsigned short val_iInst) {

  bool euler, adj_euler, ns, adj_ns, turbulent, adj_turb, fem,
      fem_euler, fem_ns, fem_turbulent,
      heat_fvm, template_solver, transition, disc_adj, disc_adj_fem, disc_adj_heat;

<<<<<<< HEAD
  bool euler, adj_euler, ns, adj_ns, turbulent, adj_turb, poisson, wave, fem,
      heat, heat_fvm, template_solver, transition, disc_adj, disc_adj_fem;

=======
>>>>>>> 284b2a5b
  /*--- Initialize some useful booleans ---*/
  euler            = false; adj_euler        = false;
  ns               = false; adj_ns           = false;
  turbulent        = false; adj_turb         = false;
  disc_adj         = false;
  fem_euler        = false;
  fem_ns           = false;
  fem_turbulent    = false;
  heat_fvm         = false; disc_adj_heat    = false;
  fem 			       = false; disc_adj_fem     = false;
  transition       = false;
  template_solver  = false;

  /*--- Assign booleans ---*/
  switch (config->GetKind_Solver()) {
    case TEMPLATE_SOLVER: template_solver = true; break;
    case EULER : euler = true; break;
    case NAVIER_STOKES: ns = true;  heat_fvm = config->GetWeakly_Coupled_Heat(); break;
    case RANS : ns = true; turbulent = true; if (config->GetKind_Trans_Model() == LM) transition = true; heat_fvm = config->GetWeakly_Coupled_Heat(); break;
    case FEM_EULER : fem_euler = true; break;
    case FEM_NAVIER_STOKES: fem_ns = true; break;
    case FEM_RANS : fem_ns = true; fem_turbulent = true; break;
    case FEM_LES :  fem_ns = true; break;
    case HEAT_EQUATION_FVM: heat_fvm = true; break;
    case FEM_ELASTICITY: fem = true; break;
    case ADJ_EULER : euler = true; adj_euler = true; break;
    case ADJ_NAVIER_STOKES : ns = true; turbulent = (config->GetKind_Turb_Model() != NONE); adj_ns = true; break;
    case ADJ_RANS : ns = true; turbulent = true; adj_ns = true; adj_turb = (!config->GetFrozen_Visc_Cont()); break;
    case DISC_ADJ_EULER : euler = true; disc_adj = true; break;
    case DISC_ADJ_FEM_EULER: fem_euler = true; disc_adj = true; break;
    case DISC_ADJ_FEM_NS: fem_ns = true; disc_adj = true; break;
    case DISC_ADJ_FEM_RANS: fem_ns = true; fem_turbulent = true; disc_adj = true; break;
    case DISC_ADJ_NAVIER_STOKES: ns = true; disc_adj = true; heat_fvm = config->GetWeakly_Coupled_Heat(); break;
    case DISC_ADJ_RANS : ns = true; turbulent = true; disc_adj = true; heat_fvm = config->GetWeakly_Coupled_Heat(); break;
    case DISC_ADJ_FEM: fem = true; disc_adj_fem = true; break;
    case DISC_ADJ_HEAT: heat_fvm = true; disc_adj_heat = true; break;
  }

  /*--- Allocate solution for a template problem ---*/
  if (template_solver) integration_container[val_iInst][TEMPLATE_SOL] = new CSingleGridIntegration(config);

  /*--- Allocate solution for direct problem ---*/
  if (euler) integration_container[val_iInst][FLOW_SOL] = new CMultiGridIntegration(config);
  if (ns) integration_container[val_iInst][FLOW_SOL] = new CMultiGridIntegration(config);
  if (turbulent) integration_container[val_iInst][TURB_SOL] = new CSingleGridIntegration(config);
  if (transition) integration_container[val_iInst][TRANS_SOL] = new CSingleGridIntegration(config);
  if (heat_fvm) integration_container[val_iInst][HEAT_SOL] = new CSingleGridIntegration(config);
  if (fem) integration_container[val_iInst][FEA_SOL] = new CStructuralIntegration(config);

  /*--- Allocate integration container for finite element flow solver. ---*/

  if (fem_euler) integration_container[val_iInst][FLOW_SOL] = new CFEM_DG_Integration(config);
  if (fem_ns)    integration_container[val_iInst][FLOW_SOL] = new CFEM_DG_Integration(config);
  //if (fem_turbulent) integration_container[val_iInst][FEM_TURB_SOL] = new CSingleGridIntegration(config);

  if (fem_turbulent)
    SU2_MPI::Error("No turbulent FEM solver yet", CURRENT_FUNCTION);

  /*--- Allocate solution for adjoint problem ---*/
  if (adj_euler) integration_container[val_iInst][ADJFLOW_SOL] = new CMultiGridIntegration(config);
  if (adj_ns) integration_container[val_iInst][ADJFLOW_SOL] = new CMultiGridIntegration(config);
  if (adj_turb) integration_container[val_iInst][ADJTURB_SOL] = new CSingleGridIntegration(config);

  if (disc_adj) integration_container[val_iInst][ADJFLOW_SOL] = new CIntegration(config);
  if (disc_adj_fem) integration_container[val_iInst][ADJFEA_SOL] = new CIntegration(config);
  if (disc_adj_heat) integration_container[val_iInst][ADJHEAT_SOL] = new CIntegration(config);

}

void CDriver::Integration_Postprocessing(CIntegration ***integration_container,
    CGeometry **geometry, CConfig *config, unsigned short val_iInst) {
  bool euler, adj_euler, ns, adj_ns, turbulent, adj_turb, fem,
      fem_euler, fem_ns, fem_turbulent,
      heat_fvm, template_solver, transition, disc_adj, disc_adj_fem, disc_adj_heat;

  /*--- Initialize some useful booleans ---*/
  euler            = false; adj_euler        = false;
  ns               = false; adj_ns           = false;
  turbulent        = false; adj_turb         = false;
  disc_adj         = false;
  fem_euler        = false;
  fem_ns           = false;
  fem_turbulent    = false;
  heat_fvm         = false; disc_adj_heat    = false;
  fem              = false; disc_adj_fem     = false;
  transition       = false;
  template_solver  = false;

  /*--- Assign booleans ---*/
  switch (config->GetKind_Solver()) {
    case TEMPLATE_SOLVER: template_solver = true; break;
    case EULER : euler = true; break;
    case NAVIER_STOKES: ns = true; heat_fvm = config->GetWeakly_Coupled_Heat(); break;
    case RANS : ns = true; turbulent = true; if (config->GetKind_Trans_Model() == LM) transition = true; heat_fvm = config->GetWeakly_Coupled_Heat(); break;
    case FEM_EULER : fem_euler = true; break;
    case FEM_NAVIER_STOKES: fem_ns = true; break;
    case FEM_RANS : fem_ns = true; fem_turbulent = true; break;
    case FEM_LES :  fem_ns = true; break;
    case HEAT_EQUATION_FVM: heat_fvm = true; break;
    case FEM_ELASTICITY: fem = true; break;
    case ADJ_EULER : euler = true; adj_euler = true; break;
    case ADJ_NAVIER_STOKES : ns = true; turbulent = (config->GetKind_Turb_Model() != NONE); adj_ns = true; break;
    case ADJ_RANS : ns = true; turbulent = true; adj_ns = true; adj_turb = (!config->GetFrozen_Visc_Cont()); break;
    case DISC_ADJ_EULER : euler = true; disc_adj = true; break;
    case DISC_ADJ_NAVIER_STOKES: ns = true; disc_adj = true; heat_fvm = config->GetWeakly_Coupled_Heat(); break;
    case DISC_ADJ_RANS : ns = true; turbulent = true; disc_adj = true; heat_fvm = config->GetWeakly_Coupled_Heat(); break;
    case DISC_ADJ_FEM_EULER: fem_euler = true; disc_adj = true; break;
    case DISC_ADJ_FEM_NS: fem_ns = true; disc_adj = true; break;
    case DISC_ADJ_FEM_RANS: fem_ns = true; fem_turbulent = true; disc_adj = true; break;
    case DISC_ADJ_FEM: fem = true; disc_adj_fem = true; break;
    case DISC_ADJ_HEAT: heat_fvm = true; disc_adj_heat = true; break;
  }

  /*--- DeAllocate solution for a template problem ---*/
  if (template_solver) integration_container[val_iInst][TEMPLATE_SOL] = new CSingleGridIntegration(config);

  /*--- DeAllocate solution for direct problem ---*/
  if (euler || ns) delete integration_container[val_iInst][FLOW_SOL];
  if (turbulent) delete integration_container[val_iInst][TURB_SOL];
  if (transition) delete integration_container[val_iInst][TRANS_SOL];
  if (heat_fvm) delete integration_container[val_iInst][HEAT_SOL];
  if (fem) delete integration_container[val_iInst][FEA_SOL];
  if (disc_adj_fem) delete integration_container[val_iInst][ADJFEA_SOL];
  if (disc_adj_heat) delete integration_container[val_iInst][ADJHEAT_SOL];

  /*--- DeAllocate solution for adjoint problem ---*/
  if (adj_euler || adj_ns || disc_adj) delete integration_container[val_iInst][ADJFLOW_SOL];
  if (adj_turb) delete integration_container[val_iInst][ADJTURB_SOL];

  /*--- DeAllocate integration container for finite element flow solver. ---*/
  if (fem_euler || fem_ns) delete integration_container[val_iInst][FLOW_SOL];
  //if (fem_turbulent)     delete integration_container[val_iInst][FEM_TURB_SOL];

  if (fem_turbulent)
    SU2_MPI::Error("No turbulent FEM solver yet", CURRENT_FUNCTION);

  delete [] integration_container[val_iInst];
}

void CDriver::Numerics_Preprocessing(CNumerics *****numerics_container,
                                     CSolver ****solver_container, CGeometry ***geometry,
                                     CConfig *config, unsigned short val_iInst) {

  unsigned short iMGlevel, iSol, nDim,
  
  nVar_Template         = 0,
  nVar_Flow             = 0,
  nVar_Trans            = 0,
  nVar_Turb             = 0,
  nVar_Adj_Flow         = 0,
  nVar_Adj_Turb         = 0,
  nVar_FEM              = 0,
  nVar_Heat             = 0;
  
  su2double *constants = NULL;
  
  bool
  euler, adj_euler,
  ns, adj_ns,
  turbulent, adj_turb,
<<<<<<< HEAD
  spalart_allmaras, neg_spalart_allmaras, menter_sst, zetaf_ke,
  poisson,
  wave,
=======
  fem_euler, fem_ns, fem_turbulent,
  spalart_allmaras, neg_spalart_allmaras, menter_sst,
>>>>>>> 284b2a5b
  fem,
  heat_fvm,
  transition,
  template_solver;
  bool e_spalart_allmaras, comp_spalart_allmaras, e_comp_spalart_allmaras;
  
  bool compressible = (config->GetKind_Regime() == COMPRESSIBLE);
  bool incompressible = (config->GetKind_Regime() == INCOMPRESSIBLE);
  bool ideal_gas = (config->GetKind_FluidModel() == STANDARD_AIR || config->GetKind_FluidModel() == IDEAL_GAS );
  bool roe_low_dissipation = config->GetKind_RoeLowDiss() != NO_ROELOWDISS;
  
  /*--- Initialize some useful booleans ---*/
  euler            = false; ns     = false; turbulent     = false;
  fem_euler        = false; fem_ns = false; fem_turbulent = false;
  adj_euler        = false;   adj_ns           = false;   adj_turb         = false;
  heat_fvm         = false;
  fem              = false;
  spalart_allmaras = false; neg_spalart_allmaras = false;	menter_sst       = false;
  zetaf_ke         = false;
  transition       = false;
  template_solver  = false;
  e_spalart_allmaras = false; comp_spalart_allmaras = false; e_comp_spalart_allmaras = false;
  
  /*--- Assign booleans ---*/
  switch (config->GetKind_Solver()) {
    case TEMPLATE_SOLVER: template_solver = true; break;
    case EULER : case DISC_ADJ_EULER: euler = true; break;
    case NAVIER_STOKES: case DISC_ADJ_NAVIER_STOKES: ns = true; heat_fvm = config->GetWeakly_Coupled_Heat(); break;
    case RANS : case DISC_ADJ_RANS:  ns = true; turbulent = true; if (config->GetKind_Trans_Model() == LM) transition = true; heat_fvm = config->GetWeakly_Coupled_Heat(); break;
    case FEM_EULER : case DISC_ADJ_FEM_EULER : fem_euler = true; break;
    case FEM_NAVIER_STOKES: case DISC_ADJ_FEM_NS : fem_ns = true; break;
    case FEM_RANS : case DISC_ADJ_FEM_RANS : fem_ns = true; fem_turbulent = true; break;
    case FEM_LES :  fem_ns = true; break;
    case HEAT_EQUATION_FVM: heat_fvm = true; break;
    case FEM_ELASTICITY: case DISC_ADJ_FEM: fem = true; break;
    case ADJ_EULER : euler = true; adj_euler = true; break;
    case ADJ_NAVIER_STOKES : ns = true; turbulent = (config->GetKind_Turb_Model() != NONE); adj_ns = true; break;
    case ADJ_RANS : ns = true; turbulent = true; adj_ns = true; adj_turb = (!config->GetFrozen_Visc_Cont()); break;
  }
  
  /*--- Assign turbulence model booleans ---*/
<<<<<<< HEAD
  
  if (turbulent) {
=======

  if (turbulent || fem_turbulent)
>>>>>>> 284b2a5b
    switch (config->GetKind_Turb_Model()) {
      case SA:     spalart_allmaras = true;     break;
      case SA_NEG: neg_spalart_allmaras = true; break;
      case SA_E:   e_spalart_allmaras = true; break;
      case SA_COMP:   comp_spalart_allmaras = true; break;
      case SA_E_COMP:   e_comp_spalart_allmaras = true; break;
<<<<<<< HEAD
      case SST:    menter_sst = true; constants = solver_container[MESH_0][TURB_SOL]->GetConstants(); break;
      case KE:     zetaf_ke = true; constants = solver_container[MESH_0][TURB_SOL]->GetConstants(); break;
=======
      case SST:    menter_sst = true; constants = solver_container[val_iInst][MESH_0][TURB_SOL]->GetConstants(); break;
>>>>>>> 284b2a5b
      default: SU2_MPI::Error("Specified turbulence model unavailable or none selected", CURRENT_FUNCTION); break;
    }
  }
  const bool model_split_hybrid = (config->GetKind_HybridRANSLES() == MODEL_SPLIT);
  
  /*--- Number of variables for the template ---*/
  
  if (template_solver) nVar_Flow = solver_container[val_iInst][MESH_0][FLOW_SOL]->GetnVar();
  
  /*--- Number of variables for direct problem ---*/

  if (euler)        nVar_Flow = solver_container[val_iInst][MESH_0][FLOW_SOL]->GetnVar();
  if (ns)           nVar_Flow = solver_container[val_iInst][MESH_0][FLOW_SOL]->GetnVar();
  if (turbulent)    nVar_Turb = solver_container[val_iInst][MESH_0][TURB_SOL]->GetnVar();
  if (transition)   nVar_Trans = solver_container[val_iInst][MESH_0][TRANS_SOL]->GetnVar();

  if (fem_euler)        nVar_Flow = solver_container[val_iInst][MESH_0][FLOW_SOL]->GetnVar();
  if (fem_ns)           nVar_Flow = solver_container[val_iInst][MESH_0][FLOW_SOL]->GetnVar();
  //if (fem_turbulent)    nVar_Turb = solver_container[val_iInst][MESH_0][FEM_TURB_SOL]->GetnVar();
  
  if (fem)          nVar_FEM = solver_container[val_iInst][MESH_0][FEA_SOL]->GetnVar();
  if (heat_fvm)     nVar_Heat = solver_container[val_iInst][MESH_0][HEAT_SOL]->GetnVar();

  /*--- Number of variables for adjoint problem ---*/
  
  if (adj_euler)        nVar_Adj_Flow = solver_container[val_iInst][MESH_0][ADJFLOW_SOL]->GetnVar();
  if (adj_ns)           nVar_Adj_Flow = solver_container[val_iInst][MESH_0][ADJFLOW_SOL]->GetnVar();
  if (adj_turb)         nVar_Adj_Turb = solver_container[val_iInst][MESH_0][ADJTURB_SOL]->GetnVar();
  
  /*--- Number of dimensions ---*/
  
  nDim = geometry[val_iInst][MESH_0]->GetnDim();
  
  /*--- Definition of the Class for the numerical method: numerics_container[INSTANCE_LEVEL][MESH_LEVEL][EQUATION][EQ_TERM] ---*/
  if (fem){
    for (iMGlevel = 0; iMGlevel <= config->GetnMGLevels(); iMGlevel++) {
      numerics_container[val_iInst][iMGlevel] = new CNumerics** [MAX_SOLS];
      for (iSol = 0; iSol < MAX_SOLS; iSol++)
        numerics_container[val_iInst][iMGlevel][iSol] = new CNumerics* [MAX_TERMS_FEA];
    }
  }
  else{
    for (iMGlevel = 0; iMGlevel <= config->GetnMGLevels(); iMGlevel++) {
      numerics_container[val_iInst][iMGlevel] = new CNumerics** [MAX_SOLS];
      for (iSol = 0; iSol < MAX_SOLS; iSol++)
        numerics_container[val_iInst][iMGlevel][iSol] = new CNumerics* [MAX_TERMS];
    }
  }
  
  /*--- Solver definition for the template problem ---*/
  if (template_solver) {
    
    /*--- Definition of the convective scheme for each equation and mesh level ---*/
    switch (config->GetKind_ConvNumScheme_Template()) {
      case SPACE_CENTERED : case SPACE_UPWIND :
        for (iMGlevel = 0; iMGlevel <= config->GetnMGLevels(); iMGlevel++)
          numerics_container[val_iInst][iMGlevel][TEMPLATE_SOL][CONV_TERM] = new CConvective_Template(nDim, nVar_Template, config);
        break;
      default : SU2_MPI::Error("Convective scheme not implemented (template_solver).", CURRENT_FUNCTION); break;
    }
    
    /*--- Definition of the viscous scheme for each equation and mesh level ---*/
    for (iMGlevel = 0; iMGlevel <= config->GetnMGLevels(); iMGlevel++)
      numerics_container[val_iInst][iMGlevel][TEMPLATE_SOL][VISC_TERM] = new CViscous_Template(nDim, nVar_Template, config);
    
    /*--- Definition of the source term integration scheme for each equation and mesh level ---*/
    for (iMGlevel = 0; iMGlevel <= config->GetnMGLevels(); iMGlevel++)
      numerics_container[val_iInst][iMGlevel][TEMPLATE_SOL][SOURCE_FIRST_TERM] = new CSource_Template(nDim, nVar_Template, config);
    
    /*--- Definition of the boundary condition method ---*/
    for (iMGlevel = 0; iMGlevel <= config->GetnMGLevels(); iMGlevel++) {
      numerics_container[val_iInst][iMGlevel][TEMPLATE_SOL][CONV_BOUND_TERM] = new CConvective_Template(nDim, nVar_Template, config);
    }
    
  }
  
  /*--- Solver definition for the Potential, Euler, Navier-Stokes problems ---*/
  if ((euler) || (ns)) {
    
    /*--- Definition of the convective scheme for each equation and mesh level ---*/
    switch (config->GetKind_ConvNumScheme_Flow()) {
      case NO_CONVECTIVE :
        SU2_MPI::Error("No convective scheme.", CURRENT_FUNCTION);
        break;
        
      case SPACE_CENTERED :
        if (compressible) {
          /*--- Compressible flow ---*/
          switch (config->GetKind_Centered_Flow()) {
            case NO_CENTERED : cout << "No centered scheme." << endl; break;
            case LAX : numerics_container[val_iInst][MESH_0][FLOW_SOL][CONV_TERM] = new CCentLax_Flow(nDim, nVar_Flow, config); break;
            case JST : numerics_container[val_iInst][MESH_0][FLOW_SOL][CONV_TERM] = new CCentJST_Flow(nDim, nVar_Flow, config); break;
            case JST_KE : numerics_container[val_iInst][MESH_0][FLOW_SOL][CONV_TERM] = new CCentJST_KE_Flow(nDim, nVar_Flow, config); break;
            default : SU2_MPI::Error("Centered scheme not implemented.", CURRENT_FUNCTION); break;
          }
          
          for (iMGlevel = 1; iMGlevel <= config->GetnMGLevels(); iMGlevel++)
            numerics_container[val_iInst][iMGlevel][FLOW_SOL][CONV_TERM] = new CCentLax_Flow(nDim, nVar_Flow, config);
          
          /*--- Definition of the boundary condition method ---*/
          for (iMGlevel = 0; iMGlevel <= config->GetnMGLevels(); iMGlevel++)
            numerics_container[val_iInst][iMGlevel][FLOW_SOL][CONV_BOUND_TERM] = new CUpwRoe_Flow(nDim, nVar_Flow, config, false);
          
        }
        if (incompressible) {
          /*--- Incompressible flow, use preconditioning method ---*/
          switch (config->GetKind_Centered_Flow()) {
            case NO_CENTERED : cout << "No centered scheme." << endl; break;
            case LAX : numerics_container[val_iInst][MESH_0][FLOW_SOL][CONV_TERM] = new CCentLaxInc_Flow(nDim, nVar_Flow, config); break;
            case JST : numerics_container[val_iInst][MESH_0][FLOW_SOL][CONV_TERM] = new CCentJSTInc_Flow(nDim, nVar_Flow, config); break;
            default : SU2_MPI::Error("Centered scheme not implemented.\n Currently, only JST and LAX-FRIEDRICH are available for incompressible flows.", CURRENT_FUNCTION); break;
          }
          for (iMGlevel = 1; iMGlevel <= config->GetnMGLevels(); iMGlevel++)
            numerics_container[val_iInst][iMGlevel][FLOW_SOL][CONV_TERM] = new CCentLaxInc_Flow(nDim, nVar_Flow, config);
          
          /*--- Definition of the boundary condition method ---*/
          for (iMGlevel = 0; iMGlevel <= config->GetnMGLevels(); iMGlevel++)
            numerics_container[val_iInst][iMGlevel][FLOW_SOL][CONV_BOUND_TERM] = new CUpwFDSInc_Flow(nDim, nVar_Flow, config);
          
        }
        break;
      case SPACE_UPWIND :
        if (compressible) {
          /*--- Compressible flow ---*/
          switch (config->GetKind_Upwind_Flow()) {
            case NO_UPWIND : cout << "No upwind scheme." << endl; break;
            case ROE:
              if (ideal_gas) {
                
                for (iMGlevel = 0; iMGlevel <= config->GetnMGLevels(); iMGlevel++) {
                  numerics_container[val_iInst][iMGlevel][FLOW_SOL][CONV_TERM] = new CUpwRoe_Flow(nDim, nVar_Flow, config, roe_low_dissipation);
                  numerics_container[val_iInst][iMGlevel][FLOW_SOL][CONV_BOUND_TERM] = new CUpwRoe_Flow(nDim, nVar_Flow, config, false);
                }
              } else {
                
                for (iMGlevel = 0; iMGlevel <= config->GetnMGLevels(); iMGlevel++) {
                  numerics_container[val_iInst][iMGlevel][FLOW_SOL][CONV_TERM] = new CUpwGeneralRoe_Flow(nDim, nVar_Flow, config);
                  numerics_container[val_iInst][iMGlevel][FLOW_SOL][CONV_BOUND_TERM] = new CUpwGeneralRoe_Flow(nDim, nVar_Flow, config);
                }
              }
              break;
              
            case AUSM:
              for (iMGlevel = 0; iMGlevel <= config->GetnMGLevels(); iMGlevel++) {
                numerics_container[val_iInst][iMGlevel][FLOW_SOL][CONV_TERM] = new CUpwAUSM_Flow(nDim, nVar_Flow, config);
                numerics_container[val_iInst][iMGlevel][FLOW_SOL][CONV_BOUND_TERM] = new CUpwAUSM_Flow(nDim, nVar_Flow, config);
              }
              break;

	    case AUSMPLUSUP:
              for (iMGlevel = 0; iMGlevel <= config->GetnMGLevels(); iMGlevel++) {
                numerics_container[val_iInst][iMGlevel][FLOW_SOL][CONV_TERM] = new CUpwAUSMPLUSUP_Flow(nDim, nVar_Flow, config);
                numerics_container[val_iInst][iMGlevel][FLOW_SOL][CONV_BOUND_TERM] = new CUpwAUSMPLUSUP_Flow(nDim, nVar_Flow, config);
              }
              break;

	    case AUSMPLUSUP2:
              for (iMGlevel = 0; iMGlevel <= config->GetnMGLevels(); iMGlevel++) {
                numerics_container[val_iInst][iMGlevel][FLOW_SOL][CONV_TERM] = new CUpwAUSMPLUSUP2_Flow(nDim, nVar_Flow, config);
                numerics_container[val_iInst][iMGlevel][FLOW_SOL][CONV_BOUND_TERM] = new CUpwAUSMPLUSUP2_Flow(nDim, nVar_Flow, config);
              }
              break;
              
            case TURKEL:
              for (iMGlevel = 0; iMGlevel <= config->GetnMGLevels(); iMGlevel++) {
                numerics_container[val_iInst][iMGlevel][FLOW_SOL][CONV_TERM] = new CUpwTurkel_Flow(nDim, nVar_Flow, config);
                numerics_container[val_iInst][iMGlevel][FLOW_SOL][CONV_BOUND_TERM] = new CUpwTurkel_Flow(nDim, nVar_Flow, config);
              }
              break;
                  
            case L2ROE:
              for (iMGlevel = 0; iMGlevel <= config->GetnMGLevels(); iMGlevel++) {
                numerics_container[val_iInst][iMGlevel][FLOW_SOL][CONV_TERM] = new CUpwL2Roe_Flow(nDim, nVar_Flow, config);
                numerics_container[val_iInst][iMGlevel][FLOW_SOL][CONV_BOUND_TERM] = new CUpwL2Roe_Flow(nDim, nVar_Flow, config);
              }
              break;
            case LMROE:
              for (iMGlevel = 0; iMGlevel <= config->GetnMGLevels(); iMGlevel++) {
                numerics_container[val_iInst][iMGlevel][FLOW_SOL][CONV_TERM] = new CUpwLMRoe_Flow(nDim, nVar_Flow, config);
                numerics_container[val_iInst][iMGlevel][FLOW_SOL][CONV_BOUND_TERM] = new CUpwLMRoe_Flow(nDim, nVar_Flow, config);
              }
              break;

            case SLAU:
              for (iMGlevel = 0; iMGlevel <= config->GetnMGLevels(); iMGlevel++) {
                numerics_container[val_iInst][iMGlevel][FLOW_SOL][CONV_TERM] = new CUpwSLAU_Flow(nDim, nVar_Flow, config, roe_low_dissipation);
                numerics_container[val_iInst][iMGlevel][FLOW_SOL][CONV_BOUND_TERM] = new CUpwSLAU_Flow(nDim, nVar_Flow, config, false);
              }
              break;
              
            case SLAU2:
              for (iMGlevel = 0; iMGlevel <= config->GetnMGLevels(); iMGlevel++) {
                numerics_container[val_iInst][iMGlevel][FLOW_SOL][CONV_TERM] = new CUpwSLAU2_Flow(nDim, nVar_Flow, config, roe_low_dissipation);
                numerics_container[val_iInst][iMGlevel][FLOW_SOL][CONV_BOUND_TERM] = new CUpwSLAU2_Flow(nDim, nVar_Flow, config, false);
              }
              break;
              
            case HLLC:
              if (ideal_gas) {
                for (iMGlevel = 0; iMGlevel <= config->GetnMGLevels(); iMGlevel++) {
                  numerics_container[val_iInst][iMGlevel][FLOW_SOL][CONV_TERM] = new CUpwHLLC_Flow(nDim, nVar_Flow, config);
                  numerics_container[val_iInst][iMGlevel][FLOW_SOL][CONV_BOUND_TERM] = new CUpwHLLC_Flow(nDim, nVar_Flow, config);
                }
              }
              else {
                for (iMGlevel = 0; iMGlevel <= config->GetnMGLevels(); iMGlevel++) {
                  numerics_container[val_iInst][iMGlevel][FLOW_SOL][CONV_TERM] = new CUpwGeneralHLLC_Flow(nDim, nVar_Flow, config);
                  numerics_container[val_iInst][iMGlevel][FLOW_SOL][CONV_BOUND_TERM] = new CUpwGeneralHLLC_Flow(nDim, nVar_Flow, config);
                }
              }
              break;
              
            case MSW:
              for (iMGlevel = 0; iMGlevel <= config->GetnMGLevels(); iMGlevel++) {
                numerics_container[val_iInst][iMGlevel][FLOW_SOL][CONV_TERM] = new CUpwMSW_Flow(nDim, nVar_Flow, config);
                numerics_container[val_iInst][iMGlevel][FLOW_SOL][CONV_BOUND_TERM] = new CUpwMSW_Flow(nDim, nVar_Flow, config);
              }
              break;
              
            case CUSP:
              for (iMGlevel = 0; iMGlevel <= config->GetnMGLevels(); iMGlevel++) {
                numerics_container[val_iInst][iMGlevel][FLOW_SOL][CONV_TERM] = new CUpwCUSP_Flow(nDim, nVar_Flow, config);
                numerics_container[val_iInst][iMGlevel][FLOW_SOL][CONV_BOUND_TERM] = new CUpwCUSP_Flow(nDim, nVar_Flow, config);
              }
              break;
              
            default : SU2_MPI::Error("Upwind scheme not implemented.", CURRENT_FUNCTION); break;
          }
          
        }
        if (incompressible) {
          /*--- Incompressible flow, use artificial compressibility method ---*/
          switch (config->GetKind_Upwind_Flow()) {
            case NO_UPWIND : cout << "No upwind scheme." << endl; break;
            case FDS:
              for (iMGlevel = 0; iMGlevel <= config->GetnMGLevels(); iMGlevel++) {
                numerics_container[val_iInst][iMGlevel][FLOW_SOL][CONV_TERM] = new CUpwFDSInc_Flow(nDim, nVar_Flow, config);
                numerics_container[val_iInst][iMGlevel][FLOW_SOL][CONV_BOUND_TERM] = new CUpwFDSInc_Flow(nDim, nVar_Flow, config);
              }
              break;
            default : SU2_MPI::Error("Upwind scheme not implemented.\n Currently, only FDS is available for incompressible flows.", CURRENT_FUNCTION); break;
          }
        }
        break;
        
      default :
        SU2_MPI::Error("Convective scheme not implemented (Euler and Navier-Stokes).", CURRENT_FUNCTION);
        break;
    }
    
    /*--- Definition of the viscous scheme for each equation and mesh level ---*/
    if (compressible) {
      if (model_split_hybrid) {

        /*--- Model-split hybridization with compressible, ideal gas ---*/

        numerics_container[MESH_0][FLOW_SOL][VISC_TERM] = new CAvgGrad_Hybrid(nDim, nVar_Flow, true, config);
        for (iMGlevel = 1; iMGlevel <= config->GetnMGLevels(); iMGlevel++)
          numerics_container[iMGlevel][FLOW_SOL][VISC_TERM] = new CAvgGrad_Hybrid(nDim, nVar_Flow, false, config);

        /*--- Definition of the boundary condition method ---*/
        for (iMGlevel = 0; iMGlevel <= config->GetnMGLevels(); iMGlevel++)
          numerics_container[iMGlevel][FLOW_SOL][VISC_BOUND_TERM] = new CAvgGrad_Hybrid(nDim, nVar_Flow, false, config);

      } else if (ideal_gas) {
        
        /*--- Compressible flow Ideal gas ---*/
<<<<<<< HEAD
        numerics_container[MESH_0][FLOW_SOL][VISC_TERM] = new CAvgGrad_Flow(nDim, nVar_Flow, true, config);
        for (iMGlevel = 1; iMGlevel <= config->GetnMGLevels(); iMGlevel++)
          numerics_container[iMGlevel][FLOW_SOL][VISC_TERM] = new CAvgGrad_Flow(nDim, nVar_Flow, false, config);
        
        /*--- Definition of the boundary condition method ---*/
        for (iMGlevel = 0; iMGlevel <= config->GetnMGLevels(); iMGlevel++)
          numerics_container[iMGlevel][FLOW_SOL][VISC_BOUND_TERM] = new CAvgGrad_Flow(nDim, nVar_Flow, false, config);
=======
        numerics_container[val_iInst][MESH_0][FLOW_SOL][VISC_TERM] = new CAvgGrad_Flow(nDim, nVar_Flow, true, config);
        for (iMGlevel = 1; iMGlevel <= config->GetnMGLevels(); iMGlevel++)
          numerics_container[val_iInst][iMGlevel][FLOW_SOL][VISC_TERM] = new CAvgGrad_Flow(nDim, nVar_Flow, false, config);
        
        /*--- Definition of the boundary condition method ---*/
        for (iMGlevel = 0; iMGlevel <= config->GetnMGLevels(); iMGlevel++)
          numerics_container[val_iInst][iMGlevel][FLOW_SOL][VISC_BOUND_TERM] = new CAvgGrad_Flow(nDim, nVar_Flow, false, config);
>>>>>>> 284b2a5b
        
      } else {
        
        /*--- Compressible flow Realgas ---*/
<<<<<<< HEAD
        numerics_container[MESH_0][FLOW_SOL][VISC_TERM] = new CGeneralAvgGrad_Flow(nDim, nVar_Flow, true, config);
        for (iMGlevel = 1; iMGlevel <= config->GetnMGLevels(); iMGlevel++)
          numerics_container[iMGlevel][FLOW_SOL][VISC_TERM] = new CGeneralAvgGrad_Flow(nDim, nVar_Flow, false, config);
        
        /*--- Definition of the boundary condition method ---*/
        for (iMGlevel = 0; iMGlevel <= config->GetnMGLevels(); iMGlevel++)
          numerics_container[iMGlevel][FLOW_SOL][VISC_BOUND_TERM] = new CGeneralAvgGrad_Flow(nDim, nVar_Flow, false, config);
=======
        numerics_container[val_iInst][MESH_0][FLOW_SOL][VISC_TERM] = new CGeneralAvgGrad_Flow(nDim, nVar_Flow, true, config);
        for (iMGlevel = 1; iMGlevel <= config->GetnMGLevels(); iMGlevel++)
          numerics_container[val_iInst][iMGlevel][FLOW_SOL][VISC_TERM] = new CGeneralAvgGrad_Flow(nDim, nVar_Flow, false, config);
        
        /*--- Definition of the boundary condition method ---*/
        for (iMGlevel = 0; iMGlevel <= config->GetnMGLevels(); iMGlevel++)
          numerics_container[val_iInst][iMGlevel][FLOW_SOL][VISC_BOUND_TERM] = new CGeneralAvgGrad_Flow(nDim, nVar_Flow, false, config);
>>>>>>> 284b2a5b
        
      }
    }
    if (incompressible) {
      /*--- Incompressible flow, use preconditioning method ---*/
      numerics_container[val_iInst][MESH_0][FLOW_SOL][VISC_TERM] = new CAvgGradInc_Flow(nDim, nVar_Flow, true, config);
      for (iMGlevel = 1; iMGlevel <= config->GetnMGLevels(); iMGlevel++)
        numerics_container[val_iInst][iMGlevel][FLOW_SOL][VISC_TERM] = new CAvgGradInc_Flow(nDim, nVar_Flow, false, config);
      
      /*--- Definition of the boundary condition method ---*/
      for (iMGlevel = 0; iMGlevel <= config->GetnMGLevels(); iMGlevel++)
        numerics_container[val_iInst][iMGlevel][FLOW_SOL][VISC_BOUND_TERM] = new CAvgGradInc_Flow(nDim, nVar_Flow, false, config);
    }
    
    /*--- Definition of the source term integration scheme for each equation and mesh level ---*/
    for (iMGlevel = 0; iMGlevel <= config->GetnMGLevels(); iMGlevel++) {
      
      if (config->GetBody_Force() == YES)
        if (incompressible) numerics_container[val_iInst][iMGlevel][FLOW_SOL][SOURCE_FIRST_TERM] = new CSourceIncBodyForce(nDim, nVar_Flow, config);
        else numerics_container[val_iInst][iMGlevel][FLOW_SOL][SOURCE_FIRST_TERM] = new CSourceBodyForce(nDim, nVar_Flow, config);
      else if (incompressible && (config->GetKind_DensityModel() == BOUSSINESQ))
        numerics_container[val_iInst][iMGlevel][FLOW_SOL][SOURCE_FIRST_TERM] = new CSourceBoussinesq(nDim, nVar_Flow, config);
      else if (config->GetRotating_Frame() == YES)
        numerics_container[val_iInst][iMGlevel][FLOW_SOL][SOURCE_FIRST_TERM] = new CSourceRotatingFrame_Flow(nDim, nVar_Flow, config);
      else if (config->GetAxisymmetric() == YES)
        if (incompressible) numerics_container[val_iInst][iMGlevel][FLOW_SOL][SOURCE_FIRST_TERM] = new CSourceIncAxisymmetric_Flow(nDim, nVar_Flow, config);
      else numerics_container[val_iInst][iMGlevel][FLOW_SOL][SOURCE_FIRST_TERM] = new CSourceAxisymmetric_Flow(nDim, nVar_Flow, config);
      else if (config->GetGravityForce() == YES)
        numerics_container[val_iInst][iMGlevel][FLOW_SOL][SOURCE_FIRST_TERM] = new CSourceGravity(nDim, nVar_Flow, config);
      else if (config->GetWind_Gust() == YES)
        numerics_container[val_iInst][iMGlevel][FLOW_SOL][SOURCE_FIRST_TERM] = new CSourceWindGust(nDim, nVar_Flow, config);
      else
        numerics_container[val_iInst][iMGlevel][FLOW_SOL][SOURCE_FIRST_TERM] = new CSourceNothing(nDim, nVar_Flow, config);
      
      numerics_container[val_iInst][iMGlevel][FLOW_SOL][SOURCE_SECOND_TERM] = new CSourceNothing(nDim, nVar_Flow, config);
    }
    
  }

  /*--- Riemann solver definition for the Euler, Navier-Stokes problems for the FEM discretization. ---*/
  if ((fem_euler) || (fem_ns)) {

    switch (config->GetRiemann_Solver_FEM()) {
      case NO_UPWIND : cout << "Riemann solver disabled." << endl; break;
      case ROE:
      case LAX_FRIEDRICH:
        /* Hard coded optimized implementation is used in the DG solver. No need to allocate the
           corresponding entry in numerics. */
        break;

      case AUSM:
        for (iMGlevel = 0; iMGlevel <= config->GetnMGLevels(); iMGlevel++) {
          numerics_container[val_iInst][iMGlevel][FLOW_SOL][CONV_TERM] = new CUpwAUSM_Flow(nDim, nVar_Flow, config);
          numerics_container[val_iInst][iMGlevel][FLOW_SOL][CONV_BOUND_TERM] = new CUpwAUSM_Flow(nDim, nVar_Flow, config);
        }
        break;

      case TURKEL:
        for (iMGlevel = 0; iMGlevel <= config->GetnMGLevels(); iMGlevel++) {
          numerics_container[val_iInst][iMGlevel][FLOW_SOL][CONV_TERM] = new CUpwTurkel_Flow(nDim, nVar_Flow, config);
          numerics_container[val_iInst][iMGlevel][FLOW_SOL][CONV_BOUND_TERM] = new CUpwTurkel_Flow(nDim, nVar_Flow, config);
        }
        break;

      case HLLC:
          for (iMGlevel = 0; iMGlevel <= config->GetnMGLevels(); iMGlevel++) {
            numerics_container[val_iInst][iMGlevel][FLOW_SOL][CONV_TERM] = new CUpwHLLC_Flow(nDim, nVar_Flow, config);
            numerics_container[val_iInst][iMGlevel][FLOW_SOL][CONV_BOUND_TERM] = new CUpwHLLC_Flow(nDim, nVar_Flow, config);
          }
        break;

      case MSW:
        for (iMGlevel = 0; iMGlevel <= config->GetnMGLevels(); iMGlevel++) {
          numerics_container[val_iInst][iMGlevel][FLOW_SOL][CONV_TERM] = new CUpwMSW_Flow(nDim, nVar_Flow, config);
          numerics_container[val_iInst][iMGlevel][FLOW_SOL][CONV_BOUND_TERM] = new CUpwMSW_Flow(nDim, nVar_Flow, config);
        }
        break;

      case CUSP:
        for (iMGlevel = 0; iMGlevel <= config->GetnMGLevels(); iMGlevel++) {
          numerics_container[val_iInst][iMGlevel][FLOW_SOL][CONV_TERM] = new CUpwCUSP_Flow(nDim, nVar_Flow, config);
          numerics_container[val_iInst][iMGlevel][FLOW_SOL][CONV_BOUND_TERM] = new CUpwCUSP_Flow(nDim, nVar_Flow, config);
        }
        break;

      default :
        SU2_MPI::Error("Riemann solver not implemented.", CURRENT_FUNCTION);
    }

  }

  /*--- Solver definition for the turbulent model problem ---*/
  
  if (turbulent) {
    
    /*--- Definition of the convective scheme for each equation and mesh level ---*/
    
    switch (config->GetKind_ConvNumScheme_Turb()) {
      case NONE :
        break;
      case SPACE_UPWIND :
        for (iMGlevel = 0; iMGlevel <= config->GetnMGLevels(); iMGlevel++) {
          if (spalart_allmaras || neg_spalart_allmaras || e_spalart_allmaras || comp_spalart_allmaras || e_comp_spalart_allmaras ) {
            numerics_container[val_iInst][iMGlevel][TURB_SOL][CONV_TERM] = new CUpwSca_TurbSA(nDim, nVar_Turb, config);
          }
<<<<<<< HEAD
          else if (menter_sst) numerics_container[iMGlevel][TURB_SOL][CONV_TERM] = new CUpwSca_TurbSST(nDim, nVar_Turb, config);
          else if (zetaf_ke) numerics_container[iMGlevel][TURB_SOL][CONV_TERM] = new CUpwSca_TurbKE(nDim, nVar_Turb, config);
=======
          else if (menter_sst) numerics_container[val_iInst][iMGlevel][TURB_SOL][CONV_TERM] = new CUpwSca_TurbSST(nDim, nVar_Turb, config);
>>>>>>> 284b2a5b
        }
        break;
      default :
        SU2_MPI::Error("Convective scheme not implemented (turbulent).", CURRENT_FUNCTION);
        break;
    }
    
    /*--- Definition of the viscous scheme for each equation and mesh level ---*/
    
    for (iMGlevel = 0; iMGlevel <= config->GetnMGLevels(); iMGlevel++) {
      if (spalart_allmaras || e_spalart_allmaras || comp_spalart_allmaras || e_comp_spalart_allmaras){
        numerics_container[val_iInst][iMGlevel][TURB_SOL][VISC_TERM] = new CAvgGrad_TurbSA(nDim, nVar_Turb, true, config);
      }
<<<<<<< HEAD
      else if (neg_spalart_allmaras) numerics_container[iMGlevel][TURB_SOL][VISC_TERM] = new CAvgGrad_TurbSA_Neg(nDim, nVar_Turb, true, config);
      else if (menter_sst) numerics_container[iMGlevel][TURB_SOL][VISC_TERM] = new CAvgGrad_TurbSST(nDim, nVar_Turb, constants, true, config);
      else if (zetaf_ke) numerics_container[iMGlevel][TURB_SOL][VISC_TERM] = new CAvgGrad_TurbKE(nDim, nVar_Turb, constants, true, config);
=======
      else if (neg_spalart_allmaras) numerics_container[val_iInst][iMGlevel][TURB_SOL][VISC_TERM] = new CAvgGrad_TurbSA_Neg(nDim, nVar_Turb, true, config);
      else if (menter_sst) numerics_container[val_iInst][iMGlevel][TURB_SOL][VISC_TERM] = new CAvgGrad_TurbSST(nDim, nVar_Turb, constants, true, config);
>>>>>>> 284b2a5b
    }
    
    /*--- Definition of the source term integration scheme for each equation and mesh level ---*/
    
    for (iMGlevel = 0; iMGlevel <= config->GetnMGLevels(); iMGlevel++) {
<<<<<<< HEAD
      if (spalart_allmaras) numerics_container[iMGlevel][TURB_SOL][SOURCE_FIRST_TERM] = new CSourcePieceWise_TurbSA(nDim, nVar_Turb, config);
      else if (e_spalart_allmaras) numerics_container[iMGlevel][TURB_SOL][SOURCE_FIRST_TERM] = new CSourcePieceWise_TurbSA_E(nDim, nVar_Turb, config);
      else if (comp_spalart_allmaras) numerics_container[iMGlevel][TURB_SOL][SOURCE_FIRST_TERM] = new CSourcePieceWise_TurbSA_COMP(nDim, nVar_Turb, config);
      else if (e_comp_spalart_allmaras) numerics_container[iMGlevel][TURB_SOL][SOURCE_FIRST_TERM] = new CSourcePieceWise_TurbSA_E_COMP(nDim, nVar_Turb, config);
      else if (neg_spalart_allmaras) numerics_container[iMGlevel][TURB_SOL][SOURCE_FIRST_TERM] = new CSourcePieceWise_TurbSA_Neg(nDim, nVar_Turb, config);
      else if (menter_sst) numerics_container[iMGlevel][TURB_SOL][SOURCE_FIRST_TERM] = new CSourcePieceWise_TurbSST(nDim, nVar_Turb, constants, config);
      else if (zetaf_ke) numerics_container[iMGlevel][TURB_SOL][SOURCE_FIRST_TERM] = new CSourcePieceWise_TurbKE(nDim, nVar_Turb, constants, config);
      numerics_container[iMGlevel][TURB_SOL][SOURCE_SECOND_TERM] = new CSourceNothing(nDim, nVar_Turb, config);
=======
      if (spalart_allmaras) numerics_container[val_iInst][iMGlevel][TURB_SOL][SOURCE_FIRST_TERM] = new CSourcePieceWise_TurbSA(nDim, nVar_Turb, config);
      else if (e_spalart_allmaras) numerics_container[val_iInst][iMGlevel][TURB_SOL][SOURCE_FIRST_TERM] = new CSourcePieceWise_TurbSA_E(nDim, nVar_Turb, config);
      else if (comp_spalart_allmaras) numerics_container[val_iInst][iMGlevel][TURB_SOL][SOURCE_FIRST_TERM] = new CSourcePieceWise_TurbSA_COMP(nDim, nVar_Turb, config);
      else if (e_comp_spalart_allmaras) numerics_container[val_iInst][iMGlevel][TURB_SOL][SOURCE_FIRST_TERM] = new CSourcePieceWise_TurbSA_E_COMP(nDim, nVar_Turb, config);
      else if (neg_spalart_allmaras) numerics_container[val_iInst][iMGlevel][TURB_SOL][SOURCE_FIRST_TERM] = new CSourcePieceWise_TurbSA_Neg(nDim, nVar_Turb, config);
      else if (menter_sst) numerics_container[val_iInst][iMGlevel][TURB_SOL][SOURCE_FIRST_TERM] = new CSourcePieceWise_TurbSST(nDim, nVar_Turb, constants, config);
      numerics_container[val_iInst][iMGlevel][TURB_SOL][SOURCE_SECOND_TERM] = new CSourceNothing(nDim, nVar_Turb, config);
>>>>>>> 284b2a5b
    }
    
    /*--- Definition of the boundary condition method ---*/
    
    for (iMGlevel = 0; iMGlevel <= config->GetnMGLevels(); iMGlevel++) {
      if (spalart_allmaras || e_spalart_allmaras || comp_spalart_allmaras || e_comp_spalart_allmaras) {
        numerics_container[val_iInst][iMGlevel][TURB_SOL][CONV_BOUND_TERM] = new CUpwSca_TurbSA(nDim, nVar_Turb, config);
        numerics_container[val_iInst][iMGlevel][TURB_SOL][VISC_BOUND_TERM] = new CAvgGrad_TurbSA(nDim, nVar_Turb, false, config);
      }
      else if (neg_spalart_allmaras) {
        numerics_container[val_iInst][iMGlevel][TURB_SOL][CONV_BOUND_TERM] = new CUpwSca_TurbSA(nDim, nVar_Turb, config);
        numerics_container[val_iInst][iMGlevel][TURB_SOL][VISC_BOUND_TERM] = new CAvgGrad_TurbSA_Neg(nDim, nVar_Turb, false, config);
      }
      else if (menter_sst) {
        numerics_container[val_iInst][iMGlevel][TURB_SOL][CONV_BOUND_TERM] = new CUpwSca_TurbSST(nDim, nVar_Turb, config);
        numerics_container[val_iInst][iMGlevel][TURB_SOL][VISC_BOUND_TERM] = new CAvgGrad_TurbSST(nDim, nVar_Turb, constants, false, config);
      }
      else if (zetaf_ke) {
        numerics_container[iMGlevel][TURB_SOL][CONV_BOUND_TERM] = new CUpwSca_TurbKE(nDim, nVar_Turb, config);
        numerics_container[iMGlevel][TURB_SOL][VISC_BOUND_TERM] = new CAvgGrad_TurbKE(nDim, nVar_Turb, constants, false, config);
      }
    }
  }

  /*--- Solver definition for the transition model problem ---*/
  if (transition) {
    
    /*--- Definition of the convective scheme for each equation and mesh level ---*/
    switch (config->GetKind_ConvNumScheme_Turb()) {
      case NONE :
        break;
      case SPACE_UPWIND :
        for (iMGlevel = 0; iMGlevel <= config->GetnMGLevels(); iMGlevel++) {
          numerics_container[val_iInst][iMGlevel][TRANS_SOL][CONV_TERM] = new CUpwSca_TransLM(nDim, nVar_Trans, config);
        }
        break;
      default :
        SU2_MPI::Error("Convective scheme not implemented (transition).", CURRENT_FUNCTION);
        break;
    }
    
    /*--- Definition of the viscous scheme for each equation and mesh level ---*/
    for (iMGlevel = 0; iMGlevel <= config->GetnMGLevels(); iMGlevel++) {
      numerics_container[val_iInst][iMGlevel][TRANS_SOL][VISC_TERM] = new CAvgGradCorrected_TransLM(nDim, nVar_Trans, config);
    }
    
    /*--- Definition of the source term integration scheme for each equation and mesh level ---*/
    for (iMGlevel = 0; iMGlevel <= config->GetnMGLevels(); iMGlevel++) {
      numerics_container[val_iInst][iMGlevel][TRANS_SOL][SOURCE_FIRST_TERM] = new CSourcePieceWise_TransLM(nDim, nVar_Trans, config);
      numerics_container[val_iInst][iMGlevel][TRANS_SOL][SOURCE_SECOND_TERM] = new CSourceNothing(nDim, nVar_Trans, config);
    }
    
    /*--- Definition of the boundary condition method ---*/
    for (iMGlevel = 0; iMGlevel <= config->GetnMGLevels(); iMGlevel++) {
      numerics_container[val_iInst][iMGlevel][TRANS_SOL][CONV_BOUND_TERM] = new CUpwLin_TransLM(nDim, nVar_Trans, config);
    }
  }
  
  /*--- Solver definition of the finite volume heat solver  ---*/
  if (heat_fvm) {

    /*--- Definition of the viscous scheme for each equation and mesh level ---*/
    for (iMGlevel = 0; iMGlevel <= config->GetnMGLevels(); iMGlevel++) {

      numerics_container[val_iInst][iMGlevel][HEAT_SOL][VISC_TERM] = new CAvgGradCorrected_Heat(nDim, nVar_Heat, config);
      numerics_container[val_iInst][iMGlevel][HEAT_SOL][VISC_BOUND_TERM] = new CAvgGrad_Heat(nDim, nVar_Heat, config);

      switch (config->GetKind_ConvNumScheme_Heat()) {

        case SPACE_UPWIND :
          numerics_container[val_iInst][iMGlevel][HEAT_SOL][CONV_TERM] = new CUpwSca_Heat(nDim, nVar_Heat, config);
          numerics_container[val_iInst][iMGlevel][HEAT_SOL][CONV_BOUND_TERM] = new CUpwSca_Heat(nDim, nVar_Heat, config);
          break;

        case SPACE_CENTERED :
          numerics_container[val_iInst][iMGlevel][HEAT_SOL][CONV_TERM] = new CCentSca_Heat(nDim, nVar_Heat, config);
          numerics_container[val_iInst][iMGlevel][HEAT_SOL][CONV_BOUND_TERM] = new CUpwSca_Heat(nDim, nVar_Heat, config);
        break;

        default :
          cout << "Convective scheme not implemented (heat)." << endl; exit(EXIT_FAILURE);
        break;
      }
    }
  }
  
  /*--- Solver definition for the flow adjoint problem ---*/
  
  if (adj_euler || adj_ns) {
    
    /*--- Definition of the convective scheme for each equation and mesh level ---*/
    
    switch (config->GetKind_ConvNumScheme_AdjFlow()) {
      case NO_CONVECTIVE :
        SU2_MPI::Error("No convective scheme.", CURRENT_FUNCTION);
        break;
        
      case SPACE_CENTERED :
        
        if (compressible) {
          
          /*--- Compressible flow ---*/
          
          switch (config->GetKind_Centered_AdjFlow()) {
            case NO_CENTERED : cout << "No centered scheme." << endl; break;
            case LAX : numerics_container[val_iInst][MESH_0][ADJFLOW_SOL][CONV_TERM] = new CCentLax_AdjFlow(nDim, nVar_Adj_Flow, config); break;
            case JST : numerics_container[val_iInst][MESH_0][ADJFLOW_SOL][CONV_TERM] = new CCentJST_AdjFlow(nDim, nVar_Adj_Flow, config); break;
            default : SU2_MPI::Error("Centered scheme not implemented.", CURRENT_FUNCTION); break;
          }
          
          for (iMGlevel = 1; iMGlevel <= config->GetnMGLevels(); iMGlevel++)
            numerics_container[val_iInst][iMGlevel][ADJFLOW_SOL][CONV_TERM] = new CCentLax_AdjFlow(nDim, nVar_Adj_Flow, config);
          
          for (iMGlevel = 0; iMGlevel <= config->GetnMGLevels(); iMGlevel++)
            numerics_container[val_iInst][iMGlevel][ADJFLOW_SOL][CONV_BOUND_TERM] = new CUpwRoe_AdjFlow(nDim, nVar_Adj_Flow, config);
          
        }
        
        if (incompressible) {

          SU2_MPI::Error("Schemes not implemented for incompressible continuous adjoint.", CURRENT_FUNCTION);

        }
        
        break;
        
      case SPACE_UPWIND :
        
        if (compressible) {
          
          /*--- Compressible flow ---*/
          
          switch (config->GetKind_Upwind_AdjFlow()) {
            case NO_UPWIND : cout << "No upwind scheme." << endl; break;
            case ROE:
              for (iMGlevel = 0; iMGlevel <= config->GetnMGLevels(); iMGlevel++) {
                numerics_container[val_iInst][iMGlevel][ADJFLOW_SOL][CONV_TERM] = new CUpwRoe_AdjFlow(nDim, nVar_Adj_Flow, config);
                numerics_container[val_iInst][iMGlevel][ADJFLOW_SOL][CONV_BOUND_TERM] = new CUpwRoe_AdjFlow(nDim, nVar_Adj_Flow, config);
              }
              break;
            default : SU2_MPI::Error("Upwind scheme not implemented.", CURRENT_FUNCTION); break;
          }
        }
        
        if (incompressible) {
          
          SU2_MPI::Error("Schemes not implemented for incompressible continuous adjoint.", CURRENT_FUNCTION);

        }
        
        break;
        
      default :
        SU2_MPI::Error("Convective scheme not implemented (adj_euler and adj_ns).", CURRENT_FUNCTION);
        break;
    }
    
    /*--- Definition of the viscous scheme for each equation and mesh level ---*/
    
    if (compressible) {
      
      /*--- Compressible flow ---*/
      
      numerics_container[val_iInst][MESH_0][ADJFLOW_SOL][VISC_TERM] = new CAvgGradCorrected_AdjFlow(nDim, nVar_Adj_Flow, config);
      numerics_container[val_iInst][MESH_0][ADJFLOW_SOL][VISC_BOUND_TERM] = new CAvgGrad_AdjFlow(nDim, nVar_Adj_Flow, config);
      
      for (iMGlevel = 1; iMGlevel <= config->GetnMGLevels(); iMGlevel++) {
        numerics_container[val_iInst][iMGlevel][ADJFLOW_SOL][VISC_TERM] = new CAvgGrad_AdjFlow(nDim, nVar_Adj_Flow, config);
        numerics_container[val_iInst][iMGlevel][ADJFLOW_SOL][VISC_BOUND_TERM] = new CAvgGrad_AdjFlow(nDim, nVar_Adj_Flow, config);
      }
      
    }
    
    if (incompressible) {
      
      SU2_MPI::Error("Schemes not implemented for incompressible continuous adjoint.", CURRENT_FUNCTION);

    }
    
    /*--- Definition of the source term integration scheme for each equation and mesh level ---*/
    
    for (iMGlevel = 0; iMGlevel <= config->GetnMGLevels(); iMGlevel++) {
      
      /*--- Note that RANS is incompatible with Axisymmetric or Rotational (Fix it!) ---*/
      
      if (compressible) {
        
        if (adj_ns) {
          
          numerics_container[val_iInst][iMGlevel][ADJFLOW_SOL][SOURCE_FIRST_TERM] = new CSourceViscous_AdjFlow(nDim, nVar_Adj_Flow, config);
          
          if (config->GetRotating_Frame() == YES)
            numerics_container[val_iInst][iMGlevel][ADJFLOW_SOL][SOURCE_SECOND_TERM] = new CSourceRotatingFrame_AdjFlow(nDim, nVar_Adj_Flow, config);
          else
            numerics_container[val_iInst][iMGlevel][ADJFLOW_SOL][SOURCE_SECOND_TERM] = new CSourceConservative_AdjFlow(nDim, nVar_Adj_Flow, config);
          
        }
        
        else {
          
          if (config->GetRotating_Frame() == YES)
            numerics_container[val_iInst][iMGlevel][ADJFLOW_SOL][SOURCE_FIRST_TERM] = new CSourceRotatingFrame_AdjFlow(nDim, nVar_Adj_Flow, config);
          else if (config->GetAxisymmetric() == YES)
            numerics_container[val_iInst][iMGlevel][ADJFLOW_SOL][SOURCE_FIRST_TERM] = new CSourceAxisymmetric_AdjFlow(nDim, nVar_Adj_Flow, config);
          else
            numerics_container[val_iInst][iMGlevel][ADJFLOW_SOL][SOURCE_FIRST_TERM] = new CSourceNothing(nDim, nVar_Adj_Flow, config);
          
          numerics_container[val_iInst][iMGlevel][ADJFLOW_SOL][SOURCE_SECOND_TERM] = new CSourceNothing(nDim, nVar_Adj_Flow, config);
          
        }
        
      }
      
      if (incompressible) {
        
        SU2_MPI::Error("Schemes not implemented for incompressible continuous adjoint.", CURRENT_FUNCTION);

      }
      
    }
    
  }
  
  /*--- Solver definition for the turbulent adjoint problem ---*/
  if (adj_turb) {
    /*--- Definition of the convective scheme for each equation and mesh level ---*/
    switch (config->GetKind_ConvNumScheme_AdjTurb()) {
      case NONE :
        break;
      case SPACE_UPWIND :
        for (iMGlevel = 0; iMGlevel <= config->GetnMGLevels(); iMGlevel++)
          if (spalart_allmaras) {
            numerics_container[val_iInst][iMGlevel][ADJTURB_SOL][CONV_TERM] = new CUpwSca_AdjTurb(nDim, nVar_Adj_Turb, config);
          }
          else if (neg_spalart_allmaras) {SU2_MPI::Error("Adjoint Neg SA turbulence model not implemented.", CURRENT_FUNCTION);}
          else if (menter_sst) {SU2_MPI::Error("Adjoint SST turbulence model not implemented.", CURRENT_FUNCTION);}
          else if (e_spalart_allmaras) {SU2_MPI::Error("Adjoint Edward's SA turbulence model not implemented.", CURRENT_FUNCTION);}
          else if (comp_spalart_allmaras) {SU2_MPI::Error("Adjoint CC SA turbulence model not implemented.", CURRENT_FUNCTION);}
          else if (e_comp_spalart_allmaras) {SU2_MPI::Error("Adjoint CC Edward's SA turbulence model not implemented.", CURRENT_FUNCTION);}
          else if (zetaf_ke) {SU2_MPI::Error("Adjoint K-E turbulence model not implemented.", CURRENT_FUNCTION);}
        break;
      default :
        SU2_MPI::Error("Convective scheme not implemented (adj_turb).", CURRENT_FUNCTION);
        break;
    }
    
    /*--- Definition of the viscous scheme for each equation and mesh level ---*/
    for (iMGlevel = 0; iMGlevel <= config->GetnMGLevels(); iMGlevel++) {
      if (spalart_allmaras) {
        numerics_container[val_iInst][iMGlevel][ADJTURB_SOL][VISC_TERM] = new CAvgGradCorrected_AdjTurb(nDim, nVar_Adj_Turb, config);
      }

      else if (neg_spalart_allmaras) {SU2_MPI::Error("Adjoint Neg SA turbulence model not implemented.", CURRENT_FUNCTION);}
      else if (menter_sst) {SU2_MPI::Error("Adjoint SST turbulence model not implemented.", CURRENT_FUNCTION);}
      else if (e_spalart_allmaras) {SU2_MPI::Error("Adjoint Edward's SA turbulence model not implemented.", CURRENT_FUNCTION);}
      else if (comp_spalart_allmaras) {SU2_MPI::Error("Adjoint CC SA turbulence model not implemented.", CURRENT_FUNCTION);}
      else if (e_comp_spalart_allmaras) {SU2_MPI::Error("Adjoint CC Edward's SA turbulence model not implemented.", CURRENT_FUNCTION);}
      else if (zetaf_ke) {SU2_MPI::Error("Adjoint K-E turbulence model not implemented.", CURRENT_FUNCTION);}
    }
    
    /*--- Definition of the source term integration scheme for each equation and mesh level ---*/
    for (iMGlevel = 0; iMGlevel <= config->GetnMGLevels(); iMGlevel++) {
      if (spalart_allmaras) {
        numerics_container[val_iInst][iMGlevel][ADJTURB_SOL][SOURCE_FIRST_TERM] = new CSourcePieceWise_AdjTurb(nDim, nVar_Adj_Turb, config);
        numerics_container[val_iInst][iMGlevel][ADJTURB_SOL][SOURCE_SECOND_TERM] = new CSourceConservative_AdjTurb(nDim, nVar_Adj_Turb, config);
      }
      else if (neg_spalart_allmaras) {SU2_MPI::Error("Adjoint Neg SA turbulence model not implemented.", CURRENT_FUNCTION);}
      else if (menter_sst) {SU2_MPI::Error("Adjoint SST turbulence model not implemented.", CURRENT_FUNCTION);}
      else if (e_spalart_allmaras) {SU2_MPI::Error("Adjoint Edward's SA turbulence model not implemented.", CURRENT_FUNCTION);}
      else if (comp_spalart_allmaras) {SU2_MPI::Error("Adjoint CC SA turbulence model not implemented.", CURRENT_FUNCTION);}
      else if (e_comp_spalart_allmaras) {SU2_MPI::Error("Adjoint CC Edward's SA turbulence model not implemented.", CURRENT_FUNCTION);}
      else if (zetaf_ke) {SU2_MPI::Error("Adjoint K-E turbulence model not implemented.", CURRENT_FUNCTION);}
    }
    
    /*--- Definition of the boundary condition method ---*/
    for (iMGlevel = 0; iMGlevel <= config->GetnMGLevels(); iMGlevel++) {
      if (spalart_allmaras) numerics_container[val_iInst][iMGlevel][ADJTURB_SOL][CONV_BOUND_TERM] = new CUpwLin_AdjTurb(nDim, nVar_Adj_Turb, config);
      else if (neg_spalart_allmaras) {SU2_MPI::Error("Adjoint Neg SA turbulence model not implemented.", CURRENT_FUNCTION);}
      else if (menter_sst) {SU2_MPI::Error("Adjoint SST turbulence model not implemented.", CURRENT_FUNCTION);}
      else if (e_spalart_allmaras) {SU2_MPI::Error("Adjoint Edward's SA turbulence model not implemented.", CURRENT_FUNCTION);}
      else if (comp_spalart_allmaras) {SU2_MPI::Error("Adjoint CC SA turbulence model not implemented.", CURRENT_FUNCTION);}
      else if (e_comp_spalart_allmaras) {SU2_MPI::Error("Adjoint CC Edward's SA turbulence model not implemented.", CURRENT_FUNCTION);}
      else if (zetaf_ke) {SU2_MPI::Error("Adjoint K-E turbulence model not implemented.", CURRENT_FUNCTION);}
    }
    
  }

  /*--- Solver definition for the FEM problem ---*/
  if (fem) {

  /*--- Initialize the container for FEA_TERM. This will be the only one for most of the cases ---*/
  switch (config->GetGeometricConditions()) {
      case SMALL_DEFORMATIONS :
        switch (config->GetMaterialModel()) {
          case LINEAR_ELASTIC: numerics_container[val_iInst][MESH_0][FEA_SOL][FEA_TERM] = new CFEALinearElasticity(nDim, nVar_FEM, config); break;
          case NEO_HOOKEAN : SU2_MPI::Error("Material model does not correspond to geometric conditions.", CURRENT_FUNCTION); break;
          default: SU2_MPI::Error("Material model not implemented.", CURRENT_FUNCTION); break;
        }
        break;
      case LARGE_DEFORMATIONS :
        switch (config->GetMaterialModel()) {
          case LINEAR_ELASTIC: SU2_MPI::Error("Material model does not correspond to geometric conditions.", CURRENT_FUNCTION); break;
          case NEO_HOOKEAN :
            switch (config->GetMaterialCompressibility()) {
              case COMPRESSIBLE_MAT : numerics_container[val_iInst][MESH_0][FEA_SOL][FEA_TERM] = new CFEM_NeoHookean_Comp(nDim, nVar_FEM, config); break;
              case INCOMPRESSIBLE_MAT : numerics_container[val_iInst][MESH_0][FEA_SOL][FEA_TERM] = new CFEM_NeoHookean_Incomp(nDim, nVar_FEM, config); break;
              default: SU2_MPI::Error("Material model not implemented.", CURRENT_FUNCTION); break;
            }
            break;
          case KNOWLES:
            switch (config->GetMaterialCompressibility()) {
              case NEARLY_INCOMPRESSIBLE_MAT : numerics_container[val_iInst][MESH_0][FEA_SOL][FEA_TERM] = new CFEM_Knowles_NearInc(nDim, nVar_FEM, config); break;
              case INCOMPRESSIBLE_MAT : numerics_container[val_iInst][MESH_0][FEA_SOL][FEA_TERM] = new CFEM_Knowles_NearInc(nDim, nVar_FEM, config); break;
              default:  SU2_MPI::Error("Material model not implemented.", CURRENT_FUNCTION); break;
            }
            break;
          case IDEAL_DE:
            switch (config->GetMaterialCompressibility()) {
              case NEARLY_INCOMPRESSIBLE_MAT : numerics_container[val_iInst][MESH_0][FEA_SOL][FEA_TERM] = new CFEM_IdealDE(nDim, nVar_FEM, config); break;
              default:  SU2_MPI::Error("Material model not implemented.", CURRENT_FUNCTION); break;
            }
            break;
          default:  SU2_MPI::Error("Material model not implemented.", CURRENT_FUNCTION); break;
        }
        break;
      default:  SU2_MPI::Error("Solver not implemented.", CURRENT_FUNCTION);  break;
    }

  /*--- The following definitions only make sense if we have a non-linear solution ---*/
  if (config->GetGeometricConditions() == LARGE_DEFORMATIONS){

      /*--- This allocates a container for electromechanical effects ---*/

      bool de_effects = config->GetDE_Effects();
      if (de_effects) numerics_container[val_iInst][MESH_0][FEA_SOL][DE_TERM] = new CFEM_DielectricElastomer(nDim, nVar_FEM, config);

      string filename;
      ifstream properties_file;

      filename = config->GetFEA_FileName();
      if (nZone > 1)
        filename = config->GetMultizone_FileName(filename, iZone);

      properties_file.open(filename.data(), ios::in);

      /*--- In case there is a properties file, containers are allocated for a number of material models ---*/

      if (!(properties_file.fail())) {

          numerics_container[val_iInst][MESH_0][FEA_SOL][MAT_NHCOMP]  = new CFEM_NeoHookean_Comp(nDim, nVar_FEM, config);
          numerics_container[val_iInst][MESH_0][FEA_SOL][MAT_NHINC]   = new CFEM_NeoHookean_Incomp(nDim, nVar_FEM, config);
          numerics_container[val_iInst][MESH_0][FEA_SOL][MAT_IDEALDE] = new CFEM_IdealDE(nDim, nVar_FEM, config);
          numerics_container[val_iInst][MESH_0][FEA_SOL][MAT_KNOWLES] = new CFEM_Knowles_NearInc(nDim, nVar_FEM, config);

          properties_file.close();
      }
  }

  }

}

void CDriver::Numerics_Postprocessing(CNumerics *****numerics_container,
                                      CSolver ***solver_container, CGeometry **geometry,
                                      CConfig *config, unsigned short val_iInst) {
  
  unsigned short iMGlevel, iSol;
  
  
  bool
  euler, adj_euler,
  ns, adj_ns,
  fem_euler, fem_ns, fem_turbulent,
  turbulent, adj_turb,
<<<<<<< HEAD
  spalart_allmaras, neg_spalart_allmaras, menter_sst, zetaf_ke,
  poisson,
  wave,
=======
  spalart_allmaras, neg_spalart_allmaras, menter_sst,
>>>>>>> 284b2a5b
  fem,
  heat_fvm,
  transition,
  template_solver;

  bool e_spalart_allmaras, comp_spalart_allmaras, e_comp_spalart_allmaras;

  bool compressible = (config->GetKind_Regime() == COMPRESSIBLE);
  bool incompressible = (config->GetKind_Regime() == INCOMPRESSIBLE);
  
  /*--- Initialize some useful booleans ---*/
  euler            = false; ns     = false; turbulent     = false;
  fem_euler        = false; fem_ns = false; fem_turbulent = false;
  adj_euler        = false;   adj_ns           = false;   adj_turb         = false;
  fem        = false;
  spalart_allmaras = false;   neg_spalart_allmaras = false; menter_sst       = false;
  transition       = false;   heat_fvm         = false;
  zetaf_ke         = false;
  template_solver  = false;
    
  e_spalart_allmaras = false; comp_spalart_allmaras = false; e_comp_spalart_allmaras = false;

  /*--- Assign booleans ---*/
  switch (config->GetKind_Solver()) {
    case TEMPLATE_SOLVER: template_solver = true; break;
    case EULER : case DISC_ADJ_EULER: euler = true;  heat_fvm = config->GetWeakly_Coupled_Heat(); break;
    case NAVIER_STOKES: case DISC_ADJ_NAVIER_STOKES: ns = true;  heat_fvm = config->GetWeakly_Coupled_Heat(); break;
    case RANS : case DISC_ADJ_RANS:  ns = true; turbulent = true; if (config->GetKind_Trans_Model() == LM) transition = true; break;
    case FEM_EULER : case DISC_ADJ_FEM_EULER : fem_euler = true; break;
    case FEM_NAVIER_STOKES: case DISC_ADJ_FEM_NS : fem_ns = true; break;
    case FEM_RANS : case DISC_ADJ_FEM_RANS : fem_ns = true; fem_turbulent = true; break;
    case FEM_LES :  fem_ns = true; break;
    case HEAT_EQUATION_FVM: heat_fvm = true; break;
    case FEM_ELASTICITY: case DISC_ADJ_FEM: fem = true; break;
    case ADJ_EULER : euler = true; adj_euler = true; break;
    case ADJ_NAVIER_STOKES : ns = true; turbulent = (config->GetKind_Turb_Model() != NONE); adj_ns = true; break;
    case ADJ_RANS : ns = true; turbulent = true; adj_ns = true; adj_turb = (!config->GetFrozen_Visc_Cont()); break;
  }
  
  /*--- Assign turbulence model booleans ---*/
<<<<<<< HEAD
  
  if (turbulent) {
=======

  if (turbulent || fem_turbulent)
>>>>>>> 284b2a5b
    switch (config->GetKind_Turb_Model()) {
      case SA:     spalart_allmaras = true;     break;
      case SA_NEG: neg_spalart_allmaras = true; break;
      case SST:    menter_sst = true;  break;
      case SA_COMP: comp_spalart_allmaras = true; break;
      case SA_E: e_spalart_allmaras = true; break;
      case SA_E_COMP: e_comp_spalart_allmaras = true; break;
      case KE:     zetaf_ke = true;             break;
    }
  }
  
  /*--- Solver definition for the template problem ---*/
  if (template_solver) {
    
    /*--- Definition of the convective scheme for each equation and mesh level ---*/
    switch (config->GetKind_ConvNumScheme_Template()) {
      case SPACE_CENTERED : case SPACE_UPWIND :
        for (iMGlevel = 0; iMGlevel <= config->GetnMGLevels(); iMGlevel++)
          delete numerics_container[val_iInst][iMGlevel][TEMPLATE_SOL][CONV_TERM];
        break;
    }
    
    for (iMGlevel = 0; iMGlevel <= config->GetnMGLevels(); iMGlevel++) {
      /*--- Definition of the viscous scheme for each equation and mesh level ---*/
      delete numerics_container[val_iInst][iMGlevel][TEMPLATE_SOL][VISC_TERM];
      /*--- Definition of the source term integration scheme for each equation and mesh level ---*/
      delete numerics_container[val_iInst][iMGlevel][TEMPLATE_SOL][SOURCE_FIRST_TERM];
      /*--- Definition of the boundary condition method ---*/
      delete numerics_container[val_iInst][iMGlevel][TEMPLATE_SOL][CONV_BOUND_TERM];
    }
    
  }
  
  /*--- Solver definition for the Potential, Euler, Navier-Stokes problems ---*/
  if ((euler) || (ns)) {
    
    /*--- Definition of the convective scheme for each equation and mesh level ---*/
    switch (config->GetKind_ConvNumScheme_Flow()) {
        
      case SPACE_CENTERED :
        if (compressible) {
          
          /*--- Compressible flow ---*/
          switch (config->GetKind_Centered_Flow()) {
            case LAX : case JST :  case JST_KE : delete numerics_container[val_iInst][MESH_0][FLOW_SOL][CONV_TERM]; break;
          }
          for (iMGlevel = 1; iMGlevel <= config->GetnMGLevels(); iMGlevel++)
            delete numerics_container[val_iInst][iMGlevel][FLOW_SOL][CONV_TERM];
          
          /*--- Definition of the boundary condition method ---*/
          for (iMGlevel = 0; iMGlevel <= config->GetnMGLevels(); iMGlevel++)
            delete numerics_container[val_iInst][iMGlevel][FLOW_SOL][CONV_BOUND_TERM];
          
        }
        if (incompressible) {
          /*--- Incompressible flow, use preconditioning method ---*/
          switch (config->GetKind_Centered_Flow()) {
            case LAX : case JST : delete numerics_container[val_iInst][MESH_0][FLOW_SOL][CONV_TERM]; break;
          }
          for (iMGlevel = 1; iMGlevel <= config->GetnMGLevels(); iMGlevel++)
            delete numerics_container[val_iInst][iMGlevel][FLOW_SOL][CONV_TERM];
          
          /*--- Definition of the boundary condition method ---*/
          for (iMGlevel = 0; iMGlevel <= config->GetnMGLevels(); iMGlevel++)
            delete numerics_container[val_iInst][iMGlevel][FLOW_SOL][CONV_BOUND_TERM];
          
        }
        break;
      case SPACE_UPWIND :
        
        if (compressible) {
          /*--- Compressible flow ---*/
          switch (config->GetKind_Upwind_Flow()) {
            case ROE: case AUSM : case TURKEL: case HLLC: case MSW:  case CUSP: case L2ROE: case LMROE: case SLAU: case SLAU2: case AUSMPLUSUP:
              for (iMGlevel = 0; iMGlevel <= config->GetnMGLevels(); iMGlevel++) {
                delete numerics_container[val_iInst][iMGlevel][FLOW_SOL][CONV_TERM];
                delete numerics_container[val_iInst][iMGlevel][FLOW_SOL][CONV_BOUND_TERM];
              }
              
              break;
          }
          
        }
        if (incompressible) {
          /*--- Incompressible flow, use preconditioning method ---*/
          switch (config->GetKind_Upwind_Flow()) {
            case FDS:
              for (iMGlevel = 0; iMGlevel <= config->GetnMGLevels(); iMGlevel++) {
                delete numerics_container[val_iInst][iMGlevel][FLOW_SOL][CONV_TERM];
                delete numerics_container[val_iInst][iMGlevel][FLOW_SOL][CONV_BOUND_TERM];
              }
              break;
          }
        }
        
        break;
    }
    
    /*--- Definition of the viscous scheme for each equation and mesh level ---*/
    if (compressible||incompressible) {
      /*--- Compressible flow Ideal gas ---*/
      delete numerics_container[val_iInst][MESH_0][FLOW_SOL][VISC_TERM];
      for (iMGlevel = 1; iMGlevel <= config->GetnMGLevels(); iMGlevel++)
        delete numerics_container[val_iInst][iMGlevel][FLOW_SOL][VISC_TERM];
      
      /*--- Definition of the boundary condition method ---*/
      for (iMGlevel = 0; iMGlevel <= config->GetnMGLevels(); iMGlevel++)
        delete numerics_container[val_iInst][iMGlevel][FLOW_SOL][VISC_BOUND_TERM];
      
    }
    
    /*--- Definition of the source term integration scheme for each equation and mesh level ---*/
    for (iMGlevel = 0; iMGlevel <= config->GetnMGLevels(); iMGlevel++) {
      delete numerics_container[val_iInst][iMGlevel][FLOW_SOL][SOURCE_FIRST_TERM];
      delete numerics_container[val_iInst][iMGlevel][FLOW_SOL][SOURCE_SECOND_TERM];
    }
    
  }

  /*--- DG-FEM solver definition for Euler, Navier-Stokes problems ---*/

  if ((fem_euler) || (fem_ns)) {

    /*--- Definition of the convective scheme for each equation and mesh level ---*/
    switch (config->GetRiemann_Solver_FEM()) {
      case AUSM: case TURKEL: case HLLC: case MSW: /* Note that not all need to be deleted. */

        for (iMGlevel = 0; iMGlevel <= config->GetnMGLevels(); iMGlevel++) {
          delete numerics_container[val_iInst][iMGlevel][FLOW_SOL][CONV_TERM];
          delete numerics_container[val_iInst][iMGlevel][FLOW_SOL][CONV_BOUND_TERM];
        }
        break;
    }
  }

  /*--- Solver definition for the turbulent model problem ---*/
  
  if (turbulent) {
    
    /*--- Definition of the convective scheme for each equation and mesh level ---*/
    
    switch (config->GetKind_ConvNumScheme_Turb()) {
      case SPACE_UPWIND :
        for (iMGlevel = 0; iMGlevel <= config->GetnMGLevels(); iMGlevel++) {
<<<<<<< HEAD
          if (spalart_allmaras || neg_spalart_allmaras || menter_sst||
              comp_spalart_allmaras || e_spalart_allmaras ||
              e_comp_spalart_allmaras || zetaf_ke)
            delete numerics_container[iMGlevel][TURB_SOL][CONV_TERM];
=======
          if (spalart_allmaras || neg_spalart_allmaras ||menter_sst|| comp_spalart_allmaras || e_spalart_allmaras || e_comp_spalart_allmaras)
            delete numerics_container[val_iInst][iMGlevel][TURB_SOL][CONV_TERM];
>>>>>>> 284b2a5b
        }
        break;
    }
    
    /*--- Definition of the viscous scheme for each equation and mesh level ---*/
    
      if (spalart_allmaras || neg_spalart_allmaras || menter_sst ||
          comp_spalart_allmaras || e_spalart_allmaras ||
          e_comp_spalart_allmaras || zetaf_ke){
        for (iMGlevel = 0; iMGlevel <= config->GetnMGLevels(); iMGlevel++) {
          delete numerics_container[val_iInst][iMGlevel][TURB_SOL][VISC_TERM];
          delete numerics_container[val_iInst][iMGlevel][TURB_SOL][SOURCE_FIRST_TERM];
          delete numerics_container[val_iInst][iMGlevel][TURB_SOL][SOURCE_SECOND_TERM];
          /*--- Definition of the boundary condition method ---*/
          delete numerics_container[val_iInst][iMGlevel][TURB_SOL][CONV_BOUND_TERM];
          delete numerics_container[val_iInst][iMGlevel][TURB_SOL][VISC_BOUND_TERM];

      }
    }
  }
  
  /*--- Solver definition for the transition model problem ---*/
  if (transition) {
    
    /*--- Definition of the convective scheme for each equation and mesh level ---*/
    switch (config->GetKind_ConvNumScheme_Turb()) {
      case SPACE_UPWIND :
        for (iMGlevel = 0; iMGlevel <= config->GetnMGLevels(); iMGlevel++) {
          delete numerics_container[val_iInst][iMGlevel][TRANS_SOL][CONV_TERM];
        }
        break;
    }
    
    for (iMGlevel = 0; iMGlevel <= config->GetnMGLevels(); iMGlevel++) {
      /*--- Definition of the viscous scheme for each equation and mesh level ---*/
      delete numerics_container[val_iInst][iMGlevel][TRANS_SOL][VISC_TERM];
      /*--- Definition of the source term integration scheme for each equation and mesh level ---*/
      delete numerics_container[val_iInst][iMGlevel][TRANS_SOL][SOURCE_FIRST_TERM];
      delete numerics_container[val_iInst][iMGlevel][TRANS_SOL][SOURCE_SECOND_TERM];
      /*--- Definition of the boundary condition method ---*/
      delete numerics_container[val_iInst][iMGlevel][TRANS_SOL][CONV_BOUND_TERM];
    }
  }

  if (heat_fvm) {

    /*--- Definition of the viscous scheme for each equation and mesh level ---*/
    for (iMGlevel = 0; iMGlevel <= config->GetnMGLevels(); iMGlevel++) {

      delete numerics_container[val_iInst][iMGlevel][HEAT_SOL][VISC_TERM];
      delete numerics_container[val_iInst][iMGlevel][HEAT_SOL][VISC_BOUND_TERM];

      switch (config->GetKind_ConvNumScheme_Heat()) {
        case SPACE_UPWIND :

          delete numerics_container[val_iInst][iMGlevel][HEAT_SOL][CONV_TERM];
          delete numerics_container[val_iInst][iMGlevel][HEAT_SOL][CONV_BOUND_TERM];
          break;

        case SPACE_CENTERED :

          delete numerics_container[val_iInst][iMGlevel][HEAT_SOL][CONV_TERM];
          delete numerics_container[val_iInst][iMGlevel][HEAT_SOL][CONV_BOUND_TERM];
        break;
      }
    }
  }
  
  /*--- Solver definition for the flow adjoint problem ---*/
  
  if (adj_euler || adj_ns ) {
    
    /*--- Definition of the convective scheme for each equation and mesh level ---*/
    
    switch (config->GetKind_ConvNumScheme_AdjFlow()) {
      case SPACE_CENTERED :
        
        if (compressible) {
          
          /*--- Compressible flow ---*/
          
          switch (config->GetKind_Centered_AdjFlow()) {
            case LAX : case JST:
              delete numerics_container[val_iInst][MESH_0][ADJFLOW_SOL][CONV_TERM];
              break;
          }
          
          for (iMGlevel = 1; iMGlevel <= config->GetnMGLevels(); iMGlevel++)
            delete numerics_container[val_iInst][iMGlevel][ADJFLOW_SOL][CONV_TERM];
          
          for (iMGlevel = 0; iMGlevel <= config->GetnMGLevels(); iMGlevel++)
            delete numerics_container[val_iInst][iMGlevel][ADJFLOW_SOL][CONV_BOUND_TERM];
          
        }
        
        if (incompressible) {
          
          /*--- Incompressible flow, use artificial compressibility method ---*/
          
          switch (config->GetKind_Centered_AdjFlow()) {
            case LAX : case JST:
              delete numerics_container[val_iInst][MESH_0][ADJFLOW_SOL][CONV_TERM]; break;
          }
          
          for (iMGlevel = 1; iMGlevel <= config->GetnMGLevels(); iMGlevel++)
            delete numerics_container[val_iInst][iMGlevel][ADJFLOW_SOL][CONV_TERM];
          
          for (iMGlevel = 0; iMGlevel <= config->GetnMGLevels(); iMGlevel++)
            delete numerics_container[val_iInst][iMGlevel][ADJFLOW_SOL][CONV_BOUND_TERM];
          
        }
        
        break;
        
      case SPACE_UPWIND :
        
        if (compressible || incompressible) {
          
          /*--- Compressible flow ---*/
          
          switch (config->GetKind_Upwind_AdjFlow()) {
            case ROE:
              for (iMGlevel = 0; iMGlevel <= config->GetnMGLevels(); iMGlevel++) {
                delete numerics_container[val_iInst][iMGlevel][ADJFLOW_SOL][CONV_TERM];
                delete numerics_container[val_iInst][iMGlevel][ADJFLOW_SOL][CONV_BOUND_TERM];
              }
              break;
          }
        }
        
        break;
    }
    
    /*--- Definition of the viscous scheme for each equation and mesh level ---*/
    
    if (compressible || incompressible) {
      
      /*--- Compressible flow ---*/
      for (iMGlevel = 0; iMGlevel <= config->GetnMGLevels(); iMGlevel++) {
        delete numerics_container[val_iInst][iMGlevel][ADJFLOW_SOL][VISC_TERM];
        delete numerics_container[val_iInst][iMGlevel][ADJFLOW_SOL][VISC_BOUND_TERM];
      }
    }
    
    /*--- Definition of the source term integration scheme for each equation and mesh level ---*/
    
    for (iMGlevel = 0; iMGlevel <= config->GetnMGLevels(); iMGlevel++) {
      
      
      if (compressible || incompressible) {
        
        delete numerics_container[val_iInst][iMGlevel][ADJFLOW_SOL][SOURCE_FIRST_TERM];
        delete numerics_container[val_iInst][iMGlevel][ADJFLOW_SOL][SOURCE_SECOND_TERM];
        
      }
    }
    
  }
  
  
  /*--- Solver definition for the turbulent adjoint problem ---*/
  if (adj_turb) {
    /*--- Definition of the convective scheme for each equation and mesh level ---*/
    switch (config->GetKind_ConvNumScheme_AdjTurb()) {
        
      case SPACE_UPWIND :
        for (iMGlevel = 0; iMGlevel <= config->GetnMGLevels(); iMGlevel++)
          if (spalart_allmaras) {
            delete numerics_container[val_iInst][iMGlevel][ADJTURB_SOL][CONV_TERM];
          }
        break;
    }
    
    
    for (iMGlevel = 0; iMGlevel <= config->GetnMGLevels(); iMGlevel++) {
      if (spalart_allmaras) {
        /*--- Definition of the viscous scheme for each equation and mesh level ---*/
        delete numerics_container[val_iInst][iMGlevel][ADJTURB_SOL][VISC_TERM];
        /*--- Definition of the source term integration scheme for each equation and mesh level ---*/
        delete numerics_container[val_iInst][iMGlevel][ADJTURB_SOL][SOURCE_FIRST_TERM];
        delete numerics_container[val_iInst][iMGlevel][ADJTURB_SOL][SOURCE_SECOND_TERM];
        /*--- Definition of the boundary condition method ---*/
        delete numerics_container[val_iInst][iMGlevel][ADJTURB_SOL][CONV_BOUND_TERM];
      }
    }
  }
  
  /*--- Solver definition for the FEA problem ---*/
  if (fem) {
    
    /*--- Definition of the viscous scheme for each equation and mesh level ---*/
    delete numerics_container[val_iInst][MESH_0][FEA_SOL][FEA_TERM];
    
  }
  
  /*--- Definition of the Class for the numerical method: numerics_container[INST_LEVEL][MESH_LEVEL][EQUATION][EQ_TERM] ---*/
  for (iMGlevel = 0; iMGlevel <= config->GetnMGLevels(); iMGlevel++) {
    for (iSol = 0; iSol < MAX_SOLS; iSol++) {
      delete [] numerics_container[val_iInst][iMGlevel][iSol];
    }
    delete[] numerics_container[val_iInst][iMGlevel];
  }
  
  delete[] numerics_container[val_iInst];

}

void CDriver::Iteration_Preprocessing() {

  for (iInst = 0; iInst < nInst[iZone]; iInst++)  {

    /*--- Initial print to console for this zone. ---*/

    if (rank == MASTER_NODE) cout << "Zone " << iZone+1;
    if ((rank == MASTER_NODE) && (nInst[iZone] > 1)) cout << ", instance: " << iInst+1;

    /*--- Loop over all zones and instantiate the physics iteration. ---*/

    switch (config_container[iZone]->GetKind_Solver()) {

    case EULER: case NAVIER_STOKES: case RANS:

      if(config_container[iZone]->GetBoolTurbomachinery()){
        if (rank == MASTER_NODE)
          cout << ": Euler/Navier-Stokes/RANS turbomachinery fluid iteration." << endl;
        iteration_container[iZone][iInst] = new CTurboIteration(config_container[iZone]);

      }
      else{
        if (rank == MASTER_NODE)
          cout << ": Euler/Navier-Stokes/RANS fluid iteration." << endl;
        iteration_container[iZone][iInst] = new CFluidIteration(config_container[iZone]);
      }
      break;

    case FEM_EULER: case FEM_NAVIER_STOKES: case FEM_RANS: case FEM_LES:
      if (rank == MASTER_NODE)
        cout << ": finite element Euler/Navier-Stokes/RANS/LES flow iteration." << endl;
      iteration_container[iZone][iInst] = new CFEMFluidIteration(config_container[iZone]);
      break;

    case HEAT_EQUATION_FVM:
      if (rank == MASTER_NODE)
        cout << ": heat iteration (finite volume method)." << endl;
      iteration_container[iZone][iInst] = new CHeatIteration(config_container[iZone]);
      break;

    case FEM_ELASTICITY:
      if (rank == MASTER_NODE)
        cout << ": FEM iteration." << endl;
      iteration_container[iZone][iInst] = new CFEAIteration(config_container[iZone]);
      break;

    case ADJ_EULER: case ADJ_NAVIER_STOKES: case ADJ_RANS:
      if (rank == MASTER_NODE)
        cout << ": adjoint Euler/Navier-Stokes/RANS fluid iteration." << endl;
      iteration_container[iZone][iInst] = new CAdjFluidIteration(config_container[iZone]);
      break;

    case DISC_ADJ_EULER: case DISC_ADJ_NAVIER_STOKES: case DISC_ADJ_RANS:
      if (rank == MASTER_NODE)
        cout << ": discrete adjoint Euler/Navier-Stokes/RANS fluid iteration." << endl;
      iteration_container[iZone][iInst] = new CDiscAdjFluidIteration(config_container[iZone]);
      break;

    case DISC_ADJ_FEM_EULER : case DISC_ADJ_FEM_NS : case DISC_ADJ_FEM_RANS :
      if (rank == MASTER_NODE)
        cout << ": discrete adjoint finite element Euler/Navier-Stokes/RANS fluid iteration." << endl;
      iteration_container[iZone][iInst] = new CDiscAdjFluidIteration(config_container[iZone]);
      break;

    case DISC_ADJ_FEM:
      if (rank == MASTER_NODE)
        cout << ": discrete adjoint FEM structural iteration." << endl;
      iteration_container[iZone][iInst] = new CDiscAdjFEAIteration(config_container[iZone]);
      break;

    case DISC_ADJ_HEAT:
      if (rank == MASTER_NODE)
        cout << ": discrete adjoint heat iteration." << endl;
      iteration_container[iZone][iInst] = new CDiscAdjHeatIteration(config_container[iZone]);
      break;
    }

  }

}

void CDriver::Interface_Preprocessing() {

  unsigned short donorZone, targetZone;
  unsigned short nVar, nVarTransfer;

  unsigned short nMarkerTarget, iMarkerTarget, nMarkerDonor, iMarkerDonor;

  /*--- Initialize some useful booleans ---*/
  bool fluid_donor, structural_donor, heat_donor;
  bool fluid_target, structural_target, heat_target;

  bool discrete_adjoint = config_container[ZONE_0]->GetDiscrete_Adjoint();

  int markDonor, markTarget, Donor_check, Target_check, iMarkerInt, nMarkerInt;

#ifdef HAVE_MPI
  int *Buffer_Recv_mark = NULL, iRank, nProcessor = size;

  if (rank == MASTER_NODE)
    Buffer_Recv_mark = new int[nProcessor];
#endif

  /*--- Coupling between zones ---*/
  // There's a limit here, the interface boundary must connect only 2 zones

  /*--- Loops over all target and donor zones to find which ones are connected through an interface boundary (fsi or sliding mesh) ---*/
  for (targetZone = 0; targetZone < nZone; targetZone++) {

    for (donorZone = 0; donorZone < nZone; donorZone++) {

      transfer_types[donorZone][targetZone] = NO_TRANSFER;

      if ( donorZone == targetZone ) {
        transfer_types[donorZone][targetZone] = ZONES_ARE_EQUAL;
        // We're processing the same zone, so skip the following
        continue;
      }

      nMarkerInt = (int) ( config_container[donorZone]->GetMarker_n_ZoneInterface() / 2 );

      /*--- Loops on Interface markers to find if the 2 zones are sharing the boundary and to determine donor and target marker tag ---*/
      for (iMarkerInt = 1; iMarkerInt <= nMarkerInt; iMarkerInt++) {

        markDonor  = -1;
        markTarget = -1;

        /*--- On the donor side ---*/
        nMarkerDonor = config_container[donorZone]->GetnMarker_All();

        for (iMarkerDonor = 0; iMarkerDonor < nMarkerDonor; iMarkerDonor++) {

          /*--- If the tag GetMarker_All_ZoneInterface(iMarker) equals the index we are looping at ---*/
          if ( config_container[donorZone]->GetMarker_All_ZoneInterface(iMarkerDonor) == iMarkerInt ) {
            /*--- We have identified the identifier for the interface marker ---*/
            markDonor = iMarkerDonor;

            break;
          }
        }

        /*--- On the target side ---*/
        nMarkerTarget = config_container[targetZone]->GetnMarker_All();

      for (iMarkerTarget = 0; iMarkerTarget < nMarkerTarget; iMarkerTarget++) {

          /*--- If the tag GetMarker_All_ZoneInterface(iMarker) equals the index we are looping at ---*/
        if ( config_container[targetZone]->GetMarker_All_ZoneInterface(iMarkerTarget) == iMarkerInt ) {
            /*--- We have identified the identifier for the interface marker ---*/
            markTarget = iMarkerTarget;

            break;
        } 
        }

#ifdef HAVE_MPI

      Donor_check  = -1;
      Target_check = -1;

        /*--- We gather a vector in MASTER_NODE that determines if the boundary is not on the processor because of the partition or because the zone does not include it ---*/

        SU2_MPI::Gather(&markDonor , 1, MPI_INT, Buffer_Recv_mark, 1, MPI_INT, MASTER_NODE, MPI_COMM_WORLD);

      if (rank == MASTER_NODE) {
        for (iRank = 0; iRank < nProcessor; iRank++) {
          if( Buffer_Recv_mark[iRank] != -1 ) {
              Donor_check = Buffer_Recv_mark[iRank];

              break;
            }
          }
        }

        SU2_MPI::Bcast(&Donor_check , 1, MPI_INT, MASTER_NODE, MPI_COMM_WORLD);

        SU2_MPI::Gather(&markTarget, 1, MPI_INT, Buffer_Recv_mark, 1, MPI_INT, MASTER_NODE, MPI_COMM_WORLD);

      if (rank == MASTER_NODE){
        for (iRank = 0; iRank < nProcessor; iRank++){
          if( Buffer_Recv_mark[iRank] != -1 ){
              Target_check = Buffer_Recv_mark[iRank];

              break;
            }
          }
        }

        SU2_MPI::Bcast(&Target_check, 1, MPI_INT, MASTER_NODE, MPI_COMM_WORLD);

#else
      Donor_check  = markDonor;
      Target_check = markTarget;  
#endif

      /* --- Check ifzones are actually sharing the interface boundary, if not skip ---*/        
      if(Target_check == -1 || Donor_check == -1) {
        transfer_types[donorZone][targetZone] = NO_COMMON_INTERFACE;
        continue;
      }

        /*--- Set some boolean to properly allocate data structure later ---*/
      fluid_target      = false; 
      structural_target = false;

      fluid_donor       = false; 
      structural_donor  = false;

      heat_donor        = false;
      heat_target       = false;

      switch ( config_container[targetZone]->GetKind_Solver() ) {

        case EULER : case NAVIER_STOKES: case RANS: 
        case DISC_ADJ_EULER: case DISC_ADJ_NAVIER_STOKES: case DISC_ADJ_RANS:
          fluid_target  = true;   
          break;

        case FEM_ELASTICITY: case DISC_ADJ_FEM:
          structural_target = true;   
          break;

        case HEAT_EQUATION_FVM: case DISC_ADJ_HEAT:
          heat_target = true;
          break;
      }

      switch ( config_container[donorZone]->GetKind_Solver() ) {

        case EULER : case NAVIER_STOKES: case RANS:
        case DISC_ADJ_EULER: case DISC_ADJ_NAVIER_STOKES: case DISC_ADJ_RANS:
          fluid_donor  = true;
          break;

        case FEM_ELASTICITY: case DISC_ADJ_FEM:
          structural_donor = true;
          break;

        case HEAT_EQUATION_FVM : case DISC_ADJ_HEAT:
          heat_donor = true;
          break;
      }

      /*--- Begin the creation of the communication pattern among zones ---*/

      /*--- Retrieve the number of conservative variables (for problems not involving structural analysis ---*/
      if (fluid_donor && fluid_target)
        nVar = solver_container[donorZone][INST_0][MESH_0][FLOW_SOL]->GetnVar();
      else
        /*--- If at least one of the components is structural ---*/
        nVar = nDim;

      if (rank == MASTER_NODE) cout << "From zone " << donorZone << " to zone " << targetZone << ": ";

        /*--- Match Zones ---*/
      if (rank == MASTER_NODE) cout << "Setting coupling ";

          bool conservative_interp = config_container[donorZone]->GetConservativeInterpolation();
          
          /*--- Conditions for conservative interpolation are not met, we cannot fallback on the consistent approach
                because CTransfer_FlowTraction relies on the information in config to be correct. ---*/
          if ( conservative_interp && targetZone == 0 && structural_target )
            SU2_MPI::Error("Conservative interpolation assumes the structural model mesh is evaluated second, somehow this has not happened.",CURRENT_FUNCTION);
        
        switch (config_container[donorZone]->GetKindInterpolation()) {

          case NEAREST_NEIGHBOR:
            if ( conservative_interp && targetZone > 0 && structural_target ) {
              interpolator_container[donorZone][targetZone] = new CMirror(geometry_container, config_container, donorZone, targetZone);
              if (rank == MASTER_NODE) cout << "using a mirror approach: matching coefficients from opposite mesh." << endl;
            }
            else {
            interpolator_container[donorZone][targetZone] = new CNearestNeighbor(geometry_container, config_container, donorZone, targetZone);
            if (rank == MASTER_NODE) cout << "using a nearest-neighbor approach." << endl;
            }
            break;

          case ISOPARAMETRIC:
            if ( conservative_interp && targetZone > 0 && structural_target ) {
              interpolator_container[donorZone][targetZone] = new CMirror(geometry_container, config_container, donorZone, targetZone);
              if (rank == MASTER_NODE) cout << "using a mirror approach: matching coefficients from opposite mesh." << endl;
            }
            else {
            interpolator_container[donorZone][targetZone] = new CIsoparametric(geometry_container, config_container, donorZone, targetZone);
            if (rank == MASTER_NODE) cout << "using an isoparametric approach." << endl;
            }
            break;

        case WEIGHTED_AVERAGE:
          interpolator_container[donorZone][targetZone] = new CSlidingMesh(geometry_container, config_container, donorZone, targetZone);
          if (rank == MASTER_NODE) cout << "using an sliding mesh approach." << endl;

          break;
            
          case RADIAL_BASIS_FUNCTION:
            if ( conservative_interp && targetZone > 0 && structural_target ) {
                interpolator_container[donorZone][targetZone] = new CMirror(geometry_container, config_container, donorZone, targetZone);
                if (rank == MASTER_NODE) cout << "using a mirror approach: matching coefficients from opposite mesh." << endl;
              }
              else {
                interpolator_container[donorZone][targetZone] = new CRadialBasisFunction(geometry_container, config_container, donorZone, targetZone);
                if (rank == MASTER_NODE) cout << "using a radial basis function approach." << endl;
              }
            break;
            }

        /*--- Initialize the appropriate transfer strategy ---*/
      if (rank == MASTER_NODE) cout << "Transferring ";

      if (fluid_donor && structural_target && (!discrete_adjoint)) {
        transfer_types[donorZone][targetZone] = FLOW_TRACTION;
        nVarTransfer = 2;
        transfer_container[donorZone][targetZone] = new CTransfer_FlowTraction(nVar, nVarTransfer, config_container[donorZone]);
        if (rank == MASTER_NODE) cout << "flow tractions. "<< endl;
      }
      else if (structural_donor && fluid_target && (!discrete_adjoint)) {
        transfer_types[donorZone][targetZone] = STRUCTURAL_DISPLACEMENTS;
        nVarTransfer = 0;
        transfer_container[donorZone][targetZone] = new CTransfer_StructuralDisplacements(nVar, nVarTransfer, config_container[donorZone]);
        if (rank == MASTER_NODE) cout << "structural displacements. "<< endl;
      }
      else if (fluid_donor && structural_target && discrete_adjoint) {
        transfer_types[donorZone][targetZone] = FLOW_TRACTION;
        nVarTransfer = 2;
        transfer_container[donorZone][targetZone] = new CTransfer_FlowTraction_DiscAdj(nVar, nVarTransfer, config_container[donorZone]);

        if (rank == MASTER_NODE) cout << "flow tractions. "<< endl;
      }
      else if (structural_donor && fluid_target && discrete_adjoint){
        transfer_types[donorZone][targetZone] = STRUCTURAL_DISPLACEMENTS_DISC_ADJ;
        nVarTransfer = 0;
        transfer_container[donorZone][targetZone] = new CTransfer_StructuralDisplacements_DiscAdj(nVar, nVarTransfer, config_container[donorZone]);
        if (rank == MASTER_NODE) cout << "structural displacements. "<< endl;
      }
      else if (fluid_donor && fluid_target) {
        transfer_types[donorZone][targetZone] = SLIDING_INTERFACE;
        nVarTransfer = 0;
        nVar = solver_container[donorZone][INST_0][MESH_0][FLOW_SOL]->GetnPrimVar();
        transfer_container[donorZone][targetZone] = new CTransfer_SlidingInterface(nVar, nVarTransfer, config_container[donorZone]);
        if (rank == MASTER_NODE) cout << "sliding interface. " << endl;
      }
      else if (fluid_donor && heat_target) {
        nVarTransfer = 0;
        nVar = 4;
        if(config_container[donorZone]->GetEnergy_Equation())
          transfer_types[donorZone][targetZone] = CONJUGATE_HEAT_FS;
        else if (config_container[donorZone]->GetWeakly_Coupled_Heat())
          transfer_types[donorZone][targetZone] = CONJUGATE_HEAT_WEAKLY_FS;
        else { }
        transfer_container[donorZone][targetZone] = new CTransfer_ConjugateHeatVars(nVar, nVarTransfer, config_container[donorZone]);
        if (rank == MASTER_NODE) cout << "conjugate heat variables. " << endl;
      }
      else if (heat_donor && fluid_target) {
        nVarTransfer = 0;
        nVar = 4;
        if(config_container[targetZone]->GetEnergy_Equation())
          transfer_types[donorZone][targetZone] = CONJUGATE_HEAT_SF;
        else if (config_container[targetZone]->GetWeakly_Coupled_Heat())
          transfer_types[donorZone][targetZone] = CONJUGATE_HEAT_WEAKLY_SF;
        else { }
        transfer_container[donorZone][targetZone] = new CTransfer_ConjugateHeatVars(nVar, nVarTransfer, config_container[donorZone]);
        if (rank == MASTER_NODE) cout << "conjugate heat variables. " << endl;
      }
      else if (heat_donor && heat_target) {
        SU2_MPI::Error("Conjugate heat transfer between solids not implemented yet.", CURRENT_FUNCTION);
      }
      else {
        transfer_types[donorZone][targetZone] = CONSERVATIVE_VARIABLES;
        nVarTransfer = 0;
        transfer_container[donorZone][targetZone] = new CTransfer_ConservativeVars(nVar, nVarTransfer, config_container[donorZone]);
        if (rank == MASTER_NODE) cout << "generic conservative variables. " << endl;  
      }

      break;

      }

      if (config_container[donorZone]->GetBoolMixingPlaneInterface()){
        transfer_types[donorZone][targetZone] = MIXING_PLANE;
      	nVarTransfer = 0;
      	nVar = solver_container[donorZone][INST_0][MESH_0][FLOW_SOL]->GetnVar();
      	transfer_container[donorZone][targetZone] = new CTransfer_MixingPlaneInterface(nVar, nVarTransfer, config_container[donorZone], config_container[targetZone]);
        if (rank == MASTER_NODE) cout << "Set mixing-plane interface from donor zone "<< donorZone << " to target zone " << targetZone <<"."<<endl;
      }

    }

  }

#ifdef HAVE_MPI
  if (rank == MASTER_NODE) 
  delete [] Buffer_Recv_mark;
#endif

}

void CDriver::InitStaticMeshMovement(){

  unsigned short iMGlevel;
  unsigned short Kind_Grid_Movement;

  for (iZone = 0; iZone < nZone; iZone++) {
    Kind_Grid_Movement = config_container[iZone]->GetKind_GridMovement(iZone);

    switch (Kind_Grid_Movement) {

    case MOVING_WALL:

      /*--- Fixed wall velocities: set the grid velocities only one time
         before the first iteration flow solver. ---*/
      if (rank == MASTER_NODE)
        cout << endl << " Setting the moving wall velocities." << endl;

      surface_movement[iZone]->Moving_Walls(geometry_container[iZone][INST_0][MESH_0],
          config_container[iZone], iZone, 0);

      /*--- Update the grid velocities on the coarser multigrid levels after
           setting the moving wall velocities for the finest mesh. ---*/
      for (iInst = 0; iInst < nInst[iZone]; iInst++)
        grid_movement[iZone][iInst]->UpdateMultiGrid(geometry_container[iZone][iInst], config_container[iZone]);
      break;


    case ROTATING_FRAME:

      /*--- Steadily rotating frame: set the grid velocities just once
         before the first iteration flow solver. ---*/

      if (rank == MASTER_NODE) {
        cout << endl << " Setting rotating frame grid velocities";
        cout << " for zone " << iZone << "." << endl;
      }

      /*--- Set the grid velocities on all multigrid levels for a steadily
           rotating reference frame. ---*/

      for (iMGlevel = 0; iMGlevel <= config_container[ZONE_0]->GetnMGLevels(); iMGlevel++){
        geometry_container[iZone][INST_0][iMGlevel]->SetRotationalVelocity(config_container[iZone], iZone, true);
        geometry_container[iZone][INST_0][iMGlevel]->SetShroudVelocity(config_container[iZone]);
      }

      break;

    case STEADY_TRANSLATION:

      /*--- Set the translational velocity and hold the grid fixed during
         the calculation (similar to rotating frame, but there is no extra
         source term for translation). ---*/

      if (rank == MASTER_NODE)
        cout << endl << " Setting translational grid velocities." << endl;

      /*--- Set the translational velocity on all grid levels. ---*/

      for (iMGlevel = 0; iMGlevel <= config_container[ZONE_0]->GetnMGLevels(); iMGlevel++)
        geometry_container[iZone][INST_0][iMGlevel]->SetTranslationalVelocity(config_container[iZone], iZone, true);



      break;
    }
  }
}

void CDriver::TurbomachineryPreprocessing(){

  unsigned short donorZone,targetZone, nMarkerInt, iMarkerInt;
  unsigned short nSpanMax = 0;
  bool restart   = (config_container[ZONE_0]->GetRestart() || config_container[ZONE_0]->GetRestart_Flow());
  mixingplane = config_container[ZONE_0]->GetBoolMixingPlaneInterface();
  bool discrete_adjoint = config_container[ZONE_0]->GetDiscrete_Adjoint();
  su2double areaIn, areaOut, nBlades, flowAngleIn, flowAngleOut;

  /*--- Create turbovertex structure ---*/
  if (rank == MASTER_NODE) cout<<endl<<"Initialize Turbo Vertex Structure." << endl;
  for (iZone = 0; iZone < nZone; iZone++) {
    if (config_container[iZone]->GetBoolTurbomachinery()){
      geometry_container[iZone][INST_0][MESH_0]->ComputeNSpan(config_container[iZone], iZone, INFLOW, true);
      geometry_container[iZone][INST_0][MESH_0]->ComputeNSpan(config_container[iZone], iZone, OUTFLOW, true);
      if (rank == MASTER_NODE) cout <<"Number of span-wise sections in Zone "<< iZone<<": "<< config_container[iZone]->GetnSpanWiseSections() <<"."<< endl;
      if (config_container[iZone]->GetnSpanWiseSections() > nSpanMax){
        nSpanMax = config_container[iZone]->GetnSpanWiseSections();
      }

      config_container[ZONE_0]->SetnSpan_iZones(config_container[iZone]->GetnSpanWiseSections(), iZone);

      geometry_container[iZone][INST_0][MESH_0]->SetTurboVertex(config_container[iZone], iZone, INFLOW, true);
      geometry_container[iZone][INST_0][MESH_0]->SetTurboVertex(config_container[iZone], iZone, OUTFLOW, true);
    }
  }

  /*--- Set maximum number of Span among all zones ---*/
  for (iZone = 0; iZone < nZone; iZone++) {
    if (config_container[iZone]->GetBoolTurbomachinery()){
      config_container[iZone]->SetnSpanMaxAllZones(nSpanMax);
    }
  }
  if (rank == MASTER_NODE) cout<<"Max number of span-wise sections among all zones: "<< nSpanMax<<"."<< endl;


  if (rank == MASTER_NODE) cout<<"Initialize solver containers for average and performance quantities." << endl;
  for (iZone = 0; iZone < nZone; iZone++) {
    solver_container[iZone][INST_0][MESH_0][FLOW_SOL]->InitTurboContainers(geometry_container[iZone][INST_0][MESH_0],config_container[iZone]);
  }

//TODO(turbo) make it general for turbo HB
  if (rank == MASTER_NODE) cout<<"Compute inflow and outflow average geometric quantities." << endl;
  for (iZone = 0; iZone < nZone; iZone++) {
    geometry_container[iZone][INST_0][MESH_0]->SetAvgTurboValue(config_container[iZone], iZone, INFLOW, true);
    geometry_container[iZone][INST_0][MESH_0]->SetAvgTurboValue(config_container[iZone],iZone, OUTFLOW, true);
    geometry_container[iZone][INST_0][MESH_0]->GatherInOutAverageValues(config_container[iZone], true);
  }


  if(mixingplane){
    if (rank == MASTER_NODE) cout << "Set span-wise sections between zones on Mixing-Plane interface." << endl;
    for (donorZone = 0; donorZone < nZone; donorZone++) {
      for (targetZone = 0; targetZone < nZone; targetZone++) {
        if (targetZone != donorZone){
          transfer_container[donorZone][targetZone]->SetSpanWiseLevels(config_container[donorZone], config_container[targetZone]);
        }
      }
    }
  }

  if (rank == MASTER_NODE) cout << "Transfer average geometric quantities to zone 0." << endl;
  for (iZone = 1; iZone < nZone; iZone++) {
    transfer_container[iZone][ZONE_0]->GatherAverageTurboGeoValues(geometry_container[iZone][INST_0][MESH_0],geometry_container[ZONE_0][INST_0][MESH_0], iZone);
  }

  /*--- Transfer number of blade to ZONE_0 to correctly compute turbo performance---*/
  for (iZone = 1; iZone < nZone; iZone++) {
    nBlades = config_container[iZone]->GetnBlades(iZone);
    config_container[ZONE_0]->SetnBlades(iZone, nBlades);
  }

  if (rank == MASTER_NODE){
    for (iZone = 0; iZone < nZone; iZone++) {
    areaIn  = geometry_container[iZone][INST_0][MESH_0]->GetSpanAreaIn(iZone, config_container[iZone]->GetnSpanWiseSections());
    areaOut = geometry_container[iZone][INST_0][MESH_0]->GetSpanAreaOut(iZone, config_container[iZone]->GetnSpanWiseSections());
    nBlades = config_container[iZone]->GetnBlades(iZone);
    cout << "Inlet area for Row "<< iZone + 1<< ": " << areaIn*10000.0 <<" cm^2."  <<endl;
    cout << "Oulet area for Row "<< iZone + 1<< ": " << areaOut*10000.0 <<" cm^2."  <<endl;
    cout << "Recomputed number of blades for Row "<< iZone + 1 << ": " << nBlades<<"."  <<endl;
    }
  }


  if(mixingplane){
    if (rank == MASTER_NODE) cout<<"Preprocessing of the Mixing-Plane Interface." << endl;
    for (donorZone = 0; donorZone < nZone; donorZone++) {
      nMarkerInt     = config_container[donorZone]->GetnMarker_MixingPlaneInterface()/2;
      for (iMarkerInt = 1; iMarkerInt <= nMarkerInt; iMarkerInt++){
        for (targetZone = 0; targetZone < nZone; targetZone++) {
          if (targetZone != donorZone){
            transfer_container[donorZone][targetZone]->Preprocessing_InterfaceAverage(geometry_container[donorZone][INST_0][MESH_0], geometry_container[targetZone][INST_0][MESH_0],
                config_container[donorZone], config_container[targetZone],
                iMarkerInt);
          }
        }
      }
    }
  }

  if(!restart && !discrete_adjoint){
    if (rank == MASTER_NODE) cout<<"Initialize turbomachinery solution quantities." << endl;
    for(iZone = 0; iZone < nZone; iZone++) {
      solver_container[iZone][INST_0][MESH_0][FLOW_SOL]->SetFreeStream_TurboSolution(config_container[iZone]);
    }
  }

  if (rank == MASTER_NODE) cout<<"Initialize inflow and outflow average solution quantities." << endl;
  for(iZone = 0; iZone < nZone; iZone++) {
    solver_container[iZone][INST_0][MESH_0][FLOW_SOL]->PreprocessAverage(solver_container[iZone][INST_0][MESH_0], geometry_container[iZone][INST_0][MESH_0],config_container[iZone],INFLOW);
    solver_container[iZone][INST_0][MESH_0][FLOW_SOL]->PreprocessAverage(solver_container[iZone][INST_0][MESH_0], geometry_container[iZone][INST_0][MESH_0],config_container[iZone],OUTFLOW);
    solver_container[iZone][INST_0][MESH_0][FLOW_SOL]->TurboAverageProcess(solver_container[iZone][INST_0][MESH_0], geometry_container[iZone][INST_0][MESH_0],config_container[iZone],INFLOW);
    solver_container[iZone][INST_0][MESH_0][FLOW_SOL]->TurboAverageProcess(solver_container[iZone][INST_0][MESH_0], geometry_container[iZone][INST_0][MESH_0],config_container[iZone],OUTFLOW);
    solver_container[iZone][INST_0][MESH_0][FLOW_SOL]->GatherInOutAverageValues(config_container[iZone], geometry_container[iZone][INST_0][MESH_0]);
    if (rank == MASTER_NODE){
      flowAngleIn = solver_container[iZone][INST_0][MESH_0][FLOW_SOL]->GetTurboVelocityIn(iZone, config_container[iZone]->GetnSpanWiseSections())[1];
      flowAngleIn /= solver_container[iZone][INST_0][MESH_0][FLOW_SOL]->GetTurboVelocityIn(iZone, config_container[iZone]->GetnSpanWiseSections())[0];
      flowAngleIn = atan(flowAngleIn)*180.0/PI_NUMBER;
      cout << "Inlet flow angle for Row "<< iZone + 1<< ": "<< flowAngleIn <<"°."  <<endl;
      flowAngleOut = solver_container[iZone][INST_0][MESH_0][FLOW_SOL]->GetTurboVelocityOut(iZone, config_container[iZone]->GetnSpanWiseSections())[1];
      flowAngleOut /= solver_container[iZone][INST_0][MESH_0][FLOW_SOL]->GetTurboVelocityOut(iZone, config_container[iZone]->GetnSpanWiseSections())[0];
      flowAngleOut = atan(flowAngleOut)*180.0/PI_NUMBER;
      cout << "Outlet flow angle for Row "<< iZone + 1<< ": "<< flowAngleOut <<"°."  <<endl;

    }
  }

}

void CDriver::StartSolver(){

#ifdef VTUNEPROF
  __itt_resume();
#endif

  /*--- Main external loop of the solver. Within this loop, each iteration ---*/

  if (rank == MASTER_NODE)
    cout << endl <<"------------------------------ Begin Solver -----------------------------" << endl;

  while ( ExtIter < config_container[ZONE_0]->GetnExtIter() ) {

    /*--- Perform some external iteration preprocessing. ---*/

    PreprocessExtIter(ExtIter);

    /*--- Perform a dynamic mesh update if required. ---*/

      if (!fem_solver) {
        DynamicMeshUpdate(ExtIter);
      }

    /*--- Run a single iteration of the problem (fluid, elasticity, heat, ...). ---*/

    Run();

    /*--- Update the solution for dual time stepping strategy ---*/

    Update();

    /*--- Terminate the simulation if only the Jacobian must be computed. ---*/
    if (config_container[ZONE_0]->GetJacobian_Spatial_Discretization_Only()) break;

    /*--- Monitor the computations after each iteration. ---*/

    Monitor(ExtIter);

    /*--- Output the solution in files. ---*/

    Output(ExtIter);

    /*--- If the convergence criteria has been met, terminate the simulation. ---*/

    if (StopCalc) break;

    ExtIter++;

  }
#ifdef VTUNEPROF
  __itt_pause();
#endif
}

void CDriver::PreprocessExtIter(unsigned long ExtIter) {

  /*--- Set the value of the external iteration. ---*/

  for (iZone = 0; iZone < nZone; iZone++) config_container[iZone]->SetExtIter(ExtIter);
  

  /*--- Read the target pressure ---*/

  if (config_container[ZONE_0]->GetInvDesign_Cp() == YES)
    output->SetCp_InverseDesign(solver_container[ZONE_0][INST_0][MESH_0][FLOW_SOL],
        geometry_container[ZONE_0][INST_0][MESH_0], config_container[ZONE_0], ExtIter);

  /*--- Read the target heat flux ---*/

  if (config_container[ZONE_0]->GetInvDesign_HeatFlux() == YES)
    output->SetHeatFlux_InverseDesign(solver_container[ZONE_0][INST_0][MESH_0][FLOW_SOL],
        geometry_container[ZONE_0][INST_0][MESH_0], config_container[ZONE_0], ExtIter);

  /*--- Set the initial condition for EULER/N-S/RANS and for a non FSI simulation ---*/

  if(!fsi) {
    for (iZone = 0; iZone < nZone; iZone++) {
      if ((config_container[iZone]->GetKind_Solver() ==  EULER) ||
          (config_container[iZone]->GetKind_Solver() ==  NAVIER_STOKES) ||
          (config_container[iZone]->GetKind_Solver() ==  RANS) ) {
        for (iInst = 0; iInst < nInst[iZone]; iInst++)
          solver_container[iZone][iInst][MESH_0][FLOW_SOL]->SetInitialCondition(geometry_container[iZone][INST_0], solver_container[iZone][iInst], config_container[iZone], ExtIter);
      }
    }
  }

#ifdef HAVE_MPI
  SU2_MPI::Barrier(MPI_COMM_WORLD);
#endif

}

bool CDriver::Monitor(unsigned long ExtIter) {

  /*--- Synchronization point after a single solver iteration. Compute the
   wall clock time required. ---*/

#ifndef HAVE_MPI
  StopTime = su2double(clock())/su2double(CLOCKS_PER_SEC);
#else
  StopTime = MPI_Wtime();
#endif
  IterCount++;
  UsedTime = (StopTime - StartTime) + UsedTimeCompute;
  
  
  /*--- Check if there is any change in the runtime parameters ---*/
  
  CConfig *runtime = NULL;
  strcpy(runtime_file_name, "runtime.dat");
  runtime = new CConfig(runtime_file_name, config_container[ZONE_0]);
  runtime->SetExtIter(ExtIter);
  delete runtime;
  
  /*--- Update the convergence history file (serial and parallel computations). ---*/
  
  if (!fsi) {
    for (iZone = 0; iZone < nZone; iZone++) {
      for (iInst = 0; iInst < nInst[iZone]; iInst++)
        output->SetConvHistory_Body(&ConvHist_file[iZone][iInst], geometry_container, solver_container,
            config_container, integration_container, false, UsedTime, iZone, iInst);
    }
  }

  /*--- Evaluate the new CFL number (adaptive). ---*/
  if (config_container[ZONE_0]->GetCFL_Adapt() == YES) {
    for (iZone = 0; iZone < nZone; iZone++){
      if (!(config_container[iZone]->GetMultizone_Problem())) // This needs to be changed everywhere in the code, in a future PR
        output->SetCFL_Number(solver_container, config_container, iZone);
    }
  }

  /*--- Check whether the current simulation has reached the specified
   convergence criteria, and set StopCalc to true, if so. ---*/
  
  switch (config_container[ZONE_0]->GetKind_Solver()) {
    case EULER: case NAVIER_STOKES: case RANS:
      StopCalc = integration_container[ZONE_0][INST_0][FLOW_SOL]->GetConvergence(); break;
    case HEAT_EQUATION_FVM:
      StopCalc = integration_container[ZONE_0][INST_0][HEAT_SOL]->GetConvergence(); break;
    case FEM_ELASTICITY:
      StopCalc = integration_container[ZONE_0][INST_0][FEA_SOL]->GetConvergence(); break;
    case ADJ_EULER: case ADJ_NAVIER_STOKES: case ADJ_RANS:
    case DISC_ADJ_EULER: case DISC_ADJ_NAVIER_STOKES: case DISC_ADJ_RANS:
    case DISC_ADJ_FEM_EULER: case DISC_ADJ_FEM_NS: case DISC_ADJ_FEM_RANS:
      StopCalc = integration_container[ZONE_0][INST_0][ADJFLOW_SOL]->GetConvergence(); break;
  }
  
  return StopCalc;
  
}

void CDriver::Output(unsigned long ExtIter) {
  
  unsigned long nExtIter = config_container[ZONE_0]->GetnExtIter();
  bool output_files = false;
  
  /*--- Determine whether a solution needs to be written
   after the current iteration ---*/
  
  if (
      
      /*--- General if statements to print output statements ---*/
      
      (ExtIter+1 >= nExtIter) || (StopCalc) ||
      
      /*--- Fixed CL problem ---*/
      
      ((config_container[ZONE_0]->GetFixed_CL_Mode()) &&
       (config_container[ZONE_0]->GetnExtIter()-config_container[ZONE_0]->GetIter_dCL_dAlpha() - 1 == ExtIter)) ||
      
      /*--- Steady problems ---*/
      
      ((ExtIter % config_container[ZONE_0]->GetWrt_Sol_Freq() == 0) && (ExtIter != 0) &&
       ((config_container[ZONE_0]->GetUnsteady_Simulation() == STEADY) ||
        (config_container[ZONE_0]->GetUnsteady_Simulation() == HARMONIC_BALANCE) ||
        (config_container[ZONE_0]->GetUnsteady_Simulation() == ROTATIONAL_FRAME))) ||
      
      /*--- Unsteady problems ---*/
      
      (((config_container[ZONE_0]->GetUnsteady_Simulation() == DT_STEPPING_1ST) ||
        (config_container[ZONE_0]->GetUnsteady_Simulation() == TIME_STEPPING)) &&
       ((ExtIter == 0) || (ExtIter % config_container[ZONE_0]->GetWrt_Sol_Freq_DualTime() == 0))) ||
      
      ((config_container[ZONE_0]->GetUnsteady_Simulation() == DT_STEPPING_2ND) && (!fsi) &&
       ((ExtIter == 0) || ((ExtIter % config_container[ZONE_0]->GetWrt_Sol_Freq_DualTime() == 0) ||
                           ((ExtIter-1) % config_container[ZONE_0]->GetWrt_Sol_Freq_DualTime() == 0)))) ||
      
      ((config_container[ZONE_0]->GetUnsteady_Simulation() == DT_STEPPING_2ND) && (fsi) &&
       ((ExtIter == 0) || ((ExtIter % config_container[ZONE_0]->GetWrt_Sol_Freq_DualTime() == 0)))) ||
      
      ((config_container[ZONE_0]->GetDynamic_Analysis() == DYNAMIC) &&
       ((ExtIter == 0) || (ExtIter % config_container[ZONE_0]->GetWrt_Sol_Freq_DualTime() == 0))) ||
      
      /*--- No inlet profile file found. Print template. ---*/
      
      (config_container[ZONE_0]->GetWrt_InletFile())
      
      ) {
    
    output_files = true;
    
  }
  
  /*--- Determine whether a solution doesn't need to be written
   after the current iteration ---*/
  
  if (config_container[ZONE_0]->GetFixed_CL_Mode()) {
    if (config_container[ZONE_0]->GetnExtIter()-config_container[ZONE_0]->GetIter_dCL_dAlpha() - 1 < ExtIter) output_files = false;
    if (config_container[ZONE_0]->GetnExtIter() - 1 == ExtIter) output_files = true;
  }
  
  /*--- write the solution ---*/
  
  if (output_files) {
    
    /*--- Time the output for performance benchmarking. ---*/
#ifndef HAVE_MPI
    StopTime = su2double(clock())/su2double(CLOCKS_PER_SEC);
#else
    StopTime = MPI_Wtime();
#endif
    UsedTimeCompute += StopTime-StartTime;
#ifndef HAVE_MPI
    StartTime = su2double(clock())/su2double(CLOCKS_PER_SEC);
#else
    StartTime = MPI_Wtime();
#endif
    
    /*--- Add a statement about the type of solver exit. ---*/
    
    if (((ExtIter+1 >= nExtIter) || StopCalc) && (rank == MASTER_NODE)) {
      cout << endl << "----------------------------- Solver Exit -------------------------------";
      if (StopCalc) cout << endl << "Convergence criteria satisfied." << endl;
      else cout << endl << "Maximum number of external iterations reached (EXT_ITER)." << endl;
      cout << "-------------------------------------------------------------------------" << endl;
    }

    if (rank == MASTER_NODE) cout << endl << "-------------------------- File Output Summary --------------------------";
    
    /*--- Execute the routine for writing restart, volume solution,
     surface solution, and surface comma-separated value files. ---*/
    
    output->SetResult_Files_Parallel(solver_container, geometry_container, config_container, ExtIter, nZone);
    
    
    if (rank == MASTER_NODE) cout << "-------------------------------------------------------------------------" << endl << endl;
    
    /*--- Store output time and restart the timer for the compute phase. ---*/
#ifndef HAVE_MPI
    StopTime = su2double(clock())/su2double(CLOCKS_PER_SEC);
#else
    StopTime = MPI_Wtime();
#endif
    UsedTimeOutput += StopTime-StartTime;
    OutputCount++;
    BandwidthSum = config_container[ZONE_0]->GetRestart_Bandwidth_Agg();
#ifndef HAVE_MPI
    StartTime = su2double(clock())/su2double(CLOCKS_PER_SEC);
#else
    StartTime = MPI_Wtime();
#endif
    
  }

  /*--- Export Surface Solution File for Unsteady Simulations ---*/
  /*--- When calculate mean/fluctuation option will be available, delete the following part ---*/
  if ((config_container[ZONE_0]->GetUnsteady_Simulation() == DT_STEPPING_2ND) && (ExtIter % config_container[ZONE_0]->GetWrt_Surf_Freq_DualTime() == 0) && config_container[ZONE_0]->GetWrt_Csv_Sol()) {
      output->SetSurfaceCSV_Flow(config_container[ZONE_0], geometry_container[ZONE_0][INST_0][MESH_0], solver_container[ZONE_0][INST_0][MESH_0][FLOW_SOL], ExtIter, ZONE_0, INST_0);}

}

CDriver::~CDriver(void) {}

CGeneralDriver::CGeneralDriver(char* confFile, unsigned short val_nZone,
                               unsigned short val_nDim, bool val_periodic,
                               SU2_Comm MPICommunicator) : CDriver(confFile,
                                                                   val_nZone,
                                                                   val_nDim,
                                                                   val_periodic,
                                                                   MPICommunicator) { }

CGeneralDriver::~CGeneralDriver(void) { }

void CGeneralDriver::Run() {

  unsigned short iZone;

  /*--- Run a single iteration of a fem problem by looping over all
   zones and executing the iterations. Note that data transers between zones
   and other intermediate procedures may be required. ---*/

  for (iZone = 0; iZone < nZone; iZone++) {

    iteration_container[iZone][INST_0]->Preprocess(output, integration_container, geometry_container,
                                           solver_container, numerics_container, config_container,
                                           surface_movement, grid_movement, FFDBox, iZone, INST_0);

    iteration_container[iZone][INST_0]->Iterate(output, integration_container, geometry_container,
                                        solver_container, numerics_container, config_container,
                                        surface_movement, grid_movement, FFDBox, iZone, INST_0);
  }

}

void CGeneralDriver::Update() {

  for (iZone = 0; iZone < nZone; iZone++)
    iteration_container[iZone][INST_0]->Update(output, integration_container, geometry_container,
                                      solver_container, numerics_container, config_container,
                                      surface_movement, grid_movement, FFDBox, iZone, INST_0);

  if (config_container[ZONE_0]->GetKind_Solver() == DISC_ADJ_FEM){
      iteration_container[ZONE_0][INST_0]->Postprocess(output, integration_container, geometry_container,
                                      solver_container, numerics_container, config_container,
                                      surface_movement, grid_movement, FFDBox, ZONE_0, INST_0);
  }

}

void CGeneralDriver::DynamicMeshUpdate(unsigned long ExtIter) {

  bool harmonic_balance;

  for (iZone = 0; iZone < nZone; iZone++) {
   harmonic_balance = (config_container[iZone]->GetUnsteady_Simulation() == HARMONIC_BALANCE);
    /*--- Dynamic mesh update ---*/
    if ((config_container[iZone]->GetGrid_Movement()) && (!harmonic_balance)) {
      iteration_container[iZone][INST_0]->SetGrid_Movement(geometry_container, surface_movement, grid_movement, FFDBox, solver_container, config_container, iZone, INST_0, 0, ExtIter );
    }
  }
}

CFluidDriver::CFluidDriver(char* confFile, unsigned short val_nZone, unsigned short val_nDim, bool val_periodic, SU2_Comm MPICommunicator) : CDriver(confFile, val_nZone, val_nDim, val_periodic, MPICommunicator) { }

CFluidDriver::~CFluidDriver(void) { }

void CFluidDriver::Run() {

  unsigned short iZone, jZone, checkConvergence;
  unsigned long IntIter, nIntIter;
  bool unsteady;

  /*--- Run a single iteration of a multi-zone problem by looping over all
   zones and executing the iterations. Note that data transers between zones
   and other intermediate procedures may be required. ---*/

  unsteady = (config_container[MESH_0]->GetUnsteady_Simulation() == DT_STEPPING_1ST) || (config_container[MESH_0]->GetUnsteady_Simulation() == DT_STEPPING_2ND);

  /*--- Zone preprocessing ---*/

  for (iZone = 0; iZone < nZone; iZone++)
    iteration_container[iZone][INST_0]->Preprocess(output, integration_container, geometry_container, solver_container, numerics_container, config_container, surface_movement, grid_movement, FFDBox, iZone, INST_0);

  /*--- Updating zone interface communication patterns,
   needed only for unsteady simulation since for steady problems
   this is done once in the interpolator_container constructor 
   at the beginning of the computation ---*/

  if ( unsteady ) {
    for (iZone = 0; iZone < nZone; iZone++) {   
      for (jZone = 0; jZone < nZone; jZone++)
        if(jZone != iZone && interpolator_container[iZone][jZone] != NULL)
        interpolator_container[iZone][jZone]->Set_TransferCoeff(config_container);
    }
  }

  /*--- Begin Unsteady pseudo-time stepping internal loop, if not unsteady it does only one step --*/

  if (unsteady) 
    nIntIter = config_container[MESH_0]->GetUnst_nIntIter();
  else
    nIntIter = 1;

  for (IntIter = 0; IntIter < nIntIter; IntIter++) {

    /*--- At each pseudo time-step updates transfer data ---*/
    for (iZone = 0; iZone < nZone; iZone++)   
      for (jZone = 0; jZone < nZone; jZone++)
        if(jZone != iZone && transfer_container[iZone][jZone] != NULL)
          Transfer_Data(iZone, jZone);

    /*--- For each zone runs one single iteration ---*/

    for (iZone = 0; iZone < nZone; iZone++) {
      config_container[iZone]->SetIntIter(IntIter);
      iteration_container[iZone][INST_0]->Iterate(output, integration_container, geometry_container, solver_container, numerics_container, config_container, surface_movement, grid_movement, FFDBox, iZone, INST_0);
    }

    /*--- Check convergence in each zone --*/

    checkConvergence = 0;
    for (iZone = 0; iZone < nZone; iZone++)
    checkConvergence += (int) integration_container[iZone][INST_0][FLOW_SOL]->GetConvergence();

    /*--- If convergence was reached in every zone --*/

  if (checkConvergence == nZone) break;
  }

}

void CFluidDriver::Transfer_Data(unsigned short donorZone, unsigned short targetZone) {

  transfer_container[donorZone][targetZone]->Broadcast_InterfaceData(solver_container[donorZone][INST_0][MESH_0][FLOW_SOL],solver_container[targetZone][INST_0][MESH_0][FLOW_SOL],
      geometry_container[donorZone][INST_0][MESH_0],geometry_container[targetZone][INST_0][MESH_0],
      config_container[donorZone], config_container[targetZone]);
  if (config_container[targetZone]->GetKind_Solver() == RANS)
    transfer_container[donorZone][targetZone]->Broadcast_InterfaceData(solver_container[donorZone][INST_0][MESH_0][TURB_SOL],solver_container[targetZone][INST_0][MESH_0][TURB_SOL],
        geometry_container[donorZone][INST_0][MESH_0],geometry_container[targetZone][INST_0][MESH_0],
        config_container[donorZone], config_container[targetZone]);

}

void CFluidDriver::Update() {

  for(iZone = 0; iZone < nZone; iZone++)
    iteration_container[iZone][INST_0]->Update(output, integration_container, geometry_container,
         solver_container, numerics_container, config_container,
         surface_movement, grid_movement, FFDBox, iZone, INST_0);
}

void CFluidDriver::DynamicMeshUpdate(unsigned long ExtIter) {

  bool harmonic_balance;

  for (iZone = 0; iZone < nZone; iZone++) {
   harmonic_balance = (config_container[iZone]->GetUnsteady_Simulation() == HARMONIC_BALANCE);
    /*--- Dynamic mesh update ---*/
    if ((config_container[iZone]->GetGrid_Movement()) && (!harmonic_balance)) {
      iteration_container[iZone][INST_0]->SetGrid_Movement(geometry_container, surface_movement, grid_movement, FFDBox, solver_container, config_container, iZone, INST_0, 0, ExtIter );
    }
  }

}

CTurbomachineryDriver::CTurbomachineryDriver(char* confFile,
    unsigned short val_nZone,
    unsigned short val_nDim, bool val_periodic, SU2_Comm MPICommunicator) : CFluidDriver(confFile,
        val_nZone,
        val_nDim,
        val_periodic,
        MPICommunicator) { }

CTurbomachineryDriver::~CTurbomachineryDriver(void) { }

void CTurbomachineryDriver::Run() {

  /*--- Run a single iteration of a multi-zone problem by looping over all
   zones and executing the iterations. Note that data transers between zones
   and other intermediate procedures may be required. ---*/

  for (iZone = 0; iZone < nZone; iZone++) {
    iteration_container[iZone][INST_0]->Preprocess(output, integration_container, geometry_container,
                                           solver_container, numerics_container, config_container,
                                           surface_movement, grid_movement, FFDBox, iZone, INST_0);
  }

  /* --- Update the mixing-plane interface ---*/
  for (iZone = 0; iZone < nZone; iZone++) {
    if(mixingplane)SetMixingPlane(iZone);
  }

  for (iZone = 0; iZone < nZone; iZone++) {
    iteration_container[iZone][INST_0]->Iterate(output, integration_container, geometry_container,
                                        solver_container, numerics_container, config_container,
                                        surface_movement, grid_movement, FFDBox, iZone, INST_0);
  }

  for (iZone = 0; iZone < nZone; iZone++) {
    iteration_container[iZone][INST_0]->Postprocess(output, integration_container, geometry_container,
                                      solver_container, numerics_container, config_container,
                                      surface_movement, grid_movement, FFDBox, iZone, INST_0);
  }

  if (rank == MASTER_NODE){
    SetTurboPerformance(ZONE_0);
  }


}

void CTurbomachineryDriver::SetMixingPlane(unsigned short donorZone){

  unsigned short targetZone, nMarkerInt, iMarkerInt ;
  nMarkerInt     = config_container[donorZone]->GetnMarker_MixingPlaneInterface()/2;

  /* --- transfer the average value from the donorZone to the targetZone*/
  for (iMarkerInt = 1; iMarkerInt <= nMarkerInt; iMarkerInt++){
    for (targetZone = 0; targetZone < nZone; targetZone++) {
      if (targetZone != donorZone){
        transfer_container[donorZone][targetZone]->Allgather_InterfaceAverage(solver_container[donorZone][INST_0][MESH_0][FLOW_SOL],solver_container[targetZone][INST_0][MESH_0][FLOW_SOL],
            geometry_container[donorZone][INST_0][MESH_0],geometry_container[targetZone][INST_0][MESH_0],
            config_container[donorZone], config_container[targetZone], iMarkerInt );
      }
    }
  }
}

void CTurbomachineryDriver::SetTurboPerformance(unsigned short targetZone){

  unsigned short donorZone;
  //IMPORTANT this approach of multi-zone performances rely upon the fact that turbomachinery markers follow the natural (stator-rotor) development of the real machine.
  /* --- transfer the local turboperfomance quantities (for each blade)  from all the donorZones to the targetZone (ZONE_0) ---*/
  for (donorZone = 1; donorZone < nZone; donorZone++) {
    transfer_container[donorZone][targetZone]->GatherAverageValues(solver_container[donorZone][INST_0][MESH_0][FLOW_SOL],solver_container[targetZone][INST_0][MESH_0][FLOW_SOL], donorZone);
  }

  /* --- compute turboperformance for each stage and the global machine ---*/

  output->ComputeTurboPerformance(solver_container[targetZone][INST_0][MESH_0][FLOW_SOL], geometry_container[targetZone][INST_0][MESH_0], config_container[targetZone]);

}


bool CTurbomachineryDriver::Monitor(unsigned long ExtIter) {

  su2double CFL;
  su2double rot_z_ini, rot_z_final ,rot_z;
  su2double outPres_ini, outPres_final, outPres;
  unsigned long rampFreq, finalRamp_Iter;
  unsigned short iMarker, KindBC, KindBCOption;
  string Marker_Tag;

  bool print;

  /*--- Synchronization point after a single solver iteration. Compute the
   wall clock time required. ---*/

#ifndef HAVE_MPI
  StopTime = su2double(clock())/su2double(CLOCKS_PER_SEC);
#else
  StopTime = MPI_Wtime();
#endif
  IterCount++;
  UsedTime = (StopTime - StartTime);


  /*--- Check if there is any change in the runtime parameters ---*/
  CConfig *runtime = NULL;
  strcpy(runtime_file_name, "runtime.dat");
  runtime = new CConfig(runtime_file_name, config_container[ZONE_0]);
  runtime->SetExtIter(ExtIter);
  delete runtime;

  /*--- Update the convergence history file (serial and parallel computations). ---*/

  for (iZone = 0; iZone < nZone; iZone++) {
    for (iInst = 0; iInst < nInst[iZone]; iInst++)
      output->SetConvHistory_Body(&ConvHist_file[iZone][iInst], geometry_container, solver_container,
          config_container, integration_container, false, UsedTime, iZone, iInst);
  }


  /*--- Evaluate the new CFL number (adaptive). ---*/
  if (config_container[ZONE_0]->GetCFL_Adapt() == YES) {
    if(mixingplane){
      CFL = 0;
      for (iZone = 0; iZone < nZone; iZone++){
        output->SetCFL_Number(solver_container, config_container, iZone);
        CFL += config_container[iZone]->GetCFL(MESH_0);
      }
      /*--- For fluid-multizone the new CFL number is the same for all the zones and it is equal to the zones' minimum value. ---*/
      for (iZone = 0; iZone < nZone; iZone++){
        config_container[iZone]->SetCFL(MESH_0, CFL/nZone);
      }
    }
    else{
      output->SetCFL_Number(solver_container, config_container, ZONE_0);
    }
  }


  /*--- ROTATING FRAME Ramp: Compute the updated rotational velocity. ---*/
  if (config_container[ZONE_0]->GetGrid_Movement() && config_container[ZONE_0]->GetRampRotatingFrame()) {
    rampFreq       = SU2_TYPE::Int(config_container[ZONE_0]->GetRampRotatingFrame_Coeff(1));
    finalRamp_Iter = SU2_TYPE::Int(config_container[ZONE_0]->GetRampRotatingFrame_Coeff(2));
    rot_z_ini = config_container[ZONE_0]->GetRampRotatingFrame_Coeff(0);
    print = false;
    if(ExtIter % rampFreq == 0 &&  ExtIter <= finalRamp_Iter){

      for (iZone = 0; iZone < nZone; iZone++) {
        rot_z_final = config_container[iZone]->GetFinalRotation_Rate_Z(iZone);
        if(abs(rot_z_final) > 0.0){
          rot_z = rot_z_ini + ExtIter*( rot_z_final - rot_z_ini)/finalRamp_Iter;
          config_container[iZone]->SetRotation_Rate_Z(rot_z, iZone);
          if(rank == MASTER_NODE && print && ExtIter > 0) {
            cout << endl << " Updated rotating frame grid velocities";
            cout << " for zone " << iZone << "." << endl;
          }
          geometry_container[iZone][INST_0][MESH_0]->SetRotationalVelocity(config_container[iZone], iZone, print);
          geometry_container[iZone][INST_0][MESH_0]->SetShroudVelocity(config_container[iZone]);
        }
      }

      for (iZone = 0; iZone < nZone; iZone++) {
        geometry_container[iZone][INST_0][MESH_0]->SetAvgTurboValue(config_container[iZone], iZone, INFLOW, false);
        geometry_container[iZone][INST_0][MESH_0]->SetAvgTurboValue(config_container[iZone],iZone, OUTFLOW, false);
        geometry_container[iZone][INST_0][MESH_0]->GatherInOutAverageValues(config_container[iZone], false);

      }

      for (iZone = 1; iZone < nZone; iZone++) {
        transfer_container[iZone][ZONE_0]->GatherAverageTurboGeoValues(geometry_container[iZone][INST_0][MESH_0],geometry_container[ZONE_0][INST_0][MESH_0], iZone);
      }

    }
  }


  /*--- Outlet Pressure Ramp: Compute the updated rotational velocity. ---*/
  if (config_container[ZONE_0]->GetRampOutletPressure()) {
    rampFreq       = SU2_TYPE::Int(config_container[ZONE_0]->GetRampOutletPressure_Coeff(1));
    finalRamp_Iter = SU2_TYPE::Int(config_container[ZONE_0]->GetRampOutletPressure_Coeff(2));
    outPres_ini    = config_container[ZONE_0]->GetRampOutletPressure_Coeff(0);
    outPres_final  = config_container[ZONE_0]->GetFinalOutletPressure();

    if(ExtIter % rampFreq == 0 &&  ExtIter <= finalRamp_Iter){
      outPres = outPres_ini + ExtIter*(outPres_final - outPres_ini)/finalRamp_Iter;
      if(rank == MASTER_NODE) config_container[ZONE_0]->SetMonitotOutletPressure(outPres);

      for (iZone = 0; iZone < nZone; iZone++) {
        for (iMarker = 0; iMarker < config_container[iZone]->GetnMarker_All(); iMarker++) {
          KindBC = config_container[iZone]->GetMarker_All_KindBC(iMarker);
          switch (KindBC) {
          case RIEMANN_BOUNDARY:
            Marker_Tag         = config_container[iZone]->GetMarker_All_TagBound(iMarker);
            KindBCOption       = config_container[iZone]->GetKind_Data_Riemann(Marker_Tag);
            if(KindBCOption == STATIC_PRESSURE || KindBCOption == RADIAL_EQUILIBRIUM ){
              SU2_MPI::Error("Outlet pressure ramp only implemented for NRBC", CURRENT_FUNCTION);
            }
            break;
          case GILES_BOUNDARY:
            Marker_Tag         = config_container[iZone]->GetMarker_All_TagBound(iMarker);
            KindBCOption       = config_container[iZone]->GetKind_Data_Giles(Marker_Tag);
            if(KindBCOption == STATIC_PRESSURE || KindBCOption == STATIC_PRESSURE_1D || KindBCOption == RADIAL_EQUILIBRIUM ){
              config_container[iZone]->SetGiles_Var1(outPres, Marker_Tag);
            }
            break;
          }
        }
      }
    }
  }


  /*--- Check whether the current simulation has reached the specified
   convergence criteria, and set StopCalc to true, if so. ---*/

  switch (config_container[ZONE_0]->GetKind_Solver()) {
  case EULER: case NAVIER_STOKES: case RANS:
    StopCalc = integration_container[ZONE_0][INST_0][FLOW_SOL]->GetConvergence(); break;
  case DISC_ADJ_EULER: case DISC_ADJ_NAVIER_STOKES: case DISC_ADJ_RANS:
  case DISC_ADJ_FEM_EULER: case DISC_ADJ_FEM_NS: case DISC_ADJ_FEM_RANS:
    StopCalc = integration_container[ZONE_0][INST_0][ADJFLOW_SOL]->GetConvergence(); break;
  }

  return StopCalc;

}

CDiscAdjFluidDriver::CDiscAdjFluidDriver(char* confFile,
                                                 unsigned short val_nZone,
                                                 unsigned short val_nDim, bool val_periodic,
                                         SU2_Comm MPICommunicator) : CFluidDriver(confFile,
																										 	 	 	 	 	 	 	 	 	 	 	 	 	 	 	 	val_nZone,
                                                                                    val_nDim,
                                                                                    val_periodic,
                                                                                    MPICommunicator) {

  RecordingState = NONE;
  unsigned short iZone;

  direct_iteration = new CIteration*[nZone];

  for (iZone = 0; iZone < nZone; iZone++){
    if(config_container[iZone]->GetBoolTurbomachinery()){
      direct_iteration[iZone] = new CTurboIteration(config_container[iZone]);
    }
    else{
      direct_iteration[iZone] = new CFluidIteration(config_container[iZone]);
    }
  }

}

CDiscAdjFluidDriver::~CDiscAdjFluidDriver(){

  for (iZone = 0; iZone < nZone; iZone++){
    delete direct_iteration[iZone];
  }

  delete [] direct_iteration;

}

void CDiscAdjFluidDriver::Run() {

  unsigned short iZone = 0, checkConvergence;
  unsigned long IntIter, nIntIter;

  bool unsteady;

  unsteady = (config_container[MESH_0]->GetUnsteady_Simulation() == DT_STEPPING_1ST) || (config_container[MESH_0]->GetUnsteady_Simulation() == DT_STEPPING_2ND);

  /*--- Begin Unsteady pseudo-time stepping internal loop, if not unsteady it does only one step --*/

  if (unsteady)
    nIntIter = config_container[MESH_0]->GetUnst_nIntIter();
  else
    nIntIter = 1;

  for (iZone = 0; iZone < nZone; iZone++) {

    iteration_container[iZone][INST_0]->Preprocess(output, integration_container, geometry_container,
                                                     solver_container, numerics_container, config_container,
                                                     surface_movement, grid_movement, FFDBox, iZone, INST_0);
  }


  /*--- For the adjoint iteration we need the derivatives of the iteration function with
   *    respect to the conservative flow variables. Since these derivatives do not change in the steady state case
   *    we only have to record if the current recording is different from cons. variables. ---*/

  if (RecordingState != FLOW_CONS_VARS || unsteady){

    /*--- SetRecording stores the computational graph on one iteration of the direct problem. Calling it with NONE
     *    as argument ensures that all information from a previous recording is removed. ---*/

    SetRecording(NONE);

    /*--- Store the computational graph of one direct iteration with the conservative variables as input. ---*/

    SetRecording(FLOW_CONS_VARS);

  }

  for (IntIter = 0; IntIter < nIntIter; IntIter++) {


    /*--- Initialize the adjoint of the output variables of the iteration with the adjoint solution
   *    of the previous iteration. The values are passed to the AD tool. ---*/

    for (iZone = 0; iZone < nZone; iZone++) {

      config_container[iZone]->SetIntIter(IntIter);

      iteration_container[iZone][INST_0]->InitializeAdjoint(solver_container, geometry_container, config_container, iZone, INST_0);

    }

    /*--- Initialize the adjoint of the objective function with 1.0. ---*/

    SetAdj_ObjFunction();

    /*--- Interpret the stored information by calling the corresponding routine of the AD tool. ---*/

    AD::ComputeAdjoint();

    /*--- Extract the computed adjoint values of the input variables and store them for the next iteration. ---*/

    for (iZone = 0; iZone < nZone; iZone++) {
      iteration_container[iZone][INST_0]->Iterate(output, integration_container, geometry_container,
                                          solver_container, numerics_container, config_container,
                                          surface_movement, grid_movement, FFDBox, iZone, INST_0);
    }

    /*--- Clear the stored adjoint information to be ready for a new evaluation. ---*/

    AD::ClearAdjoints();

    /*--- Check convergence in each zone --*/

    checkConvergence = 0;
    for (iZone = 0; iZone < nZone; iZone++)
      checkConvergence += (int) integration_container[iZone][INST_0][ADJFLOW_SOL]->GetConvergence();

    /*--- If convergence was reached in every zone --*/

    if (checkConvergence == nZone) break;

    /*--- Write the convergence history (only screen output) ---*/

    if (unsteady)
      output->SetConvHistory_Body(NULL, geometry_container, solver_container, config_container, integration_container, true, 0.0, ZONE_0, INST_0);

  }

  /*--- Compute the geometrical sensitivities ---*/

  if ((ExtIter+1 >= config_container[ZONE_0]->GetnExtIter()) ||
      integration_container[ZONE_0][INST_0][ADJFLOW_SOL]->GetConvergence() ||
      (ExtIter % config_container[ZONE_0]->GetWrt_Sol_Freq() == 0) || unsteady){

    /*--- SetRecording stores the computational graph on one iteration of the direct problem. Calling it with NONE
     * as argument ensures that all information from a previous recording is removed. ---*/

    SetRecording(NONE);

    /*--- Store the computational graph of one direct iteration with the mesh coordinates as input. ---*/

    SetRecording(MESH_COORDS);

    /*--- Initialize the adjoint of the output variables of the iteration with the adjoint solution
     *    of the current iteration. The values are passed to the AD tool. ---*/

    for (iZone = 0; iZone < nZone; iZone++) {

      iteration_container[iZone][INST_0]->InitializeAdjoint(solver_container, geometry_container, config_container, iZone, INST_0);

    }

    /*--- Initialize the adjoint of the objective function with 1.0. ---*/

    SetAdj_ObjFunction();

    /*--- Interpret the stored information by calling the corresponding routine of the AD tool. ---*/

    AD::ComputeAdjoint();

    /*--- Extract the computed sensitivity values. ---*/

    for (iZone = 0; iZone < nZone; iZone++) {
      solver_container[iZone][INST_0][MESH_0][ADJFLOW_SOL]->SetSensitivity(geometry_container[iZone][INST_0][MESH_0],config_container[iZone]);
    }

    /*--- Clear the stored adjoint information to be ready for a new evaluation. ---*/

    AD::ClearAdjoints();
  }
}

void CDiscAdjFluidDriver::SetRecording(unsigned short kind_recording){
  unsigned short iZone, iMesh;

  AD::Reset();

  /*--- Prepare for recording by resetting the flow solution to the initial converged solution---*/

  for (iZone = 0; iZone < nZone; iZone++) {
    for (iMesh = 0; iMesh <= config_container[iZone]->GetnMGLevels(); iMesh++){
      solver_container[iZone][INST_0][iMesh][ADJFLOW_SOL]->SetRecording(geometry_container[iZone][INST_0][iMesh], config_container[iZone]);
    }
    if (config_container[iZone]->GetKind_Solver() == DISC_ADJ_RANS && !config_container[iZone]->GetFrozen_Visc_Disc()) {
      solver_container[iZone][INST_0][MESH_0][ADJTURB_SOL]->SetRecording(geometry_container[iZone][INST_0][MESH_0], config_container[iZone]);
    }
  }


  /*---Enable recording and register input of the flow iteration (conservative variables or node coordinates) --- */

  if (kind_recording != NONE){

    AD::StartRecording();

    if (rank == MASTER_NODE && ((ExtIter == 0)) && kind_recording == FLOW_CONS_VARS) {
      cout << endl << "-------------------------------------------------------------------------" << endl;
      cout << "Direct iteration to store computational graph." << endl;
      cout << "Compute residuals to check the convergence of the direct problem." << endl;
      cout << "-------------------------------------------------------------------------" << endl << endl;
    }
    for (iZone = 0; iZone < nZone; iZone++) {
      iteration_container[iZone][INST_0]->RegisterInput(solver_container, geometry_container, config_container, iZone, INST_0, kind_recording);
    }

  }

  for (iZone = 0; iZone < nZone; iZone++) {
    iteration_container[iZone][INST_0]->SetDependencies(solver_container, geometry_container, config_container, iZone, INST_0, kind_recording);
  }

  /*--- Do one iteration of the direct flow solver ---*/

  DirectRun();

  /*--- Read the target pressure ---*/

  if (config_container[ZONE_0]->GetInvDesign_Cp() == YES)
    output->SetCp_InverseDesign(solver_container[ZONE_0][INST_0][MESH_0][FLOW_SOL],
        geometry_container[ZONE_0][INST_0][MESH_0], config_container[ZONE_0], ExtIter);

  /*--- Read the target heat flux ---*/

  if (config_container[ZONE_0]->GetInvDesign_HeatFlux() == YES)
    output->SetHeatFlux_InverseDesign(solver_container[ZONE_0][INST_0][MESH_0][FLOW_SOL],
        geometry_container[ZONE_0][INST_0][MESH_0], config_container[ZONE_0], ExtIter);

  /*--- Print residuals in the first iteration ---*/

  for (iZone = 0; iZone < nZone; iZone++) {
    if (rank == MASTER_NODE && ((ExtIter == 0) || (config_container[iZone]->GetUnsteady_Simulation() != STEADY)) && (kind_recording == FLOW_CONS_VARS)) {
      cout << " Zone " << iZone << ": log10[Conservative 0]: "<< log10(solver_container[iZone][INST_0][MESH_0][FLOW_SOL]->GetRes_RMS(0)) << endl;
      if ( config_container[iZone]->GetKind_Turb_Model() != NONE && !config_container[iZone]->GetFrozen_Visc_Disc()) {
        cout <<"       log10[RMS k]: " << log10(solver_container[iZone][INST_0][MESH_0][TURB_SOL]->GetRes_RMS(0)) << endl;
      }
    }
  }

  RecordingState = kind_recording;

  for (iZone = 0; iZone < nZone; iZone++) {
    iteration_container[iZone][INST_0]->RegisterOutput(solver_container, geometry_container, config_container, output, iZone, INST_0);
  }

  /*--- Extract the objective function and store it --- */

  SetObjFunction();

  AD::StopRecording();

}

void CDiscAdjFluidDriver::SetAdj_ObjFunction(){

  bool time_stepping = config_container[ZONE_0]->GetUnsteady_Simulation() != STEADY;
  unsigned long IterAvg_Obj = config_container[ZONE_0]->GetIter_Avg_Objective();
  unsigned long ExtIter = config_container[ZONE_0]->GetExtIter();
  su2double seeding = 1.0;

  if (time_stepping){
    if (ExtIter < IterAvg_Obj){
      seeding = 1.0/((su2double)IterAvg_Obj);
    }
    else{
      seeding = 0.0;
    }
  }

  if (rank == MASTER_NODE){
    SU2_TYPE::SetDerivative(ObjFunc, SU2_TYPE::GetValue(seeding));
  } else {
    SU2_TYPE::SetDerivative(ObjFunc, 0.0);
  }

}

void CDiscAdjFluidDriver::SetObjFunction(){

  bool compressible = (config_container[ZONE_0]->GetKind_Regime() == COMPRESSIBLE);
  bool heat         = (config_container[ZONE_0]->GetWeakly_Coupled_Heat());

  ObjFunc = 0.0;

  for (iZone = 0; iZone < nZone; iZone++){
    solver_container[iZone][INST_0][MESH_0][FLOW_SOL]->SetTotal_ComboObj(0.0);
  }

  /*--- Specific scalar objective functions ---*/

  for (iZone = 0; iZone < nZone; iZone++){
    switch (config_container[iZone]->GetKind_Solver()) {
      case EULER:                    case NAVIER_STOKES:                   case RANS:
      case DISC_ADJ_EULER:           case DISC_ADJ_NAVIER_STOKES:          case DISC_ADJ_RANS:
      case DISC_ADJ_FEM_EULER:       case DISC_ADJ_FEM_NS:                 case DISC_ADJ_FEM_RANS:
        
        if (config_container[ZONE_0]->GetnMarker_Analyze() != 0)
          output->SpecialOutput_AnalyzeSurface(solver_container[iZone][INST_0][MESH_0][FLOW_SOL], geometry_container[iZone][INST_0][MESH_0], config_container[iZone], false);
        
        if ((config_container[ZONE_0]->GetnMarker_Analyze() != 0) && compressible)
          output->SpecialOutput_Distortion(solver_container[ZONE_0][INST_0][MESH_0][FLOW_SOL], geometry_container[ZONE_0][INST_0][MESH_0], config_container[ZONE_0], false);
        
        if (config_container[ZONE_0]->GetnMarker_NearFieldBound() != 0)
          output->SpecialOutput_SonicBoom(solver_container[ZONE_0][INST_0][MESH_0][FLOW_SOL], geometry_container[ZONE_0][INST_0][MESH_0], config_container[ZONE_0], false);
          
        if (config_container[ZONE_0]->GetPlot_Section_Forces())
          output->SpecialOutput_SpanLoad(solver_container[ZONE_0][INST_0][MESH_0][FLOW_SOL], geometry_container[ZONE_0][INST_0][MESH_0], config_container[ZONE_0], false);
        
        break;
    }
  }

  /*--- Surface based obj. function ---*/

  for (iZone = 0; iZone < nZone; iZone++){
    solver_container[iZone][INST_0][MESH_0][FLOW_SOL]->Evaluate_ObjFunc(config_container[iZone]);
    ObjFunc += solver_container[iZone][INST_0][MESH_0][FLOW_SOL]->GetTotal_ComboObj();
    if (heat){
      if (config_container[iZone]->GetKind_ObjFunc() == TOTAL_HEATFLUX) {
        ObjFunc += solver_container[iZone][INST_0][MESH_0][HEAT_SOL]->GetTotal_HeatFlux();
      }
      else if (config_container[iZone]->GetKind_ObjFunc() == TOTAL_AVG_TEMPERATURE) {
        ObjFunc += solver_container[iZone][INST_0][MESH_0][HEAT_SOL]->GetTotal_AvgTemperature();
      }
    }
  }

  if (rank == MASTER_NODE){
    AD::RegisterOutput(ObjFunc);
  }
  
}

void CDiscAdjFluidDriver::DirectRun(){


  unsigned short iZone, jZone;
  bool unsteady = config_container[ZONE_0]->GetUnsteady_Simulation() != STEADY;

  /*--- Run a single iteration of a multi-zone problem by looping over all
   zones and executing the iterations. Note that data transers between zones
   and other intermediate procedures may be required. ---*/

  unsteady = (config_container[MESH_0]->GetUnsteady_Simulation() == DT_STEPPING_1ST) || (config_container[MESH_0]->GetUnsteady_Simulation() == DT_STEPPING_2ND);

  /*--- Zone preprocessing ---*/

  for (iZone = 0; iZone < nZone; iZone++)
    direct_iteration[iZone]->Preprocess(output, integration_container, geometry_container, solver_container, numerics_container, config_container, surface_movement, grid_movement, FFDBox, iZone, INST_0);

  /*--- Updating zone interface communication patterns,
   needed only for unsteady simulation since for steady problems
  this is done once in the interpolator_container constructor
   at the beginning of the computation ---*/

  if ( unsteady ) {
  for (iZone = 0; iZone < nZone; iZone++) {
      for (jZone = 0; jZone < nZone; jZone++)
        if(jZone != iZone && interpolator_container[iZone][jZone] != NULL)
        interpolator_container[iZone][jZone]->Set_TransferCoeff(config_container);
    }
  }

  /*--- Do one iteration of the direct solver  --*/

  /*--- At each pseudo time-step updates transfer data ---*/
  for (iZone = 0; iZone < nZone; iZone++)
    for (jZone = 0; jZone < nZone; jZone++)
      if(jZone != iZone && transfer_container[iZone][jZone] != NULL)
        Transfer_Data(iZone, jZone);

  /*--- For each zone runs one single iteration ---*/

  for (iZone = 0; iZone < nZone; iZone++) {
    config_container[iZone]->SetIntIter(1);
    direct_iteration[iZone]->Iterate(output, integration_container, geometry_container, solver_container, numerics_container, config_container, surface_movement, grid_movement, FFDBox, iZone, INST_0);
  }

}

CDiscAdjTurbomachineryDriver::CDiscAdjTurbomachineryDriver(char* confFile,
                                                           unsigned short val_nZone,
                                                           unsigned short val_nDim,
                                                           bool val_periodic,
                                                           SU2_Comm MPICommunicator): CDiscAdjFluidDriver(confFile, val_nZone, val_nDim, val_periodic, MPICommunicator){ }
CDiscAdjTurbomachineryDriver::~CDiscAdjTurbomachineryDriver(){

}


void CDiscAdjTurbomachineryDriver::DirectRun(){

  /*--- Run a single iteration of a multi-zone problem by looping over all
   zones and executing the iterations. Note that data transers between zones
   and other intermediate procedures may be required. ---*/

  for (iZone = 0; iZone < nZone; iZone++) {

    direct_iteration[iZone]->Preprocess(output, integration_container, geometry_container,
        solver_container, numerics_container, config_container,
        surface_movement, grid_movement, FFDBox, iZone, INST_0);

  }


  /* --- Update the mixing-plane interface ---*/
  for (iZone = 0; iZone < nZone; iZone++) {
    if(mixingplane)SetMixingPlane(iZone);
  }

  for (iZone = 0; iZone < nZone; iZone++) {
    direct_iteration[iZone]->Iterate(output, integration_container, geometry_container,
                                     solver_container, numerics_container, config_container,
                                     surface_movement, grid_movement, FFDBox, iZone, INST_0);
  }

  for (iZone = 0; iZone < nZone; iZone++) {
    direct_iteration[iZone]->Postprocess(output, integration_container, geometry_container,
                                      solver_container, numerics_container, config_container,
                                      surface_movement, grid_movement, FFDBox, iZone, INST_0);
  }


  if (rank == MASTER_NODE){
    SetTurboPerformance(ZONE_0);
  }

}

void CDiscAdjTurbomachineryDriver::SetObjFunction(){

  solver_container[ZONE_0][INST_0][MESH_0][FLOW_SOL]->SetTotal_ComboObj(0.0);

  switch (config_container[ZONE_0]->GetKind_ObjFunc()){
  case ENTROPY_GENERATION:
    solver_container[ZONE_0][INST_0][MESH_0][FLOW_SOL]->AddTotal_ComboObj(output->GetEntropyGen(config_container[ZONE_0]->GetnMarker_TurboPerformance() - 1, config_container[ZONE_0]->GetnSpanWiseSections()));
    break;
  case FLOW_ANGLE_OUT:
      solver_container[ZONE_0][INST_0][MESH_0][FLOW_SOL]->AddTotal_ComboObj(output->GetFlowAngleOut(config_container[ZONE_0]->GetnMarker_TurboPerformance() - 1, config_container[ZONE_0]->GetnSpanWiseSections()));
      break;
  case MASS_FLOW_IN:
    solver_container[ZONE_0][INST_0][MESH_0][FLOW_SOL]->AddTotal_ComboObj(output->GetMassFlowIn(config_container[ZONE_0]->GetnMarker_TurboPerformance() - 1, config_container[ZONE_0]->GetnSpanWiseSections()));
    break;
  default:
    break;
  }

  ObjFunc = solver_container[ZONE_0][INST_0][MESH_0][FLOW_SOL]->GetTotal_ComboObj();

  if (rank == MASTER_NODE){
    AD::RegisterOutput(ObjFunc);
  }
}

void CDiscAdjTurbomachineryDriver::SetMixingPlane(unsigned short donorZone){

  unsigned short targetZone, nMarkerInt, iMarkerInt ;
  nMarkerInt     = config_container[donorZone]->GetnMarker_MixingPlaneInterface()/2;

  /* --- transfer the average value from the donorZone to the targetZone*/
  for (iMarkerInt = 1; iMarkerInt <= nMarkerInt; iMarkerInt++){
    for (targetZone = 0; targetZone < nZone; targetZone++) {
      if (targetZone != donorZone){
        transfer_container[donorZone][targetZone]->Allgather_InterfaceAverage(solver_container[donorZone][INST_0][MESH_0][FLOW_SOL],solver_container[targetZone][INST_0][MESH_0][FLOW_SOL],
            geometry_container[donorZone][INST_0][MESH_0],geometry_container[targetZone][INST_0][MESH_0],
            config_container[donorZone], config_container[targetZone], iMarkerInt );
      }
    }
  }
}


void CDiscAdjTurbomachineryDriver::SetTurboPerformance(unsigned short targetZone){

  unsigned short donorZone;
  //IMPORTANT this approach of multi-zone performances rely upon the fact that turbomachinery markers follow the natural (stator-rotor) development of the real machine.
  /* --- transfer the local turboperfomance quantities (for each blade)  from all the donorZones to the targetZone (ZONE_0) ---*/
  for (donorZone = 1; donorZone < nZone; donorZone++) {
    transfer_container[donorZone][targetZone]->GatherAverageValues(solver_container[donorZone][INST_0][MESH_0][FLOW_SOL],solver_container[targetZone][INST_0][MESH_0][FLOW_SOL], donorZone);
  }

  /* --- compute turboperformance for each stage and the global machine ---*/

  output->ComputeTurboPerformance(solver_container[targetZone][INST_0][MESH_0][FLOW_SOL], geometry_container[targetZone][INST_0][MESH_0], config_container[targetZone]);

}

CHBDriver::CHBDriver(char* confFile,
    unsigned short val_nZone,
    unsigned short val_nDim,
    bool val_periodic,
    SU2_Comm MPICommunicator) : CDriver(confFile,
        val_nZone,
        val_nDim,
        val_periodic,
        MPICommunicator) {
  unsigned short kInst;

  nInstHB = nInst[ZONE_0];

  D = NULL;
  /*--- allocate dynamic memory for the Harmonic Balance operator ---*/
  D = new su2double*[nInstHB]; for (kInst = 0; kInst < nInstHB; kInst++) D[kInst] = new su2double[nInstHB];

}

CHBDriver::~CHBDriver(void) {

  unsigned short kInst;

  /*--- delete dynamic memory for the Harmonic Balance operator ---*/
  for (kInst = 0; kInst < nInstHB; kInst++) if (D[kInst] != NULL) delete [] D[kInst];
  if (D[kInst] != NULL) delete [] D;

}

void CHBDriver::Run() {

  /*--- Run a single iteration of a Harmonic Balance problem. Preprocess all
   all zones before beginning the iteration. ---*/

  for (iInst = 0; iInst < nInstHB; iInst++)
    iteration_container[ZONE_0][iInst]->Preprocess(output, integration_container, geometry_container,
        solver_container, numerics_container, config_container,
        surface_movement, grid_movement, FFDBox, ZONE_0, iInst);

  for (iInst = 0; iInst < nInstHB; iInst++)
    iteration_container[ZONE_0][iInst]->Iterate(output, integration_container, geometry_container,
        solver_container, numerics_container, config_container,
        surface_movement, grid_movement, FFDBox, ZONE_0, iInst);

}

void CHBDriver::Update() {

  for (iInst = 0; iInst < nInstHB; iInst++) {
    /*--- Compute the harmonic balance terms across all zones ---*/
    SetHarmonicBalance(iInst);

  }

  /*--- Precondition the harmonic balance source terms ---*/
  if (config_container[ZONE_0]->GetHB_Precondition() == YES) {
    StabilizeHarmonicBalance();

  }

  for (iInst = 0; iInst < nInstHB; iInst++) {

    /*--- Update the harmonic balance terms across all zones ---*/
    iteration_container[ZONE_0][iInst]->Update(output, integration_container, geometry_container,
        solver_container, numerics_container, config_container,
        surface_movement, grid_movement, FFDBox, ZONE_0, iInst);

  }

}

void CHBDriver::ResetConvergence() {

  for(iInst = 0; iInst < nZone; iInst++) {
    switch (config_container[ZONE_0]->GetKind_Solver()) {

    case EULER: case NAVIER_STOKES: case RANS:
      integration_container[ZONE_0][iInst][FLOW_SOL]->SetConvergence(false);
      if (config_container[ZONE_0]->GetKind_Solver() == RANS) integration_container[ZONE_0][iInst][TURB_SOL]->SetConvergence(false);
      if(config_container[ZONE_0]->GetKind_Trans_Model() == LM) integration_container[ZONE_0][iInst][TRANS_SOL]->SetConvergence(false);
      break;

    case FEM_ELASTICITY:
      integration_container[ZONE_0][iInst][FEA_SOL]->SetConvergence(false);
      break;

    case ADJ_EULER: case ADJ_NAVIER_STOKES: case ADJ_RANS: case DISC_ADJ_EULER: case DISC_ADJ_NAVIER_STOKES: case DISC_ADJ_RANS:
      integration_container[ZONE_0][iInst][ADJFLOW_SOL]->SetConvergence(false);
      if( (config_container[ZONE_0]->GetKind_Solver() == ADJ_RANS) || (config_container[ZONE_0]->GetKind_Solver() == DISC_ADJ_RANS) )
        integration_container[ZONE_0][iInst][ADJTURB_SOL]->SetConvergence(false);
      break;
    }
  }

}

void CHBDriver::SetHarmonicBalance(unsigned short iInst) {

  unsigned short iVar, jInst, iMGlevel;
  unsigned short nVar = solver_container[ZONE_0][INST_0][MESH_0][FLOW_SOL]->GetnVar();
  unsigned long iPoint;
  bool implicit = (config_container[ZONE_0]->GetKind_TimeIntScheme_Flow() == EULER_IMPLICIT);
  bool adjoint = (config_container[ZONE_0]->GetContinuous_Adjoint());
  if (adjoint) {
    implicit = (config_container[ZONE_0]->GetKind_TimeIntScheme_AdjFlow() == EULER_IMPLICIT);
  }

  unsigned long ExtIter = config_container[ZONE_0]->GetExtIter();

  /*--- Retrieve values from the config file ---*/
  su2double *U = new su2double[nVar];
  su2double *U_old = new su2double[nVar];
  su2double *Psi = new su2double[nVar];
  su2double *Psi_old = new su2double[nVar];
  su2double *Source = new su2double[nVar];
  su2double deltaU, deltaPsi;

  /*--- Compute period of oscillation ---*/
  su2double period = config_container[ZONE_0]->GetHarmonicBalance_Period();

  /*--- Non-dimensionalize the input period, if necessary.  */
  period /= config_container[ZONE_0]->GetTime_Ref();

  if (ExtIter == 0)
    ComputeHB_Operator();

  /*--- Compute various source terms for explicit direct, implicit direct, and adjoint problems ---*/
  /*--- Loop over all grid levels ---*/
  for (iMGlevel = 0; iMGlevel <= config_container[ZONE_0]->GetnMGLevels(); iMGlevel++) {

    /*--- Loop over each node in the volume mesh ---*/
    for (iPoint = 0; iPoint < geometry_container[ZONE_0][iInst][iMGlevel]->GetnPoint(); iPoint++) {

      for (iVar = 0; iVar < nVar; iVar++) {
        Source[iVar] = 0.0;
      }

      /*--- Step across the columns ---*/
      for (jInst = 0; jInst < nInstHB; jInst++) {

        /*--- Retrieve solution at this node in current zone ---*/
        for (iVar = 0; iVar < nVar; iVar++) {

          if (!adjoint) {
            U[iVar] = solver_container[ZONE_0][jInst][iMGlevel][FLOW_SOL]->node[iPoint]->GetSolution(iVar);
            Source[iVar] += U[iVar]*D[iInst][jInst];

            if (implicit) {
              U_old[iVar] = solver_container[ZONE_0][jInst][iMGlevel][FLOW_SOL]->node[iPoint]->GetSolution_Old(iVar);
              deltaU = U[iVar] - U_old[iVar];
              Source[iVar] += deltaU*D[iInst][jInst];
            }

          }

          else {
            Psi[iVar] = solver_container[ZONE_0][jInst][iMGlevel][ADJFLOW_SOL]->node[iPoint]->GetSolution(iVar);
            Source[iVar] += Psi[iVar]*D[jInst][iInst];

            if (implicit) {
              Psi_old[iVar] = solver_container[ZONE_0][jInst][iMGlevel][ADJFLOW_SOL]->node[iPoint]->GetSolution_Old(iVar);
              deltaPsi = Psi[iVar] - Psi_old[iVar];
              Source[iVar] += deltaPsi*D[jInst][iInst];
            }
          }
        }

        /*--- Store sources for current row ---*/
        for (iVar = 0; iVar < nVar; iVar++) {
          if (!adjoint) {
            solver_container[ZONE_0][iInst][iMGlevel][FLOW_SOL]->node[iPoint]->SetHarmonicBalance_Source(iVar, Source[iVar]);
          }
          else {
            solver_container[ZONE_0][iInst][iMGlevel][ADJFLOW_SOL]->node[iPoint]->SetHarmonicBalance_Source(iVar, Source[iVar]);
          }
        }

      }
    }
  }

  /*--- Source term for a turbulence model ---*/
  if (config_container[ZONE_0]->GetKind_Solver() == RANS) {

    /*--- Extra variables needed if we have a turbulence model. ---*/
    unsigned short nVar_Turb = solver_container[ZONE_0][INST_0][MESH_0][TURB_SOL]->GetnVar();
    su2double *U_Turb = new su2double[nVar_Turb];
    su2double *Source_Turb = new su2double[nVar_Turb];

    /*--- Loop over only the finest mesh level (turbulence is always solved
     on the original grid only). ---*/
    for (iPoint = 0; iPoint < geometry_container[ZONE_0][INST_0][MESH_0]->GetnPoint(); iPoint++) {
      for (iVar = 0; iVar < nVar_Turb; iVar++) Source_Turb[iVar] = 0.0;
      for (jInst = 0; jInst < nInstHB; jInst++) {

        /*--- Retrieve solution at this node in current zone ---*/
        for (iVar = 0; iVar < nVar_Turb; iVar++) {
          U_Turb[iVar] = solver_container[ZONE_0][jInst][MESH_0][TURB_SOL]->node[iPoint]->GetSolution(iVar);
          Source_Turb[iVar] += U_Turb[iVar]*D[iInst][jInst];
        }
      }

      /*--- Store sources for current iZone ---*/
      for (iVar = 0; iVar < nVar_Turb; iVar++)
        solver_container[ZONE_0][iInst][MESH_0][TURB_SOL]->node[iPoint]->SetHarmonicBalance_Source(iVar, Source_Turb[iVar]);
    }

    delete [] U_Turb;
    delete [] Source_Turb;
  }

  delete [] Source;
  delete [] U;
  delete [] U_old;
  delete [] Psi;
  delete [] Psi_old;

}

void CHBDriver::StabilizeHarmonicBalance() {

  unsigned short i, j, k, iVar, iInst, jInst, iMGlevel;
  unsigned short nVar = solver_container[ZONE_0][INST_0][MESH_0][FLOW_SOL]->GetnVar();
  unsigned long iPoint;
  bool adjoint = (config_container[ZONE_0]->GetContinuous_Adjoint());

  /*--- Retrieve values from the config file ---*/
  su2double *Source     = new su2double[nInstHB];
  su2double *Source_old = new su2double[nInstHB];
  su2double Delta;

  su2double **Pinv     = new su2double*[nInstHB];
  su2double **P        = new su2double*[nInstHB];
  for (iInst = 0; iInst < nInstHB; iInst++) {
    Pinv[iInst]       = new su2double[nInstHB];
    P[iInst]          = new su2double[nInstHB];
  }

  /*--- Loop over all grid levels ---*/
  for (iMGlevel = 0; iMGlevel <= config_container[ZONE_0]->GetnMGLevels(); iMGlevel++) {

    /*--- Loop over each node in the volume mesh ---*/
    for (iPoint = 0; iPoint < geometry_container[ZONE_0][INST_0][iMGlevel]->GetnPoint(); iPoint++) {

      /*--- Get time step for current node ---*/
      Delta = solver_container[ZONE_0][INST_0][iMGlevel][FLOW_SOL]->node[iPoint]->GetDelta_Time();

      /*--- Setup stabilization matrix for this node ---*/
      for (iInst = 0; iInst < nInstHB; iInst++) {
        for (jInst = 0; jInst < nInstHB; jInst++) {
          if (jInst == iInst ) {
            Pinv[iInst][jInst] = 1.0 + Delta*D[iInst][jInst];
          }
          else {
            Pinv[iInst][jInst] = Delta*D[iInst][jInst];
          }
        }
      }

      /*--- Invert stabilization matrix Pinv with Gauss elimination---*/

      /*--  A temporary matrix to hold the inverse, dynamically allocated ---*/
      su2double **temp = new su2double*[nInstHB];
      for (i = 0; i < nInstHB; i++) {
        temp[i] = new su2double[2 * nInstHB];
      }

      /*---  Copy the desired matrix into the temporary matrix ---*/
      for (i = 0; i < nInstHB; i++) {
        for (j = 0; j < nInstHB; j++) {
          temp[i][j] = Pinv[i][j];
          temp[i][nInstHB + j] = 0;
        }
        temp[i][nInstHB + i] = 1;
      }

      su2double max_val;
      unsigned short max_idx;

      /*---  Pivot each column such that the largest number possible divides the other rows  ---*/
      for (k = 0; k < nInstHB - 1; k++) {
        max_idx = k;
        max_val = abs(temp[k][k]);
        /*---  Find the largest value (pivot) in the column  ---*/
        for (j = k; j < nInstHB; j++) {
          if (abs(temp[j][k]) > max_val) {
            max_idx = j;
            max_val = abs(temp[j][k]);
          }
        }

        /*---  Move the row with the highest value up  ---*/
        for (j = 0; j < (nInstHB * 2); j++) {
          su2double d = temp[k][j];
          temp[k][j] = temp[max_idx][j];
          temp[max_idx][j] = d;
        }
        /*---  Subtract the moved row from all other rows ---*/
        for (i = k + 1; i < nInstHB; i++) {
          su2double c = temp[i][k] / temp[k][k];
          for (j = 0; j < (nInstHB * 2); j++) {
            temp[i][j] = temp[i][j] - temp[k][j] * c;
          }
        }
      }

      /*---  Back-substitution  ---*/
      for (k = nInstHB - 1; k > 0; k--) {
        if (temp[k][k] != su2double(0.0)) {
          for (int i = k - 1; i > -1; i--) {
            su2double c = temp[i][k] / temp[k][k];
            for (j = 0; j < (nInstHB * 2); j++) {
              temp[i][j] = temp[i][j] - temp[k][j] * c;
            }
          }
        }
      }

      /*---  Normalize the inverse  ---*/
      for (i = 0; i < nInstHB; i++) {
        su2double c = temp[i][i];
        for (j = 0; j < nInstHB; j++) {
          temp[i][j + nInstHB] = temp[i][j + nInstHB] / c;
        }
      }

      /*---  Copy the inverse back to the main program flow ---*/
      for (i = 0; i < nInstHB; i++) {
        for (j = 0; j < nInstHB; j++) {
          P[i][j] = temp[i][j + nInstHB];
        }
      }

      /*---  Delete dynamic template  ---*/
      for (iInst = 0; iInst < nInstHB; iInst++) {
        delete[] temp[iInst];
      }
      delete[] temp;

      /*--- Loop through variables to precondition ---*/
      for (iVar = 0; iVar < nVar; iVar++) {

        /*--- Get current source terms (not yet preconditioned) and zero source array to prepare preconditioning ---*/
        for (iInst = 0; iInst < nInstHB; iInst++) {
          Source_old[iInst] = solver_container[ZONE_0][iInst][iMGlevel][FLOW_SOL]->node[iPoint]->GetHarmonicBalance_Source(iVar);
          Source[iInst] = 0;
        }

        /*--- Step through columns ---*/
        for (iInst = 0; iInst < nInstHB; iInst++) {
          for (jInst = 0; jInst < nInstHB; jInst++) {
            Source[iInst] += P[iInst][jInst]*Source_old[jInst];
          }

          /*--- Store updated source terms for current node ---*/
          if (!adjoint) {
            solver_container[ZONE_0][iInst][iMGlevel][FLOW_SOL]->node[iPoint]->SetHarmonicBalance_Source(iVar, Source[iInst]);
          }
          else {
            solver_container[ZONE_0][iInst][iMGlevel][ADJFLOW_SOL]->node[iPoint]->SetHarmonicBalance_Source(iVar, Source[iInst]);
          }
        }

      }
    }
  }

  /*--- Deallocate dynamic memory ---*/
  for (iInst = 0; iInst < nInstHB; iInst++){
    delete [] P[iInst];
    delete [] Pinv[iInst];
  }
  delete [] P;
  delete [] Pinv;
  delete [] Source;
  delete [] Source_old;

}

void CHBDriver::ComputeHB_Operator() {

  const   complex<su2double> J(0.0,1.0);
  unsigned short i, j, k, iInst;

  su2double *Omega_HB       = new su2double[nInstHB];
  complex<su2double> **E    = new complex<su2double>*[nInstHB];
  complex<su2double> **Einv = new complex<su2double>*[nInstHB];
  complex<su2double> **DD   = new complex<su2double>*[nInstHB];
  for (iInst = 0; iInst < nInstHB; iInst++) {
    E[iInst]    = new complex<su2double>[nInstHB];
    Einv[iInst] = new complex<su2double>[nInstHB];
    DD[iInst]   = new complex<su2double>[nInstHB];
  }

  /*--- Get simualation period from config file ---*/
  su2double Period = config_container[ZONE_0]->GetHarmonicBalance_Period();

  /*--- Non-dimensionalize the input period, if necessary.      */
  Period /= config_container[ZONE_0]->GetTime_Ref();

  /*--- Build the array containing the selected frequencies to solve ---*/
  for (iInst = 0; iInst < nInstHB; iInst++) {
    Omega_HB[iInst]  = config_container[ZONE_0]->GetOmega_HB()[iInst];
    Omega_HB[iInst] /= config_container[ZONE_0]->GetOmega_Ref(); //TODO: check
  }

  /*--- Build the diagonal matrix of the frequencies DD ---*/
  for (i = 0; i < nInstHB; i++) {
    for (k = 0; k < nInstHB; k++) {
      if (k == i ) {
        DD[i][k] = J*Omega_HB[k];
      }
    }
  }


  /*--- Build the harmonic balance inverse matrix ---*/
  for (i = 0; i < nInstHB; i++) {
    for (k = 0; k < nInstHB; k++) {
      Einv[i][k] = complex<su2double>(cos(Omega_HB[k]*(i*Period/nInstHB))) + J*complex<su2double>(sin(Omega_HB[k]*(i*Period/nInstHB)));
    }
  }

  /*---  Invert inverse harmonic balance Einv with Gauss elimination ---*/

  /*--  A temporary matrix to hold the inverse, dynamically allocated ---*/
  complex<su2double> **temp = new complex<su2double>*[nInstHB];
  for (i = 0; i < nInstHB; i++) {
    temp[i] = new complex<su2double>[2 * nInstHB];
  }

  /*---  Copy the desired matrix into the temporary matrix ---*/
  for (i = 0; i < nInstHB; i++) {
    for (j = 0; j < nInstHB; j++) {
      temp[i][j] = Einv[i][j];
      temp[i][nInstHB + j] = 0;
    }
    temp[i][nInstHB + i] = 1;
  }

  su2double max_val;
  unsigned short max_idx;

  /*---  Pivot each column such that the largest number possible divides the other rows  ---*/
  for (k = 0; k < nInstHB - 1; k++) {
    max_idx = k;
    max_val = abs(temp[k][k]);
    /*---  Find the largest value (pivot) in the column  ---*/
    for (j = k; j < nInstHB; j++) {
      if (abs(temp[j][k]) > max_val) {
        max_idx = j;
        max_val = abs(temp[j][k]);
      }
    }
    /*---  Move the row with the highest value up  ---*/
    for (j = 0; j < (nInstHB * 2); j++) {
      complex<su2double> d = temp[k][j];
      temp[k][j] = temp[max_idx][j];
      temp[max_idx][j] = d;
    }
    /*---  Subtract the moved row from all other rows ---*/
    for (i = k + 1; i < nInstHB; i++) {
      complex<su2double> c = temp[i][k] / temp[k][k];
      for (j = 0; j < (nInstHB * 2); j++) {
        temp[i][j] = temp[i][j] - temp[k][j] * c;
      }
    }
  }
  /*---  Back-substitution  ---*/
  for (k = nInstHB - 1; k > 0; k--) {
    if (temp[k][k] != complex<su2double>(0.0)) {
      for (int i = k - 1; i > -1; i--) {
        complex<su2double> c = temp[i][k] / temp[k][k];
        for (j = 0; j < (nInstHB * 2); j++) {
          temp[i][j] = temp[i][j] - temp[k][j] * c;
        }
      }
    }
  }
  /*---  Normalize the inverse  ---*/
  for (i = 0; i < nInstHB; i++) {
    complex<su2double> c = temp[i][i];
    for (j = 0; j < nInstHB; j++) {
      temp[i][j + nInstHB] = temp[i][j + nInstHB] / c;
    }
  }
  /*---  Copy the inverse back to the main program flow ---*/
  for (i = 0; i < nInstHB; i++) {
    for (j = 0; j < nInstHB; j++) {
      E[i][j] = temp[i][j + nInstHB];
    }
  }
  /*---  Delete dynamic template  ---*/
  for (i = 0; i < nInstHB; i++) {
    delete[] temp[i];
  }
  delete[] temp;


  /*---  Temporary matrix for performing product  ---*/
  complex<su2double> **Temp    = new complex<su2double>*[nInstHB];

  /*---  Temporary complex HB operator  ---*/
  complex<su2double> **Dcpx    = new complex<su2double>*[nInstHB];

  for (iInst = 0; iInst < nInstHB; iInst++){
    Temp[iInst]    = new complex<su2double>[nInstHB];
    Dcpx[iInst]   = new complex<su2double>[nInstHB];
  }


  /*---  Calculation of the HB operator matrix ---*/
  for (int row = 0; row < nInstHB; row++) {
    for (int col = 0; col < nInstHB; col++) {
      for (int inner = 0; inner < nInstHB; inner++) {
        Temp[row][col] += Einv[row][inner] * DD[inner][col];
      }
    }
  }

  unsigned short row, col, inner;

  for (row = 0; row < nInstHB; row++) {
    for (col = 0; col < nInstHB; col++) {
      for (inner = 0; inner < nInstHB; inner++) {
        Dcpx[row][col] += Temp[row][inner] * E[inner][col];
      }
    }
  }

  /*---  Take just the real part of the HB operator matrix ---*/
  for (i = 0; i < nInstHB; i++) {
    for (k = 0; k < nInstHB; k++) {
      D[i][k] = real(Dcpx[i][k]);
    }
  }

  /*--- Deallocate dynamic memory ---*/
  for (iInst = 0; iInst < nInstHB; iInst++){
    delete [] E[iInst];
    delete [] Einv[iInst];
    delete [] DD[iInst];
    delete [] Temp[iInst];
    delete [] Dcpx[iInst];
  }
  delete [] E;
  delete [] Einv;
  delete [] DD;
  delete [] Temp;
  delete [] Dcpx;
  delete [] Omega_HB;

}

CFSIDriver::CFSIDriver(char* confFile,
                       unsigned short val_nZone,
                       unsigned short val_nDim,
                       bool val_periodic,
                       SU2_Comm MPICommunicator) : CDriver(confFile,
                                                           val_nZone,
                                                           val_nDim,
                                                           val_periodic,
                                                           MPICommunicator) {
  unsigned short iVar;
  unsigned short nVar_Flow = 0, nVar_Struct = 0;

  unsigned short iZone;
  for (iZone = 0; iZone < nZone; iZone++){
    switch (config_container[iZone]->GetKind_Solver()) {
       case RANS: case EULER: case NAVIER_STOKES:
         nVar_Flow = solver_container[iZone][INST_0][MESH_0][FLOW_SOL]->GetnVar();
         flow_criteria = config_container[iZone]->GetMinLogResidual_BGS_F();
         flow_criteria_rel = config_container[iZone]->GetOrderMagResidual_BGS_F();
         break;
       case FEM_ELASTICITY:
         nVar_Struct = solver_container[iZone][INST_0][MESH_0][FEA_SOL]->GetnVar();
         structure_criteria    = config_container[iZone]->GetMinLogResidual_BGS_S();
         structure_criteria_rel = config_container[iZone]->GetOrderMagResidual_BGS_S();
         break;
    }
  }

  init_res_flow   = new su2double[nVar_Flow];
  init_res_struct = new su2double[nVar_Struct];

  residual_flow   = new su2double[nVar_Flow];
  residual_struct = new su2double[nVar_Struct];

  residual_flow_rel   = new su2double[nVar_Flow];
  residual_struct_rel = new su2double[nVar_Struct];

  for (iVar = 0; iVar < nVar_Flow; iVar++){
    init_res_flow[iVar] = 0.0;
    residual_flow[iVar] = 0.0;
    residual_flow_rel[iVar] = 0.0;
  }
  for (iVar = 0; iVar < nVar_Struct; iVar++){
    init_res_struct[iVar] = 0.0;
    residual_struct[iVar] = 0.0;
    residual_struct_rel[iVar] = 0.0;
  }

}

CFSIDriver::~CFSIDriver(void) {

  delete [] init_res_flow;
  delete [] init_res_struct;
  delete [] residual_flow;
  delete [] residual_struct;
  delete [] residual_flow_rel;
  delete [] residual_struct_rel;

}

void CFSIDriver::Run() {

  /*--- As of now, we are coding it for just 2 zones. ---*/
  /*--- This will become more general, but we need to modify the configuration for that ---*/
  unsigned short ZONE_FLOW = 0, ZONE_STRUCT = 1;
  unsigned short iZone;

  /*--- Boolean to determine if we are running a static or dynamic case ---*/
  bool stat_fsi = ((config_container[ZONE_FLOW]->GetUnsteady_Simulation() == STEADY) && (config_container[ZONE_STRUCT]->GetDynamic_Analysis() == STATIC));
  bool dyn_fsi = (((config_container[ZONE_FLOW]->GetUnsteady_Simulation() == DT_STEPPING_1ST) || (config_container[ZONE_FLOW]->GetUnsteady_Simulation() == DT_STEPPING_2ND))
                   && (config_container[ZONE_STRUCT]->GetDynamic_Analysis() == DYNAMIC));

  unsigned long IntIter = 0; for (iZone = 0; iZone < nZone; iZone++) config_container[iZone]->SetIntIter(IntIter);
  unsigned long OuterIter = 0; for (iZone = 0; iZone < nZone; iZone++) config_container[iZone]->SetOuterIter(OuterIter);
  unsigned long nOuterIter = config_container[ZONE_FLOW]->GetnIterFSI();
  unsigned long nIntIter;

  bool Convergence = false;

  bool StopCalc_Flow = false;

  /*--- Be careful with whether or not we load the coords and grid velocity
   from the restart files... this needs to be standardized for the different
   solvers, in particular with FSI. ---*/

  /*-----------------------------------------------------------------*/
  /*---------------- Predict structural displacements ---------------*/
  /*-----------------------------------------------------------------*/

  Predict_Displacements(ZONE_STRUCT, ZONE_FLOW);

  while (OuterIter < nOuterIter) {

    /*-----------------------------------------------------------------*/
    /*------------------- Transfer Displacements ----------------------*/
    /*-----------------------------------------------------------------*/
  if(transfer_container[ZONE_STRUCT][ZONE_FLOW] != NULL)
      Transfer_Displacements(ZONE_STRUCT, ZONE_FLOW);

    /*-----------------------------------------------------------------*/
    /*--------------------- Mesh deformation --------------------------*/
    /*-----------------------------------------------------------------*/

  iteration_container[ZONE_FLOW][INST_0]->SetGrid_Movement(geometry_container,surface_movement, grid_movement, FFDBox, solver_container,
        config_container, ZONE_FLOW, INST_0, 0, ExtIter);

    /*-----------------------------------------------------------------*/
    /*-------------------- Fluid subiteration -------------------------*/
    /*-----------------------------------------------------------------*/

  iteration_container[ZONE_FLOW][INST_0]->Preprocess(output, integration_container, geometry_container,
      solver_container, numerics_container, config_container,
      surface_movement, grid_movement, FFDBox, ZONE_FLOW, INST_0);

  if ( stat_fsi ) {

    /*--- For steady-state flow simulations, we need to loop over ExtIter for the number of time steps ---*/
    /*--- However, ExtIter is the number of FSI iterations, so nIntIter is used in this case ---*/

    nIntIter = config_container[ZONE_FLOW]->GetUnst_nIntIter();

    for (IntIter = 0; IntIter < nIntIter; IntIter++){

      /*--- Set ExtIter to iExtIter_FLOW; this is a trick to loop on the steady-state flow solver ---*/
      config_container[ZONE_FLOW]->SetExtIter(IntIter);

      iteration_container[ZONE_FLOW][INST_0]->Iterate(output, integration_container, geometry_container,
          solver_container, numerics_container, config_container,
          surface_movement, grid_movement, FFDBox, ZONE_FLOW, INST_0);

      /*--- Write the convergence history for the fluid (only screen output) ---*/

      output->SetConvHistory_Body(&ConvHist_file[ZONE_0][INST_0], geometry_container, solver_container, config_container, integration_container, false, 0.0, ZONE_FLOW, INST_0);

      /*--- If the convergence criteria is met for the flow, break the loop ---*/
      StopCalc_Flow = integration_container[ZONE_FLOW][INST_0][FLOW_SOL]->GetConvergence();
      if (StopCalc_Flow) break;

    }

  }
  else if ( dyn_fsi ) {

    /*--- For unsteady flow simulations, we need to loop over nIntIter for the number of time steps ---*/

    nIntIter = config_container[ZONE_FLOW]->GetUnst_nIntIter();

    for (IntIter = 0; IntIter < nIntIter; IntIter++){

      config_container[ZONE_FLOW]->SetIntIter(IntIter);

      iteration_container[ZONE_FLOW][INST_0]->Iterate(output, integration_container, geometry_container, solver_container, numerics_container, config_container, surface_movement, grid_movement, FFDBox, ZONE_FLOW, INST_0);

      /*--- If convergence was reached in every zone --*/

      if (integration_container[ZONE_FLOW][INST_0][FLOW_SOL]->GetConvergence() == 1) break;
    }

    /*--- Write the convergence history for the fluid (only screen output) ---*/

     output->SetConvHistory_Body(NULL, geometry_container, solver_container, config_container, integration_container, true, 0.0, ZONE_FLOW, INST_0);

  } else {

    SU2_MPI::Error( "The definition of Fluid and Structural solvers is inconsistent for FSI applications ", CURRENT_FUNCTION);
    
  }

  /*--- Set the fluid convergence to false (to make sure FSI subiterations converge) ---*/

  integration_container[ZONE_FLOW][INST_0][FLOW_SOL]->SetConvergence(false);

  /*-----------------------------------------------------------------*/
  /*------------------- Set FEA loads from fluid --------------------*/
  /*-----------------------------------------------------------------*/
  if(transfer_container[ZONE_FLOW][ZONE_STRUCT] != NULL)
      Transfer_Tractions(ZONE_FLOW, ZONE_STRUCT);

    /*-----------------------------------------------------------------*/
    /*------------------ Structural subiteration ----------------------*/
    /*-----------------------------------------------------------------*/

  iteration_container[ZONE_STRUCT][INST_0]->Iterate(output, integration_container, geometry_container,
                                  solver_container, numerics_container, config_container,
                                  surface_movement, grid_movement, FFDBox, ZONE_STRUCT, INST_0);

    /*--- Write the convergence history for the structure (only screen output) ---*/

    output->SetConvHistory_Body(NULL, geometry_container, solver_container, config_container, integration_container, false, 0.0, ZONE_STRUCT, INST_0);

    /*--- Set the fluid convergence to false (to make sure FSI subiterations converge) ---*/

    integration_container[ZONE_STRUCT][INST_0][FEA_SOL]->SetConvergence(false);

    /*-----------------------------------------------------------------*/
    /*----------------- Displacements relaxation ----------------------*/
    /*-----------------------------------------------------------------*/

    Relaxation_Displacements(ZONE_STRUCT, ZONE_FLOW, OuterIter);

    /*-----------------------------------------------------------------*/
    /*-------------------- Check convergence --------------------------*/
    /*-----------------------------------------------------------------*/

    Convergence = BGSConvergence(OuterIter, ZONE_FLOW, ZONE_STRUCT);

    /*-----------------------------------------------------------------*/
    /*-------------------- Output FSI history -------------------------*/
    /*-----------------------------------------------------------------*/

    output->SpecialOutput_FSI(&FSIHist_file, geometry_container, solver_container,
                              config_container, integration_container, 0,
                              ZONE_FLOW, ZONE_STRUCT, false);

    if (Convergence) break;

    /*-----------------------------------------------------------------*/
    /*--------------------- Update OuterIter ---------------------------*/
    /*-----------------------------------------------------------------*/

    OuterIter++; for (iZone = 0; iZone < nZone; iZone++) config_container[iZone]->SetOuterIter(OuterIter);

  }

}

void CFSIDriver::Predict_Displacements(unsigned short donorZone, unsigned short targetZone) {

  solver_container[donorZone][INST_0][MESH_0][FEA_SOL]->PredictStruct_Displacement(geometry_container[donorZone][INST_0], config_container[donorZone],
      solver_container[donorZone][INST_0]);

  /*--- For parallel simulations we need to communicate the predicted solution before updating the fluid mesh ---*/

  solver_container[donorZone][INST_0][MESH_0][FEA_SOL]->Set_MPI_Solution_Pred(geometry_container[donorZone][INST_0][MESH_0], config_container[donorZone]);
  

}

void CFSIDriver::Predict_Tractions(unsigned short donorZone, unsigned short targetZone) {

}

void CFSIDriver::Transfer_Displacements(unsigned short donorZone, unsigned short targetZone) {

  transfer_container[donorZone][targetZone]->Broadcast_InterfaceData(solver_container[donorZone][INST_0][MESH_0][FEA_SOL],solver_container[targetZone][INST_0][MESH_0][FLOW_SOL],
                                                                     geometry_container[donorZone][INST_0][MESH_0],geometry_container[targetZone][INST_0][MESH_0],
                                                                     config_container[donorZone], config_container[targetZone]);

}

void CFSIDriver::Transfer_Tractions(unsigned short donorZone, unsigned short targetZone) {


  transfer_container[donorZone][targetZone]->Broadcast_InterfaceData(solver_container[donorZone][INST_0][MESH_0][FLOW_SOL],solver_container[targetZone][INST_0][MESH_0][FEA_SOL],
                                                                     geometry_container[donorZone][INST_0][MESH_0],geometry_container[targetZone][INST_0][MESH_0],
                                                                     config_container[donorZone], config_container[targetZone]);

}

void CFSIDriver::Relaxation_Displacements(unsigned short donorZone, unsigned short targetZone, unsigned long OuterIter) {

  /*-------------------- Aitken's relaxation ------------------------*/

  /*------------------- Compute the coefficient ---------------------*/

  solver_container[donorZone][INST_0][MESH_0][FEA_SOL]->ComputeAitken_Coefficient(geometry_container[donorZone][INST_0], config_container[donorZone],
      solver_container[donorZone][INST_0], OuterIter);

  /*----------------- Set the relaxation parameter ------------------*/

  solver_container[donorZone][INST_0][MESH_0][FEA_SOL]->SetAitken_Relaxation(geometry_container[donorZone][INST_0], config_container[donorZone],
      solver_container[donorZone][INST_0]);

  /*----------------- Communicate the predicted solution and the old one ------------------*/
  solver_container[donorZone][INST_0][MESH_0][FEA_SOL]->Set_MPI_Solution_Pred_Old(geometry_container[donorZone][INST_0][MESH_0], config_container[donorZone]);
  

}

void CFSIDriver::Relaxation_Tractions(unsigned short donorZone, unsigned short targetZone, unsigned long OuterIter) {

}

bool CFSIDriver::BGSConvergence(unsigned long IntIter, unsigned short ZONE_FLOW, unsigned short ZONE_STRUCT) {


  int rank = MASTER_NODE;
#ifdef HAVE_MPI
  int size;
  MPI_Comm_rank(MPI_COMM_WORLD, &rank);
  MPI_Comm_size(MPI_COMM_WORLD, &size);
#endif

  unsigned short iMarker;
  unsigned short nVar_Flow = solver_container[ZONE_FLOW][INST_0][MESH_0][FLOW_SOL]->GetnVar(),
                 nVar_Struct = solver_container[ZONE_STRUCT][INST_0][MESH_0][FEA_SOL]->GetnVar();
  unsigned short iRes;

//  bool flow_converged_absolute = false,
//        flow_converged_relative = false,
//        struct_converged_absolute = false,
//        struct_converged_relative = false;

  bool Convergence = false;

  /*--- Apply BC's to the structural adjoint - otherwise, clamped nodes have too values that make no sense... ---*/
  for (iMarker = 0; iMarker < config_container[ZONE_STRUCT]->GetnMarker_All(); iMarker++){
  switch (config_container[ZONE_STRUCT]->GetMarker_All_KindBC(iMarker)) {
    case CLAMPED_BOUNDARY:
    solver_container[ZONE_STRUCT][INST_0][MESH_0][FEA_SOL]->BC_Clamped_Post(geometry_container[ZONE_STRUCT][INST_0][MESH_0],
        solver_container[ZONE_STRUCT][INST_0][MESH_0], numerics_container[ZONE_STRUCT][INST_0][MESH_0][FEA_SOL][FEA_TERM],
        config_container[ZONE_STRUCT], iMarker);
    break;
  }
  }

  /*--- Compute the residual for the flow and structural zones ---*/

  /*--- Flow ---*/

  solver_container[ZONE_FLOW][INST_0][MESH_0][FLOW_SOL]->ComputeResidual_Multizone(geometry_container[ZONE_FLOW][INST_0][MESH_0],
                                                                        config_container[ZONE_FLOW]);

  /*--- Structure ---*/

  solver_container[ZONE_STRUCT][INST_0][MESH_0][FEA_SOL]->ComputeResidual_Multizone(geometry_container[ZONE_STRUCT][INST_0][MESH_0],
                                                                         config_container[ZONE_STRUCT]);


  /*--- Retrieve residuals ---*/

  /*--- Flow residuals ---*/

  for (iRes = 0; iRes < nVar_Flow; iRes++){
    residual_flow[iRes] = log10(solver_container[ZONE_FLOW][INST_0][MESH_0][FLOW_SOL]->GetRes_BGS(iRes));
    if (IntIter == 0) init_res_flow[iRes] = residual_flow[iRes];
    residual_flow_rel[iRes] = fabs(residual_flow[iRes] - init_res_flow[iRes]);
  }

  /*--- Structure residuals ---*/

  for (iRes = 0; iRes < nVar_Struct; iRes++){
    residual_struct[iRes] = log10(solver_container[ZONE_STRUCT][INST_0][MESH_0][FEA_SOL]->GetRes_BGS(iRes));
    if (IntIter == 0) init_res_struct[iRes] = residual_struct[iRes];
    residual_struct_rel[iRes] = fabs(residual_struct[iRes] - init_res_struct[iRes]);
  }

  /*--- Check convergence ---*/
//  flow_converged_absolute = ((residual_flow[0] < flow_criteria) && (residual_flow[nVar_Flow-1] < flow_criteria));
//  flow_converged_relative = ((residual_flow_rel[0] > flow_criteria_rel) && (residual_flow_rel[nVar_Flow-1] > flow_criteria_rel));
//
//  struct_converged_absolute = ((residual_struct[0] < structure_criteria) && (residual_struct[nVar_Flow-1] < structure_criteria));
//  struct_converged_relative = ((residual_struct_rel[0] > structure_criteria_rel) && (residual_struct_rel[nVar_Flow-1] > structure_criteria_rel));

//  Convergence = ((flow_converged_absolute && struct_converged_absolute) ||
//                 (flow_converged_absolute && struct_converged_relative) ||
//                 (flow_converged_relative && struct_converged_relative) ||
//                 (flow_converged_relative && struct_converged_absolute));

  if (rank == MASTER_NODE){

    cout << endl << "-------------------------------------------------------------------------" << endl;
    cout << endl;
    cout << "Convergence summary for BGS iteration ";
    cout << IntIter << endl;
    cout << endl;
    /*--- TODO: This is a workaround until the TestCases.py script incorporates new classes for nested loops. ---*/
    cout << "Iter[ID]" << "    BGSRes[Rho]" << "   BGSRes[RhoE]" << "     BGSRes[Ux]" << "     BGSRes[Uy]" << endl;
    cout.precision(6); cout.setf(ios::fixed, ios::floatfield);
    cout.width(8); cout << IntIter*1000;
    cout.width(15); cout << residual_flow[0];
    cout.width(15); cout << residual_flow[nVar_Flow-1];
    cout.width(15); cout << residual_struct[0];
    cout.width(15); cout << residual_struct[1];
    cout << endl;

  }

  integration_container[ZONE_STRUCT][INST_0][FEA_SOL]->Convergence_Monitoring_FSI(geometry_container[ZONE_STRUCT][INST_0][MESH_0], config_container[ZONE_STRUCT], solver_container[ZONE_STRUCT][INST_0][MESH_0][FEA_SOL], IntIter);

  Convergence = integration_container[ZONE_STRUCT][INST_0][FEA_SOL]->GetConvergence_FSI();


  /*--- Flow ---*/

  solver_container[ZONE_FLOW][INST_0][MESH_0][FLOW_SOL]->UpdateSolution_BGS(geometry_container[ZONE_FLOW][INST_0][MESH_0],
                                                                       config_container[ZONE_FLOW]);

  /*--- Structure ---*/

  solver_container[ZONE_STRUCT][INST_0][MESH_0][FEA_SOL]->UpdateSolution_BGS(geometry_container[ZONE_STRUCT][INST_0][MESH_0],
                                                                       config_container[ZONE_STRUCT]);

  if (rank == MASTER_NODE) cout.setf(ios::scientific, ios::floatfield);

  return Convergence;

}

void CFSIDriver::Update() {

  /*--- As of now, we are coding it for just 2 zones. ---*/
  /*--- This will become more general, but we need to modify the configuration for that ---*/
  unsigned short ZONE_FLOW = 0, ZONE_STRUCT = 1;

  unsigned long IntIter = 0; // This doesn't affect here but has to go into the function
  ExtIter = config_container[ZONE_FLOW]->GetExtIter();

  /*-----------------------------------------------------------------*/
  /*--------------------- Enforce continuity ------------------------*/
  /*-----------------------------------------------------------------*/

  /*--- Enforces that the geometry of the flow corresponds to the converged, relaxed solution ---*/

  /*-------------------- Transfer the displacements --------------------*/

  Transfer_Displacements(ZONE_STRUCT, ZONE_FLOW);

  /*-------------------- Set the grid movement -------------------------*/

  iteration_container[ZONE_FLOW][INST_0]->SetGrid_Movement(geometry_container, surface_movement,
                                                   grid_movement, FFDBox, solver_container,
      config_container, ZONE_FLOW, INST_0, IntIter, ExtIter);

  /*--- TODO: Temporary output of objective function for Flow OFs. Needs to be integrated into the refurbished output ---*/


  if (rank == MASTER_NODE){

  /*--- Choose the filename of the objective function ---*/

    ofstream myfile_res;
    bool of_output = false;
    su2double objective_function = 0.0;

    switch (config_container[ZONE_FLOW]->GetKind_ObjFunc()) {
      case DRAG_COEFFICIENT:
        myfile_res.open("of_drag.opt");
        objective_function = solver_container[ZONE_FLOW][INST_0][MESH_0][FLOW_SOL]->GetTotal_CD();
        of_output = true;
        break;
      case LIFT_COEFFICIENT:
        myfile_res.open("of_lift.opt");
        objective_function = solver_container[ZONE_FLOW][INST_0][MESH_0][FLOW_SOL]->GetTotal_CL();
        of_output = true;
      break;
      case EFFICIENCY:
        myfile_res.open("of_efficiency.opt");
        objective_function = solver_container[ZONE_FLOW][INST_0][MESH_0][FLOW_SOL]->GetTotal_CEff();
        of_output = true;
        break;
      default:
        of_output = false;
        break;
    }

    if (of_output){

        myfile_res.precision(15);
        myfile_res << scientific << objective_function << endl;
        myfile_res.close();

    }

  }

  /*-----------------------------------------------------------------*/
  /*-------------------- Update fluid solver ------------------------*/
  /*-----------------------------------------------------------------*/

  iteration_container[ZONE_FLOW][INST_0]->Update(output, integration_container, geometry_container,
                       solver_container, numerics_container, config_container,
                       surface_movement, grid_movement, FFDBox, ZONE_FLOW, INST_0);

  /*-----------------------------------------------------------------*/
  /*----------------- Update structural solver ----------------------*/
  /*-----------------------------------------------------------------*/

  iteration_container[ZONE_STRUCT][INST_0]->Update(output, integration_container, geometry_container,
                         solver_container, numerics_container, config_container,
                         surface_movement, grid_movement, FFDBox, ZONE_STRUCT, INST_0);


  /*-----------------------------------------------------------------*/
  /*--------------- Update convergence parameter --------------------*/
  /*-----------------------------------------------------------------*/
  integration_container[ZONE_STRUCT][INST_0][FEA_SOL]->SetConvergence_FSI(false);


}

void CFSIDriver::DynamicMeshUpdate(unsigned long ExtIter){

}

CDiscAdjFSIDriver::CDiscAdjFSIDriver(char* confFile,
                                     unsigned short val_nZone,
                                     unsigned short val_nDim,
                                     bool val_periodic,
                                     SU2_Comm MPICommunicator) : CDriver(confFile,
                                                                            val_nZone,
                                                                            val_nDim,
                                                                            val_periodic,
                                                                            MPICommunicator) {

  unsigned short iVar;
  unsigned short nVar_Flow = 0, nVar_Struct = 0;
  RecordingState = 0;
  CurrentRecording = 0;

  switch (config_container[ZONE_0]->GetKind_ObjFunc()){
  case DRAG_COEFFICIENT:
  case LIFT_COEFFICIENT:
  case SIDEFORCE_COEFFICIENT:
  case EFFICIENCY:
  case MOMENT_X_COEFFICIENT:
  case MOMENT_Y_COEFFICIENT:
  case MOMENT_Z_COEFFICIENT:
  case EQUIVALENT_AREA:
    Kind_Objective_Function = FLOW_OBJECTIVE_FUNCTION;
    break;
  case REFERENCE_GEOMETRY:
  case REFERENCE_NODE:
  case VOLUME_FRACTION:
    Kind_Objective_Function = FEM_OBJECTIVE_FUNCTION;
    break;
  default:
    Kind_Objective_Function = NO_OBJECTIVE_FUNCTION;
    break;
  }

  direct_iteration = new CIteration*[nZone];

  unsigned short iZone;
  for (iZone = 0; iZone < nZone; iZone++){
    switch (config_container[iZone]->GetKind_Solver()) {
       case DISC_ADJ_RANS: case DISC_ADJ_EULER: case DISC_ADJ_NAVIER_STOKES:
         direct_iteration[iZone] = new CFluidIteration(config_container[iZone]);
         nVar_Flow = solver_container[iZone][INST_0][MESH_0][ADJFLOW_SOL]->GetnVar();
         flow_criteria = config_container[iZone]->GetMinLogResidual_BGS_F();
         flow_criteria_rel = config_container[iZone]->GetOrderMagResidual_BGS_F();
         break;
       case DISC_ADJ_FEM:
         direct_iteration[iZone] = new CFEAIteration(config_container[iZone]);
         nVar_Struct = solver_container[iZone][INST_0][MESH_0][ADJFEA_SOL]->GetnVar();
         structure_criteria    = config_container[iZone]->GetMinLogResidual_BGS_S();
         structure_criteria_rel = config_container[iZone]->GetOrderMagResidual_BGS_S();
         break;
    }
  }

  init_res_flow   = new su2double[nVar_Flow];
  init_res_struct = new su2double[nVar_Struct];

  residual_flow   = new su2double[nVar_Flow];
  residual_struct = new su2double[nVar_Struct];

  residual_flow_rel   = new su2double[nVar_Flow];
  residual_struct_rel = new su2double[nVar_Struct];

  for (iVar = 0; iVar < nVar_Flow; iVar++){
    init_res_flow[iVar] = 0.0;
    residual_flow[iVar] = 0.0;
    residual_flow_rel[iVar] = 0.0;
  }
  for (iVar = 0; iVar < nVar_Struct; iVar++){
    init_res_struct[iVar] = 0.0;
    residual_struct[iVar] = 0.0;
    residual_struct_rel[iVar] = 0.0;
  }


  bool write_history = true;

  /*--- Header of the temporary output file ---*/
  if ((write_history) && (rank == MASTER_NODE)){
    ofstream myfile_res;
    myfile_res.open ("history_adjoint_FSI.csv");

    myfile_res << "BGS_Iter\t";

    for (iVar = 0; iVar < nVar_Flow; iVar++){
      myfile_res << "ResFlow[" << iVar << "]\t";
    }

    for (iVar = 0; iVar < nVar_Struct; iVar++){
      myfile_res << "ResFEA[" << iVar << "]\t";
    }


    bool de_effects = config_container[ZONE_0]->GetDE_Effects();
    for (iVar = 0; iVar < config_container[ZONE_0]->GetnElasticityMod(); iVar++)
        myfile_res << "Sens_E_" << iVar << "\t";

    for (iVar = 0; iVar < config_container[ZONE_0]->GetnPoissonRatio(); iVar++)
      myfile_res << "Sens_Nu_" << iVar << "\t";

    if (de_effects){
        for (iVar = 0; iVar < config_container[ZONE_0]->GetnElectric_Field(); iVar++)
          myfile_res << "Sens_EField_" << iVar << "\t";
    }

    myfile_res << endl;

    myfile_res.close();
  }

  // TEST: for implementation of python framework in standalone structural problems
  if ((config_container[ZONE_1]->GetDV_FEA() != NODV_FEA) && (rank == MASTER_NODE)){

    /*--- Header of the temporary output file ---*/
    ofstream myfile_res;

    switch (config_container[ZONE_1]->GetDV_FEA()) {
      case YOUNG_MODULUS:
        myfile_res.open("grad_young.opt");
        break;
      case POISSON_RATIO:
        myfile_res.open("grad_poisson.opt");
        break;
      case DENSITY_VAL:
      case DEAD_WEIGHT:
        myfile_res.open("grad_density.opt");
        break;
      case ELECTRIC_FIELD:
        myfile_res.open("grad_efield.opt");
        break;
      default:
        myfile_res.open("grad.opt");
        break;
    }

    unsigned short iDV;
    unsigned short nDV = solver_container[ZONE_1][INST_0][MESH_0][ADJFEA_SOL]->GetnDVFEA();

    myfile_res << "INDEX" << "\t" << "GRAD" << endl;

    myfile_res.precision(15);

    for (iDV = 0; iDV < nDV; iDV++){
      myfile_res << iDV;
      myfile_res << "\t";
      myfile_res << scientific << solver_container[ZONE_1][INST_0][MESH_0][ADJFEA_SOL]->GetGlobal_Sens_DVFEA(iDV);
      myfile_res << endl;
    }

    myfile_res.close();
  }

  /*--- TODO: This is a workaround until the TestCases.py script incorporates new classes for nested loops. ---*/
  config_container[ZONE_0]->SetnExtIter(1);
  config_container[ZONE_1]->SetnExtIter(1);

}

CDiscAdjFSIDriver::~CDiscAdjFSIDriver(void) {

  delete [] direct_iteration;
  delete [] init_res_flow;
  delete [] init_res_struct;
  delete [] residual_flow;
  delete [] residual_struct;
  delete [] residual_flow_rel;
  delete [] residual_struct_rel;

}

void CDiscAdjFSIDriver::Update(){

}

void CDiscAdjFSIDriver::DynamicMeshUpdate(unsigned long ExtIter){

}

void CDiscAdjFSIDriver::Run( ) {

  /*--- As of now, we are coding it for just 2 zones. ---*/
  /*--- This will become more general, but we need to modify the configuration for that ---*/
  unsigned short ZONE_FLOW = 0, ZONE_STRUCT = 1;
  unsigned short iZone;
  bool BGS_Converged = false;

  unsigned long IntIter = 0; for (iZone = 0; iZone < nZone; iZone++) config_container[iZone]->SetIntIter(IntIter);
  unsigned long iOuterIter = 0; for (iZone = 0; iZone < nZone; iZone++) config_container[iZone]->SetOuterIter(iOuterIter);
  unsigned long nOuterIter = config_container[ZONE_FLOW]->GetnIterFSI();

  ofstream myfile_struc, myfile_flow, myfile_geo;

  Preprocess(ZONE_FLOW, ZONE_STRUCT, ALL_VARIABLES);


  for (iOuterIter = 0; iOuterIter < nOuterIter && !BGS_Converged; iOuterIter++){

    if (rank == MASTER_NODE){
      cout << endl << "                    ****** BGS ITERATION ";
      cout << iOuterIter;
      cout << " ******" << endl;
    }

    for (iZone = 0; iZone < nZone; iZone++) config_container[iZone]->SetOuterIter(iOuterIter);
    
    /*--- Start with structural terms if OF is based on displacements ---*/

    if (Kind_Objective_Function == FEM_OBJECTIVE_FUNCTION)
      Iterate_Block(ZONE_FLOW, ZONE_STRUCT, FEA_DISP_VARS);

    /*--- Iterate fluid (including cross term) ---*/

    Iterate_Block(ZONE_FLOW, ZONE_STRUCT, FLOW_CONS_VARS);

    /*--- Compute mesh (it is a cross term dF / dMv ) ---*/

    Iterate_Block(ZONE_FLOW, ZONE_STRUCT, MESH_COORDS);

    /*--- Compute mesh cross term (dM / dSv) ---*/

    Iterate_Block(ZONE_FLOW, ZONE_STRUCT, FEM_CROSS_TERM_GEOMETRY);
    
    /*--- End with structural terms if OF is based on fluid variables ---*/
    
    if (Kind_Objective_Function == FLOW_OBJECTIVE_FUNCTION)
      Iterate_Block(ZONE_FLOW, ZONE_STRUCT, FEA_DISP_VARS);

    /*--- Check convergence of the BGS method ---*/
    BGS_Converged = BGSConvergence(iOuterIter, ZONE_FLOW, ZONE_STRUCT);
  }


  Postprocess(ZONE_FLOW, ZONE_STRUCT);

}


void CDiscAdjFSIDriver::Preprocess(unsigned short ZONE_FLOW,
                  unsigned short ZONE_STRUCT,
                  unsigned short kind_recording){

  unsigned long IntIter = 0, iPoint;
  config_container[ZONE_0]->SetIntIter(IntIter);
  unsigned short ExtIter = config_container[ZONE_FLOW]->GetExtIter();

  bool dual_time_1st = (config_container[ZONE_FLOW]->GetUnsteady_Simulation() == DT_STEPPING_1ST);
  bool dual_time_2nd = (config_container[ZONE_FLOW]->GetUnsteady_Simulation() == DT_STEPPING_2ND);
  bool turbulent = (config_container[ZONE_FLOW]->GetKind_Solver() == DISC_ADJ_RANS);
  bool dual_time = (dual_time_1st || dual_time_2nd);
  unsigned short iMesh;
  int Direct_Iter_Flow;
  bool update_geo = false;

  /*----------------------------------------------------------------------------*/
  /*------------------------------ FLOW SOLUTION -------------------------------*/
  /*----------------------------------------------------------------------------*/

  /*--- For the unsteady adjoint, load direct solutions from restart files. ---*/

  if (config_container[ZONE_FLOW]->GetUnsteady_Simulation()) {

    Direct_Iter_Flow = SU2_TYPE::Int(config_container[ZONE_FLOW]->GetUnst_AdjointIter()) - SU2_TYPE::Int(ExtIter) - 2;

    /*--- For dual-time stepping we want to load the already converged solution at timestep n ---*/

    if (dual_time) {
      Direct_Iter_Flow += 1;
    }

    if (ExtIter == 0){

      if (dual_time_2nd) {

        /*--- Load solution at timestep n-2 ---*/

        iteration_container[ZONE_FLOW][INST_0]->LoadUnsteady_Solution(geometry_container, solver_container,config_container, ZONE_FLOW, INST_0, Direct_Iter_Flow-2);

        /*--- Push solution back to correct array ---*/

        for (iMesh=0; iMesh<=config_container[ZONE_FLOW]->GetnMGLevels();iMesh++) {
          for(iPoint=0; iPoint<geometry_container[ZONE_FLOW][INST_0][iMesh]->GetnPoint();iPoint++) {
            solver_container[ZONE_FLOW][INST_0][iMesh][FLOW_SOL]->node[iPoint]->Set_Solution_time_n();
            solver_container[ZONE_FLOW][INST_0][iMesh][FLOW_SOL]->node[iPoint]->Set_Solution_time_n1();
            if (turbulent) {
              solver_container[ZONE_FLOW][INST_0][iMesh][TURB_SOL]->node[iPoint]->Set_Solution_time_n();
              solver_container[ZONE_FLOW][INST_0][iMesh][TURB_SOL]->node[iPoint]->Set_Solution_time_n1();
            }
          }
        }
      }
      if (dual_time) {

        /*--- Load solution at timestep n-1 ---*/

        iteration_container[ZONE_FLOW][INST_0]->LoadUnsteady_Solution(geometry_container, solver_container,config_container, ZONE_FLOW, INST_0, Direct_Iter_Flow-1);

        /*--- Push solution back to correct array ---*/

        for (iMesh=0; iMesh<=config_container[ZONE_FLOW]->GetnMGLevels();iMesh++) {
          for(iPoint=0; iPoint<geometry_container[ZONE_FLOW][INST_0][iMesh]->GetnPoint();iPoint++) {
            solver_container[ZONE_FLOW][INST_0][iMesh][FLOW_SOL]->node[iPoint]->Set_Solution_time_n();
            if (turbulent) {
              solver_container[ZONE_FLOW][INST_0][iMesh][TURB_SOL]->node[iPoint]->Set_Solution_time_n();
            }
          }
        }
      }

      /*--- Load solution timestep n ---*/

      iteration_container[ZONE_FLOW][INST_0]->LoadUnsteady_Solution(geometry_container, solver_container,config_container, ZONE_FLOW, INST_0, Direct_Iter_Flow);

    }


    if ((ExtIter > 0) && dual_time){

      /*--- Load solution timestep n - 2 ---*/

      iteration_container[ZONE_FLOW][INST_0]->LoadUnsteady_Solution(geometry_container, solver_container,config_container, ZONE_FLOW, INST_0, Direct_Iter_Flow - 2);

      /*--- Temporarily store the loaded solution in the Solution_Old array ---*/

      for (iMesh=0; iMesh<=config_container[ZONE_FLOW]->GetnMGLevels();iMesh++) {
        for(iPoint=0; iPoint<geometry_container[ZONE_FLOW][INST_0][iMesh]->GetnPoint();iPoint++) {
           solver_container[ZONE_FLOW][INST_0][iMesh][FLOW_SOL]->node[iPoint]->Set_OldSolution();
           if (turbulent){
             solver_container[ZONE_FLOW][INST_0][iMesh][TURB_SOL]->node[iPoint]->Set_OldSolution();
           }
        }
      }

      /*--- Set Solution at timestep n to solution at n-1 ---*/

      for (iMesh=0; iMesh<=config_container[ZONE_FLOW]->GetnMGLevels();iMesh++) {
        for(iPoint=0; iPoint<geometry_container[ZONE_FLOW][INST_0][iMesh]->GetnPoint();iPoint++) {
          solver_container[ZONE_FLOW][INST_0][iMesh][FLOW_SOL]->node[iPoint]->SetSolution(solver_container[ZONE_FLOW][INST_0][iMesh][FLOW_SOL]->node[iPoint]->GetSolution_time_n());
          if (turbulent) {
            solver_container[ZONE_FLOW][INST_0][iMesh][TURB_SOL]->node[iPoint]->SetSolution(solver_container[ZONE_FLOW][INST_0][iMesh][TURB_SOL]->node[iPoint]->GetSolution_time_n());
          }
        }
      }
      if (dual_time_1st){
      /*--- Set Solution at timestep n-1 to the previously loaded solution ---*/
        for (iMesh=0; iMesh<=config_container[ZONE_FLOW]->GetnMGLevels();iMesh++) {
          for(iPoint=0; iPoint<geometry_container[ZONE_FLOW][INST_0][iMesh]->GetnPoint();iPoint++) {
            solver_container[ZONE_FLOW][INST_0][iMesh][FLOW_SOL]->node[iPoint]->Set_Solution_time_n(solver_container[ZONE_FLOW][INST_0][iMesh][FLOW_SOL]->node[iPoint]->GetSolution_time_n1());
            if (turbulent) {
              solver_container[ZONE_FLOW][INST_0][iMesh][TURB_SOL]->node[iPoint]->Set_Solution_time_n(solver_container[ZONE_FLOW][INST_0][iMesh][TURB_SOL]->node[iPoint]->GetSolution_time_n1());
            }
          }
        }
      }
      if (dual_time_2nd){
        /*--- Set Solution at timestep n-1 to solution at n-2 ---*/
        for (iMesh=0; iMesh<=config_container[ZONE_FLOW]->GetnMGLevels();iMesh++) {
          for(iPoint=0; iPoint<geometry_container[ZONE_FLOW][INST_0][iMesh]->GetnPoint();iPoint++) {
            solver_container[ZONE_FLOW][INST_0][iMesh][FLOW_SOL]->node[iPoint]->Set_Solution_time_n(solver_container[ZONE_FLOW][INST_0][iMesh][FLOW_SOL]->node[iPoint]->GetSolution_time_n1());
            if (turbulent) {
              solver_container[ZONE_FLOW][INST_0][iMesh][TURB_SOL]->node[iPoint]->Set_Solution_time_n(solver_container[ZONE_FLOW][INST_0][iMesh][TURB_SOL]->node[iPoint]->GetSolution_time_n1());
            }
          }
        }
        /*--- Set Solution at timestep n-2 to the previously loaded solution ---*/
        for (iMesh=0; iMesh<=config_container[ZONE_FLOW]->GetnMGLevels();iMesh++) {
          for(iPoint=0; iPoint<geometry_container[ZONE_FLOW][INST_0][iMesh]->GetnPoint();iPoint++) {
            solver_container[ZONE_FLOW][INST_0][iMesh][FLOW_SOL]->node[iPoint]->Set_Solution_time_n1(solver_container[ZONE_FLOW][INST_0][iMesh][FLOW_SOL]->node[iPoint]->GetSolution_Old());
            if (turbulent) {
              solver_container[ZONE_FLOW][INST_0][iMesh][TURB_SOL]->node[iPoint]->Set_Solution_time_n1(solver_container[ZONE_FLOW][INST_0][iMesh][TURB_SOL]->node[iPoint]->GetSolution_Old());
            }
          }
        }
      }
    }
  }
  else{

    /*--- Load the restart (we need to use the routine in order to get the GEOMETRY, otherwise it's restarted from the base mesh ---*/

    solver_container[ZONE_FLOW][INST_0][MESH_0][FLOW_SOL]->LoadRestart(geometry_container[ZONE_FLOW][INST_0], solver_container[ZONE_FLOW][INST_0], config_container[ZONE_FLOW], 0, true);

  if (ExtIter == 0 || dual_time) {

    for (iMesh=0; iMesh<=config_container[ZONE_FLOW]->GetnMGLevels();iMesh++) {
      for (iPoint = 0; iPoint < geometry_container[ZONE_FLOW][INST_0][iMesh]->GetnPoint(); iPoint++) {
        solver_container[ZONE_FLOW][INST_0][iMesh][ADJFLOW_SOL]->node[iPoint]->SetSolution_Direct(solver_container[ZONE_FLOW][INST_0][iMesh][FLOW_SOL]->node[iPoint]->GetSolution());
      }
    }
    if (turbulent && !config_container[ZONE_FLOW]->GetFrozen_Visc_Disc()) {
      for (iPoint = 0; iPoint < geometry_container[ZONE_FLOW][INST_0][MESH_0]->GetnPoint(); iPoint++) {
        solver_container[ZONE_FLOW][INST_0][MESH_0][ADJTURB_SOL]->node[iPoint]->SetSolution_Direct(solver_container[ZONE_FLOW][INST_0][MESH_0][TURB_SOL]->node[iPoint]->GetSolution());
      }
    }
  }

    /*--- Store geometry of the converged solution also in the adjoint solver in order to be able to reset it later ---*/

    for (iPoint = 0; iPoint < geometry_container[ZONE_FLOW][INST_0][MESH_0]->GetnPoint(); iPoint++){
      solver_container[ZONE_FLOW][INST_0][MESH_0][ADJFLOW_SOL]->node[iPoint]->SetGeometry_Direct(geometry_container[ZONE_FLOW][INST_0][MESH_0]->node[iPoint]->GetCoord());
    }

  }

  /*----------------------------------------------------------------------------*/
  /*-------------------------- STRUCTURAL SOLUTION -----------------------------*/
  /*----------------------------------------------------------------------------*/

  IntIter = 0;
  config_container[ZONE_STRUCT]->SetIntIter(IntIter);
  ExtIter = config_container[ZONE_STRUCT]->GetExtIter();
  bool dynamic = (config_container[ZONE_STRUCT]->GetDynamic_Analysis() == DYNAMIC);

  int Direct_Iter_FEA;

  /*--- For the dynamic adjoint, load direct solutions from restart files. ---*/

  if (dynamic) {

    Direct_Iter_FEA = SU2_TYPE::Int(config_container[ZONE_STRUCT]->GetUnst_AdjointIter()) - SU2_TYPE::Int(ExtIter) - 1;

    /*--- We want to load the already converged solution at timesteps n and n-1 ---*/

    /*--- Load solution at timestep n-1 ---*/

    iteration_container[ZONE_STRUCT][INST_0]->LoadDynamic_Solution(geometry_container, solver_container,config_container, ZONE_STRUCT, INST_0, Direct_Iter_FEA-1);

    /*--- Push solution back to correct array ---*/

    for(iPoint=0; iPoint<geometry_container[ZONE_STRUCT][INST_0][MESH_0]->GetnPoint();iPoint++){
      solver_container[ZONE_STRUCT][INST_0][MESH_0][FEA_SOL]->node[iPoint]->SetSolution_time_n();
    }

    /*--- Push solution back to correct array ---*/

    for(iPoint=0; iPoint<geometry_container[ZONE_STRUCT][INST_0][MESH_0]->GetnPoint();iPoint++){
      solver_container[ZONE_STRUCT][INST_0][MESH_0][FEA_SOL]->node[iPoint]->SetSolution_Accel_time_n();
    }

    /*--- Push solution back to correct array ---*/

    for(iPoint=0; iPoint<geometry_container[ZONE_STRUCT][INST_0][MESH_0]->GetnPoint();iPoint++){
      solver_container[ZONE_STRUCT][INST_0][MESH_0][FEA_SOL]->node[iPoint]->SetSolution_Vel_time_n();
    }

    /*--- Load solution timestep n ---*/

    iteration_container[ZONE_STRUCT][INST_0]->LoadDynamic_Solution(geometry_container, solver_container,config_container, ZONE_STRUCT, INST_0, Direct_Iter_FEA);

    /*--- Store FEA solution also in the adjoint solver in order to be able to reset it later ---*/

    for (iPoint = 0; iPoint < geometry_container[ZONE_STRUCT][INST_0][MESH_0]->GetnPoint(); iPoint++){
      solver_container[ZONE_STRUCT][INST_0][MESH_0][ADJFEA_SOL]->node[iPoint]->SetSolution_Direct(solver_container[ZONE_STRUCT][INST_0][MESH_0][FEA_SOL]->node[iPoint]->GetSolution());
    }

    for (iPoint = 0; iPoint < geometry_container[ZONE_STRUCT][INST_0][MESH_0]->GetnPoint(); iPoint++){
      solver_container[ZONE_STRUCT][INST_0][MESH_0][ADJFEA_SOL]->node[iPoint]->SetSolution_Accel_Direct(solver_container[ZONE_STRUCT][INST_0][MESH_0][FEA_SOL]->node[iPoint]->GetSolution_Accel());
    }

    for (iPoint = 0; iPoint < geometry_container[ZONE_STRUCT][INST_0][MESH_0]->GetnPoint(); iPoint++){
      solver_container[ZONE_STRUCT][INST_0][MESH_0][ADJFEA_SOL]->node[iPoint]->SetSolution_Vel_Direct(solver_container[ZONE_STRUCT][INST_0][MESH_0][FEA_SOL]->node[iPoint]->GetSolution_Vel());
    }

  }
  else {

    solver_container[ZONE_STRUCT][INST_0][MESH_0][FEA_SOL]->LoadRestart(geometry_container[ZONE_STRUCT][INST_0], solver_container[ZONE_STRUCT][INST_0], config_container[ZONE_STRUCT], 0, update_geo);

    /*--- Store FEA solution also in the adjoint solver in order to be able to reset it later ---*/

    for (iPoint = 0; iPoint < geometry_container[ZONE_STRUCT][INST_0][MESH_0]->GetnPoint(); iPoint++){
      solver_container[ZONE_STRUCT][INST_0][MESH_0][ADJFEA_SOL]->node[iPoint]->SetSolution_Direct(solver_container[ZONE_STRUCT][INST_0][MESH_0][FEA_SOL]->node[iPoint]->GetSolution());
    }

  }

  /*----------------------------------------------------------------------------*/
  /*--------------------- ADJOINT SOLVER PREPROCESSING -------------------------*/
  /*----------------------------------------------------------------------------*/

  solver_container[ZONE_FLOW][INST_0][MESH_0][ADJFLOW_SOL]->Preprocessing(geometry_container[ZONE_FLOW][INST_0][MESH_0], solver_container[ZONE_FLOW][INST_0][MESH_0],  config_container[ZONE_FLOW] , MESH_0, 0, RUNTIME_ADJFLOW_SYS, false);

  if (turbulent){
    solver_container[ZONE_FLOW][INST_0][MESH_0][ADJTURB_SOL]->Preprocessing(geometry_container[ZONE_FLOW][INST_0][MESH_0], solver_container[ZONE_FLOW][INST_0][MESH_0],  config_container[ZONE_FLOW] , MESH_0, 0, RUNTIME_ADJTURB_SYS, false);
  }

  solver_container[ZONE_STRUCT][INST_0][MESH_0][ADJFEA_SOL]->Preprocessing(geometry_container[ZONE_STRUCT][INST_0][MESH_0], solver_container[ZONE_STRUCT][INST_0][MESH_0],  config_container[ZONE_STRUCT] , MESH_0, 0, RUNTIME_ADJFEA_SYS, false);



}

void CDiscAdjFSIDriver::PrintDirect_Residuals(unsigned short ZONE_FLOW,
                                                          unsigned short ZONE_STRUCT,
                                                          unsigned short kind_recording){

  unsigned short ExtIter = config_container[ZONE_FLOW]->GetExtIter();
  bool turbulent = (config_container[ZONE_FLOW]->GetKind_Solver() == DISC_ADJ_RANS);
  bool nonlinear_analysis = (config_container[ZONE_STRUCT]->GetGeometricConditions() == LARGE_DEFORMATIONS);   // Nonlinear analysis.
  bool unsteady = config_container[ZONE_FLOW]->GetUnsteady_Simulation() != NONE;
  bool dynamic = (config_container[ZONE_STRUCT]->GetDynamic_Analysis() == DYNAMIC);

  su2double val_OFunction = 0.0;
  string kind_OFunction;

  cout.precision(6);
  cout.setf(ios::scientific, ios::floatfield);

  if ((kind_recording == FLOW_CONS_VARS) || (kind_recording == MESH_COORDS)) {

    /*--- Print residuals in the first iteration ---*/

    if (rank == MASTER_NODE && ((ExtIter == 0) || unsteady )){
      cout << "log10[RMS Density]: "<< log10(solver_container[ZONE_FLOW][INST_0][MESH_0][FLOW_SOL]->GetRes_RMS(0))
                     <<", Drag: " <<solver_container[ZONE_FLOW][INST_0][MESH_0][FLOW_SOL]->GetTotal_CD()
                     <<", Lift: " << solver_container[ZONE_FLOW][INST_0][MESH_0][FLOW_SOL]->GetTotal_CL() << "." << endl;

      if (turbulent){
        cout << "log10[RMS k]: " << log10(solver_container[ZONE_FLOW][INST_0][MESH_0][TURB_SOL]->GetRes_RMS(0)) << endl;
      }
      if (Kind_Objective_Function == FLOW_OBJECTIVE_FUNCTION){
        switch (config_container[ZONE_FLOW]->GetKind_ObjFunc()){
        case DRAG_COEFFICIENT:
          kind_OFunction = "(Drag coefficient): ";
          val_OFunction = solver_container[ZONE_FLOW][INST_0][MESH_0][FLOW_SOL]->GetTotal_CD();
          break;
        case LIFT_COEFFICIENT:
          kind_OFunction = "(Lift coefficient): ";
          val_OFunction = solver_container[ZONE_FLOW][INST_0][MESH_0][FLOW_SOL]->GetTotal_CL();
          break;
        case SIDEFORCE_COEFFICIENT:
          kind_OFunction = "(Sideforce coefficient): ";
          val_OFunction = solver_container[ZONE_FLOW][INST_0][MESH_0][FLOW_SOL]->GetTotal_CSF();
          break;
        case EFFICIENCY:
          kind_OFunction = "(Efficiency): ";
          val_OFunction = solver_container[ZONE_FLOW][INST_0][MESH_0][FLOW_SOL]->GetTotal_CEff();
          break;
        case MOMENT_X_COEFFICIENT:
          kind_OFunction = "(Moment X coefficient): ";
          val_OFunction = solver_container[ZONE_FLOW][INST_0][MESH_0][FLOW_SOL]->GetTotal_CMx();
          break;
        case MOMENT_Y_COEFFICIENT:
          kind_OFunction = "(Moment Y coefficient): ";
          val_OFunction = solver_container[ZONE_FLOW][INST_0][MESH_0][FLOW_SOL]->GetTotal_CMy();
          break;
        case MOMENT_Z_COEFFICIENT:
          kind_OFunction = "(Moment Z coefficient): ";
          val_OFunction = solver_container[ZONE_FLOW][INST_0][MESH_0][FLOW_SOL]->GetTotal_CMz();
          break;
        case EQUIVALENT_AREA:
          kind_OFunction = "(Equivalent area): ";
          val_OFunction = solver_container[ZONE_FLOW][INST_0][MESH_0][FLOW_SOL]->GetTotal_CEquivArea();
          break;
        default:
          val_OFunction = 0.0;  // If the objective function is computed in a different physical problem
          break;
        }
        cout << "Objective function " << kind_OFunction << val_OFunction << endl;
      }
    }

  }

  if ((kind_recording == FEA_DISP_VARS) || (kind_recording == FLOW_CROSS_TERM) || (kind_recording == GEOMETRY_CROSS_TERM)) {

    if (rank == MASTER_NODE && ((ExtIter == 0) || dynamic )){
      if (nonlinear_analysis){
        cout << "UTOL-A: "   << log10(solver_container[ZONE_STRUCT][INST_0][MESH_0][FEA_SOL]->GetRes_FEM(0))
             << ", RTOL-A: " << log10(solver_container[ZONE_STRUCT][INST_0][MESH_0][FEA_SOL]->GetRes_FEM(1))
             << ", ETOL-A: " << log10(solver_container[ZONE_STRUCT][INST_0][MESH_0][FEA_SOL]->GetRes_FEM(2)) << "." << endl;
      }
      else{
        if (solver_container[ZONE_STRUCT][INST_0][MESH_0][FEA_SOL]->GetnVar() == 2){
          cout << "log10[RMS Ux]: "   << log10(solver_container[ZONE_STRUCT][INST_0][MESH_0][FEA_SOL]->GetRes_RMS(0))
               << ", log10[RMS Uy]: " << log10(solver_container[ZONE_STRUCT][INST_0][MESH_0][FEA_SOL]->GetRes_RMS(1)) << "." << endl;

        }
        else{
          cout << "log10[RMS Ux]: "   << log10(solver_container[ZONE_STRUCT][INST_0][MESH_0][FEA_SOL]->GetRes_RMS(0))
               << ", log10[RMS Uy]: " << log10(solver_container[ZONE_STRUCT][INST_0][MESH_0][FEA_SOL]->GetRes_RMS(1))
               << ", log10[RMS Uz]: " << log10(solver_container[ZONE_STRUCT][INST_0][MESH_0][FEA_SOL]->GetRes_RMS(2))<< "." << endl;
        }

      }
      if (Kind_Objective_Function == FEM_OBJECTIVE_FUNCTION){
        switch (config_container[ZONE_STRUCT]->GetKind_ObjFunc()){
        case REFERENCE_GEOMETRY:
          kind_OFunction = "(Reference Geometry): ";
          val_OFunction = solver_container[ZONE_STRUCT][INST_0][MESH_0][FEA_SOL]->GetTotal_OFRefGeom();
          break;
        case REFERENCE_NODE:
          kind_OFunction = "(Reference Node): ";
          val_OFunction = solver_container[ZONE_STRUCT][INST_0][MESH_0][FEA_SOL]->GetTotal_OFRefNode();
          break;
        case VOLUME_FRACTION:
          kind_OFunction = "(Volume Fraction): ";
          val_OFunction = solver_container[ZONE_STRUCT][INST_0][MESH_0][FEA_SOL]->GetTotal_OFVolFrac();
          break;
        default:
          val_OFunction = 0.0;  // If the objective function is computed in a different physical problem
          break;
        }
        cout << "Objective function " << kind_OFunction << val_OFunction << endl;
      }
    }

  }

}

void CDiscAdjFSIDriver::Iterate_Direct(unsigned short ZONE_FLOW, unsigned short ZONE_STRUCT, unsigned short kind_recording){

  if ((kind_recording == FLOW_CONS_VARS) ||
      (kind_recording == MESH_COORDS)) {

    Fluid_Iteration_Direct(ZONE_FLOW, ZONE_STRUCT);


  }

  if ((kind_recording == FEA_DISP_VARS) ||
      (kind_recording == FLOW_CROSS_TERM) ||
      (kind_recording == GEOMETRY_CROSS_TERM)) {

    Structural_Iteration_Direct(ZONE_FLOW, ZONE_STRUCT);

  }


  if (kind_recording == FEM_CROSS_TERM_GEOMETRY) {

    Mesh_Deformation_Direct(ZONE_FLOW, ZONE_STRUCT);

  }


}

void CDiscAdjFSIDriver::Fluid_Iteration_Direct(unsigned short ZONE_FLOW, unsigned short ZONE_STRUCT) {

  bool turbulent = (config_container[ZONE_FLOW]->GetKind_Solver() == DISC_ADJ_RANS);
  bool frozen_visc = config_container[ZONE_FLOW]->GetFrozen_Visc_Disc();

  /*-----------------------------------------------------------------*/
  /*------------------- Set Dependency on Geometry ------------------*/
  /*-----------------------------------------------------------------*/

  geometry_container[ZONE_FLOW][INST_0][MESH_0]->UpdateGeometry(geometry_container[ZONE_FLOW][INST_0], config_container[ZONE_FLOW]);

  solver_container[ZONE_FLOW][INST_0][MESH_0][FLOW_SOL]->Set_MPI_Solution(geometry_container[ZONE_FLOW][INST_0][MESH_0], config_container[ZONE_FLOW]);

  solver_container[ZONE_FLOW][INST_0][MESH_0][FLOW_SOL]->Preprocessing(geometry_container[ZONE_FLOW][INST_0][MESH_0],solver_container[ZONE_FLOW][INST_0][MESH_0], config_container[ZONE_FLOW], MESH_0, NO_RK_ITER, RUNTIME_FLOW_SYS, true);

  if (turbulent && !frozen_visc) {
    solver_container[ZONE_FLOW][INST_0][MESH_0][TURB_SOL]->Postprocessing(geometry_container[ZONE_FLOW][INST_0][MESH_0], solver_container[ZONE_FLOW][INST_0][MESH_0], config_container[ZONE_FLOW], MESH_0);
    solver_container[ZONE_FLOW][INST_0][MESH_0][TURB_SOL]->Set_MPI_Solution(geometry_container[ZONE_FLOW][INST_0][MESH_0], config_container[ZONE_FLOW]);
  }

  /*-----------------------------------------------------------------*/
  /*----------------- Iterate the flow solver -----------------------*/
  /*---- Sets all the cross dependencies for the flow variables -----*/
  /*-----------------------------------------------------------------*/

  config_container[ZONE_FLOW]->SetIntIter(0);

  direct_iteration[ZONE_FLOW]->Iterate(output, integration_container, geometry_container,
      solver_container, numerics_container, config_container,
      surface_movement, grid_movement, FFDBox, ZONE_FLOW, INST_0);

  /*-----------------------------------------------------------------*/
  /*--------------------- Set MPI Solution --------------------------*/
  /*-----------------------------------------------------------------*/

  solver_container[ZONE_FLOW][INST_0][MESH_0][FLOW_SOL]->Set_MPI_Solution(geometry_container[ZONE_FLOW][INST_0][MESH_0], config_container[ZONE_FLOW]);

}

void CDiscAdjFSIDriver::Structural_Iteration_Direct(unsigned short ZONE_FLOW, unsigned short ZONE_STRUCT) {

  bool turbulent = (config_container[ZONE_FLOW]->GetKind_Solver() == DISC_ADJ_RANS);
  bool frozen_visc = config_container[ZONE_FLOW]->GetFrozen_Visc_Disc();

  /*-----------------------------------------------------------------*/
  /*---------- Set Dependencies on Geometry and Flow ----------------*/
  /*-----------------------------------------------------------------*/

  solver_container[ZONE_STRUCT][INST_0][MESH_0][FEA_SOL]->Set_MPI_Solution(geometry_container[ZONE_STRUCT][INST_0][MESH_0], config_container[ZONE_STRUCT]);

  geometry_container[ZONE_FLOW][INST_0][MESH_0]->UpdateGeometry(geometry_container[ZONE_FLOW][INST_0], config_container[ZONE_FLOW]);

  solver_container[ZONE_FLOW][INST_0][MESH_0][FLOW_SOL]->Set_MPI_Solution(geometry_container[ZONE_FLOW][INST_0][MESH_0], config_container[ZONE_FLOW]);

  solver_container[ZONE_FLOW][INST_0][MESH_0][FLOW_SOL]->Preprocessing(geometry_container[ZONE_FLOW][INST_0][MESH_0],solver_container[ZONE_FLOW][INST_0][MESH_0], config_container[ZONE_FLOW], MESH_0, NO_RK_ITER, RUNTIME_FLOW_SYS, true);

  if (turbulent && !frozen_visc) {
    solver_container[ZONE_FLOW][INST_0][MESH_0][TURB_SOL]->Postprocessing(geometry_container[ZONE_FLOW][INST_0][MESH_0], solver_container[ZONE_FLOW][INST_0][MESH_0], config_container[ZONE_FLOW], MESH_0);
    solver_container[ZONE_FLOW][INST_0][MESH_0][TURB_SOL]->Set_MPI_Solution(geometry_container[ZONE_FLOW][INST_0][MESH_0], config_container[ZONE_FLOW]);
  }
  
  /*-----------------------------------------------------------------*/
  /*-------------------- Transfer Tractions -------------------------*/
  /*-----------------------------------------------------------------*/

  Transfer_Tractions(ZONE_FLOW, ZONE_STRUCT);

  /*-----------------------------------------------------------------*/
  /*--------------- Iterate the structural solver -------------------*/
  /*-----------------------------------------------------------------*/

  direct_iteration[ZONE_STRUCT]->Iterate(output, integration_container, geometry_container,
                                        solver_container, numerics_container, config_container,
                                        surface_movement, grid_movement, FFDBox, ZONE_STRUCT, INST_0);

  /*-----------------------------------------------------------------*/
  /*--------------------- Set MPI Solution --------------------------*/
  /*-----------------------------------------------------------------*/

  solver_container[ZONE_STRUCT][INST_0][MESH_0][FEA_SOL]->Set_MPI_Solution(geometry_container[ZONE_STRUCT][INST_0][MESH_0], config_container[ZONE_STRUCT]);


}

void CDiscAdjFSIDriver::Mesh_Deformation_Direct(unsigned short ZONE_FLOW, unsigned short ZONE_STRUCT) {

  unsigned long IntIter = config_container[ZONE_STRUCT]->GetIntIter();
  unsigned long ExtIter = config_container[ZONE_STRUCT]->GetExtIter();

  /*-----------------------------------------------------------------*/
  /*--------------------- Set MPI Solution --------------------------*/
  /*-----------------------------------------------------------------*/

  geometry_container[ZONE_FLOW][INST_0][MESH_0]->UpdateGeometry(geometry_container[ZONE_FLOW][INST_0], config_container[ZONE_FLOW]);

  solver_container[ZONE_FLOW][INST_0][MESH_0][FLOW_SOL]->Set_MPI_Solution(geometry_container[ZONE_FLOW][INST_0][MESH_0], config_container[ZONE_FLOW]);

  solver_container[ZONE_FLOW][INST_0][MESH_0][FLOW_SOL]->Preprocessing(geometry_container[ZONE_FLOW][INST_0][MESH_0],solver_container[ZONE_FLOW][INST_0][MESH_0], config_container[ZONE_FLOW], MESH_0, NO_RK_ITER, RUNTIME_FLOW_SYS, true);

  solver_container[ZONE_STRUCT][INST_0][MESH_0][FEA_SOL]->Set_MPI_Solution(geometry_container[ZONE_STRUCT][INST_0][MESH_0], config_container[ZONE_STRUCT]);

  /*-----------------------------------------------------------------*/
  /*------------------- Transfer Displacements ----------------------*/
  /*-----------------------------------------------------------------*/

  Transfer_Displacements(ZONE_STRUCT, ZONE_FLOW);

  /*-----------------------------------------------------------------*/
  /*------------------- Set the Grid movement -----------------------*/
  /*---- No longer done in the preprocess of the flow iteration -----*/
  /*---- as the flag Grid_Movement is set to false in this case -----*/
  /*-----------------------------------------------------------------*/

  direct_iteration[ZONE_FLOW]->SetGrid_Movement(geometry_container, surface_movement,
                                                   grid_movement, FFDBox, solver_container,
                                                   config_container, ZONE_FLOW, INST_0, IntIter, ExtIter);

  geometry_container[ZONE_FLOW][INST_0][MESH_0]->UpdateGeometry(geometry_container[ZONE_FLOW][INST_0], config_container[ZONE_FLOW]);
  solver_container[ZONE_STRUCT][INST_0][MESH_0][FEA_SOL]->Set_MPI_Solution(geometry_container[ZONE_STRUCT][INST_0][MESH_0], config_container[ZONE_STRUCT]);


}

void CDiscAdjFSIDriver::SetRecording(unsigned short ZONE_FLOW,
                                              unsigned short ZONE_STRUCT,
                                              unsigned short kind_recording){

  unsigned long IntIter = config_container[ZONE_0]->GetIntIter();
  bool unsteady = (config_container[ZONE_FLOW]->GetUnsteady_Simulation() != NONE);
  bool dynamic = (config_container[ZONE_STRUCT]->GetDynamic_Analysis() == DYNAMIC);

  string kind_DirectIteration = " ";
  string kind_AdjointIteration = " ";

  if (unsteady || dynamic){
    SU2_MPI::Error("DYNAMIC ADJOINT SOLVER NOT IMPLEMENTED FOR FSI APPLICATIONS", CURRENT_FUNCTION);
  }


  if (rank == MASTER_NODE){
    cout << endl;
    switch (kind_recording){
    case FLOW_CONS_VARS:
      kind_AdjointIteration = "Flow iteration: flow input -> flow output";
      kind_DirectIteration = "flow ";
      break;
    case MESH_COORDS:
      kind_AdjointIteration = "Geometry cross term from flow: geometry input -> flow output";
      kind_DirectIteration = "flow ";
      break;
    case FEA_DISP_VARS:
      kind_AdjointIteration = "Structural iteration: structural input -> structural output";
      kind_DirectIteration = "structural ";
      break;
    case FLOW_CROSS_TERM:
      kind_AdjointIteration = "Flow cross term: flow input -> structural output";
      kind_DirectIteration = "structural ";
      break;
    case GEOMETRY_CROSS_TERM:
      kind_AdjointIteration = "Geometry cross term from structure: geometry input -> structural output";
      kind_DirectIteration = "structural ";
      break;
    case FEM_CROSS_TERM_GEOMETRY:
      kind_AdjointIteration = "Structural cross term from geometry: structural input -> geometry output";
      kind_DirectIteration = "mesh deformation ";
      break;
    }
    cout << kind_AdjointIteration << endl;
    cout << "Direct " << kind_DirectIteration << "iteration to store computational graph." << endl;
    switch (kind_recording){
    case FLOW_CONS_VARS: case MESH_COORDS:
    case FEA_DISP_VARS: case FLOW_CROSS_TERM: case GEOMETRY_CROSS_TERM:
      cout << "Compute residuals to check the convergence of the direct problem." << endl; break;
    case FEM_CROSS_TERM_GEOMETRY:
      cout << "Deform the grid using the converged solution of the direct problem." << endl; break;
    }
  }


  AD::Reset();

  if (CurrentRecording != kind_recording && (CurrentRecording != NONE) ){

    /*--- Clear indices ---*/

    PrepareRecording(ZONE_FLOW, ZONE_STRUCT, ALL_VARIABLES);

    /*--- Clear indices of coupling variables ---*/

    SetDependencies(ZONE_FLOW, ZONE_STRUCT, ALL_VARIABLES);

    /*--- Run one iteration while tape is passive - this clears all indices ---*/
    Iterate_Direct(ZONE_FLOW, ZONE_STRUCT, kind_recording);

  }

  /*--- Prepare for recording ---*/

  PrepareRecording(ZONE_FLOW, ZONE_STRUCT, kind_recording);

  /*--- Start the recording of all operations ---*/

  AD::StartRecording();

  /*--- Register input variables ---*/

  RegisterInput(ZONE_FLOW, ZONE_STRUCT, kind_recording);

  /*--- Set dependencies for flow, geometry and structural solvers ---*/

  SetDependencies(ZONE_FLOW, ZONE_STRUCT, kind_recording);

  /*--- Run a direct iteration ---*/
  Iterate_Direct(ZONE_FLOW, ZONE_STRUCT, kind_recording);

  /*--- Register objective function and output variables ---*/

  RegisterOutput(ZONE_FLOW, ZONE_STRUCT, kind_recording);

  /*--- Stop the recording ---*/
  AD::StopRecording();

  /*--- Set the recording status ---*/

  CurrentRecording = kind_recording;

  /* --- Reset the number of the internal iterations---*/

  config_container[ZONE_0]->SetIntIter(IntIter);


}

void CDiscAdjFSIDriver::PrepareRecording(unsigned short ZONE_FLOW,
                                                   unsigned short ZONE_STRUCT,
                                                   unsigned short kind_recording){

  unsigned short iMesh;
  bool turbulent = (config_container[ZONE_FLOW]->GetKind_Solver() == DISC_ADJ_RANS);

  /*--- Set fluid variables to direct solver values ---*/
  for (iMesh = 0; iMesh <= config_container[ZONE_FLOW]->GetnMGLevels(); iMesh++){
    solver_container[ZONE_FLOW][INST_0][iMesh][ADJFLOW_SOL]->SetRecording(geometry_container[ZONE_FLOW][INST_0][MESH_0], config_container[ZONE_FLOW]);
  }
  if (turbulent){
    solver_container[ZONE_FLOW][INST_0][MESH_0][ADJTURB_SOL]->SetRecording(geometry_container[ZONE_FLOW][INST_0][MESH_0], config_container[ZONE_FLOW]);
  }

  /*--- Set geometry to the converged values ---*/

  solver_container[ZONE_FLOW][INST_0][MESH_0][ADJFLOW_SOL]->SetMesh_Recording(geometry_container[ZONE_FLOW][INST_0], grid_movement[ZONE_FLOW][INST_0], config_container[ZONE_FLOW]);

  /*--- Set structural variables to direct solver values ---*/

  solver_container[ZONE_STRUCT][INST_0][MESH_0][ADJFEA_SOL]->SetRecording(geometry_container[ZONE_STRUCT][INST_0][MESH_0], config_container[ZONE_STRUCT]);

}

void CDiscAdjFSIDriver::RegisterInput(unsigned short ZONE_FLOW,
                                               unsigned short ZONE_STRUCT,
                                               unsigned short kind_recording){
  
  /*--- Register flow variables ---*/
  if (kind_recording == FLOW_CONS_VARS) {
    iteration_container[ZONE_FLOW][INST_0]->RegisterInput(solver_container, geometry_container, config_container, ZONE_FLOW, INST_0, kind_recording);
  }

  /*--- Register geometry variables ---*/
  if (kind_recording == MESH_COORDS) {
    iteration_container[ZONE_FLOW][INST_0]->RegisterInput(solver_container, geometry_container, config_container, ZONE_FLOW, INST_0, kind_recording);
  }
  
  /*--- Register structural variables ---*/
  if (kind_recording == FEM_CROSS_TERM_GEOMETRY) {
    iteration_container[ZONE_STRUCT][INST_0]->RegisterInput(solver_container, geometry_container, config_container, ZONE_STRUCT, INST_0, kind_recording);
  }

  /*--- Register all variables ---*/
  if (kind_recording == FEA_DISP_VARS) {
    iteration_container[ZONE_STRUCT][INST_0]->RegisterInput(solver_container, geometry_container, config_container, ZONE_STRUCT, INST_0, FEA_DISP_VARS);
    iteration_container[ZONE_FLOW][INST_0]->RegisterInput(solver_container, geometry_container, config_container, ZONE_FLOW, INST_0, FLOW_CROSS_TERM);
    iteration_container[ZONE_FLOW][INST_0]->RegisterInput(solver_container, geometry_container, config_container, ZONE_FLOW, INST_0, GEOMETRY_CROSS_TERM);
  }

}

void CDiscAdjFSIDriver::SetDependencies(unsigned short ZONE_FLOW,
                                                  unsigned short ZONE_STRUCT,
                                                  unsigned short kind_recording){

  /*--- Add dependencies for geometrical and turbulent variables ---*/

  iteration_container[ZONE_FLOW][INST_0]->SetDependencies(solver_container, geometry_container, numerics_container, config_container, ZONE_FLOW, INST_0, kind_recording);

  /*--- Add dependencies for E, Nu, Rho, and Rho_DL variables ---*/

  iteration_container[ZONE_STRUCT][INST_0]->SetDependencies(solver_container, geometry_container, numerics_container, config_container, ZONE_STRUCT, INST_0, kind_recording);


}

void CDiscAdjFSIDriver::RegisterOutput(unsigned short ZONE_FLOW,
                                                 unsigned short ZONE_STRUCT,
                                                 unsigned short kind_recording){

  bool turbulent = (config_container[ZONE_FLOW]->GetKind_Solver() == DISC_ADJ_RANS);
  bool frozen_visc = config_container[ZONE_FLOW]->GetFrozen_Visc_Disc();


  /*--- Register a flow-type objective function and the conservative variables of the flow as output of the iteration. ---*/
  if ((kind_recording == FLOW_CONS_VARS) ||
      (kind_recording == MESH_COORDS)) {
    solver_container[ZONE_FLOW][INST_0][MESH_0][ADJFLOW_SOL]->RegisterObj_Func(config_container[ZONE_FLOW]);

    solver_container[ZONE_FLOW][INST_0][MESH_0][ADJFLOW_SOL]->RegisterOutput(geometry_container[ZONE_FLOW][INST_0][MESH_0],config_container[ZONE_FLOW]);

    if (turbulent && !frozen_visc) {
      solver_container[ZONE_FLOW][INST_0][MESH_0][ADJTURB_SOL]->RegisterOutput(geometry_container[ZONE_FLOW][INST_0][MESH_0],config_container[ZONE_FLOW]);
    }
  }


  /*--- Register a structural-type objective function and the displacements of the structure as output of the iteration. ---*/
  if (kind_recording == FEA_DISP_VARS) {
    solver_container[ZONE_STRUCT][INST_0][MESH_0][ADJFEA_SOL]->RegisterObj_Func(config_container[ZONE_STRUCT]);

    solver_container[ZONE_STRUCT][INST_0][MESH_0][ADJFEA_SOL]->RegisterOutput(geometry_container[ZONE_STRUCT][INST_0][MESH_0],config_container[ZONE_STRUCT]);
  }


  /*--- The FEM_CROSS_TERM_GEOMETRY evaluates the mesh routines, they do not throw any dependency on the objective function. ---*/
  /*--- Register the displacements of the fluid nodes as output of the iteration. ---*/
  if (kind_recording == FEM_CROSS_TERM_GEOMETRY) {
    geometry_container[ZONE_FLOW][INST_0][MESH_0]->RegisterOutput_Coordinates(config_container[ZONE_FLOW]);
  }

}


void CDiscAdjFSIDriver::Iterate_Block(unsigned short ZONE_FLOW,
                                                unsigned short ZONE_STRUCT,
                                                unsigned short kind_recording){

  unsigned long IntIter=0, nIntIter = 1;
  bool dual_time_1st = (config_container[ZONE_0]->GetUnsteady_Simulation() == DT_STEPPING_1ST);
  bool dual_time_2nd = (config_container[ZONE_0]->GetUnsteady_Simulation() == DT_STEPPING_2ND);
  bool dual_time = (dual_time_1st || dual_time_2nd);
  bool dynamic = (config_container[ZONE_STRUCT]->GetDynamic_Analysis() == DYNAMIC);

  bool adjoint_convergence = false;

  /*--- Record one direct iteration with kind_recording as input ---*/

  SetRecording(ZONE_FLOW, ZONE_STRUCT, kind_recording);

  /*--- Print the residuals of the direct subiteration ---*/

  PrintDirect_Residuals(ZONE_FLOW, ZONE_STRUCT, kind_recording);

  /*--- Run the iteration ---*/

  switch (kind_recording){
  case FLOW_CONS_VARS:
    nIntIter = config_container[ZONE_FLOW]->GetUnst_nIntIter();
    break;
  case FEA_DISP_VARS:
    nIntIter = config_container[ZONE_STRUCT]->GetDyn_nIntIter();
    break;
  case MESH_COORDS:
  case FEM_CROSS_TERM_GEOMETRY:
  case FLOW_CROSS_TERM:
  case GEOMETRY_CROSS_TERM:
    nIntIter = 1;
    break;
  }

  for (unsigned short iZone = 0; iZone < config_container[ZONE_FLOW]->GetnZone(); iZone++)
    config_container[iZone]->SetIntIter(IntIter);

  for(IntIter = 0; IntIter < nIntIter; IntIter++){

    /*--- Set the internal iteration ---*/

    for (unsigned short iZone = 0; iZone < config_container[ZONE_FLOW]->GetnZone(); iZone++)
      config_container[iZone]->SetIntIter(IntIter);

    /*--- Set the adjoint values of the flow and objective function ---*/

    InitializeAdjoint(ZONE_FLOW, ZONE_STRUCT, kind_recording);

    /*--- Run the adjoint computation ---*/

    AD::ComputeAdjoint();

    /*--- Extract the adjoints of the input variables and store them for the next iteration ---*/

    ExtractAdjoint(ZONE_FLOW, ZONE_STRUCT, kind_recording);

    /*--- Clear all adjoints to re-use the stored computational graph in the next iteration ---*/
    AD::ClearAdjoints();

    /*--- Check the convergence of the adjoint block ---*/

    adjoint_convergence = CheckConvergence(IntIter, ZONE_FLOW, ZONE_STRUCT, kind_recording);

    /*--- Write the convergence history (only screen output) ---*/

    ConvergenceHistory(IntIter, nIntIter, ZONE_FLOW, ZONE_STRUCT, kind_recording);

    /*--- Break the loop if converged ---*/

    if (adjoint_convergence) break;


  }

  if (dual_time){
    integration_container[ZONE_FLOW][INST_0][ADJFLOW_SOL]->SetConvergence(false);
  }
  if (dynamic){
    integration_container[ZONE_FLOW][INST_0][ADJFLOW_SOL]->SetConvergence(false);
  }

}


void CDiscAdjFSIDriver::InitializeAdjoint(unsigned short ZONE_FLOW,
                                                     unsigned short ZONE_STRUCT,
                                                     unsigned short kind_recording){

  bool turbulent = (config_container[ZONE_FLOW]->GetKind_Solver() == DISC_ADJ_RANS);
  bool frozen_visc = config_container[ZONE_FLOW]->GetFrozen_Visc_Disc();

  /*--- Seed a fluid-type objective function and initialize the adjoints of fluid conservative variables. ---*/
  if ((kind_recording == FLOW_CONS_VARS) ||
      (kind_recording == MESH_COORDS)) {
    solver_container[ZONE_FLOW][INST_0][MESH_0][ADJFLOW_SOL]->SetAdj_ObjFunc(geometry_container[ZONE_FLOW][INST_0][MESH_0],
                                                                             config_container[ZONE_FLOW]);

    solver_container[ZONE_FLOW][INST_0][MESH_0][ADJFLOW_SOL]->SetAdjoint_Output(geometry_container[ZONE_FLOW][INST_0][MESH_0],
                                                                                config_container[ZONE_FLOW]);
    if (turbulent && !frozen_visc) {
      solver_container[ZONE_FLOW][INST_0][MESH_0][ADJTURB_SOL]->SetAdjoint_Output(geometry_container[ZONE_FLOW][INST_0][MESH_0],
                                                                                  config_container[ZONE_FLOW]);
    }
  }

  /*--- Seed a structural-type objective function and initialize the adjoints of structural displacements. ---*/
  if (kind_recording == FEA_DISP_VARS) {
    solver_container[ZONE_STRUCT][INST_0][MESH_0][ADJFEA_SOL]->SetAdj_ObjFunc(geometry_container[ZONE_STRUCT][INST_0][MESH_0],
                                                                              config_container[ZONE_STRUCT]);
    
    solver_container[ZONE_STRUCT][INST_0][MESH_0][ADJFEA_SOL]->SetAdjoint_Output(geometry_container[ZONE_STRUCT][INST_0][MESH_0],
                                                                                 config_container[ZONE_STRUCT]);
  }

  /*--- Initialize the adjoints of fluid grid nodes. ---*/
  if (kind_recording == FEM_CROSS_TERM_GEOMETRY) {
    solver_container[ZONE_FLOW][INST_0][MESH_0][ADJFLOW_SOL]->SetAdjoint_OutputMesh(geometry_container[ZONE_FLOW][INST_0][MESH_0],
                                                                                    config_container[ZONE_FLOW]);
  }
}

void CDiscAdjFSIDriver::ExtractAdjoint(unsigned short ZONE_FLOW,
                                                  unsigned short ZONE_STRUCT,
                                                  unsigned short kind_recording){

  bool turbulent = (config_container[ZONE_FLOW]->GetKind_Solver() == DISC_ADJ_RANS);
  bool frozen_visc = config_container[ZONE_FLOW]->GetFrozen_Visc_Disc();

  /*--- Extract the adjoint of the fluid conservative variables ---*/

  if (kind_recording == FLOW_CONS_VARS) {

    /*--- Extract the adjoints of the conservative input variables and store them for the next iteration ---*/

    solver_container[ZONE_FLOW][INST_0][MESH_0][ADJFLOW_SOL]->ExtractAdjoint_Solution(geometry_container[ZONE_FLOW][INST_0][MESH_0],
                                                      config_container[ZONE_FLOW]);

    solver_container[ZONE_FLOW][INST_0][MESH_0][ADJFLOW_SOL]->ExtractAdjoint_Variables(geometry_container[ZONE_FLOW][INST_0][MESH_0],
                                                      config_container[ZONE_FLOW]);

    if (turbulent && !frozen_visc) {
      solver_container[ZONE_FLOW][INST_0][MESH_0][ADJTURB_SOL]->ExtractAdjoint_Solution(geometry_container[ZONE_FLOW][INST_0][MESH_0],
                                                        config_container[ZONE_FLOW]);
    }

  }

  /*--- Extract the adjoint of the mesh coordinates ---*/

  if (kind_recording == MESH_COORDS) {

    /*--- Extract the adjoints of the flow geometry and store them for the next iteration ---*/

    solver_container[ZONE_FLOW][INST_0][MESH_0][ADJFLOW_SOL]->ExtractAdjoint_CrossTerm_Geometry_Flow(geometry_container[ZONE_FLOW][INST_0][MESH_0],
                                                      config_container[ZONE_FLOW]);

  }

  /*--- Extract the adjoint of the structural displacements ---*/

  if (kind_recording == FEA_DISP_VARS) {

    /*--- Extract the adjoints of the conservative input variables and store them for the next iteration ---*/

    solver_container[ZONE_STRUCT][INST_0][MESH_0][ADJFEA_SOL]->ExtractAdjoint_Solution(geometry_container[ZONE_STRUCT][INST_0][MESH_0],
                                                                               config_container[ZONE_STRUCT]);

    solver_container[ZONE_STRUCT][INST_0][MESH_0][ADJFEA_SOL]->ExtractAdjoint_Variables(geometry_container[ZONE_STRUCT][INST_0][MESH_0],
                                                                                config_container[ZONE_STRUCT]);

    solver_container[ZONE_FLOW][INST_0][MESH_0][ADJFLOW_SOL]->ExtractAdjoint_CrossTerm(geometry_container[ZONE_FLOW][INST_0][MESH_0],
                                                      config_container[ZONE_FLOW]);

    if (turbulent && !frozen_visc)
      solver_container[ZONE_FLOW][INST_0][MESH_0][ADJTURB_SOL]->ExtractAdjoint_CrossTerm(geometry_container[ZONE_FLOW][INST_0][MESH_0],
                                                                                         config_container[ZONE_FLOW]);

    solver_container[ZONE_FLOW][INST_0][MESH_0][ADJFLOW_SOL]->ExtractAdjoint_CrossTerm_Geometry(geometry_container[ZONE_FLOW][INST_0][MESH_0],
                                                                                                config_container[ZONE_FLOW]);
  }


  if (kind_recording == FEM_CROSS_TERM_GEOMETRY) {

    /*--- Extract the adjoints of the displacements (input variables) and store them for the next iteration ---*/

    solver_container[ZONE_STRUCT][INST_0][MESH_0][ADJFEA_SOL]->ExtractAdjoint_CrossTerm_Geometry(geometry_container[ZONE_STRUCT][INST_0][MESH_0],
                                                                                config_container[ZONE_STRUCT]);
  }

}


bool CDiscAdjFSIDriver::CheckConvergence(unsigned long IntIter,
                                                   unsigned short ZONE_FLOW,
                                                   unsigned short ZONE_STRUCT,
                                                   unsigned short kind_recording){

  bool flow_convergence    = false,
        struct_convergence  = false;

  bool adjoint_convergence = false;

  su2double residual_1, residual_2;

  if (kind_recording == FLOW_CONS_VARS) {

      /*--- Set the convergence criteria (only residual possible as of now) ---*/

      residual_1 = log10(solver_container[ZONE_FLOW][INST_0][MESH_0][ADJFLOW_SOL]->GetRes_RMS(0));
      residual_2 = log10(solver_container[ZONE_FLOW][INST_0][MESH_0][ADJFLOW_SOL]->GetRes_RMS(1));

      flow_convergence = ((residual_1 < config_container[ZONE_FLOW]->GetMinLogResidual()) &&
                          (residual_2 < config_container[ZONE_FLOW]->GetMinLogResidual()));

  }

  if (kind_recording == FEA_DISP_VARS) {

    /*--- Set the convergence criteria (only residual possible as of now) ---*/

    residual_1 = log10(solver_container[ZONE_STRUCT][INST_0][MESH_0][ADJFEA_SOL]->GetRes_RMS(0));
    residual_2 = log10(solver_container[ZONE_STRUCT][INST_0][MESH_0][ADJFEA_SOL]->GetRes_RMS(1));

    // Temporary, until function is added
    struct_convergence = ((residual_1 < config_container[ZONE_STRUCT]->GetResidual_FEM_UTOL()) &&
                          (residual_2 < config_container[ZONE_STRUCT]->GetResidual_FEM_UTOL()));

  }

  switch (kind_recording){
  case FLOW_CONS_VARS:      adjoint_convergence = flow_convergence; break;
  case MESH_COORDS:  adjoint_convergence = true; break;
  case FEA_DISP_VARS:       adjoint_convergence = struct_convergence; break;
  case FLOW_CROSS_TERM:     adjoint_convergence = true; break;
  case FEM_CROSS_TERM_GEOMETRY:      adjoint_convergence = true; break;
  case GEOMETRY_CROSS_TERM: adjoint_convergence = true; break;
  default:                  adjoint_convergence = false; break;
  }

  /*--- Apply the same convergence criteria to all the processors ---*/

#ifdef HAVE_MPI

  unsigned short *sbuf_conv = NULL, *rbuf_conv = NULL;
  sbuf_conv = new unsigned short[1]; sbuf_conv[0] = 0;
  rbuf_conv = new unsigned short[1]; rbuf_conv[0] = 0;

  /*--- Convergence criteria ---*/

  sbuf_conv[0] = adjoint_convergence;
  SU2_MPI::Reduce(sbuf_conv, rbuf_conv, 1, MPI_UNSIGNED_SHORT, MPI_SUM, MASTER_NODE, MPI_COMM_WORLD);

  /*-- Compute global convergence criteria in the master node --*/

  sbuf_conv[0] = 0;
  if (rank == MASTER_NODE) {
    if (rbuf_conv[0] == size) sbuf_conv[0] = 1;
    else sbuf_conv[0] = 0;
  }

  SU2_MPI::Bcast(sbuf_conv, 1, MPI_UNSIGNED_SHORT, MASTER_NODE, MPI_COMM_WORLD);

  if (sbuf_conv[0] == 1) { adjoint_convergence = true;}
  else { adjoint_convergence = false;}

  delete [] sbuf_conv;
  delete [] rbuf_conv;

#endif

  return adjoint_convergence;

}

void CDiscAdjFSIDriver::ConvergenceHistory(unsigned long IntIter,
                                                      unsigned long nIntIter,
                                                      unsigned short ZONE_FLOW,
                                                      unsigned short ZONE_STRUCT,
                                                      unsigned short kind_recording){

  unsigned long BGS_Iter = config_container[ZONE_FLOW]->GetOuterIter();


  ofstream ConvHist_file;
  if (rank == MASTER_NODE)
    output->SetConvHistory_Header(&ConvHist_file, config_container[ZONE_0], ZONE_0, INST_0);


  if (kind_recording == FLOW_CONS_VARS) {

    if (rank == MASTER_NODE){
      if (IntIter == 0){
        cout << endl;
        cout << " IntIter" << "    BGSIter" << "   Res[Psi_Rho]" << "     Res[Psi_E]" << endl;
      }

      if (IntIter % config_container[ZONE_FLOW]->GetWrt_Con_Freq() == 0){
        /*--- Output the flow convergence ---*/
        /*--- This is temporary as it requires several changes in the output structure ---*/
        cout.width(8);     cout << IntIter;
        cout.width(11);    cout << BGS_Iter + 1;
        cout.precision(6); cout.setf(ios::fixed, ios::floatfield);
        cout.width(15);    cout << log10(solver_container[ZONE_FLOW][INST_0][MESH_0][ADJFLOW_SOL]->GetRes_RMS(0));
        cout.width(15);    cout << log10(solver_container[ZONE_FLOW][INST_0][MESH_0][ADJFLOW_SOL]->GetRes_RMS(1));
        cout << endl;
      }

    }
  }

  if (kind_recording == FEA_DISP_VARS) {

    /*--- Set the convergence criteria (only residual possible) ---*/
    output->SetConvHistory_Body(NULL, geometry_container, solver_container, config_container, integration_container, true, 0.0, ZONE_STRUCT, INST_0);

  }


}


bool CDiscAdjFSIDriver::BGSConvergence(unsigned long IntIter,
                                                 unsigned short ZONE_FLOW,
                                                 unsigned short ZONE_STRUCT){

  unsigned short iMarker;
  unsigned short nVar_Flow = solver_container[ZONE_FLOW][INST_0][MESH_0][ADJFLOW_SOL]->GetnVar(),
                   nVar_Struct = solver_container[ZONE_STRUCT][INST_0][MESH_0][ADJFEA_SOL]->GetnVar();
  unsigned short iRes;

  bool flow_converged_absolute = false,
        flow_converged_relative = false,
        struct_converged_absolute = false,
        struct_converged_relative = false;

  bool Convergence = false;

  /*--- Apply BC's to the structural adjoint - otherwise, clamped nodes have too values that make no sense... ---*/
  for (iMarker = 0; iMarker < config_container[ZONE_STRUCT]->GetnMarker_All(); iMarker++)
  switch (config_container[ZONE_STRUCT]->GetMarker_All_KindBC(iMarker)) {
    case CLAMPED_BOUNDARY:
    solver_container[ZONE_STRUCT][INST_0][MESH_0][ADJFEA_SOL]->BC_Clamped_Post(geometry_container[ZONE_STRUCT][INST_0][MESH_0],
        solver_container[ZONE_STRUCT][INST_0][MESH_0], numerics_container[ZONE_STRUCT][INST_0][MESH_0][FEA_SOL][FEA_TERM],
        config_container[ZONE_STRUCT], iMarker);
    break;
  }

  /*--- Compute the residual for the flow and structural zones ---*/

  /*--- Flow ---*/

  solver_container[ZONE_FLOW][INST_0][MESH_0][ADJFLOW_SOL]->ComputeResidual_Multizone(geometry_container[ZONE_FLOW][INST_0][MESH_0],
                                                                        config_container[ZONE_FLOW]);

  /*--- Structure ---*/

  solver_container[ZONE_STRUCT][INST_0][MESH_0][ADJFEA_SOL]->ComputeResidual_Multizone(geometry_container[ZONE_STRUCT][INST_0][MESH_0],
                                                                         config_container[ZONE_STRUCT]);


  /*--- Retrieve residuals ---*/

  /*--- Flow residuals ---*/

  for (iRes = 0; iRes < nVar_Flow; iRes++){
    residual_flow[iRes] = log10(solver_container[ZONE_FLOW][INST_0][MESH_0][ADJFLOW_SOL]->GetRes_BGS(iRes));
    if (IntIter == 0) init_res_flow[iRes] = residual_flow[iRes];
    residual_flow_rel[iRes] = fabs(residual_flow[iRes] - init_res_flow[iRes]);
  }

  /*--- Structure residuals ---*/

  for (iRes = 0; iRes < nVar_Struct; iRes++){
    residual_struct[iRes] = log10(solver_container[ZONE_STRUCT][INST_0][MESH_0][ADJFEA_SOL]->GetRes_BGS(iRes));
    if (IntIter == 0) init_res_struct[iRes] = residual_struct[iRes];
    residual_struct_rel[iRes] = fabs(residual_struct[iRes] - init_res_struct[iRes]);
  }

  /*--- Check convergence ---*/
  flow_converged_absolute = ((residual_flow[0] < flow_criteria) && (residual_flow[nVar_Flow-1] < flow_criteria));
  flow_converged_relative = ((residual_flow_rel[0] > flow_criteria_rel) && (residual_flow_rel[nVar_Flow-1] > flow_criteria_rel));

  struct_converged_absolute = ((residual_struct[0] < structure_criteria) && (residual_struct[nVar_Flow-1] < structure_criteria));
  struct_converged_relative = ((residual_struct_rel[0] > structure_criteria_rel) && (residual_struct_rel[nVar_Flow-1] > structure_criteria_rel));

  Convergence = ((flow_converged_absolute && struct_converged_absolute) ||
                 (flow_converged_absolute && struct_converged_relative) ||
                 (flow_converged_relative && struct_converged_relative) ||
                 (flow_converged_relative && struct_converged_absolute));

  if (rank == MASTER_NODE){

    cout << endl << "-------------------------------------------------------------------------" << endl;
    cout << endl;
    cout << "Convergence summary for BGS iteration ";
    cout << IntIter << endl;
    cout << endl;
    /*--- TODO: This is a workaround until the TestCases.py script incorporates new classes for nested loops. ---*/
    cout << "Iter[ID]" << "  BGSRes[Psi_Rho]" << "  BGSRes[Psi_E]" << "  BGSRes[Psi_Ux]" << "  BGSRes[Psi_Uy]" << endl;
    cout.precision(6); cout.setf(ios::fixed, ios::floatfield);
    cout.width(8); cout << IntIter*1000;
    cout.width(17); cout << residual_flow[0];
    cout.width(15); cout << residual_flow[nVar_Flow-1];
    cout.width(16); cout << residual_struct[0];
    cout.width(16); cout << residual_struct[1];
    cout << endl;
    cout << endl;
    cout << "-------------------------------------------------------------------------" << endl;


    bool write_history = true;
    unsigned short iVar;

    /*--- Header of the temporary output file ---*/
    if ((write_history) && (rank == MASTER_NODE)){
      ofstream myfile_res;
      bool de_effects = config_container[ZONE_STRUCT]->GetDE_Effects();

      myfile_res.open ("history_adjoint_FSI.csv", ios::app);

      myfile_res << IntIter << "\t";

      myfile_res.precision(15);

      for (iVar = 0; iVar < nVar_Flow; iVar++){
        myfile_res << fixed << residual_flow[iVar] << "\t";
      }

      for (iVar = 0; iVar < nVar_Struct; iVar++){
        myfile_res << fixed << residual_struct[iVar] << "\t";
      }

      for (iVar = 0; iVar < config_container[ZONE_STRUCT]->GetnElasticityMod(); iVar++)
         myfile_res << scientific << solver_container[ZONE_STRUCT][INST_0][MESH_0][ADJFEA_SOL]->GetGlobal_Sens_E(iVar) << "\t";
      for (iVar = 0; iVar < config_container[ZONE_STRUCT]->GetnPoissonRatio(); iVar++)
         myfile_res << scientific << solver_container[ZONE_STRUCT][INST_0][MESH_0][ADJFEA_SOL]->GetGlobal_Sens_Nu(iVar) << "\t";
      if (de_effects){
        for (iVar = 0; iVar < config_container[ZONE_STRUCT]->GetnElectric_Field(); iVar++)
          myfile_res << scientific << solver_container[ZONE_STRUCT][INST_0][MESH_0][ADJFEA_SOL]->GetGlobal_Sens_EField(0) << "\t";
      }

      myfile_res << endl;

      myfile_res.close();
    }

    // TEST: for implementation of python framework in coupled FSI problems
    if ((config_container[ZONE_1]->GetDV_FEA() != NODV_FEA) && (rank == MASTER_NODE)){

      /*--- Header of the temporary output file ---*/
      ofstream myfile_res;

      switch (config_container[ZONE_1]->GetDV_FEA()) {
        case YOUNG_MODULUS:
          myfile_res.open("grad_young.opt");
          break;
        case POISSON_RATIO:
          myfile_res.open("grad_poisson.opt");
          break;
        case DENSITY_VAL:
        case DEAD_WEIGHT:
          myfile_res.open("grad_density.opt");
          break;
        case ELECTRIC_FIELD:
          myfile_res.open("grad_efield.opt");
          break;
        default:
          myfile_res.open("grad.opt");
          break;
      }

      unsigned short iDV;
      unsigned short nDV = solver_container[ZONE_1][INST_0][MESH_0][ADJFEA_SOL]->GetnDVFEA();

      myfile_res << "INDEX" << "\t" << "GRAD" << endl;

      myfile_res.precision(15);

      for (iDV = 0; iDV < nDV; iDV++){
        myfile_res << iDV;
        myfile_res << "\t";
        myfile_res << scientific << solver_container[ZONE_1][INST_0][MESH_0][ADJFEA_SOL]->GetGlobal_Sens_DVFEA(iDV);
        myfile_res << endl;
      }

      myfile_res.close();
    }


  }

  /*--- Apply the same convergence criteria to all the processors ---*/

#ifdef HAVE_MPI

  unsigned short *sbuf_conv = NULL, *rbuf_conv = NULL;
  sbuf_conv = new unsigned short[1]; sbuf_conv[0] = 0;
  rbuf_conv = new unsigned short[1]; rbuf_conv[0] = 0;

  /*--- Convergence criteria ---*/

  sbuf_conv[0] = Convergence;
  SU2_MPI::Reduce(sbuf_conv, rbuf_conv, 1, MPI_UNSIGNED_SHORT, MPI_SUM, MASTER_NODE, MPI_COMM_WORLD);

  /*-- Compute global convergence criteria in the master node --*/

  sbuf_conv[0] = 0;
  if (rank == MASTER_NODE) {
    if (rbuf_conv[0] == size) sbuf_conv[0] = 1;
    else sbuf_conv[0] = 0;
  }

  SU2_MPI::Bcast(sbuf_conv, 1, MPI_UNSIGNED_SHORT, MASTER_NODE, MPI_COMM_WORLD);

  if (sbuf_conv[0] == 1) { Convergence = true;}
  else { Convergence = false;}

  delete [] sbuf_conv;
  delete [] rbuf_conv;

#endif

  /*--- Update the solution for the flow and structural zones ---*/

  /*--- Flow ---*/

  solver_container[ZONE_FLOW][INST_0][MESH_0][ADJFLOW_SOL]->UpdateSolution_BGS(geometry_container[ZONE_FLOW][INST_0][MESH_0],
                                                                       config_container[ZONE_FLOW]);

  /*--- Structure ---*/

  solver_container[ZONE_STRUCT][INST_0][MESH_0][ADJFEA_SOL]->UpdateSolution_BGS(geometry_container[ZONE_STRUCT][INST_0][MESH_0],
                                                                       config_container[ZONE_STRUCT]);

  return Convergence;
}

void CDiscAdjFSIDriver::Postprocess(unsigned short ZONE_FLOW,
                                             unsigned short ZONE_STRUCT) {

  unsigned short iMarker;

  /*--- Apply BC's to the structural adjoint after the solution has converged (to avoid unphysical values in clamped nodes) ---*/
  for (iMarker = 0; iMarker < config_container[ZONE_STRUCT]->GetnMarker_All(); iMarker++)
  switch (config_container[ZONE_STRUCT]->GetMarker_All_KindBC(iMarker)) {
    case CLAMPED_BOUNDARY:
    solver_container[ZONE_STRUCT][INST_0][MESH_0][ADJFEA_SOL]->BC_Clamped_Post(geometry_container[ZONE_STRUCT][INST_0][MESH_0],
        solver_container[ZONE_STRUCT][INST_0][MESH_0], numerics_container[ZONE_STRUCT][INST_0][MESH_0][FEA_SOL][FEA_TERM],
        config_container[ZONE_STRUCT], iMarker);
    break;
  }


}

void CDiscAdjFSIDriver::Transfer_Displacements(unsigned short donorZone, unsigned short targetZone) {


  transfer_container[donorZone][targetZone]->Broadcast_InterfaceData(solver_container[donorZone][INST_0][MESH_0][FEA_SOL],solver_container[targetZone][INST_0][MESH_0][FLOW_SOL],
                                                                     geometry_container[donorZone][INST_0][MESH_0],geometry_container[targetZone][INST_0][MESH_0],
                                                                     config_container[donorZone], config_container[targetZone]);

}

void CDiscAdjFSIDriver::Transfer_Tractions(unsigned short donorZone, unsigned short targetZone) {

  transfer_container[donorZone][targetZone]->Broadcast_InterfaceData(solver_container[donorZone][INST_0][MESH_0][FEA_SOL],solver_container[targetZone][INST_0][MESH_0][FLOW_SOL],
                                                                     geometry_container[donorZone][INST_0][MESH_0],geometry_container[targetZone][INST_0][MESH_0],
                                                                     config_container[donorZone], config_container[targetZone]);
}


CMultiphysicsZonalDriver::CMultiphysicsZonalDriver(char* confFile,
                                                   unsigned short val_nZone,
                                                   unsigned short val_nDim,
                                                   bool val_periodic,
                                                   SU2_Comm MPICommunicator) : CDriver(confFile,
                                                                                       val_nZone,
                                                                                       val_nDim,
                                                                                       val_periodic,
                                                                                       MPICommunicator) { }

CMultiphysicsZonalDriver::~CMultiphysicsZonalDriver(void) { }

void CMultiphysicsZonalDriver::Run() {

  unsigned short iZone, jZone, checkConvergence;
  unsigned long IntIter, nIntIter;
  bool unsteady;

  /*--- Check whether the driver is capable of solving the problem ---*/

  for (iZone = 0; iZone < nZone; iZone++) {
    for (jZone = 0; jZone < nZone; jZone++) {

      if (iZone != jZone) {
        bool not_capable_fsi        = (   (transfer_types[iZone][jZone] == FLOW_TRACTION)
                                      ||  (transfer_types[iZone][jZone] == STRUCTURAL_DISPLACEMENTS)
                                      ||  (transfer_types[iZone][jZone] == STRUCTURAL_DISPLACEMENTS_DISC_ADJ));
        bool not_capable_turbo      = transfer_types[iZone][jZone] == MIXING_PLANE;
        bool not_capable_ConsVar    = transfer_types[iZone][jZone] == CONSERVATIVE_VARIABLES;

        if (not_capable_fsi)
          SU2_MPI::Error("Coupling between fluids and elastic solids not provided. Please use designated FSI driver instead.", CURRENT_FUNCTION);

        if (not_capable_turbo)
          SU2_MPI::Error("Turbo machinery environment not provided. Please use designated turbo machinery driver instead.", CURRENT_FUNCTION);

        if (not_capable_ConsVar)
          SU2_MPI::Error("Exchange of conservative variables not necessarily well defined. Exiting.", CURRENT_FUNCTION);
      }
    }
  }

  /*--- Run a single iteration of a multi-zone problem by looping over all
   zones and executing the iterations. Note that data transers between zones
   and other intermediate procedures may be required. ---*/

  unsteady = (config_container[ZONE_0]->GetUnsteady_Simulation() == DT_STEPPING_1ST) || (config_container[MESH_0]->GetUnsteady_Simulation() == DT_STEPPING_2ND);

  /*--- Zone preprocessing ---*/

  for (iZone = 0; iZone < nZone; iZone++) {
    iteration_container[iZone][INST_0]->Preprocess(output, integration_container, geometry_container, solver_container, numerics_container, config_container, surface_movement, grid_movement, FFDBox, iZone, INST_0);
    config_container[iZone]->SetDelta_UnstTimeND(config_container[ZONE_0]->GetDelta_UnstTimeND());
  }

  /*--- Updating zone interface communication patterns,
   needed only for unsteady simulation since for steady problems
   this is done once in the interpolator_container constructor
   at the beginning of the computation ---*/

  if ( unsteady ) {
    for (iZone = 0; iZone < nZone; iZone++) {
      for (jZone = 0; jZone < nZone; jZone++)
        if(jZone != iZone && interpolator_container[iZone][jZone] != NULL)
        interpolator_container[iZone][jZone]->Set_TransferCoeff(config_container);
    }
  }

  /*--- Begin Unsteady pseudo-time stepping internal loop, if not unsteady it does only one step --*/

  if (unsteady)
    nIntIter = config_container[MESH_0]->GetUnst_nIntIter();
  else
    nIntIter = 1;

  for (IntIter = 0; IntIter < nIntIter; IntIter++) {

    /*--- For each zone runs one single iteration including the data transfers to it ---*/

    for (iZone = 0; iZone < nZone; iZone++) {

      // When running a unsteady simulation, we have to adapt CFL values here.
      if (unsteady && (config_container[ZONE_0]->GetCFL_Adapt() == YES)) {
          output->SetCFL_Number(solver_container, config_container, iZone);
      }

      config_container[iZone]->SetIntIter(IntIter);

      for (jZone = 0; jZone < nZone; jZone++)
        if(jZone != iZone && transfer_container[jZone][iZone] != NULL)
          Transfer_Data(jZone, iZone);

      iteration_container[iZone][INST_0]->Iterate(output, integration_container, geometry_container, solver_container, numerics_container, config_container, surface_movement, grid_movement, FFDBox, iZone, INST_0);
    }

    /*--- Check convergence in each zone --*/

    checkConvergence = 0;
    for (iZone = 0; iZone < nZone; iZone++) {

      if ((config_container[iZone]->GetKind_Solver() == EULER)
          || (config_container[iZone]->GetKind_Solver() == NAVIER_STOKES)
          || (config_container[iZone]->GetKind_Solver() == RANS))
        checkConvergence += (int) integration_container[iZone][INST_0][FLOW_SOL]->GetConvergence();
      else if ((config_container[iZone]->GetKind_Solver() == DISC_ADJ_EULER)
               || (config_container[iZone]->GetKind_Solver() == DISC_ADJ_NAVIER_STOKES)
               || (config_container[iZone]->GetKind_Solver() == DISC_ADJ_RANS))
        checkConvergence += (int) integration_container[iZone][INST_0][ADJFLOW_SOL]->GetConvergence();
      else if ((config_container[iZone]->GetKind_Solver() == HEAT_EQUATION_FVM))
        checkConvergence += (int) integration_container[iZone][INST_0][HEAT_SOL]->GetConvergence();
    }

    /*--- If convergence was reached in every zone --*/

    if (checkConvergence == nZone) break;
  }

}

void CMultiphysicsZonalDriver::Update() {

  for(iZone = 0; iZone < nZone; iZone++)
    iteration_container[iZone][INST_0]->Update(output, integration_container, geometry_container,
         solver_container, numerics_container, config_container,
         surface_movement, grid_movement, FFDBox, iZone, INST_0);
}

void CMultiphysicsZonalDriver::DynamicMeshUpdate(unsigned long ExtIter) {

  bool harmonic_balance;

  for (iZone = 0; iZone < nZone; iZone++) {
   harmonic_balance = (config_container[iZone]->GetUnsteady_Simulation() == HARMONIC_BALANCE);
    /*--- Dynamic mesh update ---*/
    if ((config_container[iZone]->GetGrid_Movement()) && (!harmonic_balance)) {
      iteration_container[iZone][INST_0]->SetGrid_Movement(geometry_container, surface_movement, grid_movement, FFDBox, solver_container, config_container, iZone, INST_0, 0, ExtIter );
    }
  }

}

void CMultiphysicsZonalDriver::Transfer_Data(unsigned short donorZone, unsigned short targetZone) {

  if (transfer_types[donorZone][targetZone] == SLIDING_INTERFACE) {
    transfer_container[donorZone][targetZone]->Broadcast_InterfaceData(solver_container[donorZone][INST_0][MESH_0][FLOW_SOL],solver_container[targetZone][INST_0][MESH_0][FLOW_SOL],
                                                                       geometry_container[donorZone][INST_0][MESH_0],geometry_container[targetZone][INST_0][MESH_0],
                                                                       config_container[donorZone], config_container[targetZone]);
    if (config_container[targetZone]->GetKind_Solver() == RANS)
      transfer_container[donorZone][targetZone]->Broadcast_InterfaceData(solver_container[donorZone][INST_0][MESH_0][TURB_SOL],solver_container[targetZone][INST_0][MESH_0][TURB_SOL],
                                                                         geometry_container[donorZone][INST_0][MESH_0],geometry_container[targetZone][INST_0][MESH_0],
                                                                         config_container[donorZone], config_container[targetZone]);
  }
  else if (transfer_types[donorZone][targetZone] == CONJUGATE_HEAT_FS) {
    transfer_container[donorZone][targetZone]->Broadcast_InterfaceData(solver_container[donorZone][INST_0][MESH_0][FLOW_SOL],solver_container[targetZone][INST_0][MESH_0][HEAT_SOL],
                                                                       geometry_container[donorZone][INST_0][MESH_0],geometry_container[targetZone][INST_0][MESH_0],
                                                                       config_container[donorZone], config_container[targetZone]);
  }
  else if (transfer_types[donorZone][targetZone] == CONJUGATE_HEAT_WEAKLY_FS) {
    transfer_container[donorZone][targetZone]->Broadcast_InterfaceData(solver_container[donorZone][INST_0][MESH_0][HEAT_SOL],solver_container[targetZone][INST_0][MESH_0][HEAT_SOL],
                                                                       geometry_container[donorZone][INST_0][MESH_0],geometry_container[targetZone][INST_0][MESH_0],
                                                                       config_container[donorZone], config_container[targetZone]);
  }
  else if (transfer_types[donorZone][targetZone] == CONJUGATE_HEAT_SF) {
    transfer_container[donorZone][targetZone]->Broadcast_InterfaceData(solver_container[donorZone][INST_0][MESH_0][HEAT_SOL],solver_container[targetZone][INST_0][MESH_0][FLOW_SOL],
                                                                       geometry_container[donorZone][INST_0][MESH_0],geometry_container[targetZone][INST_0][MESH_0],
                                                                       config_container[donorZone], config_container[targetZone]);
  }
  else if (transfer_types[donorZone][targetZone] == CONJUGATE_HEAT_WEAKLY_SF) {
    transfer_container[donorZone][targetZone]->Broadcast_InterfaceData(solver_container[donorZone][INST_0][MESH_0][HEAT_SOL],solver_container[targetZone][INST_0][MESH_0][HEAT_SOL],
                                                                       geometry_container[donorZone][INST_0][MESH_0],geometry_container[targetZone][INST_0][MESH_0],
                                                                       config_container[donorZone], config_container[targetZone]);
  }
  else if ((transfer_types[donorZone][targetZone] == NO_TRANSFER)
           || (transfer_types[donorZone][targetZone] == ZONES_ARE_EQUAL)
           || (transfer_types[donorZone][targetZone] == NO_COMMON_INTERFACE)) { }
  else {
    cout << "WARNING: One of the intended interface transfer routines is not known to the chosen driver and has not been executed." << endl;
  }

}<|MERGE_RESOLUTION|>--- conflicted
+++ resolved
@@ -37,10 +37,6 @@
 
 #include "../include/driver_structure.hpp"
 #include "../include/definition_structure.hpp"
-#include "../include/variable_structure_v2f.hpp"
-#include "../include/numerics_structure_v2f.hpp"
-#include "../include/numerics_direct_mean_hybrid.hpp"
-#include "../include/solver_structure_v2f.hpp"
 
 #ifdef VTUNEPROF
 #include <ittnotify.h>
@@ -89,11 +85,7 @@
   interpolator_container         = NULL;
   transfer_container             = NULL;
   transfer_types                 = NULL;
-<<<<<<< HEAD
-  hybrid_mediator               = NULL;
-=======
   nInst                          = NULL;
->>>>>>> 284b2a5b
 
 
   /*--- Definition and of the containers for all possible zones. ---*/
@@ -485,10 +477,6 @@
 
   output = new COutput(config_container[ZONE_0]);
 
-  /*--- Register variables for output ---*/
-
-  output->RegisterAllVariables(config_container, nZone);
-
   /*--- Open the convergence history file ---*/
   ConvHist_file = NULL;
   ConvHist_file = new ofstream*[nZone];
@@ -521,11 +509,6 @@
                                 ZONE_FLOW, ZONE_STRUCT, true);
   }
 
-<<<<<<< HEAD
-
-
-  /*--- Set up a timer for performance benchmarking (preprocessing time is not included) ---*/
-=======
   /*--- Preprocessing time is reported now, but not included in the next compute portion. ---*/
   
 #ifndef HAVE_MPI
@@ -557,7 +540,6 @@
 #endif
 
   /*--- Compute/print the total time for performance benchmarking. ---*/
->>>>>>> 284b2a5b
 
   UsedTime = StopTime-StartTime;
   UsedTimePreproc = UsedTime;
@@ -622,12 +604,7 @@
   }
   delete [] integration_container;
   if (rank == MASTER_NODE) cout << "Deleted CIntegration container." << endl;
-
-  if (hybrid_mediator != NULL) {
-    delete hybrid_mediator;
-    if (rank == MASTER_NODE) cout << "Deleted Hybrid RANS/LES mediator." << endl;
-  }
-
+  
   for (iZone = 0; iZone < nZone; iZone++) {
     for (iInst = 0; iInst < nInst[iZone]; iInst++){
       Solver_Postprocessing(solver_container[iZone],
@@ -1001,34 +978,14 @@
 
       /*--- Visualize a dual control volume if requested ---*/
 
-<<<<<<< HEAD
-    /*--- Compute the max length. ---*/
-
-      if ((rank == MASTER_NODE) && (!fea)) cout << "Finding max control volume width." << endl;
-      geometry_container[iZone][MESH_0]->SetMaxLength(config_container[iZone]);
-
-    /*--- Visualize a dual control volume if requested ---*/
-=======
       if ((config_container[iZone]->GetVisualize_CV() >= 0) &&
           (config_container[iZone]->GetVisualize_CV() < (long)geometry_container[iZone][iInst][MESH_0]->GetnPointDomain()))
         geometry_container[iZone][iInst][MESH_0]->VisualizeControlVolume(config_container[iZone], UPDATE);
->>>>>>> 284b2a5b
 
       /*--- Identify closest normal neighbor ---*/
 
-<<<<<<< HEAD
-    /*--- Compute cell resolution tensors ---*/
-
-    if (config_container[iZone]->GetKind_HybridRANSLES() == MODEL_SPLIT) {
-      if (rank == MASTER_NODE) cout << "Computing cell resolution tensors." << endl;
-      geometry_container[iZone][MESH_0]->SetResolutionTensor();
-    }
-
-    /*--- Identify closest normal neighbor ---*/
-=======
       if (rank == MASTER_NODE) cout << "Searching for the closest normal neighbors to the surfaces." << endl;
       geometry_container[iZone][iInst][MESH_0]->FindNormal_Neighbor(config_container[iZone]);
->>>>>>> 284b2a5b
 
       /*--- Store the global to local mapping. ---*/
 
@@ -1079,17 +1036,9 @@
 
         /*--- Create the control volume structures ---*/
 
-<<<<<<< HEAD
-      /*--- Compute the max length. ---*/
-
-      geometry_container[iZone][iMGlevel]->SetMaxLength(config_container[iZone]);
-
-      /*--- Find closest neighbor to a surface point ---*/
-=======
         geometry_container[iZone][iInst][iMGlevel]->SetControlVolume(config_container[iZone], geometry_container[iZone][iInst][iMGlevel-1], ALLOCATE);
         geometry_container[iZone][iInst][iMGlevel]->SetBoundControlVolume(config_container[iZone], geometry_container[iZone][iInst][iMGlevel-1], ALLOCATE);
         geometry_container[iZone][iInst][iMGlevel]->SetCoord(geometry_container[iZone][iInst][iMGlevel-1]);
->>>>>>> 284b2a5b
 
         /*--- Compute the max length. ---*/
 
@@ -1225,14 +1174,9 @@
   adj_euler, adj_ns, adj_turb,
   heat_fvm,
   fem, disc_adj_fem,
-<<<<<<< HEAD
-  spalart_allmaras, neg_spalart_allmaras, menter_sst, zetaf_ke, transition,
-  template_solver, disc_adj, disc_adj_turb,
-=======
   spalart_allmaras, neg_spalart_allmaras, menter_sst, transition,
   template_solver, disc_adj, disc_adj_turb, disc_adj_heat,
   fem_dg_flow, fem_dg_shock_persson,
->>>>>>> 284b2a5b
   e_spalart_allmaras, comp_spalart_allmaras, e_comp_spalart_allmaras;
   
   /*--- Count the number of DOFs per solution point. ---*/
@@ -1245,14 +1189,8 @@
   fem_euler        = false;  fem_ns          = false;  fem_turbulent = false;
   adj_euler        = false;  adj_ns          = false;  adj_turb      = false;
   spalart_allmaras = false;  menter_sst      = false;  disc_adj_turb = false;
-<<<<<<< HEAD
-  zetaf_ke         = false;
-  poisson          = false;  neg_spalart_allmaras = false;
-  wave             = false;	 disc_adj         = false;
-=======
   neg_spalart_allmaras = false;
   disc_adj         = false;
->>>>>>> 284b2a5b
   fem              = false;  disc_adj_fem     = false;
   heat_fvm         = false;  disc_adj_heat    = false;
   transition       = false;  fem_transition   = false;
@@ -1302,13 +1240,8 @@
   }
 
   /*--- Assign turbulence model booleans ---*/
-<<<<<<< HEAD
-  
-  if (turbulent) {
-=======
 
   if (turbulent || fem_turbulent)
->>>>>>> 284b2a5b
     switch (config->GetKind_Turb_Model()) {
       case SA:     spalart_allmaras = true;     break;
       case SA_NEG: neg_spalart_allmaras = true; break;
@@ -1316,44 +1249,10 @@
       case SA_E:   e_spalart_allmaras = true;   break;
       case SA_COMP: comp_spalart_allmaras = true; break;
       case SA_E_COMP: e_comp_spalart_allmaras = true; break;
-      case KE:     zetaf_ke = true;             break;
       default: SU2_MPI::Error("Specified turbulence model unavailable or none selected", CURRENT_FUNCTION); break;
     }
-  }
-  const bool model_split_hybrid = (config->GetKind_HybridRANSLES() == MODEL_SPLIT);
-
-  /*--- Creation of the hybrid mediator class ---*/ 
-  
-<<<<<<< HEAD
-  if (model_split_hybrid) {
-    /*--- Only one hybrid model can be used for all zones ---*/
-    switch (config->GetKind_HybridRANSLES_Testing()) {
-      case RANS_ONLY:
-        hybrid_mediator = new CHybrid_Dummy_Mediator(nDim, config);
-        break;
-      case FULL_HYBRID_RANS_LES:
-        hybrid_mediator = new CHybrid_Mediator(nDim, config, config->GetHybrid_Const_FileName());
-        break;
-    }
-
-    /*--- Add a fluctuating stress model to the hybrid mediator ---*/
-
-    CFluctuatingStress* fluct_stress;
-    switch (config->GetKind_Hybrid_SGET_Model()) {
-      case NONE: fluct_stress = new CNoStressModel(nDim); break;
-      case M43_MODEL: fluct_stress = new CM43Model(nDim, config); break;
-    }
-    hybrid_mediator->SetFluctuatingStress(fluct_stress);
-
-    /*--- Add a forcing model to the hybrid mediator ---*/
-    CHybridForcingAbstractBase* forcing = new CHybridForcingTG0(geometry[0], config);
-    hybrid_mediator->SetForcingModel(forcing);
-  }
-
-  /*--- Definition of the Class for the solution: solver_container[DOMAIN][MESH_LEVEL][EQUATION]. Note that euler, ns
-=======
+  
   /*--- Definition of the Class for the solution: solver_container[DOMAIN][INSTANCE][MESH_LEVEL][EQUATION]. Note that euler, ns
->>>>>>> 284b2a5b
    and potential are incompatible, they use the same position in sol container ---*/
 
   for (iMGlevel = 0; iMGlevel <= config->GetnMGLevels(); iMGlevel++) {
@@ -1380,13 +1279,7 @@
     }
     if (ns) {
       if (compressible) {
-<<<<<<< HEAD
-        solver_container[iMGlevel][FLOW_SOL] = new CNSSolver(geometry[iMGlevel], config, iMGlevel);
-        if (model_split_hybrid)
-          solver_container[iMGlevel][FLOW_SOL]->AddHybridMediator(hybrid_mediator);
-=======
         solver_container[val_iInst][iMGlevel][FLOW_SOL] = new CNSSolver(geometry[val_iInst][iMGlevel], config, iMGlevel);
->>>>>>> 284b2a5b
       }
       if (incompressible) {
         solver_container[val_iInst][iMGlevel][FLOW_SOL] = new CIncNSSolver(geometry[val_iInst][iMGlevel], config, iMGlevel);
@@ -1574,37 +1467,11 @@
       cout << "Reading inlet profile from file: ";
       cout << config->GetInlet_FileName() << endl;
     }
-<<<<<<< HEAD
-    if (turbulent) {
-
-      if (spalart_allmaras || e_spalart_allmaras || comp_spalart_allmaras || e_comp_spalart_allmaras || neg_spalart_allmaras) {
-        solver_container[iMGlevel][TURB_SOL] = new CTurbSASolver(geometry[iMGlevel], config, iMGlevel, solver_container[iMGlevel][FLOW_SOL]->GetFluidModel() );
-        solver_container[iMGlevel][TURB_SOL]->AddHybridMediator(hybrid_mediator);
-        solver_container[iMGlevel][FLOW_SOL]->Preprocessing(geometry[iMGlevel], solver_container[iMGlevel], config, iMGlevel, NO_RK_ITER, RUNTIME_FLOW_SYS, false);
-        solver_container[iMGlevel][TURB_SOL]->Postprocessing(geometry[iMGlevel], solver_container[iMGlevel], config, iMGlevel);
-      }
-      else if (menter_sst) {
-        solver_container[iMGlevel][TURB_SOL] = new CTurbSSTSolver(geometry[iMGlevel], config, iMGlevel);
-        solver_container[iMGlevel][TURB_SOL]->AddHybridMediator(hybrid_mediator);
-        solver_container[iMGlevel][FLOW_SOL]->Preprocessing(geometry[iMGlevel], solver_container[iMGlevel], config, iMGlevel, NO_RK_ITER, RUNTIME_FLOW_SYS, false);
-        solver_container[iMGlevel][TURB_SOL]->Postprocessing(geometry[iMGlevel], solver_container[iMGlevel], config, iMGlevel);
-      }
-      else if (zetaf_ke) {
-        solver_container[iMGlevel][TURB_SOL] = new CTurbKESolver(geometry[iMGlevel], config, iMGlevel);
-        solver_container[iMGlevel][TURB_SOL]->AddHybridMediator(hybrid_mediator);
-        solver_container[iMGlevel][FLOW_SOL]->Preprocessing(geometry[iMGlevel], solver_container[iMGlevel], config, iMGlevel, NO_RK_ITER, RUNTIME_FLOW_SYS, false);
-        solver_container[iMGlevel][TURB_SOL]->Postprocessing(geometry[iMGlevel], solver_container[iMGlevel], config, iMGlevel);
-      }
-      if (transition) {
-        solver_container[iMGlevel][TRANS_SOL] = new CTransLMSolver(geometry[iMGlevel], config, iMGlevel);
-      }
-=======
 
     bool no_profile = false;
 
     if (euler || ns || adj_euler || adj_ns || disc_adj) {
       solver_container[MESH_0][FLOW_SOL]->LoadInletProfile(geometry, solver_container, config, val_iter, FLOW_SOL, INLET_FLOW);
->>>>>>> 284b2a5b
     }
     if (turbulent || adj_turb || disc_adj_turb) {
       solver_container[MESH_0][TURB_SOL]->LoadInletProfile(geometry, solver_container, config, val_iter, TURB_SOL, INLET_FLOW);
@@ -1630,10 +1497,6 @@
                      string("implemented yet for this solver.\n") +
                      string("Please set SPECIFIED_INLET_PROFILE= NO and try again."), CURRENT_FUNCTION);
     }
-<<<<<<< HEAD
-  }
-=======
->>>>>>> 284b2a5b
 
   } else {
 
@@ -1645,21 +1508,6 @@
      * default values for python custom BCs are initialized with the default
      * values specified in the config (avoiding non physical values) --- */
 
-<<<<<<< HEAD
-  /*--- Initialize the averages ---*/
-
-  if (!config->GetRestart() && !config->GetRestart_Flow() &&
-      config->GetKind_Averaging() != NO_AVERAGING) {
-    for (iMGlevel = 0; iMGlevel <= config->GetnMGLevels(); iMGlevel++) {
-      solver_container[iMGlevel][FLOW_SOL]->InitAverages();
-      if (turbulent) {
-        solver_container[iMGlevel][TURB_SOL]->InitAverages();
-      }
-    }
-  }
-
-
-=======
     for (iMesh = 0; iMesh <= config->GetnMGLevels(); iMesh++) {
       for(unsigned short iMarker=0; iMarker < config->GetnMarker_All(); iMarker++) {
         if (euler || ns || adj_euler || adj_ns || disc_adj)
@@ -1671,7 +1519,6 @@
     
   }
   
->>>>>>> 284b2a5b
 }
 
 void CDriver::Solver_Restart(CSolver ****solver_container, CGeometry ***geometry,
@@ -1822,15 +1669,9 @@
   unsigned short iMGlevel;
   bool euler, ns, turbulent,
   adj_euler, adj_ns, adj_turb,
-<<<<<<< HEAD
-  poisson, wave, heat, heat_fvm, fem,
-  spalart_allmaras, neg_spalart_allmaras, menter_sst, zetaf_ke, transition,
-  template_solver, disc_adj, disc_adj_turb, disc_adj_fem,
-=======
   heat_fvm, fem,
   spalart_allmaras, neg_spalart_allmaras, menter_sst, transition,
   template_solver, disc_adj, disc_adj_turb, disc_adj_fem, disc_adj_heat,
->>>>>>> 284b2a5b
   e_spalart_allmaras, comp_spalart_allmaras, e_comp_spalart_allmaras;
 
   /*--- Initialize some useful booleans ---*/
@@ -1838,14 +1679,8 @@
   euler            = false;  ns              = false;  turbulent = false;
   adj_euler        = false;  adj_ns          = false;  adj_turb  = false;
   spalart_allmaras = false;  menter_sst      = false;  disc_adj_turb = false;
-<<<<<<< HEAD
-  zetaf_ke         = false;
-  poisson          = false;  neg_spalart_allmaras = false;
-  wave             = false;  disc_adj        = false;
-=======
   neg_spalart_allmaras = false;
   disc_adj        = false;
->>>>>>> 284b2a5b
   fem              = false;  disc_adj_fem    = false;
   heat_fvm        = false;   disc_adj_heat   = false;
   transition       = false;
@@ -1880,7 +1715,7 @@
   
   /*--- Assign turbulence model booleans ---*/
   
-  if (turbulent) {
+  if (turbulent)
     switch (config->GetKind_Turb_Model()) {
     case SA:     spalart_allmaras = true;     break;
     case SA_NEG: neg_spalart_allmaras = true; break;
@@ -1888,9 +1723,7 @@
     case SA_E: e_spalart_allmaras = true; break;
     case SA_COMP: comp_spalart_allmaras = true; break;
     case SA_E_COMP: e_comp_spalart_allmaras = true; break;
-    case KE:     zetaf_ke = true;             break;
-    }
-  }
+    }
   
   /*--- Definition of the Class for the solution: solver_container[DOMAIN][MESH_LEVEL][EQUATION]. Note that euler, ns
    and potential are incompatible, they use the same position in sol container ---*/
@@ -1926,15 +1759,8 @@
     }
 
     if (turbulent) {
-<<<<<<< HEAD
-      if (spalart_allmaras || neg_spalart_allmaras || menter_sst ||
-          e_spalart_allmaras || comp_spalart_allmaras ||
-          e_comp_spalart_allmaras || zetaf_ke) {
-        delete solver_container[iMGlevel][TURB_SOL];
-=======
       if (spalart_allmaras || neg_spalart_allmaras || menter_sst || e_spalart_allmaras || comp_spalart_allmaras || e_comp_spalart_allmaras) {
         delete solver_container[val_iInst][iMGlevel][TURB_SOL];
->>>>>>> 284b2a5b
       }
       if (transition) {
         delete solver_container[val_iInst][iMGlevel][TRANS_SOL];
@@ -1964,12 +1790,6 @@
       fem_euler, fem_ns, fem_turbulent,
       heat_fvm, template_solver, transition, disc_adj, disc_adj_fem, disc_adj_heat;
 
-<<<<<<< HEAD
-  bool euler, adj_euler, ns, adj_ns, turbulent, adj_turb, poisson, wave, fem,
-      heat, heat_fvm, template_solver, transition, disc_adj, disc_adj_fem;
-
-=======
->>>>>>> 284b2a5b
   /*--- Initialize some useful booleans ---*/
   euler            = false; adj_euler        = false;
   ns               = false; adj_ns           = false;
@@ -2130,14 +1950,8 @@
   euler, adj_euler,
   ns, adj_ns,
   turbulent, adj_turb,
-<<<<<<< HEAD
-  spalart_allmaras, neg_spalart_allmaras, menter_sst, zetaf_ke,
-  poisson,
-  wave,
-=======
   fem_euler, fem_ns, fem_turbulent,
   spalart_allmaras, neg_spalart_allmaras, menter_sst,
->>>>>>> 284b2a5b
   fem,
   heat_fvm,
   transition,
@@ -2156,7 +1970,6 @@
   heat_fvm         = false;
   fem              = false;
   spalart_allmaras = false; neg_spalart_allmaras = false;	menter_sst       = false;
-  zetaf_ke         = false;
   transition       = false;
   template_solver  = false;
   e_spalart_allmaras = false; comp_spalart_allmaras = false; e_comp_spalart_allmaras = false;
@@ -2179,29 +1992,17 @@
   }
   
   /*--- Assign turbulence model booleans ---*/
-<<<<<<< HEAD
-  
-  if (turbulent) {
-=======
 
   if (turbulent || fem_turbulent)
->>>>>>> 284b2a5b
     switch (config->GetKind_Turb_Model()) {
       case SA:     spalart_allmaras = true;     break;
       case SA_NEG: neg_spalart_allmaras = true; break;
       case SA_E:   e_spalart_allmaras = true; break;
       case SA_COMP:   comp_spalart_allmaras = true; break;
       case SA_E_COMP:   e_comp_spalart_allmaras = true; break;
-<<<<<<< HEAD
-      case SST:    menter_sst = true; constants = solver_container[MESH_0][TURB_SOL]->GetConstants(); break;
-      case KE:     zetaf_ke = true; constants = solver_container[MESH_0][TURB_SOL]->GetConstants(); break;
-=======
       case SST:    menter_sst = true; constants = solver_container[val_iInst][MESH_0][TURB_SOL]->GetConstants(); break;
->>>>>>> 284b2a5b
       default: SU2_MPI::Error("Specified turbulence model unavailable or none selected", CURRENT_FUNCTION); break;
     }
-  }
-  const bool model_split_hybrid = (config->GetKind_HybridRANSLES() == MODEL_SPLIT);
   
   /*--- Number of variables for the template ---*/
   
@@ -2450,30 +2251,9 @@
     
     /*--- Definition of the viscous scheme for each equation and mesh level ---*/
     if (compressible) {
-      if (model_split_hybrid) {
-
-        /*--- Model-split hybridization with compressible, ideal gas ---*/
-
-        numerics_container[MESH_0][FLOW_SOL][VISC_TERM] = new CAvgGrad_Hybrid(nDim, nVar_Flow, true, config);
-        for (iMGlevel = 1; iMGlevel <= config->GetnMGLevels(); iMGlevel++)
-          numerics_container[iMGlevel][FLOW_SOL][VISC_TERM] = new CAvgGrad_Hybrid(nDim, nVar_Flow, false, config);
-
-        /*--- Definition of the boundary condition method ---*/
-        for (iMGlevel = 0; iMGlevel <= config->GetnMGLevels(); iMGlevel++)
-          numerics_container[iMGlevel][FLOW_SOL][VISC_BOUND_TERM] = new CAvgGrad_Hybrid(nDim, nVar_Flow, false, config);
-
-      } else if (ideal_gas) {
+      if (ideal_gas) {
         
         /*--- Compressible flow Ideal gas ---*/
-<<<<<<< HEAD
-        numerics_container[MESH_0][FLOW_SOL][VISC_TERM] = new CAvgGrad_Flow(nDim, nVar_Flow, true, config);
-        for (iMGlevel = 1; iMGlevel <= config->GetnMGLevels(); iMGlevel++)
-          numerics_container[iMGlevel][FLOW_SOL][VISC_TERM] = new CAvgGrad_Flow(nDim, nVar_Flow, false, config);
-        
-        /*--- Definition of the boundary condition method ---*/
-        for (iMGlevel = 0; iMGlevel <= config->GetnMGLevels(); iMGlevel++)
-          numerics_container[iMGlevel][FLOW_SOL][VISC_BOUND_TERM] = new CAvgGrad_Flow(nDim, nVar_Flow, false, config);
-=======
         numerics_container[val_iInst][MESH_0][FLOW_SOL][VISC_TERM] = new CAvgGrad_Flow(nDim, nVar_Flow, true, config);
         for (iMGlevel = 1; iMGlevel <= config->GetnMGLevels(); iMGlevel++)
           numerics_container[val_iInst][iMGlevel][FLOW_SOL][VISC_TERM] = new CAvgGrad_Flow(nDim, nVar_Flow, false, config);
@@ -2481,20 +2261,10 @@
         /*--- Definition of the boundary condition method ---*/
         for (iMGlevel = 0; iMGlevel <= config->GetnMGLevels(); iMGlevel++)
           numerics_container[val_iInst][iMGlevel][FLOW_SOL][VISC_BOUND_TERM] = new CAvgGrad_Flow(nDim, nVar_Flow, false, config);
->>>>>>> 284b2a5b
         
       } else {
         
         /*--- Compressible flow Realgas ---*/
-<<<<<<< HEAD
-        numerics_container[MESH_0][FLOW_SOL][VISC_TERM] = new CGeneralAvgGrad_Flow(nDim, nVar_Flow, true, config);
-        for (iMGlevel = 1; iMGlevel <= config->GetnMGLevels(); iMGlevel++)
-          numerics_container[iMGlevel][FLOW_SOL][VISC_TERM] = new CGeneralAvgGrad_Flow(nDim, nVar_Flow, false, config);
-        
-        /*--- Definition of the boundary condition method ---*/
-        for (iMGlevel = 0; iMGlevel <= config->GetnMGLevels(); iMGlevel++)
-          numerics_container[iMGlevel][FLOW_SOL][VISC_BOUND_TERM] = new CGeneralAvgGrad_Flow(nDim, nVar_Flow, false, config);
-=======
         numerics_container[val_iInst][MESH_0][FLOW_SOL][VISC_TERM] = new CGeneralAvgGrad_Flow(nDim, nVar_Flow, true, config);
         for (iMGlevel = 1; iMGlevel <= config->GetnMGLevels(); iMGlevel++)
           numerics_container[val_iInst][iMGlevel][FLOW_SOL][VISC_TERM] = new CGeneralAvgGrad_Flow(nDim, nVar_Flow, false, config);
@@ -2502,7 +2272,6 @@
         /*--- Definition of the boundary condition method ---*/
         for (iMGlevel = 0; iMGlevel <= config->GetnMGLevels(); iMGlevel++)
           numerics_container[val_iInst][iMGlevel][FLOW_SOL][VISC_BOUND_TERM] = new CGeneralAvgGrad_Flow(nDim, nVar_Flow, false, config);
->>>>>>> 284b2a5b
         
       }
     }
@@ -2608,12 +2377,7 @@
           if (spalart_allmaras || neg_spalart_allmaras || e_spalart_allmaras || comp_spalart_allmaras || e_comp_spalart_allmaras ) {
             numerics_container[val_iInst][iMGlevel][TURB_SOL][CONV_TERM] = new CUpwSca_TurbSA(nDim, nVar_Turb, config);
           }
-<<<<<<< HEAD
-          else if (menter_sst) numerics_container[iMGlevel][TURB_SOL][CONV_TERM] = new CUpwSca_TurbSST(nDim, nVar_Turb, config);
-          else if (zetaf_ke) numerics_container[iMGlevel][TURB_SOL][CONV_TERM] = new CUpwSca_TurbKE(nDim, nVar_Turb, config);
-=======
           else if (menter_sst) numerics_container[val_iInst][iMGlevel][TURB_SOL][CONV_TERM] = new CUpwSca_TurbSST(nDim, nVar_Turb, config);
->>>>>>> 284b2a5b
         }
         break;
       default :
@@ -2627,29 +2391,13 @@
       if (spalart_allmaras || e_spalart_allmaras || comp_spalart_allmaras || e_comp_spalart_allmaras){
         numerics_container[val_iInst][iMGlevel][TURB_SOL][VISC_TERM] = new CAvgGrad_TurbSA(nDim, nVar_Turb, true, config);
       }
-<<<<<<< HEAD
-      else if (neg_spalart_allmaras) numerics_container[iMGlevel][TURB_SOL][VISC_TERM] = new CAvgGrad_TurbSA_Neg(nDim, nVar_Turb, true, config);
-      else if (menter_sst) numerics_container[iMGlevel][TURB_SOL][VISC_TERM] = new CAvgGrad_TurbSST(nDim, nVar_Turb, constants, true, config);
-      else if (zetaf_ke) numerics_container[iMGlevel][TURB_SOL][VISC_TERM] = new CAvgGrad_TurbKE(nDim, nVar_Turb, constants, true, config);
-=======
       else if (neg_spalart_allmaras) numerics_container[val_iInst][iMGlevel][TURB_SOL][VISC_TERM] = new CAvgGrad_TurbSA_Neg(nDim, nVar_Turb, true, config);
       else if (menter_sst) numerics_container[val_iInst][iMGlevel][TURB_SOL][VISC_TERM] = new CAvgGrad_TurbSST(nDim, nVar_Turb, constants, true, config);
->>>>>>> 284b2a5b
     }
     
     /*--- Definition of the source term integration scheme for each equation and mesh level ---*/
     
     for (iMGlevel = 0; iMGlevel <= config->GetnMGLevels(); iMGlevel++) {
-<<<<<<< HEAD
-      if (spalart_allmaras) numerics_container[iMGlevel][TURB_SOL][SOURCE_FIRST_TERM] = new CSourcePieceWise_TurbSA(nDim, nVar_Turb, config);
-      else if (e_spalart_allmaras) numerics_container[iMGlevel][TURB_SOL][SOURCE_FIRST_TERM] = new CSourcePieceWise_TurbSA_E(nDim, nVar_Turb, config);
-      else if (comp_spalart_allmaras) numerics_container[iMGlevel][TURB_SOL][SOURCE_FIRST_TERM] = new CSourcePieceWise_TurbSA_COMP(nDim, nVar_Turb, config);
-      else if (e_comp_spalart_allmaras) numerics_container[iMGlevel][TURB_SOL][SOURCE_FIRST_TERM] = new CSourcePieceWise_TurbSA_E_COMP(nDim, nVar_Turb, config);
-      else if (neg_spalart_allmaras) numerics_container[iMGlevel][TURB_SOL][SOURCE_FIRST_TERM] = new CSourcePieceWise_TurbSA_Neg(nDim, nVar_Turb, config);
-      else if (menter_sst) numerics_container[iMGlevel][TURB_SOL][SOURCE_FIRST_TERM] = new CSourcePieceWise_TurbSST(nDim, nVar_Turb, constants, config);
-      else if (zetaf_ke) numerics_container[iMGlevel][TURB_SOL][SOURCE_FIRST_TERM] = new CSourcePieceWise_TurbKE(nDim, nVar_Turb, constants, config);
-      numerics_container[iMGlevel][TURB_SOL][SOURCE_SECOND_TERM] = new CSourceNothing(nDim, nVar_Turb, config);
-=======
       if (spalart_allmaras) numerics_container[val_iInst][iMGlevel][TURB_SOL][SOURCE_FIRST_TERM] = new CSourcePieceWise_TurbSA(nDim, nVar_Turb, config);
       else if (e_spalart_allmaras) numerics_container[val_iInst][iMGlevel][TURB_SOL][SOURCE_FIRST_TERM] = new CSourcePieceWise_TurbSA_E(nDim, nVar_Turb, config);
       else if (comp_spalart_allmaras) numerics_container[val_iInst][iMGlevel][TURB_SOL][SOURCE_FIRST_TERM] = new CSourcePieceWise_TurbSA_COMP(nDim, nVar_Turb, config);
@@ -2657,7 +2405,6 @@
       else if (neg_spalart_allmaras) numerics_container[val_iInst][iMGlevel][TURB_SOL][SOURCE_FIRST_TERM] = new CSourcePieceWise_TurbSA_Neg(nDim, nVar_Turb, config);
       else if (menter_sst) numerics_container[val_iInst][iMGlevel][TURB_SOL][SOURCE_FIRST_TERM] = new CSourcePieceWise_TurbSST(nDim, nVar_Turb, constants, config);
       numerics_container[val_iInst][iMGlevel][TURB_SOL][SOURCE_SECOND_TERM] = new CSourceNothing(nDim, nVar_Turb, config);
->>>>>>> 284b2a5b
     }
     
     /*--- Definition of the boundary condition method ---*/
@@ -2675,13 +2422,9 @@
         numerics_container[val_iInst][iMGlevel][TURB_SOL][CONV_BOUND_TERM] = new CUpwSca_TurbSST(nDim, nVar_Turb, config);
         numerics_container[val_iInst][iMGlevel][TURB_SOL][VISC_BOUND_TERM] = new CAvgGrad_TurbSST(nDim, nVar_Turb, constants, false, config);
       }
-      else if (zetaf_ke) {
-        numerics_container[iMGlevel][TURB_SOL][CONV_BOUND_TERM] = new CUpwSca_TurbKE(nDim, nVar_Turb, config);
-        numerics_container[iMGlevel][TURB_SOL][VISC_BOUND_TERM] = new CAvgGrad_TurbKE(nDim, nVar_Turb, constants, false, config);
-      }
-    }
-  }
-
+    }
+  }
+  
   /*--- Solver definition for the transition model problem ---*/
   if (transition) {
     
@@ -2897,7 +2640,6 @@
           else if (e_spalart_allmaras) {SU2_MPI::Error("Adjoint Edward's SA turbulence model not implemented.", CURRENT_FUNCTION);}
           else if (comp_spalart_allmaras) {SU2_MPI::Error("Adjoint CC SA turbulence model not implemented.", CURRENT_FUNCTION);}
           else if (e_comp_spalart_allmaras) {SU2_MPI::Error("Adjoint CC Edward's SA turbulence model not implemented.", CURRENT_FUNCTION);}
-          else if (zetaf_ke) {SU2_MPI::Error("Adjoint K-E turbulence model not implemented.", CURRENT_FUNCTION);}
         break;
       default :
         SU2_MPI::Error("Convective scheme not implemented (adj_turb).", CURRENT_FUNCTION);
@@ -2915,7 +2657,6 @@
       else if (e_spalart_allmaras) {SU2_MPI::Error("Adjoint Edward's SA turbulence model not implemented.", CURRENT_FUNCTION);}
       else if (comp_spalart_allmaras) {SU2_MPI::Error("Adjoint CC SA turbulence model not implemented.", CURRENT_FUNCTION);}
       else if (e_comp_spalart_allmaras) {SU2_MPI::Error("Adjoint CC Edward's SA turbulence model not implemented.", CURRENT_FUNCTION);}
-      else if (zetaf_ke) {SU2_MPI::Error("Adjoint K-E turbulence model not implemented.", CURRENT_FUNCTION);}
     }
     
     /*--- Definition of the source term integration scheme for each equation and mesh level ---*/
@@ -2929,7 +2670,6 @@
       else if (e_spalart_allmaras) {SU2_MPI::Error("Adjoint Edward's SA turbulence model not implemented.", CURRENT_FUNCTION);}
       else if (comp_spalart_allmaras) {SU2_MPI::Error("Adjoint CC SA turbulence model not implemented.", CURRENT_FUNCTION);}
       else if (e_comp_spalart_allmaras) {SU2_MPI::Error("Adjoint CC Edward's SA turbulence model not implemented.", CURRENT_FUNCTION);}
-      else if (zetaf_ke) {SU2_MPI::Error("Adjoint K-E turbulence model not implemented.", CURRENT_FUNCTION);}
     }
     
     /*--- Definition of the boundary condition method ---*/
@@ -2940,7 +2680,6 @@
       else if (e_spalart_allmaras) {SU2_MPI::Error("Adjoint Edward's SA turbulence model not implemented.", CURRENT_FUNCTION);}
       else if (comp_spalart_allmaras) {SU2_MPI::Error("Adjoint CC SA turbulence model not implemented.", CURRENT_FUNCTION);}
       else if (e_comp_spalart_allmaras) {SU2_MPI::Error("Adjoint CC Edward's SA turbulence model not implemented.", CURRENT_FUNCTION);}
-      else if (zetaf_ke) {SU2_MPI::Error("Adjoint K-E turbulence model not implemented.", CURRENT_FUNCTION);}
     }
     
   }
@@ -3032,13 +2771,7 @@
   ns, adj_ns,
   fem_euler, fem_ns, fem_turbulent,
   turbulent, adj_turb,
-<<<<<<< HEAD
-  spalart_allmaras, neg_spalart_allmaras, menter_sst, zetaf_ke,
-  poisson,
-  wave,
-=======
   spalart_allmaras, neg_spalart_allmaras, menter_sst,
->>>>>>> 284b2a5b
   fem,
   heat_fvm,
   transition,
@@ -3056,7 +2789,6 @@
   fem        = false;
   spalart_allmaras = false;   neg_spalart_allmaras = false; menter_sst       = false;
   transition       = false;   heat_fvm         = false;
-  zetaf_ke         = false;
   template_solver  = false;
     
   e_spalart_allmaras = false; comp_spalart_allmaras = false; e_comp_spalart_allmaras = false;
@@ -3079,13 +2811,8 @@
   }
   
   /*--- Assign turbulence model booleans ---*/
-<<<<<<< HEAD
-  
-  if (turbulent) {
-=======
 
   if (turbulent || fem_turbulent)
->>>>>>> 284b2a5b
     switch (config->GetKind_Turb_Model()) {
       case SA:     spalart_allmaras = true;     break;
       case SA_NEG: neg_spalart_allmaras = true; break;
@@ -3093,9 +2820,8 @@
       case SA_COMP: comp_spalart_allmaras = true; break;
       case SA_E: e_spalart_allmaras = true; break;
       case SA_E_COMP: e_comp_spalart_allmaras = true; break;
-      case KE:     zetaf_ke = true;             break;
-    }
-  }
+
+    }
   
   /*--- Solver definition for the template problem ---*/
   if (template_solver) {
@@ -3230,24 +2956,15 @@
     switch (config->GetKind_ConvNumScheme_Turb()) {
       case SPACE_UPWIND :
         for (iMGlevel = 0; iMGlevel <= config->GetnMGLevels(); iMGlevel++) {
-<<<<<<< HEAD
-          if (spalart_allmaras || neg_spalart_allmaras || menter_sst||
-              comp_spalart_allmaras || e_spalart_allmaras ||
-              e_comp_spalart_allmaras || zetaf_ke)
-            delete numerics_container[iMGlevel][TURB_SOL][CONV_TERM];
-=======
           if (spalart_allmaras || neg_spalart_allmaras ||menter_sst|| comp_spalart_allmaras || e_spalart_allmaras || e_comp_spalart_allmaras)
             delete numerics_container[val_iInst][iMGlevel][TURB_SOL][CONV_TERM];
->>>>>>> 284b2a5b
         }
         break;
     }
     
     /*--- Definition of the viscous scheme for each equation and mesh level ---*/
     
-      if (spalart_allmaras || neg_spalart_allmaras || menter_sst ||
-          comp_spalart_allmaras || e_spalart_allmaras ||
-          e_comp_spalart_allmaras || zetaf_ke){
+      if (spalart_allmaras || neg_spalart_allmaras ||menter_sst|| comp_spalart_allmaras || e_spalart_allmaras || e_comp_spalart_allmaras){
         for (iMGlevel = 0; iMGlevel <= config->GetnMGLevels(); iMGlevel++) {
           delete numerics_container[val_iInst][iMGlevel][TURB_SOL][VISC_TERM];
           delete numerics_container[val_iInst][iMGlevel][TURB_SOL][SOURCE_FIRST_TERM];
@@ -3258,6 +2975,7 @@
 
       }
     }
+    
   }
   
   /*--- Solver definition for the transition model problem ---*/
