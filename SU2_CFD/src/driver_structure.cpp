--- conflicted
+++ resolved
@@ -218,11 +218,7 @@
             if (Kind_Regime == INCOMPRESSIBLE) cout << "Incompressible RANS equations." << endl;
             break;
           case HEAT_EQUATION_FVM: cout << "Heat equation." << endl; break;
-<<<<<<< HEAD
           case FEM_ELASTICITY: case DISC_ADJ_FEM: cout << "Elasticity solver." << endl; break;
-=======
-          case FEM_ELASTICITY: case DISC_ADJ_FEM: cout << "Geometrically linear elasticity solver." << endl; break;
->>>>>>> 1d51f778
           case ADJ_EULER: cout << "Continuous Euler adjoint equations." << endl; break;
           case ADJ_NAVIER_STOKES: cout << "Continuous Navier-Stokes adjoint equations." << endl; break;
           case ADJ_RANS: cout << "Continuous RANS adjoint equations." << endl; break;
@@ -1204,10 +1200,7 @@
     case EULER : euler = true; break;
     case NAVIER_STOKES: ns = true; break;
     case RANS : ns = true; turbulent = true; break;
-<<<<<<< HEAD
     case HEAT_EQUATION_FVM: heat = true; break;
-=======
->>>>>>> 1d51f778
     case FEM_ELASTICITY: fem = true; break;
     case ADJ_EULER : euler = true; adj_euler = true; break;
     case ADJ_NAVIER_STOKES : ns = true; turbulent = (config->GetKind_Turb_Model() != NONE); adj_ns = true; break;
@@ -1245,11 +1238,7 @@
     if (template_solver) {
       no_profile = true;
     }
-<<<<<<< HEAD
     if (heat) {
-=======
-    if (poisson) {
->>>>>>> 1d51f778
       no_profile = true;
     }
     if (fem) {
@@ -3421,11 +3410,7 @@
 
     Run();
 
-<<<<<<< HEAD
     /*--- Update the solution for dual time stepping strategy ---*/
-=======
-      /*--- Run a single iteration of the problem (fluid, elasticity, heat, ...). ---*/
->>>>>>> 1d51f778
 
     Update();
 
@@ -3520,12 +3505,8 @@
   /*--- Evaluate the new CFL number (adaptive). ---*/
   if (config_container[ZONE_0]->GetCFL_Adapt() == YES) {
     for (iZone = 0; iZone < nZone; iZone++){
-<<<<<<< HEAD
       if (!(config_container[iZone]->GetMultizone_Problem())) // This needs to be changed everywhere in the code, in a future PR
         output->SetCFL_Number(solver_container, config_container, iZone);
-=======
-      output[iZone]->SetCFL_Number(solver_container, config_container, iZone);
->>>>>>> 1d51f778
     }
   }
 
@@ -5338,37 +5319,6 @@
 
   }
 
-<<<<<<< HEAD
-=======
-  /*-----------------------------------------------------------------*/
-  /*------------------ Update coupled solver ------------------------*/
-  /*-----------------------------------------------------------------*/
-
-  Update(ZONE_FLOW, ZONE_STRUCT);
-
-  /*-----------------------------------------------------------------*/
-  /*-------------------- Update fluid solver ------------------------*/
-  /*-----------------------------------------------------------------*/
-
-  iteration_container[ZONE_FLOW][INST_0]->Update(output[ZONE_FLOW], integration_container, geometry_container,
-                       solver_container, numerics_container, config_container,
-                       surface_movement, grid_movement, FFDBox, ZONE_FLOW, INST_0);
-
-  /*-----------------------------------------------------------------*/
-  /*----------------- Update structural solver ----------------------*/
-  /*-----------------------------------------------------------------*/
-
-  iteration_container[ZONE_STRUCT][INST_0]->Update(output[ZONE_STRUCT], integration_container, geometry_container,
-                         solver_container, numerics_container, config_container,
-                         surface_movement, grid_movement, FFDBox, ZONE_STRUCT, INST_0);
-
-
-  /*-----------------------------------------------------------------*/
-  /*--------------- Update convergence parameter --------------------*/
-  /*-----------------------------------------------------------------*/
-  integration_container[ZONE_STRUCT][INST_0][FEA_SOL]->SetConvergence_FSI(false);
-
->>>>>>> 1d51f778
 }
 
 void CFSIDriver::Predict_Displacements(unsigned short donorZone, unsigned short targetZone) {
