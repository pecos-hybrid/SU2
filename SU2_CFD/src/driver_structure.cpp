--- conflicted
+++ resolved
@@ -589,11 +589,6 @@
     if (rank == MASTER_NODE) cout << "Computing centers of gravity." << endl;
     geometry_container[iZone][MESH_0]->SetCoord_CG();
 
-    /*--- Compute the resolution tensors ---*/
-
-    if (rank == MASTER_NODE) cout << "Computing cell resolution tensors." << endl;
-    geometry_container[iZone][MESH_0]->SetResolutionTensor();
-
     /*--- Create the control volume structures ---*/
 
     if (rank == MASTER_NODE) cout << "Setting the control volume structure." << endl;
@@ -709,11 +704,7 @@
   bool euler, ns, turbulent,
   adj_euler, adj_ns, adj_turb,
   poisson, wave, heat, fem,
-<<<<<<< HEAD
-  spalart_allmaras, neg_spalart_allmaras, menter_sst, transition, hybrid,
-=======
-  spalart_allmaras, neg_spalart_allmaras, menter_sst, zetaf_ke, transition,
->>>>>>> 1cb03282
+  spalart_allmaras, neg_spalart_allmaras, menter_sst, zetaf_ke, transition, hybrid,
   template_solver, disc_adj;
   
   /*--- Initialize some useful booleans ---*/
@@ -847,6 +838,7 @@
       }
       else if (zetaf_ke) {
         solver_container[iMGlevel][TURB_SOL] = new CTurbKESolver(geometry[iMGlevel], config, iMGlevel);
+        solver_container[iMGlevel][TURB_SOL]->AddHybridMediator(hybrid_mediator);
         solver_container[iMGlevel][FLOW_SOL]->Preprocessing(geometry[iMGlevel], solver_container[iMGlevel], config, iMGlevel, NO_RK_ITER, RUNTIME_FLOW_SYS, false);
         solver_container[iMGlevel][TURB_SOL]->Postprocessing(geometry[iMGlevel], solver_container[iMGlevel], config, iMGlevel);
       }
@@ -904,11 +896,7 @@
   bool euler, ns, turbulent,
   adj_euler, adj_ns, adj_turb,
   poisson, wave, heat, fem,
-<<<<<<< HEAD
-  spalart_allmaras, neg_spalart_allmaras, menter_sst, transition, hybrid,
-=======
-  spalart_allmaras, neg_spalart_allmaras, menter_sst, zetaf_ke, transition,
->>>>>>> 1cb03282
+  spalart_allmaras, neg_spalart_allmaras, menter_sst, zetaf_ke, transition, hybrid,
   template_solver, disc_adj;
   
   /*--- Initialize some useful booleans ---*/
@@ -951,12 +939,9 @@
       case SA:     spalart_allmaras = true;     break;
       case SA_NEG: neg_spalart_allmaras = true; break;
       case SST:    menter_sst = true;           break;
-<<<<<<< HEAD
+      case KE:     zetaf_ke = true;             break;
 
       default: cout << "Specified turbulence model unavailable or none selected" << endl; exit(EXIT_FAILURE); break;
-=======
-      case KE:     zetaf_ke = true;             break;
->>>>>>> 1cb03282
     }
     if (config->isHybrid_Turb_Model()) hybrid = true;
   }
@@ -1156,12 +1141,8 @@
   euler, adj_euler,
   ns, adj_ns,
   turbulent, adj_turb,
-<<<<<<< HEAD
-  spalart_allmaras, neg_spalart_allmaras, menter_sst,
+  spalart_allmaras, neg_spalart_allmaras, menter_sst, zetaf_ke,
   hybrid,
-=======
-  spalart_allmaras, neg_spalart_allmaras, menter_sst, zetaf_ke,
->>>>>>> 1cb03282
   poisson,
   wave,
   fem,
@@ -1179,11 +1160,8 @@
   adj_euler        = false;   adj_ns           = false;   adj_turb         = false;
   wave             = false;   heat             = false;   fem        = false;
   spalart_allmaras = false; neg_spalart_allmaras = false;  menter_sst       = false;
-<<<<<<< HEAD
+  zetaf_ke         = false;
   hybrid           = false;
-=======
-  zetaf_ke         = false;
->>>>>>> 1cb03282
   transition       = false;
   template_solver  = false;
   
@@ -1557,10 +1535,9 @@
     }
 
 		/*--- Check if the combination of hybridization and RANS model are valid ---*/
-    // TODO: Add in zeta-f model (plus any other supported models)
-    if (hybrid && !(menter_sst)) {
+    if (hybrid && not(menter_sst)) {
       cout << "Specified RANS model has not been implemented for hybrid RANS/LES." << endl;
-      cout << "Currently supported RANS models: SST" << endl;
+      cout << "Currently supported RANS models: SST, k-epsilon-" << endl;
       exit(EXIT_FAILURE);
     }
 
@@ -1637,7 +1614,7 @@
 
   /*--- Solver definition for the transition model problem ---*/
   if (transition) {
-
+    
     /*--- Definition of the convective scheme for each equation and mesh level ---*/
     switch (config->GetKind_ConvNumScheme_Turb()) {
       case NONE :
@@ -1979,11 +1956,8 @@
   adj_euler        = false;   adj_ns           = false;   adj_turb         = false;
   wave             = false;   heat             = false;   fem        = false;
   spalart_allmaras = false; neg_spalart_allmaras = false; menter_sst       = false;
-<<<<<<< HEAD
+  zetaf_ke         = false;
   hybrid           = false;
-=======
-  zetaf_ke         = false;
->>>>>>> 1cb03282
   transition       = false;
   template_solver  = false;
   
@@ -2009,12 +1983,8 @@
       case SA:     spalart_allmaras = true;     break;
       case SA_NEG: neg_spalart_allmaras = true; break;
       case SST:    menter_sst = true;           break;
-<<<<<<< HEAD
-        
+      case KE:     zetaf_ke = true;             break;
       default: cout << "Specified turbulence model unavailable or none selected" << endl; exit(EXIT_FAILURE); break;
-=======
-      case KE:     zetaf_ke = true;             break;
->>>>>>> 1cb03282
     }
     if (config->isHybrid_Turb_Model()) hybrid = true;
   }
