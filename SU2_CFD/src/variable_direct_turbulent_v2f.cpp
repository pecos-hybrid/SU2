/*!
 * \file variable_direct_turbulent.cpp
 * \brief Definition of the solution fields.
 * \author F. Palacios, A. Bueno
 * \version 6.0.1 "Falcon"
 *
 * The current SU2 release has been coordinated by the
 * SU2 International Developers Society <www.su2devsociety.org>
 * with selected contributions from the open-source community.
 *
 * The main research teams contributing to the current release are:
 *  - Prof. Juan J. Alonso's group at Stanford University.
 *  - Prof. Piero Colonna's group at Delft University of Technology.
 *  - Prof. Nicolas R. Gauger's group at Kaiserslautern University of Technology.
 *  - Prof. Alberto Guardone's group at Polytechnic University of Milan.
 *  - Prof. Rafael Palacios' group at Imperial College London.
 *  - Prof. Vincent Terrapon's group at the University of Liege.
 *  - Prof. Edwin van der Weide's group at the University of Twente.
 *  - Lab. of New Concepts in Aeronautics at Tech. Institute of Aeronautics.
 *
 * Copyright 2012-2018, Francisco D. Palacios, Thomas D. Economon,
 *                      Tim Albring, and the SU2 contributors.
 *
 * SU2 is free software; you can redistribute it and/or
 * modify it under the terms of the GNU Lesser General Public
 * License as published by the Free Software Foundation; either
 * version 2.1 of the License, or (at your option) any later version.
 *
 * SU2 is distributed in the hope that it will be useful,
 * but WITHOUT ANY WARRANTY; without even the implied warranty of
 * MERCHANTABILITY or FITNESS FOR A PARTICULAR PURPOSE. See the GNU
 * Lesser General Public License for more details.
 *
 * You should have received a copy of the GNU Lesser General Public
 * License along with SU2. If not, see <http://www.gnu.org/licenses/>.
 */

#include "../include/variable_structure.hpp"
#include "../include/variable_structure_v2f.hpp"

/*--- Default values of static members
 * These can be changed by calling CTurbKEVariable::SetConstants() ---*/
su2double CTurbKEVariable::C_mu    = 0.22;
su2double CTurbKEVariable::C_T     = 6.0;
su2double CTurbKEVariable::C_eta   = 70.0;

CTurbKEVariable::CTurbKEVariable(void) : CTurbVariable() { }

CTurbKEVariable::CTurbKEVariable(su2double val_kine, su2double val_epsi,
                                 su2double val_zeta, su2double val_f,
                                 su2double val_muT, su2double val_Tm,
                                 su2double val_Lm, unsigned short val_nDim,
                                 unsigned short val_nvar, CConfig *config)
    : CTurbVariable(val_nDim, val_nvar, config) {

  bool dual_time = ((config->GetUnsteady_Simulation() == DT_STEPPING_1ST) ||
                    (config->GetUnsteady_Simulation() == DT_STEPPING_2ND));

  /*--- Initialization of variables ---*/
  Solution[0] = val_kine; Solution_Old[0] = val_kine;
  Solution[1] = val_epsi;	Solution_Old[1] = val_epsi;
  Solution[2] = val_zeta; Solution_Old[2] = val_zeta;
  Solution[3] = val_f;	Solution_Old[3] = val_f;
  timescale  = val_Tm;
  lengthscale  = val_Lm;
  typical_length = lengthscale;
  typical_time = timescale;

  /*--- Initialization of eddy viscosity ---*/  
  muT = val_muT;

  /*--- Initialize kolmogorov scales to arbitrary values ---*/

  alpha_kol = 0.01;
  kol_time = 0.01 * timescale;
  kol_length = 0.01 * lengthscale;

<<<<<<< HEAD
=======
  // XXX: Rethink how all these terms are handled for halo nodes and the like:
  //  - Production
  //  - SGSProduction
  //  - T, L
  //  - alpha
  //  - alpha_kol
  //  Zero-initializing them is hacky

  /*--- Initialize production ---*/

  Production = 0;

>>>>>>> 4ccec150
  /*--- Allocate and initialize solution for the dual time strategy ---*/
  if (dual_time) {
    Solution_time_n[0]  = val_kine; Solution_time_n[1]  = val_epsi;
    Solution_time_n1[0] = val_kine; Solution_time_n1[1] = val_epsi;
    Solution_time_n[2]  = val_zeta; Solution_time_n[3]  = val_f;
    Solution_time_n1[2] = val_zeta; Solution_time_n1[3] = val_f;
  }

}

CTurbKEVariable::~CTurbKEVariable(void) {
}

void CTurbKEVariable::SetTurbScales(const su2double nu,
                                    const su2double S,
                                    const su2double VelMag,
                                    const su2double L_inf,
<<<<<<< HEAD
                                    const CConfig* config) {
=======
                                    const bool use_realizability) {
>>>>>>> 4ccec150
  /*--- Scalars ---*/
  const su2double kine = Solution[0];
  const su2double epsi = Solution[1];
  const su2double v2   = Solution[2];

  /*--- Relevant scales ---*/
<<<<<<< HEAD
  const su2double scale = 1.0e-14;
=======
  const su2double scale = EPS;
>>>>>>> 4ccec150

  /*--- Clipping to avoid nonphysical quantities
   * We keep "tke_positive" in order to allow tke=0 but clip negative
   * values.  If tke is some small nonphysical quantity (but not zero),
   * then it is possible for L1 > L3 and T1 > T3 when the viscous
   * scales are smaller than this nonphysical limit. ---*/

  const su2double tke_lim = max(kine, scale*VelMag*VelMag);
  const su2double tke_positive = max(kine, 0.0);
  const su2double tdr_lim = max(epsi, scale*VelMag*VelMag*VelMag/L_inf);
  const su2double zeta_lim = max(v2/tke_lim, scale);
  const su2double S_FLOOR = scale;

  //--- Model time scale ---//

  typical_time = tke_positive/tdr_lim;
  kol_time     = C_T*sqrt(nu/tdr_lim);
<<<<<<< HEAD
  if (config->GetKind_v2f_Limit() == T_L_LIMIT) {
    const su2double C_lim = config->Getv2f_Realizability_Constant();
    // sqrt(3) instead of sqrt(6) because of sqrt(2) factor in S
    stag_time    = C_lim/max(sqrt(3.0)*C_mu*S*zeta_lim, S_FLOOR);
=======
  if (use_realizability) {
    // sqrt(3) instead of sqrt(6) because of sqrt(2) factor in S
    stag_time    = 0.6/max(sqrt(3.0)*C_mu*S*zeta_lim, S_FLOOR);
>>>>>>> 4ccec150
    timescale = max(min(typical_time, stag_time), kol_time);
  } else {
    timescale = max(typical_time, kol_time);
  }

  //--- Model length scale ---//

  typical_length = pow(tke_positive,1.5)/tdr_lim;
  kol_length     = C_eta*pow(pow(nu,3.0)/tdr_lim,0.25);
<<<<<<< HEAD
  if (config->GetKind_v2f_Limit() == T_L_LIMIT) {
=======
  if (use_realizability) {
>>>>>>> 4ccec150
    // sqrt(3) instead of sqrt(6) because of sqrt(2) factor in S
    stag_length = sqrt(tke_positive)/max(sqrt(3.0)*C_mu*S*zeta_lim, S_FLOOR);
    lengthscale = max(min(typical_length, stag_length), kol_length);
  } else {
    //... multiply by C_L in source numerics
    lengthscale = max(typical_length, kol_length);
  }
}<|MERGE_RESOLUTION|>--- conflicted
+++ resolved
@@ -75,8 +75,6 @@
   kol_time = 0.01 * timescale;
   kol_length = 0.01 * lengthscale;
 
-<<<<<<< HEAD
-=======
   // XXX: Rethink how all these terms are handled for halo nodes and the like:
   //  - Production
   //  - SGSProduction
@@ -89,7 +87,6 @@
 
   Production = 0;
 
->>>>>>> 4ccec150
   /*--- Allocate and initialize solution for the dual time strategy ---*/
   if (dual_time) {
     Solution_time_n[0]  = val_kine; Solution_time_n[1]  = val_epsi;
@@ -107,22 +104,14 @@
                                     const su2double S,
                                     const su2double VelMag,
                                     const su2double L_inf,
-<<<<<<< HEAD
                                     const CConfig* config) {
-=======
-                                    const bool use_realizability) {
->>>>>>> 4ccec150
   /*--- Scalars ---*/
   const su2double kine = Solution[0];
   const su2double epsi = Solution[1];
   const su2double v2   = Solution[2];
 
   /*--- Relevant scales ---*/
-<<<<<<< HEAD
   const su2double scale = 1.0e-14;
-=======
-  const su2double scale = EPS;
->>>>>>> 4ccec150
 
   /*--- Clipping to avoid nonphysical quantities
    * We keep "tke_positive" in order to allow tke=0 but clip negative
@@ -140,16 +129,10 @@
 
   typical_time = tke_positive/tdr_lim;
   kol_time     = C_T*sqrt(nu/tdr_lim);
-<<<<<<< HEAD
   if (config->GetKind_v2f_Limit() == T_L_LIMIT) {
     const su2double C_lim = config->Getv2f_Realizability_Constant();
     // sqrt(3) instead of sqrt(6) because of sqrt(2) factor in S
     stag_time    = C_lim/max(sqrt(3.0)*C_mu*S*zeta_lim, S_FLOOR);
-=======
-  if (use_realizability) {
-    // sqrt(3) instead of sqrt(6) because of sqrt(2) factor in S
-    stag_time    = 0.6/max(sqrt(3.0)*C_mu*S*zeta_lim, S_FLOOR);
->>>>>>> 4ccec150
     timescale = max(min(typical_time, stag_time), kol_time);
   } else {
     timescale = max(typical_time, kol_time);
@@ -159,11 +142,7 @@
 
   typical_length = pow(tke_positive,1.5)/tdr_lim;
   kol_length     = C_eta*pow(pow(nu,3.0)/tdr_lim,0.25);
-<<<<<<< HEAD
   if (config->GetKind_v2f_Limit() == T_L_LIMIT) {
-=======
-  if (use_realizability) {
->>>>>>> 4ccec150
     // sqrt(3) instead of sqrt(6) because of sqrt(2) factor in S
     stag_length = sqrt(tke_positive)/max(sqrt(3.0)*C_mu*S*zeta_lim, S_FLOOR);
     lengthscale = max(min(typical_length, stag_length), kol_length);
