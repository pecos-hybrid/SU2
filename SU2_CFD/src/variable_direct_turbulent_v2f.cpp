--- conflicted
+++ resolved
@@ -63,11 +63,8 @@
   Solution[3] = val_f;	Solution_Old[3] = val_f;
   timescale  = val_Tm;
   lengthscale  = val_Lm;
-<<<<<<< HEAD
-=======
   typical_length = lengthscale;
   typical_time = timescale;
->>>>>>> 5b408387
 
   /*--- Initialization of eddy viscosity ---*/  
   muT = val_muT;
@@ -91,29 +88,18 @@
 CTurbKEVariable::~CTurbKEVariable(void) {
 }
 
-<<<<<<< HEAD
- void CTurbKEVariable::SetTurbScales(const su2double nu,
-                                     const su2double S,
-                                     const su2double VelMag,
-                                     const su2double L_inf) {
-=======
 void CTurbKEVariable::SetTurbScales(const su2double nu,
                                     const su2double S,
                                     const su2double VelMag,
                                     const su2double L_inf,
                                     const CConfig* config) {
->>>>>>> 5b408387
   /*--- Scalars ---*/
   const su2double kine = Solution[0];
   const su2double epsi = Solution[1];
   const su2double v2   = Solution[2];
 
   /*--- Relevant scales ---*/
-<<<<<<< HEAD
-  const su2double scale = EPS;
-=======
   const su2double scale = 1.0e-14;
->>>>>>> 5b408387
 
   /*--- Clipping to avoid nonphysical quantities
    * We keep "tke_positive" in order to allow tke=0 but clip negative
@@ -130,20 +116,6 @@
   //--- Model time scale ---//
 
   typical_time = tke_positive/tdr_lim;
-<<<<<<< HEAD
-  // sqrt(3) instead of sqrt(6) because of sqrt(2) factor in S
-  stag_time    = 0.6/max(sqrt(3.0)*C_mu*S*zeta_lim, S_FLOOR);
-  kol_time     = C_T*sqrt(nu/tdr_lim);
-  timescale = max(min(typical_time, stag_time), kol_time);
-
-  //--- Model length scale ---//
-  typical_length = pow(tke_positive,1.5)/tdr_lim;
-  // sqrt(3) instead of sqrt(6) because of sqrt(2) factor in S
-  stag_length    = sqrt(tke_positive)/max(sqrt(3.0)*C_mu*S*zeta_lim, S_FLOOR);
-  kol_length     = C_eta*pow(pow(nu,3.0)/tdr_lim,0.25);
-  //... multiply by C_L in source numerics
-  lengthscale = max(min(typical_length, stag_length), kol_length);
-=======
   kol_time     = C_T*sqrt(nu/tdr_lim);
   if (config->GetKind_v2f_Limit() == T_L_LIMIT) {
     const su2double C_lim = config->Getv2f_Realizability_Constant();
@@ -166,5 +138,4 @@
     //... multiply by C_L in source numerics
     lengthscale = max(typical_length, kol_length);
   }
->>>>>>> 5b408387
 }