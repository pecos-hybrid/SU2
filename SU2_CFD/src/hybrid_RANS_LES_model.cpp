/*!
 * \file hybrid_RANS_LES_model.cpp
 * \brief Describes the hybrid RANS/LES models
 * \author C. Pederson
 * \version 5.0.0 "Raven"
 *
 * SU2 Lead Developers: Dr. Francisco Palacios (Francisco.D.Palacios@boeing.com).
 *                      Dr. Thomas D. Economon (economon@stanford.edu).
 *
 * SU2 Developers: Prof. Juan J. Alonso's group at Stanford University.
 *                 Prof. Piero Colonna's group at Delft University of Technology.
 *                 Prof. Nicolas R. Gauger's group at Kaiserslautern University of Technology.
 *                 Prof. Alberto Guardone's group at Polytechnic University of Milan.
 *                 Prof. Rafael Palacios' group at Imperial College London.
 *                 Prof. Edwin van der Weide's group at the University of Twente.
 *                 Prof. Vincent Terrapon's group at the University of Liege.
 *
 * Copyright (C) 2012-2017 SU2, the open-source CFD code.
 *
 * SU2 is free software; you can redistribute it and/or
 * modify it under the terms of the GNU Lesser General Public
 * License as published by the Free Software Foundation; either
 * version 2.1 of the License, or (at your option) any later version.
 *
 * SU2 is distributed in the hope that it will be useful,
 * but WITHOUT ANY WARRANTY; without even the implied warranty of
 * MERCHANTABILITY or FITNESS FOR A PARTICULAR PURPOSE. See the GNU
 * Lesser General Public License for more details.
 *
 * You should have received a copy of the GNU Lesser General Public
 * License along with SU2. If not, see <http://www.gnu.org/licenses/>.
 */

#include "../include/hybrid_RANS_LES_model.hpp"
#include "../include/numerics_structure.hpp"
#include "../include/solver_structure.hpp"
#ifdef HAVE_LAPACK
#include "mkl.h"
#include "mkl_lapacke.h"
#endif


CHybrid_Visc_Anisotropy::CHybrid_Visc_Anisotropy(unsigned short nDim)
    : nDim(nDim) {
  eddy_visc_anisotropy = new su2double*[nDim];
  for (unsigned short iDim = 0; iDim < nDim; iDim++) {
    eddy_visc_anisotropy[iDim] = new su2double[nDim];
    for (unsigned short jDim = 0; jDim < nDim; jDim++)
      eddy_visc_anisotropy[iDim][jDim] = 0.0;
  }
}

CHybrid_Visc_Anisotropy::~CHybrid_Visc_Anisotropy() {
  for (unsigned short iDim = 0; iDim < nDim; iDim++)
    delete [] eddy_visc_anisotropy[iDim];
  delete [] eddy_visc_anisotropy;
}

su2double** CHybrid_Visc_Anisotropy::GetViscAnisotropy() {
  return eddy_visc_anisotropy;
}

CHybrid_Isotropic_Visc::CHybrid_Isotropic_Visc(unsigned short nDim)
: CHybrid_Visc_Anisotropy(nDim) {
  for (unsigned short iDim=0; iDim < nDim; iDim++) {
    for (unsigned short jDim=0; jDim < nDim; jDim++) {
      eddy_visc_anisotropy[iDim][jDim] = (su2double)(iDim == jDim);
    }
  }
}

void CHybrid_Isotropic_Visc::CalculateViscAnisotropy() {
}

CHybrid_Aniso_Q::CHybrid_Aniso_Q(unsigned short nDim)
  : rans_weight(1.0), CHybrid_Visc_Anisotropy(nDim) {
}

void CHybrid_Aniso_Q::CalculateViscAnisotropy() {
#ifndef NDEBUG
  if (rans_weight < 0 || rans_weight > 1) {
    cout << "ERROR: Isotropic weighting in hybrid RANS/LES was not in range [0,1]" << endl;
    cout << "       weight = " << rans_weight << endl;
    exit(EXIT_FAILURE);
  }
#endif
  su2double LES_weight = (1.0 - rans_weight);

  unsigned short iDim, jDim;

  // Qstar is already normalized.
  for (iDim = 0; iDim < nDim; iDim++) {
    for (jDim = 0; jDim < nDim; jDim++) {
      eddy_visc_anisotropy[iDim][jDim] = rans_weight*double(iDim == jDim);
      eddy_visc_anisotropy[iDim][jDim] += LES_weight*sqrt(nDim) *
                                          Qstar[iDim][jDim];
    }
  }
}


inline void CHybrid_Aniso_Q::SetTensor(su2double** val_approx_struct_func) {
  Qstar = val_approx_struct_func;
}

inline void CHybrid_Aniso_Q::SetScalars(vector<su2double> val_scalars) {
#ifndef NDEBUG
  if (val_scalars.size() != 1) {
    cout << "ERROR: Improper number of scalars passed to anisotropy model!" << endl;
    cout << "       Expected: 1" << endl;
    cout << "       Found:    " << val_scalars.size() << endl;
    exit(EXIT_FAILURE);
  }
#endif
  rans_weight = val_scalars[0];
}



CHybrid_Mediator::CHybrid_Mediator(int nDim, CConfig* config, string filename)
   : nDim(nDim), C_sf(config->Get_Hybrid_Model_Const()), config(config) {

<<<<<<< HEAD
  hybrid_forcing = new CHybridForcing(nDim);
=======
  int rank = MASTER_NODE;
#ifdef HAVE_MPI
  MPI_Comm_rank(MPI_COMM_WORLD, &rank);
#endif

  /*--- Allocate the approximate structure function (used in calcs) ---*/

  Q = new su2double*[nDim];
  Qapprox = new su2double*[nDim];
  invLengthTensor = new su2double*[nDim];
  for (unsigned int iDim = 0; iDim < nDim; iDim++) {
    Q[iDim] = new su2double[nDim];
    Qapprox[iDim] = new su2double[nDim];
    invLengthTensor[iDim] = new su2double[nDim];
  }

  /*--- Load the constants for mapping M to M-tilde ---*/

  if (filename == "") {
    if (rank == MASTER_NODE) {
      cout << "WARNING: No file given for hybrid RANS/LES constants." << endl;
      cout << "         Default (hardcoded) values used." << endl;
    }
    constants.resize(3, vector<su2double>(15));

    constants[0][0] =  2.4253168624203;
    constants[0][1] =  0.3377273122202;
    constants[0][2] =  0.2454150824949;
    constants[0][3] = -0.4015732570841;
    constants[0][4] = -0.3023468205458;
    constants[0][5] = -0.1386196773678;
    constants[0][6] =  0.0451966752099;
    constants[0][7] =  0.0325650620151;
    constants[0][8] =  0.0093904940685;
    constants[0][9] = -0.0052447144608;
    constants[0][10] = -0.0019607919411;
    constants[0][11] = -0.0005522138218;
    constants[0][12] =  0.0013947282467;
    constants[0][13] =  0.0012723863199;
    constants[0][14] = -0.0000420559137;

    constants[1][0] =  0.6999425502058;
    constants[1][1] =  0.3056790968854;
    constants[1][2] = -0.1914576501370;
    constants[1][3] =  0.0713376305722;
    constants[1][4] =  0.2874057660774;
    constants[1][5] =  0.1107104307784;
    constants[1][6] = -0.0215754933753;
    constants[1][7] = -0.0652953391552;
    constants[1][8] = -0.0460413983614;
    constants[1][9] = -0.0131511446213;
    constants[1][10] =  0.0015258919631;
    constants[1][11] =  0.0046851430319;
    constants[1][12] =  0.0046149483796;
    constants[1][13] =  0.0020781858721;
    constants[1][14] =  0.0001722924891;

    constants[2][0] = -0.1451211648913;
    constants[2][1] = -0.0419089159238;
    constants[2][2] = -0.0090912831194;
    constants[2][3] =  0.0120968852318;
    constants[2][4] = -0.0318033690621;
    constants[2][5] = -0.0157539031345;
    constants[2][6] = -0.0007323909092;
    constants[2][7] =  0.0105452780759;
    constants[2][8] =  0.0089366657596;
    constants[2][9] =  0.0030581437094;
    constants[2][10] = -0.0000170956796;
    constants[2][11] = -0.0009297436006;
    constants[2][12] = -0.0010752469431;
    constants[2][13] = -0.0005650127892;
    constants[2][14] = -0.0000591358738;

  } else {
    constants = LoadConstants(filename);
  }
>>>>>>> a3dc8cbf

}

CHybrid_Mediator::~CHybrid_Mediator() {
<<<<<<< HEAD

  delete hybrid_forcing;
=======
  for (unsigned int iDim = 0; iDim < nDim; iDim++) {
    delete [] Q[iDim];
    delete [] Qapprox[iDim];
    delete [] invLengthTensor[iDim];
  }
  delete [] Q;
  delete [] Qapprox;
  delete [] invLengthTensor;
>>>>>>> a3dc8cbf

#ifdef HAVE_LAPACK
  mkl_free_buffers();
#endif
}

void CHybrid_Mediator::SetupRANSNumerics(CGeometry* geometry,
                                         CSolver **solver_container,
                                         CNumerics* rans_numerics,
                                         unsigned short iPoint,
                                         unsigned short jPoint) {
  su2double* alpha =
      solver_container[HYBRID_SOL]->node[iPoint]->GetSolution();
  /*--- Since this is a source term, we don't need a second point ---*/
  rans_numerics->SetHybridParameter(alpha, NULL);

  su2double forcing = hybrid_forcing->GetProduction();
  rans_numerics->SetForcingProduction(forcing);

}

void CHybrid_Mediator::SetupHybridParamSolver(CGeometry* geometry,
                                              CSolver **solver_container,
                                              unsigned short iPoint) {
<<<<<<< HEAD

  // FIXME: Update with new r_delta
  su2double r_delta = CalculateRk(NULL, NULL);
  solver_container[HYBRID_SOL]->node[iPoint]->SetResolutionAdequacy(r_delta);
=======

  unsigned short iDim, jDim, kDim, lDim;
  // XXX: This floor is arbitrary.
  const su2double TKE_MIN = EPS;
  su2double r_k, w_rans;


  /*--- Find eigenvalues and eigenvecs for grid-based resolution tensor ---*/
  su2double** ResolutionTensor = geometry->node[iPoint]->GetResolutionTensor();
  su2double* ResolutionValues = geometry->node[iPoint]->GetResolutionValues();
  su2double** ResolutionVectors = geometry->node[iPoint]->GetResolutionVectors();

  if (config->GetKind_Hybrid_Resolution_Indicator() != RK_INDICATOR) {
    // Compute inverse length scale tensor
    ComputeInvLengthTensor(solver_container[FLOW_SOL]->node[iPoint],
                           solver_container[TURB_SOL]->node[iPoint],
                           solver_container[HYBRID_SOL]->node[iPoint],
                           config->GetKind_Hybrid_Resolution_Indicator());

    vector<su2double> eigvalues_iLM;
    vector<vector<su2double> > eigvectors_iLM;
    SolveGeneralizedEigen(invLengthTensor, ResolutionTensor,
                          eigvalues_iLM, eigvectors_iLM);
    std::vector<su2double>::iterator iter;
    iter = max_element(eigvalues_iLM.begin(), eigvalues_iLM.end());
    unsigned short max_index = distance(eigvalues_iLM.begin(), iter);

    r_k = C_sf*eigvalues_iLM[max_index];

    // NB: with the r_{\Delta} variants of the model, we should never
    // use w_rans.  So, I set it to nan s.t. if it ever gets used
    // inadvertantly, the soln will be obviously wrong.

    w_rans = std::numeric_limits<su2double>::quiet_NaN();
  }
  else if (config->GetKind_Hybrid_Resolution_Indicator() == RK_INDICATOR) {

    /*--- Transform the approximate structure function ---*/
    su2double** PrimVar_Grad =
      solver_container[FLOW_SOL]->node[iPoint]->GetGradient_Primitive();
    CalculateApproxStructFunc(ResolutionTensor, PrimVar_Grad, Qapprox);
    vector<vector<su2double> > zeta = BuildZeta(ResolutionValues, ResolutionVectors);
    for (iDim = 0; iDim < nDim; iDim++) {
      for (jDim = 0; jDim < nDim; jDim++) {
        Q[iDim][jDim] = 0.0;
        for (kDim = 0; kDim < nDim; kDim++) {
          for (lDim = 0; lDim < nDim; lDim++) {
            // Now zeta*Q*zeta, not Q
            Q[iDim][jDim] += zeta[iDim][kDim] * Qapprox[kDim][lDim] *
                             zeta[lDim][jDim];
          }
        }
      }
    }

    /*--- Find eigenvalues and eigenvectors ---*/
    su2double total_vel_differences = 0.0;
    for (iDim = 0; iDim < nDim; iDim++) {
      for (jDim = 0; jDim < nDim; jDim++) {
        total_vel_differences += abs(Q[iDim][jDim]);
      }
    }

    su2double k = solver_container[TURB_SOL]->node[iPoint]->GetSolution(0);
    const su2double MIN_VEL_DIFF = fmax(EPS, EPS*k);
    if (total_vel_differences > MIN_VEL_DIFF) {
      /*--- Only calculate r_k, w_rans if there are resolved velocity differences
       * at resolution scale.  Otherwise, eigenvector calculation is arbitrary */

      /*--- Calculate eigenvectors and eigenvalues of zeta*Q*zeta ---*/
      vector<su2double> eigvalues_zQz;
      vector<vector<su2double> > eigvectors_zQz;
      SolveEigen(Q, eigvalues_zQz, eigvectors_zQz);
      std::vector<su2double>::iterator iter;
      iter = max_element(eigvalues_zQz.begin(), eigvalues_zQz.end());
      unsigned short max_index = distance(eigvalues_zQz.begin(), iter);
      vector<su2double> max_eigenvalue_direction = eigvectors_zQz[max_index];

      /*---Find the largest product of resolved fluctuations at the cutoff---*/
      su2double aniso_ratio = solver_container[TURB_SOL]->node[iPoint]->GetAnisoRatio(); 
      su2double C_kQ = 16.0;
      su2double max_resolved = aniso_ratio*C_kQ*C_sf*TWO3*eigvalues_zQz[max_index];

      /*--- Find the smallest product of unresolved fluctuations at the cutoff ---*/
      su2double min_unresolved;
      switch (config->GetKind_Turb_Model()) {
        case SST: {
          su2double C_mu = 0.22;
          su2double TurbT = solver_container[TURB_SOL]->node[iPoint]->GetTurbTimescale();
          su2double omega = solver_container[TURB_SOL]->node[iPoint]->GetSolution(1);
          min_unresolved = TurbT*k*omega/C_mu;
          break;
        }
        case KE: {
          min_unresolved = solver_container[TURB_SOL]->node[iPoint]->GetSolution(2);
          break;
        }
        default: {
          cout << "ERROR: The hybrid mediator is not set up for your turb. model!" << endl;
          exit(EXIT_FAILURE);
        }
      }

      /*--- Calculate the resolution adequacy parameter ---*/
      r_k = max(max_resolved / fmax(min_unresolved, TKE_MIN), EPS);


      /*--- Find the dissipation ratio ---*/
      su2double C_eps = 0.25;
      su2double TurbL = solver_container[TURB_SOL]->node[iPoint]->GetTurbLengthscale();
      su2double d_max = GetProjResolution(ResolutionTensor,
                                          eigvectors_zQz[max_index]);
      su2double r_eps = C_eps * pow(r_k, 1.5) * TurbL / d_max;

      /*--- Calculate the RANS weight ---*/
      w_rans = tanh(0.5*pow(fmax(r_eps - 1, 0), 0.25));
    } else {
      r_k = 0.0;
      w_rans = 0.0;
    }
  }
  else {
    cout << "ERROR: Unrecognized HYBRID_RESOLUTION_INDICATOR value!" << endl;
    exit(EXIT_FAILURE);
  }

  solver_container[HYBRID_SOL]->node[iPoint]->SetResolutionAdequacy(r_k);
  solver_container[HYBRID_SOL]->node[iPoint]->SetRANSWeight(w_rans);
>>>>>>> a3dc8cbf

}

void CHybrid_Mediator::SetupHybridParamNumerics(CGeometry* geometry,
                                                CSolver **solver_container,
                                                CNumerics *hybrid_param_numerics,
                                                unsigned short iPoint,
                                                unsigned short jPoint) {

  /*--- Find and store turbulent length and timescales ---*/
  su2double turb_T =
      solver_container[TURB_SOL]->node[iPoint]->GetTurbTimescale();

#ifndef NDEBUG
  if (turb_T <= 0) {
    cout << "Error: Turbulent timescale was " << turb_T << std::endl;
    exit(EXIT_FAILURE);
  }
#endif

  hybrid_param_numerics->SetTurbTimescale(turb_T);

  /*--- Pass resolution adequacy into the numerics object ---*/

  su2double r_k = solver_container[HYBRID_SOL]->node[iPoint]->GetResolutionAdequacy();
  hybrid_param_numerics->SetResolutionAdequacy(r_k);
}

void CHybrid_Mediator::SetupStressAnisotropy(CGeometry* geometry,
                                             CSolver **solver_container,
                                             CHybrid_Visc_Anisotropy* hybrid_anisotropy,
                                             unsigned short iPoint) {
}

void CHybrid_Mediator::SetupResolvedFlowNumerics(CGeometry* geometry,
                                             CSolver **solver_container,
                                             CNumerics* visc_numerics,
                                             unsigned short iPoint,
                                             unsigned short jPoint) {

  /*--- Pass alpha to the resolved flow ---*/

  su2double* alpha_i = solver_container[HYBRID_SOL]->node[iPoint]->GetSolution();
  su2double* alpha_j = solver_container[HYBRID_SOL]->node[jPoint]->GetSolution();
  visc_numerics->SetHybridParameter(alpha_i, alpha_j);

  /*--- Pass the stress anisotropy tensor to the resolved flow ---*/

  su2double** aniso_i = solver_container[FLOW_SOL]->node[iPoint]->GetEddyViscAnisotropy();
  su2double** aniso_j = solver_container[FLOW_SOL]->node[jPoint]->GetEddyViscAnisotropy();
  visc_numerics->SetEddyViscAnisotropy(aniso_i, aniso_j);

  /*--- Pass the forcing stress tensor to the resolved flow ---*/

  su2double** tau_F_i = solver_container[FLOW_SOL]->node[iPoint]->GetForcingStress();
  su2double** tau_F_j = solver_container[FLOW_SOL]->node[iPoint]->GetForcingStress();
  visc_numerics->SetForcingStress(tau_F_i, tau_F_j);

}


void CHybrid_Mediator::ComputeInvLengthTensor(CVariable* flow_vars,
                                              CVariable* turb_vars,
                                              CVariable* hybr_vars,
                                              int short hybrid_res_ind) {

  unsigned short iDim, jDim, kDim;
  su2double Sd[3][3], Om[3][3], delta[3][3], Pij[3][3];
  su2double div_vel;

  // Not intended for use in 2D
  if (nDim == 2) {
    cout << "ERROR: The RDELTA resolution adequacy option is not implemented for 2D!" << endl;
    cout << "In file: " << __FILE__ << endl;
    cout << "At line: " << __LINE__ << endl;
    exit(EXIT_FAILURE);
  }

  // Get primative variables and gradients
  su2double** val_gradprimvar =  flow_vars->GetGradient_Primitive();

  // Get eddy viscosity
  su2double eddy_viscosity = flow_vars->GetEddyViscosity();

  // Get hybrid blend (i.e., alpha)
  su2double* blend = hybr_vars->GetSolution();

  // Bound alpha away from zero
  su2double alpha = max(blend[0],1e-8);

  // delta tensor (for convenience)
  for (iDim = 0; iDim < nDim; iDim++) {
    for (jDim = 0; jDim < nDim; jDim++) {
      if (iDim==jDim) {
	delta[iDim][jDim] = 1.0;
      } else {
	delta[iDim][jDim] = 0.0;
      }
    }
  }

  // Compute divergence
  div_vel = 0.0;
  for (iDim = 0 ; iDim < nDim; iDim++)
    div_vel += val_gradprimvar[iDim+1][iDim];

  // The deviatoric part of the strain rate tensor
  for (iDim = 0; iDim < nDim; iDim++) {
    for (jDim = 0; jDim < nDim; jDim++) {
      Sd[iDim][jDim] = 0.5*(val_gradprimvar[iDim+1][jDim] + val_gradprimvar[jDim+1][iDim]) -
                       delta[iDim][jDim]*div_vel/3.0;
    }
  }

  // The rotation rate tensor
  for (iDim = 0; iDim < nDim; iDim++) {
    for (jDim = 0; jDim < nDim; jDim++) {
      Om[iDim][jDim] = 0.5*(val_gradprimvar[iDim+1][jDim] - val_gradprimvar[jDim+1][iDim]);
    }
  }

  // v2 here is *subgrid*, so must multiply by alpha
  su2double v2;
  if (config->GetKind_Turb_Model() == KE) {
    v2 = alpha*max(turb_vars->GetSolution(2),1e-8);
  } else if (config->GetKind_Turb_Model() == SST) {
    v2 = alpha*2.0*max(turb_vars->GetSolution(0),1e-8)/3.0;
  } else {
    cout << "ERROR: The RDELTA resolution adequacy option is only implemented for KE and SST turbulence models!" << endl;
    cout << "In file: " << __FILE__ << endl;
    cout << "At line: " << __LINE__ << endl;
    exit(EXIT_FAILURE);
  }

  // NB: Assumes isotropic eddy viscosity
  // TODO: If/when we go back to anisotropic eddy viscosity, make sure
  // change propagates to here

  // Strain only part
  for (iDim = 0; iDim < nDim; iDim++) {
    for (jDim = 0; jDim < nDim; jDim++) {
      Pij[iDim][jDim] = 0.0;
      for (kDim = 0; kDim < nDim; kDim++) {
        // NB: Assumes that eddy_viscosity is *full* eddy
        // viscosity---i.e., not multiplied by alpha^2---so that
        // alpha^2 is necessary here
        Pij[iDim][jDim] += 2.0*alpha*alpha*eddy_viscosity*Sd[iDim][kDim]*Sd[kDim][jDim];
      }
    }
  }

  switch (hybrid_res_ind) {
  case RDELTA_INDICATOR_STRAIN_ONLY:
    // nothing to do here
    break;
  case RDELTA_INDICATOR_FULLP:
    for (iDim = 0; iDim < nDim; iDim++) {
      for (jDim = 0; jDim < nDim; jDim++) {
        for (kDim = 0; kDim < nDim; kDim++) {
          Pij[iDim][jDim] += 2.0*alpha*alpha*eddy_viscosity*Sd[iDim][kDim]*Om[jDim][kDim];
        }
      }
    }
    break;
  case RDELTA_INDICATOR_FULLP_VELCON:
    for (iDim = 0; iDim < nDim; iDim++) {
      for (jDim = 0; jDim < nDim; jDim++) {
        for (kDim = 0; kDim < nDim; kDim++) {
          Pij[iDim][jDim] += 2.0*alpha*alpha*eddy_viscosity*Sd[iDim][kDim]*Om[kDim][jDim];
        }
      }
    }
    break;
  default:
    cout << "ERROR: Unrecognized RDELTA option." << endl;
    cout << "In file: " << __FILE__ << endl;
    cout << "At line: " << __LINE__ << endl;
    exit(EXIT_FAILURE);
    break;
  }


  // set inverse length scale tensor
  for (iDim = 0; iDim < nDim; iDim++) {
    for (jDim = 0; jDim < nDim; jDim++) {
      invLengthTensor[iDim][jDim] = 0.5*(Pij[iDim][jDim] + Pij[jDim][iDim]) / (v2*sqrt(v2)) ;
    }
  }

#ifndef NDEBUG
  // check for nans
  for (iDim = 0; iDim < nDim; iDim++) {
    for (jDim = 0; jDim < nDim; jDim++) {
      if (invLengthTensor[iDim][jDim] != invLengthTensor[iDim][jDim]) {
        cout << "ERROR: invLengthTensor has NaN!" << endl;
        exit(EXIT_FAILURE);
      }
    }
  }
#endif

}


su2double CHybrid_Mediator::GetProjResolution(su2double** resolution_tensor,
                                              vector<su2double> direction) {

#ifndef NDEBUG
  su2double magnitude_squared = 0;
  for (unsigned short iDim = 0; iDim < nDim; iDim++)
    magnitude_squared += direction[iDim]*direction[iDim];
  if (abs(magnitude_squared - 1.0) > 1e-7) {
    cout << "ERROR: The unit vector for the projected resolution calc had a ";
    cout << "magnitude greater than 1!" << endl;
    cout << "    Magnitude: " << sqrt(magnitude_squared) << endl;
    exit(EXIT_FAILURE);
  }
#endif

  su2double temp, result = 0;
  for (unsigned short iDim = 0; iDim < nDim; iDim++) {
    temp = 0;
    for (unsigned short jDim = 0; jDim < nDim; jDim++) {
      temp += resolution_tensor[iDim][jDim]*direction[jDim];
    }
    result += temp*temp;
  }
  return sqrt(result);
}

void CHybrid_Mediator::SolveEigen(su2double** M,
                                  vector<su2double> &eigvalues,
                                  vector<vector<su2double> > &eigvectors) {
unsigned short iDim, jDim;

#ifndef NDEBUG
  for (iDim = 0; iDim < nDim; iDim++) {
    for (jDim = 0; jDim < nDim; jDim++) {
      if (M[iDim][jDim] != M[iDim][jDim]) {
        cout << "ERROR: SolveEigen received a matrix with NaN!" << endl;
        exit(EXIT_FAILURE);
      }
    }
  }
  su2double sum = 0.0;
  for (iDim = 0; iDim < nDim; iDim++) {
    for (jDim = 0; jDim < nDim; jDim++) {
      sum += abs(M[iDim][jDim]);
    }
  }
  if (sum < EPS) {
    cout << "ERROR: SolveEigen received an empty matrix!" << endl;
    exit(EXIT_FAILURE);
  }

  for (iDim = 0; iDim < nDim; iDim++) {
    for (jDim = 0; jDim < nDim; jDim++) {
      if (iDim == jDim) continue;
      if (abs(M[iDim][jDim] - M[jDim][iDim]) > 1e-10 &&
          abs(M[iDim][jDim] - M[jDim][iDim])/abs(M[iDim][jDim]) > 1e-6) {
        cout << "ERROR: SolveEigen received a non-symmetric matrix!" << endl;
        cout << "    The difference between elements" << endl;
        cout << "      [" << iDim << ", " << jDim << "] and [" << jDim << ", " << iDim << "]" << endl;
        cout << "      was: " << M[iDim][jDim] - M[jDim][iDim] << endl;
        cout << "    Matrix:" << endl;
        cout << "      [[" << M[0][0] << ", " << M[0][1] << ", " << M[0][2] << "]" << endl;
        cout << "       [" << M[1][0] << ", " << M[1][1] << ", " << M[1][2] << "]" << endl;
        cout << "       [" << M[2][0] << ", " << M[2][1] << ", " << M[2][2] << "]]" << endl;
        exit(EXIT_FAILURE);
      }
    }
  }
#endif

  eigvalues.resize(nDim);
  eigvectors.resize(nDim, std::vector<su2double>(nDim));

#ifdef HAVE_LAPACK
  for (iDim = 0; iDim < nDim; iDim++) {
    for (jDim = 0; jDim< nDim; jDim++) {
      mat[iDim*nDim+jDim] = M[iDim][jDim];
    }
  }

  /*--- Call LAPACK routines ---*/

  info = LAPACKE_dsyev(LAPACK_ROW_MAJOR, 'V', 'U', nDim, mat, nDim, eigval);
  if (info != 0) {
    cout << "ERROR: The solver failed to compute eigenvalues." << endl;
    exit(EXIT_FAILURE);
  }

  /*--- Rewrite arrays to eigenvalues output ---*/

  for (iDim = 0; iDim < nDim; iDim++)
    eigvalues[iDim] = eigval[iDim];

  /*--- Check the values ---*/

  for (iDim = 0; iDim < nDim; iDim++) {
    if (eigval[iDim] < 0.0 && eigval[iDim] > -1e-4) {
        eigvalues[iDim] = 0.0;
    } else if (eigval[iDim] < -1e-4) {
      cout << "ERROR: The solver returned a large negative eigenvalue!" << endl;
      cout << "    Eigenvalues: [";
      cout << eigval[0] << ", ";
      cout << eigval[1] << ", ";
      cout << eigval[2] << "]" << endl;
      exit(EXIT_FAILURE);
    }
  }

//  su2double max_val = max(eigval[0], max(eigval[1], eigval[2]));
//  for (iDim = 0; iDim < nDim; iDim++) {
//    if (eigvalues[iDim] > 0 && log10(max_val/eigvalues[iDim]) > 10) {
//      // If the condition number is bad, give up
//      eigvalues[iDim] = 0.0;
//    }
//  }

  /*--- Normalize the eigenvectors by the L2 norm of each vector ---*/
  for (iDim = 0; iDim < nDim; iDim++) {
    for (jDim = 0; jDim < nDim; jDim++) {
      eigvectors[iDim][jDim] = mat[jDim*nDim+iDim];
    }
  }

  for (iDim = 0; iDim < nDim; iDim++) {
    su2double norm = 0.0;
    for (jDim = 0; jDim < nDim; jDim++) {
      norm += eigvectors[iDim][jDim]*eigvectors[iDim][jDim];
    }
    norm = sqrt(norm);
    for (jDim = 0; jDim < nDim; jDim++) {
      eigvectors[iDim][jDim] /= norm;
    }
  }
#else
  cout << "Eigensolver without LAPACK not implemented; please use LAPACK." << endl;
  exit(EXIT_FAILURE);
#endif

}

<<<<<<< HEAD
void CHybrid_Mediator::AdjustEddyViscosity(CSolver **solver_container,
                                           unsigned short iPoint,
                                           su2double *eddy_viscosity) {
  su2double* alpha = solver_container[HYBRID_SOL]->node[iPoint]->GetSolution();
  *eddy_viscosity *= alpha[0]*alpha[0];
=======
void CHybrid_Mediator::SolveGeneralizedEigen(su2double** A, su2double** B,
					     vector<su2double> &eigvalues,
					     vector<vector<su2double> > &eigvectors) {
unsigned short iDim, jDim;

  eigvalues.resize(nDim);
  eigvectors.resize(nDim, std::vector<su2double>(nDim));

#ifdef HAVE_LAPACK
  for (iDim = 0; iDim < nDim; iDim++) {
    for (jDim = 0; jDim< nDim; jDim++) {
      mat[iDim*nDim+jDim]  = A[iDim][jDim];
      matb[iDim*nDim+jDim] = B[iDim][jDim];
    }
  }

  /*--- Call LAPACK routines ---*/

  // itype = 2 ==> we're solving A*B*v = \lambda v
  // when A = L^{-1} and B = M, this is what we want
  info = LAPACKE_dsygv(LAPACK_ROW_MAJOR, 2, 'V', 'U',
                       nDim, mat, nDim, matb, nDim, eigval);
  if (info != 0) {
    cout << "ERROR: The generalized eigensolver failed with info = "
         << info << "." << endl;
    exit(EXIT_FAILURE);
  }

  /*--- Rewrite arrays to eigenvalues output ---*/
  for (iDim = 0; iDim < nDim; iDim++)
    eigvalues[iDim] = eigval[iDim];

  /*--- Check the values ---*/
  // NB: Here, B is SPD and A is assumed symmetric but not necessarily
  // positive definite.  Thus, don't check positivity of eigenvalues.

  /*--- Normalize the eigenvectors by the L2 norm of each vector ---*/
  for (iDim = 0; iDim < nDim; iDim++) {
    for (jDim = 0; jDim < nDim; jDim++) {
      eigvectors[iDim][jDim] = mat[jDim*nDim+iDim];
    }
  }

  for (iDim = 0; iDim < nDim; iDim++) {
    su2double norm = 0.0;
    for (jDim = 0; jDim < nDim; jDim++) {
      norm += eigvectors[iDim][jDim]*eigvectors[iDim][jDim];
    }
    norm = sqrt(norm);
    for (jDim = 0; jDim < nDim; jDim++) {
      eigvectors[iDim][jDim] /= norm;
    }
  }
#else
  cout << "Generalized eigensolver without LAPACK not implemented; please use LAPACK." << endl;
  exit(EXIT_FAILURE);
#endif

}


vector<vector<su2double> > CHybrid_Mediator::GetConstants() {
  return constants;
>>>>>>> a3dc8cbf
}



CHybrid_Dummy_Mediator::CHybrid_Dummy_Mediator(int nDim, CConfig* config) : nDim(nDim) {

  /*--- Set the default value of the hybrid parameter ---*/
  dummy_alpha = new su2double[1];
  dummy_alpha[0] = 1.0;
}

CHybrid_Dummy_Mediator::~CHybrid_Dummy_Mediator() {
  delete [] dummy_alpha;
}

void CHybrid_Dummy_Mediator::SetupRANSNumerics(CGeometry* geometry,
                                         CSolver **solver_container,
                                         CNumerics* rans_numerics,
                                         unsigned short iPoint,
                                         unsigned short jPoint) {
  // This next line is just here for testing purposes.
  su2double* alpha = solver_container[HYBRID_SOL]->node[iPoint]->GetSolution();
  rans_numerics->SetHybridParameter(dummy_alpha, dummy_alpha);
}

void CHybrid_Dummy_Mediator::SetupHybridParamSolver(CGeometry* geometry,
                                           CSolver **solver_container,
                                           unsigned short iPoint) {
}

void CHybrid_Dummy_Mediator::SetupHybridParamNumerics(CGeometry* geometry,
                                             CSolver **solver_container,
                                             CNumerics *hybrid_param_numerics,
                                             unsigned short iPoint,
                                             unsigned short jPoint) {
}

void CHybrid_Dummy_Mediator::SetupStressAnisotropy(CGeometry* geometry,
                                             CSolver **solver_container,
                                             CHybrid_Visc_Anisotropy* hybrid_anisotropy,
                                             unsigned short iPoint) {
}

void CHybrid_Dummy_Mediator::SetupResolvedFlowNumerics(CGeometry* geometry,
                                             CSolver **solver_container,
                                             CNumerics* visc_numerics,
                                             unsigned short iPoint,
                                             unsigned short jPoint) {

  /*--- Pass alpha to the resolved flow ---*/

  // This next two lines are just here for testing purposes.
  su2double* alpha_i = solver_container[HYBRID_SOL]->node[iPoint]->GetSolution();
  su2double* alpha_j = solver_container[HYBRID_SOL]->node[jPoint]->GetSolution();
  visc_numerics->SetHybridParameter(dummy_alpha, dummy_alpha);

  /*--- Pass the stress anisotropy tensor to the resolved flow ---*/

  su2double** aniso_i = solver_container[FLOW_SOL]->node[iPoint]->GetEddyViscAnisotropy();
  su2double** aniso_j = solver_container[FLOW_SOL]->node[jPoint]->GetEddyViscAnisotropy();
  visc_numerics->SetEddyViscAnisotropy(aniso_i, aniso_j);
}

void CHybrid_Dummy_Mediator::AdjustEddyViscosity(CSolver **solver_container,
                                                 unsigned short iPoint,
                                                 su2double *eddy_viscosity) {
  /*--- Don't adjust the eddy viscosity for a no-hybrid model.
   * Technically, if alpha=1 everywhere, we could still multiply eddy
   * viscosity by alpha.  But there's no point in checking multiplication ---*/
}<|MERGE_RESOLUTION|>--- conflicted
+++ resolved
@@ -120,9 +120,8 @@
 CHybrid_Mediator::CHybrid_Mediator(int nDim, CConfig* config, string filename)
    : nDim(nDim), C_sf(config->Get_Hybrid_Model_Const()), config(config) {
 
-<<<<<<< HEAD
   hybrid_forcing = new CHybridForcing(nDim);
-=======
+
   int rank = MASTER_NODE;
 #ifdef HAVE_MPI
   MPI_Comm_rank(MPI_COMM_WORLD, &rank);
@@ -199,15 +198,17 @@
   } else {
     constants = LoadConstants(filename);
   }
->>>>>>> a3dc8cbf
-
+
+  /*--- Calculate scaling constants so that zeta -> kroneckor delta for
+   * isotropic cells ---*/
+  vector<su2double> temp_values = GetEigValues_Q(vector<su2double>(3, 1.0));
+  C_zeta = pow(temp_values[0], 0.5);
 }
 
 CHybrid_Mediator::~CHybrid_Mediator() {
-<<<<<<< HEAD
 
   delete hybrid_forcing;
-=======
+
   for (unsigned int iDim = 0; iDim < nDim; iDim++) {
     delete [] Q[iDim];
     delete [] Qapprox[iDim];
@@ -216,7 +217,6 @@
   delete [] Q;
   delete [] Qapprox;
   delete [] invLengthTensor;
->>>>>>> a3dc8cbf
 
 #ifdef HAVE_LAPACK
   mkl_free_buffers();
@@ -241,12 +241,6 @@
 void CHybrid_Mediator::SetupHybridParamSolver(CGeometry* geometry,
                                               CSolver **solver_container,
                                               unsigned short iPoint) {
-<<<<<<< HEAD
-
-  // FIXME: Update with new r_delta
-  su2double r_delta = CalculateRk(NULL, NULL);
-  solver_container[HYBRID_SOL]->node[iPoint]->SetResolutionAdequacy(r_delta);
-=======
 
   unsigned short iDim, jDim, kDim, lDim;
   // XXX: This floor is arbitrary.
@@ -375,7 +369,6 @@
 
   solver_container[HYBRID_SOL]->node[iPoint]->SetResolutionAdequacy(r_k);
   solver_container[HYBRID_SOL]->node[iPoint]->SetRANSWeight(w_rans);
->>>>>>> a3dc8cbf
 
 }
 
@@ -386,28 +379,103 @@
                                                 unsigned short jPoint) {
 
   /*--- Find and store turbulent length and timescales ---*/
-  su2double turb_T =
-      solver_container[TURB_SOL]->node[iPoint]->GetTurbTimescale();
+  su2double turb_T;
+  if (config->GetKind_Turb_Model() == KE) {
+    // Recompute the turbulence timescale **without** the stag. point anomaly
+    const su2double k = solver_container[TURB_SOL]->node[iPoint]->GetSolution(0);
+    const su2double eps = solver_container[TURB_SOL]->node[iPoint]->GetSolution(1);
+    const su2double nu = solver_container[FLOW_SOL]->node[iPoint]->GetLaminarViscosity();
+    const su2double C_T = 6;
+    turb_T = max(k/eps, C_T*sqrt(nu/eps));
+  } else {
+    turb_T = solver_container[TURB_SOL]->node[iPoint]->GetTurbTimescale();
+  }
+  su2double turb_L =
+      solver_container[TURB_SOL]->node[iPoint]->GetTurbLengthscale();
 
 #ifndef NDEBUG
   if (turb_T <= 0) {
     cout << "Error: Turbulent timescale was " << turb_T << std::endl;
     exit(EXIT_FAILURE);
   }
+  if (turb_L <= 0) {
+    cout << "Error: Turbulent timescale was " << turb_L << std::endl;
+    exit(EXIT_FAILURE);
+  }
 #endif
 
   hybrid_param_numerics->SetTurbTimescale(turb_T);
+  hybrid_param_numerics->SetTurbLengthscale(turb_L);
 
   /*--- Pass resolution adequacy into the numerics object ---*/
 
   su2double r_k = solver_container[HYBRID_SOL]->node[iPoint]->GetResolutionAdequacy();
   hybrid_param_numerics->SetResolutionAdequacy(r_k);
+
+  /*--- Pass RANS weight into the numerics object ---*/
+
+  su2double w_rans = solver_container[HYBRID_SOL]->node[iPoint]->GetRANSWeight();
+  hybrid_param_numerics->SetRANSWeight(w_rans);
 }
 
 void CHybrid_Mediator::SetupStressAnisotropy(CGeometry* geometry,
                                              CSolver **solver_container,
                                              CHybrid_Visc_Anisotropy* hybrid_anisotropy,
                                              unsigned short iPoint) {
+  unsigned int iDim, jDim, kDim, lDim;
+  /*--- Use the grid-based resolution tensor, not the anisotropy-correcting
+   * resolution tensor ---*/
+  su2double** ResolutionTensor = geometry->node[iPoint]->GetResolutionTensor();
+  su2double** PrimVar_Grad =
+        solver_container[FLOW_SOL]->node[iPoint]->GetGradient_Primitive();
+  CalculateApproxStructFunc(ResolutionTensor, PrimVar_Grad, Q);
+
+  su2double total= 0.0;
+  for (iDim = 0; iDim < nDim; iDim++) {
+    for (jDim = 0; jDim < nDim; jDim++) {
+      total += abs(Q[iDim][jDim]);
+    }
+  }
+  if (total < 9*EPS) {
+    /*--- If there are negligible velocity differences at the resolution scale,
+     * set the tensor to the Kroneckor delta ---*/
+    for (iDim = 0; iDim < nDim; iDim++) {
+      for (jDim = 0; jDim < nDim; jDim++) {
+        Q[iDim][jDim] = (iDim == jDim);
+      }
+    }
+  } else {
+    /*--- Normalize the approximate structure function tensor ---*/
+    su2double norm = 0.0;
+    for (iDim = 0; iDim < nDim; iDim++) {
+      for (jDim = 0; jDim < nDim; jDim++) {
+        norm += Q[iDim][jDim]*Q[jDim][iDim];
+      }
+    }
+    norm = sqrt(norm);
+    for (iDim=0; iDim < nDim; iDim++) {
+      for (jDim = 0; jDim < nDim; jDim++) {
+        Q[iDim][jDim] /= norm;
+      }
+    }
+  }
+
+#ifndef NDEBUG
+  su2double trace = Q[0][0] + Q[1][1] + Q[2][2];
+  if (trace > 1e7 || trace < 1e-7) {
+      cout << "ERROR: Trace of the stress anisotropy was unusual." << endl;
+      cout << "       Trace: " << trace << endl;
+      exit(EXIT_FAILURE);
+  }
+#endif
+
+  hybrid_anisotropy->SetTensor(Q);
+
+  /*--- Retrieve and pass along the resolution adequacy parameter ---*/
+
+  vector<su2double> scalars;
+  scalars.push_back(solver_container[HYBRID_SOL]->node[iPoint]->GetRANSWeight());
+  hybrid_anisotropy->SetScalars(scalars);
 }
 
 void CHybrid_Mediator::SetupResolvedFlowNumerics(CGeometry* geometry,
@@ -604,6 +672,158 @@
     result += temp*temp;
   }
   return sqrt(result);
+}
+
+vector<vector<su2double> > CHybrid_Mediator::LoadConstants(string filename) {
+  vector<vector<su2double> > output;
+  output.resize(nDim);
+  ifstream file;
+  for (int i=0; i<nDim; i++) {
+    stringstream ss;
+    ss << filename << i << ".dat";
+    string fullname = ss.str();
+    file.open(fullname.c_str());
+    if (file.is_open()) {
+      su2double value;
+      while (file >> value) {
+        output[i].push_back(value);
+      }
+      file.close();
+    } else {
+      cout << "ERROR: Could not open the hybrid constants file." << endl;
+      cout << "       Tried reading file " << fullname << endl;
+      exit(EXIT_FAILURE);
+    }
+  }
+  return output;
+};
+
+vector<su2double> CHybrid_Mediator::GetEigValues_Q(vector<su2double> eigvalues_M) {
+  su2double dnorm = *min_element(eigvalues_M.begin(), eigvalues_M.end());
+
+  /*--- Normalize eigenvalues ---*/
+  su2double a, b;
+  if (eigvalues_M[0] == dnorm) {
+    a = eigvalues_M[1]/dnorm;
+    b = eigvalues_M[2]/dnorm;
+  } else if (eigvalues_M[1] == dnorm) {
+    a = eigvalues_M[0]/dnorm;
+    b = eigvalues_M[2]/dnorm;
+  } else {
+    a = eigvalues_M[0]/dnorm;
+    b = eigvalues_M[1]/dnorm;
+  }
+#ifndef NDEBUG
+  if (a < 1 || b < 1) {
+    cout << "ERROR: Normalization in the zeta transformation failed!" << endl;
+    exit(EXIT_FAILURE);
+  }
+#endif
+
+  /*--- Convert to cylindrical coordinates ---*/
+  su2double r = sqrt(a*a + b*b);
+  su2double theta = acos(max(a,b)/r);
+
+  /*--- Convert to more convenient log coordinates ---*/
+  su2double y = log(sin(2*theta));
+  su2double x = log(r);
+
+  vector<su2double> g(3);
+  for (int iDim = 0; iDim < nDim; iDim++) {
+    g[iDim] = constants[iDim][0];
+    g[iDim] += constants[iDim][1]*x;
+    g[iDim] += constants[iDim][2]*y;
+    g[iDim] += constants[iDim][3]*x*x;
+    g[iDim] += constants[iDim][4]*x*y;
+    g[iDim] += constants[iDim][5]*y*y;
+    g[iDim] += constants[iDim][6]*x*x*x;
+    g[iDim] += constants[iDim][7]*x*x*y;
+    g[iDim] += constants[iDim][8]*x*y*y;
+    g[iDim] += constants[iDim][9]*y*y*y;
+    g[iDim] += constants[iDim][10]*x*x*x*x;
+    g[iDim] += constants[iDim][11]*x*x*x*y;
+    g[iDim] += constants[iDim][12]*x*x*y*y;
+    g[iDim] += constants[iDim][13]*x*y*y*y;
+    g[iDim] += constants[iDim][14]*y*y*y*y;
+  }
+
+  vector<su2double> eigvalues_Q(3);
+  for (int iDim = 0; iDim < nDim; iDim++) {
+    su2double d_in = log(eigvalues_M[iDim]/dnorm);
+    eigvalues_Q[iDim] = g[0] + g[1]*d_in + g[2]*pow(d_in, 2);
+    eigvalues_Q[iDim] = exp(eigvalues_Q[iDim]);
+  }
+
+  return eigvalues_Q;
+}
+
+vector<vector<su2double> > CHybrid_Mediator::BuildZeta(su2double* values_M,
+                                                       su2double** vectors_M) {
+
+#ifdef HAVE_LAPACK
+  unsigned short iDim, jDim, kDim, lDim;
+
+  vector<su2double> eigvalues_M;
+  for (iDim = 0; iDim < nDim; iDim++)
+    eigvalues_M.push_back(values_M[iDim]);
+
+  /*--- Solve for the modified resolution tensor  ---*/
+  vector<su2double> eigvalues_Zeta = GetEigValues_Zeta(eigvalues_M);
+  vector<vector<su2double> > temp(3, vector<su2double>(3));
+  vector<vector<su2double> > zeta(3, vector<su2double>(3,0));
+  for (iDim = 0; iDim < nDim; iDim++) {
+    temp[iDim][iDim] = eigvalues_Zeta[iDim];
+  }
+  for (iDim = 0; iDim < nDim; iDim++) {
+    for (jDim = 0; jDim < nDim; jDim++) {
+      zeta[iDim][jDim] = 0.0;
+      for (kDim = 0; kDim < nDim; kDim++) {
+        for (lDim = 0; lDim < nDim; lDim++) {
+          zeta[iDim][jDim] += vectors_M[kDim][iDim] * temp[kDim][lDim] *
+                              vectors_M[lDim][jDim];
+        }
+      }
+    }
+  }
+  return zeta;
+#else
+  cout << "Eigensolver without LAPACK not implemented; please use LAPACK." << endl;
+  exit(EXIT_FAILURE);
+#endif
+
+}
+
+vector<su2double> CHybrid_Mediator::GetEigValues_Zeta(vector<su2double> eigvalues_M) {
+  /*--- Find the minimum eigenvalue ---*/
+
+  su2double dnorm = *min_element(eigvalues_M.begin(), eigvalues_M.end());
+
+  /*--- Get eigenvalues to the normalized gradient-gradien tensor ---*/
+
+  vector<su2double> eigvalues_Q = GetEigValues_Q(eigvalues_M);
+#ifndef NDEBUG
+  for (int iDim = 0; iDim < nDim; iDim++) {
+    if (eigvalues_Q[iDim] != eigvalues_Q[iDim]) {
+      cout << "ERROR: At least one computed eigenvalue was NaN!" << endl;
+      exit(EXIT_FAILURE);
+    }
+  }
+#endif
+
+  /*--- Use eigenvalues from M and G to find eigenvalues for modified M ---*/
+
+  vector<su2double> eigvalues_zeta(3);
+  for (int iDim = 0; iDim < nDim; iDim++) {
+    eigvalues_zeta[iDim] = C_zeta*pow((eigvalues_M[iDim]/dnorm),1.0/3)*
+                           pow(eigvalues_Q[iDim],-0.5);
+
+    // XXX: Numerical fit for anisotropic resolution doesn't include > 256
+    if (eigvalues_M[iDim]/dnorm > 256) {
+      eigvalues_zeta[iDim] = max(eigvalues_zeta[iDim], 0.90);
+    }
+  }
+
+  return eigvalues_zeta;
 }
 
 void CHybrid_Mediator::SolveEigen(su2double** M,
@@ -720,13 +940,6 @@
 
 }
 
-<<<<<<< HEAD
-void CHybrid_Mediator::AdjustEddyViscosity(CSolver **solver_container,
-                                           unsigned short iPoint,
-                                           su2double *eddy_viscosity) {
-  su2double* alpha = solver_container[HYBRID_SOL]->node[iPoint]->GetSolution();
-  *eddy_viscosity *= alpha[0]*alpha[0];
-=======
 void CHybrid_Mediator::SolveGeneralizedEigen(su2double** A, su2double** B,
 					     vector<su2double> &eigvalues,
 					     vector<vector<su2double> > &eigvectors) {
@@ -790,7 +1003,15 @@
 
 vector<vector<su2double> > CHybrid_Mediator::GetConstants() {
   return constants;
->>>>>>> a3dc8cbf
+}
+
+
+
+void CHybrid_Mediator::AdjustEddyViscosity(CSolver **solver_container,
+                                           unsigned short iPoint,
+                                           su2double *eddy_viscosity) {
+  su2double* alpha = solver_container[HYBRID_SOL]->node[iPoint]->GetSolution();
+  *eddy_viscosity *= alpha[0]*alpha[0];
 }
 
 
