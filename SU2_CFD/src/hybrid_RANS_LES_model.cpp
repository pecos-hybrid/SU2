/*!
 * \file hybrid_RANS_LES_model.cpp
 * \brief Describes the hybrid RANS/LES models
 * \author C. Pederson
 * \version 6.2.0 "Falcon"
 *
 * SU2 Lead Developers: Dr. Francisco Palacios (Francisco.D.Palacios@boeing.com).
 *                      Dr. Thomas D. Economon (economon@stanford.edu).
 *
 * SU2 Developers: Prof. Juan J. Alonso's group at Stanford University.
 *                 Prof. Piero Colonna's group at Delft University of Technology.
 *                 Prof. Nicolas R. Gauger's group at Kaiserslautern University of Technology.
 *                 Prof. Alberto Guardone's group at Polytechnic University of Milan.
 *                 Prof. Rafael Palacios' group at Imperial College London.
 *                 Prof. Edwin van der Weide's group at the University of Twente.
 *                 Prof. Vincent Terrapon's group at the University of Liege.
 *
 * Copyright (C) 2012-2017 SU2, the open-source CFD code.
 *
 * SU2 is free software; you can redistribute it and/or
 * modify it under the terms of the GNU Lesser General Public
 * License as published by the Free Software Foundation; either
 * version 2.1 of the License, or (at your option) any later version.
 *
 * SU2 is distributed in the hope that it will be useful,
 * but WITHOUT ANY WARRANTY; without even the implied warranty of
 * MERCHANTABILITY or FITNESS FOR A PARTICULAR PURPOSE. See the GNU
 * Lesser General Public License for more details.
 *
 * You should have received a copy of the GNU Lesser General Public
 * License along with SU2. If not, see <http://www.gnu.org/licenses/>.
 */

#include "../include/hybrid_RANS_LES_model.hpp"
#include "../include/numerics_structure.hpp"
#include "../include/numerics_direct_mean_hybrid.hpp"
#include "../include/solver_structure.hpp"
#ifdef HAVE_LAPACK
#include "mkl.h"
#include "mkl_lapacke.h"
#endif


CHybrid_Mediator::CHybrid_Mediator(unsigned short nDim, CConfig* config,
                                   const string& filename)
    : nDim(nDim), fluct_stress_model(NULL), config(config), forcing_model(NULL){

  int rank = MASTER_NODE;
#ifdef HAVE_MPI
  MPI_Comm_rank(MPI_COMM_WORLD, &rank);
#endif

  aniso_eddy_viscosity = new su2double*[nDim];
  for (unsigned int iDim = 0; iDim < nDim; iDim++) {
    aniso_eddy_viscosity[iDim] = new su2double[nDim];
  }

  /*--- Allocate the inverse length tensor (used in calcs) ---*/

  invLengthTensor = new su2double*[nDim];
  for (unsigned int iDim = 0; iDim < nDim; iDim++) {
    invLengthTensor[iDim] = new su2double[nDim];
  }
}

CHybrid_Mediator::~CHybrid_Mediator() {
  for (unsigned int iDim = 0; iDim < nDim; iDim++) {
    delete [] invLengthTensor[iDim];
    delete [] aniso_eddy_viscosity[iDim];
  }
  delete [] invLengthTensor;
  delete [] aniso_eddy_viscosity;

  /*--- Through dependency injection, we've taken over responsibility for
   * the fluctuating stress and forcing models.
   */
  if (fluct_stress_model != NULL) {
    delete fluct_stress_model;
  }

  if (forcing_model != NULL) {
    delete forcing_model;
  }

#ifdef HAVE_LAPACK
  mkl_free_buffers();
#endif
}

void CHybrid_Mediator::SetupRANSNumerics(CSolver **solver_container,
                                         CNumerics* rans_numerics,
                                         const unsigned long iPoint) {

  CVariable** flow_node = solver_container[FLOW_SOL]->average_node;
  rans_numerics->SetKineticEnergyRatio(flow_node[iPoint]->GetKineticEnergyRatio());
  if (config->GetUse_Resolved_Turb_Stress()) {
    rans_numerics->SetResolvedTurbStress(flow_node[iPoint]->GetResolvedTurbStress());
  } else {
    rans_numerics->SetProduction(flow_node[iPoint]->GetProduction());
  }
}

void CHybrid_Mediator::ComputeResolutionAdequacy(const CGeometry* geometry,
                                                 CSolver **solver_container,
                                                 unsigned long iPoint) {

  /*--- Find eigenvalues and eigenvecs for grid-based resolution tensor ---*/
  const su2double* const* ResolutionTensor = geometry->node[iPoint]->GetResolutionTensor();

  // Compute inverse length scale tensor
  const su2double alpha =
      solver_container[FLOW_SOL]->average_node[iPoint]->GetKineticEnergyRatio();
  ComputeInvLengthTensor(solver_container[FLOW_SOL]->node[iPoint],
                         solver_container[FLOW_SOL]->average_node[iPoint],
                         solver_container[TURB_SOL]->node[iPoint],
                         alpha,
                         config->GetKind_Hybrid_Resolution_Indicator());

  vector<su2double> eigvalues_iLM;
  vector<vector<su2double> > eigvectors_iLM;
  SolveGeneralizedEigen(invLengthTensor, ResolutionTensor,
                        eigvalues_iLM, eigvectors_iLM);

  su2double max_eigval = 0.0;
  for (unsigned short iDim=0; iDim<3; iDim++) {
    if( abs(eigvalues_iLM[iDim]) > max_eigval) {
      max_eigval = abs(eigvalues_iLM[iDim]);
    }
  }

  const su2double C_r = 1.0;
  const su2double r_k_min = 1.0E-8;
  const su2double r_k_max = (alpha > 1) ? 1.0 : 30;
  const su2double r_k = max(min(C_r*max_eigval, r_k_max), r_k_min);

  // Set resolution adequacy in the CNSVariables class
  // Use the resolved (e.g. instantaneous) variables, instead of the
  // average variables.  Although r_k uses some average variables, such
  // as the RANS turbulent stress, the instantaneous resolution adequacy
  // is still different than the time-averaged resolution adequacy.
  solver_container[FLOW_SOL]->node[iPoint]->SetResolutionAdequacy(r_k);
}

void CHybrid_Mediator::ComputeForcingField(CSolver** solver,
                                           CGeometry *geometry,
                                           CConfig *config) {
  forcing_model->ComputeForcingField(solver, geometry, config);
}


void CHybrid_Mediator::SetupResolvedFlowSolver(const CGeometry* geometry,
                                               CSolver **solver_container,
                                               const unsigned long iPoint) {

  if (fluct_stress_model) {

    const su2double* primvar =
        solver_container[FLOW_SOL]->average_node[iPoint]->GetPrimitive();
    //solver_container[FLOW_SOL]->node[iPoint]->GetPrimitive();
    const su2double* turbvar =
        solver_container[TURB_SOL]->node[iPoint]->GetSolution();
    const su2double mean_eddy_visc =
        solver_container[FLOW_SOL]->node[iPoint]->GetEddyViscosity();

    fluct_stress_model->SetPrimitive(primvar);
    fluct_stress_model->SetTurbVar(turbvar);
    fluct_stress_model->CalculateEddyViscosity(geometry, config, iPoint,
                                               mean_eddy_visc,
                                               aniso_eddy_viscosity);

    /*--- XXX: This is an ad-hoc correction
     * Rescale the eddy viscosity to rapidly remove fluctuations where
     * resolved turbulence has been transported into regions with
     * insufficient resolution.
     *
     * This rescaling has been temporarily removed to improve the
     * of the model for fully-developed channel flow problems.  It is
     * unclear how necessary it is more more complex problems. ---*/

    // const su2double avg_resolution_adequacy =
    //   solver_container[FLOW_SOL]->average_node[iPoint]->GetResolutionAdequacy();
    // assert(avg_resolution_adequacy >= 0);
    // assert(avg_resolution_adequacy == avg_resolution_adequacy);
    // //const su2double factor = pow(min(avg_resolution_adequacy, 10.0), 4.0/3);
    // const su2double factor = max(min(avg_resolution_adequacy, 10.0), 1.0);
    // for (unsigned short iDim = 0; iDim < nDim; iDim++) {
    //   for (unsigned short jDim = 0; jDim < nDim; jDim++) {
    //      aniso_eddy_viscosity[iDim][jDim] *= factor;
    //   }
    // }

    solver_container[FLOW_SOL]->node[iPoint]->SetAnisoEddyViscosity(aniso_eddy_viscosity);

  }
}

void CHybrid_Mediator::SetupResolvedFlowNumerics(const CGeometry* geometry,
                                             CSolver **solver_container,
                                             CNumerics* visc_numerics,
                                             const unsigned long iPoint,
                                             const unsigned long jPoint) {

  CAvgGrad_Hybrid* numerics = dynamic_cast<CAvgGrad_Hybrid*>(visc_numerics);

  /*--- We assume that the averaging start time from the cfg file is
   * dimensional ---*/
  const su2double time = config->GetCurrent_UnstTime();

  if (time > config->GetAveragingStartTime()) {
    su2double* primvar_i =
        solver_container[FLOW_SOL]->average_node[iPoint]->GetPrimitive();
    su2double* primvar_j =
        solver_container[FLOW_SOL]->average_node[jPoint]->GetPrimitive();

    su2double** primvar_grad_i =
        solver_container[FLOW_SOL]->average_node[iPoint]->GetGradient_Primitive();
    su2double** primvar_grad_j =
        solver_container[FLOW_SOL]->average_node[jPoint]->GetGradient_Primitive();

    assert(primvar_i != NULL);
    assert(primvar_j != NULL);

    numerics->SetPrimitive_Average(primvar_i, primvar_j);
    numerics->SetPrimVarGradient_Average(primvar_grad_i, primvar_grad_j);

  } else {

    /*--- Since averages are only calculated once per timestep, prevent
     * the averages from lagging behind the fluctuating quantities.
     * Otherwise, nonzero "fluctuations" will appear. ---*/

    su2double* primvar_i =
        solver_container[FLOW_SOL]->node[iPoint]->GetPrimitive();
    su2double* primvar_j =
        solver_container[FLOW_SOL]->node[jPoint]->GetPrimitive();

    su2double** primvar_grad_i =
        solver_container[FLOW_SOL]->node[iPoint]->GetGradient_Primitive();
    su2double** primvar_grad_j =
        solver_container[FLOW_SOL]->node[jPoint]->GetGradient_Primitive();


    numerics->SetPrimitive_Average(primvar_i, primvar_j);
    numerics->SetPrimVarGradient_Average(primvar_grad_i, primvar_grad_j);

  }

  su2double** aniso_viscosity_i =
      solver_container[FLOW_SOL]->node[iPoint]->GetAnisoEddyViscosity();
  su2double** aniso_viscosity_j =
      solver_container[FLOW_SOL]->node[jPoint]->GetAnisoEddyViscosity();

  const su2double alpha_i =
      solver_container[FLOW_SOL]->average_node[iPoint]->GetKineticEnergyRatio();
  const su2double alpha_j =
      solver_container[FLOW_SOL]->average_node[jPoint]->GetKineticEnergyRatio();

  numerics->SetAniso_Eddy_Viscosity(aniso_viscosity_i, aniso_viscosity_j);
  numerics->SetKineticEnergyRatio(alpha_i, alpha_j);
}


void CHybrid_Mediator::ComputeInvLengthTensor(CVariable* flow_vars,
                                              CVariable* flow_avgs,
                                              CVariable* turb_vars,
                                              const su2double val_alpha,
                                              const int short hybrid_res_ind) {

  unsigned short iDim, jDim, kDim;
  su2double Sd[3][3], Sd_avg[3][3], Om[3][3], delta[3][3], Pij[3][3];
  su2double Gt[3][3], Gp[3][3], Gpd[3][3], tauSGET[3][3];
  su2double div_vel, div_avg_vel, div_fluct;

  // Not intended for use in 2D
  if (nDim == 2) {
    SU2_MPI::Error("The RDELTA resolution adequacy option is not implemented for 2D!", CURRENT_FUNCTION);
  }

  // 1) Preliminaries: Extract data, convenience calcs...

  // delta tensor (for convenience)
  for (iDim = 0; iDim < nDim; iDim++) {
    for (jDim = 0; jDim < nDim; jDim++) {
      if (iDim==jDim) {
	delta[iDim][jDim] = 1.0;
      } else {
	delta[iDim][jDim] = 0.0;
      }
    }
  }

  const su2double rho =  flow_avgs->GetDensity();

  su2double alpha = max(val_alpha, 1e-8);

  // Get primative gradients
  su2double** val_gradprimvar =  flow_vars->GetGradient_Primitive();
  su2double** val_gradprimavg =  flow_avgs->GetGradient_Primitive();

  // Get eddy viscosities
  /*--- Use the turb_vars (rather than flow_vars) for the eddy viscosity.
   * When the eddy viscosity is computed, it is immediately stored in the
   * turbulence solver nodes. It is only copied over to the flow solver
   * at the start of the next iteration.  So retrieving the eddy viscosity
   * from the turbulence solver ensures that the most up-to-date value is
   * used, rather than a time-lagged value. ---*/
  su2double eddy_viscosity = turb_vars->GetmuT();
  su2double** aniso_viscosity = flow_vars->GetAnisoEddyViscosity();

  // Compute the fluctuating velocity gradient tensor
  for (iDim=0; iDim<nDim; iDim++) {
    for (jDim=0; jDim<nDim; jDim++) {
      Gt[iDim][jDim] = val_gradprimvar[iDim+1][jDim];
      Gp[iDim][jDim] = val_gradprimvar[iDim+1][jDim] - val_gradprimavg[iDim+1][jDim];
    }
  }

  // Compute divergences
  div_vel = div_avg_vel = div_fluct = 0.0;
  for (iDim = 0 ; iDim < nDim; iDim++) {
    div_vel     += val_gradprimvar[iDim+1][iDim];
    div_avg_vel += val_gradprimavg[iDim+1][iDim];
    div_fluct   += Gp[iDim][iDim];
  }

  // Evaluate deviatoric part of fluctuating velocity gradient
  for (iDim =0; iDim < nDim; iDim++) {
    for (jDim =0; jDim < nDim; jDim++) {
      Gpd[iDim][jDim] = Gp[iDim][jDim] - delta[iDim][jDim]*div_fluct/3;
    }
  }

  // The deviatoric part of the strain rate tensors (mean and resolved)
  for (iDim = 0; iDim < nDim; iDim++) {
    for (jDim = 0; jDim < nDim; jDim++) {
      Sd[iDim][jDim]     = 0.5*(val_gradprimvar[iDim+1][jDim] + val_gradprimvar[jDim+1][iDim]) -
                           delta[iDim][jDim]*div_vel/3.0;
      Sd_avg[iDim][jDim] = 0.5*(val_gradprimavg[iDim+1][jDim] + val_gradprimavg[jDim+1][iDim]) -
                           delta[iDim][jDim]*div_avg_vel/3.0;
    }
  }

  // The rotation rate tensor (resolved)
  for (iDim = 0; iDim < nDim; iDim++) {
    for (jDim = 0; jDim < nDim; jDim++) {
      Om[iDim][jDim] = 0.5*(val_gradprimvar[iDim+1][jDim] - val_gradprimvar[jDim+1][iDim]);
    }
  }


  // Evaluate tauSGET
  for (iDim =0; iDim < nDim; iDim++) {
    for (jDim =0; jDim < nDim; jDim++) {
      tauSGET[iDim][jDim] = 0;
      for (kDim =0; kDim < nDim; kDim++) {
        tauSGET[iDim][jDim] += aniso_viscosity[iDim][kDim]*Gpd[jDim][kDim] +
                               aniso_viscosity[jDim][kDim]*Gpd[iDim][kDim];
      }
    }
  }

  // Make tauSGET trace = 0
  su2double traceTauSGET = 0;
  for (iDim =0; iDim < nDim; iDim++) {
    traceTauSGET += tauSGET[iDim][iDim];
  }
  for (iDim = 0; iDim < nDim; iDim++) {
    tauSGET[iDim][iDim] -= traceTauSGET/3;
  }


  const su2double ktot = max(turb_vars->GetSolution(0),1e-8);

  // v2 here is *subgrid*, so must multiply by alpha
<<<<<<< HEAD
  su2double v2_sgs;
=======
  // v2 is initialized at zero to keep compiler warnings happy
  su2double v2 = 0;
>>>>>>> 96feb849
  if (config->GetKind_Turb_Model() == KE) {
    v2_sgs = alpha*max(turb_vars->GetSolution(2),1e-8);
  } else if (config->GetKind_Turb_Model() == SST) {
<<<<<<< HEAD
    v2_sgs = alpha*2.0*max(turb_vars->GetSolution(0),1e-8)/3.0;
=======
    // TODO: Change this to the an estimate of v2 through muT
    v2 = alpha*2.0*max(turb_vars->GetSolution(0),1e-8)/3.0;
>>>>>>> 96feb849
  } else {
    SU2_MPI::Error("The RDELTA resolution adequacy option is only implemented for KE and SST turbulence models!", CURRENT_FUNCTION);
  }

  // 2) tauSGRS contribution.  NB: Neglecting divergence contribution
  // here.  TODO: Add divergence contribution.

  /*--- Testing on the WMH indicates that scaling the whole stress by
   * alpha*(2-alpha) improves the model performance.  That change would
   * make the turbulent kinetic energy inconsistent, so it is avoided here.
   * But that indicates there's some other issue. ---*/

  su2double alpha_fac = alpha*(2.0 - alpha);
  alpha_fac = max(alpha_fac, 1e-8);
  alpha_fac = min(alpha_fac, 1.0);

  // Strain only part
  for (iDim = 0; iDim < nDim; iDim++) {
    for (jDim = 0; jDim < nDim; jDim++) {
      Pij[iDim][jDim] = 0.0;
      for (kDim = 0; kDim < nDim; kDim++) {
        // NB: Assumes that eddy_viscosity is *full* eddy
        // viscosity---i.e., not multiplied by alpha---so that
        // alpha is necessary here
        Pij[iDim][jDim] += 2.0*alpha_fac*eddy_viscosity*Sd_avg[iDim][kDim]*Sd[kDim][jDim];
      }
    }
  }

  switch (hybrid_res_ind) {
  case RDELTA_INDICATOR_FULLP_WITH_DIV:
    /*--- It's currently unclear whether the divergence of the velocity
     * should be included in the subgrid production.  If it is included,
     * negative eigenvalues could result, which would be interpreted as
     * "negative" lengthscales. ---*/
    for (iDim = 0; iDim < nDim; iDim++) {
      for (jDim = 0; jDim < nDim; jDim++) {
        for (kDim = 0; kDim < nDim; kDim++) {
          // rotation contribution
          Pij[iDim][jDim] += 2.0*alpha_fac*eddy_viscosity*Sd_avg[iDim][kDim]*Om[kDim][jDim];
          // Isotropic contribution (from delta_ij div_vel)
          Pij[iDim][jDim] += 2.0*alpha_fac*eddy_viscosity*Sd_avg[iDim][jDim]*div_vel/3.0;
        }
        // rho*k contribtuion
	Pij[iDim][jDim] -= 2.0/3.0*alpha*rho*ktot *
            (Sd[iDim][jDim] + Om[iDim][jDim] + div_vel*delta[iDim][jDim]/3.0);
      }
    }
    break;
  case RDELTA_INDICATOR_FULLP_VELCON:
    for (iDim = 0; iDim < nDim; iDim++) {
      for (jDim = 0; jDim < nDim; jDim++) {
        for (kDim = 0; kDim < nDim; kDim++) {
          // rotation contribution
          Pij[iDim][jDim] += 2.0*alpha_fac*eddy_viscosity*Sd_avg[iDim][kDim]*Om[kDim][jDim];
          // Contribution from div of velocity is (intentionally) omitted
        }
        // rho*k contribtuion
	Pij[iDim][jDim] -= 2.0*alpha*rho*ktot*(Sd[iDim][jDim]+Om[iDim][jDim])/3.0;
      }
    }
    break;
  default:
    SU2_MPI::Error("Unrecognized RDELTA option.", CURRENT_FUNCTION);
    break;
  }

  // 3) tauSGET contribution
  
  for (iDim = 0; iDim < nDim; iDim++) {
    for (jDim = 0; jDim < nDim; jDim++) {
      for (kDim = 0; kDim < nDim; kDim++) {
        Pij[iDim][jDim] += tauSGET[iDim][kDim]*Gt[kDim][jDim];
      }
    }
  }


  // 4) Compute inverse length scale tensor from production tensor
  // NB: Typo in AIAA paper
  const su2double t0 = 1.5*sqrt(1.5);
  for (iDim = 0; iDim < nDim; iDim++) {
    for (jDim = 0; jDim < nDim; jDim++) {
      invLengthTensor[iDim][jDim] =
        0.5*(Pij[iDim][jDim] + Pij[jDim][iDim]) / (t0*rho*v2_sgs*sqrt(v2_sgs));
    }
  }

#ifndef NDEBUG
  // check for nans
  bool found_nan = false;
  for (iDim = 0; iDim < nDim; iDim++) {
    for (jDim = 0; jDim < nDim; jDim++) {
      if (invLengthTensor[iDim][jDim] != invLengthTensor[iDim][jDim]) {
        found_nan = true;
      }
    }
  }
  if (found_nan) {
    std::cout << "alpha = " << alpha << std::endl;
    std::cout << "alpha_fac = " << alpha_fac << std::endl;
    for (iDim = 0; iDim < nDim; iDim++) {
      for (jDim = 0; jDim < nDim; jDim++) {
        std::cout << "tauSGET[" << iDim << "][" << jDim << "] = "
                  << tauSGET[iDim][jDim] << std::endl;
        std::cout << "Gt[" << iDim << "][" << jDim << "] = "
                  << Gt[iDim][jDim] << std::endl;
        std::cout << "muSGET[" << iDim << "][" << jDim << "] = "
                  << aniso_viscosity[iDim][jDim] << std::endl;
      }
    }
    SU2_MPI::Error("invLengthTensor has NaN!", CURRENT_FUNCTION);
  }

#endif

}


<<<<<<< HEAD
=======
su2double CHybrid_Mediator::GetProjResolution(const su2double* const* resolution_tensor,
                                              const vector<su2double>& direction) {

#ifndef NDEBUG
  su2double magnitude_squared = 0;
  for (unsigned short iDim = 0; iDim < nDim; iDim++)
    magnitude_squared += direction[iDim]*direction[iDim];
  if (abs(magnitude_squared - 1.0) > 1e-7) {
    ostringstream error_msg;
    error_msg << "The unit vector for the projected resolution calc had a ";
    error_msg << "magnitude greater than 1!" << endl;
    error_msg << "    Magnitude: " << sqrt(magnitude_squared);
    SU2_MPI::Error(error_msg.str(), CURRENT_FUNCTION);
  }
#endif

  su2double temp, result = 0;
  for (unsigned short iDim = 0; iDim < nDim; iDim++) {
    temp = 0;
    for (unsigned short jDim = 0; jDim < nDim; jDim++) {
      temp += resolution_tensor[iDim][jDim]*direction[jDim];
    }
    result += temp*temp;
  }
  return sqrt(result);
}

vector<vector<su2double> > CHybrid_Mediator::LoadConstants(const string& filename) {
  vector<vector<su2double> > output;
  output.resize(nDim);
  ifstream file;
  for (int i=0; i<nDim; i++) {
    stringstream ss;
    ss << filename << i << ".dat";
    string fullname = ss.str();
    file.open(fullname.c_str());
    if (file.is_open()) {
      su2double value;
      while (file >> value) {
        output[i].push_back(value);
      }
      file.close();
    } else {
      ostringstream error_msg;
      error_msg << "Could not open the hybrid constants file." << endl;
      error_msg << "       Tried reading file " << fullname;
      SU2_MPI::Error(error_msg.str(), CURRENT_FUNCTION);
    }
  }
  return output;
}

vector<su2double> CHybrid_Mediator::GetEigValues_Q(const vector<su2double>& eigvalues_M) {
  su2double dnorm = *min_element(eigvalues_M.begin(), eigvalues_M.end());

  /*--- Normalize eigenvalues ---*/
  su2double a, b;
  if (eigvalues_M[0] == dnorm) {
    a = eigvalues_M[1]/dnorm;
    b = eigvalues_M[2]/dnorm;
  } else if (eigvalues_M[1] == dnorm) {
    a = eigvalues_M[0]/dnorm;
    b = eigvalues_M[2]/dnorm;
  } else {
    a = eigvalues_M[0]/dnorm;
    b = eigvalues_M[1]/dnorm;
  }
#ifndef NDEBUG
  if (a < 1 || b < 1) {
    SU2_MPI::Error("Normalization in the zeta transformation failed!", CURRENT_FUNCTION);
  }
#endif

  /*--- Convert to cylindrical coordinates ---*/
  su2double r = sqrt(a*a + b*b);
  su2double theta = acos(max(a,b)/r);

  /*--- Convert to more convenient log coordinates ---*/
  su2double y = log(sin(2*theta));
  su2double x = log(r);

  vector<su2double> g(3);
  for (int iDim = 0; iDim < nDim; iDim++) {
    g[iDim] = constants[iDim][0];
    g[iDim] += constants[iDim][1]*x;
    g[iDim] += constants[iDim][2]*y;
    g[iDim] += constants[iDim][3]*x*x;
    g[iDim] += constants[iDim][4]*x*y;
    g[iDim] += constants[iDim][5]*y*y;
    g[iDim] += constants[iDim][6]*x*x*x;
    g[iDim] += constants[iDim][7]*x*x*y;
    g[iDim] += constants[iDim][8]*x*y*y;
    g[iDim] += constants[iDim][9]*y*y*y;
    g[iDim] += constants[iDim][10]*x*x*x*x;
    g[iDim] += constants[iDim][11]*x*x*x*y;
    g[iDim] += constants[iDim][12]*x*x*y*y;
    g[iDim] += constants[iDim][13]*x*y*y*y;
    g[iDim] += constants[iDim][14]*y*y*y*y;
  }

  vector<su2double> eigvalues_Q(3);
  for (int iDim = 0; iDim < nDim; iDim++) {
    su2double d_in = log(eigvalues_M[iDim]/dnorm);
    eigvalues_Q[iDim] = g[0] + g[1]*d_in + g[2]*pow(d_in, 2);
    eigvalues_Q[iDim] = exp(eigvalues_Q[iDim]);
  }

  return eigvalues_Q;
}

vector<vector<su2double> > CHybrid_Mediator::BuildZeta(const su2double* values_M,
                                                       const su2double* const* vectors_M) {

  vector<vector<su2double> > zeta(3, vector<su2double>(3,0));

#ifdef HAVE_LAPACK
  unsigned short iDim, jDim, kDim, lDim;

  vector<su2double> eigvalues_M;
  for (iDim = 0; iDim < nDim; iDim++)
    eigvalues_M.push_back(values_M[iDim]);

  /*--- Solve for the modified resolution tensor  ---*/
  vector<su2double> eigvalues_Zeta = GetEigValues_Zeta(eigvalues_M);
  vector<vector<su2double> > temp(3, vector<su2double>(3));
  for (iDim = 0; iDim < nDim; iDim++) {
    temp[iDim][iDim] = eigvalues_Zeta[iDim];
  }
  for (iDim = 0; iDim < nDim; iDim++) {
    for (jDim = 0; jDim < nDim; jDim++) {
      zeta[iDim][jDim] = 0.0;
      for (kDim = 0; kDim < nDim; kDim++) {
        for (lDim = 0; lDim < nDim; lDim++) {
          zeta[iDim][jDim] += vectors_M[kDim][iDim] * temp[kDim][lDim] *
                              vectors_M[lDim][jDim];
        }
      }
    }
  }
#else
  SU2_MPI::Error("Eigensolver without LAPACK not implemented; please use LAPACK.", CURRENT_FUNCTION);
#endif

  /*--- This return is placed here to avoid "no return" compiler warnings.---*/
  return zeta;

}

vector<su2double> CHybrid_Mediator::GetEigValues_Zeta(const vector<su2double>& eigvalues_M) {
  /*--- Find the minimum eigenvalue ---*/

  su2double dnorm = *min_element(eigvalues_M.begin(), eigvalues_M.end());

  /*--- Get eigenvalues to the normalized gradient-gradien tensor ---*/

  vector<su2double> eigvalues_Q = GetEigValues_Q(eigvalues_M);
#ifndef NDEBUG
  for (int iDim = 0; iDim < nDim; iDim++) {
    if (eigvalues_Q[iDim] != eigvalues_Q[iDim]) {
      SU2_MPI::Error("At least one computed eigenvalue was NaN!", CURRENT_FUNCTION);
    }
  }
#endif

  /*--- Use eigenvalues from M and G to find eigenvalues for modified M ---*/

  vector<su2double> eigvalues_zeta(3);
  for (int iDim = 0; iDim < nDim; iDim++) {
    eigvalues_zeta[iDim] = C_zeta*pow((eigvalues_M[iDim]/dnorm),1.0/3)*
                           pow(eigvalues_Q[iDim],-0.5);

    // XXX: Numerical fit for anisotropic resolution doesn't include > 256
    if (eigvalues_M[iDim]/dnorm > 256) {
      eigvalues_zeta[iDim] = max(eigvalues_zeta[iDim], 0.90);
    }
  }

  return eigvalues_zeta;
}

>>>>>>> 96feb849
void CHybrid_Mediator::SolveEigen(const su2double* const* M,
                                  vector<su2double> &eigvalues,
                                  vector<vector<su2double> > &eigvectors) {
unsigned short iDim, jDim;

#ifndef NDEBUG
  for (iDim = 0; iDim < nDim; iDim++) {
    for (jDim = 0; jDim < nDim; jDim++) {
      if (M[iDim][jDim] != M[iDim][jDim]) {
        SU2_MPI::Error("SolveEigen received a matrix with NaN!", CURRENT_FUNCTION);
      }
    }
  }
  su2double sum = 0.0;
  for (iDim = 0; iDim < nDim; iDim++) {
    for (jDim = 0; jDim < nDim; jDim++) {
      sum += abs(M[iDim][jDim]);
    }
  }
  if (sum < EPS) {
    SU2_MPI::Error("SolveEigen received an empty matrix!", CURRENT_FUNCTION);
  }

  for (iDim = 0; iDim < nDim; iDim++) {
    for (jDim = 0; jDim < nDim; jDim++) {
      if (iDim == jDim) continue;
      if (abs(M[iDim][jDim] - M[jDim][iDim]) > 1e-10 &&
          abs(M[iDim][jDim] - M[jDim][iDim])/abs(M[iDim][jDim]) > 1e-6) {
        ostringstream error_msg;
        error_msg << "SolveEigen received a non-symmetric matrix!" << endl;
        error_msg << "    The difference between elements" << endl;
        error_msg << "      [" << iDim << ", " << jDim << "] and [" << jDim << ", " << iDim << "]" << endl;
        error_msg << "      was: " << M[iDim][jDim] - M[jDim][iDim] << endl;
        error_msg << "    Matrix:" << endl;
        error_msg << "      [[" << M[0][0] << ", " << M[0][1] << ", " << M[0][2] << "]" << endl;
        error_msg << "       [" << M[1][0] << ", " << M[1][1] << ", " << M[1][2] << "]" << endl;
        error_msg << "       [" << M[2][0] << ", " << M[2][1] << ", " << M[2][2] << "]]";
        SU2_MPI::Error(error_msg.str(), CURRENT_FUNCTION);
      }
    }
  }
#endif

  eigvalues.resize(nDim);
  eigvectors.resize(nDim, std::vector<su2double>(nDim));

#ifdef HAVE_LAPACK
  for (iDim = 0; iDim < nDim; iDim++) {
    for (jDim = 0; jDim< nDim; jDim++) {
      mat[iDim*nDim+jDim] = M[iDim][jDim];
    }
  }

  /*--- Call LAPACK routines ---*/

  info = LAPACKE_dsyev(LAPACK_ROW_MAJOR, 'V', 'U', nDim, mat, nDim, eigval);
  if (info != 0) {
    ostringstream error_msg;
    error_msg << "The solver failed to compute eigenvalues." << endl;
    error_msg << "The info variable was set to: " << info;
    SU2_MPI::Error(error_msg.str(), CURRENT_FUNCTION);
  }

  /*--- Rewrite arrays to eigenvalues output ---*/

  for (iDim = 0; iDim < nDim; iDim++)
    eigvalues[iDim] = eigval[iDim];

  /*--- Check the values ---*/

  for (iDim = 0; iDim < nDim; iDim++) {
    if (eigval[iDim] < 0.0 && eigval[iDim] > -1e-4) {
        eigvalues[iDim] = 0.0;
    } else if (eigval[iDim] < -1e-4) {
      ostringstream error_msg;
      error_msg << "The solver returned a large negative eigenvalue!" << endl;
      error_msg << "    Eigenvalues: [";
      error_msg << eigval[0] << ", ";
      error_msg << eigval[1] << ", ";
      error_msg << eigval[2] << "]" << endl;
      SU2_MPI::Error(error_msg.str(), CURRENT_FUNCTION);
    }
  }

//  su2double max_val = max(eigval[0], max(eigval[1], eigval[2]));
//  for (iDim = 0; iDim < nDim; iDim++) {
//    if (eigvalues[iDim] > 0 && log10(max_val/eigvalues[iDim]) > 10) {
//      // If the condition number is bad, give up
//      eigvalues[iDim] = 0.0;
//    }
//  }

  /*--- Normalize the eigenvectors by the L2 norm of each vector ---*/
  for (iDim = 0; iDim < nDim; iDim++) {
    for (jDim = 0; jDim < nDim; jDim++) {
      eigvectors[iDim][jDim] = mat[jDim*nDim+iDim];
    }
  }

  for (iDim = 0; iDim < nDim; iDim++) {
    su2double norm = 0.0;
    for (jDim = 0; jDim < nDim; jDim++) {
      norm += eigvectors[iDim][jDim]*eigvectors[iDim][jDim];
    }
    norm = sqrt(norm);
    for (jDim = 0; jDim < nDim; jDim++) {
      eigvectors[iDim][jDim] /= norm;
    }
  }
#else
  SU2_MPI::Error("Eigensolver without LAPACK not implemented; please use LAPACK.", CURRENT_FUNCTION);
#endif
}

void CHybrid_Mediator::SolveGeneralizedEigen(const su2double* const* A,
                                             const su2double* const* B,
					     vector<su2double> &eigvalues,
					     vector<vector<su2double> > &eigvectors) {

  eigvalues.resize(nDim);
  eigvectors.resize(nDim, std::vector<su2double>(nDim));

#ifdef HAVE_LAPACK

  unsigned short iDim, jDim;

#ifndef NDEBUG
  const su2double tolerance = 1E-10;
  for (iDim = 0; iDim < nDim; iDim++) {
    for (jDim = 0; jDim< nDim; jDim++) {
      const su2double tolerance = 1E-10;
      if (abs(A[iDim][jDim] - A[jDim][iDim]) > tolerance) {
        SU2_MPI::Error("Matrix A is not symmetric!", CURRENT_FUNCTION);
      }
      if (abs(B[iDim][jDim] - B[jDim][iDim]) > tolerance) {
        SU2_MPI::Error("Matrix A is not symmetric!", CURRENT_FUNCTION);
      }
    }
  }
#endif // NDEBUG

  for (iDim = 0; iDim < nDim; iDim++) {
    for (jDim = 0; jDim< nDim; jDim++) {
      mat[iDim*nDim+jDim]  = A[iDim][jDim];
      matb[iDim*nDim+jDim] = B[iDim][jDim];
    }
  }

  /*--- Call LAPACK routines ---*/

  // itype = 2 ==> we're solving A*B*v = \lambda v
  // when A = L^{-1} and B = M, this is what we want
  info = LAPACKE_dsygv(LAPACK_ROW_MAJOR, 2, 'V', 'U',
                       nDim, mat, nDim, matb, nDim, eigval);
  if (info != 0) {
    ostringstream error_msg;
    error_msg << "The generalized eigensolver failed with info = "
         << info << ".";
    SU2_MPI::Error(error_msg.str(), CURRENT_FUNCTION);
  }

  /*--- Rewrite arrays to eigenvalues output ---*/
  for (iDim = 0; iDim < nDim; iDim++)
    eigvalues[iDim] = eigval[iDim];

  /*--- Check the values ---*/
  // NB: Here, B is SPD and A is assumed symmetric but not necessarily
  // positive definite.  Thus, don't check positivity of eigenvalues.

  /*--- Normalize the eigenvectors by the L2 norm of each vector ---*/
  for (iDim = 0; iDim < nDim; iDim++) {
    for (jDim = 0; jDim < nDim; jDim++) {
      eigvectors[iDim][jDim] = mat[jDim*nDim+iDim];
    }
  }

  for (iDim = 0; iDim < nDim; iDim++) {
    su2double norm = 0.0;
    for (jDim = 0; jDim < nDim; jDim++) {
      norm += eigvectors[iDim][jDim]*eigvectors[iDim][jDim];
    }
    norm = sqrt(norm);
    for (jDim = 0; jDim < nDim; jDim++) {
      eigvectors[iDim][jDim] /= norm;
    }
  }
#else
  SU2_MPI::Error("Eigensolver without LAPACK not implemented; please use LAPACK.", CURRENT_FUNCTION);
#endif

}


void CHybrid_Mediator::SetFluctuatingStress(CFluctuatingStress* fluct_stress) {
  fluct_stress_model = fluct_stress;
}

void CHybrid_Mediator::SetForcingModel(CHybridForcingAbstractBase* forcing) {
  forcing_model = forcing;
}

const su2double* CHybrid_Mediator::GetForcingVector(unsigned long iPoint) {
  return forcing_model->GetForcingVector(iPoint);
}


CHybrid_Dummy_Mediator::CHybrid_Dummy_Mediator(unsigned short nDim,
                                               CConfig* config)
    : nDim(nDim) {

  zero_vector = new su2double[nDim];

  zero_tensor = new su2double*[nDim];
  for (unsigned short iDim = 0; iDim < nDim; iDim++) {
    zero_vector[iDim] = 0;
    zero_tensor[iDim] = new su2double[nDim];
    for (unsigned short jDim = 0; jDim < nDim; jDim++) {
      zero_tensor[iDim][jDim] = 0;
    }
  }
}

CHybrid_Dummy_Mediator::~CHybrid_Dummy_Mediator() {


  for (unsigned short iDim = 0; iDim < nDim; iDim++) {
    delete [] zero_tensor[iDim];
  }
  delete [] zero_tensor;
  delete [] zero_vector;
}

void CHybrid_Dummy_Mediator::SetupRANSNumerics(CSolver **solver_container,
                                               CNumerics* rans_numerics,
                                               unsigned long iPoint) {

  rans_numerics->SetKineticEnergyRatio(1.0);
  rans_numerics->SetResolvedTurbStress(zero_tensor);
}

void CHybrid_Dummy_Mediator::ComputeResolutionAdequacy(const CGeometry* geometry,
                                                       CSolver **solver_container,
                                                       unsigned long iPoint) {
  // Set resolution adequacy in the CNSVariables class
  solver_container[FLOW_SOL]->node[iPoint]->SetResolutionAdequacy(1.0);
}

void CHybrid_Dummy_Mediator::ComputeForcingField(CSolver** solver,
                                                 CGeometry *geometry,
                                                 CConfig *config) {
  // nothing to compute
}


void CHybrid_Dummy_Mediator::SetupResolvedFlowSolver(const CGeometry* geometry,
                                               CSolver **solver_container,
                                               unsigned long iPoint) {
  solver_container[FLOW_SOL]->node[iPoint]->SetAnisoEddyViscosity(zero_tensor);
}

void CHybrid_Dummy_Mediator::SetupResolvedFlowNumerics(const CGeometry* geometry,
                                             CSolver **solver_container,
                                             CNumerics* visc_numerics,
                                             unsigned long iPoint,
                                             unsigned long jPoint) {

  /*--- Set the "average" variables to be identical to the resolved
   * variables. ---*/

  su2double* primvar_i =
      solver_container[FLOW_SOL]->node[iPoint]->GetPrimitive();
  su2double* primvar_j =
      solver_container[FLOW_SOL]->node[jPoint]->GetPrimitive();

  su2double** primvar_grad_i =
      solver_container[FLOW_SOL]->node[iPoint]->GetGradient_Primitive();
  su2double** primvar_grad_j =
      solver_container[FLOW_SOL]->node[jPoint]->GetGradient_Primitive();

  /*--- This should be the zero tensor, if SetupResolvedFlowSolver was
   * called properly ---*/

  su2double** aniso_viscosity_i =
      solver_container[FLOW_SOL]->node[iPoint]->GetAnisoEddyViscosity();
  su2double** aniso_viscosity_j =
      solver_container[FLOW_SOL]->node[jPoint]->GetAnisoEddyViscosity();

  CAvgGrad_Hybrid* numerics = dynamic_cast<CAvgGrad_Hybrid*>(visc_numerics);
  numerics->SetPrimitive_Average(primvar_i, primvar_j);
  numerics->SetPrimVarGradient_Average(primvar_grad_i, primvar_grad_j);
  numerics->SetAniso_Eddy_Viscosity(aniso_viscosity_i, aniso_viscosity_j);
  numerics->SetKineticEnergyRatio(1.0, 1.0);
}

void CHybrid_Dummy_Mediator::SetFluctuatingStress(CFluctuatingStress* fluct_stress) {
  /*--- We won't use it, so just delete it. ---*/
  delete fluct_stress;
}

void CHybrid_Dummy_Mediator::SetForcingModel(CHybridForcingAbstractBase* forcing) {
  /*--- We won't use it, so just delete it. ---*/
  delete forcing;
}

const su2double* CHybrid_Dummy_Mediator::GetForcingVector(unsigned long iPoint) {
  // dummy mediator has no forcing
  return zero_vector;
}<|MERGE_RESOLUTION|>--- conflicted
+++ resolved
@@ -372,21 +372,13 @@
   const su2double ktot = max(turb_vars->GetSolution(0),1e-8);
 
   // v2 here is *subgrid*, so must multiply by alpha
-<<<<<<< HEAD
-  su2double v2_sgs;
-=======
   // v2 is initialized at zero to keep compiler warnings happy
-  su2double v2 = 0;
->>>>>>> 96feb849
+  su2double v2_sgs = 0;
   if (config->GetKind_Turb_Model() == KE) {
     v2_sgs = alpha*max(turb_vars->GetSolution(2),1e-8);
   } else if (config->GetKind_Turb_Model() == SST) {
-<<<<<<< HEAD
+    // TODO: Change this to the an estimate of v2 through muT
     v2_sgs = alpha*2.0*max(turb_vars->GetSolution(0),1e-8)/3.0;
-=======
-    // TODO: Change this to the an estimate of v2 through muT
-    v2 = alpha*2.0*max(turb_vars->GetSolution(0),1e-8)/3.0;
->>>>>>> 96feb849
   } else {
     SU2_MPI::Error("The RDELTA resolution adequacy option is only implemented for KE and SST turbulence models!", CURRENT_FUNCTION);
   }
@@ -506,189 +498,6 @@
 }
 
 
-<<<<<<< HEAD
-=======
-su2double CHybrid_Mediator::GetProjResolution(const su2double* const* resolution_tensor,
-                                              const vector<su2double>& direction) {
-
-#ifndef NDEBUG
-  su2double magnitude_squared = 0;
-  for (unsigned short iDim = 0; iDim < nDim; iDim++)
-    magnitude_squared += direction[iDim]*direction[iDim];
-  if (abs(magnitude_squared - 1.0) > 1e-7) {
-    ostringstream error_msg;
-    error_msg << "The unit vector for the projected resolution calc had a ";
-    error_msg << "magnitude greater than 1!" << endl;
-    error_msg << "    Magnitude: " << sqrt(magnitude_squared);
-    SU2_MPI::Error(error_msg.str(), CURRENT_FUNCTION);
-  }
-#endif
-
-  su2double temp, result = 0;
-  for (unsigned short iDim = 0; iDim < nDim; iDim++) {
-    temp = 0;
-    for (unsigned short jDim = 0; jDim < nDim; jDim++) {
-      temp += resolution_tensor[iDim][jDim]*direction[jDim];
-    }
-    result += temp*temp;
-  }
-  return sqrt(result);
-}
-
-vector<vector<su2double> > CHybrid_Mediator::LoadConstants(const string& filename) {
-  vector<vector<su2double> > output;
-  output.resize(nDim);
-  ifstream file;
-  for (int i=0; i<nDim; i++) {
-    stringstream ss;
-    ss << filename << i << ".dat";
-    string fullname = ss.str();
-    file.open(fullname.c_str());
-    if (file.is_open()) {
-      su2double value;
-      while (file >> value) {
-        output[i].push_back(value);
-      }
-      file.close();
-    } else {
-      ostringstream error_msg;
-      error_msg << "Could not open the hybrid constants file." << endl;
-      error_msg << "       Tried reading file " << fullname;
-      SU2_MPI::Error(error_msg.str(), CURRENT_FUNCTION);
-    }
-  }
-  return output;
-}
-
-vector<su2double> CHybrid_Mediator::GetEigValues_Q(const vector<su2double>& eigvalues_M) {
-  su2double dnorm = *min_element(eigvalues_M.begin(), eigvalues_M.end());
-
-  /*--- Normalize eigenvalues ---*/
-  su2double a, b;
-  if (eigvalues_M[0] == dnorm) {
-    a = eigvalues_M[1]/dnorm;
-    b = eigvalues_M[2]/dnorm;
-  } else if (eigvalues_M[1] == dnorm) {
-    a = eigvalues_M[0]/dnorm;
-    b = eigvalues_M[2]/dnorm;
-  } else {
-    a = eigvalues_M[0]/dnorm;
-    b = eigvalues_M[1]/dnorm;
-  }
-#ifndef NDEBUG
-  if (a < 1 || b < 1) {
-    SU2_MPI::Error("Normalization in the zeta transformation failed!", CURRENT_FUNCTION);
-  }
-#endif
-
-  /*--- Convert to cylindrical coordinates ---*/
-  su2double r = sqrt(a*a + b*b);
-  su2double theta = acos(max(a,b)/r);
-
-  /*--- Convert to more convenient log coordinates ---*/
-  su2double y = log(sin(2*theta));
-  su2double x = log(r);
-
-  vector<su2double> g(3);
-  for (int iDim = 0; iDim < nDim; iDim++) {
-    g[iDim] = constants[iDim][0];
-    g[iDim] += constants[iDim][1]*x;
-    g[iDim] += constants[iDim][2]*y;
-    g[iDim] += constants[iDim][3]*x*x;
-    g[iDim] += constants[iDim][4]*x*y;
-    g[iDim] += constants[iDim][5]*y*y;
-    g[iDim] += constants[iDim][6]*x*x*x;
-    g[iDim] += constants[iDim][7]*x*x*y;
-    g[iDim] += constants[iDim][8]*x*y*y;
-    g[iDim] += constants[iDim][9]*y*y*y;
-    g[iDim] += constants[iDim][10]*x*x*x*x;
-    g[iDim] += constants[iDim][11]*x*x*x*y;
-    g[iDim] += constants[iDim][12]*x*x*y*y;
-    g[iDim] += constants[iDim][13]*x*y*y*y;
-    g[iDim] += constants[iDim][14]*y*y*y*y;
-  }
-
-  vector<su2double> eigvalues_Q(3);
-  for (int iDim = 0; iDim < nDim; iDim++) {
-    su2double d_in = log(eigvalues_M[iDim]/dnorm);
-    eigvalues_Q[iDim] = g[0] + g[1]*d_in + g[2]*pow(d_in, 2);
-    eigvalues_Q[iDim] = exp(eigvalues_Q[iDim]);
-  }
-
-  return eigvalues_Q;
-}
-
-vector<vector<su2double> > CHybrid_Mediator::BuildZeta(const su2double* values_M,
-                                                       const su2double* const* vectors_M) {
-
-  vector<vector<su2double> > zeta(3, vector<su2double>(3,0));
-
-#ifdef HAVE_LAPACK
-  unsigned short iDim, jDim, kDim, lDim;
-
-  vector<su2double> eigvalues_M;
-  for (iDim = 0; iDim < nDim; iDim++)
-    eigvalues_M.push_back(values_M[iDim]);
-
-  /*--- Solve for the modified resolution tensor  ---*/
-  vector<su2double> eigvalues_Zeta = GetEigValues_Zeta(eigvalues_M);
-  vector<vector<su2double> > temp(3, vector<su2double>(3));
-  for (iDim = 0; iDim < nDim; iDim++) {
-    temp[iDim][iDim] = eigvalues_Zeta[iDim];
-  }
-  for (iDim = 0; iDim < nDim; iDim++) {
-    for (jDim = 0; jDim < nDim; jDim++) {
-      zeta[iDim][jDim] = 0.0;
-      for (kDim = 0; kDim < nDim; kDim++) {
-        for (lDim = 0; lDim < nDim; lDim++) {
-          zeta[iDim][jDim] += vectors_M[kDim][iDim] * temp[kDim][lDim] *
-                              vectors_M[lDim][jDim];
-        }
-      }
-    }
-  }
-#else
-  SU2_MPI::Error("Eigensolver without LAPACK not implemented; please use LAPACK.", CURRENT_FUNCTION);
-#endif
-
-  /*--- This return is placed here to avoid "no return" compiler warnings.---*/
-  return zeta;
-
-}
-
-vector<su2double> CHybrid_Mediator::GetEigValues_Zeta(const vector<su2double>& eigvalues_M) {
-  /*--- Find the minimum eigenvalue ---*/
-
-  su2double dnorm = *min_element(eigvalues_M.begin(), eigvalues_M.end());
-
-  /*--- Get eigenvalues to the normalized gradient-gradien tensor ---*/
-
-  vector<su2double> eigvalues_Q = GetEigValues_Q(eigvalues_M);
-#ifndef NDEBUG
-  for (int iDim = 0; iDim < nDim; iDim++) {
-    if (eigvalues_Q[iDim] != eigvalues_Q[iDim]) {
-      SU2_MPI::Error("At least one computed eigenvalue was NaN!", CURRENT_FUNCTION);
-    }
-  }
-#endif
-
-  /*--- Use eigenvalues from M and G to find eigenvalues for modified M ---*/
-
-  vector<su2double> eigvalues_zeta(3);
-  for (int iDim = 0; iDim < nDim; iDim++) {
-    eigvalues_zeta[iDim] = C_zeta*pow((eigvalues_M[iDim]/dnorm),1.0/3)*
-                           pow(eigvalues_Q[iDim],-0.5);
-
-    // XXX: Numerical fit for anisotropic resolution doesn't include > 256
-    if (eigvalues_M[iDim]/dnorm > 256) {
-      eigvalues_zeta[iDim] = max(eigvalues_zeta[iDim], 0.90);
-    }
-  }
-
-  return eigvalues_zeta;
-}
-
->>>>>>> 96feb849
 void CHybrid_Mediator::SolveEigen(const su2double* const* M,
                                   vector<su2double> &eigvalues,
                                   vector<vector<su2double> > &eigvectors) {
