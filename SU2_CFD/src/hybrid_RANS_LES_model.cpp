/*!
 * \file hybrid_RANS_LES_model.cpp
 * \brief Describes the hybrid RANS/LES models
 * \author C. Pederson
 * \version 5.0.0 "Raven"
 *
 * SU2 Lead Developers: Dr. Francisco Palacios (Francisco.D.Palacios@boeing.com).
 *                      Dr. Thomas D. Economon (economon@stanford.edu).
 *
 * SU2 Developers: Prof. Juan J. Alonso's group at Stanford University.
 *                 Prof. Piero Colonna's group at Delft University of Technology.
 *                 Prof. Nicolas R. Gauger's group at Kaiserslautern University of Technology.
 *                 Prof. Alberto Guardone's group at Polytechnic University of Milan.
 *                 Prof. Rafael Palacios' group at Imperial College London.
 *                 Prof. Edwin van der Weide's group at the University of Twente.
 *                 Prof. Vincent Terrapon's group at the University of Liege.
 *
 * Copyright (C) 2012-2017 SU2, the open-source CFD code.
 *
 * SU2 is free software; you can redistribute it and/or
 * modify it under the terms of the GNU Lesser General Public
 * License as published by the Free Software Foundation; either
 * version 2.1 of the License, or (at your option) any later version.
 *
 * SU2 is distributed in the hope that it will be useful,
 * but WITHOUT ANY WARRANTY; without even the implied warranty of
 * MERCHANTABILITY or FITNESS FOR A PARTICULAR PURPOSE. See the GNU
 * Lesser General Public License for more details.
 *
 * You should have received a copy of the GNU Lesser General Public
 * License along with SU2. If not, see <http://www.gnu.org/licenses/>.
 */

#include "../include/hybrid_RANS_LES_model.hpp"
#include "../include/numerics_structure.hpp"
#include "../include/numerics_direct_mean_hybrid.hpp"
#include "../include/solver_structure.hpp"
#ifdef HAVE_LAPACK
#include "mkl.h"
#include "mkl_lapacke.h"
#endif

CHybrid_Mediator::CHybrid_Mediator(unsigned short nDim, CConfig* config,
                                   const string& filename)
    : nDim(nDim), fluct_stress_model(NULL), forcing_model(NULL), config(config) {

  int rank = MASTER_NODE;
#ifdef HAVE_MPI
  MPI_Comm_rank(MPI_COMM_WORLD, &rank);
#endif

  aniso_eddy_viscosity = new su2double*[nDim];
  for (unsigned int iDim = 0; iDim < nDim; iDim++) {
    aniso_eddy_viscosity[iDim] = new su2double[nDim];
  }

  /*--- Allocate the approximate structure function (used in calcs) ---*/

  Q = new su2double*[nDim];
  Qapprox = new su2double*[nDim];
  invLengthTensor = new su2double*[nDim];
  for (unsigned int iDim = 0; iDim < nDim; iDim++) {
    Q[iDim] = new su2double[nDim];
    Qapprox[iDim] = new su2double[nDim];
    invLengthTensor[iDim] = new su2double[nDim];
  }

  /*--- Load the constants for mapping M to M-tilde ---*/

  if (filename == "") {
    if (rank == MASTER_NODE) {
      cout << "WARNING: No file given for hybrid RANS/LES constants." << endl;
      cout << "         Default (hardcoded) values used." << endl;
    }
    constants.resize(3, vector<su2double>(15));

    constants[0][0] =  2.4253168624203;
    constants[0][1] =  0.3377273122202;
    constants[0][2] =  0.2454150824949;
    constants[0][3] = -0.4015732570841;
    constants[0][4] = -0.3023468205458;
    constants[0][5] = -0.1386196773678;
    constants[0][6] =  0.0451966752099;
    constants[0][7] =  0.0325650620151;
    constants[0][8] =  0.0093904940685;
    constants[0][9] = -0.0052447144608;
    constants[0][10] = -0.0019607919411;
    constants[0][11] = -0.0005522138218;
    constants[0][12] =  0.0013947282467;
    constants[0][13] =  0.0012723863199;
    constants[0][14] = -0.0000420559137;

    constants[1][0] =  0.6999425502058;
    constants[1][1] =  0.3056790968854;
    constants[1][2] = -0.1914576501370;
    constants[1][3] =  0.0713376305722;
    constants[1][4] =  0.2874057660774;
    constants[1][5] =  0.1107104307784;
    constants[1][6] = -0.0215754933753;
    constants[1][7] = -0.0652953391552;
    constants[1][8] = -0.0460413983614;
    constants[1][9] = -0.0131511446213;
    constants[1][10] =  0.0015258919631;
    constants[1][11] =  0.0046851430319;
    constants[1][12] =  0.0046149483796;
    constants[1][13] =  0.0020781858721;
    constants[1][14] =  0.0001722924891;

    constants[2][0] = -0.1451211648913;
    constants[2][1] = -0.0419089159238;
    constants[2][2] = -0.0090912831194;
    constants[2][3] =  0.0120968852318;
    constants[2][4] = -0.0318033690621;
    constants[2][5] = -0.0157539031345;
    constants[2][6] = -0.0007323909092;
    constants[2][7] =  0.0105452780759;
    constants[2][8] =  0.0089366657596;
    constants[2][9] =  0.0030581437094;
    constants[2][10] = -0.0000170956796;
    constants[2][11] = -0.0009297436006;
    constants[2][12] = -0.0010752469431;
    constants[2][13] = -0.0005650127892;
    constants[2][14] = -0.0000591358738;

  } else {
    constants = LoadConstants(filename);
  }

  /*--- Calculate scaling constants so that zeta -> kroneckor delta for
   * isotropic cells ---*/
  vector<su2double> temp_values = GetEigValues_Q(vector<su2double>(3, 1.0));
  C_zeta = pow(temp_values[0], 0.5);
}

CHybrid_Mediator::~CHybrid_Mediator() {
  for (unsigned int iDim = 0; iDim < nDim; iDim++) {
    delete [] Q[iDim];
    delete [] Qapprox[iDim];
    delete [] invLengthTensor[iDim];
    delete [] aniso_eddy_viscosity[iDim];
  }
  delete [] Q;
  delete [] Qapprox;
  delete [] invLengthTensor;
  delete [] aniso_eddy_viscosity;

  /*--- Through dependency injection, we've taken over responsibility for
   * the fluctuating stress and forcing models.
   */
  if (fluct_stress_model != NULL) {
    delete fluct_stress_model;
  }

  if (forcing_model != NULL) {
    delete forcing_model;
  }

#ifdef HAVE_LAPACK
  mkl_free_buffers();
#endif
}

void CHybrid_Mediator::SetupRANSNumerics(CSolver **solver_container,
                                         CNumerics* rans_numerics,
                                         const unsigned long iPoint) {

  CVariable** flow_node = solver_container[FLOW_SOL]->average_node;
  rans_numerics->SetKineticEnergyRatio(flow_node[iPoint]->GetKineticEnergyRatio());
  if (config->GetUse_Resolved_Turb_Stress()) {
    rans_numerics->SetResolvedTurbStress(flow_node[iPoint]->GetResolvedTurbStress());
  } else {
    rans_numerics->SetProduction(flow_node[iPoint]->GetProduction());
<<<<<<< HEAD
    assert(flow_node[iPoint]->GetProduction() == rans_numerics->GetProduction());
=======
>>>>>>> 5b408387
  }
}

void CHybrid_Mediator::ComputeResolutionAdequacy(const CGeometry* geometry,
                                                 CSolver **solver_container,
                                                 unsigned long iPoint) {


  unsigned short iDim, jDim, kDim, lDim;
  // XXX: This floor is arbitrary.
  const su2double TKE_MIN = EPS;
  su2double r_k;

  /*--- Find eigenvalues and eigenvecs for grid-based resolution tensor ---*/
  const su2double* const* ResolutionTensor = geometry->node[iPoint]->GetResolutionTensor();
  const su2double* ResolutionValues = geometry->node[iPoint]->GetResolutionValues();
  const su2double* const* ResolutionVectors = geometry->node[iPoint]->GetResolutionVectors();

  if (config->GetKind_Hybrid_Resolution_Indicator() != RK_INDICATOR) {
    // Compute inverse length scale tensor
    const su2double alpha =
        solver_container[FLOW_SOL]->average_node[iPoint]->GetKineticEnergyRatio();
    ComputeInvLengthTensor(solver_container[FLOW_SOL]->node[iPoint],
                           solver_container[FLOW_SOL]->average_node[iPoint],
                           solver_container[TURB_SOL]->node[iPoint],
                           alpha,
                           config->GetKind_Hybrid_Resolution_Indicator());

    vector<su2double> eigvalues_iLM;
    vector<vector<su2double> > eigvectors_iLM;
    SolveGeneralizedEigen(invLengthTensor, ResolutionTensor,
                          eigvalues_iLM, eigvectors_iLM);

    // std::vector<su2double>::iterator iter;
    // iter = max_element(eigvalues_iLM.begin(), eigvalues_iLM.end());
    // unsigned short max_index = distance(eigvalues_iLM.begin(), iter);

    // const su2double C_r = 3.0;
    // r_k = C_r*eigvalues_iLM[max_index];

    su2double max_eigval = 0.0;
    for (iDim=0; iDim<3; iDim++) {
      if( std::abs(eigvalues_iLM[iDim]) > max_eigval) {
        max_eigval = std::abs(eigvalues_iLM[iDim]);
      }
    }

    su2double LinvM[3][3];
    su2double frobenius_norm = 0;
    for (iDim = 0; iDim < nDim; iDim++) {
      for (jDim = 0; jDim < nDim; jDim++) {
        LinvM[iDim][jDim] = 0.0;
        for (kDim = 0; kDim < nDim; kDim++) {
          LinvM[iDim][jDim] += invLengthTensor[jDim][kDim]*ResolutionTensor[kDim][iDim];
        }
        frobenius_norm += pow(LinvM[iDim][jDim], 2);
      }
    }
    frobenius_norm = sqrt(frobenius_norm);
<<<<<<< HEAD

    const su2double C_r = 1.0;
    //const su2double C_r = 3.0; // Just to see what happens!
    const su2double r_k_min = 1.0E-8;
    const su2double r_k_max = 30;
    r_k = C_r*min(max_eigval, frobenius_norm);
    r_k = max(min(r_k, r_k_max), r_k_min);

=======

    const su2double C_r = 1.0;
    const su2double r_k_min = 1.0E-8;
    const su2double r_k_max = 30;
    r_k = C_r*min(max_eigval, frobenius_norm);
    r_k = max(min(r_k, r_k_max), r_k_min);

>>>>>>> 5b408387
    if (alpha > 1) r_k = min(r_k, 1.0);

  }
  else if (config->GetKind_Hybrid_Resolution_Indicator() == RK_INDICATOR) {

    /*--- Transform the approximate structure function ---*/
    su2double** PrimVar_Grad =
      solver_container[FLOW_SOL]->node[iPoint]->GetGradient_Primitive();
    CalculateApproxStructFunc(ResolutionTensor, PrimVar_Grad, Qapprox);
    vector<vector<su2double> > zeta = BuildZeta(ResolutionValues, ResolutionVectors);
    for (iDim = 0; iDim < nDim; iDim++) {
      for (jDim = 0; jDim < nDim; jDim++) {
        Q[iDim][jDim] = 0.0;
        for (kDim = 0; kDim < nDim; kDim++) {
          for (lDim = 0; lDim < nDim; lDim++) {
            // Now zeta*Q*zeta, not Q
            Q[iDim][jDim] += zeta[iDim][kDim] * Qapprox[kDim][lDim] *
                             zeta[lDim][jDim];
          }
        }
      }
    }

    /*--- Find eigenvalues and eigenvectors ---*/
    su2double total_vel_differences = 0.0;
    for (iDim = 0; iDim < nDim; iDim++) {
      for (jDim = 0; jDim < nDim; jDim++) {
        total_vel_differences += abs(Q[iDim][jDim]);
      }
    }

    su2double k = solver_container[TURB_SOL]->node[iPoint]->GetSolution(0);
    const su2double MIN_VEL_DIFF = fmax(EPS, EPS*k);
    if (total_vel_differences > MIN_VEL_DIFF) {
      /*--- Only calculate r_k, w_rans if there are resolved velocity differences
       * at resolution scale.  Otherwise, eigenvector calculation is arbitrary */

      /*--- Calculate eigenvectors and eigenvalues of zeta*Q*zeta ---*/
      vector<su2double> eigvalues_zQz;
      vector<vector<su2double> > eigvectors_zQz;
      SolveEigen(Q, eigvalues_zQz, eigvectors_zQz);
      std::vector<su2double>::iterator iter;
      iter = max_element(eigvalues_zQz.begin(), eigvalues_zQz.end());
      unsigned short max_index = distance(eigvalues_zQz.begin(), iter);
      vector<su2double> max_eigenvalue_direction = eigvectors_zQz[max_index];

      /*---Find the largest product of resolved fluctuations at the cutoff---*/
      su2double aniso_ratio = solver_container[TURB_SOL]->node[iPoint]->GetAnisoRatio(); 
      su2double C_kQ = 16.0;
      const su2double C_sf = 0.367;
      su2double max_resolved = aniso_ratio*C_kQ*C_sf*TWO3*eigvalues_zQz[max_index];

      /*--- Find the smallest product of unresolved fluctuations at the cutoff ---*/
      su2double min_unresolved;
      switch (config->GetKind_Turb_Model()) {
        case SST: {
          su2double C_mu = 0.22;
          su2double TurbT = solver_container[TURB_SOL]->node[iPoint]->GetTurbTimescale();
          su2double omega = solver_container[TURB_SOL]->node[iPoint]->GetSolution(1);
          min_unresolved = TurbT*k*omega/C_mu;
          break;
        }
        case KE: {
          min_unresolved = solver_container[TURB_SOL]->node[iPoint]->GetSolution(2);
          break;
        }
        default: {
          SU2_MPI::Error("The hybrid mediator is not set up for your turb. model!", CURRENT_FUNCTION);
        }
      }

      /*--- Calculate the resolution adequacy parameter ---*/
      r_k = max(max_resolved / fmax(min_unresolved, TKE_MIN), EPS);

    } else {

      r_k = 0.0;

    }
  }
  else {
    SU2_MPI::Error("Unrecognized HYBRID_RESOLUTION_INDICATOR value!", CURRENT_FUNCTION);
  }

  // Set resolution adequacy in the CNSVariables class
  solver_container[FLOW_SOL]->node[iPoint]->SetResolutionAdequacy(r_k);
}

void CHybrid_Mediator::ComputeForcingField(CSolver** solver,
                                           CGeometry *geometry,
                                           CConfig *config) {
  forcing_model->ComputeForcingField(solver, geometry, config);
}


void CHybrid_Mediator::SetupResolvedFlowSolver(const CGeometry* geometry,
                                               CSolver **solver_container,
                                               const unsigned long iPoint) {

  if (fluct_stress_model) {

    const su2double* primvar =
        solver_container[FLOW_SOL]->node[iPoint]->GetPrimitive();
    const su2double* turbvar =
        solver_container[TURB_SOL]->node[iPoint]->GetSolution();
    const su2double mean_eddy_visc =
        solver_container[FLOW_SOL]->node[iPoint]->GetEddyViscosity();

    fluct_stress_model->SetPrimitive(primvar);
    fluct_stress_model->SetTurbVar(turbvar);
    fluct_stress_model->CalculateEddyViscosity(geometry, config, iPoint,
                                               mean_eddy_visc,
                                               aniso_eddy_viscosity);

<<<<<<< HEAD
    // /*--- XXX: This is an ad-hoc correction
    //  * Rescale the eddy viscosity to rapidly remove fluctuations where
    //  * resolved turbulence has been transported into regions with
    //  * insufficient resolution ---*/

    // const su2double avg_resolution_adequacy =
    //   solver_container[FLOW_SOL]->average_node[iPoint]->GetResolutionAdequacy();
    // assert(avg_resolution_adequacy >= 0);
    // assert(avg_resolution_adequacy == avg_resolution_adequacy);
    // //const su2double factor = pow(min(avg_resolution_adequacy, 10.0), 4.0/3);
    // const su2double factor = max(min(avg_resolution_adequacy, 10.0), 1.0);
    // for (unsigned short iDim = 0; iDim < nDim; iDim++) {
    //   for (unsigned short jDim = 0; jDim < nDim; jDim++) {
    //      aniso_eddy_viscosity[iDim][jDim] *= factor;
    //   }
    // }
=======
    /*--- XXX: This is an ad-hoc correction
     * Rescale the eddy viscosity to rapidly remove fluctuations where
     * resolved turbulence has been transported into regions with
     * insufficient resolution ---*/

    const su2double avg_resolution_adequacy =
        solver_container[FLOW_SOL]->average_node[iPoint]->GetResolutionAdequacy();
    assert(avg_resolution_adequacy >= 0);
    assert(avg_resolution_adequacy == avg_resolution_adequacy);
    const su2double factor = pow(min(avg_resolution_adequacy, 10.0), 4.0/3);
    for (unsigned short iDim = 0; iDim < nDim; iDim++) {
      for (unsigned short jDim = 0; jDim < nDim; jDim++) {
         aniso_eddy_viscosity[iDim][jDim] *= factor;
      }
    }
>>>>>>> 5b408387

    solver_container[FLOW_SOL]->node[iPoint]->SetAnisoEddyViscosity(aniso_eddy_viscosity);

  }
}

void CHybrid_Mediator::SetupResolvedFlowNumerics(const CGeometry* geometry,
                                             CSolver **solver_container,
                                             CNumerics* visc_numerics,
                                             const unsigned long iPoint,
                                             const unsigned long jPoint) {

  CAvgGrad_Hybrid* numerics = dynamic_cast<CAvgGrad_Hybrid*>(visc_numerics);

  /*--- We assume that the averaging start time from the cfg file is
   * dimensional ---*/
  const su2double time = config->GetCurrent_UnstTime();

  if (time > config->GetAveragingStartTime()) {
    su2double* primvar_i =
        solver_container[FLOW_SOL]->average_node[iPoint]->GetPrimitive();
    su2double* primvar_j =
        solver_container[FLOW_SOL]->average_node[jPoint]->GetPrimitive();

    su2double** primvar_grad_i =
        solver_container[FLOW_SOL]->average_node[iPoint]->GetGradient_Primitive();
    su2double** primvar_grad_j =
        solver_container[FLOW_SOL]->average_node[jPoint]->GetGradient_Primitive();

<<<<<<< HEAD
    assert(primvar_i != NULL);
    assert(primvar_j != NULL);

=======
>>>>>>> 5b408387
    numerics->SetPrimitive_Average(primvar_i, primvar_j);
    numerics->SetPrimVarGradient_Average(primvar_grad_i, primvar_grad_j);

  } else {

    /*--- Since averages are only calculated once per timestep, prevent
     * the averages from lagging behind the fluctuating quantities.
     * Otherwise, nonzero "fluctuations" will appear. ---*/

    su2double* primvar_i =
        solver_container[FLOW_SOL]->node[iPoint]->GetPrimitive();
    su2double* primvar_j =
        solver_container[FLOW_SOL]->node[jPoint]->GetPrimitive();

    su2double** primvar_grad_i =
        solver_container[FLOW_SOL]->node[iPoint]->GetGradient_Primitive();
    su2double** primvar_grad_j =
        solver_container[FLOW_SOL]->node[jPoint]->GetGradient_Primitive();


    numerics->SetPrimitive_Average(primvar_i, primvar_j);
    numerics->SetPrimVarGradient_Average(primvar_grad_i, primvar_grad_j);

  }

  su2double** aniso_viscosity_i =
      solver_container[FLOW_SOL]->node[iPoint]->GetAnisoEddyViscosity();
  su2double** aniso_viscosity_j =
      solver_container[FLOW_SOL]->node[jPoint]->GetAnisoEddyViscosity();

  const su2double alpha_i =
      solver_container[FLOW_SOL]->average_node[iPoint]->GetKineticEnergyRatio();
  const su2double alpha_j =
      solver_container[FLOW_SOL]->average_node[jPoint]->GetKineticEnergyRatio();

  numerics->SetAniso_Eddy_Viscosity(aniso_viscosity_i, aniso_viscosity_j);
  numerics->SetKineticEnergyRatio(alpha_i, alpha_j);
}


void CHybrid_Mediator::ComputeInvLengthTensor(CVariable* flow_vars,
                                              CVariable* flow_avgs,
                                              CVariable* turb_vars,
                                              const su2double val_alpha,
                                              const int short hybrid_res_ind) {

  unsigned short iDim, jDim, kDim;
  su2double Sd[3][3], Sd_avg[3][3], Om[3][3], delta[3][3], Pij[3][3];
  su2double Gt[3][3], Gp[3][3], Gpd[3][3], tauSGET[3][3];
  su2double div_vel, div_avg_vel, div_fluct;

  // Not intended for use in 2D
  if (nDim == 2) {
    SU2_MPI::Error("The RDELTA resolution adequacy option is not implemented for 2D!", CURRENT_FUNCTION);
  }

  // 1) Preliminaries: Extract data, convenience calcs...

  // delta tensor (for convenience)
  for (iDim = 0; iDim < nDim; iDim++) {
    for (jDim = 0; jDim < nDim; jDim++) {
      if (iDim==jDim) {
	delta[iDim][jDim] = 1.0;
      } else {
	delta[iDim][jDim] = 0.0;
      }
    }
  }

  const su2double rho =  flow_avgs->GetDensity();

  su2double alpha = max(val_alpha, 1e-8);

  // Get primative gradients
  su2double** val_gradprimvar =  flow_vars->GetGradient_Primitive();
  su2double** val_gradprimavg =  flow_avgs->GetGradient_Primitive();

  // Get eddy viscosities
  /*--- Use the turb_vars (rather than flow_vars) for the eddy viscosity.
   * When the eddy viscosity is computed, it is immediately stored in the
   * turbulence solver nodes. It is only copied over to the flow solver
   * at the start of the next iteration.  So retrieving the eddy viscosity
   * from the turbulence solver ensures that the most up-to-date value is
   * used, rather than a time-lagged value. ---*/
  su2double eddy_viscosity = turb_vars->GetmuT();
  su2double** aniso_viscosity = flow_vars->GetAnisoEddyViscosity();

  // Compute the fluctuating velocity gradient tensor
  for (iDim=0; iDim<nDim; iDim++) {
    for (jDim=0; jDim<nDim; jDim++) {
      Gt[iDim][jDim] = val_gradprimvar[iDim+1][jDim];
      Gp[iDim][jDim] = val_gradprimvar[iDim+1][jDim] - val_gradprimavg[iDim+1][jDim];
    }
  }

  // Compute divergences
  div_vel = div_avg_vel = div_fluct = 0.0;
  for (iDim = 0 ; iDim < nDim; iDim++) {
    div_vel     += val_gradprimvar[iDim+1][iDim];
    div_avg_vel += val_gradprimavg[iDim+1][iDim];
    div_fluct   += Gp[iDim][iDim];
  }
<<<<<<< HEAD

  // Evaluate deviatoric part of fluctuating velocity gradient
  for (iDim =0; iDim < nDim; iDim++) {
    for (jDim =0; jDim < nDim; jDim++) {
      Gpd[iDim][jDim] = Gp[iDim][jDim] - delta[iDim][jDim]*div_fluct/3;
    }
  }

=======

  // Evaluate deviatoric part of fluctuating velocity gradient
  for (iDim =0; iDim < nDim; iDim++) {
    for (jDim =0; jDim < nDim; jDim++) {
      Gpd[iDim][jDim] = Gp[iDim][jDim] - delta[iDim][jDim]*div_fluct/3;
    }
  }

>>>>>>> 5b408387
  // The deviatoric part of the strain rate tensors (mean and resolved)
  for (iDim = 0; iDim < nDim; iDim++) {
    for (jDim = 0; jDim < nDim; jDim++) {
      Sd[iDim][jDim]     = 0.5*(val_gradprimvar[iDim+1][jDim] + val_gradprimvar[jDim+1][iDim]) -
                           delta[iDim][jDim]*div_vel/3.0;
      Sd_avg[iDim][jDim] = 0.5*(val_gradprimavg[iDim+1][jDim] + val_gradprimavg[jDim+1][iDim]) -
                           delta[iDim][jDim]*div_avg_vel/3.0;
    }
  }

  // The rotation rate tensor (resolved)
  for (iDim = 0; iDim < nDim; iDim++) {
    for (jDim = 0; jDim < nDim; jDim++) {
      Om[iDim][jDim] = 0.5*(val_gradprimvar[iDim+1][jDim] - val_gradprimvar[jDim+1][iDim]);
    }
  }


  // Evaluate tauSGET
  for (iDim =0; iDim < nDim; iDim++) {
    for (jDim =0; jDim < nDim; jDim++) {
      tauSGET[iDim][jDim] = 0;
      for (kDim =0; kDim < nDim; kDim++) {
        tauSGET[iDim][jDim] += aniso_viscosity[iDim][kDim]*Gpd[jDim][kDim] +
                               aniso_viscosity[jDim][kDim]*Gpd[iDim][kDim];
      }
    }
  }

<<<<<<< HEAD
  // Make tauSGET trace = 0
  su2double traceTauSGET = 0;
  for (iDim =0; iDim < nDim; iDim++) {
    traceTauSGET += tauSGET[iDim][iDim];
  }
  for (iDim = 0; iDim < nDim; iDim++) {
    tauSGET[iDim][iDim] -= traceTauSGET/3;
  }

=======
>>>>>>> 5b408387

  const su2double ktot = max(turb_vars->GetSolution(0),1e-8);

  // v2 here is *subgrid*, so must multiply by alpha
  su2double v2;
  if (config->GetKind_Turb_Model() == KE) {
    v2 = alpha*max(turb_vars->GetSolution(2),1e-8);
  } else if (config->GetKind_Turb_Model() == SST) {
    v2 = alpha*2.0*max(turb_vars->GetSolution(0),1e-8)/3.0;
  } else {
    SU2_MPI::Error("The RDELTA resolution adequacy option is only implemented for KE and SST turbulence models!", CURRENT_FUNCTION);
  }

  // 2) tauSGRS contribution.  NB: Neglecting divergence contribution
  // here.  TODO: Add divergence contribution.
<<<<<<< HEAD

  su2double alpha_fac = alpha*(2.0 - alpha);
  alpha_fac = max(alpha_fac, 1e-8);
  alpha_fac = min(alpha_fac, 1.0);
=======
>>>>>>> 5b408387

  // Strain only part
  for (iDim = 0; iDim < nDim; iDim++) {
    for (jDim = 0; jDim < nDim; jDim++) {
      Pij[iDim][jDim] = 0.0;
      for (kDim = 0; kDim < nDim; kDim++) {
        // NB: Assumes that eddy_viscosity is *full* eddy
        // viscosity---i.e., not multiplied by alpha---so that
        // alpha is necessary here
<<<<<<< HEAD
        Pij[iDim][jDim] += 2.0*alpha_fac*eddy_viscosity*Sd_avg[iDim][kDim]*Sd[kDim][jDim];
=======
        Pij[iDim][jDim] += 2.0*alpha*eddy_viscosity*Sd_avg[iDim][kDim]*Sd[kDim][jDim];
>>>>>>> 5b408387
      }
    }
  }

  switch (hybrid_res_ind) {
  case RDELTA_INDICATOR_STRAIN_ONLY:
    // TODO: Add rho*k contribution
    SU2_MPI::Error("The RDELTA_INDICATOR_STRAIN_ONLY resolution adequacy option is not currently supported!", CURRENT_FUNCTION);
    break;
  case RDELTA_INDICATOR_FULLP:
    SU2_MPI::Error("The RDELTA_INDICATOR_FULLP resolution adequacy option is not currently supported!", CURRENT_FUNCTION);
    for (iDim = 0; iDim < nDim; iDim++) {
      for (jDim = 0; jDim < nDim; jDim++) {
        for (kDim = 0; kDim < nDim; kDim++) {
<<<<<<< HEAD
          Pij[iDim][jDim] += 2.0*alpha_fac*eddy_viscosity*Sd_avg[iDim][kDim]*Om[jDim][kDim];
=======
          Pij[iDim][jDim] += 2.0*alpha*eddy_viscosity*Sd_avg[iDim][kDim]*Om[jDim][kDim];
>>>>>>> 5b408387
        }
        // TODO: Add rho*k contribution
      }
    }
    break;
  case RDELTA_INDICATOR_FULLP_VELCON:
    for (iDim = 0; iDim < nDim; iDim++) {
      for (jDim = 0; jDim < nDim; jDim++) {
        for (kDim = 0; kDim < nDim; kDim++) {
          // rotation contribution
<<<<<<< HEAD
          Pij[iDim][jDim] += 2.0*alpha_fac*eddy_viscosity*Sd_avg[iDim][kDim]*Om[kDim][jDim];
        }
        // rho*k contribtuion
	// should this part be just alpha scaling?
        //Pij[iDim][jDim] -= 2.0*alpha_fac*rho*ktot*(Sd[iDim][jDim]+Om[iDim][jDim])/3.0;
	Pij[iDim][jDim] -= 2.0*alpha*rho*ktot*(Sd[iDim][jDim]+Om[iDim][jDim])/3.0;
=======
          Pij[iDim][jDim] += 2.0*alpha*eddy_viscosity*Sd_avg[iDim][kDim]*Om[kDim][jDim];
        }
        // rho*k contribtuion
        Pij[iDim][jDim] -= 2.0*alpha*rho*ktot*(Sd[iDim][jDim]+Om[iDim][jDim])/3.0;
>>>>>>> 5b408387
      }
    }
    break;
  default:
    SU2_MPI::Error("Unrecognized RDELTA option.", CURRENT_FUNCTION);
    break;
  }

  // 3) tauSGET contribution
  
  for (iDim = 0; iDim < nDim; iDim++) {
    for (jDim = 0; jDim < nDim; jDim++) {
      for (kDim = 0; kDim < nDim; kDim++) {
        Pij[iDim][jDim] += tauSGET[iDim][kDim]*Gt[kDim][jDim];
      }
    }
  }


  // 4) Compute inverse length scale tensor from production tensor
  // NB: Typo in AIAA paper
  const su2double t0 = 1.5*sqrt(1.5);
  for (iDim = 0; iDim < nDim; iDim++) {
    for (jDim = 0; jDim < nDim; jDim++) {
      invLengthTensor[iDim][jDim] =
        0.5*(Pij[iDim][jDim] + Pij[jDim][iDim]) / (t0*v2*sqrt(v2));
    }
  }

  // No extra zeta here when using alpha*(2-alpha) in stress
  // // NB: v2 is pre-multiplied by alpha and ktot is not
  // const su2double fac0 = 1.5*sqrt(1.5)*v2*sqrt(v2);
  // const su2double fac1 = ktot / (1.5*v2);
  // for (iDim = 0; iDim < nDim; iDim++) {
  //   for (jDim = 0; jDim < nDim; jDim++) {
  //     invLengthTensor[iDim][jDim] =
  //       0.5*fac1*(Pij[iDim][jDim] + Pij[jDim][iDim])/fac0;
  //   }
  // }

#ifndef NDEBUG
  // check for nans
  bool found_nan = false;
  for (iDim = 0; iDim < nDim; iDim++) {
    for (jDim = 0; jDim < nDim; jDim++) {
      if (invLengthTensor[iDim][jDim] != invLengthTensor[iDim][jDim]) {
        found_nan = true;
<<<<<<< HEAD
      }
    }
  }
  if (found_nan) {
    std::cout << "alpha = " << alpha << std::endl;
    std::cout << "alpha_fac = " << alpha_fac << std::endl;
    for (iDim = 0; iDim < nDim; iDim++) {
      for (jDim = 0; jDim < nDim; jDim++) {
        std::cout << "tauSGET[" << iDim << "][" << jDim << "] = "
                  << tauSGET[iDim][jDim] << std::endl;
        std::cout << "Gt[" << iDim << "][" << jDim << "] = "
                  << Gt[iDim][jDim] << std::endl;
        std::cout << "muSGET[" << iDim << "][" << jDim << "] = "
                  << aniso_viscosity[iDim][jDim] << std::endl;
=======
>>>>>>> 5b408387
      }
    }
    SU2_MPI::Error("invLengthTensor has NaN!", CURRENT_FUNCTION);
  }
<<<<<<< HEAD
=======
  if (found_nan) {
    for (iDim = 0; iDim < nDim; iDim++) {
      for (jDim = 0; jDim < nDim; jDim++) {
        std::cout << "tauSGET[" << iDim << "][" << jDim << "] = "
                  << tauSGET[iDim][jDim] << std::endl;
        std::cout << "Gt[" << iDim << "][" << jDim << "] = "
                  << Gt[iDim][jDim] << std::endl;
        std::cout << "muSGET[" << iDim << "][" << jDim << "] = "
                  << aniso_viscosity[iDim][jDim] << std::endl;
      }
    }
    SU2_MPI::Error("invLengthTensor has NaN!", CURRENT_FUNCTION);
  }
>>>>>>> 5b408387

#endif

}


su2double CHybrid_Mediator::GetProjResolution(const su2double* const* resolution_tensor,
                                              const vector<su2double>& direction) {

#ifndef NDEBUG
  su2double magnitude_squared = 0;
  for (unsigned short iDim = 0; iDim < nDim; iDim++)
    magnitude_squared += direction[iDim]*direction[iDim];
  if (abs(magnitude_squared - 1.0) > 1e-7) {
    ostringstream error_msg;
    error_msg << "The unit vector for the projected resolution calc had a ";
    error_msg << "magnitude greater than 1!" << endl;
    error_msg << "    Magnitude: " << sqrt(magnitude_squared);
    SU2_MPI::Error(error_msg.str(), CURRENT_FUNCTION);
  }
#endif

  su2double temp, result = 0;
  for (unsigned short iDim = 0; iDim < nDim; iDim++) {
    temp = 0;
    for (unsigned short jDim = 0; jDim < nDim; jDim++) {
      temp += resolution_tensor[iDim][jDim]*direction[jDim];
    }
    result += temp*temp;
  }
  return sqrt(result);
}

vector<vector<su2double> > CHybrid_Mediator::LoadConstants(const string& filename) {
  vector<vector<su2double> > output;
  output.resize(nDim);
  ifstream file;
  for (int i=0; i<nDim; i++) {
    stringstream ss;
    ss << filename << i << ".dat";
    string fullname = ss.str();
    file.open(fullname.c_str());
    if (file.is_open()) {
      su2double value;
      while (file >> value) {
        output[i].push_back(value);
      }
      file.close();
    } else {
      ostringstream error_msg;
      error_msg << "Could not open the hybrid constants file." << endl;
      error_msg << "       Tried reading file " << fullname;
      SU2_MPI::Error(error_msg.str(), CURRENT_FUNCTION);
    }
  }
  return output;
};

vector<su2double> CHybrid_Mediator::GetEigValues_Q(const vector<su2double>& eigvalues_M) {
  su2double dnorm = *min_element(eigvalues_M.begin(), eigvalues_M.end());

  /*--- Normalize eigenvalues ---*/
  su2double a, b;
  if (eigvalues_M[0] == dnorm) {
    a = eigvalues_M[1]/dnorm;
    b = eigvalues_M[2]/dnorm;
  } else if (eigvalues_M[1] == dnorm) {
    a = eigvalues_M[0]/dnorm;
    b = eigvalues_M[2]/dnorm;
  } else {
    a = eigvalues_M[0]/dnorm;
    b = eigvalues_M[1]/dnorm;
  }
#ifndef NDEBUG
  if (a < 1 || b < 1) {
    SU2_MPI::Error("Normalization in the zeta transformation failed!", CURRENT_FUNCTION);
  }
#endif

  /*--- Convert to cylindrical coordinates ---*/
  su2double r = sqrt(a*a + b*b);
  su2double theta = acos(max(a,b)/r);

  /*--- Convert to more convenient log coordinates ---*/
  su2double y = log(sin(2*theta));
  su2double x = log(r);

  vector<su2double> g(3);
  for (int iDim = 0; iDim < nDim; iDim++) {
    g[iDim] = constants[iDim][0];
    g[iDim] += constants[iDim][1]*x;
    g[iDim] += constants[iDim][2]*y;
    g[iDim] += constants[iDim][3]*x*x;
    g[iDim] += constants[iDim][4]*x*y;
    g[iDim] += constants[iDim][5]*y*y;
    g[iDim] += constants[iDim][6]*x*x*x;
    g[iDim] += constants[iDim][7]*x*x*y;
    g[iDim] += constants[iDim][8]*x*y*y;
    g[iDim] += constants[iDim][9]*y*y*y;
    g[iDim] += constants[iDim][10]*x*x*x*x;
    g[iDim] += constants[iDim][11]*x*x*x*y;
    g[iDim] += constants[iDim][12]*x*x*y*y;
    g[iDim] += constants[iDim][13]*x*y*y*y;
    g[iDim] += constants[iDim][14]*y*y*y*y;
  }

  vector<su2double> eigvalues_Q(3);
  for (int iDim = 0; iDim < nDim; iDim++) {
    su2double d_in = log(eigvalues_M[iDim]/dnorm);
    eigvalues_Q[iDim] = g[0] + g[1]*d_in + g[2]*pow(d_in, 2);
    eigvalues_Q[iDim] = exp(eigvalues_Q[iDim]);
  }

  return eigvalues_Q;
}

vector<vector<su2double> > CHybrid_Mediator::BuildZeta(const su2double* values_M,
                                                       const su2double* const* vectors_M) {

  vector<vector<su2double> > zeta(3, vector<su2double>(3,0));

#ifdef HAVE_LAPACK
  unsigned short iDim, jDim, kDim, lDim;

  vector<su2double> eigvalues_M;
  for (iDim = 0; iDim < nDim; iDim++)
    eigvalues_M.push_back(values_M[iDim]);

  /*--- Solve for the modified resolution tensor  ---*/
  vector<su2double> eigvalues_Zeta = GetEigValues_Zeta(eigvalues_M);
  vector<vector<su2double> > temp(3, vector<su2double>(3));
  for (iDim = 0; iDim < nDim; iDim++) {
    temp[iDim][iDim] = eigvalues_Zeta[iDim];
  }
  for (iDim = 0; iDim < nDim; iDim++) {
    for (jDim = 0; jDim < nDim; jDim++) {
      zeta[iDim][jDim] = 0.0;
      for (kDim = 0; kDim < nDim; kDim++) {
        for (lDim = 0; lDim < nDim; lDim++) {
          zeta[iDim][jDim] += vectors_M[kDim][iDim] * temp[kDim][lDim] *
                              vectors_M[lDim][jDim];
        }
      }
    }
  }
#else
  SU2_MPI::Error("Eigensolver without LAPACK not implemented; please use LAPACK.", CURRENT_FUNCTION);
#endif

  /*--- This return is placed here to avoid "no return" compiler warnings.---*/
  return zeta;

}

vector<su2double> CHybrid_Mediator::GetEigValues_Zeta(const vector<su2double>& eigvalues_M) {
  /*--- Find the minimum eigenvalue ---*/

  su2double dnorm = *min_element(eigvalues_M.begin(), eigvalues_M.end());

  /*--- Get eigenvalues to the normalized gradient-gradien tensor ---*/

  vector<su2double> eigvalues_Q = GetEigValues_Q(eigvalues_M);
#ifndef NDEBUG
  for (int iDim = 0; iDim < nDim; iDim++) {
    if (eigvalues_Q[iDim] != eigvalues_Q[iDim]) {
      SU2_MPI::Error("At least one computed eigenvalue was NaN!", CURRENT_FUNCTION);
    }
  }
#endif

  /*--- Use eigenvalues from M and G to find eigenvalues for modified M ---*/

  vector<su2double> eigvalues_zeta(3);
  for (int iDim = 0; iDim < nDim; iDim++) {
    eigvalues_zeta[iDim] = C_zeta*pow((eigvalues_M[iDim]/dnorm),1.0/3)*
                           pow(eigvalues_Q[iDim],-0.5);

    // XXX: Numerical fit for anisotropic resolution doesn't include > 256
    if (eigvalues_M[iDim]/dnorm > 256) {
      eigvalues_zeta[iDim] = max(eigvalues_zeta[iDim], 0.90);
    }
  }

  return eigvalues_zeta;
}

void CHybrid_Mediator::SolveEigen(const su2double* const* M,
                                  vector<su2double> &eigvalues,
                                  vector<vector<su2double> > &eigvectors) {
unsigned short iDim, jDim;

#ifndef NDEBUG
  for (iDim = 0; iDim < nDim; iDim++) {
    for (jDim = 0; jDim < nDim; jDim++) {
      if (M[iDim][jDim] != M[iDim][jDim]) {
        SU2_MPI::Error("SolveEigen received a matrix with NaN!", CURRENT_FUNCTION);
      }
    }
  }
  su2double sum = 0.0;
  for (iDim = 0; iDim < nDim; iDim++) {
    for (jDim = 0; jDim < nDim; jDim++) {
      sum += abs(M[iDim][jDim]);
    }
  }
  if (sum < EPS) {
    SU2_MPI::Error("SolveEigen received an empty matrix!", CURRENT_FUNCTION);
  }

  for (iDim = 0; iDim < nDim; iDim++) {
    for (jDim = 0; jDim < nDim; jDim++) {
      if (iDim == jDim) continue;
      if (abs(M[iDim][jDim] - M[jDim][iDim]) > 1e-10 &&
          abs(M[iDim][jDim] - M[jDim][iDim])/abs(M[iDim][jDim]) > 1e-6) {
        ostringstream error_msg;
        error_msg << "SolveEigen received a non-symmetric matrix!" << endl;
        error_msg << "    The difference between elements" << endl;
        error_msg << "      [" << iDim << ", " << jDim << "] and [" << jDim << ", " << iDim << "]" << endl;
        error_msg << "      was: " << M[iDim][jDim] - M[jDim][iDim] << endl;
        error_msg << "    Matrix:" << endl;
        error_msg << "      [[" << M[0][0] << ", " << M[0][1] << ", " << M[0][2] << "]" << endl;
        error_msg << "       [" << M[1][0] << ", " << M[1][1] << ", " << M[1][2] << "]" << endl;
        error_msg << "       [" << M[2][0] << ", " << M[2][1] << ", " << M[2][2] << "]]";
        SU2_MPI::Error(error_msg.str(), CURRENT_FUNCTION);
      }
    }
  }
#endif

  eigvalues.resize(nDim);
  eigvectors.resize(nDim, std::vector<su2double>(nDim));

#ifdef HAVE_LAPACK
  for (iDim = 0; iDim < nDim; iDim++) {
    for (jDim = 0; jDim< nDim; jDim++) {
      mat[iDim*nDim+jDim] = M[iDim][jDim];
    }
  }

  /*--- Call LAPACK routines ---*/

  info = LAPACKE_dsyev(LAPACK_ROW_MAJOR, 'V', 'U', nDim, mat, nDim, eigval);
  if (info != 0) {
    ostringstream error_msg;
    error_msg << "The solver failed to compute eigenvalues." << endl;
    error_msg << "The info variable was set to: " << info;
    SU2_MPI::Error(error_msg.str(), CURRENT_FUNCTION);
  }

  /*--- Rewrite arrays to eigenvalues output ---*/

  for (iDim = 0; iDim < nDim; iDim++)
    eigvalues[iDim] = eigval[iDim];

  /*--- Check the values ---*/

  for (iDim = 0; iDim < nDim; iDim++) {
    if (eigval[iDim] < 0.0 && eigval[iDim] > -1e-4) {
        eigvalues[iDim] = 0.0;
    } else if (eigval[iDim] < -1e-4) {
      ostringstream error_msg;
      error_msg << "The solver returned a large negative eigenvalue!" << endl;
      error_msg << "    Eigenvalues: [";
      error_msg << eigval[0] << ", ";
      error_msg << eigval[1] << ", ";
      error_msg << eigval[2] << "]" << endl;
      SU2_MPI::Error(error_msg.str(), CURRENT_FUNCTION);
    }
  }

//  su2double max_val = max(eigval[0], max(eigval[1], eigval[2]));
//  for (iDim = 0; iDim < nDim; iDim++) {
//    if (eigvalues[iDim] > 0 && log10(max_val/eigvalues[iDim]) > 10) {
//      // If the condition number is bad, give up
//      eigvalues[iDim] = 0.0;
//    }
//  }

  /*--- Normalize the eigenvectors by the L2 norm of each vector ---*/
  for (iDim = 0; iDim < nDim; iDim++) {
    for (jDim = 0; jDim < nDim; jDim++) {
      eigvectors[iDim][jDim] = mat[jDim*nDim+iDim];
    }
  }

  for (iDim = 0; iDim < nDim; iDim++) {
    su2double norm = 0.0;
    for (jDim = 0; jDim < nDim; jDim++) {
      norm += eigvectors[iDim][jDim]*eigvectors[iDim][jDim];
    }
    norm = sqrt(norm);
    for (jDim = 0; jDim < nDim; jDim++) {
      eigvectors[iDim][jDim] /= norm;
    }
  }
#else
  SU2_MPI::Error("Eigensolver without LAPACK not implemented; please use LAPACK.", CURRENT_FUNCTION);
#endif
}

void CHybrid_Mediator::SolveGeneralizedEigen(const su2double* const* A,
                                             const su2double* const* B,
					     vector<su2double> &eigvalues,
					     vector<vector<su2double> > &eigvectors) {

  eigvalues.resize(nDim);
  eigvectors.resize(nDim, std::vector<su2double>(nDim));

#ifdef HAVE_LAPACK

  unsigned short iDim, jDim;

#ifndef NDEBUG
  const su2double tolerance = 1E-10;
  for (iDim = 0; iDim < nDim; iDim++) {
    for (jDim = 0; jDim< nDim; jDim++) {
      const su2double tolerance = 1E-10;
      if (abs(A[iDim][jDim] - A[jDim][iDim]) > tolerance) {
        SU2_MPI::Error("Matrix A is not symmetric!", CURRENT_FUNCTION);
      }
      if (abs(B[iDim][jDim] - B[jDim][iDim]) > tolerance) {
        SU2_MPI::Error("Matrix A is not symmetric!", CURRENT_FUNCTION);
      }
    }
  }
#endif // NDEBUG

  for (iDim = 0; iDim < nDim; iDim++) {
    for (jDim = 0; jDim< nDim; jDim++) {
      mat[iDim*nDim+jDim]  = A[iDim][jDim];
      matb[iDim*nDim+jDim] = B[iDim][jDim];
    }
  }

  /*--- Call LAPACK routines ---*/

  // itype = 2 ==> we're solving A*B*v = \lambda v
  // when A = L^{-1} and B = M, this is what we want
  info = LAPACKE_dsygv(LAPACK_ROW_MAJOR, 2, 'V', 'U',
                       nDim, mat, nDim, matb, nDim, eigval);
  if (info != 0) {
    ostringstream error_msg;
    error_msg << "The generalized eigensolver failed with info = "
         << info << ".";
    SU2_MPI::Error(error_msg.str(), CURRENT_FUNCTION);
  }

  /*--- Rewrite arrays to eigenvalues output ---*/
  for (iDim = 0; iDim < nDim; iDim++)
    eigvalues[iDim] = eigval[iDim];

  /*--- Check the values ---*/
  // NB: Here, B is SPD and A is assumed symmetric but not necessarily
  // positive definite.  Thus, don't check positivity of eigenvalues.

  /*--- Normalize the eigenvectors by the L2 norm of each vector ---*/
  for (iDim = 0; iDim < nDim; iDim++) {
    for (jDim = 0; jDim < nDim; jDim++) {
      eigvectors[iDim][jDim] = mat[jDim*nDim+iDim];
    }
  }

  for (iDim = 0; iDim < nDim; iDim++) {
    su2double norm = 0.0;
    for (jDim = 0; jDim < nDim; jDim++) {
      norm += eigvectors[iDim][jDim]*eigvectors[iDim][jDim];
    }
    norm = sqrt(norm);
    for (jDim = 0; jDim < nDim; jDim++) {
      eigvectors[iDim][jDim] /= norm;
    }
  }
#else
  SU2_MPI::Error("Eigensolver without LAPACK not implemented; please use LAPACK.", CURRENT_FUNCTION);
#endif

}


vector<vector<su2double> > CHybrid_Mediator::GetConstants() {
  return constants;
}

void CHybrid_Mediator::SetFluctuatingStress(CFluctuatingStress* fluct_stress) {
  fluct_stress_model = fluct_stress;
}

void CHybrid_Mediator::SetForcingModel(CHybridForcingAbstractBase* forcing) {
  forcing_model = forcing;
}

const su2double* CHybrid_Mediator::GetForcingVector(unsigned long iPoint) {
  return forcing_model->GetForcingVector(iPoint);
}


CHybrid_Dummy_Mediator::CHybrid_Dummy_Mediator(unsigned short nDim,
                                               CConfig* config)
    : nDim(nDim) {

  zero_vector = new su2double[nDim];

  zero_tensor = new su2double*[nDim];
  for (unsigned short iDim = 0; iDim < nDim; iDim++) {
    zero_vector[iDim] = 0;
    zero_tensor[iDim] = new su2double[nDim];
    for (unsigned short jDim = 0; jDim < nDim; jDim++) {
      zero_tensor[iDim][jDim] = 0;
    }
  }
}

CHybrid_Dummy_Mediator::~CHybrid_Dummy_Mediator() {


  for (unsigned short iDim = 0; iDim < nDim; iDim++) {
    delete [] zero_tensor[iDim];
  }
  delete [] zero_tensor;
  delete [] zero_vector;
}

void CHybrid_Dummy_Mediator::SetupRANSNumerics(CSolver **solver_container,
                                               CNumerics* rans_numerics,
                                               unsigned long iPoint) {

  rans_numerics->SetKineticEnergyRatio(1.0);
  rans_numerics->SetResolvedTurbStress(zero_tensor);
}

void CHybrid_Dummy_Mediator::ComputeResolutionAdequacy(const CGeometry* geometry,
                                                       CSolver **solver_container,
                                                       unsigned long iPoint) {
  // Set resolution adequacy in the CNSVariables class
  solver_container[FLOW_SOL]->node[iPoint]->SetResolutionAdequacy(1.0);
}

void CHybrid_Dummy_Mediator::ComputeForcingField(CSolver** solver,
                                                 CGeometry *geometry,
                                                 CConfig *config) {
  // nothing to compute
}


void CHybrid_Dummy_Mediator::SetupResolvedFlowSolver(const CGeometry* geometry,
                                               CSolver **solver_container,
                                               unsigned long iPoint) {
  solver_container[FLOW_SOL]->node[iPoint]->SetAnisoEddyViscosity(zero_tensor);
}

void CHybrid_Dummy_Mediator::SetupResolvedFlowNumerics(const CGeometry* geometry,
                                             CSolver **solver_container,
                                             CNumerics* visc_numerics,
                                             unsigned long iPoint,
                                             unsigned long jPoint) {

  /*--- Set the "average" variables to be identical to the resolved
   * variables. ---*/

  su2double* primvar_i =
      solver_container[FLOW_SOL]->node[iPoint]->GetPrimitive();
  su2double* primvar_j =
      solver_container[FLOW_SOL]->node[jPoint]->GetPrimitive();

  su2double** primvar_grad_i =
      solver_container[FLOW_SOL]->node[iPoint]->GetGradient_Primitive();
  su2double** primvar_grad_j =
      solver_container[FLOW_SOL]->node[jPoint]->GetGradient_Primitive();

  /*--- This should be the zero tensor, if SetupResolvedFlowSolver was
   * called properly ---*/

  su2double** aniso_viscosity_i =
      solver_container[FLOW_SOL]->node[iPoint]->GetAnisoEddyViscosity();
  su2double** aniso_viscosity_j =
      solver_container[FLOW_SOL]->node[jPoint]->GetAnisoEddyViscosity();

  CAvgGrad_Hybrid* numerics = dynamic_cast<CAvgGrad_Hybrid*>(visc_numerics);
  numerics->SetPrimitive_Average(primvar_i, primvar_j);
  numerics->SetPrimVarGradient_Average(primvar_grad_i, primvar_grad_j);
  numerics->SetAniso_Eddy_Viscosity(aniso_viscosity_i, aniso_viscosity_j);
  numerics->SetKineticEnergyRatio(1.0, 1.0);
}

void CHybrid_Dummy_Mediator::SetFluctuatingStress(CFluctuatingStress* fluct_stress) {
  /*--- We won't use it, so just delete it. ---*/
  delete fluct_stress;
}

void CHybrid_Dummy_Mediator::SetForcingModel(CHybridForcingAbstractBase* forcing) {
  /*--- We won't use it, so just delete it. ---*/
  delete forcing;
}

const su2double* CHybrid_Dummy_Mediator::GetForcingVector(unsigned long iPoint) {
  // dummy mediator has no forcing
  return zero_vector;
}<|MERGE_RESOLUTION|>--- conflicted
+++ resolved
@@ -170,10 +170,6 @@
     rans_numerics->SetResolvedTurbStress(flow_node[iPoint]->GetResolvedTurbStress());
   } else {
     rans_numerics->SetProduction(flow_node[iPoint]->GetProduction());
-<<<<<<< HEAD
-    assert(flow_node[iPoint]->GetProduction() == rans_numerics->GetProduction());
-=======
->>>>>>> 5b408387
   }
 }
 
@@ -233,7 +229,6 @@
       }
     }
     frobenius_norm = sqrt(frobenius_norm);
-<<<<<<< HEAD
 
     const su2double C_r = 1.0;
     //const su2double C_r = 3.0; // Just to see what happens!
@@ -242,15 +237,6 @@
     r_k = C_r*min(max_eigval, frobenius_norm);
     r_k = max(min(r_k, r_k_max), r_k_min);
 
-=======
-
-    const su2double C_r = 1.0;
-    const su2double r_k_min = 1.0E-8;
-    const su2double r_k_max = 30;
-    r_k = C_r*min(max_eigval, frobenius_norm);
-    r_k = max(min(r_k, r_k_max), r_k_min);
-
->>>>>>> 5b408387
     if (alpha > 1) r_k = min(r_k, 1.0);
 
   }
@@ -365,7 +351,6 @@
                                                mean_eddy_visc,
                                                aniso_eddy_viscosity);
 
-<<<<<<< HEAD
     // /*--- XXX: This is an ad-hoc correction
     //  * Rescale the eddy viscosity to rapidly remove fluctuations where
     //  * resolved turbulence has been transported into regions with
@@ -382,23 +367,6 @@
     //      aniso_eddy_viscosity[iDim][jDim] *= factor;
     //   }
     // }
-=======
-    /*--- XXX: This is an ad-hoc correction
-     * Rescale the eddy viscosity to rapidly remove fluctuations where
-     * resolved turbulence has been transported into regions with
-     * insufficient resolution ---*/
-
-    const su2double avg_resolution_adequacy =
-        solver_container[FLOW_SOL]->average_node[iPoint]->GetResolutionAdequacy();
-    assert(avg_resolution_adequacy >= 0);
-    assert(avg_resolution_adequacy == avg_resolution_adequacy);
-    const su2double factor = pow(min(avg_resolution_adequacy, 10.0), 4.0/3);
-    for (unsigned short iDim = 0; iDim < nDim; iDim++) {
-      for (unsigned short jDim = 0; jDim < nDim; jDim++) {
-         aniso_eddy_viscosity[iDim][jDim] *= factor;
-      }
-    }
->>>>>>> 5b408387
 
     solver_container[FLOW_SOL]->node[iPoint]->SetAnisoEddyViscosity(aniso_eddy_viscosity);
 
@@ -428,12 +396,9 @@
     su2double** primvar_grad_j =
         solver_container[FLOW_SOL]->average_node[jPoint]->GetGradient_Primitive();
 
-<<<<<<< HEAD
     assert(primvar_i != NULL);
     assert(primvar_j != NULL);
 
-=======
->>>>>>> 5b408387
     numerics->SetPrimitive_Average(primvar_i, primvar_j);
     numerics->SetPrimVarGradient_Average(primvar_grad_i, primvar_grad_j);
 
@@ -536,7 +501,6 @@
     div_avg_vel += val_gradprimavg[iDim+1][iDim];
     div_fluct   += Gp[iDim][iDim];
   }
-<<<<<<< HEAD
 
   // Evaluate deviatoric part of fluctuating velocity gradient
   for (iDim =0; iDim < nDim; iDim++) {
@@ -545,16 +509,6 @@
     }
   }
 
-=======
-
-  // Evaluate deviatoric part of fluctuating velocity gradient
-  for (iDim =0; iDim < nDim; iDim++) {
-    for (jDim =0; jDim < nDim; jDim++) {
-      Gpd[iDim][jDim] = Gp[iDim][jDim] - delta[iDim][jDim]*div_fluct/3;
-    }
-  }
-
->>>>>>> 5b408387
   // The deviatoric part of the strain rate tensors (mean and resolved)
   for (iDim = 0; iDim < nDim; iDim++) {
     for (jDim = 0; jDim < nDim; jDim++) {
@@ -584,7 +538,6 @@
     }
   }
 
-<<<<<<< HEAD
   // Make tauSGET trace = 0
   su2double traceTauSGET = 0;
   for (iDim =0; iDim < nDim; iDim++) {
@@ -594,8 +547,6 @@
     tauSGET[iDim][iDim] -= traceTauSGET/3;
   }
 
-=======
->>>>>>> 5b408387
 
   const su2double ktot = max(turb_vars->GetSolution(0),1e-8);
 
@@ -611,13 +562,10 @@
 
   // 2) tauSGRS contribution.  NB: Neglecting divergence contribution
   // here.  TODO: Add divergence contribution.
-<<<<<<< HEAD
 
   su2double alpha_fac = alpha*(2.0 - alpha);
   alpha_fac = max(alpha_fac, 1e-8);
   alpha_fac = min(alpha_fac, 1.0);
-=======
->>>>>>> 5b408387
 
   // Strain only part
   for (iDim = 0; iDim < nDim; iDim++) {
@@ -627,11 +575,7 @@
         // NB: Assumes that eddy_viscosity is *full* eddy
         // viscosity---i.e., not multiplied by alpha---so that
         // alpha is necessary here
-<<<<<<< HEAD
         Pij[iDim][jDim] += 2.0*alpha_fac*eddy_viscosity*Sd_avg[iDim][kDim]*Sd[kDim][jDim];
-=======
-        Pij[iDim][jDim] += 2.0*alpha*eddy_viscosity*Sd_avg[iDim][kDim]*Sd[kDim][jDim];
->>>>>>> 5b408387
       }
     }
   }
@@ -646,11 +590,7 @@
     for (iDim = 0; iDim < nDim; iDim++) {
       for (jDim = 0; jDim < nDim; jDim++) {
         for (kDim = 0; kDim < nDim; kDim++) {
-<<<<<<< HEAD
           Pij[iDim][jDim] += 2.0*alpha_fac*eddy_viscosity*Sd_avg[iDim][kDim]*Om[jDim][kDim];
-=======
-          Pij[iDim][jDim] += 2.0*alpha*eddy_viscosity*Sd_avg[iDim][kDim]*Om[jDim][kDim];
->>>>>>> 5b408387
         }
         // TODO: Add rho*k contribution
       }
@@ -661,19 +601,12 @@
       for (jDim = 0; jDim < nDim; jDim++) {
         for (kDim = 0; kDim < nDim; kDim++) {
           // rotation contribution
-<<<<<<< HEAD
           Pij[iDim][jDim] += 2.0*alpha_fac*eddy_viscosity*Sd_avg[iDim][kDim]*Om[kDim][jDim];
         }
         // rho*k contribtuion
 	// should this part be just alpha scaling?
         //Pij[iDim][jDim] -= 2.0*alpha_fac*rho*ktot*(Sd[iDim][jDim]+Om[iDim][jDim])/3.0;
 	Pij[iDim][jDim] -= 2.0*alpha*rho*ktot*(Sd[iDim][jDim]+Om[iDim][jDim])/3.0;
-=======
-          Pij[iDim][jDim] += 2.0*alpha*eddy_viscosity*Sd_avg[iDim][kDim]*Om[kDim][jDim];
-        }
-        // rho*k contribtuion
-        Pij[iDim][jDim] -= 2.0*alpha*rho*ktot*(Sd[iDim][jDim]+Om[iDim][jDim])/3.0;
->>>>>>> 5b408387
       }
     }
     break;
@@ -721,7 +654,6 @@
     for (jDim = 0; jDim < nDim; jDim++) {
       if (invLengthTensor[iDim][jDim] != invLengthTensor[iDim][jDim]) {
         found_nan = true;
-<<<<<<< HEAD
       }
     }
   }
@@ -736,28 +668,10 @@
                   << Gt[iDim][jDim] << std::endl;
         std::cout << "muSGET[" << iDim << "][" << jDim << "] = "
                   << aniso_viscosity[iDim][jDim] << std::endl;
-=======
->>>>>>> 5b408387
       }
     }
     SU2_MPI::Error("invLengthTensor has NaN!", CURRENT_FUNCTION);
   }
-<<<<<<< HEAD
-=======
-  if (found_nan) {
-    for (iDim = 0; iDim < nDim; iDim++) {
-      for (jDim = 0; jDim < nDim; jDim++) {
-        std::cout << "tauSGET[" << iDim << "][" << jDim << "] = "
-                  << tauSGET[iDim][jDim] << std::endl;
-        std::cout << "Gt[" << iDim << "][" << jDim << "] = "
-                  << Gt[iDim][jDim] << std::endl;
-        std::cout << "muSGET[" << iDim << "][" << jDim << "] = "
-                  << aniso_viscosity[iDim][jDim] << std::endl;
-      }
-    }
-    SU2_MPI::Error("invLengthTensor has NaN!", CURRENT_FUNCTION);
-  }
->>>>>>> 5b408387
 
 #endif
 
