/*!
 * \file hybrid_RANS_LES_model.cpp
 * \brief Describes the hybrid RANS/LES models
 * \author C. Pederson
 * \version 5.0.0 "Raven"
 *
 * SU2 Lead Developers: Dr. Francisco Palacios (Francisco.D.Palacios@boeing.com).
 *                      Dr. Thomas D. Economon (economon@stanford.edu).
 *
 * SU2 Developers: Prof. Juan J. Alonso's group at Stanford University.
 *                 Prof. Piero Colonna's group at Delft University of Technology.
 *                 Prof. Nicolas R. Gauger's group at Kaiserslautern University of Technology.
 *                 Prof. Alberto Guardone's group at Polytechnic University of Milan.
 *                 Prof. Rafael Palacios' group at Imperial College London.
 *                 Prof. Edwin van der Weide's group at the University of Twente.
 *                 Prof. Vincent Terrapon's group at the University of Liege.
 *
 * Copyright (C) 2012-2017 SU2, the open-source CFD code.
 *
 * SU2 is free software; you can redistribute it and/or
 * modify it under the terms of the GNU Lesser General Public
 * License as published by the Free Software Foundation; either
 * version 2.1 of the License, or (at your option) any later version.
 *
 * SU2 is distributed in the hope that it will be useful,
 * but WITHOUT ANY WARRANTY; without even the implied warranty of
 * MERCHANTABILITY or FITNESS FOR A PARTICULAR PURPOSE. See the GNU
 * Lesser General Public License for more details.
 *
 * You should have received a copy of the GNU Lesser General Public
 * License along with SU2. If not, see <http://www.gnu.org/licenses/>.
 */

#include "../include/hybrid_RANS_LES_model.hpp"
#include "../include/numerics_structure.hpp"
#include "../include/numerics_direct_mean_hybrid.hpp"
#include "../include/solver_structure.hpp"
#ifdef HAVE_LAPACK
#include "mkl.h"
#include "mkl_lapacke.h"
#endif

CHybrid_Mediator::CHybrid_Mediator(unsigned short nDim, CConfig* config,
                                   const string& filename)
    : nDim(nDim), fluct_stress_model(NULL), forcing_model(NULL), config(config) {

  int rank = MASTER_NODE;
#ifdef HAVE_MPI
  MPI_Comm_rank(MPI_COMM_WORLD, &rank);
#endif

  aniso_eddy_viscosity = new su2double*[nDim];
  for (unsigned int iDim = 0; iDim < nDim; iDim++) {
    aniso_eddy_viscosity[iDim] = new su2double[nDim];
  }

  /*--- Allocate the approximate structure function (used in calcs) ---*/

  Q = new su2double*[nDim];
  Qapprox = new su2double*[nDim];
  invLengthTensor = new su2double*[nDim];
  for (unsigned int iDim = 0; iDim < nDim; iDim++) {
    Q[iDim] = new su2double[nDim];
    Qapprox[iDim] = new su2double[nDim];
    invLengthTensor[iDim] = new su2double[nDim];
  }

  /*--- Load the constants for mapping M to M-tilde ---*/

  if (filename == "") {
    if (rank == MASTER_NODE) {
      cout << "WARNING: No file given for hybrid RANS/LES constants." << endl;
      cout << "         Default (hardcoded) values used." << endl;
    }
    constants.resize(3, vector<su2double>(15));

    constants[0][0] =  2.4253168624203;
    constants[0][1] =  0.3377273122202;
    constants[0][2] =  0.2454150824949;
    constants[0][3] = -0.4015732570841;
    constants[0][4] = -0.3023468205458;
    constants[0][5] = -0.1386196773678;
    constants[0][6] =  0.0451966752099;
    constants[0][7] =  0.0325650620151;
    constants[0][8] =  0.0093904940685;
    constants[0][9] = -0.0052447144608;
    constants[0][10] = -0.0019607919411;
    constants[0][11] = -0.0005522138218;
    constants[0][12] =  0.0013947282467;
    constants[0][13] =  0.0012723863199;
    constants[0][14] = -0.0000420559137;

    constants[1][0] =  0.6999425502058;
    constants[1][1] =  0.3056790968854;
    constants[1][2] = -0.1914576501370;
    constants[1][3] =  0.0713376305722;
    constants[1][4] =  0.2874057660774;
    constants[1][5] =  0.1107104307784;
    constants[1][6] = -0.0215754933753;
    constants[1][7] = -0.0652953391552;
    constants[1][8] = -0.0460413983614;
    constants[1][9] = -0.0131511446213;
    constants[1][10] =  0.0015258919631;
    constants[1][11] =  0.0046851430319;
    constants[1][12] =  0.0046149483796;
    constants[1][13] =  0.0020781858721;
    constants[1][14] =  0.0001722924891;

    constants[2][0] = -0.1451211648913;
    constants[2][1] = -0.0419089159238;
    constants[2][2] = -0.0090912831194;
    constants[2][3] =  0.0120968852318;
    constants[2][4] = -0.0318033690621;
    constants[2][5] = -0.0157539031345;
    constants[2][6] = -0.0007323909092;
    constants[2][7] =  0.0105452780759;
    constants[2][8] =  0.0089366657596;
    constants[2][9] =  0.0030581437094;
    constants[2][10] = -0.0000170956796;
    constants[2][11] = -0.0009297436006;
    constants[2][12] = -0.0010752469431;
    constants[2][13] = -0.0005650127892;
    constants[2][14] = -0.0000591358738;

  } else {
    constants = LoadConstants(filename);
  }

  /*--- Calculate scaling constants so that zeta -> kroneckor delta for
   * isotropic cells ---*/
  vector<su2double> temp_values = GetEigValues_Q(vector<su2double>(3, 1.0));
  C_zeta = pow(temp_values[0], 0.5);
}

CHybrid_Mediator::~CHybrid_Mediator() {
  for (unsigned int iDim = 0; iDim < nDim; iDim++) {
    delete [] Q[iDim];
    delete [] Qapprox[iDim];
    delete [] invLengthTensor[iDim];
    delete [] aniso_eddy_viscosity[iDim];
  }
  delete [] Q;
  delete [] Qapprox;
  delete [] invLengthTensor;
  delete [] aniso_eddy_viscosity;

  /*--- Through dependency injection, we've taken over responsibility for
   * the fluctuating stress and forcing models.
   */
  if (fluct_stress_model != NULL) {
    delete fluct_stress_model;
  }

  if (forcing_model != NULL) {
    delete forcing_model;
  }

#ifdef HAVE_LAPACK
  mkl_free_buffers();
#endif
}

void CHybrid_Mediator::SetupRANSNumerics(CSolver **solver_container,
                                         CNumerics* rans_numerics,
                                         const unsigned long iPoint) {

  CVariable** flow_node = solver_container[FLOW_SOL]->average_node;
  rans_numerics->SetKineticEnergyRatio(flow_node[iPoint]->GetKineticEnergyRatio());
  if (config->GetUse_Resolved_Turb_Stress()) {
    rans_numerics->SetResolvedTurbStress(flow_node[iPoint]->GetResolvedTurbStress());
  } else {
    rans_numerics->SetProduction(flow_node[iPoint]->GetProduction());
<<<<<<< HEAD
=======
    assert(flow_node[iPoint]->GetProduction() == rans_numerics->GetProduction());
>>>>>>> 4ccec150
  }
}

void CHybrid_Mediator::ComputeResolutionAdequacy(const CGeometry* geometry,
                                                 CSolver **solver_container,
                                                 unsigned long iPoint) {


  unsigned short iDim, jDim, kDim, lDim;
  // XXX: This floor is arbitrary.
  const su2double TKE_MIN = EPS;
  su2double r_k;

  /*--- Find eigenvalues and eigenvecs for grid-based resolution tensor ---*/
  const su2double* const* ResolutionTensor = geometry->node[iPoint]->GetResolutionTensor();
  const su2double* ResolutionValues = geometry->node[iPoint]->GetResolutionValues();
  const su2double* const* ResolutionVectors = geometry->node[iPoint]->GetResolutionVectors();

<<<<<<< HEAD
  if (config->GetKind_Hybrid_Resolution_Indicator() != RK_INDICATOR) {
    // Compute inverse length scale tensor
    const su2double alpha =
        solver_container[FLOW_SOL]->average_node[iPoint]->GetKineticEnergyRatio();
    ComputeInvLengthTensor(solver_container[FLOW_SOL]->node[iPoint],
                           solver_container[FLOW_SOL]->average_node[iPoint],
                           solver_container[TURB_SOL]->node[iPoint],
                           alpha,
                           config->GetKind_Hybrid_Resolution_Indicator());

    vector<su2double> eigvalues_iLM;
    vector<vector<su2double> > eigvectors_iLM;
    SolveGeneralizedEigen(invLengthTensor, ResolutionTensor,
                          eigvalues_iLM, eigvectors_iLM);

    // std::vector<su2double>::iterator iter;
    // iter = max_element(eigvalues_iLM.begin(), eigvalues_iLM.end());
    // unsigned short max_index = distance(eigvalues_iLM.begin(), iter);

    // const su2double C_r = 3.0;
    // r_k = C_r*eigvalues_iLM[max_index];

    su2double max_eigval = 0.0;
    for (iDim=0; iDim<3; iDim++) {
      if( std::abs(eigvalues_iLM[iDim]) > max_eigval) {
        max_eigval = std::abs(eigvalues_iLM[iDim]);
      }
    }

    su2double LinvM[3][3];
    su2double frobenius_norm = 0;
    for (iDim = 0; iDim < nDim; iDim++) {
      for (jDim = 0; jDim < nDim; jDim++) {
        LinvM[iDim][jDim] = 0.0;
        for (kDim = 0; kDim < nDim; kDim++) {
          LinvM[iDim][jDim] += invLengthTensor[jDim][kDim]*ResolutionTensor[kDim][iDim];
        }
        frobenius_norm += pow(LinvM[iDim][jDim], 2);
      }
    }
    frobenius_norm = sqrt(frobenius_norm);

    const su2double C_r = 1.0;
    const su2double r_k_min = 1.0E-8;
    const su2double r_k_max = 30;
    r_k = C_r*min(max_eigval, frobenius_norm);
    r_k = max(min(r_k, r_k_max), r_k_min);

    if (alpha > 1) r_k = min(r_k, 1.0);

  }
  else if (config->GetKind_Hybrid_Resolution_Indicator() == RK_INDICATOR) {

    /*--- Transform the approximate structure function ---*/
    su2double** PrimVar_Grad =
      solver_container[FLOW_SOL]->node[iPoint]->GetGradient_Primitive();
    CalculateApproxStructFunc(ResolutionTensor, PrimVar_Grad, Qapprox);
    vector<vector<su2double> > zeta = BuildZeta(ResolutionValues, ResolutionVectors);
    for (iDim = 0; iDim < nDim; iDim++) {
      for (jDim = 0; jDim < nDim; jDim++) {
        Q[iDim][jDim] = 0.0;
        for (kDim = 0; kDim < nDim; kDim++) {
          for (lDim = 0; lDim < nDim; lDim++) {
            // Now zeta*Q*zeta, not Q
            Q[iDim][jDim] += zeta[iDim][kDim] * Qapprox[kDim][lDim] *
                             zeta[lDim][jDim];
          }
        }
      }
=======
  // Compute inverse length scale tensor
  const su2double alpha =
      solver_container[FLOW_SOL]->average_node[iPoint]->GetKineticEnergyRatio();
  ComputeInvLengthTensor(solver_container[FLOW_SOL]->node[iPoint],
                         solver_container[FLOW_SOL]->average_node[iPoint],
                         solver_container[TURB_SOL]->node[iPoint],
                         alpha,
                         config->GetKind_Hybrid_Resolution_Indicator());

  vector<su2double> eigvalues_iLM;
  vector<vector<su2double> > eigvectors_iLM;
  SolveGeneralizedEigen(invLengthTensor, ResolutionTensor,
                        eigvalues_iLM, eigvectors_iLM);

  su2double max_eigval = 0.0;
  for (iDim=0; iDim<3; iDim++) {
    if( abs(eigvalues_iLM[iDim]) > max_eigval) {
      max_eigval = abs(eigvalues_iLM[iDim]);
>>>>>>> 4ccec150
    }
  }

  su2double LinvM[3][3];
  su2double frobenius_norm = 0;
  for (iDim = 0; iDim < nDim; iDim++) {
    for (jDim = 0; jDim < nDim; jDim++) {
      LinvM[iDim][jDim] = 0.0;
      for (kDim = 0; kDim < nDim; kDim++) {
        LinvM[iDim][jDim] += invLengthTensor[jDim][kDim]*ResolutionTensor[kDim][iDim];
      }
      frobenius_norm += pow(LinvM[iDim][jDim], 2);
    }
  }
  frobenius_norm = sqrt(frobenius_norm);

<<<<<<< HEAD
    su2double k = solver_container[TURB_SOL]->node[iPoint]->GetSolution(0);
    const su2double MIN_VEL_DIFF = fmax(EPS, EPS*k);
    if (total_vel_differences > MIN_VEL_DIFF) {
      /*--- Only calculate r_k, w_rans if there are resolved velocity differences
       * at resolution scale.  Otherwise, eigenvector calculation is arbitrary */

      /*--- Calculate eigenvectors and eigenvalues of zeta*Q*zeta ---*/
      vector<su2double> eigvalues_zQz;
      vector<vector<su2double> > eigvectors_zQz;
      SolveEigen(Q, eigvalues_zQz, eigvectors_zQz);
      std::vector<su2double>::iterator iter;
      iter = max_element(eigvalues_zQz.begin(), eigvalues_zQz.end());
      unsigned short max_index = distance(eigvalues_zQz.begin(), iter);
      vector<su2double> max_eigenvalue_direction = eigvectors_zQz[max_index];

      /*---Find the largest product of resolved fluctuations at the cutoff---*/
      su2double aniso_ratio = solver_container[TURB_SOL]->node[iPoint]->GetAnisoRatio(); 
      su2double C_kQ = 16.0;
      const su2double C_sf = 0.367;
      su2double max_resolved = aniso_ratio*C_kQ*C_sf*TWO3*eigvalues_zQz[max_index];

      /*--- Find the smallest product of unresolved fluctuations at the cutoff ---*/
      su2double min_unresolved;
      switch (config->GetKind_Turb_Model()) {
        case SST: {
          su2double C_mu = 0.22;
          su2double TurbT = solver_container[TURB_SOL]->node[iPoint]->GetTurbTimescale();
          su2double omega = solver_container[TURB_SOL]->node[iPoint]->GetSolution(1);
          min_unresolved = TurbT*k*omega/C_mu;
          break;
        }
        case KE: {
          min_unresolved = solver_container[TURB_SOL]->node[iPoint]->GetSolution(2);
          break;
        }
        default: {
          SU2_MPI::Error("The hybrid mediator is not set up for your turb. model!", CURRENT_FUNCTION);
        }
      }

      /*--- Calculate the resolution adequacy parameter ---*/
      r_k = max(max_resolved / fmax(min_unresolved, TKE_MIN), EPS);

    } else {

      r_k = 0.0;

    }
  }
  else {
    SU2_MPI::Error("Unrecognized HYBRID_RESOLUTION_INDICATOR value!", CURRENT_FUNCTION);
  }
=======
    const su2double C_r = 1.0;
    const su2double r_k_min = 1.0E-8;
    const su2double r_k_max = 30;
    r_k = C_r*min(max_eigval, frobenius_norm);
    r_k = max(min(r_k, r_k_max), r_k_min);

    if (alpha > 1) r_k = min(r_k, 1.0);
>>>>>>> 4ccec150

  // Set resolution adequacy in the CNSVariables class
  solver_container[FLOW_SOL]->node[iPoint]->SetResolutionAdequacy(r_k);
}

void CHybrid_Mediator::ComputeForcingField(CSolver** solver,
                                           CGeometry *geometry,
                                           CConfig *config) {
  forcing_model->ComputeForcingField(solver, geometry, config);
}


void CHybrid_Mediator::SetupResolvedFlowSolver(const CGeometry* geometry,
                                               CSolver **solver_container,
                                               const unsigned long iPoint) {

  if (fluct_stress_model) {

    const su2double* primvar =
<<<<<<< HEAD
        solver_container[FLOW_SOL]->node[iPoint]->GetPrimitive();
=======
        solver_container[FLOW_SOL]->average_node[iPoint]->GetPrimitive();
    //solver_container[FLOW_SOL]->node[iPoint]->GetPrimitive();
>>>>>>> 4ccec150
    const su2double* turbvar =
        solver_container[TURB_SOL]->node[iPoint]->GetSolution();
    const su2double mean_eddy_visc =
        solver_container[FLOW_SOL]->node[iPoint]->GetEddyViscosity();

    fluct_stress_model->SetPrimitive(primvar);
    fluct_stress_model->SetTurbVar(turbvar);
    fluct_stress_model->CalculateEddyViscosity(geometry, config, iPoint,
                                               mean_eddy_visc,
                                               aniso_eddy_viscosity);

    /*--- XXX: This is an ad-hoc correction
     * Rescale the eddy viscosity to rapidly remove fluctuations where
     * resolved turbulence has been transported into regions with
<<<<<<< HEAD
     * insufficient resolution ---*/

    const su2double avg_resolution_adequacy =
        solver_container[FLOW_SOL]->average_node[iPoint]->GetResolutionAdequacy();
    assert(avg_resolution_adequacy >= 0);
    assert(avg_resolution_adequacy == avg_resolution_adequacy);
    const su2double factor = pow(min(avg_resolution_adequacy, 10.0), 4.0/3);
    for (unsigned short iDim = 0; iDim < nDim; iDim++) {
      for (unsigned short jDim = 0; jDim < nDim; jDim++) {
         aniso_eddy_viscosity[iDim][jDim] *= factor;
      }
    }
=======
     * insufficient resolution.
     *
     * This rescaling has been temporarily removed to improve the
     * of the model for fully-developed channel flow problems.  It is
     * unclear how necessary it is more more complex problems. ---*/

    // const su2double avg_resolution_adequacy =
    //   solver_container[FLOW_SOL]->average_node[iPoint]->GetResolutionAdequacy();
    // assert(avg_resolution_adequacy >= 0);
    // assert(avg_resolution_adequacy == avg_resolution_adequacy);
    // //const su2double factor = pow(min(avg_resolution_adequacy, 10.0), 4.0/3);
    // const su2double factor = max(min(avg_resolution_adequacy, 10.0), 1.0);
    // for (unsigned short iDim = 0; iDim < nDim; iDim++) {
    //   for (unsigned short jDim = 0; jDim < nDim; jDim++) {
    //      aniso_eddy_viscosity[iDim][jDim] *= factor;
    //   }
    // }
>>>>>>> 4ccec150

    solver_container[FLOW_SOL]->node[iPoint]->SetAnisoEddyViscosity(aniso_eddy_viscosity);

  }
}

void CHybrid_Mediator::SetupResolvedFlowNumerics(const CGeometry* geometry,
                                             CSolver **solver_container,
                                             CNumerics* visc_numerics,
                                             const unsigned long iPoint,
                                             const unsigned long jPoint) {

  CAvgGrad_Hybrid* numerics = dynamic_cast<CAvgGrad_Hybrid*>(visc_numerics);

  /*--- We assume that the averaging start time from the cfg file is
   * dimensional ---*/
  const su2double time = config->GetCurrent_UnstTime();

  if (time > config->GetAveragingStartTime()) {
    su2double* primvar_i =
        solver_container[FLOW_SOL]->average_node[iPoint]->GetPrimitive();
    su2double* primvar_j =
        solver_container[FLOW_SOL]->average_node[jPoint]->GetPrimitive();

    su2double** primvar_grad_i =
        solver_container[FLOW_SOL]->average_node[iPoint]->GetGradient_Primitive();
    su2double** primvar_grad_j =
        solver_container[FLOW_SOL]->average_node[jPoint]->GetGradient_Primitive();

<<<<<<< HEAD
=======
    assert(primvar_i != NULL);
    assert(primvar_j != NULL);

>>>>>>> 4ccec150
    numerics->SetPrimitive_Average(primvar_i, primvar_j);
    numerics->SetPrimVarGradient_Average(primvar_grad_i, primvar_grad_j);

  } else {

    /*--- Since averages are only calculated once per timestep, prevent
     * the averages from lagging behind the fluctuating quantities.
     * Otherwise, nonzero "fluctuations" will appear. ---*/

    su2double* primvar_i =
        solver_container[FLOW_SOL]->node[iPoint]->GetPrimitive();
    su2double* primvar_j =
        solver_container[FLOW_SOL]->node[jPoint]->GetPrimitive();

    su2double** primvar_grad_i =
        solver_container[FLOW_SOL]->node[iPoint]->GetGradient_Primitive();
    su2double** primvar_grad_j =
        solver_container[FLOW_SOL]->node[jPoint]->GetGradient_Primitive();


    numerics->SetPrimitive_Average(primvar_i, primvar_j);
    numerics->SetPrimVarGradient_Average(primvar_grad_i, primvar_grad_j);

  }

  su2double** aniso_viscosity_i =
      solver_container[FLOW_SOL]->node[iPoint]->GetAnisoEddyViscosity();
  su2double** aniso_viscosity_j =
      solver_container[FLOW_SOL]->node[jPoint]->GetAnisoEddyViscosity();

  const su2double alpha_i =
      solver_container[FLOW_SOL]->average_node[iPoint]->GetKineticEnergyRatio();
  const su2double alpha_j =
      solver_container[FLOW_SOL]->average_node[jPoint]->GetKineticEnergyRatio();

  numerics->SetAniso_Eddy_Viscosity(aniso_viscosity_i, aniso_viscosity_j);
  numerics->SetKineticEnergyRatio(alpha_i, alpha_j);
}


void CHybrid_Mediator::ComputeInvLengthTensor(CVariable* flow_vars,
                                              CVariable* flow_avgs,
                                              CVariable* turb_vars,
                                              const su2double val_alpha,
                                              const int short hybrid_res_ind) {

  unsigned short iDim, jDim, kDim;
  su2double Sd[3][3], Sd_avg[3][3], Om[3][3], delta[3][3], Pij[3][3];
  su2double Gt[3][3], Gp[3][3], Gpd[3][3], tauSGET[3][3];
  su2double div_vel, div_avg_vel, div_fluct;

  // Not intended for use in 2D
  if (nDim == 2) {
    SU2_MPI::Error("The RDELTA resolution adequacy option is not implemented for 2D!", CURRENT_FUNCTION);
  }

  // 1) Preliminaries: Extract data, convenience calcs...

  // delta tensor (for convenience)
  for (iDim = 0; iDim < nDim; iDim++) {
    for (jDim = 0; jDim < nDim; jDim++) {
      if (iDim==jDim) {
	delta[iDim][jDim] = 1.0;
      } else {
	delta[iDim][jDim] = 0.0;
      }
    }
  }

  const su2double rho =  flow_avgs->GetDensity();

  su2double alpha = max(val_alpha, 1e-8);

  // Get primative gradients
  su2double** val_gradprimvar =  flow_vars->GetGradient_Primitive();
  su2double** val_gradprimavg =  flow_avgs->GetGradient_Primitive();

  // Get eddy viscosities
  /*--- Use the turb_vars (rather than flow_vars) for the eddy viscosity.
   * When the eddy viscosity is computed, it is immediately stored in the
   * turbulence solver nodes. It is only copied over to the flow solver
   * at the start of the next iteration.  So retrieving the eddy viscosity
   * from the turbulence solver ensures that the most up-to-date value is
   * used, rather than a time-lagged value. ---*/
  su2double eddy_viscosity = turb_vars->GetmuT();
  su2double** aniso_viscosity = flow_vars->GetAnisoEddyViscosity();

  // Compute the fluctuating velocity gradient tensor
  for (iDim=0; iDim<nDim; iDim++) {
    for (jDim=0; jDim<nDim; jDim++) {
      Gt[iDim][jDim] = val_gradprimvar[iDim+1][jDim];
      Gp[iDim][jDim] = val_gradprimvar[iDim+1][jDim] - val_gradprimavg[iDim+1][jDim];
    }
  }

  // Compute divergences
  div_vel = div_avg_vel = div_fluct = 0.0;
  for (iDim = 0 ; iDim < nDim; iDim++) {
    div_vel     += val_gradprimvar[iDim+1][iDim];
    div_avg_vel += val_gradprimavg[iDim+1][iDim];
    div_fluct   += Gp[iDim][iDim];
  }
<<<<<<< HEAD

  // Evaluate deviatoric part of fluctuating velocity gradient
  for (iDim =0; iDim < nDim; iDim++) {
    for (jDim =0; jDim < nDim; jDim++) {
      Gpd[iDim][jDim] = Gp[iDim][jDim] - delta[iDim][jDim]*div_fluct/3;
    }
  }

=======

  // Evaluate deviatoric part of fluctuating velocity gradient
  for (iDim =0; iDim < nDim; iDim++) {
    for (jDim =0; jDim < nDim; jDim++) {
      Gpd[iDim][jDim] = Gp[iDim][jDim] - delta[iDim][jDim]*div_fluct/3;
    }
  }

>>>>>>> 4ccec150
  // The deviatoric part of the strain rate tensors (mean and resolved)
  for (iDim = 0; iDim < nDim; iDim++) {
    for (jDim = 0; jDim < nDim; jDim++) {
      Sd[iDim][jDim]     = 0.5*(val_gradprimvar[iDim+1][jDim] + val_gradprimvar[jDim+1][iDim]) -
                           delta[iDim][jDim]*div_vel/3.0;
      Sd_avg[iDim][jDim] = 0.5*(val_gradprimavg[iDim+1][jDim] + val_gradprimavg[jDim+1][iDim]) -
                           delta[iDim][jDim]*div_avg_vel/3.0;
    }
  }

  // The rotation rate tensor (resolved)
  for (iDim = 0; iDim < nDim; iDim++) {
    for (jDim = 0; jDim < nDim; jDim++) {
      Om[iDim][jDim] = 0.5*(val_gradprimvar[iDim+1][jDim] - val_gradprimvar[jDim+1][iDim]);
    }
  }


  // Evaluate tauSGET
  for (iDim =0; iDim < nDim; iDim++) {
    for (jDim =0; jDim < nDim; jDim++) {
      tauSGET[iDim][jDim] = 0;
      for (kDim =0; kDim < nDim; kDim++) {
        tauSGET[iDim][jDim] += aniso_viscosity[iDim][kDim]*Gpd[jDim][kDim] +
                               aniso_viscosity[jDim][kDim]*Gpd[iDim][kDim];
      }
    }
  }

<<<<<<< HEAD
=======
  // Make tauSGET trace = 0
  su2double traceTauSGET = 0;
  for (iDim =0; iDim < nDim; iDim++) {
    traceTauSGET += tauSGET[iDim][iDim];
  }
  for (iDim = 0; iDim < nDim; iDim++) {
    tauSGET[iDim][iDim] -= traceTauSGET/3;
  }

>>>>>>> 4ccec150

  const su2double ktot = max(turb_vars->GetSolution(0),1e-8);

  // v2 here is *subgrid*, so must multiply by alpha
  su2double v2;
  if (config->GetKind_Turb_Model() == KE) {
    v2 = alpha*max(turb_vars->GetSolution(2),1e-8);
  } else if (config->GetKind_Turb_Model() == SST) {
    v2 = alpha*2.0*max(turb_vars->GetSolution(0),1e-8)/3.0;
  } else {
    SU2_MPI::Error("The RDELTA resolution adequacy option is only implemented for KE and SST turbulence models!", CURRENT_FUNCTION);
  }

  // 2) tauSGRS contribution.  NB: Neglecting divergence contribution
  // here.  TODO: Add divergence contribution.
<<<<<<< HEAD
=======

  /*--- Testing on the WMH indicates that scaling the whole stress by
   * alpha*(2-alpha) improves the model performance.  That change would
   * make the turbulent kinetic energy inconsistent, so it is avoided here.
   * But that indicates there's some other issue. ---*/

  su2double alpha_fac = alpha*(2.0 - alpha);
  alpha_fac = max(alpha_fac, 1e-8);
  alpha_fac = min(alpha_fac, 1.0);
>>>>>>> 4ccec150

  // Strain only part
  for (iDim = 0; iDim < nDim; iDim++) {
    for (jDim = 0; jDim < nDim; jDim++) {
      Pij[iDim][jDim] = 0.0;
      for (kDim = 0; kDim < nDim; kDim++) {
        // NB: Assumes that eddy_viscosity is *full* eddy
        // viscosity---i.e., not multiplied by alpha---so that
        // alpha is necessary here
<<<<<<< HEAD
        Pij[iDim][jDim] += 2.0*alpha*eddy_viscosity*Sd_avg[iDim][kDim]*Sd[kDim][jDim];
=======
        Pij[iDim][jDim] += 2.0*alpha_fac*eddy_viscosity*Sd_avg[iDim][kDim]*Sd[kDim][jDim];
>>>>>>> 4ccec150
      }
    }
  }

  switch (hybrid_res_ind) {
<<<<<<< HEAD
  case RDELTA_INDICATOR_STRAIN_ONLY:
    // TODO: Add rho*k contribution
    SU2_MPI::Error("The RDELTA_INDICATOR_STRAIN_ONLY resolution adequacy option is not currently supported!", CURRENT_FUNCTION);
    break;
  case RDELTA_INDICATOR_FULLP:
    SU2_MPI::Error("The RDELTA_INDICATOR_FULLP resolution adequacy option is not currently supported!", CURRENT_FUNCTION);
    for (iDim = 0; iDim < nDim; iDim++) {
      for (jDim = 0; jDim < nDim; jDim++) {
        for (kDim = 0; kDim < nDim; kDim++) {
          Pij[iDim][jDim] += 2.0*alpha*eddy_viscosity*Sd_avg[iDim][kDim]*Om[jDim][kDim];
        }
        // TODO: Add rho*k contribution
=======
  case RDELTA_INDICATOR_FULLP_WITH_DIV:
    /*--- It's currently unclear whether the divergence of the velocity
     * should be included in the subgrid production.  If it is included,
     * negative eigenvalues could result, which would be interpreted as
     * "negative" lengthscales. ---*/
    for (iDim = 0; iDim < nDim; iDim++) {
      for (jDim = 0; jDim < nDim; jDim++) {
        for (kDim = 0; kDim < nDim; kDim++) {
          // rotation contribution
          Pij[iDim][jDim] += 2.0*alpha_fac*eddy_viscosity*Sd_avg[iDim][kDim]*Om[kDim][jDim];
          // Isotropic contribution (from delta_ij div_vel)
          Pij[iDim][jDim] += 2.0*alpha_fac*eddy_viscosity*Sd_avg[iDim][jDim]*div_vel/3.0;
        }
        // rho*k contribtuion
	Pij[iDim][jDim] -= 2.0/3.0*alpha*rho*ktot *
            (Sd[iDim][jDim] + Om[iDim][jDim] + div_vel*delta[iDim][jDim]/3.0);
>>>>>>> 4ccec150
      }
    }
    break;
  case RDELTA_INDICATOR_FULLP_VELCON:
    for (iDim = 0; iDim < nDim; iDim++) {
      for (jDim = 0; jDim < nDim; jDim++) {
        for (kDim = 0; kDim < nDim; kDim++) {
          // rotation contribution
<<<<<<< HEAD
          Pij[iDim][jDim] += 2.0*alpha*eddy_viscosity*Sd_avg[iDim][kDim]*Om[kDim][jDim];
        }
        // rho*k contribtuion
        Pij[iDim][jDim] -= 2.0*alpha*rho*ktot*(Sd[iDim][jDim]+Om[iDim][jDim])/3.0;
=======
          Pij[iDim][jDim] += 2.0*alpha_fac*eddy_viscosity*Sd_avg[iDim][kDim]*Om[kDim][jDim];
          // Contribution from div of velocity is (intentionally) omitted
        }
        // rho*k contribtuion
	Pij[iDim][jDim] -= 2.0*alpha*rho*ktot*(Sd[iDim][jDim]+Om[iDim][jDim])/3.0;
>>>>>>> 4ccec150
      }
    }
    break;
  default:
    SU2_MPI::Error("Unrecognized RDELTA option.", CURRENT_FUNCTION);
    break;
  }

  // 3) tauSGET contribution
  
  for (iDim = 0; iDim < nDim; iDim++) {
    for (jDim = 0; jDim < nDim; jDim++) {
      for (kDim = 0; kDim < nDim; kDim++) {
        Pij[iDim][jDim] += tauSGET[iDim][kDim]*Gt[kDim][jDim];
      }
    }
  }


  // 4) Compute inverse length scale tensor from production tensor
  // NB: Typo in AIAA paper
  const su2double t0 = 1.5*sqrt(1.5);
  for (iDim = 0; iDim < nDim; iDim++) {
    for (jDim = 0; jDim < nDim; jDim++) {
      invLengthTensor[iDim][jDim] =
<<<<<<< HEAD
        0.5*(Pij[iDim][jDim] + Pij[jDim][iDim]) / (t0*v2*sqrt(v2));
=======
        0.5*(Pij[iDim][jDim] + Pij[jDim][iDim]) / (t0*rho*v2*sqrt(v2));
>>>>>>> 4ccec150
    }
  }

#ifndef NDEBUG
  // check for nans
  bool found_nan = false;
  for (iDim = 0; iDim < nDim; iDim++) {
    for (jDim = 0; jDim < nDim; jDim++) {
      if (invLengthTensor[iDim][jDim] != invLengthTensor[iDim][jDim]) {
        found_nan = true;
      }
    }
  }
  if (found_nan) {
<<<<<<< HEAD
=======
    std::cout << "alpha = " << alpha << std::endl;
    std::cout << "alpha_fac = " << alpha_fac << std::endl;
>>>>>>> 4ccec150
    for (iDim = 0; iDim < nDim; iDim++) {
      for (jDim = 0; jDim < nDim; jDim++) {
        std::cout << "tauSGET[" << iDim << "][" << jDim << "] = "
                  << tauSGET[iDim][jDim] << std::endl;
        std::cout << "Gt[" << iDim << "][" << jDim << "] = "
                  << Gt[iDim][jDim] << std::endl;
        std::cout << "muSGET[" << iDim << "][" << jDim << "] = "
                  << aniso_viscosity[iDim][jDim] << std::endl;
      }
    }
    SU2_MPI::Error("invLengthTensor has NaN!", CURRENT_FUNCTION);
  }

#endif

}


su2double CHybrid_Mediator::GetProjResolution(const su2double* const* resolution_tensor,
                                              const vector<su2double>& direction) {

#ifndef NDEBUG
  su2double magnitude_squared = 0;
  for (unsigned short iDim = 0; iDim < nDim; iDim++)
    magnitude_squared += direction[iDim]*direction[iDim];
  if (abs(magnitude_squared - 1.0) > 1e-7) {
    ostringstream error_msg;
    error_msg << "The unit vector for the projected resolution calc had a ";
    error_msg << "magnitude greater than 1!" << endl;
    error_msg << "    Magnitude: " << sqrt(magnitude_squared);
    SU2_MPI::Error(error_msg.str(), CURRENT_FUNCTION);
  }
#endif

  su2double temp, result = 0;
  for (unsigned short iDim = 0; iDim < nDim; iDim++) {
    temp = 0;
    for (unsigned short jDim = 0; jDim < nDim; jDim++) {
      temp += resolution_tensor[iDim][jDim]*direction[jDim];
    }
    result += temp*temp;
  }
  return sqrt(result);
}

vector<vector<su2double> > CHybrid_Mediator::LoadConstants(const string& filename) {
  vector<vector<su2double> > output;
  output.resize(nDim);
  ifstream file;
  for (int i=0; i<nDim; i++) {
    stringstream ss;
    ss << filename << i << ".dat";
    string fullname = ss.str();
    file.open(fullname.c_str());
    if (file.is_open()) {
      su2double value;
      while (file >> value) {
        output[i].push_back(value);
      }
      file.close();
    } else {
      ostringstream error_msg;
      error_msg << "Could not open the hybrid constants file." << endl;
      error_msg << "       Tried reading file " << fullname;
      SU2_MPI::Error(error_msg.str(), CURRENT_FUNCTION);
    }
  }
  return output;
};

vector<su2double> CHybrid_Mediator::GetEigValues_Q(const vector<su2double>& eigvalues_M) {
  su2double dnorm = *min_element(eigvalues_M.begin(), eigvalues_M.end());

  /*--- Normalize eigenvalues ---*/
  su2double a, b;
  if (eigvalues_M[0] == dnorm) {
    a = eigvalues_M[1]/dnorm;
    b = eigvalues_M[2]/dnorm;
  } else if (eigvalues_M[1] == dnorm) {
    a = eigvalues_M[0]/dnorm;
    b = eigvalues_M[2]/dnorm;
  } else {
    a = eigvalues_M[0]/dnorm;
    b = eigvalues_M[1]/dnorm;
  }
#ifndef NDEBUG
  if (a < 1 || b < 1) {
    SU2_MPI::Error("Normalization in the zeta transformation failed!", CURRENT_FUNCTION);
  }
#endif

  /*--- Convert to cylindrical coordinates ---*/
  su2double r = sqrt(a*a + b*b);
  su2double theta = acos(max(a,b)/r);

  /*--- Convert to more convenient log coordinates ---*/
  su2double y = log(sin(2*theta));
  su2double x = log(r);

  vector<su2double> g(3);
  for (int iDim = 0; iDim < nDim; iDim++) {
    g[iDim] = constants[iDim][0];
    g[iDim] += constants[iDim][1]*x;
    g[iDim] += constants[iDim][2]*y;
    g[iDim] += constants[iDim][3]*x*x;
    g[iDim] += constants[iDim][4]*x*y;
    g[iDim] += constants[iDim][5]*y*y;
    g[iDim] += constants[iDim][6]*x*x*x;
    g[iDim] += constants[iDim][7]*x*x*y;
    g[iDim] += constants[iDim][8]*x*y*y;
    g[iDim] += constants[iDim][9]*y*y*y;
    g[iDim] += constants[iDim][10]*x*x*x*x;
    g[iDim] += constants[iDim][11]*x*x*x*y;
    g[iDim] += constants[iDim][12]*x*x*y*y;
    g[iDim] += constants[iDim][13]*x*y*y*y;
    g[iDim] += constants[iDim][14]*y*y*y*y;
  }

  vector<su2double> eigvalues_Q(3);
  for (int iDim = 0; iDim < nDim; iDim++) {
    su2double d_in = log(eigvalues_M[iDim]/dnorm);
    eigvalues_Q[iDim] = g[0] + g[1]*d_in + g[2]*pow(d_in, 2);
    eigvalues_Q[iDim] = exp(eigvalues_Q[iDim]);
  }

  return eigvalues_Q;
}

vector<vector<su2double> > CHybrid_Mediator::BuildZeta(const su2double* values_M,
                                                       const su2double* const* vectors_M) {

  vector<vector<su2double> > zeta(3, vector<su2double>(3,0));

#ifdef HAVE_LAPACK
  unsigned short iDim, jDim, kDim, lDim;

  vector<su2double> eigvalues_M;
  for (iDim = 0; iDim < nDim; iDim++)
    eigvalues_M.push_back(values_M[iDim]);

  /*--- Solve for the modified resolution tensor  ---*/
  vector<su2double> eigvalues_Zeta = GetEigValues_Zeta(eigvalues_M);
  vector<vector<su2double> > temp(3, vector<su2double>(3));
  for (iDim = 0; iDim < nDim; iDim++) {
    temp[iDim][iDim] = eigvalues_Zeta[iDim];
  }
  for (iDim = 0; iDim < nDim; iDim++) {
    for (jDim = 0; jDim < nDim; jDim++) {
      zeta[iDim][jDim] = 0.0;
      for (kDim = 0; kDim < nDim; kDim++) {
        for (lDim = 0; lDim < nDim; lDim++) {
          zeta[iDim][jDim] += vectors_M[kDim][iDim] * temp[kDim][lDim] *
                              vectors_M[lDim][jDim];
        }
      }
    }
  }
#else
  SU2_MPI::Error("Eigensolver without LAPACK not implemented; please use LAPACK.", CURRENT_FUNCTION);
#endif

  /*--- This return is placed here to avoid "no return" compiler warnings.---*/
  return zeta;

}

vector<su2double> CHybrid_Mediator::GetEigValues_Zeta(const vector<su2double>& eigvalues_M) {
  /*--- Find the minimum eigenvalue ---*/

  su2double dnorm = *min_element(eigvalues_M.begin(), eigvalues_M.end());

  /*--- Get eigenvalues to the normalized gradient-gradien tensor ---*/

  vector<su2double> eigvalues_Q = GetEigValues_Q(eigvalues_M);
#ifndef NDEBUG
  for (int iDim = 0; iDim < nDim; iDim++) {
    if (eigvalues_Q[iDim] != eigvalues_Q[iDim]) {
      SU2_MPI::Error("At least one computed eigenvalue was NaN!", CURRENT_FUNCTION);
    }
  }
#endif

  /*--- Use eigenvalues from M and G to find eigenvalues for modified M ---*/

  vector<su2double> eigvalues_zeta(3);
  for (int iDim = 0; iDim < nDim; iDim++) {
    eigvalues_zeta[iDim] = C_zeta*pow((eigvalues_M[iDim]/dnorm),1.0/3)*
                           pow(eigvalues_Q[iDim],-0.5);

    // XXX: Numerical fit for anisotropic resolution doesn't include > 256
    if (eigvalues_M[iDim]/dnorm > 256) {
      eigvalues_zeta[iDim] = max(eigvalues_zeta[iDim], 0.90);
    }
  }

  return eigvalues_zeta;
}

void CHybrid_Mediator::SolveEigen(const su2double* const* M,
                                  vector<su2double> &eigvalues,
                                  vector<vector<su2double> > &eigvectors) {
unsigned short iDim, jDim;

#ifndef NDEBUG
  for (iDim = 0; iDim < nDim; iDim++) {
    for (jDim = 0; jDim < nDim; jDim++) {
      if (M[iDim][jDim] != M[iDim][jDim]) {
        SU2_MPI::Error("SolveEigen received a matrix with NaN!", CURRENT_FUNCTION);
      }
    }
  }
  su2double sum = 0.0;
  for (iDim = 0; iDim < nDim; iDim++) {
    for (jDim = 0; jDim < nDim; jDim++) {
      sum += abs(M[iDim][jDim]);
    }
  }
  if (sum < EPS) {
    SU2_MPI::Error("SolveEigen received an empty matrix!", CURRENT_FUNCTION);
  }

  for (iDim = 0; iDim < nDim; iDim++) {
    for (jDim = 0; jDim < nDim; jDim++) {
      if (iDim == jDim) continue;
      if (abs(M[iDim][jDim] - M[jDim][iDim]) > 1e-10 &&
          abs(M[iDim][jDim] - M[jDim][iDim])/abs(M[iDim][jDim]) > 1e-6) {
        ostringstream error_msg;
        error_msg << "SolveEigen received a non-symmetric matrix!" << endl;
        error_msg << "    The difference between elements" << endl;
        error_msg << "      [" << iDim << ", " << jDim << "] and [" << jDim << ", " << iDim << "]" << endl;
        error_msg << "      was: " << M[iDim][jDim] - M[jDim][iDim] << endl;
        error_msg << "    Matrix:" << endl;
        error_msg << "      [[" << M[0][0] << ", " << M[0][1] << ", " << M[0][2] << "]" << endl;
        error_msg << "       [" << M[1][0] << ", " << M[1][1] << ", " << M[1][2] << "]" << endl;
        error_msg << "       [" << M[2][0] << ", " << M[2][1] << ", " << M[2][2] << "]]";
        SU2_MPI::Error(error_msg.str(), CURRENT_FUNCTION);
      }
    }
  }
#endif

  eigvalues.resize(nDim);
  eigvectors.resize(nDim, std::vector<su2double>(nDim));

#ifdef HAVE_LAPACK
  for (iDim = 0; iDim < nDim; iDim++) {
    for (jDim = 0; jDim< nDim; jDim++) {
      mat[iDim*nDim+jDim] = M[iDim][jDim];
    }
  }

  /*--- Call LAPACK routines ---*/

  info = LAPACKE_dsyev(LAPACK_ROW_MAJOR, 'V', 'U', nDim, mat, nDim, eigval);
  if (info != 0) {
    ostringstream error_msg;
    error_msg << "The solver failed to compute eigenvalues." << endl;
    error_msg << "The info variable was set to: " << info;
    SU2_MPI::Error(error_msg.str(), CURRENT_FUNCTION);
  }

  /*--- Rewrite arrays to eigenvalues output ---*/

  for (iDim = 0; iDim < nDim; iDim++)
    eigvalues[iDim] = eigval[iDim];

  /*--- Check the values ---*/

  for (iDim = 0; iDim < nDim; iDim++) {
    if (eigval[iDim] < 0.0 && eigval[iDim] > -1e-4) {
        eigvalues[iDim] = 0.0;
    } else if (eigval[iDim] < -1e-4) {
      ostringstream error_msg;
      error_msg << "The solver returned a large negative eigenvalue!" << endl;
      error_msg << "    Eigenvalues: [";
      error_msg << eigval[0] << ", ";
      error_msg << eigval[1] << ", ";
      error_msg << eigval[2] << "]" << endl;
      SU2_MPI::Error(error_msg.str(), CURRENT_FUNCTION);
    }
  }

//  su2double max_val = max(eigval[0], max(eigval[1], eigval[2]));
//  for (iDim = 0; iDim < nDim; iDim++) {
//    if (eigvalues[iDim] > 0 && log10(max_val/eigvalues[iDim]) > 10) {
//      // If the condition number is bad, give up
//      eigvalues[iDim] = 0.0;
//    }
//  }

  /*--- Normalize the eigenvectors by the L2 norm of each vector ---*/
  for (iDim = 0; iDim < nDim; iDim++) {
    for (jDim = 0; jDim < nDim; jDim++) {
      eigvectors[iDim][jDim] = mat[jDim*nDim+iDim];
    }
  }

  for (iDim = 0; iDim < nDim; iDim++) {
    su2double norm = 0.0;
    for (jDim = 0; jDim < nDim; jDim++) {
      norm += eigvectors[iDim][jDim]*eigvectors[iDim][jDim];
    }
    norm = sqrt(norm);
    for (jDim = 0; jDim < nDim; jDim++) {
      eigvectors[iDim][jDim] /= norm;
    }
  }
#else
  SU2_MPI::Error("Eigensolver without LAPACK not implemented; please use LAPACK.", CURRENT_FUNCTION);
#endif
}

void CHybrid_Mediator::SolveGeneralizedEigen(const su2double* const* A,
                                             const su2double* const* B,
					     vector<su2double> &eigvalues,
					     vector<vector<su2double> > &eigvectors) {

  eigvalues.resize(nDim);
  eigvectors.resize(nDim, std::vector<su2double>(nDim));

#ifdef HAVE_LAPACK

  unsigned short iDim, jDim;

#ifndef NDEBUG
  const su2double tolerance = 1E-10;
  for (iDim = 0; iDim < nDim; iDim++) {
    for (jDim = 0; jDim< nDim; jDim++) {
      const su2double tolerance = 1E-10;
      if (abs(A[iDim][jDim] - A[jDim][iDim]) > tolerance) {
        SU2_MPI::Error("Matrix A is not symmetric!", CURRENT_FUNCTION);
      }
      if (abs(B[iDim][jDim] - B[jDim][iDim]) > tolerance) {
        SU2_MPI::Error("Matrix A is not symmetric!", CURRENT_FUNCTION);
      }
    }
  }
#endif // NDEBUG

  for (iDim = 0; iDim < nDim; iDim++) {
    for (jDim = 0; jDim< nDim; jDim++) {
      mat[iDim*nDim+jDim]  = A[iDim][jDim];
      matb[iDim*nDim+jDim] = B[iDim][jDim];
    }
  }

  /*--- Call LAPACK routines ---*/

  // itype = 2 ==> we're solving A*B*v = \lambda v
  // when A = L^{-1} and B = M, this is what we want
  info = LAPACKE_dsygv(LAPACK_ROW_MAJOR, 2, 'V', 'U',
                       nDim, mat, nDim, matb, nDim, eigval);
  if (info != 0) {
    ostringstream error_msg;
    error_msg << "The generalized eigensolver failed with info = "
         << info << ".";
    SU2_MPI::Error(error_msg.str(), CURRENT_FUNCTION);
  }

  /*--- Rewrite arrays to eigenvalues output ---*/
  for (iDim = 0; iDim < nDim; iDim++)
    eigvalues[iDim] = eigval[iDim];

  /*--- Check the values ---*/
  // NB: Here, B is SPD and A is assumed symmetric but not necessarily
  // positive definite.  Thus, don't check positivity of eigenvalues.

  /*--- Normalize the eigenvectors by the L2 norm of each vector ---*/
  for (iDim = 0; iDim < nDim; iDim++) {
    for (jDim = 0; jDim < nDim; jDim++) {
      eigvectors[iDim][jDim] = mat[jDim*nDim+iDim];
    }
  }

  for (iDim = 0; iDim < nDim; iDim++) {
    su2double norm = 0.0;
    for (jDim = 0; jDim < nDim; jDim++) {
      norm += eigvectors[iDim][jDim]*eigvectors[iDim][jDim];
    }
    norm = sqrt(norm);
    for (jDim = 0; jDim < nDim; jDim++) {
      eigvectors[iDim][jDim] /= norm;
    }
  }
#else
  SU2_MPI::Error("Eigensolver without LAPACK not implemented; please use LAPACK.", CURRENT_FUNCTION);
#endif

}


vector<vector<su2double> > CHybrid_Mediator::GetConstants() {
  return constants;
}

void CHybrid_Mediator::SetFluctuatingStress(CFluctuatingStress* fluct_stress) {
  fluct_stress_model = fluct_stress;
}

void CHybrid_Mediator::SetForcingModel(CHybridForcingAbstractBase* forcing) {
  forcing_model = forcing;
}

const su2double* CHybrid_Mediator::GetForcingVector(unsigned long iPoint) {
  return forcing_model->GetForcingVector(iPoint);
}


CHybrid_Dummy_Mediator::CHybrid_Dummy_Mediator(unsigned short nDim,
                                               CConfig* config)
    : nDim(nDim) {

  zero_vector = new su2double[nDim];

  zero_tensor = new su2double*[nDim];
  for (unsigned short iDim = 0; iDim < nDim; iDim++) {
    zero_vector[iDim] = 0;
    zero_tensor[iDim] = new su2double[nDim];
    for (unsigned short jDim = 0; jDim < nDim; jDim++) {
      zero_tensor[iDim][jDim] = 0;
    }
  }
}

CHybrid_Dummy_Mediator::~CHybrid_Dummy_Mediator() {


  for (unsigned short iDim = 0; iDim < nDim; iDim++) {
    delete [] zero_tensor[iDim];
  }
  delete [] zero_tensor;
  delete [] zero_vector;
}

void CHybrid_Dummy_Mediator::SetupRANSNumerics(CSolver **solver_container,
                                               CNumerics* rans_numerics,
                                               unsigned long iPoint) {

  rans_numerics->SetKineticEnergyRatio(1.0);
  rans_numerics->SetResolvedTurbStress(zero_tensor);
}

void CHybrid_Dummy_Mediator::ComputeResolutionAdequacy(const CGeometry* geometry,
                                                       CSolver **solver_container,
                                                       unsigned long iPoint) {
  // Set resolution adequacy in the CNSVariables class
  solver_container[FLOW_SOL]->node[iPoint]->SetResolutionAdequacy(1.0);
}

void CHybrid_Dummy_Mediator::ComputeForcingField(CSolver** solver,
                                                 CGeometry *geometry,
                                                 CConfig *config) {
  // nothing to compute
}


void CHybrid_Dummy_Mediator::SetupResolvedFlowSolver(const CGeometry* geometry,
                                               CSolver **solver_container,
                                               unsigned long iPoint) {
  solver_container[FLOW_SOL]->node[iPoint]->SetAnisoEddyViscosity(zero_tensor);
}

void CHybrid_Dummy_Mediator::SetupResolvedFlowNumerics(const CGeometry* geometry,
                                             CSolver **solver_container,
                                             CNumerics* visc_numerics,
                                             unsigned long iPoint,
                                             unsigned long jPoint) {

  /*--- Set the "average" variables to be identical to the resolved
   * variables. ---*/

  su2double* primvar_i =
      solver_container[FLOW_SOL]->node[iPoint]->GetPrimitive();
  su2double* primvar_j =
      solver_container[FLOW_SOL]->node[jPoint]->GetPrimitive();

  su2double** primvar_grad_i =
      solver_container[FLOW_SOL]->node[iPoint]->GetGradient_Primitive();
  su2double** primvar_grad_j =
      solver_container[FLOW_SOL]->node[jPoint]->GetGradient_Primitive();

  /*--- This should be the zero tensor, if SetupResolvedFlowSolver was
   * called properly ---*/

  su2double** aniso_viscosity_i =
      solver_container[FLOW_SOL]->node[iPoint]->GetAnisoEddyViscosity();
  su2double** aniso_viscosity_j =
      solver_container[FLOW_SOL]->node[jPoint]->GetAnisoEddyViscosity();

  CAvgGrad_Hybrid* numerics = dynamic_cast<CAvgGrad_Hybrid*>(visc_numerics);
  numerics->SetPrimitive_Average(primvar_i, primvar_j);
  numerics->SetPrimVarGradient_Average(primvar_grad_i, primvar_grad_j);
  numerics->SetAniso_Eddy_Viscosity(aniso_viscosity_i, aniso_viscosity_j);
  numerics->SetKineticEnergyRatio(1.0, 1.0);
}

void CHybrid_Dummy_Mediator::SetFluctuatingStress(CFluctuatingStress* fluct_stress) {
  /*--- We won't use it, so just delete it. ---*/
  delete fluct_stress;
}

void CHybrid_Dummy_Mediator::SetForcingModel(CHybridForcingAbstractBase* forcing) {
  /*--- We won't use it, so just delete it. ---*/
  delete forcing;
}

const su2double* CHybrid_Dummy_Mediator::GetForcingVector(unsigned long iPoint) {
  // dummy mediator has no forcing
  return zero_vector;
}<|MERGE_RESOLUTION|>--- conflicted
+++ resolved
@@ -170,10 +170,6 @@
     rans_numerics->SetResolvedTurbStress(flow_node[iPoint]->GetResolvedTurbStress());
   } else {
     rans_numerics->SetProduction(flow_node[iPoint]->GetProduction());
-<<<<<<< HEAD
-=======
-    assert(flow_node[iPoint]->GetProduction() == rans_numerics->GetProduction());
->>>>>>> 4ccec150
   }
 }
 
@@ -192,77 +188,6 @@
   const su2double* ResolutionValues = geometry->node[iPoint]->GetResolutionValues();
   const su2double* const* ResolutionVectors = geometry->node[iPoint]->GetResolutionVectors();
 
-<<<<<<< HEAD
-  if (config->GetKind_Hybrid_Resolution_Indicator() != RK_INDICATOR) {
-    // Compute inverse length scale tensor
-    const su2double alpha =
-        solver_container[FLOW_SOL]->average_node[iPoint]->GetKineticEnergyRatio();
-    ComputeInvLengthTensor(solver_container[FLOW_SOL]->node[iPoint],
-                           solver_container[FLOW_SOL]->average_node[iPoint],
-                           solver_container[TURB_SOL]->node[iPoint],
-                           alpha,
-                           config->GetKind_Hybrid_Resolution_Indicator());
-
-    vector<su2double> eigvalues_iLM;
-    vector<vector<su2double> > eigvectors_iLM;
-    SolveGeneralizedEigen(invLengthTensor, ResolutionTensor,
-                          eigvalues_iLM, eigvectors_iLM);
-
-    // std::vector<su2double>::iterator iter;
-    // iter = max_element(eigvalues_iLM.begin(), eigvalues_iLM.end());
-    // unsigned short max_index = distance(eigvalues_iLM.begin(), iter);
-
-    // const su2double C_r = 3.0;
-    // r_k = C_r*eigvalues_iLM[max_index];
-
-    su2double max_eigval = 0.0;
-    for (iDim=0; iDim<3; iDim++) {
-      if( std::abs(eigvalues_iLM[iDim]) > max_eigval) {
-        max_eigval = std::abs(eigvalues_iLM[iDim]);
-      }
-    }
-
-    su2double LinvM[3][3];
-    su2double frobenius_norm = 0;
-    for (iDim = 0; iDim < nDim; iDim++) {
-      for (jDim = 0; jDim < nDim; jDim++) {
-        LinvM[iDim][jDim] = 0.0;
-        for (kDim = 0; kDim < nDim; kDim++) {
-          LinvM[iDim][jDim] += invLengthTensor[jDim][kDim]*ResolutionTensor[kDim][iDim];
-        }
-        frobenius_norm += pow(LinvM[iDim][jDim], 2);
-      }
-    }
-    frobenius_norm = sqrt(frobenius_norm);
-
-    const su2double C_r = 1.0;
-    const su2double r_k_min = 1.0E-8;
-    const su2double r_k_max = 30;
-    r_k = C_r*min(max_eigval, frobenius_norm);
-    r_k = max(min(r_k, r_k_max), r_k_min);
-
-    if (alpha > 1) r_k = min(r_k, 1.0);
-
-  }
-  else if (config->GetKind_Hybrid_Resolution_Indicator() == RK_INDICATOR) {
-
-    /*--- Transform the approximate structure function ---*/
-    su2double** PrimVar_Grad =
-      solver_container[FLOW_SOL]->node[iPoint]->GetGradient_Primitive();
-    CalculateApproxStructFunc(ResolutionTensor, PrimVar_Grad, Qapprox);
-    vector<vector<su2double> > zeta = BuildZeta(ResolutionValues, ResolutionVectors);
-    for (iDim = 0; iDim < nDim; iDim++) {
-      for (jDim = 0; jDim < nDim; jDim++) {
-        Q[iDim][jDim] = 0.0;
-        for (kDim = 0; kDim < nDim; kDim++) {
-          for (lDim = 0; lDim < nDim; lDim++) {
-            // Now zeta*Q*zeta, not Q
-            Q[iDim][jDim] += zeta[iDim][kDim] * Qapprox[kDim][lDim] *
-                             zeta[lDim][jDim];
-          }
-        }
-      }
-=======
   // Compute inverse length scale tensor
   const su2double alpha =
       solver_container[FLOW_SOL]->average_node[iPoint]->GetKineticEnergyRatio();
@@ -281,7 +206,6 @@
   for (iDim=0; iDim<3; iDim++) {
     if( abs(eigvalues_iLM[iDim]) > max_eigval) {
       max_eigval = abs(eigvalues_iLM[iDim]);
->>>>>>> 4ccec150
     }
   }
 
@@ -298,60 +222,6 @@
   }
   frobenius_norm = sqrt(frobenius_norm);
 
-<<<<<<< HEAD
-    su2double k = solver_container[TURB_SOL]->node[iPoint]->GetSolution(0);
-    const su2double MIN_VEL_DIFF = fmax(EPS, EPS*k);
-    if (total_vel_differences > MIN_VEL_DIFF) {
-      /*--- Only calculate r_k, w_rans if there are resolved velocity differences
-       * at resolution scale.  Otherwise, eigenvector calculation is arbitrary */
-
-      /*--- Calculate eigenvectors and eigenvalues of zeta*Q*zeta ---*/
-      vector<su2double> eigvalues_zQz;
-      vector<vector<su2double> > eigvectors_zQz;
-      SolveEigen(Q, eigvalues_zQz, eigvectors_zQz);
-      std::vector<su2double>::iterator iter;
-      iter = max_element(eigvalues_zQz.begin(), eigvalues_zQz.end());
-      unsigned short max_index = distance(eigvalues_zQz.begin(), iter);
-      vector<su2double> max_eigenvalue_direction = eigvectors_zQz[max_index];
-
-      /*---Find the largest product of resolved fluctuations at the cutoff---*/
-      su2double aniso_ratio = solver_container[TURB_SOL]->node[iPoint]->GetAnisoRatio(); 
-      su2double C_kQ = 16.0;
-      const su2double C_sf = 0.367;
-      su2double max_resolved = aniso_ratio*C_kQ*C_sf*TWO3*eigvalues_zQz[max_index];
-
-      /*--- Find the smallest product of unresolved fluctuations at the cutoff ---*/
-      su2double min_unresolved;
-      switch (config->GetKind_Turb_Model()) {
-        case SST: {
-          su2double C_mu = 0.22;
-          su2double TurbT = solver_container[TURB_SOL]->node[iPoint]->GetTurbTimescale();
-          su2double omega = solver_container[TURB_SOL]->node[iPoint]->GetSolution(1);
-          min_unresolved = TurbT*k*omega/C_mu;
-          break;
-        }
-        case KE: {
-          min_unresolved = solver_container[TURB_SOL]->node[iPoint]->GetSolution(2);
-          break;
-        }
-        default: {
-          SU2_MPI::Error("The hybrid mediator is not set up for your turb. model!", CURRENT_FUNCTION);
-        }
-      }
-
-      /*--- Calculate the resolution adequacy parameter ---*/
-      r_k = max(max_resolved / fmax(min_unresolved, TKE_MIN), EPS);
-
-    } else {
-
-      r_k = 0.0;
-
-    }
-  }
-  else {
-    SU2_MPI::Error("Unrecognized HYBRID_RESOLUTION_INDICATOR value!", CURRENT_FUNCTION);
-  }
-=======
     const su2double C_r = 1.0;
     const su2double r_k_min = 1.0E-8;
     const su2double r_k_max = 30;
@@ -359,7 +229,6 @@
     r_k = max(min(r_k, r_k_max), r_k_min);
 
     if (alpha > 1) r_k = min(r_k, 1.0);
->>>>>>> 4ccec150
 
   // Set resolution adequacy in the CNSVariables class
   solver_container[FLOW_SOL]->node[iPoint]->SetResolutionAdequacy(r_k);
@@ -379,12 +248,8 @@
   if (fluct_stress_model) {
 
     const su2double* primvar =
-<<<<<<< HEAD
-        solver_container[FLOW_SOL]->node[iPoint]->GetPrimitive();
-=======
         solver_container[FLOW_SOL]->average_node[iPoint]->GetPrimitive();
     //solver_container[FLOW_SOL]->node[iPoint]->GetPrimitive();
->>>>>>> 4ccec150
     const su2double* turbvar =
         solver_container[TURB_SOL]->node[iPoint]->GetSolution();
     const su2double mean_eddy_visc =
@@ -399,20 +264,6 @@
     /*--- XXX: This is an ad-hoc correction
      * Rescale the eddy viscosity to rapidly remove fluctuations where
      * resolved turbulence has been transported into regions with
-<<<<<<< HEAD
-     * insufficient resolution ---*/
-
-    const su2double avg_resolution_adequacy =
-        solver_container[FLOW_SOL]->average_node[iPoint]->GetResolutionAdequacy();
-    assert(avg_resolution_adequacy >= 0);
-    assert(avg_resolution_adequacy == avg_resolution_adequacy);
-    const su2double factor = pow(min(avg_resolution_adequacy, 10.0), 4.0/3);
-    for (unsigned short iDim = 0; iDim < nDim; iDim++) {
-      for (unsigned short jDim = 0; jDim < nDim; jDim++) {
-         aniso_eddy_viscosity[iDim][jDim] *= factor;
-      }
-    }
-=======
      * insufficient resolution.
      *
      * This rescaling has been temporarily removed to improve the
@@ -430,7 +281,6 @@
     //      aniso_eddy_viscosity[iDim][jDim] *= factor;
     //   }
     // }
->>>>>>> 4ccec150
 
     solver_container[FLOW_SOL]->node[iPoint]->SetAnisoEddyViscosity(aniso_eddy_viscosity);
 
@@ -460,12 +310,9 @@
     su2double** primvar_grad_j =
         solver_container[FLOW_SOL]->average_node[jPoint]->GetGradient_Primitive();
 
-<<<<<<< HEAD
-=======
     assert(primvar_i != NULL);
     assert(primvar_j != NULL);
 
->>>>>>> 4ccec150
     numerics->SetPrimitive_Average(primvar_i, primvar_j);
     numerics->SetPrimVarGradient_Average(primvar_grad_i, primvar_grad_j);
 
@@ -568,7 +415,6 @@
     div_avg_vel += val_gradprimavg[iDim+1][iDim];
     div_fluct   += Gp[iDim][iDim];
   }
-<<<<<<< HEAD
 
   // Evaluate deviatoric part of fluctuating velocity gradient
   for (iDim =0; iDim < nDim; iDim++) {
@@ -577,16 +423,6 @@
     }
   }
 
-=======
-
-  // Evaluate deviatoric part of fluctuating velocity gradient
-  for (iDim =0; iDim < nDim; iDim++) {
-    for (jDim =0; jDim < nDim; jDim++) {
-      Gpd[iDim][jDim] = Gp[iDim][jDim] - delta[iDim][jDim]*div_fluct/3;
-    }
-  }
-
->>>>>>> 4ccec150
   // The deviatoric part of the strain rate tensors (mean and resolved)
   for (iDim = 0; iDim < nDim; iDim++) {
     for (jDim = 0; jDim < nDim; jDim++) {
@@ -616,8 +452,6 @@
     }
   }
 
-<<<<<<< HEAD
-=======
   // Make tauSGET trace = 0
   su2double traceTauSGET = 0;
   for (iDim =0; iDim < nDim; iDim++) {
@@ -627,7 +461,6 @@
     tauSGET[iDim][iDim] -= traceTauSGET/3;
   }
 
->>>>>>> 4ccec150
 
   const su2double ktot = max(turb_vars->GetSolution(0),1e-8);
 
@@ -643,8 +476,6 @@
 
   // 2) tauSGRS contribution.  NB: Neglecting divergence contribution
   // here.  TODO: Add divergence contribution.
-<<<<<<< HEAD
-=======
 
   /*--- Testing on the WMH indicates that scaling the whole stress by
    * alpha*(2-alpha) improves the model performance.  That change would
@@ -654,7 +485,6 @@
   su2double alpha_fac = alpha*(2.0 - alpha);
   alpha_fac = max(alpha_fac, 1e-8);
   alpha_fac = min(alpha_fac, 1.0);
->>>>>>> 4ccec150
 
   // Strain only part
   for (iDim = 0; iDim < nDim; iDim++) {
@@ -664,30 +494,12 @@
         // NB: Assumes that eddy_viscosity is *full* eddy
         // viscosity---i.e., not multiplied by alpha---so that
         // alpha is necessary here
-<<<<<<< HEAD
-        Pij[iDim][jDim] += 2.0*alpha*eddy_viscosity*Sd_avg[iDim][kDim]*Sd[kDim][jDim];
-=======
         Pij[iDim][jDim] += 2.0*alpha_fac*eddy_viscosity*Sd_avg[iDim][kDim]*Sd[kDim][jDim];
->>>>>>> 4ccec150
       }
     }
   }
 
   switch (hybrid_res_ind) {
-<<<<<<< HEAD
-  case RDELTA_INDICATOR_STRAIN_ONLY:
-    // TODO: Add rho*k contribution
-    SU2_MPI::Error("The RDELTA_INDICATOR_STRAIN_ONLY resolution adequacy option is not currently supported!", CURRENT_FUNCTION);
-    break;
-  case RDELTA_INDICATOR_FULLP:
-    SU2_MPI::Error("The RDELTA_INDICATOR_FULLP resolution adequacy option is not currently supported!", CURRENT_FUNCTION);
-    for (iDim = 0; iDim < nDim; iDim++) {
-      for (jDim = 0; jDim < nDim; jDim++) {
-        for (kDim = 0; kDim < nDim; kDim++) {
-          Pij[iDim][jDim] += 2.0*alpha*eddy_viscosity*Sd_avg[iDim][kDim]*Om[jDim][kDim];
-        }
-        // TODO: Add rho*k contribution
-=======
   case RDELTA_INDICATOR_FULLP_WITH_DIV:
     /*--- It's currently unclear whether the divergence of the velocity
      * should be included in the subgrid production.  If it is included,
@@ -704,7 +516,6 @@
         // rho*k contribtuion
 	Pij[iDim][jDim] -= 2.0/3.0*alpha*rho*ktot *
             (Sd[iDim][jDim] + Om[iDim][jDim] + div_vel*delta[iDim][jDim]/3.0);
->>>>>>> 4ccec150
       }
     }
     break;
@@ -713,18 +524,11 @@
       for (jDim = 0; jDim < nDim; jDim++) {
         for (kDim = 0; kDim < nDim; kDim++) {
           // rotation contribution
-<<<<<<< HEAD
-          Pij[iDim][jDim] += 2.0*alpha*eddy_viscosity*Sd_avg[iDim][kDim]*Om[kDim][jDim];
-        }
-        // rho*k contribtuion
-        Pij[iDim][jDim] -= 2.0*alpha*rho*ktot*(Sd[iDim][jDim]+Om[iDim][jDim])/3.0;
-=======
           Pij[iDim][jDim] += 2.0*alpha_fac*eddy_viscosity*Sd_avg[iDim][kDim]*Om[kDim][jDim];
           // Contribution from div of velocity is (intentionally) omitted
         }
         // rho*k contribtuion
 	Pij[iDim][jDim] -= 2.0*alpha*rho*ktot*(Sd[iDim][jDim]+Om[iDim][jDim])/3.0;
->>>>>>> 4ccec150
       }
     }
     break;
@@ -750,11 +554,7 @@
   for (iDim = 0; iDim < nDim; iDim++) {
     for (jDim = 0; jDim < nDim; jDim++) {
       invLengthTensor[iDim][jDim] =
-<<<<<<< HEAD
-        0.5*(Pij[iDim][jDim] + Pij[jDim][iDim]) / (t0*v2*sqrt(v2));
-=======
         0.5*(Pij[iDim][jDim] + Pij[jDim][iDim]) / (t0*rho*v2*sqrt(v2));
->>>>>>> 4ccec150
     }
   }
 
@@ -769,11 +569,8 @@
     }
   }
   if (found_nan) {
-<<<<<<< HEAD
-=======
     std::cout << "alpha = " << alpha << std::endl;
     std::cout << "alpha_fac = " << alpha_fac << std::endl;
->>>>>>> 4ccec150
     for (iDim = 0; iDim < nDim; iDim++) {
       for (jDim = 0; jDim < nDim; jDim++) {
         std::cout << "tauSGET[" << iDim << "][" << jDim << "] = "
