/*!
 * \file hybrid_RANS_LES_model.cpp
 * \brief Describes the hybrid RANS/LES models
 * \author C. Pederson
 * \version 5.0.0 "Raven"
 *
 * SU2 Lead Developers: Dr. Francisco Palacios (Francisco.D.Palacios@boeing.com).
 *                      Dr. Thomas D. Economon (economon@stanford.edu).
 *
 * SU2 Developers: Prof. Juan J. Alonso's group at Stanford University.
 *                 Prof. Piero Colonna's group at Delft University of Technology.
 *                 Prof. Nicolas R. Gauger's group at Kaiserslautern University of Technology.
 *                 Prof. Alberto Guardone's group at Polytechnic University of Milan.
 *                 Prof. Rafael Palacios' group at Imperial College London.
 *                 Prof. Edwin van der Weide's group at the University of Twente.
 *                 Prof. Vincent Terrapon's group at the University of Liege.
 *
 * Copyright (C) 2012-2017 SU2, the open-source CFD code.
 *
 * SU2 is free software; you can redistribute it and/or
 * modify it under the terms of the GNU Lesser General Public
 * License as published by the Free Software Foundation; either
 * version 2.1 of the License, or (at your option) any later version.
 *
 * SU2 is distributed in the hope that it will be useful,
 * but WITHOUT ANY WARRANTY; without even the implied warranty of
 * MERCHANTABILITY or FITNESS FOR A PARTICULAR PURPOSE. See the GNU
 * Lesser General Public License for more details.
 *
 * You should have received a copy of the GNU Lesser General Public
 * License along with SU2. If not, see <http://www.gnu.org/licenses/>.
 */

#include "../include/hybrid_RANS_LES_model.hpp"
#include "../include/numerics_structure.hpp"
#include "../include/numerics_direct_mean_hybrid.hpp"
#include "../include/solver_structure.hpp"
#ifdef HAVE_LAPACK
#include "mkl.h"
#include "mkl_lapacke.h"
#endif

<<<<<<< HEAD
CHybrid_Mediator::CHybrid_Mediator(unsigned short nDim, CConfig* config, string filename)
    : nDim(nDim), fluct_stress_model(NULL), forcing_model(NULL), config(config) {
=======
CHybrid_Mediator::CHybrid_Mediator(unsigned short nDim, CConfig* config,
                                   const string& filename)
   : nDim(nDim), fluct_stress_model(NULL), config(config) {
>>>>>>> 8289329e

  int rank = MASTER_NODE;
#ifdef HAVE_MPI
  MPI_Comm_rank(MPI_COMM_WORLD, &rank);
#endif

  aniso_eddy_viscosity = new su2double*[nDim];
  for (unsigned int iDim = 0; iDim < nDim; iDim++) {
    aniso_eddy_viscosity[iDim] = new su2double[nDim];
  }

  /*--- Allocate the approximate structure function (used in calcs) ---*/

  Q = new su2double*[nDim];
  Qapprox = new su2double*[nDim];
  invLengthTensor = new su2double*[nDim];
  for (unsigned int iDim = 0; iDim < nDim; iDim++) {
    Q[iDim] = new su2double[nDim];
    Qapprox[iDim] = new su2double[nDim];
    invLengthTensor[iDim] = new su2double[nDim];
  }

  /*--- Load the constants for mapping M to M-tilde ---*/

  if (filename == "") {
    if (rank == MASTER_NODE) {
      cout << "WARNING: No file given for hybrid RANS/LES constants." << endl;
      cout << "         Default (hardcoded) values used." << endl;
    }
    constants.resize(3, vector<su2double>(15));

    constants[0][0] =  2.4253168624203;
    constants[0][1] =  0.3377273122202;
    constants[0][2] =  0.2454150824949;
    constants[0][3] = -0.4015732570841;
    constants[0][4] = -0.3023468205458;
    constants[0][5] = -0.1386196773678;
    constants[0][6] =  0.0451966752099;
    constants[0][7] =  0.0325650620151;
    constants[0][8] =  0.0093904940685;
    constants[0][9] = -0.0052447144608;
    constants[0][10] = -0.0019607919411;
    constants[0][11] = -0.0005522138218;
    constants[0][12] =  0.0013947282467;
    constants[0][13] =  0.0012723863199;
    constants[0][14] = -0.0000420559137;

    constants[1][0] =  0.6999425502058;
    constants[1][1] =  0.3056790968854;
    constants[1][2] = -0.1914576501370;
    constants[1][3] =  0.0713376305722;
    constants[1][4] =  0.2874057660774;
    constants[1][5] =  0.1107104307784;
    constants[1][6] = -0.0215754933753;
    constants[1][7] = -0.0652953391552;
    constants[1][8] = -0.0460413983614;
    constants[1][9] = -0.0131511446213;
    constants[1][10] =  0.0015258919631;
    constants[1][11] =  0.0046851430319;
    constants[1][12] =  0.0046149483796;
    constants[1][13] =  0.0020781858721;
    constants[1][14] =  0.0001722924891;

    constants[2][0] = -0.1451211648913;
    constants[2][1] = -0.0419089159238;
    constants[2][2] = -0.0090912831194;
    constants[2][3] =  0.0120968852318;
    constants[2][4] = -0.0318033690621;
    constants[2][5] = -0.0157539031345;
    constants[2][6] = -0.0007323909092;
    constants[2][7] =  0.0105452780759;
    constants[2][8] =  0.0089366657596;
    constants[2][9] =  0.0030581437094;
    constants[2][10] = -0.0000170956796;
    constants[2][11] = -0.0009297436006;
    constants[2][12] = -0.0010752469431;
    constants[2][13] = -0.0005650127892;
    constants[2][14] = -0.0000591358738;

  } else {
    constants = LoadConstants(filename);
  }

  /*--- Calculate scaling constants so that zeta -> kroneckor delta for
   * isotropic cells ---*/
  vector<su2double> temp_values = GetEigValues_Q(vector<su2double>(3, 1.0));
  C_zeta = pow(temp_values[0], 0.5);
}

CHybrid_Mediator::~CHybrid_Mediator() {
  for (unsigned int iDim = 0; iDim < nDim; iDim++) {
    delete [] Q[iDim];
    delete [] Qapprox[iDim];
    delete [] invLengthTensor[iDim];
    delete [] aniso_eddy_viscosity[iDim];
  }
  delete [] Q;
  delete [] Qapprox;
  delete [] invLengthTensor;
  delete [] aniso_eddy_viscosity;

  /*--- Through dependency injection, we've taken over responsibility for
   * the fluctuating stress and forcing models.
   */
  if (fluct_stress_model != NULL) {
    delete fluct_stress_model;
  }

  if (forcing_model != NULL) {
    delete forcing_model;
  }

#ifdef HAVE_LAPACK
  mkl_free_buffers();
#endif
}

void CHybrid_Mediator::SetupRANSNumerics(CSolver **solver_container,
                                         CNumerics* rans_numerics,
                                         const unsigned long iPoint) {

  CVariable** flow_node = solver_container[FLOW_SOL]->average_node;
  rans_numerics->SetKineticEnergyRatio(flow_node[iPoint]->GetKineticEnergyRatio());
  if (config->GetUse_Resolved_Turb_Stress()) {
    rans_numerics->SetResolvedTurbStress(flow_node[iPoint]->GetResolvedTurbStress());
  } else {
    rans_numerics->SetProduction(flow_node[iPoint]->GetProduction());
    assert(flow_node[iPoint]->GetProduction() == rans_numerics->GetProduction());
  }
}

<<<<<<< HEAD
void CHybrid_Mediator::ComputeResolutionAdequacy(CGeometry* geometry,
                                                 CSolver **solver_container,
                                                 unsigned long iPoint) {

=======
void CHybrid_Mediator::SetupForcing(const CGeometry* geometry,
                                    CSolver **solver_container,
                                    const unsigned long iPoint) {
>>>>>>> 8289329e

  unsigned short iDim, jDim, kDim, lDim;
  // XXX: This floor is arbitrary.
  const su2double TKE_MIN = EPS;
  su2double r_k;

  /*--- Find eigenvalues and eigenvecs for grid-based resolution tensor ---*/
  const su2double* const* ResolutionTensor = geometry->node[iPoint]->GetResolutionTensor();
  const su2double* ResolutionValues = geometry->node[iPoint]->GetResolutionValues();
  const su2double* const* ResolutionVectors = geometry->node[iPoint]->GetResolutionVectors();

  if (config->GetKind_Hybrid_Resolution_Indicator() != RK_INDICATOR) {
    // Compute inverse length scale tensor
    const su2double alpha =
        solver_container[FLOW_SOL]->average_node[iPoint]->GetKineticEnergyRatio();
    ComputeInvLengthTensor(solver_container[FLOW_SOL]->node[iPoint],
                           solver_container[TURB_SOL]->node[iPoint],
                           alpha,
                           config->GetKind_Hybrid_Resolution_Indicator());

    vector<su2double> eigvalues_iLM;
    vector<vector<su2double> > eigvectors_iLM;
    SolveGeneralizedEigen(invLengthTensor, ResolutionTensor,
                          eigvalues_iLM, eigvectors_iLM);
    std::vector<su2double>::iterator iter;
    iter = max_element(eigvalues_iLM.begin(), eigvalues_iLM.end());
    unsigned short max_index = distance(eigvalues_iLM.begin(), iter);

    const su2double C_r = 3.0;
    r_k = C_r*eigvalues_iLM[max_index];

  }
  else if (config->GetKind_Hybrid_Resolution_Indicator() == RK_INDICATOR) {

    /*--- Transform the approximate structure function ---*/
    su2double** PrimVar_Grad =
      solver_container[FLOW_SOL]->node[iPoint]->GetGradient_Primitive();
    CalculateApproxStructFunc(ResolutionTensor, PrimVar_Grad, Qapprox);
    vector<vector<su2double> > zeta = BuildZeta(ResolutionValues, ResolutionVectors);
    for (iDim = 0; iDim < nDim; iDim++) {
      for (jDim = 0; jDim < nDim; jDim++) {
        Q[iDim][jDim] = 0.0;
        for (kDim = 0; kDim < nDim; kDim++) {
          for (lDim = 0; lDim < nDim; lDim++) {
            // Now zeta*Q*zeta, not Q
            Q[iDim][jDim] += zeta[iDim][kDim] * Qapprox[kDim][lDim] *
                             zeta[lDim][jDim];
          }
        }
      }
    }

    /*--- Find eigenvalues and eigenvectors ---*/
    su2double total_vel_differences = 0.0;
    for (iDim = 0; iDim < nDim; iDim++) {
      for (jDim = 0; jDim < nDim; jDim++) {
        total_vel_differences += abs(Q[iDim][jDim]);
      }
    }

    su2double k = solver_container[TURB_SOL]->node[iPoint]->GetSolution(0);
    const su2double MIN_VEL_DIFF = fmax(EPS, EPS*k);
    if (total_vel_differences > MIN_VEL_DIFF) {
      /*--- Only calculate r_k, w_rans if there are resolved velocity differences
       * at resolution scale.  Otherwise, eigenvector calculation is arbitrary */

      /*--- Calculate eigenvectors and eigenvalues of zeta*Q*zeta ---*/
      vector<su2double> eigvalues_zQz;
      vector<vector<su2double> > eigvectors_zQz;
      SolveEigen(Q, eigvalues_zQz, eigvectors_zQz);
      std::vector<su2double>::iterator iter;
      iter = max_element(eigvalues_zQz.begin(), eigvalues_zQz.end());
      unsigned short max_index = distance(eigvalues_zQz.begin(), iter);
      vector<su2double> max_eigenvalue_direction = eigvectors_zQz[max_index];

      /*---Find the largest product of resolved fluctuations at the cutoff---*/
      su2double aniso_ratio = solver_container[TURB_SOL]->node[iPoint]->GetAnisoRatio(); 
      su2double C_kQ = 16.0;
      const su2double C_sf = 0.367;
      su2double max_resolved = aniso_ratio*C_kQ*C_sf*TWO3*eigvalues_zQz[max_index];

      /*--- Find the smallest product of unresolved fluctuations at the cutoff ---*/
      su2double min_unresolved;
      switch (config->GetKind_Turb_Model()) {
        case SST: {
          su2double C_mu = 0.22;
          su2double TurbT = solver_container[TURB_SOL]->node[iPoint]->GetTurbTimescale();
          su2double omega = solver_container[TURB_SOL]->node[iPoint]->GetSolution(1);
          min_unresolved = TurbT*k*omega/C_mu;
          break;
        }
        case KE: {
          min_unresolved = solver_container[TURB_SOL]->node[iPoint]->GetSolution(2);
          break;
        }
        default: {
          SU2_MPI::Error("The hybrid mediator is not set up for your turb. model!", CURRENT_FUNCTION);
        }
      }

      /*--- Calculate the resolution adequacy parameter ---*/
      r_k = max(max_resolved / fmax(min_unresolved, TKE_MIN), EPS);

    } else {

      r_k = 0.0;

    }
  }
  else {
    SU2_MPI::Error("Unrecognized HYBRID_RESOLUTION_INDICATOR value!", CURRENT_FUNCTION);
  }

  // Set resolution adequacy in the CNSVariables class
  solver_container[FLOW_SOL]->node[iPoint]->SetResolutionAdequacy(r_k);
}

void CHybrid_Mediator::ComputeForcingField(CSolver** solver,
                                           CGeometry *geometry,
                                           CConfig *config) {
  forcing_model->ComputeForcingField(solver, geometry, config);
}

<<<<<<< HEAD

void CHybrid_Mediator::SetupResolvedFlowSolver(CGeometry* geometry,
=======
void CHybrid_Mediator::SetupResolvedFlowSolver(const CGeometry* geometry,
>>>>>>> 8289329e
                                               CSolver **solver_container,
                                               const unsigned long iPoint) {

  if (fluct_stress_model) {

    const su2double* primvar =
        solver_container[FLOW_SOL]->node[iPoint]->GetPrimitive();
    const su2double* turbvar =
        solver_container[TURB_SOL]->node[iPoint]->GetSolution();
    const su2double mean_eddy_visc =
        solver_container[FLOW_SOL]->node[iPoint]->GetEddyViscosity();

    fluct_stress_model->SetPrimitive(primvar);
    fluct_stress_model->SetTurbVar(turbvar);
    fluct_stress_model->CalculateEddyViscosity(geometry, config, iPoint,
                                               mean_eddy_visc,
                                               aniso_eddy_viscosity);
    solver_container[FLOW_SOL]->node[iPoint]->SetAnisoEddyViscosity(aniso_eddy_viscosity);

  }
}

void CHybrid_Mediator::SetupResolvedFlowNumerics(const CGeometry* geometry,
                                             CSolver **solver_container,
                                             CNumerics* visc_numerics,
                                             const unsigned long iPoint,
                                             const unsigned long jPoint) {

  CAvgGrad_Hybrid* numerics = dynamic_cast<CAvgGrad_Hybrid*>(visc_numerics);

  // TODO: Check the consistency of the nondimensionalization.
  const su2double time = config->GetCurrent_UnstTime();

  if (time > config->GetAveragingStartTime()) {
    su2double* primvar_i =
        solver_container[FLOW_SOL]->average_node[iPoint]->GetPrimitive();
    su2double* primvar_j =
        solver_container[FLOW_SOL]->average_node[jPoint]->GetPrimitive();

    su2double** primvar_grad_i =
        solver_container[FLOW_SOL]->average_node[iPoint]->GetGradient_Primitive();
    su2double** primvar_grad_j =
        solver_container[FLOW_SOL]->average_node[jPoint]->GetGradient_Primitive();

    numerics->SetPrimitive_Average(primvar_i, primvar_j);
    numerics->SetPrimVarGradient_Average(primvar_grad_i, primvar_grad_j);

  } else {

    /*--- Since averages are only calculated once per timestep, prevent
     * the averages from lagging behind the fluctuating quantities.
     * Otherwise, nonzero "fluctuations" will appear. ---*/

    su2double* primvar_i =
        solver_container[FLOW_SOL]->node[iPoint]->GetPrimitive();
    su2double* primvar_j =
        solver_container[FLOW_SOL]->node[jPoint]->GetPrimitive();

    su2double** primvar_grad_i =
        solver_container[FLOW_SOL]->node[iPoint]->GetGradient_Primitive();
    su2double** primvar_grad_j =
        solver_container[FLOW_SOL]->node[jPoint]->GetGradient_Primitive();


    numerics->SetPrimitive_Average(primvar_i, primvar_j);
    numerics->SetPrimVarGradient_Average(primvar_grad_i, primvar_grad_j);

  }

  su2double** aniso_viscosity_i =
      solver_container[FLOW_SOL]->node[iPoint]->GetAnisoEddyViscosity();
  su2double** aniso_viscosity_j =
      solver_container[FLOW_SOL]->node[jPoint]->GetAnisoEddyViscosity();

  const su2double alpha_i =
      solver_container[FLOW_SOL]->average_node[iPoint]->GetKineticEnergyRatio();
  const su2double alpha_j =
      solver_container[FLOW_SOL]->average_node[jPoint]->GetKineticEnergyRatio();

  numerics->SetAniso_Eddy_Viscosity(aniso_viscosity_i, aniso_viscosity_j);
  numerics->SetKineticEnergyRatio(alpha_i, alpha_j);
}


void CHybrid_Mediator::ComputeInvLengthTensor(CVariable* flow_vars,
                                              CVariable* turb_vars,
                                              const su2double val_alpha,
                                              const int short hybrid_res_ind) {

  unsigned short iDim, jDim, kDim;
  su2double Sd[3][3], Om[3][3], delta[3][3], Pij[3][3];
  su2double div_vel;

  // Not intended for use in 2D
  if (nDim == 2) {
    SU2_MPI::Error("The RDELTA resolution adequacy option is not implemented for 2D!", CURRENT_FUNCTION);
  }

  // Get primative variables and gradients
  su2double** val_gradprimvar =  flow_vars->GetGradient_Primitive();

  // Get eddy viscosity
  su2double eddy_viscosity = flow_vars->GetEddyViscosity();

  // Bound alpha away from zero
  su2double alpha = max(val_alpha, 1e-8);

  // delta tensor (for convenience)
  for (iDim = 0; iDim < nDim; iDim++) {
    for (jDim = 0; jDim < nDim; jDim++) {
      if (iDim==jDim) {
	delta[iDim][jDim] = 1.0;
      } else {
	delta[iDim][jDim] = 0.0;
      }
    }
  }

  // Compute divergence
  div_vel = 0.0;
  for (iDim = 0 ; iDim < nDim; iDim++)
    div_vel += val_gradprimvar[iDim+1][iDim];

  // The deviatoric part of the strain rate tensor
  for (iDim = 0; iDim < nDim; iDim++) {
    for (jDim = 0; jDim < nDim; jDim++) {
      Sd[iDim][jDim] = 0.5*(val_gradprimvar[iDim+1][jDim] + val_gradprimvar[jDim+1][iDim]) -
                       delta[iDim][jDim]*div_vel/3.0;
    }
  }

  // The rotation rate tensor
  for (iDim = 0; iDim < nDim; iDim++) {
    for (jDim = 0; jDim < nDim; jDim++) {
      Om[iDim][jDim] = 0.5*(val_gradprimvar[iDim+1][jDim] - val_gradprimvar[jDim+1][iDim]);
    }
  }

  // v2 here is *subgrid*, so must multiply by alpha
  su2double v2;
  if (config->GetKind_Turb_Model() == KE) {
    v2 = alpha*max(turb_vars->GetSolution(2),1e-8);
  } else if (config->GetKind_Turb_Model() == SST) {
    v2 = alpha*2.0*max(turb_vars->GetSolution(0),1e-8)/3.0;
  } else {
    SU2_MPI::Error("The RDELTA resolution adequacy option is only implemented for KE and SST turbulence models!", CURRENT_FUNCTION);
  }

  // NB: Assumes isotropic eddy viscosity
  // TODO: If/when we go back to anisotropic eddy viscosity, make sure
  // change propagates to here

  // Strain only part
  for (iDim = 0; iDim < nDim; iDim++) {
    for (jDim = 0; jDim < nDim; jDim++) {
      Pij[iDim][jDim] = 0.0;
      for (kDim = 0; kDim < nDim; kDim++) {
        // NB: Assumes that eddy_viscosity is *full* eddy
        // viscosity---i.e., not multiplied by alpha^2---so that
        // alpha^2 is necessary here
        Pij[iDim][jDim] += 2.0*alpha*alpha*eddy_viscosity*Sd[iDim][kDim]*Sd[kDim][jDim];
      }
    }
  }

  switch (hybrid_res_ind) {
  case RDELTA_INDICATOR_STRAIN_ONLY:
    // nothing to do here
    break;
  case RDELTA_INDICATOR_FULLP:
    for (iDim = 0; iDim < nDim; iDim++) {
      for (jDim = 0; jDim < nDim; jDim++) {
        for (kDim = 0; kDim < nDim; kDim++) {
          Pij[iDim][jDim] += 2.0*alpha*alpha*eddy_viscosity*Sd[iDim][kDim]*Om[jDim][kDim];
        }
      }
    }
    break;
  case RDELTA_INDICATOR_FULLP_VELCON:
    for (iDim = 0; iDim < nDim; iDim++) {
      for (jDim = 0; jDim < nDim; jDim++) {
        for (kDim = 0; kDim < nDim; kDim++) {
          Pij[iDim][jDim] += 2.0*alpha*alpha*eddy_viscosity*Sd[iDim][kDim]*Om[kDim][jDim];
        }
      }
    }
    break;
  default:
    SU2_MPI::Error("Unrecognized RDELTA option.", CURRENT_FUNCTION);
    break;
  }


  // set inverse length scale tensor
  for (iDim = 0; iDim < nDim; iDim++) {
    for (jDim = 0; jDim < nDim; jDim++) {
      invLengthTensor[iDim][jDim] = 0.5*(Pij[iDim][jDim] + Pij[jDim][iDim]) / (v2*sqrt(v2)) ;
    }
  }

#ifndef NDEBUG
  // check for nans
  for (iDim = 0; iDim < nDim; iDim++) {
    for (jDim = 0; jDim < nDim; jDim++) {
      if (invLengthTensor[iDim][jDim] != invLengthTensor[iDim][jDim]) {
        SU2_MPI::Error("invLengthTensor has NaN!", CURRENT_FUNCTION);
      }
    }
  }
#endif

}


su2double CHybrid_Mediator::GetProjResolution(const su2double* const* resolution_tensor,
                                              const vector<su2double>& direction) {

#ifndef NDEBUG
  su2double magnitude_squared = 0;
  for (unsigned short iDim = 0; iDim < nDim; iDim++)
    magnitude_squared += direction[iDim]*direction[iDim];
  if (abs(magnitude_squared - 1.0) > 1e-7) {
    ostringstream error_msg;
    error_msg << "The unit vector for the projected resolution calc had a ";
    error_msg << "magnitude greater than 1!" << endl;
    error_msg << "    Magnitude: " << sqrt(magnitude_squared);
    SU2_MPI::Error(error_msg.str(), CURRENT_FUNCTION);
  }
#endif

  su2double temp, result = 0;
  for (unsigned short iDim = 0; iDim < nDim; iDim++) {
    temp = 0;
    for (unsigned short jDim = 0; jDim < nDim; jDim++) {
      temp += resolution_tensor[iDim][jDim]*direction[jDim];
    }
    result += temp*temp;
  }
  return sqrt(result);
}

vector<vector<su2double> > CHybrid_Mediator::LoadConstants(const string& filename) {
  vector<vector<su2double> > output;
  output.resize(nDim);
  ifstream file;
  for (int i=0; i<nDim; i++) {
    stringstream ss;
    ss << filename << i << ".dat";
    string fullname = ss.str();
    file.open(fullname.c_str());
    if (file.is_open()) {
      su2double value;
      while (file >> value) {
        output[i].push_back(value);
      }
      file.close();
    } else {
      ostringstream error_msg;
      error_msg << "Could not open the hybrid constants file." << endl;
      error_msg << "       Tried reading file " << fullname;
      SU2_MPI::Error(error_msg.str(), CURRENT_FUNCTION);
    }
  }
  return output;
};

vector<su2double> CHybrid_Mediator::GetEigValues_Q(const vector<su2double>& eigvalues_M) {
  su2double dnorm = *min_element(eigvalues_M.begin(), eigvalues_M.end());

  /*--- Normalize eigenvalues ---*/
  su2double a, b;
  if (eigvalues_M[0] == dnorm) {
    a = eigvalues_M[1]/dnorm;
    b = eigvalues_M[2]/dnorm;
  } else if (eigvalues_M[1] == dnorm) {
    a = eigvalues_M[0]/dnorm;
    b = eigvalues_M[2]/dnorm;
  } else {
    a = eigvalues_M[0]/dnorm;
    b = eigvalues_M[1]/dnorm;
  }
#ifndef NDEBUG
  if (a < 1 || b < 1) {
    SU2_MPI::Error("Normalization in the zeta transformation failed!", CURRENT_FUNCTION);
  }
#endif

  /*--- Convert to cylindrical coordinates ---*/
  su2double r = sqrt(a*a + b*b);
  su2double theta = acos(max(a,b)/r);

  /*--- Convert to more convenient log coordinates ---*/
  su2double y = log(sin(2*theta));
  su2double x = log(r);

  vector<su2double> g(3);
  for (int iDim = 0; iDim < nDim; iDim++) {
    g[iDim] = constants[iDim][0];
    g[iDim] += constants[iDim][1]*x;
    g[iDim] += constants[iDim][2]*y;
    g[iDim] += constants[iDim][3]*x*x;
    g[iDim] += constants[iDim][4]*x*y;
    g[iDim] += constants[iDim][5]*y*y;
    g[iDim] += constants[iDim][6]*x*x*x;
    g[iDim] += constants[iDim][7]*x*x*y;
    g[iDim] += constants[iDim][8]*x*y*y;
    g[iDim] += constants[iDim][9]*y*y*y;
    g[iDim] += constants[iDim][10]*x*x*x*x;
    g[iDim] += constants[iDim][11]*x*x*x*y;
    g[iDim] += constants[iDim][12]*x*x*y*y;
    g[iDim] += constants[iDim][13]*x*y*y*y;
    g[iDim] += constants[iDim][14]*y*y*y*y;
  }

  vector<su2double> eigvalues_Q(3);
  for (int iDim = 0; iDim < nDim; iDim++) {
    su2double d_in = log(eigvalues_M[iDim]/dnorm);
    eigvalues_Q[iDim] = g[0] + g[1]*d_in + g[2]*pow(d_in, 2);
    eigvalues_Q[iDim] = exp(eigvalues_Q[iDim]);
  }

  return eigvalues_Q;
}

vector<vector<su2double> > CHybrid_Mediator::BuildZeta(const su2double* values_M,
                                                       const su2double* const* vectors_M) {

  vector<vector<su2double> > zeta(3, vector<su2double>(3,0));

#ifdef HAVE_LAPACK
  unsigned short iDim, jDim, kDim, lDim;

  vector<su2double> eigvalues_M;
  for (iDim = 0; iDim < nDim; iDim++)
    eigvalues_M.push_back(values_M[iDim]);

  /*--- Solve for the modified resolution tensor  ---*/
  vector<su2double> eigvalues_Zeta = GetEigValues_Zeta(eigvalues_M);
  vector<vector<su2double> > temp(3, vector<su2double>(3));
  for (iDim = 0; iDim < nDim; iDim++) {
    temp[iDim][iDim] = eigvalues_Zeta[iDim];
  }
  for (iDim = 0; iDim < nDim; iDim++) {
    for (jDim = 0; jDim < nDim; jDim++) {
      zeta[iDim][jDim] = 0.0;
      for (kDim = 0; kDim < nDim; kDim++) {
        for (lDim = 0; lDim < nDim; lDim++) {
          zeta[iDim][jDim] += vectors_M[kDim][iDim] * temp[kDim][lDim] *
                              vectors_M[lDim][jDim];
        }
      }
    }
  }
#else
  SU2_MPI::Error("Eigensolver without LAPACK not implemented; please use LAPACK.", CURRENT_FUNCTION);
#endif

  /*--- This return is placed here to avoid "no return" compiler warnings.---*/
  return zeta;

}

vector<su2double> CHybrid_Mediator::GetEigValues_Zeta(const vector<su2double>& eigvalues_M) {
  /*--- Find the minimum eigenvalue ---*/

  su2double dnorm = *min_element(eigvalues_M.begin(), eigvalues_M.end());

  /*--- Get eigenvalues to the normalized gradient-gradien tensor ---*/

  vector<su2double> eigvalues_Q = GetEigValues_Q(eigvalues_M);
#ifndef NDEBUG
  for (int iDim = 0; iDim < nDim; iDim++) {
    if (eigvalues_Q[iDim] != eigvalues_Q[iDim]) {
      SU2_MPI::Error("At least one computed eigenvalue was NaN!", CURRENT_FUNCTION);
    }
  }
#endif

  /*--- Use eigenvalues from M and G to find eigenvalues for modified M ---*/

  vector<su2double> eigvalues_zeta(3);
  for (int iDim = 0; iDim < nDim; iDim++) {
    eigvalues_zeta[iDim] = C_zeta*pow((eigvalues_M[iDim]/dnorm),1.0/3)*
                           pow(eigvalues_Q[iDim],-0.5);

    // XXX: Numerical fit for anisotropic resolution doesn't include > 256
    if (eigvalues_M[iDim]/dnorm > 256) {
      eigvalues_zeta[iDim] = max(eigvalues_zeta[iDim], 0.90);
    }
  }

  return eigvalues_zeta;
}

void CHybrid_Mediator::SolveEigen(const su2double* const* M,
                                  vector<su2double> &eigvalues,
                                  vector<vector<su2double> > &eigvectors) {
unsigned short iDim, jDim;

#ifndef NDEBUG
  for (iDim = 0; iDim < nDim; iDim++) {
    for (jDim = 0; jDim < nDim; jDim++) {
      if (M[iDim][jDim] != M[iDim][jDim]) {
        SU2_MPI::Error("SolveEigen received a matrix with NaN!", CURRENT_FUNCTION);
      }
    }
  }
  su2double sum = 0.0;
  for (iDim = 0; iDim < nDim; iDim++) {
    for (jDim = 0; jDim < nDim; jDim++) {
      sum += abs(M[iDim][jDim]);
    }
  }
  if (sum < EPS) {
    SU2_MPI::Error("SolveEigen received an empty matrix!", CURRENT_FUNCTION);
  }

  for (iDim = 0; iDim < nDim; iDim++) {
    for (jDim = 0; jDim < nDim; jDim++) {
      if (iDim == jDim) continue;
      if (abs(M[iDim][jDim] - M[jDim][iDim]) > 1e-10 &&
          abs(M[iDim][jDim] - M[jDim][iDim])/abs(M[iDim][jDim]) > 1e-6) {
        ostringstream error_msg;
        error_msg << "SolveEigen received a non-symmetric matrix!" << endl;
        error_msg << "    The difference between elements" << endl;
        error_msg << "      [" << iDim << ", " << jDim << "] and [" << jDim << ", " << iDim << "]" << endl;
        error_msg << "      was: " << M[iDim][jDim] - M[jDim][iDim] << endl;
        error_msg << "    Matrix:" << endl;
        error_msg << "      [[" << M[0][0] << ", " << M[0][1] << ", " << M[0][2] << "]" << endl;
        error_msg << "       [" << M[1][0] << ", " << M[1][1] << ", " << M[1][2] << "]" << endl;
        error_msg << "       [" << M[2][0] << ", " << M[2][1] << ", " << M[2][2] << "]]";
        SU2_MPI::Error(error_msg.str(), CURRENT_FUNCTION);
      }
    }
  }
#endif

  eigvalues.resize(nDim);
  eigvectors.resize(nDim, std::vector<su2double>(nDim));

#ifdef HAVE_LAPACK
  for (iDim = 0; iDim < nDim; iDim++) {
    for (jDim = 0; jDim< nDim; jDim++) {
      mat[iDim*nDim+jDim] = M[iDim][jDim];
    }
  }

  /*--- Call LAPACK routines ---*/

  info = LAPACKE_dsyev(LAPACK_ROW_MAJOR, 'V', 'U', nDim, mat, nDim, eigval);
  if (info != 0) {
    ostringstream error_msg;
    error_msg << "The solver failed to compute eigenvalues." << endl;
    error_msg << "The info variable was set to: " << info;
    SU2_MPI::Error(error_msg.str(), CURRENT_FUNCTION);
  }

  /*--- Rewrite arrays to eigenvalues output ---*/

  for (iDim = 0; iDim < nDim; iDim++)
    eigvalues[iDim] = eigval[iDim];

  /*--- Check the values ---*/

  for (iDim = 0; iDim < nDim; iDim++) {
    if (eigval[iDim] < 0.0 && eigval[iDim] > -1e-4) {
        eigvalues[iDim] = 0.0;
    } else if (eigval[iDim] < -1e-4) {
      ostringstream error_msg;
      error_msg << "The solver returned a large negative eigenvalue!" << endl;
      error_msg << "    Eigenvalues: [";
      error_msg << eigval[0] << ", ";
      error_msg << eigval[1] << ", ";
      error_msg << eigval[2] << "]" << endl;
      SU2_MPI::Error(error_msg.str(), CURRENT_FUNCTION);
    }
  }

//  su2double max_val = max(eigval[0], max(eigval[1], eigval[2]));
//  for (iDim = 0; iDim < nDim; iDim++) {
//    if (eigvalues[iDim] > 0 && log10(max_val/eigvalues[iDim]) > 10) {
//      // If the condition number is bad, give up
//      eigvalues[iDim] = 0.0;
//    }
//  }

  /*--- Normalize the eigenvectors by the L2 norm of each vector ---*/
  for (iDim = 0; iDim < nDim; iDim++) {
    for (jDim = 0; jDim < nDim; jDim++) {
      eigvectors[iDim][jDim] = mat[jDim*nDim+iDim];
    }
  }

  for (iDim = 0; iDim < nDim; iDim++) {
    su2double norm = 0.0;
    for (jDim = 0; jDim < nDim; jDim++) {
      norm += eigvectors[iDim][jDim]*eigvectors[iDim][jDim];
    }
    norm = sqrt(norm);
    for (jDim = 0; jDim < nDim; jDim++) {
      eigvectors[iDim][jDim] /= norm;
    }
  }
#else
  SU2_MPI::Error("Eigensolver without LAPACK not implemented; please use LAPACK.", CURRENT_FUNCTION);
#endif
}

void CHybrid_Mediator::SolveGeneralizedEigen(const su2double* const* A,
                                             const su2double* const* B,
					     vector<su2double> &eigvalues,
					     vector<vector<su2double> > &eigvectors) {

  eigvalues.resize(nDim);
  eigvectors.resize(nDim, std::vector<su2double>(nDim));

#ifdef HAVE_LAPACK
  unsigned short iDim, jDim;
  for (iDim = 0; iDim < nDim; iDim++) {
    for (jDim = 0; jDim< nDim; jDim++) {
      mat[iDim*nDim+jDim]  = A[iDim][jDim];
      matb[iDim*nDim+jDim] = B[iDim][jDim];
    }
  }

  /*--- Call LAPACK routines ---*/

  // itype = 2 ==> we're solving A*B*v = \lambda v
  // when A = L^{-1} and B = M, this is what we want
  info = LAPACKE_dsygv(LAPACK_ROW_MAJOR, 2, 'V', 'U',
                       nDim, mat, nDim, matb, nDim, eigval);
  if (info != 0) {
    ostringstream error_msg;
    error_msg << "The generalized eigensolver failed with info = "
         << info << ".";
    SU2_MPI::Error(error_msg.str(), CURRENT_FUNCTION);
  }

  /*--- Rewrite arrays to eigenvalues output ---*/
  for (iDim = 0; iDim < nDim; iDim++)
    eigvalues[iDim] = eigval[iDim];

  /*--- Check the values ---*/
  // NB: Here, B is SPD and A is assumed symmetric but not necessarily
  // positive definite.  Thus, don't check positivity of eigenvalues.

  /*--- Normalize the eigenvectors by the L2 norm of each vector ---*/
  for (iDim = 0; iDim < nDim; iDim++) {
    for (jDim = 0; jDim < nDim; jDim++) {
      eigvectors[iDim][jDim] = mat[jDim*nDim+iDim];
    }
  }

  for (iDim = 0; iDim < nDim; iDim++) {
    su2double norm = 0.0;
    for (jDim = 0; jDim < nDim; jDim++) {
      norm += eigvectors[iDim][jDim]*eigvectors[iDim][jDim];
    }
    norm = sqrt(norm);
    for (jDim = 0; jDim < nDim; jDim++) {
      eigvectors[iDim][jDim] /= norm;
    }
  }
#else
  SU2_MPI::Error("Eigensolver without LAPACK not implemented; please use LAPACK.", CURRENT_FUNCTION);
#endif

}


vector<vector<su2double> > CHybrid_Mediator::GetConstants() {
  return constants;
}

void CHybrid_Mediator::SetFluctuatingStress(CFluctuatingStress* fluct_stress) {
  fluct_stress_model = fluct_stress;
}

void CHybrid_Mediator::SetForcingModel(CHybridForcingAbstractBase* forcing) {
  forcing_model = forcing;
}

const su2double* CHybrid_Mediator::GetForcingVector(unsigned long iPoint) {
  return forcing_model->GetForcingVector(iPoint);
}


CHybrid_Dummy_Mediator::CHybrid_Dummy_Mediator(unsigned short nDim,
                                               CConfig* config)
    : nDim(nDim) {

  zero_vector = new su2double[nDim];

  zero_tensor = new su2double*[nDim];
  for (unsigned short iDim = 0; iDim < nDim; iDim++) {
    zero_vector[iDim] = 0;
    zero_tensor[iDim] = new su2double[nDim];
    for (unsigned short jDim = 0; jDim < nDim; jDim++) {
      zero_tensor[iDim][jDim] = 0;
    }
  }
}

CHybrid_Dummy_Mediator::~CHybrid_Dummy_Mediator() {


  for (unsigned short iDim = 0; iDim < nDim; iDim++) {
    delete [] zero_tensor[iDim];
  }
  delete [] zero_tensor;
  delete [] zero_vector;
}

void CHybrid_Dummy_Mediator::SetupRANSNumerics(CSolver **solver_container,
                                               CNumerics* rans_numerics,
                                               unsigned long iPoint) {

  rans_numerics->SetKineticEnergyRatio(1.0);
  rans_numerics->SetResolvedTurbStress(zero_tensor);
}

<<<<<<< HEAD
void CHybrid_Dummy_Mediator::ComputeResolutionAdequacy(CGeometry* geometry,
                                                       CSolver **solver_container,
                                                       unsigned long iPoint) {
  // Set resolution adequacy in the CNSVariables class
  solver_container[FLOW_SOL]->node[iPoint]->SetResolutionAdequacy(1.0);
}
=======
void CHybrid_Dummy_Mediator::SetupForcing(const CGeometry* geometry,
                                          CSolver **solver_container,
                                          unsigned long iPoint) {
>>>>>>> 8289329e

void CHybrid_Dummy_Mediator::ComputeForcingField(CSolver** solver,
                                                 CGeometry *geometry,
                                                 CConfig *config) {
  // nothing to compute
}

<<<<<<< HEAD

void CHybrid_Dummy_Mediator::SetupResolvedFlowSolver(CGeometry* geometry,
=======
void CHybrid_Dummy_Mediator::SetupResolvedFlowSolver(const CGeometry* geometry,
>>>>>>> 8289329e
                                               CSolver **solver_container,
                                               unsigned long iPoint) {
  solver_container[FLOW_SOL]->node[iPoint]->SetAnisoEddyViscosity(zero_tensor);
}

void CHybrid_Dummy_Mediator::SetupResolvedFlowNumerics(const CGeometry* geometry,
                                             CSolver **solver_container,
                                             CNumerics* visc_numerics,
                                             unsigned long iPoint,
                                             unsigned long jPoint) {

  /*--- Set the "average" variables to be identical to the resolved
   * variables. ---*/

  su2double* primvar_i =
      solver_container[FLOW_SOL]->node[iPoint]->GetPrimitive();
  su2double* primvar_j =
      solver_container[FLOW_SOL]->node[jPoint]->GetPrimitive();

  su2double** primvar_grad_i =
      solver_container[FLOW_SOL]->node[iPoint]->GetGradient_Primitive();
  su2double** primvar_grad_j =
      solver_container[FLOW_SOL]->node[jPoint]->GetGradient_Primitive();

  /*--- This should be the zero tensor, if SetupResolvedFlowSolver was
   * called properly ---*/

  su2double** aniso_viscosity_i =
      solver_container[FLOW_SOL]->node[iPoint]->GetAnisoEddyViscosity();
  su2double** aniso_viscosity_j =
      solver_container[FLOW_SOL]->node[jPoint]->GetAnisoEddyViscosity();

  CAvgGrad_Hybrid* numerics = dynamic_cast<CAvgGrad_Hybrid*>(visc_numerics);
  numerics->SetPrimitive_Average(primvar_i, primvar_j);
  numerics->SetPrimVarGradient_Average(primvar_grad_i, primvar_grad_j);
  numerics->SetAniso_Eddy_Viscosity(aniso_viscosity_i, aniso_viscosity_j);
  numerics->SetKineticEnergyRatio(1.0, 1.0);
}

void CHybrid_Dummy_Mediator::SetFluctuatingStress(CFluctuatingStress* fluct_stress) {
  /*--- We won't use it, so just delete it. ---*/
  delete fluct_stress;
}

void CHybrid_Dummy_Mediator::SetForcingModel(CHybridForcingAbstractBase* forcing) {
  /*--- We won't use it, so just delete it. ---*/
  delete forcing;
}

const su2double* CHybrid_Dummy_Mediator::GetForcingVector(unsigned long iPoint) {
  // dummy mediator has no forcing
  return zero_vector;
}<|MERGE_RESOLUTION|>--- conflicted
+++ resolved
@@ -40,14 +40,9 @@
 #include "mkl_lapacke.h"
 #endif
 
-<<<<<<< HEAD
-CHybrid_Mediator::CHybrid_Mediator(unsigned short nDim, CConfig* config, string filename)
-    : nDim(nDim), fluct_stress_model(NULL), forcing_model(NULL), config(config) {
-=======
 CHybrid_Mediator::CHybrid_Mediator(unsigned short nDim, CConfig* config,
                                    const string& filename)
-   : nDim(nDim), fluct_stress_model(NULL), config(config) {
->>>>>>> 8289329e
+    : nDim(nDim), fluct_stress_model(NULL), forcing_model(NULL), config(config) {
 
   int rank = MASTER_NODE;
 #ifdef HAVE_MPI
@@ -179,16 +174,10 @@
   }
 }
 
-<<<<<<< HEAD
-void CHybrid_Mediator::ComputeResolutionAdequacy(CGeometry* geometry,
+void CHybrid_Mediator::ComputeResolutionAdequacy(const CGeometry* geometry,
                                                  CSolver **solver_container,
                                                  unsigned long iPoint) {
 
-=======
-void CHybrid_Mediator::SetupForcing(const CGeometry* geometry,
-                                    CSolver **solver_container,
-                                    const unsigned long iPoint) {
->>>>>>> 8289329e
 
   unsigned short iDim, jDim, kDim, lDim;
   // XXX: This floor is arbitrary.
@@ -312,12 +301,8 @@
   forcing_model->ComputeForcingField(solver, geometry, config);
 }
 
-<<<<<<< HEAD
-
-void CHybrid_Mediator::SetupResolvedFlowSolver(CGeometry* geometry,
-=======
+
 void CHybrid_Mediator::SetupResolvedFlowSolver(const CGeometry* geometry,
->>>>>>> 8289329e
                                                CSolver **solver_container,
                                                const unsigned long iPoint) {
 
@@ -939,18 +924,12 @@
   rans_numerics->SetResolvedTurbStress(zero_tensor);
 }
 
-<<<<<<< HEAD
-void CHybrid_Dummy_Mediator::ComputeResolutionAdequacy(CGeometry* geometry,
+void CHybrid_Dummy_Mediator::ComputeResolutionAdequacy(const CGeometry* geometry,
                                                        CSolver **solver_container,
                                                        unsigned long iPoint) {
   // Set resolution adequacy in the CNSVariables class
   solver_container[FLOW_SOL]->node[iPoint]->SetResolutionAdequacy(1.0);
 }
-=======
-void CHybrid_Dummy_Mediator::SetupForcing(const CGeometry* geometry,
-                                          CSolver **solver_container,
-                                          unsigned long iPoint) {
->>>>>>> 8289329e
 
 void CHybrid_Dummy_Mediator::ComputeForcingField(CSolver** solver,
                                                  CGeometry *geometry,
@@ -958,12 +937,8 @@
   // nothing to compute
 }
 
-<<<<<<< HEAD
-
-void CHybrid_Dummy_Mediator::SetupResolvedFlowSolver(CGeometry* geometry,
-=======
+
 void CHybrid_Dummy_Mediator::SetupResolvedFlowSolver(const CGeometry* geometry,
->>>>>>> 8289329e
                                                CSolver **solver_container,
                                                unsigned long iPoint) {
   solver_container[FLOW_SOL]->node[iPoint]->SetAnisoEddyViscosity(zero_tensor);
