--- conflicted
+++ resolved
@@ -96,13 +96,7 @@
   
   /*--- Boundary conditions that depend on other boundaries (they require MPI sincronization)---*/
 
-<<<<<<< HEAD
-  solver_container[MainSolver]->BC_Fluid_Interface(geometry, solver_container, numerics[CONV_BOUND_TERM], config, iRKStep);
-
-  /*--- Weak boundary conditions ---*/
-
-=======
-  solver_container[MainSolver]->BC_Fluid_Interface(geometry, solver_container, numerics[CONV_BOUND_TERM], numerics[VISC_BOUND_TERM], config);
+  solver_container[MainSolver]->BC_Fluid_Interface(geometry, solver_container, numerics[CONV_BOUND_TERM], numerics[VISC_BOUND_TERM], config, iRKStep);
 
   /*--- Compute Fourier Transformations for markers where NRBC_BOUNDARY is applied---*/
 
@@ -114,7 +108,6 @@
 
 
   /*--- Weak boundary conditions ---*/
->>>>>>> 5e170f46
   for (iMarker = 0; iMarker < config->GetnMarker_All(); iMarker++) {
     KindBC = config->GetMarker_All_KindBC(iMarker);
     switch (KindBC) {
@@ -145,36 +138,17 @@
       case SUPERSONIC_OUTLET:
         solver_container[MainSolver]->BC_Supersonic_Outlet(geometry, solver_container, numerics[CONV_BOUND_TERM], numerics[VISC_BOUND_TERM], config, iMarker, iRKStep);
         break;
-<<<<<<< HEAD
-      case NRBC_BOUNDARY:
-        if (MainSolver == FLOW_SOL)
-          solver_container[MainSolver]->BC_NonReflecting(geometry, solver_container, numerics[CONV_BOUND_TERM], numerics[VISC_BOUND_TERM], config, iMarker, iRKStep);
-        else if (MainSolver == TURB_SOL && config->GetKind_Data_NRBC(config->GetMarker_All_TagBound(iMarker)) == TOTAL_CONDITIONS_PT)
-          solver_container[MainSolver]->BC_Inlet(geometry, solver_container, numerics[CONV_BOUND_TERM], numerics[VISC_BOUND_TERM], config, iMarker, iRKStep);
-        else if (MainSolver == TURB_SOL && config->GetKind_Data_NRBC(config->GetMarker_All_TagBound(iMarker)) == STATIC_PRESSURE)
-          solver_container[MainSolver]->BC_Outlet(geometry, solver_container, numerics[CONV_BOUND_TERM], numerics[VISC_BOUND_TERM], config, iMarker, iRKStep);
-        break;
-      case RIEMANN_BOUNDARY:
-        if (MainSolver == FLOW_SOL)
-          solver_container[MainSolver]->BC_Riemann(geometry, solver_container, numerics[CONV_BOUND_TERM], numerics[VISC_BOUND_TERM], config, iMarker, iRKStep);
-        else if (MainSolver == TURB_SOL && config->GetKind_Data_Riemann(config->GetMarker_All_TagBound(iMarker)) == TOTAL_CONDITIONS_PT)
-          solver_container[MainSolver]->BC_Inlet(geometry, solver_container, numerics[CONV_BOUND_TERM], numerics[VISC_BOUND_TERM], config, iMarker, iRKStep);
-        else if (MainSolver == TURB_SOL && config->GetKind_Data_Riemann(config->GetMarker_All_TagBound(iMarker)) == STATIC_PRESSURE)
-          solver_container[MainSolver]->BC_Outlet(geometry, solver_container, numerics[CONV_BOUND_TERM], numerics[VISC_BOUND_TERM], config, iMarker, iRKStep);
-        break;
-=======
       case GILES_BOUNDARY:
-        solver_container[MainSolver]->BC_Giles(geometry, solver_container, numerics[CONV_BOUND_TERM], numerics[VISC_BOUND_TERM], config, iMarker);
+        solver_container[MainSolver]->BC_Giles(geometry, solver_container, numerics[CONV_BOUND_TERM], numerics[VISC_BOUND_TERM], config, iMarker, iRKStep);
       	break;
       case RIEMANN_BOUNDARY:
       	if (config->GetBoolTurbomachinery()){
-      		solver_container[MainSolver]->BC_TurboRiemann(geometry, solver_container, numerics[CONV_BOUND_TERM], numerics[VISC_BOUND_TERM], config, iMarker);
+      		solver_container[MainSolver]->BC_TurboRiemann(geometry, solver_container, numerics[CONV_BOUND_TERM], numerics[VISC_BOUND_TERM], config, iMarker, iRKStep);
       	}
       	else{
-          solver_container[MainSolver]->BC_Riemann(geometry, solver_container, numerics[CONV_BOUND_TERM], numerics[VISC_BOUND_TERM], config, iMarker);
+          solver_container[MainSolver]->BC_Riemann(geometry, solver_container, numerics[CONV_BOUND_TERM], numerics[VISC_BOUND_TERM], config, iMarker, iRKStep);
       	}
       	break;
->>>>>>> 5e170f46
       case FAR_FIELD:
         solver_container[MainSolver]->BC_Far_Field(geometry, solver_container, numerics[CONV_BOUND_TERM], numerics[VISC_BOUND_TERM], config, iMarker, iRKStep);
         break;
@@ -363,36 +337,24 @@
   if (KindSolver != FEM_ELASTICITY) {
 
     switch (config->GetKind_TimeIntScheme()) {
-<<<<<<< HEAD
-    case (RUNGE_KUTTA_EXPLICIT):
-      solver_container[MainSolver]->ExplicitRK_Iteration(geometry, solver_container, config, iRKStep);
-      break;
-    case (RUNGE_KUTTA_LIMEX_SMR91):
-      solver_container[MainSolver]->LIMEX_RK_SMR91_Iteration(geometry, solver_container, config, iRKStep);
-      break;
-    case (RUNGE_KUTTA_LIMEX_EDIRK):
-      solver_container[MainSolver]->LIMEX_RK_EDIRK_Iteration(geometry, solver_container, config, iRKStep);
-      break;
-    case (EULER_EXPLICIT):
-      solver_container[MainSolver]->ExplicitEuler_Iteration(geometry, solver_container, config);
-      break;
-    case (EULER_IMPLICIT):
-      solver_container[MainSolver]->ImplicitEuler_Iteration(geometry, solver_container, config);
-      break;
-=======
       case (RUNGE_KUTTA_EXPLICIT):
         solver_container[MainSolver]->ExplicitRK_Iteration(geometry, solver_container, config, iRKStep);
         break;
       case (CLASSICAL_RK4_EXPLICIT):
         solver_container[MainSolver]->ClassicalRK4_Iteration(geometry, solver_container, config, iRKStep);
         break;
+      case (RUNGE_KUTTA_LIMEX_SMR91):
+        solver_container[MainSolver]->LIMEX_RK_SMR91_Iteration(geometry, solver_container, config, iRKStep);
+        break;
+      case (RUNGE_KUTTA_LIMEX_EDIRK):
+        solver_container[MainSolver]->LIMEX_RK_EDIRK_Iteration(geometry, solver_container, config, iRKStep);
+        break;
       case (EULER_EXPLICIT):
         solver_container[MainSolver]->ExplicitEuler_Iteration(geometry, solver_container, config);
         break;
       case (EULER_IMPLICIT):
         solver_container[MainSolver]->ImplicitEuler_Iteration(geometry, solver_container, config);
         break;
->>>>>>> 5e170f46
     }
 
    /*--- Structural time integration schemes ---*/
@@ -604,19 +566,7 @@
     /*--- Stop the simulation in case a nan appears, do not save the solution ---*/
     
     if (monitor != monitor) {
-<<<<<<< HEAD
-      if (rank == MASTER_NODE)
-      cout << "\n !!! Error: SU2's CIntegration has diverged. Now exiting... !!! \n" << endl;
-#ifndef HAVE_MPI
-      exit(EXIT_DIVERGENCE);
-#else
-      MPI_Barrier(MPI_COMM_WORLD);
-      MPI_Abort(MPI_COMM_WORLD,1);
-      MPI_Finalize();
-#endif
-=======
       SU2_MPI::Error("SU2 has diverged (NaN detected).", CURRENT_FUNCTION);
->>>>>>> 5e170f46
     }
     
     if (config->GetFinestMesh() != MESH_0 ) Convergence = false;
