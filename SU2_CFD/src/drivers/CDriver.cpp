--- conflicted
+++ resolved
@@ -304,13 +304,8 @@
   FFDBox                         = new CFreeFormDefBox**[nZone];
   interpolator_container         = new CInterpolator**[nZone];
   interface_container            = new CInterface**[nZone];
-<<<<<<< HEAD
-  output_container               = new COutput*[nZone];
-  interface_types                = new unsigned short*[nZone];
-=======
   interface_types                = new unsigned short*[nZone];
   output_container               = new COutput*[nZone];
->>>>>>> d90241c6
   nInst                          = new unsigned short[nZone];
   driver_config                  = NULL;
   driver_output                  = NULL;
@@ -327,13 +322,8 @@
     FFDBox[iZone]                         = NULL;
     interpolator_container[iZone]         = NULL;
     interface_container[iZone]            = NULL;
-<<<<<<< HEAD
-    output_container[iZone]               = NULL;
-    interface_types[iZone]                = new unsigned short[nZone];
-=======
     interface_types[iZone]                = new unsigned short[nZone];
     output_container[iZone]               = NULL;
->>>>>>> d90241c6
     nInst[iZone]                          = 1;
   }
   
