/*!
 * \file solution_direct_turbulent.cpp
 * \brief Main subrotuines for solving direct problems
 * \author F. Palacios, A. Bueno
 * \version 6.2.0 "Falcon"
 *
 * The current SU2 release has been coordinated by the
 * SU2 International Developers Society <www.su2devsociety.org>
 * with selected contributions from the open-source community.
 *
 * The main research teams contributing to the current release are:
 *  - Prof. Juan J. Alonso's group at Stanford University.
 *  - Prof. Piero Colonna's group at Delft University of Technology.
 *  - Prof. Nicolas R. Gauger's group at Kaiserslautern University of Technology.
 *  - Prof. Alberto Guardone's group at Polytechnic University of Milan.
 *  - Prof. Rafael Palacios' group at Imperial College London.
 *  - Prof. Vincent Terrapon's group at the University of Liege.
 *  - Prof. Edwin van der Weide's group at the University of Twente.
 *  - Lab. of New Concepts in Aeronautics at Tech. Institute of Aeronautics.
 *
 * Copyright 2012-2019, Francisco D. Palacios, Thomas D. Economon,
 *                      Tim Albring, and the SU2 contributors.
 *
 * SU2 is free software; you can redistribute it and/or
 * modify it under the terms of the GNU Lesser General Public
 * License as published by the Free Software Foundation; either
 * version 2.1 of the License, or (at your option) any later version.
 *
 * SU2 is distributed in the hope that it will be useful,
 * but WITHOUT ANY WARRANTY; without even the implied warranty of
 * MERCHANTABILITY or FITNESS FOR A PARTICULAR PURPOSE. See the GNU
 * Lesser General Public License for more details.
 *
 * You should have received a copy of the GNU Lesser General Public
 * License along with SU2. If not, see <http://www.gnu.org/licenses/>.
 */

#include "../include/solver_structure.hpp"

CTurbSolver::CTurbSolver(void) : CSolver() {
  
  FlowPrimVar_i = NULL;
  FlowPrimVar_j = NULL;
  lowerlimit    = NULL;
  upperlimit    = NULL;
  nVertex       = NULL;
  nMarker       = 0;
  Inlet_TurbVars = NULL;

  HybridMediator = NULL;
  
}

CTurbSolver::CTurbSolver(CGeometry* geometry, CConfig *config) : CSolver() {
  
  Gamma = config->GetGamma();
  Gamma_Minus_One = Gamma - 1.0;
  
  FlowPrimVar_i = NULL;
  FlowPrimVar_j = NULL;
  lowerlimit    = NULL;
  upperlimit    = NULL;
  nMarker       = config->GetnMarker_All();
  
  /*--- Store the number of vertices on each marker for deallocation later ---*/
  nVertex = new unsigned long[nMarker];
  for (unsigned long iMarker = 0; iMarker < nMarker; iMarker++)
    nVertex[iMarker] = geometry->nVertex[iMarker];

  HybridMediator = NULL;
  
}

CTurbSolver::~CTurbSolver(void) {

  if (Inlet_TurbVars != NULL) {
    for (unsigned long iMarker = 0; iMarker < nMarker; iMarker++) {
      if (Inlet_TurbVars[iMarker] != NULL) {
        for (unsigned long iVertex = 0; iVertex < nVertex[iMarker]; iVertex++) {
          delete [] Inlet_TurbVars[iMarker][iVertex];
        }
        delete [] Inlet_TurbVars[iMarker];
      }
    }
    delete [] Inlet_TurbVars;
  }

  if (FlowPrimVar_i != NULL) delete [] FlowPrimVar_i;
  if (FlowPrimVar_j != NULL) delete [] FlowPrimVar_j;
  if (lowerlimit != NULL) delete [] lowerlimit;
  if (upperlimit != NULL) delete [] upperlimit;
  if (nVertex != NULL) delete [] nVertex;
  

}

void CTurbSolver::Set_MPI_Solution(CGeometry *geometry, CConfig *config) {
  unsigned short iVar, iMarker, MarkerS, MarkerR;
  unsigned long iVertex, iPoint, nVertexS, nVertexR, nBufferS_Vector, nBufferR_Vector, nBufferS_Scalar, nBufferR_Scalar;
  su2double *Buffer_Receive_U = NULL, *Buffer_Send_U = NULL, *Buffer_Receive_muT = NULL, *Buffer_Send_muT = NULL;
  
#ifdef HAVE_MPI
  int send_to, receive_from;
  SU2_MPI::Status status;
#endif
  
  for (iMarker = 0; iMarker < config->GetnMarker_All(); iMarker++) {
    
    if ((config->GetMarker_All_KindBC(iMarker) == SEND_RECEIVE) &&
        (config->GetMarker_All_SendRecv(iMarker) > 0)) {
      
      MarkerS = iMarker;  MarkerR = iMarker+1;
      
#ifdef HAVE_MPI
      send_to = config->GetMarker_All_SendRecv(MarkerS)-1;
      receive_from = abs(config->GetMarker_All_SendRecv(MarkerR))-1;
#endif
  
      nVertexS = geometry->nVertex[MarkerS];  nVertexR = geometry->nVertex[MarkerR];
      nBufferS_Vector = nVertexS*nVar;        nBufferR_Vector = nVertexR*nVar;
      nBufferS_Scalar = nVertexS;             nBufferR_Scalar = nVertexR;
      
      /*--- Allocate Receive and send buffers  ---*/
      Buffer_Receive_U = new su2double [nBufferR_Vector];
      Buffer_Send_U = new su2double[nBufferS_Vector];
      
      Buffer_Receive_muT = new su2double [nBufferR_Scalar];
      Buffer_Send_muT = new su2double[nBufferS_Scalar];
      
      /*--- Copy the solution that should be sended ---*/
      for (iVertex = 0; iVertex < nVertexS; iVertex++) {
        iPoint = geometry->vertex[MarkerS][iVertex]->GetNode();
        Buffer_Send_muT[iVertex] = node[iPoint]->GetmuT();
        for (iVar = 0; iVar < nVar; iVar++)
          Buffer_Send_U[iVar*nVertexS+iVertex] = node[iPoint]->GetSolution(iVar);
      }
      
#ifdef HAVE_MPI
      
      /*--- Send/Receive information using Sendrecv ---*/
      SU2_MPI::Sendrecv(Buffer_Send_U, nBufferS_Vector, MPI_DOUBLE, send_to, 0,
                   Buffer_Receive_U, nBufferR_Vector, MPI_DOUBLE, receive_from, 0, MPI_COMM_WORLD, &status);
      SU2_MPI::Sendrecv(Buffer_Send_muT, nBufferS_Scalar, MPI_DOUBLE, send_to, 1,
                   Buffer_Receive_muT, nBufferR_Scalar, MPI_DOUBLE, receive_from, 1, MPI_COMM_WORLD, &status);
#else
      
      /*--- Receive information without MPI ---*/
      for (iVertex = 0; iVertex < nVertexR; iVertex++) {
        iPoint = geometry->vertex[MarkerR][iVertex]->GetNode();
        Buffer_Receive_muT[iVertex] = node[iPoint]->GetmuT();
        for (iVar = 0; iVar < nVar; iVar++)
          Buffer_Receive_U[iVar*nVertexR+iVertex] = Buffer_Send_U[iVar*nVertexR+iVertex];
      }
      
#endif
      
      /*--- Deallocate send buffer ---*/
      delete [] Buffer_Send_U;
      delete [] Buffer_Send_muT;
      
      /*--- Do the coordinate transformation ---*/
      for (iVertex = 0; iVertex < nVertexR; iVertex++) {
        
        /*--- Find point and its type of transformation ---*/
        iPoint = geometry->vertex[MarkerR][iVertex]->GetNode();
        
        /*--- Copy conservative variables. ---*/
        node[iPoint]->SetmuT(Buffer_Receive_muT[iVertex]);
        for (iVar = 0; iVar < nVar; iVar++)
          node[iPoint]->SetSolution(iVar, Buffer_Receive_U[iVar*nVertexR+iVertex]);
        
      }
      
      /*--- Deallocate receive buffer ---*/
      delete [] Buffer_Receive_muT;
      delete [] Buffer_Receive_U;
      
    }
    
  }
  
}

void CTurbSolver::Set_MPI_Average_Solution(CGeometry *geometry, CConfig *config) {
  unsigned short iVar, iMarker, MarkerS, MarkerR;
  unsigned long iVertex, iPoint, nVertexS, nVertexR, nBufferS_Vector, nBufferR_Vector, nBufferS_Scalar, nBufferR_Scalar;
  su2double *Buffer_Receive_U = NULL, *Buffer_Send_U = NULL, *Buffer_Receive_muT = NULL, *Buffer_Send_muT = NULL;

#ifdef HAVE_MPI
  int send_to, receive_from;
  SU2_MPI::Status status;
#endif

  for (iMarker = 0; iMarker < config->GetnMarker_All(); iMarker++) {

    if ((config->GetMarker_All_KindBC(iMarker) == SEND_RECEIVE) &&
        (config->GetMarker_All_SendRecv(iMarker) > 0)) {

      MarkerS = iMarker;  MarkerR = iMarker+1;

#ifdef HAVE_MPI
      send_to = config->GetMarker_All_SendRecv(MarkerS)-1;
      receive_from = abs(config->GetMarker_All_SendRecv(MarkerR))-1;
#endif

      nVertexS = geometry->nVertex[MarkerS];  nVertexR = geometry->nVertex[MarkerR];
      nBufferS_Vector = nVertexS*nVar;        nBufferR_Vector = nVertexR*nVar;
      nBufferS_Scalar = nVertexS;             nBufferR_Scalar = nVertexR;

      /*--- Allocate Receive and send buffers  ---*/
      Buffer_Receive_U = new su2double [nBufferR_Vector];
      Buffer_Send_U = new su2double[nBufferS_Vector];

      Buffer_Receive_muT = new su2double [nBufferR_Scalar];
      Buffer_Send_muT = new su2double[nBufferS_Scalar];

      /*--- Copy the solution that should be sended ---*/
      for (iVertex = 0; iVertex < nVertexS; iVertex++) {
        iPoint = geometry->vertex[MarkerS][iVertex]->GetNode();
        Buffer_Send_muT[iVertex] = average_node[iPoint]->GetmuT();
        for (iVar = 0; iVar < nVar; iVar++)
          Buffer_Send_U[iVar*nVertexS+iVertex] = average_node[iPoint]->GetSolution(iVar);
      }

#ifdef HAVE_MPI

      /*--- Send/Receive information using Sendrecv ---*/
      SU2_MPI::Sendrecv(Buffer_Send_U, nBufferS_Vector, MPI_DOUBLE, send_to, 0,
                   Buffer_Receive_U, nBufferR_Vector, MPI_DOUBLE, receive_from, 0, MPI_COMM_WORLD, &status);
      SU2_MPI::Sendrecv(Buffer_Send_muT, nBufferS_Scalar, MPI_DOUBLE, send_to, 1,
                   Buffer_Receive_muT, nBufferR_Scalar, MPI_DOUBLE, receive_from, 1, MPI_COMM_WORLD, &status);
#else

      /*--- Receive information without MPI ---*/
      for (iVertex = 0; iVertex < nVertexR; iVertex++) {
        iPoint = geometry->vertex[MarkerR][iVertex]->GetNode();
        Buffer_Receive_muT[iVertex] = average_node[iPoint]->GetmuT();
        for (iVar = 0; iVar < nVar; iVar++)
          Buffer_Receive_U[iVar*nVertexR+iVertex] = Buffer_Send_U[iVar*nVertexR+iVertex];
      }

#endif

      /*--- Deallocate send buffer ---*/
      delete [] Buffer_Send_U;
      delete [] Buffer_Send_muT;

      /*--- Do the coordinate transformation ---*/
      for (iVertex = 0; iVertex < nVertexR; iVertex++) {

        /*--- Find point and its type of transformation ---*/
        iPoint = geometry->vertex[MarkerR][iVertex]->GetNode();

        /*--- Copy conservative variables. ---*/
        average_node[iPoint]->SetmuT(Buffer_Receive_muT[iVertex]);
        for (iVar = 0; iVar < nVar; iVar++)
          average_node[iPoint]->SetSolution(iVar, Buffer_Receive_U[iVar*nVertexR+iVertex]);

      }

      /*--- Deallocate receive buffer ---*/
      delete [] Buffer_Receive_muT;
      delete [] Buffer_Receive_U;

    }

  }

}

void CTurbSolver::Set_MPI_Solution_Old(CGeometry *geometry, CConfig *config) {
  unsigned short iVar, iMarker, MarkerS, MarkerR;
  unsigned long iVertex, iPoint, nVertexS, nVertexR, nBufferS_Vector, nBufferR_Vector;
  su2double *Buffer_Receive_U = NULL, *Buffer_Send_U = NULL;
  
#ifdef HAVE_MPI
  int send_to, receive_from;
  SU2_MPI::Status status;
#endif
  
  for (iMarker = 0; iMarker < config->GetnMarker_All(); iMarker++) {
    
    if ((config->GetMarker_All_KindBC(iMarker) == SEND_RECEIVE) &&
        (config->GetMarker_All_SendRecv(iMarker) > 0)) {
      
      MarkerS = iMarker;  MarkerR = iMarker+1;
      
#ifdef HAVE_MPI
      send_to = config->GetMarker_All_SendRecv(MarkerS)-1;
      receive_from = abs(config->GetMarker_All_SendRecv(MarkerR))-1;
#endif

      nVertexS = geometry->nVertex[MarkerS];  nVertexR = geometry->nVertex[MarkerR];
      nBufferS_Vector = nVertexS*nVar;        nBufferR_Vector = nVertexR*nVar;
      
      /*--- Allocate Receive and send buffers  ---*/
      Buffer_Receive_U = new su2double [nBufferR_Vector];
      Buffer_Send_U = new su2double[nBufferS_Vector];
      
      /*--- Copy the solution old that should be sended ---*/
      for (iVertex = 0; iVertex < nVertexS; iVertex++) {
        iPoint = geometry->vertex[MarkerS][iVertex]->GetNode();
        for (iVar = 0; iVar < nVar; iVar++)
          Buffer_Send_U[iVar*nVertexS+iVertex] = node[iPoint]->GetSolution_Old(iVar);
      }
      
#ifdef HAVE_MPI
      
      /*--- Send/Receive information using Sendrecv ---*/
      SU2_MPI::Sendrecv(Buffer_Send_U, nBufferS_Vector, MPI_DOUBLE, send_to, 0,
                   Buffer_Receive_U, nBufferR_Vector, MPI_DOUBLE, receive_from, 0, MPI_COMM_WORLD, &status);
#else
      
      /*--- Receive information without MPI ---*/
      for (iVertex = 0; iVertex < nVertexR; iVertex++) {
        for (iVar = 0; iVar < nVar; iVar++)
          Buffer_Receive_U[iVar*nVertexR+iVertex] = Buffer_Send_U[iVar*nVertexR+iVertex];
      }
      
#endif
      
      /*--- Deallocate send buffer ---*/
      delete [] Buffer_Send_U;
      
      /*--- Do the coordinate transformation ---*/
      for (iVertex = 0; iVertex < nVertexR; iVertex++) {
        
        /*--- Find point and its type of transformation ---*/
        iPoint = geometry->vertex[MarkerR][iVertex]->GetNode();
        
        /*--- Copy transformed conserved variables back into buffer. ---*/
        for (iVar = 0; iVar < nVar; iVar++)
          node[iPoint]->SetSolution_Old(iVar, Buffer_Receive_U[iVar*nVertexR+iVertex]);
        
      }
      
      /*--- Deallocate receive buffer ---*/
      delete [] Buffer_Receive_U;
      
    }
    
  }
}

void CTurbSolver::Set_MPI_Solution_Gradient(CGeometry *geometry, CConfig *config) {
  unsigned short iVar, iDim, iMarker, iPeriodic_Index, MarkerS, MarkerR;
  unsigned long iVertex, iPoint, nVertexS, nVertexR, nBufferS_Vector, nBufferR_Vector;
  su2double rotMatrix[3][3], *angles, theta, cosTheta, sinTheta, phi, cosPhi, sinPhi, psi, cosPsi, sinPsi,
  *Buffer_Receive_Gradient = NULL, *Buffer_Send_Gradient = NULL;
  
  su2double **Gradient = new su2double* [nVar];
  for (iVar = 0; iVar < nVar; iVar++)
    Gradient[iVar] = new su2double[nDim];
  
#ifdef HAVE_MPI
  int send_to, receive_from;
  SU2_MPI::Status status;
#endif
  
  for (iMarker = 0; iMarker < config->GetnMarker_All(); iMarker++) {
    
    if ((config->GetMarker_All_KindBC(iMarker) == SEND_RECEIVE) &&
        (config->GetMarker_All_SendRecv(iMarker) > 0)) {
      
      MarkerS = iMarker;  MarkerR = iMarker+1;
      
#ifdef HAVE_MPI
      send_to = config->GetMarker_All_SendRecv(MarkerS)-1;
      receive_from = abs(config->GetMarker_All_SendRecv(MarkerR))-1;
#endif
 
      nVertexS = geometry->nVertex[MarkerS];  nVertexR = geometry->nVertex[MarkerR];
      nBufferS_Vector = nVertexS*nVar*nDim;        nBufferR_Vector = nVertexR*nVar*nDim;
      
      /*--- Allocate Receive and send buffers  ---*/
      Buffer_Receive_Gradient = new su2double [nBufferR_Vector];
      Buffer_Send_Gradient = new su2double[nBufferS_Vector];
      
      /*--- Copy the solution old that should be sended ---*/
      for (iVertex = 0; iVertex < nVertexS; iVertex++) {
        iPoint = geometry->vertex[MarkerS][iVertex]->GetNode();
        for (iVar = 0; iVar < nVar; iVar++)
          for (iDim = 0; iDim < nDim; iDim++)
            Buffer_Send_Gradient[iDim*nVar*nVertexS+iVar*nVertexS+iVertex] = node[iPoint]->GetGradient(iVar, iDim);
      }
      
#ifdef HAVE_MPI
      
      /*--- Send/Receive information using Sendrecv ---*/
      SU2_MPI::Sendrecv(Buffer_Send_Gradient, nBufferS_Vector, MPI_DOUBLE, send_to, 0,
                   Buffer_Receive_Gradient, nBufferR_Vector, MPI_DOUBLE, receive_from, 0, MPI_COMM_WORLD, &status);
#else
      
      /*--- Receive information without MPI ---*/
      for (iVertex = 0; iVertex < nVertexR; iVertex++) {
        for (iVar = 0; iVar < nVar; iVar++)
          for (iDim = 0; iDim < nDim; iDim++)
            Buffer_Receive_Gradient[iDim*nVar*nVertexR+iVar*nVertexR+iVertex] = Buffer_Send_Gradient[iDim*nVar*nVertexR+iVar*nVertexR+iVertex];
      }
      
#endif
      
      /*--- Deallocate send buffer ---*/
      delete [] Buffer_Send_Gradient;
      
      /*--- Do the coordinate transformation ---*/
      for (iVertex = 0; iVertex < nVertexR; iVertex++) {
        
        /*--- Find point and its type of transformation ---*/
        iPoint = geometry->vertex[MarkerR][iVertex]->GetNode();
        iPeriodic_Index = geometry->vertex[MarkerR][iVertex]->GetRotation_Type();
        
        /*--- Retrieve the supplied periodic information. ---*/
        angles = config->GetPeriodicRotation(iPeriodic_Index);
        
        /*--- Store angles separately for clarity. ---*/
        theta    = angles[0];   phi    = angles[1];     psi    = angles[2];
        cosTheta = cos(theta);  cosPhi = cos(phi);      cosPsi = cos(psi);
        sinTheta = sin(theta);  sinPhi = sin(phi);      sinPsi = sin(psi);
        
        /*--- Compute the rotation matrix. Note that the implicit
         ordering is rotation about the x-axis, y-axis,
         then z-axis. Note that this is the transpose of the matrix
         used during the preprocessing stage. ---*/
        rotMatrix[0][0] = cosPhi*cosPsi;    rotMatrix[1][0] = sinTheta*sinPhi*cosPsi - cosTheta*sinPsi;     rotMatrix[2][0] = cosTheta*sinPhi*cosPsi + sinTheta*sinPsi;
        rotMatrix[0][1] = cosPhi*sinPsi;    rotMatrix[1][1] = sinTheta*sinPhi*sinPsi + cosTheta*cosPsi;     rotMatrix[2][1] = cosTheta*sinPhi*sinPsi - sinTheta*cosPsi;
        rotMatrix[0][2] = -sinPhi;          rotMatrix[1][2] = sinTheta*cosPhi;                              rotMatrix[2][2] = cosTheta*cosPhi;
        
        /*--- Copy conserved variables before performing transformation. ---*/
        for (iVar = 0; iVar < nVar; iVar++)
          for (iDim = 0; iDim < nDim; iDim++)
            Gradient[iVar][iDim] = Buffer_Receive_Gradient[iDim*nVar*nVertexR+iVar*nVertexR+iVertex];
        
        /*--- Need to rotate the gradients for all conserved variables. ---*/
        for (iVar = 0; iVar < nVar; iVar++) {
          if (nDim == 2) {
            Gradient[iVar][0] = rotMatrix[0][0]*Buffer_Receive_Gradient[0*nVar*nVertexR+iVar*nVertexR+iVertex] + rotMatrix[0][1]*Buffer_Receive_Gradient[1*nVar*nVertexR+iVar*nVertexR+iVertex];
            Gradient[iVar][1] = rotMatrix[1][0]*Buffer_Receive_Gradient[0*nVar*nVertexR+iVar*nVertexR+iVertex] + rotMatrix[1][1]*Buffer_Receive_Gradient[1*nVar*nVertexR+iVar*nVertexR+iVertex];
          }
          else {
            Gradient[iVar][0] = rotMatrix[0][0]*Buffer_Receive_Gradient[0*nVar*nVertexR+iVar*nVertexR+iVertex] + rotMatrix[0][1]*Buffer_Receive_Gradient[1*nVar*nVertexR+iVar*nVertexR+iVertex] + rotMatrix[0][2]*Buffer_Receive_Gradient[2*nVar*nVertexR+iVar*nVertexR+iVertex];
            Gradient[iVar][1] = rotMatrix[1][0]*Buffer_Receive_Gradient[0*nVar*nVertexR+iVar*nVertexR+iVertex] + rotMatrix[1][1]*Buffer_Receive_Gradient[1*nVar*nVertexR+iVar*nVertexR+iVertex] + rotMatrix[1][2]*Buffer_Receive_Gradient[2*nVar*nVertexR+iVar*nVertexR+iVertex];
            Gradient[iVar][2] = rotMatrix[2][0]*Buffer_Receive_Gradient[0*nVar*nVertexR+iVar*nVertexR+iVertex] + rotMatrix[2][1]*Buffer_Receive_Gradient[1*nVar*nVertexR+iVar*nVertexR+iVertex] + rotMatrix[2][2]*Buffer_Receive_Gradient[2*nVar*nVertexR+iVar*nVertexR+iVertex];
          }
        }
        
        /*--- Store the received information ---*/
        for (iVar = 0; iVar < nVar; iVar++)
          for (iDim = 0; iDim < nDim; iDim++)
            node[iPoint]->SetGradient(iVar, iDim, Gradient[iVar][iDim]);
        
      }
      
      /*--- Deallocate receive buffer ---*/
      delete [] Buffer_Receive_Gradient;
      
    }
    
  }
  
  for (iVar = 0; iVar < nVar; iVar++)
    delete [] Gradient[iVar];
  delete [] Gradient;
  
}

void CTurbSolver::Set_MPI_Solution_Limiter(CGeometry *geometry, CConfig *config) {
  unsigned short iVar, iMarker, MarkerS, MarkerR;
  unsigned long iVertex, iPoint, nVertexS, nVertexR, nBufferS_Vector, nBufferR_Vector;
  su2double *Buffer_Receive_Limit = NULL, *Buffer_Send_Limit = NULL;
  
  su2double *Limiter = new su2double [nVar];
  
#ifdef HAVE_MPI
  int send_to, receive_from;
  SU2_MPI::Status status;
#endif
  
  for (iMarker = 0; iMarker < config->GetnMarker_All(); iMarker++) {
    
    if ((config->GetMarker_All_KindBC(iMarker) == SEND_RECEIVE) &&
        (config->GetMarker_All_SendRecv(iMarker) > 0)) {
      
      MarkerS = iMarker;  MarkerR = iMarker+1;
      
#ifdef HAVE_MPI
      send_to = config->GetMarker_All_SendRecv(MarkerS)-1;
      receive_from = abs(config->GetMarker_All_SendRecv(MarkerR))-1;
#endif
  
      nVertexS = geometry->nVertex[MarkerS];  nVertexR = geometry->nVertex[MarkerR];
      nBufferS_Vector = nVertexS*nVar;        nBufferR_Vector = nVertexR*nVar;
      
      /*--- Allocate Receive and send buffers  ---*/
      Buffer_Receive_Limit = new su2double [nBufferR_Vector];
      Buffer_Send_Limit = new su2double[nBufferS_Vector];
      
      /*--- Copy the solution old that should be sended ---*/
      for (iVertex = 0; iVertex < nVertexS; iVertex++) {
        iPoint = geometry->vertex[MarkerS][iVertex]->GetNode();
        for (iVar = 0; iVar < nVar; iVar++)
          Buffer_Send_Limit[iVar*nVertexS+iVertex] = node[iPoint]->GetLimiter(iVar);
      }
      
#ifdef HAVE_MPI
      
      /*--- Send/Receive information using Sendrecv ---*/
      SU2_MPI::Sendrecv(Buffer_Send_Limit, nBufferS_Vector, MPI_DOUBLE, send_to, 0,
                   Buffer_Receive_Limit, nBufferR_Vector, MPI_DOUBLE, receive_from, 0, MPI_COMM_WORLD, &status);
#else
      
      /*--- Receive information without MPI ---*/
      for (iVertex = 0; iVertex < nVertexR; iVertex++) {
        for (iVar = 0; iVar < nVar; iVar++)
          Buffer_Receive_Limit[iVar*nVertexR+iVertex] = Buffer_Send_Limit[iVar*nVertexR+iVertex];
      }
      
#endif
      
      /*--- Deallocate send buffer ---*/
      delete [] Buffer_Send_Limit;
      
      /*--- Do the coordinate transformation ---*/
      for (iVertex = 0; iVertex < nVertexR; iVertex++) {
        
        /*--- Find point and its type of transformation ---*/
        iPoint = geometry->vertex[MarkerR][iVertex]->GetNode();
        
        /*--- Copy transformed conserved variables back into buffer. ---*/
        for (iVar = 0; iVar < nVar; iVar++)
          node[iPoint]->SetLimiter(iVar, Buffer_Receive_Limit[iVar*nVertexR+iVertex]);
        
      }
      
      /*--- Deallocate receive buffer ---*/
      delete [] Buffer_Receive_Limit;
      
    }
    
  }
  
  delete [] Limiter;
  
}


void CTurbSolver::Upwind_Residual(CGeometry *geometry, CSolver **solver_container, CNumerics *numerics, CConfig *config, unsigned short iMesh, unsigned short iRKStep) {
  
  su2double *Turb_i, *Turb_j, *Limiter_i = NULL, *Limiter_j = NULL, *V_i, *V_j, **Gradient_i, **Gradient_j, Project_Grad_i, Project_Grad_j;
  unsigned long iEdge, iPoint, jPoint;
  unsigned short iDim, iVar;
  
  bool muscl         = config->GetMUSCL_Turb();
  bool limiter       = (config->GetKind_SlopeLimit_Turb() != NO_LIMITER);
  bool grid_movement = config->GetGrid_Movement();
  
  CVariable** flow_node;
  if (config->GetKind_HybridRANSLES() == MODEL_SPLIT) {
    /*--- Use explicit average values instead of fluctuating values ---*/
    flow_node = solver_container[FLOW_SOL]->average_node;
  } else {
    flow_node = solver_container[FLOW_SOL]->node;
  }

  for (iEdge = 0; iEdge < geometry->GetnEdge(); iEdge++) {
    
    /*--- Points in edge and normal vectors ---*/
    
    iPoint = geometry->edge[iEdge]->GetNode(0);
    jPoint = geometry->edge[iEdge]->GetNode(1);
    numerics->SetNormal(geometry->edge[iEdge]->GetNormal());
    
    /*--- Primitive variables w/o reconstruction ---*/
    
    V_i = flow_node[iPoint]->GetPrimitive();
    V_j = flow_node[jPoint]->GetPrimitive();
    numerics->SetPrimitive(V_i, V_j);
    
    /*--- Turbulent variables w/o reconstruction ---*/    
    
    Turb_i = node[iPoint]->GetSolution();
    Turb_j = node[jPoint]->GetSolution();
    numerics->SetTurbVar(Turb_i, Turb_j);
    
    /*--- Grid Movement ---*/    
    
    if (grid_movement)
      numerics->SetGridVel(geometry->node[iPoint]->GetGridVel(), geometry->node[jPoint]->GetGridVel());
    
    if (muscl) {

      for (iDim = 0; iDim < nDim; iDim++) {
        Vector_i[iDim] = 0.5*(geometry->node[jPoint]->GetCoord(iDim) - geometry->node[iPoint]->GetCoord(iDim));
        Vector_j[iDim] = 0.5*(geometry->node[iPoint]->GetCoord(iDim) - geometry->node[jPoint]->GetCoord(iDim));
      }
      
      /*--- Mean flow primitive variables using gradient reconstruction and limiters ---*/      
      
      Gradient_i = flow_node[iPoint]->GetGradient_Primitive();
      Gradient_j = flow_node[jPoint]->GetGradient_Primitive();
      if (limiter) {
        Limiter_i = flow_node[iPoint]->GetLimiter_Primitive();
        Limiter_j = flow_node[jPoint]->GetLimiter_Primitive();
      }
      
      for (iVar = 0; iVar < solver_container[FLOW_SOL]->GetnPrimVarGrad(); iVar++) {
        Project_Grad_i = 0.0; Project_Grad_j = 0.0;
        for (iDim = 0; iDim < nDim; iDim++) {
          Project_Grad_i += Vector_i[iDim]*Gradient_i[iVar][iDim];
          Project_Grad_j += Vector_j[iDim]*Gradient_j[iVar][iDim];
        }
        if (limiter) {
          FlowPrimVar_i[iVar] = V_i[iVar] + Limiter_i[iVar]*Project_Grad_i;
          FlowPrimVar_j[iVar] = V_j[iVar] + Limiter_j[iVar]*Project_Grad_j;
        }
        else {
          FlowPrimVar_i[iVar] = V_i[iVar] + Project_Grad_i;
          FlowPrimVar_j[iVar] = V_j[iVar] + Project_Grad_j;
        }
      }
      
      numerics->SetPrimitive(FlowPrimVar_i, FlowPrimVar_j);
      
      /*--- Turbulent variables using gradient reconstruction and limiters ---*/      
      
      Gradient_i = node[iPoint]->GetGradient();
      Gradient_j = node[jPoint]->GetGradient();
      if (limiter) {
        Limiter_i = node[iPoint]->GetLimiter();
        Limiter_j = node[jPoint]->GetLimiter();
      }
      
      for (iVar = 0; iVar < nVar; iVar++) {
        Project_Grad_i = 0.0; Project_Grad_j = 0.0;
        for (iDim = 0; iDim < nDim; iDim++) {
          Project_Grad_i += Vector_i[iDim]*Gradient_i[iVar][iDim];
          Project_Grad_j += Vector_j[iDim]*Gradient_j[iVar][iDim];
        }
        if (limiter) {
          Solution_i[iVar] = Turb_i[iVar] + Limiter_i[iVar]*Project_Grad_i;
          Solution_j[iVar] = Turb_j[iVar] + Limiter_j[iVar]*Project_Grad_j;
        }
        else {
          Solution_i[iVar] = Turb_i[iVar] + Project_Grad_i;
          Solution_j[iVar] = Turb_j[iVar] + Project_Grad_j;
        }
      }
      
      numerics->SetTurbVar(Solution_i, Solution_j);
      
    }
    
    /*--- Add and subtract residual ---*/    
    
    numerics->ComputeResidual(Residual, Jacobian_i, Jacobian_j, config);    
    LinSysRes.AddBlock(iPoint, Residual);
    LinSysRes.SubtractBlock(jPoint, Residual);
    
    /*--- Implicit part ---*/    
    
    Jacobian.AddBlock(iPoint, iPoint, Jacobian_i);
    Jacobian.AddBlock(iPoint, jPoint, Jacobian_j);
    Jacobian.SubtractBlock(jPoint, iPoint, Jacobian_i);
    Jacobian.SubtractBlock(jPoint, jPoint, Jacobian_j);
    
  }
  
}

void CTurbSolver::Viscous_Residual(CGeometry *geometry, CSolver **solver_container, CNumerics *numerics,
                                   CConfig *config, unsigned short iMesh, unsigned short iRKStep) {
  unsigned long iEdge, iPoint, jPoint;

  CVariable** flow_node;
  if (config->GetKind_HybridRANSLES() == MODEL_SPLIT) {
    /*--- Use explicit average values instead of fluctuating values ---*/
    flow_node = solver_container[FLOW_SOL]->average_node;
  } else {
    flow_node = solver_container[FLOW_SOL]->node;
  }
  
  for (iEdge = 0; iEdge < geometry->GetnEdge(); iEdge++) {
    
    /*--- Points in edge ---*/
    
    iPoint = geometry->edge[iEdge]->GetNode(0);
    jPoint = geometry->edge[iEdge]->GetNode(1);
    
    /*--- Points coordinates, and normal vector ---*/
    
    numerics->SetCoord(geometry->node[iPoint]->GetCoord(),
                       geometry->node[jPoint]->GetCoord());
    numerics->SetNormal(geometry->edge[iEdge]->GetNormal());

    numerics->SetVolume(geometry->node[iPoint]->GetVolume());

    /*--- Conservative variables w/o reconstruction ---*/
    
    numerics->SetPrimitive(flow_node[iPoint]->GetPrimitive(),
                           flow_node[jPoint]->GetPrimitive());
    
    /*--- Turbulent variables w/o reconstruction, and its gradients ---*/
    
    numerics->SetTurbVar(node[iPoint]->GetSolution(), node[jPoint]->GetSolution());
    numerics->SetTurbVarGradient(node[iPoint]->GetGradient(), node[jPoint]->GetGradient());
    
    /*--- Menter's first blending function (only SST)---*/
    if (config->GetKind_Turb_Model() == SST)
      numerics->SetF1blending(node[iPoint]->GetF1blending(), node[jPoint]->GetF1blending());
    
    /*--- Compute residual, and Jacobians ---*/
    
    numerics->ComputeResidual(Residual, Jacobian_i, Jacobian_j, config);
    
    /*--- Add and subtract residual, and update Jacobians ---*/
    
    LinSysRes.SubtractBlock(iPoint, Residual);
    LinSysRes.AddBlock(jPoint, Residual);
    
    Jacobian.SubtractBlock(iPoint, iPoint, Jacobian_i);
    Jacobian.SubtractBlock(iPoint, jPoint, Jacobian_j);
    Jacobian.AddBlock(jPoint, iPoint, Jacobian_i);
    Jacobian.AddBlock(jPoint, jPoint, Jacobian_j);
    
  }
  
}

void CTurbSolver::BC_Sym_Plane(CGeometry      *geometry, 
                               CSolver        **solver_container, 
                               CNumerics      *conv_numerics, 
                               CNumerics      *visc_numerics, 
                               CConfig        *config, 
                               unsigned short val_marker,
                               unsigned short iRKStep) {
  
  /*--- Convective and viscous fluxes across symmetry plane are equal to zero. ---*/

}

void CTurbSolver::BC_Euler_Wall(CGeometry      *geometry, 
                                CSolver        **solver_container,
                                CNumerics      *conv_numerics, 
                                CNumerics      *visc_numerics, 
                                CConfig        *config, 
                                unsigned short val_marker,
                                unsigned short iRKStep) {
  
  /*--- Convective fluxes across euler wall are equal to zero. ---*/

}

void CTurbSolver::BC_Riemann(CGeometry *geometry, CSolver **solver_container, CNumerics *conv_numerics, CNumerics *visc_numerics, CConfig *config, unsigned short val_marker, unsigned short iRKStep) {

  string Marker_Tag         = config->GetMarker_All_TagBound(val_marker);

  switch(config->GetKind_Data_Riemann(Marker_Tag))
  {
  case TOTAL_CONDITIONS_PT: case STATIC_SUPERSONIC_INFLOW_PT: case STATIC_SUPERSONIC_INFLOW_PD: case DENSITY_VELOCITY:
    BC_Inlet(geometry, solver_container, conv_numerics, visc_numerics, config, val_marker, iRKStep);
    break;
  case STATIC_PRESSURE:
    BC_Outlet(geometry, solver_container, conv_numerics, visc_numerics, config, val_marker, iRKStep);
    break;
  }
}

void CTurbSolver::BC_TurboRiemann(CGeometry *geometry, CSolver **solver_container, CNumerics *conv_numerics, CNumerics *visc_numerics, CConfig *config, unsigned short val_marker, unsigned short iRKStep) {

  string Marker_Tag         = config->GetMarker_All_TagBound(val_marker);

  switch(config->GetKind_Data_Riemann(Marker_Tag))
  {
  case TOTAL_CONDITIONS_PT: case STATIC_SUPERSONIC_INFLOW_PT: case STATIC_SUPERSONIC_INFLOW_PD: case DENSITY_VELOCITY:
    BC_Inlet_Turbo(geometry, solver_container, conv_numerics, visc_numerics, config, val_marker, iRKStep);
    break;
  case STATIC_PRESSURE:
    BC_Outlet(geometry, solver_container, conv_numerics, visc_numerics, config, val_marker, iRKStep);
    break;
  }
}


void CTurbSolver::BC_Giles(CGeometry *geometry, CSolver **solver_container, CNumerics *conv_numerics, CNumerics *visc_numerics, CConfig *config, unsigned short val_marker, unsigned short iRKStep) {

  string Marker_Tag         = config->GetMarker_All_TagBound(val_marker);

  switch(config->GetKind_Data_Giles(Marker_Tag))
  {
  case TOTAL_CONDITIONS_PT:case TOTAL_CONDITIONS_PT_1D: case DENSITY_VELOCITY:
    BC_Inlet_Turbo(geometry, solver_container, conv_numerics, visc_numerics, config, val_marker, iRKStep);
    break;
  case MIXING_IN:
    if (config->GetBoolTurbMixingPlane()){
      BC_Inlet_MixingPlane(geometry, solver_container, conv_numerics, visc_numerics, config, val_marker, iRKStep);
    }
    else{
      BC_Inlet_Turbo(geometry, solver_container, conv_numerics, visc_numerics, config, val_marker, iRKStep);
    }
    break;

  case STATIC_PRESSURE: case MIXING_OUT: case STATIC_PRESSURE_1D: case RADIAL_EQUILIBRIUM:
    BC_Outlet(geometry, solver_container, conv_numerics, visc_numerics, config, val_marker, iRKStep);
    break;
  }
}

void CTurbSolver::ImplicitEuler_Iteration(CGeometry *geometry, CSolver **solver_container, CConfig *config) {
  
  unsigned short iVar;
  unsigned long iPoint, total_index;
  su2double Delta, Vol, density_old = 0.0, density = 0.0;
  
  bool adjoint = config->GetContinuous_Adjoint() || (config->GetDiscrete_Adjoint() && config->GetFrozen_Visc_Disc());
  bool compressible = (config->GetKind_Regime() == COMPRESSIBLE);
  bool incompressible = (config->GetKind_Regime() == INCOMPRESSIBLE);
  

  /*--- Set maximum residual to zero ---*/  
  
  for (iVar = 0; iVar < nVar; iVar++) {
    SetRes_RMS(iVar, 0.0);
    SetRes_Max(iVar, 0.0, 0);
  }

  CVariable** flow_node;
  if (config->GetKind_HybridRANSLES() == MODEL_SPLIT) {
    /*--- Use explicit average values instead of fluctuating values ---*/
    flow_node = solver_container[FLOW_SOL]->average_node;
  } else {
    flow_node = solver_container[FLOW_SOL]->node;
  }
  
  /*--- Build implicit system ---*/  
  
  for (iPoint = 0; iPoint < nPointDomain; iPoint++) {
    
    /*--- Read the volume ---*/
    
    Vol = geometry->node[iPoint]->GetVolume();
    
    /*--- Modify matrix diagonal to assure diagonal dominance ---*/

    // for f-term, clobber unsteady part
    total_index = iPoint*nVar+iVar;
    if (config->GetKind_Turb_Model() == KE) {
      Delta = Vol / (config->GetCFLRedCoeff_Turb()*solver_container[FLOW_SOL]->node[iPoint]->GetDelta_Time());
      Jacobian.AddVal2Diag_f(iPoint, Delta); // same as AddVal2Diag except no addition for iVar = nVar-1
    }
    else {
      Delta = Vol / (config->GetCFLRedCoeff_Turb()*solver_container[FLOW_SOL]->node[iPoint]->GetDelta_Time());
      Jacobian.AddVal2Diag(iPoint, Delta);
    }
    
    /*--- Right hand side of the system (-Residual) and initial guess (x = 0) ---*/    
    
    for (iVar = 0; iVar < nVar; iVar++) {
      total_index = iPoint*nVar+iVar;
      LinSysRes[total_index] = - LinSysRes[total_index];
      LinSysSol[total_index] = 0.0;
      AddRes_RMS(iVar, LinSysRes[total_index]*LinSysRes[total_index]);
      AddRes_Max(iVar, fabs(LinSysRes[total_index]), geometry->node[iPoint]->GetGlobalIndex(), geometry->node[iPoint]->GetCoord());
    }
  }
  
  /*--- Initialize residual and solution at the ghost points ---*/  
  
  for (iPoint = nPointDomain; iPoint < nPoint; iPoint++) {
    for (iVar = 0; iVar < nVar; iVar++) {
      total_index = iPoint*nVar + iVar;
      LinSysRes[total_index] = 0.0;
      LinSysSol[total_index] = 0.0;
    }
  }
  
  /*--- Solve or smooth the linear system ---*/  
  CSysSolve system;
  system.Solve(Jacobian, LinSysRes, LinSysSol, geometry, config);

  
  /*--- Update solution (system written in terms of increments) ---*/
  
  if (!adjoint) {
    
    /*--- Update and clip trubulent solution ---*/
    
    switch (config->GetKind_Turb_Model()) {
        
      case SA: case SA_E: case SA_COMP: case SA_E_COMP: 
        
        for (iPoint = 0; iPoint < nPointDomain; iPoint++) {
          node[iPoint]->AddClippedSolution(0, config->GetRelaxation_Factor_Turb()*LinSysSol[iPoint], lowerlimit[0], upperlimit[0]);
        }
        
        break;
        
      case SA_NEG:
        
        for (iPoint = 0; iPoint < nPointDomain; iPoint++) {
          node[iPoint]->AddSolution(0, config->GetRelaxation_Factor_Turb()*LinSysSol[iPoint]);
        }
        
        break;

      case SST:
        
        for (iPoint = 0; iPoint < nPointDomain; iPoint++) {
          
          if (compressible) {
            density_old = flow_node[iPoint]->GetSolution_Old(0);
            density     = flow_node[iPoint]->GetDensity();
          }
          if (incompressible) {
            density_old = flow_node[iPoint]->GetDensity();
            density     = flow_node[iPoint]->GetDensity();
          }
          
          for (iVar = 0; iVar < nVar; iVar++) {
            node[iPoint]->AddConservativeSolution(iVar, config->GetRelaxation_Factor_Turb()*LinSysSol[iPoint*nVar+iVar], density, density_old, lowerlimit[iVar], upperlimit[iVar]);
          }
          
        }
        
        break;

      case KE:

        for (iPoint = 0; iPoint < nPointDomain; iPoint++) {

          if (compressible) {
            density_old = flow_node[iPoint]->GetSolution_Old(0);
            density     = flow_node[iPoint]->GetDensity();
          }
          if (incompressible) {
            density_old = flow_node[iPoint]->GetDensity();
            density     = flow_node[iPoint]->GetDensity();
          }

          for (iVar = 0; iVar < nVar; iVar++) {

            if (iVar==(nVar-1)) { // f
              node[iPoint]->AddConservativeSolution(iVar, config->GetRelaxation_Factor_Turb()*LinSysSol[iPoint*nVar+iVar], 1.0, 1.0, lowerlimit[iVar], upperlimit[iVar]);
            } else {
              node[iPoint]->AddConservativeSolution(iVar, config->GetRelaxation_Factor_Turb()*LinSysSol[iPoint*nVar+iVar], density, density_old, lowerlimit[iVar], upperlimit[iVar]);
            }
          }

        }

        break;

    }
  }
  
  
  /*--- MPI solution ---*/
  
  Set_MPI_Solution(geometry, config);
  
  /*--- Compute the root mean square residual ---*/
  
  SetResidual_RMS(geometry, config);
  
}

void CTurbSolver::SetResidual_DualTime(CGeometry *geometry, CSolver **solver_container, CConfig *config,
                                       unsigned short iRKStep, unsigned short iMesh, unsigned short RunTime_EqSystem) {
  
  /*--- Local variables ---*/
  
  unsigned short iVar, jVar, iMarker, iDim;
  unsigned long iPoint, jPoint, iEdge, iVertex;
  
  su2double *U_time_nM1, *U_time_n, *U_time_nP1;
  su2double Volume_nM1, Volume_nP1, TimeStep;
  su2double Density_nM1, Density_n, Density_nP1;
  su2double *Normal = NULL, *GridVel_i = NULL, *GridVel_j = NULL, Residual_GCL;
  
  bool implicit =
    ((config->GetKind_TimeIntScheme_Flow() == EULER_IMPLICIT) ||
     (config->GetKind_TimeIntScheme_Flow() == RUNGE_KUTTA_LIMEX_EDIRK && iRKStep == 0) ||
     (config->GetKind_TimeIntScheme_Flow() == RUNGE_KUTTA_LIMEX_SMR91 && iRKStep == 0) );
  bool grid_movement = config->GetGrid_Movement();
  
  bool incompressible = (config->GetKind_Regime() == INCOMPRESSIBLE);

  /*--- Store the physical time step ---*/
  
  TimeStep = config->GetDelta_UnstTimeND();
  
  CVariable** flow_node;
  if (config->GetKind_HybridRANSLES() == MODEL_SPLIT) {
    /*--- Use explicit average values instead of fluctuating values ---*/
    flow_node = solver_container[FLOW_SOL]->average_node;
  } else {
    flow_node = solver_container[FLOW_SOL]->node;
  }
    
  /*--- Compute the dual time-stepping source term for static meshes ---*/
  
  if (!grid_movement) {

    /*--- Loop over all nodes (excluding halos) ---*/
    
    for (iPoint = 0; iPoint < nPointDomain; iPoint++) {
      
      /*--- Retrieve the solution at time levels n-1, n, and n+1. Note that
       we are currently iterating on U^n+1 and that U^n & U^n-1 are fixed,
       previous solutions that are stored in memory. ---*/
      
      U_time_nM1 = node[iPoint]->GetSolution_time_n1();
      U_time_n   = node[iPoint]->GetSolution_time_n();
      U_time_nP1 = node[iPoint]->GetSolution();
      
      /*--- CV volume at time n+1. As we are on a static mesh, the volume
       of the CV will remained fixed for all time steps. ---*/
      
      Volume_nP1 = geometry->node[iPoint]->GetVolume();
      
      /*--- Compute the dual time-stepping source term based on the chosen
       time discretization scheme (1st- or 2nd-order).---*/
      
      if (config->GetKind_Turb_Model() == SST ||
          config->GetKind_Turb_Model() == KE) {
        
        /*--- If this is the SST model, we need to multiply by the density
         in order to get the conservative variables ---*/
        if (incompressible){
          /*--- This is temporary and only valid for constant-density problems:
          density could also be temperature dependent, but as it is not a part
          of the solution vector it's neither stored for previous time steps
          nor updated with the solution at the end of each iteration. */
          Density_nM1 = flow_node[iPoint]->GetDensity();
          Density_n   = flow_node[iPoint]->GetDensity();
          Density_nP1 = flow_node[iPoint]->GetDensity();
        }
        else{
          Density_nM1 = flow_node[iPoint]->GetSolution_time_n1()[0];
          Density_n   = flow_node[iPoint]->GetSolution_time_n()[0];
          Density_nP1 = flow_node[iPoint]->GetSolution()[0];
        }
        
        for (iVar = 0; iVar < nVar; iVar++) {
          if (config->GetUnsteady_Simulation() == DT_STEPPING_1ST)
            Residual[iVar] = ( Density_nP1*U_time_nP1[iVar] - Density_n*U_time_n[iVar])*Volume_nP1 / TimeStep;
          if (config->GetUnsteady_Simulation() == DT_STEPPING_2ND)
            Residual[iVar] = ( 3.0*Density_nP1*U_time_nP1[iVar] - 4.0*Density_n*U_time_n[iVar]
                              +1.0*Density_nM1*U_time_nM1[iVar])*Volume_nP1 / (2.0*TimeStep);
        }

      }

      else if (config->GetKind_Turb_Model() == KE) {

        /*--- If this is the KE model, we need to multiply by the density
         in order to get the conservative variables ---*/
        Density_nM1 = flow_node[iPoint]->GetSolution_time_n1()[0];
        Density_n   = flow_node[iPoint]->GetSolution_time_n()[0];
        Density_nP1 = flow_node[iPoint]->GetSolution()[0];

	//        for (iVar = 0; iVar < 3; iVar++) {  // tke, epsi, zeta
        for (iVar = 0; iVar < nVar; iVar++) {  // all
          if (config->GetUnsteady_Simulation() == DT_STEPPING_1ST)
            Residual[iVar] = ( Density_nP1*U_time_nP1[iVar] - Density_n*U_time_n[iVar])*Volume_nP1 / TimeStep;
          if (config->GetUnsteady_Simulation() == DT_STEPPING_2ND)
            Residual[iVar] = ( 3.0*Density_nP1*U_time_nP1[iVar] - 4.0*Density_n*U_time_n[iVar]
                              +1.0*Density_nM1*U_time_nM1[iVar])*Volume_nP1 / (2.0*TimeStep);
        }

	//        for (iVar = 3; iVar < nVar; iVar++) { // f, no unsteady term
        for (iVar = 4; iVar < nVar; iVar++) {
          if (config->GetUnsteady_Simulation() == DT_STEPPING_1ST)
            Residual[iVar] = 0.0;
	    //            Residual[iVar] = ( U_time_nP1[iVar] - U_time_n[iVar])*Volume_nP1 / TimeStep;
          if (config->GetUnsteady_Simulation() == DT_STEPPING_2ND)
            Residual[iVar] = 0.0;
	    //            Residual[iVar] = ( 3.0*U_time_nP1[iVar] - 4.0*U_time_n[iVar]
	    //                              +1.0*U_time_nM1[iVar])*Volume_nP1 / (2.0*TimeStep);
        }

      } else {

        for (iVar = 0; iVar < nVar; iVar++) {
          if (config->GetUnsteady_Simulation() == DT_STEPPING_1ST)
            Residual[iVar] = (U_time_nP1[iVar] - U_time_n[iVar])*Volume_nP1 / TimeStep;
          if (config->GetUnsteady_Simulation() == DT_STEPPING_2ND)
            Residual[iVar] = ( 3.0*U_time_nP1[iVar] - 4.0*U_time_n[iVar]
                              +1.0*U_time_nM1[iVar])*Volume_nP1 / (2.0*TimeStep);
        }
      }
      
      /*--- Store the residual and compute the Jacobian contribution due
       to the dual time source term. ---*/
      
      LinSysRes.AddBlock(iPoint, Residual);
      if (implicit) {
        for (iVar = 0; iVar < nVar; iVar++) {
          for (jVar = 0; jVar < nVar; jVar++) Jacobian_i[iVar][jVar] = 0.0;
          if (config->GetUnsteady_Simulation() == DT_STEPPING_1ST)
            Jacobian_i[iVar][iVar] = Volume_nP1 / TimeStep;
          if (config->GetUnsteady_Simulation() == DT_STEPPING_2ND)
            Jacobian_i[iVar][iVar] = (Volume_nP1*3.0)/(2.0*TimeStep);
        }
        Jacobian.AddBlock(iPoint, iPoint, Jacobian_i);
      }
    }
    
  } else {
    
    /*--- For unsteady flows on dynamic meshes (rigidly transforming or
     dynamically deforming), the Geometric Conservation Law (GCL) should be
     satisfied in conjunction with the ALE formulation of the governing
     equations. The GCL prevents accuracy issues caused by grid motion, i.e.
     a uniform free-stream should be preserved through a moving grid. First,
     we will loop over the edges and boundaries to compute the GCL component
     of the dual time source term that depends on grid velocities. ---*/
    
    for (iEdge = 0; iEdge < geometry->GetnEdge(); iEdge++) {
      
      /*--- Get indices for nodes i & j plus the face normal ---*/
      
      iPoint = geometry->edge[iEdge]->GetNode(0);
      jPoint = geometry->edge[iEdge]->GetNode(1);
      Normal = geometry->edge[iEdge]->GetNormal();
      
      /*--- Grid velocities stored at nodes i & j ---*/
      
      GridVel_i = geometry->node[iPoint]->GetGridVel();
      GridVel_j = geometry->node[jPoint]->GetGridVel();
      
      /*--- Compute the GCL term by averaging the grid velocities at the
       edge mid-point and dotting with the face normal. ---*/
      
      Residual_GCL = 0.0;
      for (iDim = 0; iDim < nDim; iDim++)
        Residual_GCL += 0.5*(GridVel_i[iDim]+GridVel_j[iDim])*Normal[iDim];
      
      /*--- Compute the GCL component of the source term for node i ---*/
      
      U_time_n = node[iPoint]->GetSolution_time_n();
      
      /*--- Multiply by density at node i for the SST model ---*/
      
      if (config->GetKind_Turb_Model() == SST ||
          config->GetKind_Turb_Model() == KE) {
        if (incompressible) Density_n = flow_node[iPoint]->GetDensity(); // Temporary fix
        else Density_n = flow_node[iPoint]->GetSolution_time_n()[0];
        for (iVar = 0; iVar < nVar; iVar++)
          Residual[iVar] = Density_n*U_time_n[iVar]*Residual_GCL;
      } 

      /*--- Multiply by density at node i for the KE model ---*/
      else if (config->GetKind_Turb_Model() == KE) {
        Density_n = flow_node[iPoint]->GetSolution_time_n()[0];
	//        for (iVar = 0; iVar < 3; iVar++)
        for (iVar = 0; iVar < nVar; iVar++)
          Residual[iVar] = Density_n*U_time_n[iVar]*Residual_GCL;
	//        for (iVar = 3; iVar < nVar; iVar++)
        for (iVar = 4; iVar < nVar; iVar++)
	  //          Residual[iVar] = 0.0;
          Residual[iVar] = U_time_n[iVar]*Residual_GCL;
      } 

      else {
        for (iVar = 0; iVar < nVar; iVar++)
          Residual[iVar] = U_time_n[iVar]*Residual_GCL;
      }


      LinSysRes.AddBlock(iPoint, Residual);
      
      /*--- Compute the GCL component of the source term for node j ---*/
      
      U_time_n = node[jPoint]->GetSolution_time_n();
      
      /*--- Multiply by density at node j for the SST model ---*/
      
      if (config->GetKind_Turb_Model() == SST ||
          config->GetKind_Turb_Model() == KE) {
        if (incompressible) Density_n = flow_node[jPoint]->GetDensity(); // Temporary fix
        else Density_n = flow_node[jPoint]->GetSolution_time_n()[0];
        for (iVar = 0; iVar < nVar; iVar++)
          Residual[iVar] = Density_n*U_time_n[iVar]*Residual_GCL;
      } 

      /*--- Multiply by density at node j for the KE model ---*/
      else if (config->GetKind_Turb_Model() == KE) {
        Density_n = flow_node[jPoint]->GetSolution_time_n()[0];
	//        for (iVar = 0; iVar < 3; iVar++)
        for (iVar = 0; iVar < nVar; iVar++)
          Residual[iVar] = Density_n*U_time_n[iVar]*Residual_GCL;
	//        for (iVar = 3; iVar < nVar; iVar++)
        for (iVar = 4; iVar < nVar; iVar++)
	  //          Residual[iVar] = 0.0;
          Residual[iVar] = U_time_n[iVar]*Residual_GCL;
      } 

      else {
        for (iVar = 0; iVar < nVar; iVar++)
          Residual[iVar] = U_time_n[iVar]*Residual_GCL;
      }

      LinSysRes.SubtractBlock(jPoint, Residual);
      
    }
    
    /*---  Loop over the boundary edges ---*/
    
    for (iMarker = 0; iMarker < geometry->GetnMarker(); iMarker++) {
      if (config->GetMarker_All_KindBC(iMarker) != INTERNAL_BOUNDARY)
      for (iVertex = 0; iVertex < geometry->GetnVertex(iMarker); iVertex++) {
        
        /*--- Get the index for node i plus the boundary face normal ---*/
        
        iPoint = geometry->vertex[iMarker][iVertex]->GetNode();
        Normal = geometry->vertex[iMarker][iVertex]->GetNormal();
        
        /*--- Grid velocities stored at boundary node i ---*/
        
        GridVel_i = geometry->node[iPoint]->GetGridVel();
        
        /*--- Compute the GCL term by dotting the grid velocity with the face
         normal. The normal is negated to match the boundary convention. ---*/
        
        Residual_GCL = 0.0;
        for (iDim = 0; iDim < nDim; iDim++)
          Residual_GCL -= 0.5*(GridVel_i[iDim]+GridVel_i[iDim])*Normal[iDim];
        
        /*--- Compute the GCL component of the source term for node i ---*/
        
        U_time_n = node[iPoint]->GetSolution_time_n();
        
        /*--- Multiply by density at node i for the SST model ---*/
        
      if (config->GetKind_Turb_Model() == SST ||
          config->GetKind_Turb_Model() == KE) {
          if (incompressible) Density_n = flow_node[iPoint]->GetDensity(); // Temporary fix
          else Density_n = flow_node[iPoint]->GetSolution_time_n()[0];
          for (iVar = 0; iVar < nVar; iVar++)
            Residual[iVar] = Density_n*U_time_n[iVar]*Residual_GCL;
        }
        /*--- Multiply by density at node i for the KE model ---*/
        else if (config->GetKind_Turb_Model() == KE) {
          Density_n = flow_node[iPoint]->GetSolution_time_n()[0];

          // k, epsi and zeta
	  //          for (iVar = 0; iVar < 3; iVar++)
          for (iVar = 0; iVar < nVar; iVar++)
            Residual[iVar] = Density_n*U_time_n[iVar]*Residual_GCL;

          // f
	  //          for (iVar = 3; iVar < nVar; iVar++)
          for (iVar = 4; iVar < nVar; iVar++)
	    //            Residual[iVar] = 0.0;
            Residual[iVar] = U_time_n[iVar]*Residual_GCL;

        } else {
          for (iVar = 0; iVar < nVar; iVar++)
            Residual[iVar] = U_time_n[iVar]*Residual_GCL;
        }

        LinSysRes.AddBlock(iPoint, Residual);
      }
    }
    
    /*--- Loop over all nodes (excluding halos) to compute the remainder
     of the dual time-stepping source term. ---*/
    
    for (iPoint = 0; iPoint < nPointDomain; iPoint++) {
      
      /*--- Retrieve the solution at time levels n-1, n, and n+1. Note that
       we are currently iterating on U^n+1 and that U^n & U^n-1 are fixed,
       previous solutions that are stored in memory. ---*/
      
      U_time_nM1 = node[iPoint]->GetSolution_time_n1();
      U_time_n   = node[iPoint]->GetSolution_time_n();
      U_time_nP1 = node[iPoint]->GetSolution();
      
      /*--- CV volume at time n-1 and n+1. In the case of dynamically deforming
       grids, the volumes will change. On rigidly transforming grids, the
       volumes will remain constant. ---*/
      
      Volume_nM1 = geometry->node[iPoint]->GetVolume_nM1();
      Volume_nP1 = geometry->node[iPoint]->GetVolume();
      
      /*--- Compute the dual time-stepping source residual. Due to the
       introduction of the GCL term above, the remainder of the source residual
       due to the time discretization has a new form.---*/
      
      if (config->GetKind_Turb_Model() == SST ||
          config->GetKind_Turb_Model() == KE) {
        
        /*--- If this is the SST model, we need to multiply by the density
         in order to get the conservative variables ---*/
        if (incompressible){
          /*--- This is temporary and only valid for constant-density problems:
          density could also be temperature dependent, but as it is not a part
          of the solution vector it's neither stored for previous time steps
          nor updated with the solution at the end of each iteration. */
          Density_nM1 = flow_node[iPoint]->GetDensity();
          Density_n   = flow_node[iPoint]->GetDensity();
          Density_nP1 = flow_node[iPoint]->GetDensity();
        }
        else{
          Density_nM1 = flow_node[iPoint]->GetSolution_time_n1()[0];
          Density_n   = flow_node[iPoint]->GetSolution_time_n()[0];
          Density_nP1 = flow_node[iPoint]->GetSolution()[0];
        }
        
        for (iVar = 0; iVar < nVar; iVar++) {
          if (config->GetUnsteady_Simulation() == DT_STEPPING_1ST)
            Residual[iVar] = (Density_nP1*U_time_nP1[iVar] - Density_n*U_time_n[iVar])*(Volume_nP1/TimeStep);
          if (config->GetUnsteady_Simulation() == DT_STEPPING_2ND)
            Residual[iVar] = (Density_nP1*U_time_nP1[iVar] - Density_n*U_time_n[iVar])*(3.0*Volume_nP1/(2.0*TimeStep))
            + (Density_nM1*U_time_nM1[iVar] - Density_n*U_time_n[iVar])*(Volume_nM1/(2.0*TimeStep));
        }
        

      } else if (config->GetKind_Turb_Model() == KE) {

        /*--- If this is the KE model, we need to multiply by the density
         in order to get the conservative variables (k, epsi only!) ---*/
        Density_nM1 = flow_node[iPoint]->GetSolution_time_n1()[0];
        Density_n   = flow_node[iPoint]->GetSolution_time_n()[0];
        Density_nP1 = flow_node[iPoint]->GetSolution()[0];

        // k, epsi, and zeta
	//        for (iVar = 0; iVar < 3; iVar++) {
        for (iVar = 0; iVar < nVar; iVar++) {
          if (config->GetUnsteady_Simulation() == DT_STEPPING_1ST)
            Residual[iVar] = (Density_nP1*U_time_nP1[iVar] - Density_n*U_time_n[iVar])*(Volume_nP1/TimeStep);
          if (config->GetUnsteady_Simulation() == DT_STEPPING_2ND)
            Residual[iVar] = (Density_nP1*U_time_nP1[iVar] - Density_n*U_time_n[iVar])*(3.0*Volume_nP1/(2.0*TimeStep))
            + (Density_nM1*U_time_nM1[iVar] - Density_n*U_time_n[iVar])*(Volume_nM1/(2.0*TimeStep));
        }

        // f (no unsteady term)
	//        for (iVar = 3; iVar < nVar; iVar++) {
        for (iVar = 4; iVar < nVar; iVar++) {
          if (config->GetUnsteady_Simulation() == DT_STEPPING_1ST)
            Residual[iVar] = 0.0;
	  //            Residual[iVar] = (U_time_nP1[iVar] - U_time_n[iVar])*(Volume_nP1/TimeStep);
          if (config->GetUnsteady_Simulation() == DT_STEPPING_2ND)
            Residual[iVar] = 0.0;
	    //            Residual[iVar] = (U_time_nP1[iVar] - U_time_n[iVar])*(3.0*Volume_nP1/(2.0*TimeStep))
	    //            + (U_time_nM1[iVar] - U_time_n[iVar])*(Volume_nM1/(2.0*TimeStep));
        }

      } else {
        
        for (iVar = 0; iVar < nVar; iVar++) {
          if (config->GetUnsteady_Simulation() == DT_STEPPING_1ST)
            Residual[iVar] = (U_time_nP1[iVar] - U_time_n[iVar])*(Volume_nP1/TimeStep);
          if (config->GetUnsteady_Simulation() == DT_STEPPING_2ND)
            Residual[iVar] = (U_time_nP1[iVar] - U_time_n[iVar])*(3.0*Volume_nP1/(2.0*TimeStep))
            + (U_time_nM1[iVar] - U_time_n[iVar])*(Volume_nM1/(2.0*TimeStep));
        }
      }
      
      /*--- Store the residual and compute the Jacobian contribution due
       to the dual time source term. ---*/
      
      LinSysRes.AddBlock(iPoint, Residual);
      if (implicit) {

        if (config->GetKind_Turb_Model() == KE) {
	  //        for (iVar = 0; iVar < nVar-1; iVar++) {
        for (iVar = 0; iVar < nVar; iVar++) {
          for (jVar = 0; jVar < nVar; jVar++) Jacobian_i[iVar][jVar] = 0.0;
          if (config->GetUnsteady_Simulation() == DT_STEPPING_1ST)
            Jacobian_i[iVar][iVar] = Volume_nP1/TimeStep;
          if (config->GetUnsteady_Simulation() == DT_STEPPING_2ND)
            Jacobian_i[iVar][iVar] = (3.0*Volume_nP1)/(2.0*TimeStep);

          // f only
	  //          Jacobian_i[3][3] = 0.0;

	}
	}

        else {
        for (iVar = 0; iVar < nVar; iVar++) {
          for (jVar = 0; jVar < nVar; jVar++) Jacobian_i[iVar][jVar] = 0.0;
          if (config->GetUnsteady_Simulation() == DT_STEPPING_1ST)
            Jacobian_i[iVar][iVar] = Volume_nP1/TimeStep;
          if (config->GetUnsteady_Simulation() == DT_STEPPING_2ND)
            Jacobian_i[iVar][iVar] = (3.0*Volume_nP1)/(2.0*TimeStep);
	}
        }

        Jacobian.AddBlock(iPoint, iPoint, Jacobian_i);
      }
    }
  }
  
}


void CTurbSolver::LoadRestart(CGeometry **geometry, CSolver ***solver, CConfig *config, int val_iter, bool val_update_geo) {

  /*--- Restart the solution from file information ---*/
  
  unsigned short iVar, iMesh;
  unsigned long iPoint, index, iChildren, Point_Fine;
  su2double Area_Children, Area_Parent, *Solution_Fine;
  bool dual_time = ((config->GetUnsteady_Simulation() == DT_STEPPING_1ST) ||
                    (config->GetUnsteady_Simulation() == DT_STEPPING_2ND));
  bool time_stepping = (config->GetUnsteady_Simulation() == TIME_STEPPING);
  unsigned short iZone = config->GetiZone();
  unsigned short nZone = config->GetnZone();

  string UnstExt, text_line;
  ifstream restart_file;
  string restart_filename = config->GetSolution_FlowFileName();

  const bool runtime_averaging = (config->GetKind_Averaging() != NO_AVERAGING);

  /*--- Modify file name for multizone problems ---*/
  if (nZone >1)
    restart_filename = config->GetMultizone_FileName(restart_filename, iZone);

  /*--- Modify file name for an unsteady restart ---*/
  
  if (dual_time|| time_stepping)
    restart_filename = config->GetUnsteady_FileName(restart_filename, val_iter);

  /*--- Read the restart data from either an ASCII or binary SU2 file. ---*/

  if (config->GetRead_Binary_Restart()) {
    Read_SU2_Restart_Binary(geometry[MESH_0], config, restart_filename);
  } else {
    Read_SU2_Restart_ASCII(geometry[MESH_0], config, restart_filename);
  }

  int counter = 0;
  long iPoint_Local = 0; unsigned long iPoint_Global = 0;
  unsigned long iPoint_Global_Local = 0;
  unsigned short rbuf_NotMatching = 0, sbuf_NotMatching = 0;

  /*--- Skip flow variables ---*/
  
  unsigned short skipVars = 0;

  if (nDim == 2) skipVars += 6;
  if (nDim == 3) skipVars += 8;

  /*--- Adjust the number of solution variables in the incompressible
   restart. We always carry a space in nVar for the energy equation in the
   mean flow solver, but we only write it to the restart if it is active.
   Therefore, we must reduce skipVars here if energy is inactive so that
   the turbulent variables are read correctly. ---*/
  
  bool incompressible       = (config->GetKind_Regime() == INCOMPRESSIBLE);
  bool energy               = config->GetEnergy_Equation();
  bool weakly_coupled_heat  = config->GetWeakly_Coupled_Heat();
  
  if (incompressible && ((!energy) && (!weakly_coupled_heat))) skipVars--;
  
  /*--- Load data from the restart into correct containers. ---*/

  counter = 0;
  for (iPoint_Global = 0; iPoint_Global < geometry[MESH_0]->GetGlobal_nPointDomain(); iPoint_Global++ ) {


    /*--- Retrieve local index. If this node from the restart file lives
     on the current processor, we will load and instantiate the vars. ---*/

    iPoint_Local = geometry[MESH_0]->GetGlobal_to_Local_Point(iPoint_Global);

    if (iPoint_Local > -1) {
      
      /*--- We need to store this point's data, so jump to the correct
       offset in the buffer of data from the restart file and load it. ---*/

      index = counter*Restart_Vars[1] + skipVars;
      for (iVar = 0; iVar < nVar; iVar++) Solution[iVar] = Restart_Data[index+iVar];
      node[iPoint_Local]->SetSolution(Solution);
      iPoint_Global_Local++;

      /*--- Read in the runtime averages ---*/

      if (runtime_averaging) {

        /*--- Average solution ---*/

        const unsigned short nVar_Flow = solver[MESH_0][FLOW_SOL]->GetnVar();
        unsigned short nVar_Solution = nVar_Flow + nVar;

        unsigned short nVar_Total = nVar_Solution;
        if (config->GetWrt_Limiters()) nVar_Total += nVar_Solution;
        if (config->GetWrt_Residuals()) nVar_Total += nVar_Solution;

        index = counter*Restart_Vars[1] + nDim + nVar_Total + nVar_Flow;
        for (iVar = 0; iVar < nVar; iVar++)
          Solution[iVar] = Restart_Data[index+iVar];
        average_node[iPoint_Local]->SetSolution(Solution);
      }

      /*--- Increment the overall counter for how many points have been loaded. ---*/
      counter++;
    }

  }

  /*--- Detect a wrong solution file ---*/

  if (iPoint_Global_Local < nPointDomain) { sbuf_NotMatching = 1; }

#ifndef HAVE_MPI
  rbuf_NotMatching = sbuf_NotMatching;
#else
  SU2_MPI::Allreduce(&sbuf_NotMatching, &rbuf_NotMatching, 1, MPI_UNSIGNED_SHORT, MPI_SUM, MPI_COMM_WORLD);
#endif
  if (rbuf_NotMatching != 0) {
    SU2_MPI::Error(string("The solution file ") + restart_filename + string(" doesn't match with the mesh file!\n") +
                   string("It could be empty lines at the end of the file."), CURRENT_FUNCTION);
  }

  /*--- MPI solution and compute the eddy viscosity ---*/

//TODO fix order of comunication the periodic should be first otherwise you have wrong values on the halo cell after restart.
  solver[MESH_0][TURB_SOL]->Set_MPI_Solution(geometry[MESH_0], config);
  solver[MESH_0][TURB_SOL]->Set_MPI_Solution(geometry[MESH_0], config);
  solver[MESH_0][FLOW_SOL]->Preprocessing(geometry[MESH_0], solver[MESH_0], config, MESH_0, NO_RK_ITER, RUNTIME_FLOW_SYS, false);
  solver[MESH_0][TURB_SOL]->Postprocessing(geometry[MESH_0], solver[MESH_0], config, MESH_0);

  /*--- Interpolate the solution down to the coarse multigrid levels ---*/
  
  for (iMesh = 1; iMesh <= config->GetnMGLevels(); iMesh++) {
    for (iPoint = 0; iPoint < geometry[iMesh]->GetnPoint(); iPoint++) {
      Area_Parent = geometry[iMesh]->node[iPoint]->GetVolume();
      for (iVar = 0; iVar < nVar; iVar++) Solution[iVar] = 0.0;
      for (iChildren = 0; iChildren < geometry[iMesh]->node[iPoint]->GetnChildren_CV(); iChildren++) {
        Point_Fine = geometry[iMesh]->node[iPoint]->GetChildren_CV(iChildren);
        Area_Children = geometry[iMesh-1]->node[Point_Fine]->GetVolume();
        Solution_Fine = solver[iMesh-1][TURB_SOL]->node[Point_Fine]->GetSolution();
        for (iVar = 0; iVar < nVar; iVar++) {
          Solution[iVar] += Solution_Fine[iVar]*Area_Children/Area_Parent;
        }
      }
      solver[iMesh][TURB_SOL]->node[iPoint]->SetSolution(Solution);
    }
    solver[iMesh][TURB_SOL]->Set_MPI_Solution(geometry[iMesh], config);
    solver[iMesh][FLOW_SOL]->Preprocessing(geometry[iMesh], solver[iMesh], config, iMesh, NO_RK_ITER, RUNTIME_FLOW_SYS, false);
    solver[iMesh][TURB_SOL]->Postprocessing(geometry[iMesh], solver[iMesh], config, iMesh);
  }

  /*--- Delete the class memory that is used to load the restart. ---*/

  if (Restart_Vars != NULL) delete [] Restart_Vars;
  if (Restart_Data != NULL) delete [] Restart_Data;
  Restart_Vars = NULL; Restart_Data = NULL;

}

CTurbSASolver::CTurbSASolver(void) : CTurbSolver() {

  Inlet_TurbVars = NULL;

}

CTurbSASolver::CTurbSASolver(CGeometry *geometry, CConfig *config, unsigned short iMesh, CFluidModel* FluidModel)
    : CTurbSolver(geometry, config) {
  unsigned short iVar, iDim, nLineLets;
  unsigned long iPoint;
  su2double Density_Inf, Viscosity_Inf, Factor_nu_Inf, Factor_nu_Engine, Factor_nu_ActDisk;
  const bool runtime_averaging = (config->GetKind_Averaging() != NO_AVERAGING);

  bool multizone = config->GetMultizone_Problem();

  Gamma = config->GetGamma();
  Gamma_Minus_One = Gamma - 1.0;
  
  /*--- Dimension of the problem --> dependent of the turbulent model ---*/
  
  nVar = 1;
  nPrimVar = 1;
  nPoint = geometry->GetnPoint();
  nPointDomain = geometry->GetnPointDomain();
  
  /*--- Initialize nVarGrad for deallocation ---*/
  
  nVarGrad = nVar;
  
  /*--- Define geometry constants in the solver structure ---*/
  
  nDim = geometry->GetnDim();
  node = new CVariable*[nPoint];
  if (runtime_averaging) {
    average_node = new CVariable*[nPoint];
  }
  
  /*--- Single grid simulation ---*/
  
  if (iMesh == MESH_0 || config->GetMGCycle() == FULLMG_CYCLE) {
    
    /*--- Define some auxiliar vector related with the residual ---*/
    
    Residual = new su2double[nVar];     for (iVar = 0; iVar < nVar; iVar++) Residual[iVar]  = 0.0;
    Residual_RMS = new su2double[nVar]; for (iVar = 0; iVar < nVar; iVar++) Residual_RMS[iVar]  = 0.0;
    Residual_i = new su2double[nVar];   for (iVar = 0; iVar < nVar; iVar++) Residual_i[iVar]  = 0.0;
    Residual_j = new su2double[nVar];   for (iVar = 0; iVar < nVar; iVar++) Residual_j[iVar]  = 0.0;
    Residual_Max = new su2double[nVar]; for (iVar = 0; iVar < nVar; iVar++) Residual_Max[iVar]  = 0.0;
    
    /*--- Define some structures for locating max residuals ---*/
    
    Point_Max = new unsigned long[nVar];
    for (iVar = 0; iVar < nVar; iVar++) Point_Max[iVar] = 0;
    Point_Max_Coord = new su2double*[nVar];
    for (iVar = 0; iVar < nVar; iVar++) {
      Point_Max_Coord[iVar] = new su2double[nDim];
      for (iDim = 0; iDim < nDim; iDim++) Point_Max_Coord[iVar][iDim] = 0.0;
    }
    
    /*--- Define some auxiliar vector related with the solution ---*/
    
    Solution = new su2double[nVar];
    Solution_i = new su2double[nVar]; Solution_j = new su2double[nVar];
    
    /*--- Define some auxiliar vector related with the geometry ---*/
    
    Vector_i = new su2double[nDim]; Vector_j = new su2double[nDim];
    
    /*--- Define some auxiliar vector related with the flow solution ---*/
    
    FlowPrimVar_i = new su2double [nDim+9]; FlowPrimVar_j = new su2double [nDim+9];
    
    /*--- Jacobians and vector structures for implicit computations ---*/
    
    Jacobian_i = new su2double* [nVar];
    Jacobian_j = new su2double* [nVar];
    for (iVar = 0; iVar < nVar; iVar++) {
      Jacobian_i[iVar] = new su2double [nVar];
      Jacobian_j[iVar] = new su2double [nVar];
    }
    
    /*--- Initialization of the structure of the whole Jacobian ---*/
    
    if (rank == MASTER_NODE) cout << "Initialize Jacobian structure (SA model)." << endl;
    Jacobian.Initialize(nPoint, nPointDomain, nVar, nVar, true, geometry, config);
    
    if ((config->GetKind_Linear_Solver_Prec() == LINELET) ||
        (config->GetKind_Linear_Solver() == SMOOTHER_LINELET)) {
      nLineLets = Jacobian.BuildLineletPreconditioner(geometry, config);
      if (rank == MASTER_NODE) cout << "Compute linelet structure. " << nLineLets << " elements in each line (average)." << endl;
    }
    
    LinSysSol.Initialize(nPoint, nPointDomain, nVar, 0.0);
    LinSysRes.Initialize(nPoint, nPointDomain, nVar, 0.0);
    
    if (config->GetExtraOutput()) {
      if (nDim == 2) { nOutputVariables = 13; }
      else if (nDim == 3) { nOutputVariables = 19; }
      OutputVariables.Initialize(nPoint, nPointDomain, nOutputVariables, 0.0);
      OutputHeadingNames = new string[nOutputVariables];
    }
    
    /*--- Computation of gradients by least squares ---*/
    
    if (config->GetKind_Gradient_Method() == WEIGHTED_LEAST_SQUARES) {
      /*--- S matrix := inv(R)*traspose(inv(R)) ---*/
      Smatrix = new su2double* [nDim];
      for (iDim = 0; iDim < nDim; iDim++)
        Smatrix[iDim] = new su2double [nDim];
      
      /*--- c vector := transpose(WA)*(Wb) ---*/
      
      Cvector = new su2double* [nVar];
      for (iVar = 0; iVar < nVar; iVar++)
        Cvector[iVar] = new su2double [nDim];
    }
    
    /*--- Initialize the BGS residuals in multizone problems. ---*/
    if (multizone){
      Residual_BGS      = new su2double[nVar];         for (iVar = 0; iVar < nVar; iVar++) Residual_BGS[iVar]  = 0.0;
      Residual_Max_BGS  = new su2double[nVar];         for (iVar = 0; iVar < nVar; iVar++) Residual_Max_BGS[iVar]  = 0.0;

      /*--- Define some structures for locating max residuals ---*/

      Point_Max_BGS       = new unsigned long[nVar];  for (iVar = 0; iVar < nVar; iVar++) Point_Max_BGS[iVar]  = 0;
      Point_Max_Coord_BGS = new su2double*[nVar];
      for (iVar = 0; iVar < nVar; iVar++) {
        Point_Max_Coord_BGS[iVar] = new su2double[nDim];
        for (iDim = 0; iDim < nDim; iDim++) Point_Max_Coord_BGS[iVar][iDim] = 0.0;
      }
    }

  }
  
  /*--- Initialize lower and upper limits---*/
  
  lowerlimit = new su2double[nVar];
  upperlimit = new su2double[nVar];
  
  lowerlimit[0] = 1.0e-10;
  upperlimit[0] = 1.0;
  

  /*--- Read farfield conditions from config ---*/
  
  Density_Inf   = config->GetDensity_FreeStreamND();
  Viscosity_Inf = config->GetViscosity_FreeStreamND();
  
  /*--- Factor_nu_Inf in [3.0, 5.0] ---*/

  Factor_nu_Inf = config->GetNuFactor_FreeStream();
  nu_tilde_Inf  = Factor_nu_Inf*Viscosity_Inf/Density_Inf;
  if (config->GetKind_Trans_Model() == BC) {
    nu_tilde_Inf  = 0.005*Factor_nu_Inf*Viscosity_Inf/Density_Inf;
  }

  /*--- Factor_nu_Engine ---*/
  Factor_nu_Engine = config->GetNuFactor_Engine();
  nu_tilde_Engine  = Factor_nu_Engine*Viscosity_Inf/Density_Inf;
  if (config->GetKind_Trans_Model() == BC) {
    nu_tilde_Engine  = 0.005*Factor_nu_Engine*Viscosity_Inf/Density_Inf;
  }

  /*--- Factor_nu_ActDisk ---*/
  Factor_nu_ActDisk = config->GetNuFactor_Engine();
  nu_tilde_ActDisk  = Factor_nu_ActDisk*Viscosity_Inf/Density_Inf;

  /*--- Eddy viscosity at infinity ---*/
  su2double Ji, Ji_3, fv1, cv1_3 = 7.1*7.1*7.1;
  su2double muT_Inf;
  Ji = nu_tilde_Inf/Viscosity_Inf*Density_Inf;
  Ji_3 = Ji*Ji*Ji;
  fv1 = Ji_3/(Ji_3+cv1_3);
  muT_Inf = Density_Inf*fv1*nu_tilde_Inf;

  /*--- Initialize the solution to the far-field state everywhere. ---*/

  for (iPoint = 0; iPoint < nPoint; iPoint++)
    node[iPoint] = new CTurbSAVariable(nu_tilde_Inf, muT_Inf, nDim, nVar, config);

  if (runtime_averaging) {
    for (iPoint = 0; iPoint < nPoint; iPoint++)
      average_node[iPoint] = new CTurbSAVariable(nu_tilde_Inf, muT_Inf, nDim, nVar, config);
  }


  /*--- MPI solution ---*/

//TODO fix order of comunication the periodic should be first otherwise you have wrong values on the halo cell after restart
  Set_MPI_Solution(geometry, config);
  Set_MPI_Solution(geometry, config);
  if (runtime_averaging) {
    Set_MPI_Average_Solution(geometry, config);
    Set_MPI_Average_Solution(geometry, config);
  }

  /*--- Initializate quantities for SlidingMesh Interface ---*/

  unsigned long iMarker;

  SlidingState       = new su2double*** [nMarker];
  SlidingStateNodes  = new int*         [nMarker];
  
  for (iMarker = 0; iMarker < nMarker; iMarker++){

    SlidingState[iMarker]      = NULL;
    SlidingStateNodes[iMarker] = NULL;
    
    if (config->GetMarker_All_KindBC(iMarker) == FLUID_INTERFACE){

      SlidingState[iMarker]       = new su2double**[geometry->GetnVertex(iMarker)];
      SlidingStateNodes[iMarker]  = new int        [geometry->GetnVertex(iMarker)];

      for (iPoint = 0; iPoint < geometry->GetnVertex(iMarker); iPoint++){
        SlidingState[iMarker][iPoint] = new su2double*[nPrimVar+1];

        SlidingStateNodes[iMarker][iPoint] = 0;
        for (iVar = 0; iVar < nPrimVar+1; iVar++)
          SlidingState[iMarker][iPoint][iVar] = NULL;
      }

    }
  }

  /*-- Allocation of inlets has to happen in derived classes (not CTurbSolver),
   * due to arbitrary number of turbulence variables ---*/

  Inlet_TurbVars = new su2double**[nMarker];
  for (unsigned long iMarker = 0; iMarker < nMarker; iMarker++) {
      Inlet_TurbVars[iMarker] = new su2double*[nVertex[iMarker]];
      for(unsigned long iVertex=0; iVertex < nVertex[iMarker]; iVertex++){
        Inlet_TurbVars[iMarker][iVertex] = new su2double[nVar];
        Inlet_TurbVars[iMarker][iVertex][0] = nu_tilde_Inf;
      }
  }

}

CTurbSASolver::~CTurbSASolver(void) {
  
  unsigned long iMarker, iVertex;
  unsigned short iVar;
  
  if ( SlidingState != NULL ) {
    for (iMarker = 0; iMarker < nMarker; iMarker++) {
      if ( SlidingState[iMarker] != NULL ) {
        for (iVertex = 0; iVertex < nVertex[iMarker]; iVertex++)
          if ( SlidingState[iMarker][iVertex] != NULL ){
            for (iVar = 0; iVar < nPrimVar+1; iVar++)
              delete [] SlidingState[iMarker][iVertex][iVar];
            delete [] SlidingState[iMarker][iVertex];
          }
        delete [] SlidingState[iMarker];
      }
    }
    delete [] SlidingState;
  }
  
  if ( SlidingStateNodes != NULL ){
    for (iMarker = 0; iMarker < nMarker; iMarker++){
        if (SlidingStateNodes[iMarker] != NULL)
            delete [] SlidingStateNodes[iMarker];  
    }
    delete [] SlidingStateNodes;
  }

}

void CTurbSASolver::Preprocessing(CGeometry *geometry, CSolver **solver_container, CConfig *config, unsigned short iMesh, unsigned short iRKStep, unsigned short RunTime_EqSystem, bool Output) {
  
  unsigned long iPoint;
  unsigned long ExtIter = config->GetExtIter();
  bool disc_adjoint     = config->GetDiscrete_Adjoint();
  bool limiter_flow     = ((config->GetKind_SlopeLimit_Flow() != NO_LIMITER) && (ExtIter <= config->GetLimiterIter()) && !(disc_adjoint && config->GetFrozen_Limiter_Disc()));
  bool limiter_turb     = ((config->GetKind_SlopeLimit_Turb() != NO_LIMITER) && (ExtIter <= config->GetLimiterIter()) && !(disc_adjoint && config->GetFrozen_Limiter_Disc()));
  unsigned short kind_hybridRANSLES = config->GetKind_HybridRANSLES();
  su2double** PrimGrad_Flow = NULL;
  su2double* Vorticity = NULL;
  su2double Laminar_Viscosity = 0;
  
  for (iPoint = 0; iPoint < nPoint; iPoint ++) {
    
    /*--- Initialize the residual vector ---*/
    
    LinSysRes.SetBlock_Zero(iPoint);
    
  }
  
  /*--- Initialize the Jacobian matrices ---*/
  
  Jacobian.SetValZero();

  if (config->GetKind_Gradient_Method() == GREEN_GAUSS) SetSolution_Gradient_GG(geometry, config);
  if (config->GetKind_Gradient_Method() == WEIGHTED_LEAST_SQUARES) SetSolution_Gradient_LS(geometry, config);

  /*--- Upwind second order reconstruction ---*/

  if (limiter_turb) SetSolution_Limiter(geometry, config);

  if (limiter_flow) solver_container[FLOW_SOL]->SetPrimitive_Limiter(geometry, config);

  if (config->isDESBasedModel()){
    
    /*--- Set the vortex tilting coefficient at every node if required ---*/
    
    if (kind_hybridRANSLES == SA_EDDES){
      for (iPoint = 0; iPoint < nPoint; iPoint++){
        PrimGrad_Flow      = solver_container[FLOW_SOL]->node[iPoint]->GetGradient_Primitive();
        Vorticity          = solver_container[FLOW_SOL]->node[iPoint]->GetVorticity();
        Laminar_Viscosity  = solver_container[FLOW_SOL]->node[iPoint]->GetLaminarViscosity();
        node[iPoint]->SetVortex_Tilting(PrimGrad_Flow, Vorticity, Laminar_Viscosity);
      }
    }
    
    /*--- Compute the DES length scale ---*/
    
    SetDES_LengthScale(solver_container, geometry, config);
    
  }
}

void CTurbSASolver::Postprocessing(CGeometry *geometry, CSolver **solver_container, CConfig *config, unsigned short iMesh) {
  
  su2double rho = 0.0, mu = 0.0, nu, *nu_hat, muT, Ji, Ji_3, fv1;
  su2double cv1_3 = 7.1*7.1*7.1;
  unsigned long iPoint;
  
  bool neg_spalart_allmaras = (config->GetKind_Turb_Model() == SA_NEG);
  
  /*--- Compute eddy viscosity ---*/
  
  for (iPoint = 0; iPoint < nPoint; iPoint ++) {
    
    rho = solver_container[FLOW_SOL]->node[iPoint]->GetDensity();
    mu  = solver_container[FLOW_SOL]->node[iPoint]->GetLaminarViscosity();
    
    nu  = mu/rho;
    nu_hat = node[iPoint]->GetSolution();
    
    Ji   = nu_hat[0]/nu;
    Ji_3 = Ji*Ji*Ji;
    fv1  = Ji_3/(Ji_3+cv1_3);
    
    muT = rho*fv1*nu_hat[0];
    
    if (neg_spalart_allmaras && (muT < 0.0)) muT = 0.0;
    
    node[iPoint]->SetmuT(muT);
    
  }
  
}

void CTurbSASolver::Source_Residual(CGeometry *geometry, CSolver **solver_container, CNumerics *numerics, CNumerics *second_numerics,
                                    CConfig *config, unsigned short iMesh, unsigned short iRKStep) {
  unsigned long iPoint;
  
  bool harmonic_balance = (config->GetUnsteady_Simulation() == HARMONIC_BALANCE);
  bool transition    = (config->GetKind_Trans_Model() == LM);
  bool transition_BC = (config->GetKind_Trans_Model() == BC);
  
  for (iPoint = 0; iPoint < nPointDomain; iPoint++) {
    
    /*--- Conservative variables w/o reconstruction ---*/
    
    numerics->SetPrimitive(solver_container[FLOW_SOL]->node[iPoint]->GetPrimitive(), NULL);
    
    /*--- Gradient of the primitive and conservative variables ---*/
    
    numerics->SetPrimVarGradient(solver_container[FLOW_SOL]->node[iPoint]->GetGradient_Primitive(), NULL);
    
    /*--- Set vorticity and strain rate magnitude ---*/
    
    numerics->SetVorticity(solver_container[FLOW_SOL]->node[iPoint]->GetVorticity(), NULL);

    numerics->SetStrainMag(solver_container[FLOW_SOL]->node[iPoint]->GetStrainMag(), 0.0);
    
    /*--- Set intermittency ---*/
    
    if (transition) {
      numerics->SetIntermittency(solver_container[TRANS_SOL]->node[iPoint]->GetIntermittency());
    }
    
    /*--- Turbulent variables w/o reconstruction, and its gradient ---*/
    
    numerics->SetTurbVar(node[iPoint]->GetSolution(), NULL);
    numerics->SetTurbVarGradient(node[iPoint]->GetGradient(), NULL);
    
    /*--- Set volume ---*/
    
    numerics->SetVolume(geometry->node[iPoint]->GetVolume());

    /*--- Get Hybrid RANS/LES Type and set the appropriate wall distance ---*/     
    
    if (!config->isDESBasedModel()) {
      /*--- Set distance to the surface ---*/
          
      numerics->SetDistance(geometry->node[iPoint]->GetWall_Distance(), 0.0);
    
    } else {
    
      /*--- Set DES length scale ---*/
      
      numerics->SetDistance(node[iPoint]->GetDES_LengthScale(), 0.0);
      
    }

    /*--- Compute the source term ---*/
    
    numerics->ComputeResidual(Residual, Jacobian_i, NULL, config);

    /*--- Store the intermittency ---*/

    if (transition_BC) {
      node[iPoint]->SetGammaBC(numerics->GetGammaBC());
    }
    
    /*--- Subtract residual and the Jacobian ---*/
    
    LinSysRes.SubtractBlock(iPoint, Residual);
    
    Jacobian.SubtractBlock(iPoint, iPoint, Jacobian_i);
    
  }
  
  if (harmonic_balance) {
    
    su2double Volume, Source;
    unsigned short nVar_Turb = solver_container[TURB_SOL]->GetnVar();
    
    /*--- Loop over points ---*/
    
    for (iPoint = 0; iPoint < nPointDomain; iPoint++) {
      
      /*--- Get control volume ---*/
      
      Volume = geometry->node[iPoint]->GetVolume();
      
      /*--- Access stored harmonic balance source term ---*/
      
      for (unsigned short iVar = 0; iVar < nVar_Turb; iVar++) {
        Source = node[iPoint]->GetHarmonicBalance_Source(iVar);
        Residual[iVar] = Source*Volume;
      }
      
      /*--- Add Residual ---*/
      
      LinSysRes.AddBlock(iPoint, Residual);
      
    }
  }
  
}

void CTurbSASolver::Source_Template(CGeometry *geometry, CSolver **solver_container, CNumerics *numerics,
                                    CConfig *config, unsigned short iMesh) {
  
}

void CTurbSASolver::BC_HeatFlux_Wall(CGeometry *geometry, CSolver **solver_container, CNumerics *conv_numerics, CNumerics *visc_numerics, CConfig *config, unsigned short val_marker, unsigned short iRKStep) {
  unsigned long iPoint, iVertex;
  unsigned short iVar;
  
  /*--- The dirichlet condition is used only without wall function, otherwise the
   convergence is compromised as we are providing nu tilde values for the
   first point of the wall  ---*/
   
  if (!config->GetWall_Functions()) {
    
    for (iVertex = 0; iVertex < geometry->nVertex[val_marker]; iVertex++) {
      iPoint = geometry->vertex[val_marker][iVertex]->GetNode();
      
      /*--- Check if the node belongs to the domain (i.e, not a halo node) ---*/
      
      if (geometry->node[iPoint]->GetDomain()) {
        
        /*--- Get the velocity vector ---*/
        
        for (iVar = 0; iVar < nVar; iVar++)
          Solution[iVar] = 0.0;
        
        node[iPoint]->SetSolution_Old(Solution);
        LinSysRes.SetBlock_Zero(iPoint);
        
        /*--- Includes 1 in the diagonal ---*/
        
        Jacobian.DeleteValsRowi(iPoint);
      }
    }
  }
  else {
    
    /*--- Evaluate nu tilde at the closest point to the surface using the wall functions ---*/
    
    SetNuTilde_WF(geometry, solver_container, conv_numerics, visc_numerics, config, val_marker);
    
  }

}

void CTurbSASolver::BC_Isothermal_Wall(CGeometry *geometry, CSolver **solver_container, CNumerics *conv_numerics, CNumerics *visc_numerics, CConfig *config,
                                       unsigned short val_marker, unsigned short iRKStep) {
  unsigned long iPoint, iVertex;
  unsigned short iVar;
  
  for (iVertex = 0; iVertex < geometry->nVertex[val_marker]; iVertex++) {
    iPoint = geometry->vertex[val_marker][iVertex]->GetNode();
    
    /*--- Check if the node belongs to the domain (i.e, not a halo node) ---*/
    
    if (geometry->node[iPoint]->GetDomain()) {
      
      /*--- Get the velocity vector ---*/
      for (iVar = 0; iVar < nVar; iVar++)
        Solution[iVar] = 0.0;
      
      node[iPoint]->SetSolution_Old(Solution);
      LinSysRes.SetBlock_Zero(iPoint);
      
      /*--- Includes 1 in the diagonal ---*/
      
      Jacobian.DeleteValsRowi(iPoint);
    }
  }
  
}

void CTurbSASolver::BC_Far_Field(CGeometry *geometry, CSolver **solver_container, CNumerics *conv_numerics, CNumerics *visc_numerics, CConfig *config, unsigned short val_marker, unsigned short iRKStep) {
  
  unsigned long iPoint, iVertex;
  unsigned short iVar, iDim;
  su2double *Normal, *V_infty, *V_domain;
  
  bool grid_movement  = config->GetGrid_Movement();
  
  Normal = new su2double[nDim];
  
  for (iVertex = 0; iVertex < geometry->nVertex[val_marker]; iVertex++) {
    
    iPoint = geometry->vertex[val_marker][iVertex]->GetNode();
    
    /*--- Check if the node belongs to the domain (i.e, not a halo node) ---*/
    
    if (geometry->node[iPoint]->GetDomain()) {
      
      /*--- Allocate the value at the infinity ---*/
      
      V_infty = solver_container[FLOW_SOL]->GetCharacPrimVar(val_marker, iVertex);
      
      /*--- Retrieve solution at the farfield boundary node ---*/
      
      V_domain = solver_container[FLOW_SOL]->node[iPoint]->GetPrimitive();
      
      /*--- Grid Movement ---*/
      
      if (grid_movement)
        conv_numerics->SetGridVel(geometry->node[iPoint]->GetGridVel(), geometry->node[iPoint]->GetGridVel());
      
      conv_numerics->SetPrimitive(V_domain, V_infty);
      
      /*--- Set turbulent variable at the wall, and at infinity ---*/
      
      for (iVar = 0; iVar < nVar; iVar++)
        Solution_i[iVar] = node[iPoint]->GetSolution(iVar);
      Solution_j[0] = nu_tilde_Inf;
      conv_numerics->SetTurbVar(Solution_i, Solution_j);
      
      /*--- Set Normal (it is necessary to change the sign) ---*/
      
      geometry->vertex[val_marker][iVertex]->GetNormal(Normal);
      for (iDim = 0; iDim < nDim; iDim++)
        Normal[iDim] = -Normal[iDim];
      conv_numerics->SetNormal(Normal);
      
      /*--- Compute residuals and Jacobians ---*/
      
      conv_numerics->ComputeResidual(Residual, Jacobian_i, Jacobian_j, config);
      
      /*--- Add residuals and Jacobians ---*/
      
      LinSysRes.AddBlock(iPoint, Residual);
      Jacobian.AddBlock(iPoint, iPoint, Jacobian_i);
      
    }
  }
  
  delete [] Normal;
  
}

void CTurbSASolver::BC_Inlet(CGeometry *geometry, CSolver **solver_container, CNumerics *conv_numerics, CNumerics *visc_numerics, CConfig *config, unsigned short val_marker, unsigned short iRKStep) {
  
  unsigned short iDim;
  unsigned long iVertex, iPoint;
  su2double *V_inlet, *V_domain, *Normal;
  
  Normal = new su2double[nDim];
  
  bool grid_movement  = config->GetGrid_Movement();
  string Marker_Tag = config->GetMarker_All_TagBound(val_marker);
  
  /*--- Loop over all the vertices on this boundary marker ---*/
  
  for (iVertex = 0; iVertex < geometry->nVertex[val_marker]; iVertex++) {
    
    iPoint = geometry->vertex[val_marker][iVertex]->GetNode();
    
    /*--- Check if the node belongs to the domain (i.e., not a halo node) ---*/
    
    if (geometry->node[iPoint]->GetDomain()) {
      
      /*--- Normal vector for this vertex (negate for outward convention) ---*/
      
      geometry->vertex[val_marker][iVertex]->GetNormal(Normal);
      for (iDim = 0; iDim < nDim; iDim++) Normal[iDim] = -Normal[iDim];
      
      /*--- Allocate the value at the inlet ---*/
      
      V_inlet = solver_container[FLOW_SOL]->GetCharacPrimVar(val_marker, iVertex);
      
      /*--- Retrieve solution at the farfield boundary node ---*/
      
      V_domain = solver_container[FLOW_SOL]->node[iPoint]->GetPrimitive();
      
      /*--- Set various quantities in the solver class ---*/
      
      conv_numerics->SetPrimitive(V_domain, V_inlet);
      
      /*--- Set the turbulent variable states (prescribed for an inflow) ---*/
      
      Solution_i[0] = node[iPoint]->GetSolution(0);

      /*--- Load the inlet turbulence variable (uniform by default). ---*/

      Solution_j[0] = Inlet_TurbVars[val_marker][iVertex][0];

      conv_numerics->SetTurbVar(Solution_i, Solution_j);
      
      /*--- Set various other quantities in the conv_numerics class ---*/
      
      conv_numerics->SetNormal(Normal);
      
      if (grid_movement)
        conv_numerics->SetGridVel(geometry->node[iPoint]->GetGridVel(),
                                  geometry->node[iPoint]->GetGridVel());
      
      /*--- Compute the residual using an upwind scheme ---*/
      
      conv_numerics->ComputeResidual(Residual, Jacobian_i, Jacobian_j, config);
      LinSysRes.AddBlock(iPoint, Residual);
      
      /*--- Jacobian contribution for implicit integration ---*/
      
      Jacobian.AddBlock(iPoint, iPoint, Jacobian_i);
      
//      /*--- Viscous contribution, commented out because serious convergence problems ---*/
//
//      visc_numerics->SetCoord(geometry->node[iPoint]->GetCoord(), geometry->node[Point_Normal]->GetCoord());
//      visc_numerics->SetNormal(Normal);
//
//      /*--- Conservative variables w/o reconstruction ---*/
//
//      visc_numerics->SetPrimitive(V_domain, V_inlet);
//
//      /*--- Turbulent variables w/o reconstruction, and its gradients ---*/
//
//      visc_numerics->SetTurbVar(Solution_i, Solution_j);
//      visc_numerics->SetTurbVarGradient(node[iPoint]->GetGradient(), node[iPoint]->GetGradient());
//
//      /*--- Compute residual, and Jacobians ---*/
//
//      visc_numerics->ComputeResidual(Residual, Jacobian_i, Jacobian_j, config);
//
//      /*--- Subtract residual, and update Jacobians ---*/
//
//      LinSysRes.SubtractBlock(iPoint, Residual);
//      Jacobian.SubtractBlock(iPoint, iPoint, Jacobian_i);
      
    }
  }
  
  /*--- Free locally allocated memory ---*/
  delete[] Normal;
  
}

void CTurbSASolver::BC_Outlet(CGeometry *geometry, CSolver **solver_container, CNumerics *conv_numerics, CNumerics *visc_numerics,
                              CConfig *config, unsigned short val_marker, unsigned short iRKStep) {
  unsigned long iPoint, iVertex;
  unsigned short iVar, iDim;
  su2double *V_outlet, *V_domain, *Normal;
  
  bool grid_movement  = config->GetGrid_Movement();
  
  Normal = new su2double[nDim];
  
  /*--- Loop over all the vertices on this boundary marker ---*/
  
  for (iVertex = 0; iVertex < geometry->nVertex[val_marker]; iVertex++) {
    iPoint = geometry->vertex[val_marker][iVertex]->GetNode();
    
    /*--- Check if the node belongs to the domain (i.e., not a halo node) ---*/
    
    if (geometry->node[iPoint]->GetDomain()) {
      
      /*--- Allocate the value at the outlet ---*/
      
      V_outlet = solver_container[FLOW_SOL]->GetCharacPrimVar(val_marker, iVertex);
      
      /*--- Retrieve solution at the farfield boundary node ---*/
      
      V_domain = solver_container[FLOW_SOL]->node[iPoint]->GetPrimitive();
      
      /*--- Set various quantities in the solver class ---*/
      
      conv_numerics->SetPrimitive(V_domain, V_outlet);
      
      /*--- Set the turbulent variables. Here we use a Neumann BC such
       that the turbulent variable is copied from the interior of the
       domain to the outlet before computing the residual.
       Solution_i --> TurbVar_internal,
       Solution_j --> TurbVar_outlet ---*/
      
      for (iVar = 0; iVar < nVar; iVar++) {
        Solution_i[iVar] = node[iPoint]->GetSolution(iVar);
        Solution_j[iVar] = node[iPoint]->GetSolution(iVar);
      }
      conv_numerics->SetTurbVar(Solution_i, Solution_j);
      
      /*--- Set Normal (negate for outward convention) ---*/
      
      geometry->vertex[val_marker][iVertex]->GetNormal(Normal);
      for (iDim = 0; iDim < nDim; iDim++)
        Normal[iDim] = -Normal[iDim];
      conv_numerics->SetNormal(Normal);
      
      if (grid_movement)
        conv_numerics->SetGridVel(geometry->node[iPoint]->GetGridVel(),
                                  geometry->node[iPoint]->GetGridVel());
      
      /*--- Compute the residual using an upwind scheme ---*/
      
      conv_numerics->ComputeResidual(Residual, Jacobian_i, Jacobian_j, config);
      LinSysRes.AddBlock(iPoint, Residual);
      
      /*--- Jacobian contribution for implicit integration ---*/
      
      Jacobian.AddBlock(iPoint, iPoint, Jacobian_i);
      
//      /*--- Viscous contribution, commented out because serious convergence problems ---*/
//
//      visc_numerics->SetCoord(geometry->node[iPoint]->GetCoord(), geometry->node[Point_Normal]->GetCoord());
//      visc_numerics->SetNormal(Normal);
//
//      /*--- Conservative variables w/o reconstruction ---*/
//
//      visc_numerics->SetPrimitive(V_domain, V_outlet);
//
//      /*--- Turbulent variables w/o reconstruction, and its gradients ---*/
//
//      visc_numerics->SetTurbVar(Solution_i, Solution_j);
//      visc_numerics->SetTurbVarGradient(node[iPoint]->GetGradient(), node[iPoint]->GetGradient());
//
//      /*--- Compute residual, and Jacobians ---*/
//
//      visc_numerics->ComputeResidual(Residual, Jacobian_i, Jacobian_j, config);
//
//      /*--- Subtract residual, and update Jacobians ---*/
//
//      LinSysRes.SubtractBlock(iPoint, Residual);
//      Jacobian.SubtractBlock(iPoint, iPoint, Jacobian_i);
      
    }
  }
  
  /*--- Free locally allocated memory ---*/
  
  delete[] Normal;
  
}

void CTurbSASolver::BC_Engine_Inflow(CGeometry *geometry, CSolver **solver_container, CNumerics *conv_numerics, CNumerics *visc_numerics, CConfig *config, unsigned short val_marker, unsigned short iRKStep) {
  
  unsigned long iPoint, iVertex;
  unsigned short iDim;
  su2double *V_inflow, *V_domain, *Normal;
  
  bool grid_movement  = config->GetGrid_Movement();

  Normal = new su2double[nDim];
  
  /*--- Loop over all the vertices on this boundary marker ---*/
  
  for (iVertex = 0; iVertex < geometry->nVertex[val_marker]; iVertex++) {
    
    iPoint = geometry->vertex[val_marker][iVertex]->GetNode();
    
    /*--- Check if the node belongs to the domain (i.e., not a halo node) ---*/
    
    if (geometry->node[iPoint]->GetDomain()) {
      
      /*--- Allocate the value at the infinity ---*/
      
      V_inflow = solver_container[FLOW_SOL]->GetCharacPrimVar(val_marker, iVertex);
      
      /*--- Retrieve solution at the farfield boundary node ---*/
      
      V_domain = solver_container[FLOW_SOL]->node[iPoint]->GetPrimitive();
      
      /*--- Set various quantities in the solver class ---*/
      
      conv_numerics->SetPrimitive(V_domain, V_inflow);
      
      /*--- Set the turbulent variables. Here we use a Neumann BC such
       that the turbulent variable is copied from the interior of the
       domain to the outlet before computing the residual. ---*/
      
      conv_numerics->SetTurbVar(node[iPoint]->GetSolution(), node[iPoint]->GetSolution());
      
      /*--- Set Normal (negate for outward convention) ---*/
      
      geometry->vertex[val_marker][iVertex]->GetNormal(Normal);
      for (iDim = 0; iDim < nDim; iDim++)
        Normal[iDim] = -Normal[iDim];
      conv_numerics->SetNormal(Normal);
      
      /*--- Set grid movement ---*/
      
      if (grid_movement)
        conv_numerics->SetGridVel(geometry->node[iPoint]->GetGridVel(),
                                  geometry->node[iPoint]->GetGridVel());

      /*--- Compute the residual using an upwind scheme ---*/
      
      conv_numerics->ComputeResidual(Residual, Jacobian_i, Jacobian_j, config);
      LinSysRes.AddBlock(iPoint, Residual);
      
      /*--- Jacobian contribution for implicit integration ---*/
      
      Jacobian.AddBlock(iPoint, iPoint, Jacobian_i);
      
//      /*--- Viscous contribution, commented out because serious convergence problems ---*/
//
//      visc_numerics->SetCoord(geometry->node[iPoint]->GetCoord(), geometry->node[iPoint]->GetCoord());
//      visc_numerics->SetNormal(Normal);
//
//      /*--- Conservative variables w/o reconstruction ---*/
//
//      visc_numerics->SetPrimitive(V_domain, V_inflow);
//
//      /*--- Turbulent variables w/o reconstruction, and its gradients ---*/
//
//      visc_numerics->SetTurbVar(node[iPoint]->GetSolution(), node[iPoint]->GetSolution());
//      visc_numerics->SetTurbVarGradient(node[iPoint]->GetGradient(), node[iPoint]->GetGradient());
//
//      /*--- Compute residual, and Jacobians ---*/
//
//      visc_numerics->ComputeResidual(Residual, Jacobian_i, Jacobian_j, config);
//
//      /*--- Subtract residual, and update Jacobians ---*/
//
//      LinSysRes.SubtractBlock(iPoint, Residual);
//      Jacobian.SubtractBlock(iPoint, iPoint, Jacobian_i);

    }

  }
  
  /*--- Free locally allocated memory ---*/
  
  delete[] Normal;
  
}

void CTurbSASolver::BC_Engine_Exhaust(CGeometry *geometry, CSolver **solver_container, CNumerics *conv_numerics, CNumerics *visc_numerics, CConfig *config, unsigned short val_marker, unsigned short iRKStep) {
  
  unsigned short iDim;
  unsigned long iVertex, iPoint;
  su2double *V_exhaust, *V_domain, *Normal;
  
  Normal = new su2double[nDim];
  
  bool grid_movement  = config->GetGrid_Movement();

  string Marker_Tag = config->GetMarker_All_TagBound(val_marker);
  
  /*--- Loop over all the vertices on this boundary marker ---*/
  
  for (iVertex = 0; iVertex < geometry->nVertex[val_marker]; iVertex++) {
    
    iPoint = geometry->vertex[val_marker][iVertex]->GetNode();
    
    /*--- Check if the node belongs to the domain (i.e., not a halo node) ---*/
    
    if (geometry->node[iPoint]->GetDomain()) {
      
      /*--- Normal vector for this vertex (negate for outward convention) ---*/
      
      geometry->vertex[val_marker][iVertex]->GetNormal(Normal);
      for (iDim = 0; iDim < nDim; iDim++) Normal[iDim] = -Normal[iDim];
      
      /*--- Allocate the value at the infinity ---*/
      
      V_exhaust = solver_container[FLOW_SOL]->GetCharacPrimVar(val_marker, iVertex);
      
      /*--- Retrieve solution at the farfield boundary node ---*/
      
      V_domain = solver_container[FLOW_SOL]->node[iPoint]->GetPrimitive();
      
      /*--- Set various quantities in the solver class ---*/
      
      conv_numerics->SetPrimitive(V_domain, V_exhaust);
      
      /*--- Set the turbulent variable states (prescribed for an inflow) ---*/
      
      Solution_i[0] = node[iPoint]->GetSolution(0);
      Solution_j[0] = nu_tilde_Engine;
      
      conv_numerics->SetTurbVar(Solution_i, Solution_j);
      
      /*--- Set various other quantities in the conv_numerics class ---*/
      
      conv_numerics->SetNormal(Normal);

      /*--- Set grid movement ---*/
      
      if (grid_movement)
        conv_numerics->SetGridVel(geometry->node[iPoint]->GetGridVel(),
                                  geometry->node[iPoint]->GetGridVel());
      
      /*--- Compute the residual using an upwind scheme ---*/
      
      conv_numerics->ComputeResidual(Residual, Jacobian_i, Jacobian_j, config);
      LinSysRes.AddBlock(iPoint, Residual);
      
      /*--- Jacobian contribution for implicit integration ---*/
      
      Jacobian.AddBlock(iPoint, iPoint, Jacobian_i);
      
//      /*--- Viscous contribution, commented out because serious convergence problems ---*/
//
//      visc_numerics->SetCoord(geometry->node[iPoint]->GetCoord(), geometry->node[iPoint]->GetCoord());
//      visc_numerics->SetNormal(Normal);
//
//      /*--- Conservative variables w/o reconstruction ---*/
//
//      visc_numerics->SetPrimitive(V_domain, V_exhaust);
//
//      /*--- Turbulent variables w/o reconstruction, and its gradients ---*/
//
//      visc_numerics->SetTurbVar(Solution_i, Solution_j);
//      visc_numerics->SetTurbVarGradient(node[iPoint]->GetGradient(), node[iPoint]->GetGradient());
//
//      /*--- Compute residual, and Jacobians ---*/
//
//      visc_numerics->ComputeResidual(Residual, Jacobian_i, Jacobian_j, config);
//
//      /*--- Subtract residual, and update Jacobians ---*/
//
//      LinSysRes.SubtractBlock(iPoint, Residual);
//      Jacobian.SubtractBlock(iPoint, iPoint, Jacobian_i);
      
    }
  }
  
  /*--- Free locally allocated memory ---*/
  
  delete[] Normal;
  
}

void CTurbSASolver::BC_ActDisk_Inlet(CGeometry *geometry, CSolver **solver_container, CNumerics *conv_numerics,
                                     CNumerics *visc_numerics, CConfig *config, unsigned short val_marker, unsigned short iRKStep) {
  
  BC_ActDisk(geometry, solver_container, conv_numerics, visc_numerics,
             config,  val_marker, true, iRKStep);
  
}

void CTurbSASolver::BC_ActDisk_Outlet(CGeometry *geometry, CSolver **solver_container, CNumerics *conv_numerics,
                                      CNumerics *visc_numerics, CConfig *config, unsigned short val_marker, unsigned short iRKStep) {
  
  BC_ActDisk(geometry, solver_container, conv_numerics, visc_numerics,
             config,  val_marker, false, iRKStep);
  
}

void CTurbSASolver::BC_ActDisk(CGeometry *geometry, CSolver **solver_container, CNumerics *conv_numerics, CNumerics *visc_numerics,
                               CConfig *config, unsigned short val_marker, bool val_inlet_surface, unsigned short iRKStep) {
  
  unsigned long iPoint, iVertex, GlobalIndex_donor, GlobalIndex;
  su2double *V_outlet, *V_inlet, *V_domain, *Normal, *UnitNormal, Area, Vn;
  bool ReverseFlow;
  unsigned short iDim;
  
  bool grid_movement = config->GetGrid_Movement();
  
  Normal = new su2double[nDim];
  UnitNormal = new su2double[nDim];
  
  /*--- Loop over all the vertices on this boundary marker ---*/
  
  for (iVertex = 0; iVertex < geometry->nVertex[val_marker]; iVertex++) {
    
    iPoint = geometry->vertex[val_marker][iVertex]->GetNode();
    GlobalIndex_donor = solver_container[FLOW_SOL]->GetDonorGlobalIndex(val_marker, iVertex);
    GlobalIndex = geometry->node[iPoint]->GetGlobalIndex();
    
    /*--- Check if the node belongs to the domain (i.e., not a halo node) ---*/
    
    if ((geometry->node[iPoint]->GetDomain()) && (GlobalIndex != GlobalIndex_donor)) {
      
      /*--- Normal vector for this vertex (negate for outward convention) ---*/
      
      geometry->vertex[val_marker][iVertex]->GetNormal(Normal);
      for (iDim = 0; iDim < nDim; iDim++) Normal[iDim] = -Normal[iDim];
      conv_numerics->SetNormal(Normal);
      
      Area = 0.0;
      for (iDim = 0; iDim < nDim; iDim++) Area += Normal[iDim]*Normal[iDim];
      Area = sqrt (Area);
      
      for (iDim = 0; iDim < nDim; iDim++)
        UnitNormal[iDim] = Normal[iDim]/Area;
      
      /*--- Retrieve solution at the farfield boundary node ---*/
      
      V_domain = solver_container[FLOW_SOL]->node[iPoint]->GetPrimitive();
      
      /*--- Check the flow direction. Project the flow into the normal to the inlet face ---*/
      
      Vn = 0.0; ReverseFlow = false;
      for (iDim = 0; iDim < nDim; iDim++) {  Vn += V_domain[iDim+1]*UnitNormal[iDim]; }
      
      if ((val_inlet_surface) && (Vn < 0.0)) { ReverseFlow = true; }
      if ((!val_inlet_surface) && (Vn > 0.0)) { ReverseFlow = true; }
      
      /*--- Do not anything if there is a
       reverse flow, Euler b.c. for the direct problem ---*/
      
      if (!ReverseFlow) {
        
        /*--- Allocate the value at the infinity ---*/
        
        if (val_inlet_surface) {
          V_inlet = solver_container[FLOW_SOL]->GetCharacPrimVar(val_marker, iVertex);
          V_outlet = solver_container[FLOW_SOL]->GetDonorPrimVar(val_marker, iVertex);
          conv_numerics->SetPrimitive(V_domain, V_inlet);
        }
        else {
          V_outlet = solver_container[FLOW_SOL]->GetCharacPrimVar(val_marker, iVertex);
          V_inlet = solver_container[FLOW_SOL]->GetDonorPrimVar(val_marker, iVertex);
          conv_numerics->SetPrimitive(V_domain, V_outlet);
        }
        
        /*--- Set the turb. variable solution
         set  the turbulent variables. Here we use a Neumann BC such
         that the turbulent variable is copied from the interior of the
         domain to the outlet before computing the residual.
         or set the turbulent variable states (prescribed for an inflow)  ----*/
        
        Solution_i[0] = node[iPoint]->GetSolution(0);
        
        //      if (val_inlet_surface) Solution_j[0] = 0.5*(node[iPoint]->GetSolution(0)+V_outlet [nDim+9]);
        //      else Solution_j[0] = 0.5*(node[iPoint]->GetSolution(0)+V_inlet [nDim+9]);
        
        //      /*--- Inflow analysis (interior extrapolation) ---*/
        //      if (((val_inlet_surface) && (!ReverseFlow)) || ((!val_inlet_surface) && (ReverseFlow))) {
        //        Solution_j[0] = 2.0*node[iPoint]->GetSolution(0) - node[iPoint_Normal]->GetSolution(0);
        //      }
        
        //      /*--- Outflow analysis ---*/
        //      else {
        //        if (val_inlet_surface) Solution_j[0] = Factor_nu_ActDisk*V_outlet [nDim+9];
        //        else { Solution_j[0] = Factor_nu_ActDisk*V_inlet [nDim+9]; }
        //      }
        
        /*--- Inflow analysis (interior extrapolation) ---*/
        if (((val_inlet_surface) && (!ReverseFlow)) || ((!val_inlet_surface) && (ReverseFlow))) {
          Solution_j[0] = node[iPoint]->GetSolution(0);
        }
        
        /*--- Outflow analysis ---*/
        else {
          Solution_j[0] = nu_tilde_ActDisk;
        }
        
        conv_numerics->SetTurbVar(Solution_i, Solution_j);
        
        /*--- Grid Movement ---*/
        
        if (grid_movement)
          conv_numerics->SetGridVel(geometry->node[iPoint]->GetGridVel(), geometry->node[iPoint]->GetGridVel());
        
        /*--- Compute the residual using an upwind scheme ---*/
        
        conv_numerics->ComputeResidual(Residual, Jacobian_i, Jacobian_j, config);
        LinSysRes.AddBlock(iPoint, Residual);
        
        /*--- Jacobian contribution for implicit integration ---*/
        
        Jacobian.AddBlock(iPoint, iPoint, Jacobian_i);
        
//        /*--- Viscous contribution, commented out because serious convergence problems ---*/
//
//        visc_numerics->SetNormal(Normal);
//        visc_numerics->SetCoord(geometry->node[iPoint]->GetCoord(), geometry->node[iPoint_Normal]->GetCoord());
//
//        /*--- Conservative variables w/o reconstruction ---*/
//
//        if (val_inlet_surface) visc_numerics->SetPrimitive(V_domain, V_inlet);
//        else visc_numerics->SetPrimitive(V_domain, V_outlet);
//
//        /*--- Turbulent variables w/o reconstruction, and its gradients ---*/
//
//        visc_numerics->SetTurbVar(Solution_i, Solution_j);
//
//        visc_numerics->SetTurbVarGradient(node[iPoint]->GetGradient(), node[iPoint]->GetGradient());
//
//        /*--- Compute residual, and Jacobians ---*/
//
//        visc_numerics->ComputeResidual(Residual, Jacobian_i, Jacobian_j, config);
//
//        /*--- Subtract residual, and update Jacobians ---*/
//
//        LinSysRes.SubtractBlock(iPoint, Residual);
//        Jacobian.SubtractBlock(iPoint, iPoint, Jacobian_i);
        
      }
    }
  }
  
  /*--- Free locally allocated memory ---*/
  
  delete[] Normal;
  delete[] UnitNormal;
  
}

void CTurbSASolver::BC_Inlet_MixingPlane(CGeometry *geometry,
                                         CSolver **solver_container,
                                         CNumerics *conv_numerics,
                                         CNumerics *visc_numerics,
                                         CConfig *config,
                                         unsigned short val_marker,
                                         unsigned short iRKStep) {

  unsigned short iDim, iSpan;
  unsigned long  oldVertex, iPoint, Point_Normal;
  long iVertex;
  su2double *V_inlet, *V_domain, *Normal;
  su2double extAverageNu;
  Normal = new su2double[nDim];

  bool grid_movement  = config->GetGrid_Movement();
  string Marker_Tag = config->GetMarker_All_TagBound(val_marker);
  unsigned short nSpanWiseSections = config->GetnSpanWiseSections();

  /*--- Loop over all the vertices on this boundary marker ---*/
  for (iSpan= 0; iSpan < nSpanWiseSections ; iSpan++){
    extAverageNu = solver_container[FLOW_SOL]->GetExtAverageNu(val_marker, iSpan);

    /*--- Loop over all the vertices on this boundary marker ---*/

    for (iVertex = 0; iVertex < geometry->nVertexSpan[val_marker][iSpan]; iVertex++) {

      /*--- find the node related to the vertex ---*/
      iPoint = geometry->turbovertex[val_marker][iSpan][iVertex]->GetNode();

      /*--- using the other vertex information for retrieving some information ---*/
      oldVertex = geometry->turbovertex[val_marker][iSpan][iVertex]->GetOldVertex();

      /*--- Index of the closest interior node ---*/
      Point_Normal = geometry->vertex[val_marker][oldVertex]->GetNormal_Neighbor();

      /*--- Normal vector for this vertex (negate for outward convention) ---*/

      geometry->vertex[val_marker][oldVertex]->GetNormal(Normal);
      for (iDim = 0; iDim < nDim; iDim++) Normal[iDim] = -Normal[iDim];

      /*--- Allocate the value at the inlet ---*/
      V_inlet = solver_container[FLOW_SOL]->GetCharacPrimVar(val_marker, oldVertex);

      /*--- Retrieve solution at the farfield boundary node ---*/

      V_domain = solver_container[FLOW_SOL]->node[iPoint]->GetPrimitive();

      /*--- Set various quantities in the solver class ---*/

      conv_numerics->SetPrimitive(V_domain, V_inlet);

      /*--- Set the turbulent variable states (prescribed for an inflow) ---*/

      Solution_i[0] = node[iPoint]->GetSolution(0);
      Solution_j[0] = extAverageNu;

      conv_numerics->SetTurbVar(Solution_i, Solution_j);

      /*--- Set various other quantities in the conv_numerics class ---*/

      conv_numerics->SetNormal(Normal);

      conv_numerics->SetTurbVar(Solution_i, Solution_j);

      /*--- Set various other quantities in the conv_numerics class ---*/

      conv_numerics->SetNormal(Normal);

      if (grid_movement)
        conv_numerics->SetGridVel(geometry->node[iPoint]->GetGridVel(),
            geometry->node[iPoint]->GetGridVel());

      /*--- Compute the residual using an upwind scheme ---*/

      conv_numerics->ComputeResidual(Residual, Jacobian_i, Jacobian_j, config);
      LinSysRes.AddBlock(iPoint, Residual);

      /*--- Jacobian contribution for implicit integration ---*/

      Jacobian.AddBlock(iPoint, iPoint, Jacobian_i);

      /*--- Viscous contribution ---*/

      visc_numerics->SetCoord(geometry->node[iPoint]->GetCoord(), geometry->node[Point_Normal]->GetCoord());
      visc_numerics->SetNormal(Normal);

      /*--- Conservative variables w/o reconstruction ---*/

      visc_numerics->SetPrimitive(V_domain, V_inlet);

      /*--- Turbulent variables w/o reconstruction, and its gradients ---*/

      visc_numerics->SetTurbVar(Solution_i, Solution_j);
      visc_numerics->SetTurbVarGradient(node[iPoint]->GetGradient(), node[iPoint]->GetGradient());

      /*--- Compute residual, and Jacobians ---*/

      visc_numerics->ComputeResidual(Residual, Jacobian_i, Jacobian_j, config);

      /*--- Subtract residual, and update Jacobians ---*/

      LinSysRes.SubtractBlock(iPoint, Residual);
      Jacobian.SubtractBlock(iPoint, iPoint, Jacobian_i);

    }
  }

  /*--- Free locally allocated memory ---*/
  delete[] Normal;

}

void CTurbSASolver::BC_Inlet_Turbo(CGeometry *geometry,
                                   CSolver **solver_container,
                                   CNumerics *conv_numerics,
                                   CNumerics *visc_numerics,
                                   CConfig *config,
                                   unsigned short val_marker,
                                   unsigned short iRKStep) {

  unsigned short iDim, iSpan;
  unsigned long  oldVertex, iPoint, Point_Normal;
  long iVertex;
  su2double *V_inlet, *V_domain, *Normal;

  su2double rho, pressure, muLam, Factor_nu_Inf, nu_tilde;
  Normal = new su2double[nDim];

  bool grid_movement  = config->GetGrid_Movement();
  unsigned short nSpanWiseSections = config->GetnSpanWiseSections();
  CFluidModel *FluidModel;

  FluidModel = solver_container[FLOW_SOL]->GetFluidModel();
  Factor_nu_Inf = config->GetNuFactor_FreeStream();


  /*--- Loop over all the spans on this boundary marker ---*/
  for (iSpan= 0; iSpan < nSpanWiseSections ; iSpan++){
    rho       = solver_container[FLOW_SOL]->GetAverageDensity(val_marker, iSpan);
    pressure  = solver_container[FLOW_SOL]->GetAveragePressure(val_marker, iSpan);

    FluidModel->SetTDState_Prho(pressure, rho);
    muLam = FluidModel->GetLaminarViscosity();

    nu_tilde  = Factor_nu_Inf*muLam/rho;


    /*--- Loop over all the vertices on this boundary marker ---*/
    for (iVertex = 0; iVertex < geometry->nVertexSpan[val_marker][iSpan]; iVertex++) {

      /*--- find the node related to the vertex ---*/
      iPoint = geometry->turbovertex[val_marker][iSpan][iVertex]->GetNode();

      /*--- using the other vertex information for retrieving some information ---*/
      oldVertex = geometry->turbovertex[val_marker][iSpan][iVertex]->GetOldVertex();

      /*--- Index of the closest interior node ---*/
      Point_Normal = geometry->vertex[val_marker][oldVertex]->GetNormal_Neighbor();

      /*--- Normal vector for this vertex (negate for outward convention) ---*/

      geometry->vertex[val_marker][oldVertex]->GetNormal(Normal);
      for (iDim = 0; iDim < nDim; iDim++) Normal[iDim] = -Normal[iDim];

      /*--- Allocate the value at the inlet ---*/
      V_inlet = solver_container[FLOW_SOL]->GetCharacPrimVar(val_marker, oldVertex);

      /*--- Retrieve solution at the farfield boundary node ---*/

      V_domain = solver_container[FLOW_SOL]->node[iPoint]->GetPrimitive();

      /*--- Set various quantities in the solver class ---*/

      conv_numerics->SetPrimitive(V_domain, V_inlet);

      /*--- Set the turbulent variable states (prescribed for an inflow) ---*/

      Solution_i[0] = node[iPoint]->GetSolution(0);
      Solution_j[0] =  nu_tilde;

      conv_numerics->SetTurbVar(Solution_i, Solution_j);

      /*--- Set various other quantities in the conv_numerics class ---*/

      conv_numerics->SetNormal(Normal);

      conv_numerics->SetTurbVar(Solution_i, Solution_j);

      /*--- Set various other quantities in the conv_numerics class ---*/

      conv_numerics->SetNormal(Normal);

      if (grid_movement)
        conv_numerics->SetGridVel(geometry->node[iPoint]->GetGridVel(),
            geometry->node[iPoint]->GetGridVel());

      /*--- Compute the residual using an upwind scheme ---*/

      conv_numerics->ComputeResidual(Residual, Jacobian_i, Jacobian_j, config);
      LinSysRes.AddBlock(iPoint, Residual);

      /*--- Jacobian contribution for implicit integration ---*/

      Jacobian.AddBlock(iPoint, iPoint, Jacobian_i);

      /*--- Viscous contribution ---*/

      visc_numerics->SetCoord(geometry->node[iPoint]->GetCoord(), geometry->node[Point_Normal]->GetCoord());
      visc_numerics->SetNormal(Normal);

      /*--- Conservative variables w/o reconstruction ---*/

      visc_numerics->SetPrimitive(V_domain, V_inlet);

      /*--- Turbulent variables w/o reconstruction, and its gradients ---*/

      visc_numerics->SetTurbVar(Solution_i, Solution_j);
      visc_numerics->SetTurbVarGradient(node[iPoint]->GetGradient(), node[iPoint]->GetGradient());

      /*--- Compute residual, and Jacobians ---*/

      visc_numerics->ComputeResidual(Residual, Jacobian_i, Jacobian_j, config);

      /*--- Subtract residual, and update Jacobians ---*/

      LinSysRes.SubtractBlock(iPoint, Residual);
      Jacobian.SubtractBlock(iPoint, iPoint, Jacobian_i);

    }
  }

  /*--- Free locally allocated memory ---*/
  delete[] Normal;

}

void CTurbSASolver::BC_Interface_Boundary(CGeometry *geometry, CSolver **solver_container, CNumerics *numerics,
                                          CConfig *config, unsigned short val_marker, unsigned short iRKStep) {
  
  //  unsigned long iVertex, iPoint, jPoint;
  //  unsigned short iVar, iDim;
  //
  //  su2double *Vector = new su2double[nDim];
  //
  //#ifndef HAVE_MPI
  //
  //  for (iVertex = 0; iVertex < geometry->nVertex[val_marker]; iVertex++) {
  //    iPoint = geometry->vertex[val_marker][iVertex]->GetNode();
  //
  //    if (geometry->node[iPoint]->GetDomain()) {
  //
  //      /*--- Find the associate pair to the original node ---*/
  //      jPoint = geometry->vertex[val_marker][iVertex]->GetDonorPoint();
  //
  //      if (iPoint != jPoint) {
  //
  //        /*--- Store the solution for both points ---*/
  //        for (iVar = 0; iVar < nVar; iVar++) {
  //          Solution_i[iVar] = node[iPoint]->GetSolution(iVar);
  //          Solution_j[iVar] = node[jPoint]->GetSolution(iVar);
  //        }
  //
  //        /*--- Set Conservative Variables ---*/
  //        numerics->SetTurbVar(Solution_i, Solution_j);
  //
  //        /*--- Retrieve flow solution for both points ---*/
  //        for (iVar = 0; iVar < solver_container[FLOW_SOL]->GetnVar(); iVar++) {
  //          FlowPrimVar_i[iVar] = solver_container[FLOW_SOL]->node[iPoint]->GetSolution(iVar);
  //          FlowPrimVar_j[iVar] = solver_container[FLOW_SOL]->node[jPoint]->GetSolution(iVar);
  //        }
  //
  //        /*--- Set Flow Variables ---*/
  //        numerics->SetConservative(FlowPrimVar_i, FlowPrimVar_j);
  //
  //        /*--- Set the normal vector ---*/
  //        geometry->vertex[val_marker][iVertex]->GetNormal(Vector);
  //        for (iDim = 0; iDim < nDim; iDim++)
  //          Vector[iDim] = -Vector[iDim];
  //        numerics->SetNormal(Vector);
  //
  //        /*--- Add Residuals and Jacobians ---*/
  //        numerics->ComputeResidual(Residual, Jacobian_i, Jacobian_j, config);
  //        LinSysRes.AddBlock(iPoint, Residual);
  //        Jacobian.AddBlock(iPoint, iPoint, Jacobian_i);
  //
  //      }
  //    }
  //  }
  //
  //#else
  //
  //  int rank = MPI::COMM_WORLD.Get_rank(), jProcessor;
  //  su2double *Conserv_Var, *Flow_Var;
  //  bool compute;
  //
  //  unsigned short Buffer_Size = nVar+solver_container[FLOW_SOL]->GetnVar();
  //  su2double *Buffer_Send_U = new su2double [Buffer_Size];
  //  su2double *Buffer_Receive_U = new su2double [Buffer_Size];
  //
  //  /*--- Do the send process, by the moment we are sending each
  //   node individually, this must be changed ---*/
  //  for (iVertex = 0; iVertex < geometry->nVertex[val_marker]; iVertex++) {
  //    iPoint = geometry->vertex[val_marker][iVertex]->GetNode();
  //    if (geometry->node[iPoint]->GetDomain()) {
  //
  //      /*--- Find the associate pair to the original node ---*/
  //      jPoint = geometry->vertex[val_marker][iVertex]->GetPeriodicPointDomain()[0];
  //      jProcessor = geometry->vertex[val_marker][iVertex]->GetPeriodicPointDomain()[1];
  //
  //      if ((iPoint == jPoint) && (jProcessor == rank)) compute = false;
  //      else compute = true;
  //
  //      /*--- We only send the information that belong to other boundary ---*/
  //      if ((jProcessor != rank) && compute) {
  //
  //        Conserv_Var = node[iPoint]->GetSolution();
  //        Flow_Var = solver_container[FLOW_SOL]->node[iPoint]->GetSolution();
  //
  //        for (iVar = 0; iVar < nVar; iVar++)
  //          Buffer_Send_U[iVar] = Conserv_Var[iVar];
  //
  //        for (iVar = 0; iVar < solver_container[FLOW_SOL]->GetnVar(); iVar++)
  //          Buffer_Send_U[nVar+iVar] = Flow_Var[iVar];
  //
  //        MPI::COMM_WORLD.Bsend(Buffer_Send_U, Buffer_Size, MPI::DOUBLE, jProcessor, iPoint);
  //
  //      }
  //    }
  //  }
  //
  //  for (iVertex = 0; iVertex < geometry->nVertex[val_marker]; iVertex++) {
  //
  //    iPoint = geometry->vertex[val_marker][iVertex]->GetNode();
  //
  //    if (geometry->node[iPoint]->GetDomain()) {
  //
  //      /*--- Find the associate pair to the original node ---*/
  //      jPoint = geometry->vertex[val_marker][iVertex]->GetPeriodicPointDomain()[0];
  //      jProcessor = geometry->vertex[val_marker][iVertex]->GetPeriodicPointDomain()[1];
  //
  //      if ((iPoint == jPoint) && (jProcessor == rank)) compute = false;
  //      else compute = true;
  //
  //      if (compute) {
  //
  //        /*--- We only receive the information that belong to other boundary ---*/
  //        if (jProcessor != rank) {
  //          MPI::COMM_WORLD.Recv(Buffer_Receive_U, Buffer_Size, MPI::DOUBLE, jProcessor, jPoint);
  //        }
  //        else {
  //
  //          for (iVar = 0; iVar < nVar; iVar++)
  //            Buffer_Receive_U[iVar] = node[jPoint]->GetSolution(iVar);
  //
  //          for (iVar = 0; iVar < solver_container[FLOW_SOL]->GetnVar(); iVar++)
  //            Buffer_Send_U[nVar+iVar] = solver_container[FLOW_SOL]->node[jPoint]->GetSolution(iVar);
  //
  //        }
  //
  //        /*--- Store the solution for both points ---*/
  //        for (iVar = 0; iVar < nVar; iVar++) {
  //          Solution_i[iVar] = node[iPoint]->GetSolution(iVar);
  //          Solution_j[iVar] = Buffer_Receive_U[iVar];
  //        }
  //
  //        /*--- Set Turbulent Variables ---*/
  //        numerics->SetTurbVar(Solution_i, Solution_j);
  //
  //        /*--- Retrieve flow solution for both points ---*/
  //        for (iVar = 0; iVar < solver_container[FLOW_SOL]->GetnVar(); iVar++) {
  //          FlowPrimVar_i[iVar] = solver_container[FLOW_SOL]->node[iPoint]->GetSolution(iVar);
  //          FlowPrimVar_j[iVar] = Buffer_Receive_U[nVar + iVar];
  //        }
  //
  //        /*--- Set Flow Variables ---*/
  //        numerics->SetConservative(FlowPrimVar_i, FlowPrimVar_j);
  //
  //        geometry->vertex[val_marker][iVertex]->GetNormal(Vector);
  //        for (iDim = 0; iDim < nDim; iDim++)
  //          Vector[iDim] = -Vector[iDim];
  //        numerics->SetNormal(Vector);
  //
  //        numerics->ComputeResidual(Residual, Jacobian_i, Jacobian_j, config);
  //        LinSysRes.AddBlock(iPoint, Residual);
  //        Jacobian.AddBlock(iPoint, iPoint, Jacobian_i);
  //
  //      }
  //    }
  //  }
  //
  //  delete[] Buffer_Send_U;
  //  delete[] Buffer_Receive_U;
  //
  //#endif
  //
  //  delete[] Vector;
  //
}

void CTurbSASolver::BC_Fluid_Interface(CGeometry *geometry, CSolver **solver_container, CNumerics *conv_numerics,
    CNumerics *visc_numerics, CConfig *config, unsigned short iRKStep){

  unsigned long iVertex, jVertex, iPoint, Point_Normal = 0;
  unsigned short iDim, iVar, iMarker;

  bool grid_movement = config->GetGrid_Movement();
  unsigned short nPrimVar = solver_container[FLOW_SOL]->GetnPrimVar();
  su2double *Normal = new su2double[nDim];
  su2double *PrimVar_i = new su2double[nPrimVar];
  su2double *PrimVar_j = new su2double[nPrimVar];
  su2double *tmp_residual = new su2double[nVar];
  
  unsigned long nDonorVertex;
  su2double weight;

  for (iMarker = 0; iMarker < config->GetnMarker_All(); iMarker++) {

    if (config->GetMarker_All_KindBC(iMarker) == FLUID_INTERFACE) {

      for (iVertex = 0; iVertex < geometry->nVertex[iMarker]; iVertex++) {

        iPoint = geometry->vertex[iMarker][iVertex]->GetNode();
        Point_Normal = geometry->vertex[iMarker][iVertex]->GetNormal_Neighbor();

        if (geometry->node[iPoint]->GetDomain()) {
          
          nDonorVertex = GetnSlidingStates(iMarker, iVertex);
          
          /*--- Initialize Residual, this will serve to accumulate the average ---*/

          for (iVar = 0; iVar < nVar; iVar++)
            Residual[iVar] = 0.0;

          /*--- Loop over the nDonorVertexes and compute the averaged flux ---*/

          for (jVertex = 0; jVertex < nDonorVertex; jVertex++){

            geometry->vertex[iMarker][iVertex]->GetNormal(Normal);
            for (iDim = 0; iDim < nDim; iDim++) Normal[iDim] = -Normal[iDim];

            for (iVar = 0; iVar < nPrimVar; iVar++) {
              PrimVar_i[iVar] = solver_container[FLOW_SOL]->node[iPoint]->GetPrimitive(iVar);
              PrimVar_j[iVar] = solver_container[FLOW_SOL]->GetSlidingState(iMarker, iVertex, iVar, jVertex);
            }

            /*--- Get the weight computed in the interpolator class for the j-th donor vertex ---*/

            weight = solver_container[FLOW_SOL]->GetSlidingState(iMarker, iVertex, nPrimVar, jVertex);

            /*--- Set primitive variables ---*/

            conv_numerics->SetPrimitive( PrimVar_i, PrimVar_j );

            /*--- Set the turbulent variable states ---*/
            Solution_i[0] = node[iPoint]->GetSolution(0);
            Solution_j[0] = GetSlidingState(iMarker, iVertex, 0, jVertex);

            conv_numerics->SetTurbVar(Solution_i, Solution_j);
            /*--- Set the normal vector ---*/

            conv_numerics->SetNormal(Normal);

            if (grid_movement)
              conv_numerics->SetGridVel(geometry->node[iPoint]->GetGridVel(), geometry->node[iPoint]->GetGridVel());

            /*--- Compute the convective residual using an upwind scheme ---*/

            conv_numerics->ComputeResidual(tmp_residual, Jacobian_i, Jacobian_j, config);

            /*--- Accumulate the residuals to compute the average ---*/
            
            for (iVar = 0; iVar < nVar; iVar++)
              Residual[iVar] += weight*tmp_residual[iVar];
            
          }

          /*--- Add Residuals and Jacobians ---*/

          LinSysRes.AddBlock(iPoint, Residual);

          Jacobian.AddBlock(iPoint, iPoint, Jacobian_i);

          /*--- Set the normal vector and the coordinates ---*/

          visc_numerics->SetNormal(Normal);
          visc_numerics->SetCoord(geometry->node[iPoint]->GetCoord(), geometry->node[Point_Normal]->GetCoord());

          /*--- Primitive variables, and gradient ---*/

          visc_numerics->SetPrimitive(PrimVar_i, PrimVar_j);
          //          visc_numerics->SetPrimVarGradient(node[iPoint]->GetGradient_Primitive(), node[iPoint]->GetGradient_Primitive());

          /*--- Turbulent variables and its gradients  ---*/

          visc_numerics->SetTurbVar(Solution_i, Solution_j);
          visc_numerics->SetTurbVarGradient(node[iPoint]->GetGradient(), node[iPoint]->GetGradient());

          /*--- Compute and update residual ---*/

          visc_numerics->ComputeResidual(Residual, Jacobian_i, Jacobian_j, config);

          LinSysRes.SubtractBlock(iPoint, Residual);

          /*--- Jacobian contribution for implicit integration ---*/

          Jacobian.SubtractBlock(iPoint, iPoint, Jacobian_i);

        }
      }
    }
  }

  /*--- Free locally allocated memory ---*/

  delete [] tmp_residual;
  delete [] Normal;
  delete [] PrimVar_i;
  delete [] PrimVar_j;

}

void CTurbSASolver::BC_NearField_Boundary(CGeometry *geometry, CSolver **solver_container, CNumerics *numerics,
                                          CConfig *config, unsigned short val_marker, unsigned short iRKStep) {
  
  //  unsigned long iVertex, iPoint, jPoint;
  //  unsigned short iVar, iDim;
  //
  //  su2double *Vector = new su2double[nDim];
  //
  //#ifndef HAVE_MPI
  //
  //  for (iVertex = 0; iVertex < geometry->nVertex[val_marker]; iVertex++) {
  //    iPoint = geometry->vertex[val_marker][iVertex]->GetNode();
  //
  //    if (geometry->node[iPoint]->GetDomain()) {
  //
  //      /*--- Find the associate pair to the original node ---*/
  //      jPoint = geometry->vertex[val_marker][iVertex]->GetDonorPoint();
  //
  //      if (iPoint != jPoint) {
  //
  //        /*--- Store the solution for both points ---*/
  //        for (iVar = 0; iVar < nVar; iVar++) {
  //          Solution_i[iVar] = node[iPoint]->GetSolution(iVar);
  //          Solution_j[iVar] = node[jPoint]->GetSolution(iVar);
  //        }
  //
  //        /*--- Set Conservative Variables ---*/
  //        numerics->SetTurbVar(Solution_i, Solution_j);
  //
  //        /*--- Retrieve flow solution for both points ---*/
  //        for (iVar = 0; iVar < solver_container[FLOW_SOL]->GetnVar(); iVar++) {
  //          FlowPrimVar_i[iVar] = solver_container[FLOW_SOL]->node[iPoint]->GetSolution(iVar);
  //          FlowPrimVar_j[iVar] = solver_container[FLOW_SOL]->node[jPoint]->GetSolution(iVar);
  //        }
  //
  //        /*--- Set Flow Variables ---*/
  //        numerics->SetConservative(FlowPrimVar_i, FlowPrimVar_j);
  //
  //        /*--- Set the normal vector ---*/
  //        geometry->vertex[val_marker][iVertex]->GetNormal(Vector);
  //        for (iDim = 0; iDim < nDim; iDim++)
  //          Vector[iDim] = -Vector[iDim];
  //        numerics->SetNormal(Vector);
  //
  //        /*--- Add Residuals and Jacobians ---*/
  //        numerics->ComputeResidual(Residual, Jacobian_i, Jacobian_j, config);
  //        LinSysRes.AddBlock(iPoint, Residual);
  //        Jacobian.AddBlock(iPoint, iPoint, Jacobian_i);
  //
  //      }
  //    }
  //  }
  //
  //#else
  //
  //  int rank = MPI::COMM_WORLD.Get_rank(), jProcessor;
  //  su2double *Conserv_Var, *Flow_Var;
  //  bool compute;
  //
  //  unsigned short Buffer_Size = nVar+solver_container[FLOW_SOL]->GetnVar();
  //  su2double *Buffer_Send_U = new su2double [Buffer_Size];
  //  su2double *Buffer_Receive_U = new su2double [Buffer_Size];
  //
  //  /*--- Do the send process, by the moment we are sending each
  //   node individually, this must be changed ---*/
  //  for (iVertex = 0; iVertex < geometry->nVertex[val_marker]; iVertex++) {
  //    iPoint = geometry->vertex[val_marker][iVertex]->GetNode();
  //    if (geometry->node[iPoint]->GetDomain()) {
  //
  //      /*--- Find the associate pair to the original node ---*/
  //      jPoint = geometry->vertex[val_marker][iVertex]->GetPeriodicPointDomain()[0];
  //      jProcessor = geometry->vertex[val_marker][iVertex]->GetPeriodicPointDomain()[1];
  //
  //      if ((iPoint == jPoint) && (jProcessor == rank)) compute = false;
  //      else compute = true;
  //
  //      /*--- We only send the information that belong to other boundary ---*/
  //      if ((jProcessor != rank) && compute) {
  //
  //        Conserv_Var = node[iPoint]->GetSolution();
  //        Flow_Var = solver_container[FLOW_SOL]->node[iPoint]->GetSolution();
  //
  //        for (iVar = 0; iVar < nVar; iVar++)
  //          Buffer_Send_U[iVar] = Conserv_Var[iVar];
  //
  //        for (iVar = 0; iVar < solver_container[FLOW_SOL]->GetnVar(); iVar++)
  //          Buffer_Send_U[nVar+iVar] = Flow_Var[iVar];
  //
  //        MPI::COMM_WORLD.Bsend(Buffer_Send_U, Buffer_Size, MPI::DOUBLE, jProcessor, iPoint);
  //
  //      }
  //    }
  //  }
  //
  //  for (iVertex = 0; iVertex < geometry->nVertex[val_marker]; iVertex++) {
  //
  //    iPoint = geometry->vertex[val_marker][iVertex]->GetNode();
  //
  //    if (geometry->node[iPoint]->GetDomain()) {
  //
  //      /*--- Find the associate pair to the original node ---*/
  //      jPoint = geometry->vertex[val_marker][iVertex]->GetPeriodicPointDomain()[0];
  //      jProcessor = geometry->vertex[val_marker][iVertex]->GetPeriodicPointDomain()[1];
  //
  //      if ((iPoint == jPoint) && (jProcessor == rank)) compute = false;
  //      else compute = true;
  //
  //      if (compute) {
  //
  //        /*--- We only receive the information that belong to other boundary ---*/
  //        if (jProcessor != rank) {
  //          MPI::COMM_WORLD.Recv(Buffer_Receive_U, Buffer_Size, MPI::DOUBLE, jProcessor, jPoint);
  //        }
  //        else {
  //
  //          for (iVar = 0; iVar < nVar; iVar++)
  //            Buffer_Receive_U[iVar] = node[jPoint]->GetSolution(iVar);
  //
  //          for (iVar = 0; iVar < solver_container[FLOW_SOL]->GetnVar(); iVar++)
  //            Buffer_Send_U[nVar+iVar] = solver_container[FLOW_SOL]->node[jPoint]->GetSolution(iVar);
  //
  //        }
  //
  //        /*--- Store the solution for both points ---*/
  //        for (iVar = 0; iVar < nVar; iVar++) {
  //          Solution_i[iVar] = node[iPoint]->GetSolution(iVar);
  //          Solution_j[iVar] = Buffer_Receive_U[iVar];
  //        }
  //
  //        /*--- Set Turbulent Variables ---*/
  //        numerics->SetTurbVar(Solution_i, Solution_j);
  //
  //        /*--- Retrieve flow solution for both points ---*/
  //        for (iVar = 0; iVar < solver_container[FLOW_SOL]->GetnVar(); iVar++) {
  //          FlowPrimVar_i[iVar] = solver_container[FLOW_SOL]->node[iPoint]->GetSolution(iVar);
  //          FlowPrimVar_j[iVar] = Buffer_Receive_U[nVar + iVar];
  //        }
  //
  //        /*--- Set Flow Variables ---*/
  //        numerics->SetConservative(FlowPrimVar_i, FlowPrimVar_j);
  //
  //        geometry->vertex[val_marker][iVertex]->GetNormal(Vector);
  //        for (iDim = 0; iDim < nDim; iDim++)
  //          Vector[iDim] = -Vector[iDim];
  //        numerics->SetNormal(Vector);
  //
  //        numerics->ComputeResidual(Residual, Jacobian_i, Jacobian_j, config);
  //        LinSysRes.AddBlock(iPoint, Residual);
  //        Jacobian.AddBlock(iPoint, iPoint, Jacobian_i);
  //
  //      }
  //    }
  //  }
  //
  //  delete[] Buffer_Send_U;
  //  delete[] Buffer_Receive_U;
  //
  //#endif
  //
  //  delete[] Vector;
  //
}

void CTurbSASolver::SetNuTilde_WF(CGeometry *geometry, CSolver **solver_container, CNumerics *conv_numerics,
                                           CNumerics *visc_numerics, CConfig *config, unsigned short val_marker) {
  
  /*--- Local variables ---*/
  
  unsigned short iDim, jDim, iVar, iNode;
  unsigned long iVertex, iPoint, iPoint_Neighbor, counter;
  
  su2double func, func_prim;
  su2double *Normal, Area;
  su2double div_vel, UnitNormal[3];
  su2double **grad_primvar, tau[3][3];
  su2double Vel[3], VelNormal, VelTang[3], VelTangMod, VelInfMod, WallDist[3], WallDistMod;
  su2double Lam_Visc_Normal, Kin_Visc_Normal, dypw_dyp, Eddy_Visc, nu_til_old, nu_til, cv1_3;
  su2double T_Normal, P_Normal, Density_Normal;
  su2double Density_Wall, T_Wall, P_Wall, Lam_Visc_Wall, Tau_Wall, Tau_Wall_Old;
  su2double *Coord, *Coord_Normal;
  su2double diff, Delta;
  su2double U_Tau, U_Plus = 0.0, Gam = 0.0, Beta = 0.0, Phi, Q = 0.0, Y_Plus_White = 0.0, Y_Plus;
  su2double TauElem[3], TauNormal, TauTangent[3], WallShearStress;
  su2double Gas_Constant = config->GetGas_ConstantND();
  su2double Cp = (Gamma / Gamma_Minus_One) * Gas_Constant;
  
  unsigned short max_iter = 100;
  su2double tol = 1e-10;

  /*--- Get the freestream velocity magnitude for non-dim. purposes ---*/
  
  su2double *VelInf = config->GetVelocity_FreeStreamND();
  VelInfMod = 0.0;
  for (iDim = 0; iDim < nDim; iDim++)
    VelInfMod += VelInf[iDim];
  VelInfMod = sqrt(VelInfMod);
  
  /*--- Compute the recovery factor ---*/
  // su2double-check: laminar or turbulent Pr for this?
  su2double Recovery = pow(config->GetPrandtl_Lam(),(1.0/3.0));
  
  /*--- Typical constants from boundary layer theory ---*/
  
  su2double kappa = 0.4;
  su2double B = 5.5;
  
  /*--- Identify the boundary by string name ---*/
  
  string Marker_Tag = config->GetMarker_All_TagBound(val_marker);
  
  /*--- Get the specified wall heat flux from config ---*/
  
  // Wall_HeatFlux = config->GetWall_HeatFlux(Marker_Tag);
  
  /*--- Loop over all of the vertices on this boundary marker ---*/
  
  for(iVertex = 0; iVertex < geometry->nVertex[val_marker]; iVertex++) {
    iPoint = geometry->vertex[val_marker][iVertex]->GetNode();
    
    /*--- We can use also GetNormal_Neighbor, and eliminate the following loop ---*/
    
    iPoint_Neighbor = geometry->vertex[val_marker][iVertex]->GetNormal_Neighbor();

    for(iNode = 0; iNode < geometry->node[iPoint]->GetnPoint(); iNode++) {
      iPoint_Neighbor = geometry->node[iPoint]->GetPoint(iNode);
      
      /*--- Check if the node belongs to the domain (i.e, not a halo node)
       and the neighbor is not part of the physical boundary ---*/
      
      if (geometry->node[iPoint]->GetDomain() && (!geometry->node[iPoint_Neighbor]->GetBoundary())) {
        
        /*--- Get coordinates of the current vertex and nearest normal point ---*/
        
        Coord = geometry->node[iPoint]->GetCoord();
        Coord_Normal = geometry->node[iPoint_Neighbor]->GetCoord();
        
        /*--- Compute dual-grid area and boundary normal ---*/
        
        Normal = geometry->vertex[val_marker][iVertex]->GetNormal();
        
        Area = 0.0;
        for (iDim = 0; iDim < nDim; iDim++)
          Area += Normal[iDim]*Normal[iDim];
        Area = sqrt (Area);
        
        for (iDim = 0; iDim < nDim; iDim++)
          UnitNormal[iDim] = -Normal[iDim]/Area;
        
        /*--- Get the velocity, pressure, and temperature at the nearest
         (normal) interior point. ---*/
        
        for (iDim = 0; iDim < nDim; iDim++)
          Vel[iDim]    = solver_container[FLOW_SOL]->node[iPoint_Neighbor]->GetVelocity(iDim);
        P_Normal       = solver_container[FLOW_SOL]->node[iPoint_Neighbor]->GetPressure();
        T_Normal       = solver_container[FLOW_SOL]->node[iPoint_Neighbor]->GetTemperature();

        /*--- Compute the wall-parallel velocity at first point off the wall ---*/
        
        VelNormal = 0.0;
        for (iDim = 0; iDim < nDim; iDim++)
          VelNormal += Vel[iDim] * UnitNormal[iDim];
        for (iDim = 0; iDim < nDim; iDim++)
          VelTang[iDim] = Vel[iDim] - VelNormal*UnitNormal[iDim];
        
        VelTangMod = 0.0;
        for (iDim = 0; iDim < nDim; iDim++)
          VelTangMod += VelTang[iDim]*VelTang[iDim];
        VelTangMod = sqrt(VelTangMod);
        
        /*--- Compute normal distance of the interior point from the wall ---*/
        
        for (iDim = 0; iDim < nDim; iDim++)
          WallDist[iDim] = (Coord[iDim] - Coord_Normal[iDim]);
        
        WallDistMod = 0.0;
        for (iDim = 0; iDim < nDim; iDim++)
          WallDistMod += WallDist[iDim]*WallDist[iDim];
        WallDistMod = sqrt(WallDistMod);
        
        /*--- Compute mach number ---*/
        
        // M_Normal = VelTangMod / sqrt(Gamma * Gas_Constant * T_Normal);
        
        /*--- Compute the wall temperature using the Crocco-Buseman equation ---*/
        
        //T_Wall = T_Normal * (1.0 + 0.5*Gamma_Minus_One*Recovery*M_Normal*M_Normal);
        T_Wall = T_Normal + Recovery*pow(VelTangMod,2.0)/(2.0*Cp);
        
        /*--- Extrapolate the pressure from the interior & compute the
         wall density using the equation of state ---*/
        
        P_Wall = P_Normal;
        Density_Wall = P_Wall/(Gas_Constant*T_Wall);
        
        /*--- Compute the shear stress at the wall in the regular fashion
         by using the stress tensor on the surface ---*/
        
        Lam_Visc_Wall = solver_container[FLOW_SOL]->node[iPoint]->GetLaminarViscosity();
        grad_primvar  = solver_container[FLOW_SOL]->node[iPoint]->GetGradient_Primitive();
        
        div_vel = 0.0;
        for (iDim = 0; iDim < nDim; iDim++)
          div_vel += grad_primvar[iDim+1][iDim];
        
        for (iDim = 0; iDim < nDim; iDim++) {
          for (jDim = 0 ; jDim < nDim; jDim++) {
            Delta = 0.0; if (iDim == jDim) Delta = 1.0;
            tau[iDim][jDim] = Lam_Visc_Wall*(  grad_primvar[jDim+1][iDim]
                                             + grad_primvar[iDim+1][jDim]) -
            TWO3*Lam_Visc_Wall*div_vel*Delta;
          }
          TauElem[iDim] = 0.0;
          for (jDim = 0; jDim < nDim; jDim++)
            TauElem[iDim] += tau[iDim][jDim]*UnitNormal[jDim];
        }
        
        /*--- Compute wall shear stress as the magnitude of the wall-tangential
         component of the shear stress tensor---*/
        
        TauNormal = 0.0;
        for (iDim = 0; iDim < nDim; iDim++)
          TauNormal += TauElem[iDim] * UnitNormal[iDim];
        
        for (iDim = 0; iDim < nDim; iDim++)
          TauTangent[iDim] = TauElem[iDim] - TauNormal * UnitNormal[iDim];
        
        WallShearStress = 0.0;
        for (iDim = 0; iDim < nDim; iDim++)
          WallShearStress += TauTangent[iDim]*TauTangent[iDim];
        WallShearStress = sqrt(WallShearStress);
        
        /*--- Calculate the quantities from boundary layer theory and
         iteratively solve for a new wall shear stress. Use the current wall
         shear stress as a starting guess for the wall function. ---*/
        
        Tau_Wall_Old = WallShearStress;
        counter = 0; diff = 1.0;
        
        while (diff > tol) {
          
          /*--- Friction velocity and u+ ---*/
          
          U_Tau = sqrt(Tau_Wall_Old/Density_Wall);
          U_Plus = VelTangMod/U_Tau;
          
          /*--- Gamma, Beta, Q, and Phi, defined by Nichols & Nelson (2004) ---*/
          
          Gam  = Recovery*U_Tau*U_Tau/(2.0*Cp*T_Wall);
          Beta = 0.0; // For adiabatic flows only
          Q    = sqrt(Beta*Beta + 4.0*Gam);
          Phi  = asin(-1.0*Beta/Q);
          
          /*--- Y+ defined by White & Christoph (compressibility and heat transfer) ---*/
          
          Y_Plus_White = exp((kappa/sqrt(Gam))*(asin((2.0*Gam*U_Plus - Beta)/Q) - Phi))*exp(-1.0*kappa*B);
          
          /*--- Spalding's universal form for the BL velocity with the
           outer velocity form of White & Christoph above. ---*/
          
          Y_Plus = U_Plus + Y_Plus_White - (exp(-1.0*kappa*B)*
                                            (1.0 + kappa*U_Plus + kappa*kappa*U_Plus*U_Plus/2.0 +
                                             kappa*kappa*kappa*U_Plus*U_Plus*U_Plus/6.0));

          /*--- Calculate an updated value for the wall shear stress
           using the y+ value, the definition of y+, and the definition of
           the friction velocity. ---*/
          
          Tau_Wall = (1.0/Density_Wall)*pow(Y_Plus*Lam_Visc_Wall/WallDistMod,2.0);
          
          /*--- Difference between the old and new Tau. Update old value. ---*/
          
          diff = fabs(Tau_Wall-Tau_Wall_Old);
          Tau_Wall_Old += 0.25*(Tau_Wall-Tau_Wall_Old);
          
          counter++;
          if (counter > max_iter) {
            cout << "WARNING: Tau_Wall evaluation has not converged in solver_direct_turbulent" << endl;
            break;
          }

        }
        
        /*--- Now compute the Eddy viscosity at the first point off of the wall ---*/
        
        Lam_Visc_Normal = solver_container[FLOW_SOL]->node[iPoint_Neighbor]->GetLaminarViscosity();
        Density_Normal = solver_container[FLOW_SOL]->node[iPoint_Neighbor]->GetDensity();
        Kin_Visc_Normal = Lam_Visc_Normal/Density_Normal;

        dypw_dyp = 2.0*Y_Plus_White*(kappa*sqrt(Gam)/Q)*sqrt(1.0 - pow(2.0*Gam*U_Plus - Beta,2.0)/(Q*Q));
        Eddy_Visc = Lam_Visc_Wall*(1.0 + dypw_dyp - kappa*exp(-1.0*kappa*B)*
                                             (1.0 + kappa*U_Plus
                                              + kappa*kappa*U_Plus*U_Plus/2.0)
                                             - Lam_Visc_Normal/Lam_Visc_Wall);
        
        /*--- Eddy viscosity should be always a positive number ---*/
        
        Eddy_Visc = max(0.0, Eddy_Visc);
        
        /*--- Solve for the new value of nu_tilde given the eddy viscosity and using a Newton method ---*/
        
        nu_til_old = 0.0; nu_til = 0.0; cv1_3 = 7.1*7.1*7.1;
        nu_til_old = node[iPoint]->GetSolution(0);
        counter = 0; diff = 1.0;
        
        while (diff > tol) {
          
          func = nu_til_old*nu_til_old*nu_til_old*nu_til_old - (Eddy_Visc/Density_Normal)*(nu_til_old*nu_til_old*nu_til_old + Kin_Visc_Normal*Kin_Visc_Normal*Kin_Visc_Normal*cv1_3);
          func_prim = 4.0 * nu_til_old*nu_til_old*nu_til_old - 3.0*(Eddy_Visc/Density_Normal)*(nu_til_old*nu_til_old);
          nu_til = nu_til_old - func/func_prim;
          
          diff = fabs(nu_til-nu_til_old);
          nu_til_old = nu_til;
          
          counter++;
          if (counter > max_iter) {
            cout << "WARNING: Nu_tilde evaluation has not converged." << endl;
            break;
          }
          
        }
  
        for (iVar = 0; iVar < nVar; iVar++)
          Solution[iVar] = nu_til;
        
        node[iPoint_Neighbor]->SetSolution_Old(Solution);
        LinSysRes.SetBlock_Zero(iPoint_Neighbor);
        
        /*--- includes 1 in the diagonal ---*/
        
        Jacobian.DeleteValsRowi(iPoint_Neighbor);
        
      }
      
    }
  }
}

void CTurbSASolver::SetDES_LengthScale(CSolver **solver, CGeometry *geometry, CConfig *config){
  
  unsigned short kindHybridRANSLES = config->GetKind_HybridRANSLES();
  unsigned long iPoint = 0, jPoint = 0;
  unsigned short iDim = 0, jDim = 0, iNeigh = 0, nNeigh = 0;
  
  su2double constDES = config->GetConst_DES();
  
  su2double density = 0.0, laminarViscosity = 0.0, kinematicViscosity = 0.0,
      eddyViscosity = 0.0, kinematicViscosityTurb = 0.0, wallDistance = 0.0, lengthScale = 0.0;
  
  su2double maxDelta = 0.0, deltaAux = 0.0, distDES = 0.0, uijuij = 0.0, k2 = 0.0, r_d = 0.0, f_d = 0.0,
      deltaDDES = 0.0, omega = 0.0, ln_max = 0.0, ln[3] = {0.0, 0.0, 0.0},
      aux_ln = 0.0, f_kh = 0.0;
  
  su2double nu_hat, fw_star = 0.424, cv1_3 = pow(7.1, 3.0); k2 = pow(0.41, 2.0);
  su2double cb1   = 0.1355, ct3 = 1.2, ct4   = 0.5;
  su2double sigma = 2./3., cb2 = 0.622, f_max=1.0, f_min=0.1, a1=0.15, a2=0.3;
  su2double cw1 = 0.0, Ji = 0.0, Ji_2 = 0.0, Ji_3 = 0.0, fv1 = 0.0, fv2 = 0.0, ft2 = 0.0, psi_2 = 0.0;
  su2double *coord_i = NULL, *coord_j = NULL, **primVarGrad = NULL, *vorticity = NULL, delta[3] = {0.0,0.0,0.0},
      ratioOmega[3] = {0.0, 0.0, 0.0}, vortexTiltingMeasure = 0.0;

  for (iPoint = 0; iPoint < nPointDomain; iPoint++){
    
    coord_i                 = geometry->node[iPoint]->GetCoord();
    nNeigh                  = geometry->node[iPoint]->GetnPoint();
    wallDistance            = geometry->node[iPoint]->GetWall_Distance();
    primVarGrad             = solver[FLOW_SOL]->node[iPoint]->GetGradient_Primitive();
    vorticity               = solver[FLOW_SOL]->node[iPoint]->GetVorticity();    
    density                 = solver[FLOW_SOL]->node[iPoint]->GetDensity();
    laminarViscosity        = solver[FLOW_SOL]->node[iPoint]->GetLaminarViscosity();
    eddyViscosity           = solver[TURB_SOL]->node[iPoint]->GetmuT();
    kinematicViscosity      = laminarViscosity/density;
    kinematicViscosityTurb  = eddyViscosity/density;
    
    uijuij = 0.0;
    for(iDim = 0; iDim < nDim; iDim++){
      for(jDim = 0; jDim < nDim; jDim++){
        uijuij += primVarGrad[1+iDim][jDim]*primVarGrad[1+iDim][jDim];
      }
    }
    uijuij = sqrt(fabs(uijuij));
    uijuij = max(uijuij,1e-10);
    
    /*--- Low Reynolds number correction term ---*/
    
    nu_hat = node[iPoint]->GetSolution()[0];
    Ji   = nu_hat/kinematicViscosity;
    Ji_2 = Ji * Ji;
    Ji_3 = Ji*Ji*Ji;
    fv1  = Ji_3/(Ji_3+cv1_3);
    fv2 = 1.0 - Ji/(1.0+Ji*fv1);
    ft2 = ct3*exp(-ct4*Ji_2);
    cw1 = cb1/k2+(1.0+cb2)/sigma;
    
    psi_2 = (1.0 - (cb1/(cw1*k2*fw_star))*(ft2 + (1.0 - ft2)*fv2))/(fv1 * max(1.0e-10,1.0-ft2));
    psi_2 = min(100.0,psi_2);
    
    switch(kindHybridRANSLES){
      case SA_DES:
        /*--- Original Detached Eddy Simulation (DES97)
        Spalart
        1997
        ---*/
        
        maxDelta = geometry->node[iPoint]->GetMaxLength();
        distDES         = constDES * maxDelta;
        lengthScale = min(distDES,wallDistance);
                
        break;
        
      case SA_DDES:
        /*--- A New Version of Detached-eddy Simulation, Resistant to Ambiguous Grid Densities.
         Spalart et al.
         Theoretical and Computational Fluid Dynamics - 2006
         ---*/
            
        maxDelta = geometry->node[iPoint]->GetMaxLength();
        
        r_d = (kinematicViscosityTurb+kinematicViscosity)/(uijuij*k2*pow(wallDistance, 2.0));
        f_d = 1.0-tanh(pow(8.0*r_d,3.0));
        
        distDES = constDES * maxDelta;
        lengthScale = wallDistance-f_d*max(0.0,(wallDistance-distDES));
        
        break;
      case SA_ZDES:
        /*--- Recent improvements in the Zonal Detached Eddy Simulation (ZDES) formulation.
         Deck
         Theoretical and Computational Fluid Dynamics - 2012
         ---*/
        
        for (iNeigh = 0; iNeigh < nNeigh; iNeigh++){
            jPoint = geometry->node[iPoint]->GetPoint(iNeigh);
            coord_j = geometry->node[jPoint]->GetCoord();
            for ( iDim = 0; iDim < nDim; iDim++){
              deltaAux       = abs(coord_j[iDim] - coord_i[iDim]);
              delta[iDim]     = max(delta[iDim], deltaAux);
            }
            deltaDDES = geometry->node[iPoint]->GetMaxLength();
        }
        
        omega = sqrt(vorticity[0]*vorticity[0] + 
                     vorticity[1]*vorticity[1] +
                     vorticity[2]*vorticity[2]);
        
        for (iDim = 0; iDim < 3; iDim++){
          ratioOmega[iDim] = vorticity[iDim]/omega;
        }
  
        maxDelta = sqrt(pow(ratioOmega[0],2.0)*delta[1]*delta[2] +
                        pow(ratioOmega[1],2.0)*delta[0]*delta[2] +
                        pow(ratioOmega[2],2.0)*delta[0]*delta[1]);
            
        r_d = (kinematicViscosityTurb+kinematicViscosity)/(uijuij*k2*pow(wallDistance, 2.0));
        f_d = 1.0-tanh(pow(8.0*r_d,3.0));
        
        if (f_d < 0.99){
          maxDelta = deltaDDES;
        }
        
        distDES = constDES * maxDelta;
        lengthScale = wallDistance-f_d*max(0.0,(wallDistance-distDES));
        
        break;
        
      case SA_EDDES:
        
        /*--- An Enhanced Version of DES with Rapid Transition from RANS to LES in Separated Flows.
         Shur et al.
         Flow Turbulence Combust - 2015
         ---*/
        
        vortexTiltingMeasure = node[iPoint]->GetVortex_Tilting();
        
        omega = sqrt(vorticity[0]*vorticity[0] + 
                     vorticity[1]*vorticity[1] +
                     vorticity[2]*vorticity[2]);
        
        for (iDim = 0; iDim < 3; iDim++){
          ratioOmega[iDim] = vorticity[iDim]/omega;
        }
        
        ln_max = 0.0;
        deltaDDES = 0.0;
        for (iNeigh = 0;iNeigh < nNeigh; iNeigh++){
          jPoint = geometry->node[iPoint]->GetPoint(iNeigh);
          coord_j = geometry->node[jPoint]->GetCoord();
          for (iDim = 0; iDim < nDim; iDim++){
            delta[iDim] = fabs(coord_j[iDim] - coord_i[iDim]);            
          }
          deltaDDES = geometry->node[iPoint]->GetMaxLength();
          ln[0] = delta[1]*ratioOmega[2] - delta[2]*ratioOmega[1];
          ln[1] = delta[2]*ratioOmega[0] - delta[0]*ratioOmega[2];
          ln[2] = delta[0]*ratioOmega[1] - delta[1]*ratioOmega[0];
          aux_ln = sqrt(ln[0]*ln[0] + ln[1]*ln[1] + ln[2]*ln[2]);
          ln_max = max(ln_max,aux_ln);
          vortexTiltingMeasure += node[jPoint]->GetVortex_Tilting();
        }

        vortexTiltingMeasure = (vortexTiltingMeasure/fabs(nNeigh + 1.0));
        
        f_kh = max(f_min, min(f_max, f_min + ((f_max - f_min)/(a2 - a1)) * (vortexTiltingMeasure - a1)));
        
        r_d = (kinematicViscosityTurb+kinematicViscosity)/(uijuij*k2*pow(wallDistance, 2.0));
        f_d = 1.0-tanh(pow(8.0*r_d,3.0));

        maxDelta = (ln_max/sqrt(3.0)) * f_kh;
        if (f_d < 0.999){
          maxDelta = deltaDDES;
        }
        
        distDES = constDES * maxDelta;
        lengthScale=wallDistance-f_d*max(0.0,(wallDistance-distDES));
        
        break;
        
    }
    
    node[iPoint]->SetDES_LengthScale(lengthScale);
  
  }
}

void CTurbSASolver::SetInletAtVertex(su2double *val_inlet,
                                    unsigned short iMarker,
                                    unsigned long iVertex) {

  Inlet_TurbVars[iMarker][iVertex][0] = val_inlet[nDim+2+nDim];

}

su2double CTurbSASolver::GetInletAtVertex(su2double *val_inlet,
                                          unsigned long val_inlet_point,
                                          unsigned short val_kind_marker,
                                          string val_marker,
                                          CGeometry *geometry,
                                          CConfig *config) {

  /*--- Local variables ---*/

  unsigned short iMarker, iDim;
  unsigned long iPoint, iVertex;
  su2double Area = 0.0;
  su2double Normal[3] = {0.0,0.0,0.0};

  /*--- Alias positions within inlet file for readability ---*/

  if (val_kind_marker == INLET_FLOW) {

    unsigned short position = nDim+2+nDim;

    for (iMarker = 0; iMarker < config->GetnMarker_All(); iMarker++) {
      if ((config->GetMarker_All_KindBC(iMarker) == INLET_FLOW) &&
          (config->GetMarker_All_TagBound(iMarker) == val_marker)) {
        
        for (iVertex = 0; iVertex < nVertex[iMarker]; iVertex++){

          iPoint = geometry->vertex[iMarker][iVertex]->GetNode();

          if (iPoint == val_inlet_point) {

            /*-- Compute boundary face area for this vertex. ---*/

            geometry->vertex[iMarker][iVertex]->GetNormal(Normal);
            Area = 0.0;
            for (iDim = 0; iDim < nDim; iDim++)
              Area += Normal[iDim]*Normal[iDim];
            Area = sqrt(Area);

            /*--- Access and store the inlet variables for this vertex. ---*/

            val_inlet[position] = Inlet_TurbVars[iMarker][iVertex][0];

            /*--- Exit once we find the point. ---*/

            return Area;

          }
        }
      }
    }

  }

  /*--- If we don't find a match, then the child point is not on the
   current inlet boundary marker. Return zero area so this point does
   not contribute to the restriction operator and continue. ---*/
  
  return Area;
  
}

void CTurbSASolver::SetUniformInlet(CConfig* config, unsigned short iMarker) {

  for(unsigned long iVertex=0; iVertex < nVertex[iMarker]; iVertex++){
    Inlet_TurbVars[iMarker][iVertex][0] = nu_tilde_Inf;
  }
  
}

CTurbSSTSolver::CTurbSSTSolver(void) : CTurbSolver() {
  
  /*--- Array initialization ---*/
  constants = NULL;
  Inlet_TurbVars = NULL;
  
}

CTurbSSTSolver::CTurbSSTSolver(CGeometry *geometry, CConfig *config, unsigned short iMesh)
    : CTurbSolver(geometry, config) {
  unsigned short iVar, iDim, nLineLets;
  unsigned long iPoint;
  ifstream restart_file;
  string text_line;
  bool multizone = config->GetMultizone_Problem();

  const bool runtime_averaging = (config->GetKind_Averaging() != NO_AVERAGING);

  
  /*--- Array initialization ---*/
  
  constants = NULL;
  
  Gamma = config->GetGamma();
  Gamma_Minus_One = Gamma - 1.0;
  
  /*--- Dimension of the problem --> dependent on the turbulence model. ---*/
  
  nVar = 2;
  nPrimVar = 2;
  nPoint = geometry->GetnPoint();
  nPointDomain = geometry->GetnPointDomain();
  
  /*--- Initialize nVarGrad for deallocation ---*/
  
  nVarGrad = nVar;
  
  /*--- Define geometry constants in the solver structure ---*/
  
  nDim = geometry->GetnDim();
  node = new CVariable*[nPoint];
  if (runtime_averaging) {
    average_node = new CVariable*[nPoint];
  }
  
  /*--- Single grid simulation ---*/
  
  if (iMesh == MESH_0) {
    
    /*--- Define some auxiliary vector related with the residual ---*/
    
    Residual = new su2double[nVar];     for (iVar = 0; iVar < nVar; iVar++) Residual[iVar]  = 0.0;
    Residual_RMS = new su2double[nVar]; for (iVar = 0; iVar < nVar; iVar++) Residual_RMS[iVar]  = 0.0;
    Residual_i = new su2double[nVar];   for (iVar = 0; iVar < nVar; iVar++) Residual_i[iVar]  = 0.0;
    Residual_j = new su2double[nVar];   for (iVar = 0; iVar < nVar; iVar++) Residual_j[iVar]  = 0.0;
    Residual_Max = new su2double[nVar]; for (iVar = 0; iVar < nVar; iVar++) Residual_Max[iVar]  = 0.0;
    
    /*--- Define some structures for locating max residuals ---*/
    
    Point_Max = new unsigned long[nVar];
    for (iVar = 0; iVar < nVar; iVar++) Point_Max[iVar] = 0;
    Point_Max_Coord = new su2double*[nVar];
    for (iVar = 0; iVar < nVar; iVar++) {
      Point_Max_Coord[iVar] = new su2double[nDim];
      for (iDim = 0; iDim < nDim; iDim++) Point_Max_Coord[iVar][iDim] = 0.0;
    }
    
    /*--- Define some auxiliary vector related with the solution ---*/
    
    Solution = new su2double[nVar];
    Solution_i = new su2double[nVar]; Solution_j = new su2double[nVar];
    
    /*--- Define some auxiliary vector related with the geometry ---*/
    
    Vector_i = new su2double[nDim]; Vector_j = new su2double[nDim];
    
    /*--- Define some auxiliary vector related with the flow solution ---*/
    
    FlowPrimVar_i = new su2double [nDim+9]; FlowPrimVar_j = new su2double [nDim+9];
    
    /*--- Jacobians and vector structures for implicit computations ---*/
    
    Jacobian_i = new su2double* [nVar];
    Jacobian_j = new su2double* [nVar];
    for (iVar = 0; iVar < nVar; iVar++) {
      Jacobian_i[iVar] = new su2double [nVar];
      Jacobian_j[iVar] = new su2double [nVar];
    }
    
    /*--- Initialization of the structure of the whole Jacobian ---*/
    
    if (rank == MASTER_NODE) cout << "Initialize Jacobian structure (SST model)." << endl;
    Jacobian.Initialize(nPoint, nPointDomain, nVar, nVar, true, geometry, config);
    
    if ((config->GetKind_Linear_Solver_Prec() == LINELET) ||
        (config->GetKind_Linear_Solver() == SMOOTHER_LINELET)) {
      nLineLets = Jacobian.BuildLineletPreconditioner(geometry, config);
      if (rank == MASTER_NODE) cout << "Compute linelet structure. " << nLineLets << " elements in each line (average)." << endl;
    }
    
    LinSysSol.Initialize(nPoint, nPointDomain, nVar, 0.0);
    LinSysRes.Initialize(nPoint, nPointDomain, nVar, 0.0);

    /*--- Initialize the BGS residuals in multizone problems. ---*/
    if (multizone){
      Residual_BGS      = new su2double[nVar];         for (iVar = 0; iVar < nVar; iVar++) Residual_BGS[iVar]  = 0.0;
      Residual_Max_BGS  = new su2double[nVar];         for (iVar = 0; iVar < nVar; iVar++) Residual_Max_BGS[iVar]  = 0.0;

      /*--- Define some structures for locating max residuals ---*/

      Point_Max_BGS       = new unsigned long[nVar];  for (iVar = 0; iVar < nVar; iVar++) Point_Max_BGS[iVar]  = 0;
      Point_Max_Coord_BGS = new su2double*[nVar];
      for (iVar = 0; iVar < nVar; iVar++) {
        Point_Max_Coord_BGS[iVar] = new su2double[nDim];
        for (iDim = 0; iDim < nDim; iDim++) Point_Max_Coord_BGS[iVar][iDim] = 0.0;
      }
    }

  }
  
  /*--- Computation of gradients by least squares ---*/
  
  if (config->GetKind_Gradient_Method() == WEIGHTED_LEAST_SQUARES) {
    /*--- S matrix := inv(R)*traspose(inv(R)) ---*/
    Smatrix = new su2double* [nDim];
    for (iDim = 0; iDim < nDim; iDim++)
    Smatrix[iDim] = new su2double [nDim];
    /*--- c vector := transpose(WA)*(Wb) ---*/
    Cvector = new su2double* [nVar];
    for (iVar = 0; iVar < nVar; iVar++)
    Cvector[iVar] = new su2double [nDim];
  }
  
  /*--- Initialize value for model constants ---*/
  constants = new su2double[10];
  constants[0] = 0.85;   //sigma_k1
  constants[1] = 1.0;    //sigma_k2
  constants[2] = 0.5;    //sigma_om1
  constants[3] = 0.856;  //sigma_om2
  constants[4] = 0.075;  //beta_1
  constants[5] = 0.0828; //beta_2
  constants[6] = 0.09;   //betaStar
  constants[7] = 0.31;   //a1
  constants[8] = constants[4]/constants[6] - constants[2]*0.41*0.41/sqrt(constants[6]);  //alfa_1
  constants[9] = constants[5]/constants[6] - constants[3]*0.41*0.41/sqrt(constants[6]);  //alfa_2
  
  /*--- Initialize lower and upper limits---*/
  lowerlimit = new su2double[nVar];
  upperlimit = new su2double[nVar];
  
  lowerlimit[0] = 1.0e-10;
  upperlimit[0] = 1.0e10;
  
  lowerlimit[1] = 1.0e-4;
  upperlimit[1] = 1.0e15;
  
  /*--- Far-field flow state quantities and initialization. ---*/
  su2double rhoInf, *VelInf, muLamInf, Intensity, viscRatio, muT_Inf;

  rhoInf    = config->GetDensity_FreeStreamND();
  VelInf    = config->GetVelocity_FreeStreamND();
  muLamInf  = config->GetViscosity_FreeStreamND();
  Intensity = config->GetTurbulenceIntensity_FreeStream();
  viscRatio = config->GetTurb2LamViscRatio_FreeStream();

  su2double VelMag = 0;
  for (iDim = 0; iDim < nDim; iDim++)
    VelMag += VelInf[iDim]*VelInf[iDim];
  VelMag = sqrt(VelMag);

  kine_Inf  = 3.0/2.0*(VelMag*VelMag*Intensity*Intensity);
  omega_Inf = rhoInf*kine_Inf/(muLamInf*viscRatio);

  /*--- Eddy viscosity, initialized without stress limiter at the infinity ---*/
  muT_Inf = rhoInf*kine_Inf/omega_Inf;

  /*--- Initialize the solution to the far-field state everywhere. ---*/

  for (iPoint = 0; iPoint < nPoint; iPoint++)
    node[iPoint] = new CTurbSSTVariable(kine_Inf, omega_Inf, muT_Inf, nDim, nVar, constants, config);

  if (runtime_averaging) {
    for (iPoint = 0; iPoint < nPoint; iPoint++)
      average_node[iPoint] = new CTurbSSTVariable(kine_Inf, omega_Inf, muT_Inf, nDim, nVar, constants, config);
  }

  /*--- MPI solution ---*/

//TODO fix order of comunication the periodic should be first otherwise you have wrong values on the halo cell after restart
  Set_MPI_Solution(geometry, config);
  Set_MPI_Solution(geometry, config);
  if (runtime_averaging) {
    Set_MPI_Average_Solution(geometry, config);
    Set_MPI_Average_Solution(geometry, config);
  }

  /*--- Initializate quantities for SlidingMesh Interface ---*/

  unsigned long iMarker;

  SlidingState       = new su2double*** [nMarker];
  SlidingStateNodes  = new int*         [nMarker];
  
  for (iMarker = 0; iMarker < nMarker; iMarker++){

    SlidingState[iMarker]      = NULL;
    SlidingStateNodes[iMarker] = NULL;
    
    if (config->GetMarker_All_KindBC(iMarker) == FLUID_INTERFACE){

      SlidingState[iMarker]       = new su2double**[geometry->GetnVertex(iMarker)];
      SlidingStateNodes[iMarker]  = new int        [geometry->GetnVertex(iMarker)];

      for (iPoint = 0; iPoint < geometry->GetnVertex(iMarker); iPoint++){
        SlidingState[iMarker][iPoint] = new su2double*[nPrimVar+1];

        SlidingStateNodes[iMarker][iPoint] = 0;
        for (iVar = 0; iVar < nPrimVar+1; iVar++)
          SlidingState[iMarker][iPoint][iVar] = NULL;
      }

    }
  }

  /*-- Allocation of inlets has to happen in derived classes (not CTurbSolver),
   * due to arbitrary number of turbulence variables ---*/

      Inlet_TurbVars = new su2double**[nMarker];
      for (unsigned long iMarker = 0; iMarker < nMarker; iMarker++) {
        Inlet_TurbVars[iMarker] = new su2double*[nVertex[iMarker]];
        for(unsigned long iVertex=0; iVertex < nVertex[iMarker]; iVertex++){
          Inlet_TurbVars[iMarker][iVertex] = new su2double[nVar];
          Inlet_TurbVars[iMarker][iVertex][0] = kine_Inf;
          Inlet_TurbVars[iMarker][iVertex][1] = omega_Inf;
        }
      }

}

CTurbSSTSolver::~CTurbSSTSolver(void) {
  
  if (constants != NULL) delete [] constants;
  
  unsigned long iMarker, iVertex;
  unsigned short iVar;

  if ( SlidingState != NULL ) {
    for (iMarker = 0; iMarker < nMarker; iMarker++) {
      if ( SlidingState[iMarker] != NULL ) {
        for (iVertex = 0; iVertex < nVertex[iMarker]; iVertex++)
          if ( SlidingState[iMarker][iVertex] != NULL ){
            for (iVar = 0; iVar < nPrimVar+1; iVar++)
              delete [] SlidingState[iMarker][iVertex][iVar];
            delete [] SlidingState[iMarker][iVertex];
          }
        delete [] SlidingState[iMarker];
      }
    }
    delete [] SlidingState;
  }
  
  if ( SlidingStateNodes != NULL ){
    for (iMarker = 0; iMarker < nMarker; iMarker++){
        if (SlidingStateNodes[iMarker] != NULL)
            delete [] SlidingStateNodes[iMarker];  
    }
    delete [] SlidingStateNodes;
  }

}

void CTurbSSTSolver::Preprocessing(CGeometry *geometry, CSolver **solver_container, CConfig *config, unsigned short iMesh, unsigned short iRKStep, unsigned short RunTime_EqSystem, bool Output) {
  
  unsigned long iPoint;

  unsigned long ExtIter = config->GetExtIter();
  bool disc_adjoint     = config->GetDiscrete_Adjoint();
  bool limiter_flow     = ((config->GetKind_SlopeLimit_Flow() != NO_LIMITER) && (ExtIter <= config->GetLimiterIter()) && !(disc_adjoint && config->GetFrozen_Limiter_Disc()));
  bool limiter_turb     = ((config->GetKind_SlopeLimit_Turb() != NO_LIMITER) && (ExtIter <= config->GetLimiterIter()) && !(disc_adjoint && config->GetFrozen_Limiter_Disc()));

  for (iPoint = 0; iPoint < nPoint; iPoint ++) {
    
    /*--- Initialize the residual vector ---*/
    
    LinSysRes.SetBlock_Zero(iPoint);
    
  }
  
  /*--- Initialize the Jacobian matrices ---*/
  
  Jacobian.SetValZero();

  /*--- Upwind second order reconstruction ---*/
  
  if (config->GetKind_Gradient_Method() == GREEN_GAUSS) SetSolution_Gradient_GG(geometry, config);
  if (config->GetKind_Gradient_Method() == WEIGHTED_LEAST_SQUARES) SetSolution_Gradient_LS(geometry, config);

  if (limiter_turb) SetSolution_Limiter(geometry, config);
  
  // TODO: SetAverage_Primitive_Limiter has not been implemented
  // Only important for 2nd order upwinding of turbulent equations
  if (limiter_flow) solver_container[FLOW_SOL]->SetPrimitive_Limiter(geometry, config);

}

void CTurbSSTSolver::Postprocessing(CGeometry *geometry, CSolver **solver_container, CConfig *config, unsigned short iMesh) {
<<<<<<< HEAD
  su2double rho = 0.0, mu = 0.0, dist, omega, kine, strMag, F2, muT;
=======
  su2double rho = 0.0, mu = 0.0, dist, omega, kine, F2, muT, zeta;
>>>>>>> 8596c1fe
  su2double a1 = constants[7];
  unsigned long iPoint;
  /*--- Update flow solution using new k
   * Since T depends on k and viscosity depends on T, we need to update the
   * flow primitives to get a consistent laminar viscosity ---*/

  solver_container[FLOW_SOL]->Preprocessing(geometry, solver_container, config, iMesh, NO_RK_ITER, RUNTIME_FLOW_SYS, false);

  const bool model_split = (config->GetKind_HybridRANSLES() == MODEL_SPLIT);
  const su2double VelMag = config->GetModVel_FreeStream();
  const su2double L_inf = config->GetLength_Reynolds();
  
  /*--- Compute mean flow and turbulence gradients ---*/
  
  if (config->GetKind_Gradient_Method() == GREEN_GAUSS) {
    SetSolution_Gradient_GG(geometry, config);
  }
  if (config->GetKind_Gradient_Method() == WEIGHTED_LEAST_SQUARES) {
    SetSolution_Gradient_LS(geometry, config);
  }
  
  CVariable** flow_node;
  if (model_split) {
    /*--- Use explicit average values instead of fluctuating values ---*/
    flow_node = solver_container[FLOW_SOL]->average_node;
  } else {
    flow_node = solver_container[FLOW_SOL]->node;
  }

  for (iPoint = 0; iPoint < nPoint; iPoint ++) {
    
    /*--- Compute blending functions and cross diffusion ---*/
    
    rho  = flow_node[iPoint]->GetDensity();
    mu   = flow_node[iPoint]->GetLaminarViscosity();
    const su2double nu = mu/rho;
    
    dist = geometry->node[iPoint]->GetWall_Distance();

<<<<<<< HEAD
    const su2double *Vorticity = flow_node[iPoint]->GetVorticity();
    const su2double VorticityMag = sqrt(Vorticity[0]*Vorticity[0] +
                                        Vorticity[1]*Vorticity[1] +
                                        Vorticity[2]*Vorticity[2]);
    strMag = flow_node[iPoint]->GetStrainMag();
=======
    const su2double *Vorticity = solver_container[FLOW_SOL]->node[iPoint]->GetVorticity();
    const su2double VorticityMag = sqrt(Vorticity[0]*Vorticity[0] +
                                        Vorticity[1]*Vorticity[1] +
                                        Vorticity[2]*Vorticity[2]);
>>>>>>> 8596c1fe

    node[iPoint]->SetBlendingFunc(mu, dist, rho);
    
    F2 = node[iPoint]->GetF2blending();
    
    /*--- Compute the eddy viscosity ---*/
    
    kine  = node[iPoint]->GetSolution(0);
    omega = node[iPoint]->GetSolution(1);
<<<<<<< HEAD
    muT = rho*a1/max(a1*omega, VorticityMag*F2);
=======
    zeta  = min(1.0/omega, a1/(VorticityMag*F2));
    muT   = max(rho*kine*zeta,0.0);
>>>>>>> 8596c1fe
    node[iPoint]->SetmuT(muT);

    /*--- Compute T/L ---*/

    // Note: strMag is not actually used in the function
    node[iPoint]->SetTurbScales(nu, strMag, VelMag, L_inf, false);

    /* Compute resolution adequacy */
    if (model_split) {
      HybridMediator->ComputeResolutionAdequacy(geometry, solver_container,
                                                iPoint);
    }
    
  }
  
}

void CTurbSSTSolver::CalculateTurbScales(CSolver **solver_container,
                                        CConfig *config) {

  CVariable** flow_node;
  if (config->GetKind_HybridRANSLES() == MODEL_SPLIT) {
    /*--- Use explicit average values instead of fluctuating values ---*/
    flow_node = solver_container[FLOW_SOL]->average_node;
  } else {
    flow_node = solver_container[FLOW_SOL]->node;
  }

  const su2double VelMag = config->GetModVel_FreeStream();
  const su2double L_inf = config->GetLength_Reynolds();

  for (unsigned long iPoint = 0; iPoint < nPoint; iPoint++) {

    const su2double nu  = flow_node[iPoint]->GetLaminarViscosity() /
                          flow_node[iPoint]->GetDensity();
    const su2double S   = flow_node[iPoint]->GetStrainMag();

    node[iPoint]->SetTurbScales(nu, S, VelMag, L_inf, false);
  }
}

void CTurbSSTSolver::Source_Residual(CGeometry *geometry, CSolver **solver_container, CNumerics *numerics, CNumerics *second_numerics, CConfig *config, unsigned short iMesh, unsigned short iRKStep) {

  const bool model_split = (config->GetKind_HybridRANSLES() == MODEL_SPLIT);
  CVariable** flow_node;
  if (model_split) {
    /*--- Use explicit average values instead of fluctuating values ---*/
    flow_node = solver_container[FLOW_SOL]->average_node;
  } else {
    flow_node = solver_container[FLOW_SOL]->node;
  }

  /*--- Update turb scales ---*/
  // TODO: Evaluate if this should be left in.
  CalculateTurbScales(solver_container, config);
  
  for (unsigned long iPoint = 0; iPoint < nPointDomain; iPoint++) {
    
    /*--- Conservative variables w/o reconstruction ---*/
    
    numerics->SetPrimitive(flow_node[iPoint]->GetPrimitive(), NULL);
    
    /*--- Gradient of the primitive and conservative variables ---*/
    
    numerics->SetPrimVarGradient(flow_node[iPoint]->GetGradient_Primitive(), NULL);
    
    /*--- Turbulent variables w/o reconstruction, and its gradient ---*/
    
    numerics->SetTurbVar(node[iPoint]->GetSolution(), NULL);
    numerics->SetTurbVarGradient(node[iPoint]->GetGradient(), NULL);
    
    /*--- Set volume ---*/
    
    numerics->SetVolume(geometry->node[iPoint]->GetVolume());
    
    /*--- Set distance to the surface ---*/
    
    numerics->SetDistance(geometry->node[iPoint]->GetWall_Distance(), 0.0);
    
    /*--- Menter's first blending function ---*/
    
    numerics->SetF1blending(node[iPoint]->GetF1blending(),0.0);
    
    /*--- Menter's second blending function ---*/
    
    numerics->SetF2blending(node[iPoint]->GetF2blending(),0.0);
    
    /*--- Set vorticity and strain rate magnitude ---*/
    
    numerics->SetVorticity(flow_node[iPoint]->GetVorticity(), NULL);
    
    numerics->SetStrainMag(flow_node[iPoint]->GetStrainMag(), 0.0);
    
    /*--- Cross diffusion ---*/
    
    numerics->SetCrossDiff(node[iPoint]->GetCrossDiff(),0.0);

    /*--- Set the resolved Reynolds stress ---*/
    if (model_split) {
      HybridMediator->SetupRANSNumerics(solver_container, numerics, iPoint);
    }

    /*--- Compute the source term ---*/
    
    numerics->ComputeResidual(Residual, Jacobian_i, NULL, config);

    if (model_split) {
      CSourcePieceWise_TurbSST* sst_numerics =
          dynamic_cast<CSourcePieceWise_TurbSST*>(numerics);
      const su2double sgs_production = sst_numerics->GetSGSProduction();
      solver_container[FLOW_SOL]->average_node[iPoint]->SetSGSProduction(sgs_production);
      if (config->GetUse_Resolved_Turb_Stress()) {
        /*--- Production is not passed in, so output it instead ---*/
        const su2double production = numerics->GetProduction();
        solver_container[FLOW_SOL]->average_node[iPoint]->SetProduction(production);
      }
    }
    node[iPoint]->SetProduction(numerics->GetProduction());
    assert(node[iPoint]->GetProduction() == numerics->GetProduction());
    
    /*--- Subtract residual and the Jacobian ---*/
    
    LinSysRes.SubtractBlock(iPoint, Residual);
    Jacobian.SubtractBlock(iPoint, iPoint, Jacobian_i);
    
  }
  
}

void CTurbSSTSolver::Source_Template(CGeometry *geometry, CSolver **solver_container, CNumerics *numerics,
                                     CConfig *config, unsigned short iMesh) {
  
}

void CTurbSSTSolver::BC_HeatFlux_Wall(CGeometry *geometry, CSolver **solver_container, CNumerics *conv_numerics, CNumerics *visc_numerics, CConfig *config, unsigned short val_marker, unsigned short iRKStep) {
  
  unsigned long iPoint, jPoint, iVertex, total_index;
  unsigned short iDim, iVar;
  su2double distance, density = 0.0, laminar_viscosity = 0.0, beta_1;
  
  CVariable** flow_node;
  if (config->GetKind_HybridRANSLES() == MODEL_SPLIT) {
    /*--- Use explicit average values instead of fluctuating values ---*/
    flow_node = solver_container[FLOW_SOL]->average_node;
  } else {
    flow_node = solver_container[FLOW_SOL]->node;
  }

  for (iVertex = 0; iVertex < geometry->nVertex[val_marker]; iVertex++) {
    iPoint = geometry->vertex[val_marker][iVertex]->GetNode();
    
    /*--- Check if the node belongs to the domain (i.e, not a halo node) ---*/
    if (geometry->node[iPoint]->GetDomain()) {
      
      /*--- distance to closest neighbor ---*/
      jPoint = geometry->vertex[val_marker][iVertex]->GetNormal_Neighbor();
      distance = 0.0;
      for (iDim = 0; iDim < nDim; iDim++) {
        distance += (geometry->node[iPoint]->GetCoord(iDim) - geometry->node[jPoint]->GetCoord(iDim))*
        (geometry->node[iPoint]->GetCoord(iDim) - geometry->node[jPoint]->GetCoord(iDim));
      }
      distance = sqrt(distance);
      
      /*--- Set wall values ---*/
      density = flow_node[jPoint]->GetDensity();
      laminar_viscosity = flow_node[jPoint]->GetLaminarViscosity();
      
      beta_1 = constants[4];
      
      Solution[0] = 0.0;
      Solution[1] = 60.0*laminar_viscosity/(density*beta_1*distance*distance);
      
      /*--- Set the solution values and zero the residual ---*/
      node[iPoint]->SetSolution_Old(Solution);
      node[iPoint]->SetSolution(Solution);
      LinSysRes.SetBlock_Zero(iPoint);
      
      /*--- Change rows of the Jacobian (includes 1 in the diagonal) ---*/
      for (iVar = 0; iVar < nVar; iVar++) {
        total_index = iPoint*nVar+iVar;
        Jacobian.DeleteValsRowi(total_index);
      }
      
    }
  }
  
}

void CTurbSSTSolver::BC_Isothermal_Wall(CGeometry *geometry, CSolver **solver_container, CNumerics *conv_numerics, CNumerics *visc_numerics, CConfig *config,
                                        unsigned short val_marker, unsigned short iRKStep) {

  /*--- Turbulence BCs are the same for isothermal vs heat flux wall ---*/

  BC_HeatFlux_Wall(geometry, solver_container, conv_numerics, visc_numerics,
                   config, val_marker, iRKStep);

}

void CTurbSSTSolver::BC_Far_Field(CGeometry *geometry, CSolver **solver_container, CNumerics *conv_numerics, CNumerics *visc_numerics, CConfig *config, unsigned short val_marker, unsigned short iRKStep) {
  
  unsigned long iPoint, iVertex;
  su2double *Normal, *V_infty, *V_domain;
  unsigned short iVar, iDim;
  
  bool grid_movement = config->GetGrid_Movement();
  
  Normal = new su2double[nDim];
  
  CVariable** flow_node;
  if (config->GetKind_HybridRANSLES() == MODEL_SPLIT) {
    /*--- Use explicit average values instead of fluctuating values ---*/
    flow_node = solver_container[FLOW_SOL]->average_node;
  } else {
    flow_node = solver_container[FLOW_SOL]->node;
  }

  for (iVertex = 0; iVertex < geometry->nVertex[val_marker]; iVertex++) {
    
    iPoint = geometry->vertex[val_marker][iVertex]->GetNode();
    
    /*--- Check if the node belongs to the domain (i.e, not a halo node) ---*/
    
    if (geometry->node[iPoint]->GetDomain()) {
      
      /*--- Allocate the value at the infinity ---*/
      
      V_infty = solver_container[FLOW_SOL]->GetCharacPrimVar(val_marker, iVertex);
      
      /*--- Retrieve solution at the farfield boundary node ---*/
      
      V_domain = flow_node[iPoint]->GetPrimitive();
      
      conv_numerics->SetPrimitive(V_domain, V_infty);
      
      /*--- Set turbulent variable at the wall, and at infinity ---*/
      
      for (iVar = 0; iVar < nVar; iVar++)
      Solution_i[iVar] = node[iPoint]->GetSolution(iVar);
      
      Solution_j[0] = kine_Inf;
      Solution_j[1] = omega_Inf;
      
      conv_numerics->SetTurbVar(Solution_i, Solution_j);
      
      /*--- Set Normal (it is necessary to change the sign) ---*/
      
      geometry->vertex[val_marker][iVertex]->GetNormal(Normal);
      for (iDim = 0; iDim < nDim; iDim++)
      Normal[iDim] = -Normal[iDim];
      conv_numerics->SetNormal(Normal);
      
      /*--- Grid Movement ---*/
      
      if (grid_movement)
      conv_numerics->SetGridVel(geometry->node[iPoint]->GetGridVel(), geometry->node[iPoint]->GetGridVel());
      
      /*--- Compute residuals and Jacobians ---*/
      
      conv_numerics->ComputeResidual(Residual, Jacobian_i, Jacobian_j, config);
      
      /*--- Add residuals and Jacobians ---*/
      
      LinSysRes.AddBlock(iPoint, Residual);
      Jacobian.AddBlock(iPoint, iPoint, Jacobian_i);
      
    }
  }
  
  delete [] Normal;
  
}

void CTurbSSTSolver::BC_Inlet(CGeometry *geometry, CSolver **solver_container, CNumerics *conv_numerics, CNumerics *visc_numerics, CConfig *config,
                              unsigned short val_marker, unsigned short iRKStep) {
  
  unsigned short iVar, iDim;
  unsigned long iVertex, iPoint;
  su2double *V_inlet, *V_domain, *Normal;

  Normal = new su2double[nDim];

  bool grid_movement  = config->GetGrid_Movement();

  CVariable** flow_node;
  if (config->GetKind_HybridRANSLES() == MODEL_SPLIT) {
    /*--- Use explicit average values instead of fluctuating values ---*/
    flow_node = solver_container[FLOW_SOL]->average_node;
  } else {
    flow_node = solver_container[FLOW_SOL]->node;
  }
  
  string Marker_Tag = config->GetMarker_All_TagBound(val_marker);

  /*--- Loop over all the vertices on this boundary marker ---*/

  for (iVertex = 0; iVertex < geometry->nVertex[val_marker]; iVertex++) {

    iPoint = geometry->vertex[val_marker][iVertex]->GetNode();

    /*--- Check if the node belongs to the domain (i.e., not a halo node) ---*/

    if (geometry->node[iPoint]->GetDomain()) {

      /*--- Normal vector for this vertex (negate for outward convention) ---*/

      geometry->vertex[val_marker][iVertex]->GetNormal(Normal);
      for (iDim = 0; iDim < nDim; iDim++) Normal[iDim] = -Normal[iDim];

      /*--- Allocate the value at the inlet ---*/

      V_inlet = solver_container[FLOW_SOL]->GetCharacPrimVar(val_marker, iVertex);

      /*--- Retrieve solution at the farfield boundary node ---*/
      
      V_domain = flow_node[iPoint]->GetPrimitive();
      
      /*--- Set various quantities in the solver class ---*/

      conv_numerics->SetPrimitive(V_domain, V_inlet);

      /*--- Set the turbulent variable states. Use free-stream SST
       values for the turbulent state at the inflow. ---*/

      for (iVar = 0; iVar < nVar; iVar++)
        Solution_i[iVar] = node[iPoint]->GetSolution(iVar);

      /*--- Load the inlet turbulence variables (uniform by default). ---*/

      Solution_j[0] = Inlet_TurbVars[val_marker][iVertex][0];
      Solution_j[1] = Inlet_TurbVars[val_marker][iVertex][1];

      conv_numerics->SetTurbVar(Solution_i, Solution_j);

      /*--- Set various other quantities in the solver class ---*/

      conv_numerics->SetNormal(Normal);

      if (grid_movement)
        conv_numerics->SetGridVel(geometry->node[iPoint]->GetGridVel(),
                                  geometry->node[iPoint]->GetGridVel());

      /*--- Compute the residual using an upwind scheme ---*/

      conv_numerics->ComputeResidual(Residual, Jacobian_i, Jacobian_j, config);
      LinSysRes.AddBlock(iPoint, Residual);

      /*--- Jacobian contribution for implicit integration ---*/

      Jacobian.AddBlock(iPoint, iPoint, Jacobian_i);

      //      /*--- Viscous contribution, commented out because serious convergence problems ---*/
      //
      //      visc_numerics->SetCoord(geometry->node[iPoint]->GetCoord(), geometry->node[Point_Normal]->GetCoord());
      //      visc_numerics->SetNormal(Normal);
      //
      //      /*--- Conservative variables w/o reconstruction ---*/
      //
      //      visc_numerics->SetPrimitive(V_domain, V_inlet);
      //
      //      /*--- Turbulent variables w/o reconstruction, and its gradients ---*/
      //
      //     visc_numerics->SetTurbVar(Solution_i, Solution_j);
      //      visc_numerics->SetTurbVarGradient(node[iPoint]->GetGradient(), node[iPoint]->GetGradient());
      //
      //      /*--- Menter's first blending function ---*/
      //
      //      visc_numerics->SetF1blending(node[iPoint]->GetF1blending(), node[iPoint]->GetF1blending());
      //
      //      /*--- Compute residual, and Jacobians ---*/
      //
      //      visc_numerics->ComputeResidual(Residual, Jacobian_i, Jacobian_j, config);
      //
      //      /*--- Subtract residual, and update Jacobians ---*/
      //
      //      LinSysRes.SubtractBlock(iPoint, Residual);
      //      Jacobian.SubtractBlock(iPoint, iPoint, Jacobian_i);
      
    }
    
  }
  
  /*--- Free locally allocated memory ---*/
  
  delete [] Normal;
  
}

void CTurbSSTSolver::BC_Outlet(CGeometry *geometry, CSolver **solver_container, CNumerics *conv_numerics, CNumerics *visc_numerics, CConfig *config, unsigned short val_marker, unsigned short iRKStep) {
  
  unsigned long iPoint, iVertex;
  unsigned short iVar, iDim;
  su2double *V_outlet, *V_domain, *Normal;
  
  bool grid_movement  = config->GetGrid_Movement();
  
  Normal = new su2double[nDim];

  CVariable** flow_node;
  if (config->GetKind_HybridRANSLES() == MODEL_SPLIT) {
    /*--- Use explicit average values instead of fluctuating values ---*/
    flow_node = solver_container[FLOW_SOL]->average_node;
  } else {
    flow_node = solver_container[FLOW_SOL]->node;
  }
  
  /*--- Loop over all the vertices on this boundary marker ---*/
  
  for (iVertex = 0; iVertex < geometry->nVertex[val_marker]; iVertex++) {
    iPoint = geometry->vertex[val_marker][iVertex]->GetNode();
    
    /*--- Check if the node belongs to the domain (i.e., not a halo node) ---*/
    
    if (geometry->node[iPoint]->GetDomain()) {
      
      /*--- Allocate the value at the outlet ---*/
      
      V_outlet = solver_container[FLOW_SOL]->GetCharacPrimVar(val_marker, iVertex);
      
      /*--- Retrieve solution at the farfield boundary node ---*/
      
      V_domain = flow_node[iPoint]->GetPrimitive();
      
      /*--- Set various quantities in the solver class ---*/
      
      conv_numerics->SetPrimitive(V_domain, V_outlet);
      
      /*--- Set the turbulent variables. Here we use a Neumann BC such
       that the turbulent variable is copied from the interior of the
       domain to the outlet before computing the residual.
       Solution_i --> TurbVar_internal,
       Solution_j --> TurbVar_outlet ---*/
      
      for (iVar = 0; iVar < nVar; iVar++) {
        Solution_i[iVar] = node[iPoint]->GetSolution(iVar);
        Solution_j[iVar] = node[iPoint]->GetSolution(iVar);
      }
      conv_numerics->SetTurbVar(Solution_i, Solution_j);
      
      /*--- Set Normal (negate for outward convention) ---*/
      
      geometry->vertex[val_marker][iVertex]->GetNormal(Normal);
      for (iDim = 0; iDim < nDim; iDim++)
      Normal[iDim] = -Normal[iDim];
      conv_numerics->SetNormal(Normal);
      
      if (grid_movement)
      conv_numerics->SetGridVel(geometry->node[iPoint]->GetGridVel(),
                                geometry->node[iPoint]->GetGridVel());
      
      /*--- Compute the residual using an upwind scheme ---*/
      
      conv_numerics->ComputeResidual(Residual, Jacobian_i, Jacobian_j, config);
      LinSysRes.AddBlock(iPoint, Residual);
      
      /*--- Jacobian contribution for implicit integration ---*/
      
      Jacobian.AddBlock(iPoint, iPoint, Jacobian_i);
      
//      /*--- Viscous contribution, commented out because serious convergence problems ---*/
//
//      visc_numerics->SetCoord(geometry->node[iPoint]->GetCoord(), geometry->node[Point_Normal]->GetCoord());
//      visc_numerics->SetNormal(Normal);
//
//      /*--- Conservative variables w/o reconstruction ---*/
//
//      visc_numerics->SetPrimitive(V_domain, V_outlet);
//
//      /*--- Turbulent variables w/o reconstruction, and its gradients ---*/
//
//      visc_numerics->SetTurbVar(Solution_i, Solution_j);
//      visc_numerics->SetTurbVarGradient(node[iPoint]->GetGradient(), node[iPoint]->GetGradient());
//
//      /*--- Menter's first blending function ---*/
//
//      visc_numerics->SetF1blending(node[iPoint]->GetF1blending(), node[iPoint]->GetF1blending());
//
//      /*--- Compute residual, and Jacobians ---*/
//
//      visc_numerics->ComputeResidual(Residual, Jacobian_i, Jacobian_j, config);
//
//      /*--- Subtract residual, and update Jacobians ---*/
//
//      LinSysRes.SubtractBlock(iPoint, Residual);
//      Jacobian.SubtractBlock(iPoint, iPoint, Jacobian_i);
      
    }
  }
  
  /*--- Free locally allocated memory ---*/
  delete[] Normal;
  
}


void CTurbSSTSolver::BC_Inlet_MixingPlane(CGeometry *geometry, CSolver **solver_container, CNumerics *conv_numerics, CNumerics *visc_numerics, CConfig *config,
                              unsigned short val_marker, unsigned short iRKStep) {

  unsigned short iVar, iSpan, iDim;
  unsigned long  oldVertex, iPoint, Point_Normal;
  long iVertex;
  su2double *V_inlet, *V_domain, *Normal;
  su2double extAverageKine, extAverageOmega;
  unsigned short nSpanWiseSections = config->GetnSpanWiseSections();

  Normal = new su2double[nDim];

  bool grid_movement  = config->GetGrid_Movement();

  CVariable** flow_node;
  if (config->GetKind_HybridRANSLES() == MODEL_SPLIT) {
    /*--- Use explicit average values instead of fluctuating values ---*/
    flow_node = solver_container[FLOW_SOL]->average_node;
  } else {
    flow_node = solver_container[FLOW_SOL]->node;
  }

  string Marker_Tag = config->GetMarker_All_TagBound(val_marker);

  /*--- Loop over all the vertices on this boundary marker ---*/
  for (iSpan= 0; iSpan < nSpanWiseSections ; iSpan++){
    extAverageKine = solver_container[FLOW_SOL]->GetExtAverageKine(val_marker, iSpan);
    extAverageOmega = solver_container[FLOW_SOL]->GetExtAverageOmega(val_marker, iSpan);


    /*--- Loop over all the vertices on this boundary marker ---*/

    for (iVertex = 0; iVertex < geometry->nVertexSpan[val_marker][iSpan]; iVertex++) {

      /*--- find the node related to the vertex ---*/
      iPoint = geometry->turbovertex[val_marker][iSpan][iVertex]->GetNode();

      /*--- using the other vertex information for retrieving some information ---*/
      oldVertex = geometry->turbovertex[val_marker][iSpan][iVertex]->GetOldVertex();

      /*--- Index of the closest interior node ---*/
      Point_Normal = geometry->vertex[val_marker][oldVertex]->GetNormal_Neighbor();

      /*--- Normal vector for this vertex (negate for outward convention) ---*/

      geometry->vertex[val_marker][oldVertex]->GetNormal(Normal);
      for (iDim = 0; iDim < nDim; iDim++) Normal[iDim] = -Normal[iDim];

      /*--- Allocate the value at the inlet ---*/
      V_inlet = solver_container[FLOW_SOL]->GetCharacPrimVar(val_marker, oldVertex);

      /*--- Retrieve solution at the farfield boundary node ---*/

      V_domain = flow_node[iPoint]->GetPrimitive();

      /*--- Set various quantities in the solver class ---*/

      conv_numerics->SetPrimitive(V_domain, V_inlet);

      /*--- Set the turbulent variable states (prescribed for an inflow) ---*/

      for (iVar = 0; iVar < nVar; iVar++)
        Solution_i[iVar] = node[iPoint]->GetSolution(iVar);

      Solution_j[0]= extAverageKine;
      Solution_j[1]= extAverageOmega;

      conv_numerics->SetTurbVar(Solution_i, Solution_j);

      /*--- Set various other quantities in the solver class ---*/
      conv_numerics->SetNormal(Normal);

      if (grid_movement)
        conv_numerics->SetGridVel(geometry->node[iPoint]->GetGridVel(),
            geometry->node[iPoint]->GetGridVel());

      /*--- Compute the residual using an upwind scheme ---*/
      conv_numerics->ComputeResidual(Residual, Jacobian_i, Jacobian_j, config);
      LinSysRes.AddBlock(iPoint, Residual);

      /*--- Jacobian contribution for implicit integration ---*/
      Jacobian.AddBlock(iPoint, iPoint, Jacobian_i);

      /*--- Viscous contribution ---*/
      visc_numerics->SetCoord(geometry->node[iPoint]->GetCoord(), geometry->node[Point_Normal]->GetCoord());
      visc_numerics->SetNormal(Normal);

      /*--- Conservative variables w/o reconstruction ---*/
      visc_numerics->SetPrimitive(V_domain, V_inlet);

      /*--- Turbulent variables w/o reconstruction, and its gradients ---*/
      visc_numerics->SetTurbVar(Solution_i, Solution_j);
      visc_numerics->SetTurbVarGradient(node[iPoint]->GetGradient(), node[iPoint]->GetGradient());

      /*--- Menter's first blending function ---*/
      visc_numerics->SetF1blending(node[iPoint]->GetF1blending(), node[iPoint]->GetF1blending());

      /*--- Compute residual, and Jacobians ---*/
      visc_numerics->ComputeResidual(Residual, Jacobian_i, Jacobian_j, config);

      /*--- Subtract residual, and update Jacobians ---*/
      LinSysRes.SubtractBlock(iPoint, Residual);
      Jacobian.SubtractBlock(iPoint, iPoint, Jacobian_i);

    }
  }

  /*--- Free locally allocated memory ---*/
  delete[] Normal;

}

void CTurbSSTSolver::BC_Inlet_Turbo(CGeometry *geometry, CSolver **solver_container, CNumerics *conv_numerics, CNumerics *visc_numerics, CConfig *config,
                              unsigned short val_marker, unsigned short iRKStep) {

  unsigned short iVar, iSpan, iDim;
  unsigned long  oldVertex, iPoint, Point_Normal;
  long iVertex;
  su2double *V_inlet, *V_domain, *Normal;
  unsigned short nSpanWiseSections = config->GetnSpanWiseSections();

  /*--- Quantities for computing the  kine and omega to impose at the inlet boundary. ---*/
  su2double rho, pressure, *Vel, VelMag, muLam, Intensity, viscRatio, kine_b, omega_b, kine;
  CFluidModel *FluidModel;

  FluidModel = solver_container[FLOW_SOL]->GetFluidModel();
  Intensity = config->GetTurbulenceIntensity_FreeStream();
  viscRatio = config->GetTurb2LamViscRatio_FreeStream();

  Normal = new su2double[nDim];
  Vel = new su2double[nDim];

  bool grid_movement  = config->GetGrid_Movement();

  if (config->GetKind_HybridRANSLES() == MODEL_SPLIT) {
    SU2_MPI::Error("BC_Inlet_Turbo has not been implemented for the model-split hybridization.", CURRENT_FUNCTION);
  }

  string Marker_Tag = config->GetMarker_All_TagBound(val_marker);


  for (iSpan= 0; iSpan < nSpanWiseSections ; iSpan++){

    /*--- Compute the inflow kine and omega using the span wise averge quntities---*/
    for (iDim = 0; iDim < nDim; iDim++)
      Vel[iDim] = solver_container[FLOW_SOL]->GetAverageTurboVelocity(val_marker, iSpan)[iDim];

    rho       = solver_container[FLOW_SOL]->GetAverageDensity(val_marker, iSpan);
    pressure  = solver_container[FLOW_SOL]->GetAveragePressure(val_marker, iSpan);
    kine      = solver_container[FLOW_SOL]->GetAverageKine(val_marker, iSpan);

    FluidModel->SetTDState_Prho(pressure, rho);
    muLam = FluidModel->GetLaminarViscosity();

    VelMag = 0;
    for (iDim = 0; iDim < nDim; iDim++)
      VelMag += Vel[iDim]*Vel[iDim];
    VelMag = sqrt(VelMag);

    kine_b  = 3.0/2.0*(VelMag*VelMag*Intensity*Intensity);
    omega_b = rho*kine/(muLam*viscRatio);

    /*--- Loop over all the vertices on this boundary marker ---*/
    for (iVertex = 0; iVertex < geometry->nVertexSpan[val_marker][iSpan]; iVertex++) {

      /*--- find the node related to the vertex ---*/
      iPoint = geometry->turbovertex[val_marker][iSpan][iVertex]->GetNode();

      /*--- using the other vertex information for retrieving some information ---*/
      oldVertex = geometry->turbovertex[val_marker][iSpan][iVertex]->GetOldVertex();

      /*--- Index of the closest interior node ---*/
      Point_Normal = geometry->vertex[val_marker][oldVertex]->GetNormal_Neighbor();

      /*--- Normal vector for this vertex (negate for outward convention) ---*/

      geometry->vertex[val_marker][oldVertex]->GetNormal(Normal);
      for (iDim = 0; iDim < nDim; iDim++) Normal[iDim] = -Normal[iDim];

      /*--- Allocate the value at the inlet ---*/
      V_inlet = solver_container[FLOW_SOL]->GetCharacPrimVar(val_marker, oldVertex);

      /*--- Retrieve solution at the farfield boundary node ---*/

      V_domain = solver_container[FLOW_SOL]->node[iPoint]->GetPrimitive();

      /*--- Set various quantities in the solver class ---*/

      conv_numerics->SetPrimitive(V_domain, V_inlet);

      for (iVar = 0; iVar < nVar; iVar++)
        Solution_i[iVar] = node[iPoint]->GetSolution(iVar);

      /*--- Set the turbulent variable states. Use average span-wise values
             values for the turbulent state at the inflow. ---*/

      Solution_j[0]= kine_b;
      Solution_j[1]= omega_b;

      conv_numerics->SetTurbVar(Solution_i, Solution_j);

      /*--- Set various other quantities in the solver class ---*/
      conv_numerics->SetNormal(Normal);

      if (grid_movement)
        conv_numerics->SetGridVel(geometry->node[iPoint]->GetGridVel(),
            geometry->node[iPoint]->GetGridVel());

      /*--- Compute the residual using an upwind scheme ---*/
      conv_numerics->ComputeResidual(Residual, Jacobian_i, Jacobian_j, config);
      LinSysRes.AddBlock(iPoint, Residual);

      /*--- Jacobian contribution for implicit integration ---*/
      Jacobian.AddBlock(iPoint, iPoint, Jacobian_i);

      /*--- Viscous contribution ---*/
      visc_numerics->SetCoord(geometry->node[iPoint]->GetCoord(), geometry->node[Point_Normal]->GetCoord());
      visc_numerics->SetNormal(Normal);

      /*--- Conservative variables w/o reconstruction ---*/
      visc_numerics->SetPrimitive(V_domain, V_inlet);

      /*--- Turbulent variables w/o reconstruction, and its gradients ---*/
      visc_numerics->SetTurbVar(Solution_i, Solution_j);
      visc_numerics->SetTurbVarGradient(node[iPoint]->GetGradient(), node[iPoint]->GetGradient());

      /*--- Menter's first blending function ---*/
      visc_numerics->SetF1blending(node[iPoint]->GetF1blending(), node[iPoint]->GetF1blending());

      /*--- Compute residual, and Jacobians ---*/
      visc_numerics->ComputeResidual(Residual, Jacobian_i, Jacobian_j, config);

      /*--- Subtract residual, and update Jacobians ---*/
      LinSysRes.SubtractBlock(iPoint, Residual);
      Jacobian.SubtractBlock(iPoint, iPoint, Jacobian_i);

    }
  }

  /*--- Free locally allocated memory ---*/
  delete[] Normal;
  delete[] Vel;

}


void CTurbSSTSolver::BC_Fluid_Interface(CGeometry *geometry, CSolver **solver_container, CNumerics *conv_numerics,
    CNumerics *visc_numerics, CConfig *config){

  unsigned long iVertex, jVertex, iPoint, Point_Normal = 0;
  unsigned short iDim, iVar, iMarker;

  bool grid_movement = config->GetGrid_Movement();
  unsigned short nPrimVar = solver_container[FLOW_SOL]->GetnPrimVar();
  su2double *Normal = new su2double[nDim];
  su2double *PrimVar_i = new su2double[nPrimVar];
  su2double *PrimVar_j = new su2double[nPrimVar];
  su2double *tmp_residual = new su2double[nVar];
  
  unsigned long nDonorVertex;
  su2double weight;

  CVariable** flow_node;
  if (config->GetKind_HybridRANSLES() == MODEL_SPLIT) {
    /*--- Use explicit average values instead of fluctuating values ---*/
    flow_node = solver_container[FLOW_SOL]->average_node;
  } else {
    flow_node = solver_container[FLOW_SOL]->node;
  }
  
  for (iMarker = 0; iMarker < config->GetnMarker_All(); iMarker++) {

    if (config->GetMarker_All_KindBC(iMarker) == FLUID_INTERFACE) {

      for (iVertex = 0; iVertex < geometry->nVertex[iMarker]; iVertex++) {
        
        iPoint = geometry->vertex[iMarker][iVertex]->GetNode();
        Point_Normal = geometry->vertex[iMarker][iVertex]->GetNormal_Neighbor();

        if (geometry->node[iPoint]->GetDomain()) {

          nDonorVertex = GetnSlidingStates(iMarker, iVertex);

          /*--- Initialize Residual, this will serve to accumulate the average ---*/
          
          for (iVar = 0; iVar < nVar; iVar++)
            Residual[iVar] = 0.0;

          /*--- Loop over the nDonorVertexes and compute the averaged flux ---*/
          
          for (jVertex = 0; jVertex < nDonorVertex; jVertex++){
            
            geometry->vertex[iMarker][iVertex]->GetNormal(Normal);
            for (iDim = 0; iDim < nDim; iDim++) Normal[iDim] = -Normal[iDim];

            for (iVar = 0; iVar < nPrimVar; iVar++) {
              PrimVar_i[iVar] = flow_node[iPoint]->GetPrimitive(iVar);
              PrimVar_j[iVar] = solver_container[FLOW_SOL]->GetSlidingState(iMarker, iVertex, iVar, jVertex);
            }

            /*--- Get the weight computed in the interpolator class for the j-th donor vertex ---*/
            
            weight = solver_container[FLOW_SOL]->GetSlidingState(iMarker, iVertex, nPrimVar, jVertex);

            /*--- Set primitive variables ---*/

            conv_numerics->SetPrimitive( PrimVar_i, PrimVar_j );

            /*--- Set the turbulent variable states ---*/
            Solution_i[0] = node[iPoint]->GetSolution(0);
            Solution_i[1] = node[iPoint]->GetSolution(1);

            Solution_j[0] = GetSlidingState(iMarker, iVertex, 0, jVertex);
            Solution_j[1] = GetSlidingState(iMarker, iVertex, 1, jVertex);

            conv_numerics->SetTurbVar(Solution_i, Solution_j);
    
            /*--- Set the normal vector ---*/

            conv_numerics->SetNormal(Normal);

            if (grid_movement)
              conv_numerics->SetGridVel(geometry->node[iPoint]->GetGridVel(), geometry->node[iPoint]->GetGridVel());

            conv_numerics->ComputeResidual(tmp_residual, Jacobian_i, Jacobian_j, config);

            /*--- Accumulate the residuals to compute the average ---*/
            
            for (iVar = 0; iVar < nVar; iVar++)
              Residual[iVar] += weight*tmp_residual[iVar];
          }
          
          /*--- Add Residuals and Jacobians ---*/

          LinSysRes.AddBlock(iPoint, Residual);

          Jacobian.AddBlock(iPoint, iPoint, Jacobian_i);

          /*--- Set the normal vector and the coordinates ---*/

          visc_numerics->SetNormal(Normal);
          visc_numerics->SetCoord(geometry->node[iPoint]->GetCoord(), geometry->node[Point_Normal]->GetCoord());

          /*--- Primitive variables, and gradient ---*/

          visc_numerics->SetPrimitive(PrimVar_i, PrimVar_j);
          //          visc_numerics->SetPrimVarGradient(node[iPoint]->GetGradient_Primitive(), node[iPoint]->GetGradient_Primitive());

          /*--- Turbulent variables and its gradients  ---*/

          visc_numerics->SetTurbVar(Solution_i, Solution_j);
          visc_numerics->SetTurbVarGradient(node[iPoint]->GetGradient(), node[iPoint]->GetGradient());

          /*--- Compute and update residual ---*/

          visc_numerics->ComputeResidual(Residual, Jacobian_i, Jacobian_j, config);

          LinSysRes.SubtractBlock(iPoint, Residual);

          /*--- Jacobian contribution for implicit integration ---*/

          Jacobian.SubtractBlock(iPoint, iPoint, Jacobian_i);

        }
      }
    }
  }

  /*--- Free locally allocated memory ---*/

  delete [] tmp_residual;
  delete [] Normal;
  delete [] PrimVar_i;
  delete [] PrimVar_j;

}

su2double* CTurbSSTSolver::GetConstants() {
  return constants;
}

void CTurbSSTSolver::SetInletAtVertex(su2double *val_inlet,
                                     unsigned short iMarker,
                                     unsigned long iVertex) {

  Inlet_TurbVars[iMarker][iVertex][0] = val_inlet[nDim+2+nDim];
  Inlet_TurbVars[iMarker][iVertex][1] = val_inlet[nDim+2+nDim+1];

}

su2double CTurbSSTSolver::GetInletAtVertex(su2double *val_inlet,
                                           unsigned long val_inlet_point,
                                           unsigned short val_kind_marker,
                                           string val_marker,
                                           CGeometry *geometry,
                                           CConfig *config) {

  /*--- Local variables ---*/

  unsigned short iMarker, iDim;
  unsigned long iPoint, iVertex;
  su2double Area = 0.0;
  su2double Normal[3] = {0.0,0.0,0.0};

  /*--- Alias positions within inlet file for readability ---*/

  if (val_kind_marker == INLET_FLOW) {

    unsigned short tke_position   = nDim+2+nDim;
    unsigned short omega_position = nDim+2+nDim+1;

    for (iMarker = 0; iMarker < config->GetnMarker_All(); iMarker++) {
      if ((config->GetMarker_All_KindBC(iMarker) == INLET_FLOW) &&
          (config->GetMarker_All_TagBound(iMarker) == val_marker)) {
        
        for (iVertex = 0; iVertex < nVertex[iMarker]; iVertex++){

          iPoint = geometry->vertex[iMarker][iVertex]->GetNode();

          if (iPoint == val_inlet_point) {

            /*-- Compute boundary face area for this vertex. ---*/

            geometry->vertex[iMarker][iVertex]->GetNormal(Normal);
            Area = 0.0;
            for (iDim = 0; iDim < nDim; iDim++)
              Area += Normal[iDim]*Normal[iDim];
            Area = sqrt(Area);

            /*--- Access and store the inlet variables for this vertex. ---*/

            val_inlet[tke_position]   = Inlet_TurbVars[iMarker][iVertex][0];
            val_inlet[omega_position] = Inlet_TurbVars[iMarker][iVertex][1];

            /*--- Exit once we find the point. ---*/

            return Area;

          }
        }
      }
    }

  }

  /*--- If we don't find a match, then the child point is not on the
   current inlet boundary marker. Return zero area so this point does
   not contribute to the restriction operator and continue. ---*/
  
  return Area;
  
}

void CTurbSSTSolver::SetUniformInlet(CConfig* config, unsigned short iMarker) {

  for(unsigned long iVertex=0; iVertex < nVertex[iMarker]; iVertex++){
    Inlet_TurbVars[iMarker][iVertex][0] = kine_Inf;
    Inlet_TurbVars[iMarker][iVertex][1] = omega_Inf;
  }

}<|MERGE_RESOLUTION|>--- conflicted
+++ resolved
@@ -4218,13 +4218,10 @@
 }
 
 void CTurbSSTSolver::Postprocessing(CGeometry *geometry, CSolver **solver_container, CConfig *config, unsigned short iMesh) {
-<<<<<<< HEAD
-  su2double rho = 0.0, mu = 0.0, dist, omega, kine, strMag, F2, muT;
-=======
   su2double rho = 0.0, mu = 0.0, dist, omega, kine, F2, muT, zeta;
->>>>>>> 8596c1fe
   su2double a1 = constants[7];
   unsigned long iPoint;
+
   /*--- Update flow solution using new k
    * Since T depends on k and viscosity depends on T, we need to update the
    * flow primitives to get a consistent laminar viscosity ---*/
@@ -4262,18 +4259,11 @@
     
     dist = geometry->node[iPoint]->GetWall_Distance();
 
-<<<<<<< HEAD
     const su2double *Vorticity = flow_node[iPoint]->GetVorticity();
     const su2double VorticityMag = sqrt(Vorticity[0]*Vorticity[0] +
                                         Vorticity[1]*Vorticity[1] +
                                         Vorticity[2]*Vorticity[2]);
-    strMag = flow_node[iPoint]->GetStrainMag();
-=======
-    const su2double *Vorticity = solver_container[FLOW_SOL]->node[iPoint]->GetVorticity();
-    const su2double VorticityMag = sqrt(Vorticity[0]*Vorticity[0] +
-                                        Vorticity[1]*Vorticity[1] +
-                                        Vorticity[2]*Vorticity[2]);
->>>>>>> 8596c1fe
+    const su2double strMag = flow_node[iPoint]->GetStrainMag();
 
     node[iPoint]->SetBlendingFunc(mu, dist, rho);
     
@@ -4283,12 +4273,8 @@
     
     kine  = node[iPoint]->GetSolution(0);
     omega = node[iPoint]->GetSolution(1);
-<<<<<<< HEAD
-    muT = rho*a1/max(a1*omega, VorticityMag*F2);
-=======
     zeta  = min(1.0/omega, a1/(VorticityMag*F2));
     muT   = max(rho*kine*zeta,0.0);
->>>>>>> 8596c1fe
     node[iPoint]->SetmuT(muT);
 
     /*--- Compute T/L ---*/
