--- conflicted
+++ resolved
@@ -3800,17 +3800,14 @@
         }
       }
 
-<<<<<<< HEAD
+  /*--- The turbulence models are always solved implicitly, so set the
+  implicit flag in case we have periodic BCs. ---*/
+
+  SetImplicitPeriodic(true);
+
   /*--- Add the solver name (max 8 characters) ---*/
   SolverName = "K-W SST";
 
-=======
-  /*--- The turbulence models are always solved implicitly, so set the
-  implicit flag in case we have periodic BCs. ---*/
-
-  SetImplicitPeriodic(true);
-      
->>>>>>> 64637462
 }
 
 CTurbSSTSolver::~CTurbSSTSolver(void) {
