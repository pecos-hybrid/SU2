/*!
 * \file solution_direct_turbulent.cpp
 * \brief Main subrotuines for solving direct problems
 * \author F. Palacios, A. Bueno
 * \version 5.0.0 "Raven"
 *
 * SU2 Lead Developers: Dr. Francisco Palacios (Francisco.D.Palacios@boeing.com).
 *                      Dr. Thomas D. Economon (economon@stanford.edu).
 *
 * SU2 Developers: Prof. Juan J. Alonso's group at Stanford University.
 *                 Prof. Piero Colonna's group at Delft University of Technology.
 *                 Prof. Nicolas R. Gauger's group at Kaiserslautern University of Technology.
 *                 Prof. Alberto Guardone's group at Polytechnic University of Milan.
 *                 Prof. Rafael Palacios' group at Imperial College London.
 *                 Prof. Edwin van der Weide's group at the University of Twente.
 *                 Prof. Vincent Terrapon's group at the University of Liege.
 *
 * Copyright (C) 2012-2017 SU2, the open-source CFD code.
 *
 * SU2 is free software; you can redistribute it and/or
 * modify it under the terms of the GNU Lesser General Public
 * License as published by the Free Software Foundation; either
 * version 2.1 of the License, or (at your option) any later version.
 *
 * SU2 is distributed in the hope that it will be useful,
 * but WITHOUT ANY WARRANTY; without even the implied warranty of
 * MERCHANTABILITY or FITNESS FOR A PARTICULAR PURPOSE. See the GNU
 * Lesser General Public License for more details.
 *
 * You should have received a copy of the GNU Lesser General Public
 * License along with SU2. If not, see <http://www.gnu.org/licenses/>.
 */

#include "../include/solver_structure.hpp"

CTurbSolver::CTurbSolver(void) : CSolver() {
  
  FlowPrimVar_i = NULL;
  FlowPrimVar_j = NULL;
  lowerlimit    = NULL;
  upperlimit    = NULL;
  
}

CTurbSolver::CTurbSolver(CConfig *config) : CSolver() {
  
  Gamma = config->GetGamma();
  Gamma_Minus_One = Gamma - 1.0;
  
  FlowPrimVar_i = NULL;
  FlowPrimVar_j = NULL;
  lowerlimit    = NULL;
  upperlimit    = NULL;
  
}

CTurbSolver::~CTurbSolver(void) {
  
  if (FlowPrimVar_i != NULL) delete [] FlowPrimVar_i;
  if (FlowPrimVar_j != NULL) delete [] FlowPrimVar_j;
  if (lowerlimit != NULL) delete [] lowerlimit;
  if (upperlimit != NULL) delete [] upperlimit;
  
}

void CTurbSolver::Set_MPI_Solution(CGeometry *geometry, CConfig *config) {
  unsigned short iVar, iMarker, MarkerS, MarkerR;
  unsigned long iVertex, iPoint, nVertexS, nVertexR, nBufferS_Vector, nBufferR_Vector, nBufferS_Scalar, nBufferR_Scalar;
  su2double *Buffer_Receive_U = NULL, *Buffer_Send_U = NULL, *Buffer_Receive_muT = NULL, *Buffer_Send_muT = NULL;
  
#ifdef HAVE_MPI
  int send_to, receive_from;
  MPI_Status status;
#endif
  
  for (iMarker = 0; iMarker < config->GetnMarker_All(); iMarker++) {
    
    if ((config->GetMarker_All_KindBC(iMarker) == SEND_RECEIVE) &&
        (config->GetMarker_All_SendRecv(iMarker) > 0)) {
      
      MarkerS = iMarker;  MarkerR = iMarker+1;
      
#ifdef HAVE_MPI
      send_to = config->GetMarker_All_SendRecv(MarkerS)-1;
      receive_from = abs(config->GetMarker_All_SendRecv(MarkerR))-1;
#endif
  
      nVertexS = geometry->nVertex[MarkerS];  nVertexR = geometry->nVertex[MarkerR];
      nBufferS_Vector = nVertexS*nVar;        nBufferR_Vector = nVertexR*nVar;
      nBufferS_Scalar = nVertexS;             nBufferR_Scalar = nVertexR;
      
      /*--- Allocate Receive and send buffers  ---*/
      Buffer_Receive_U = new su2double [nBufferR_Vector];
      Buffer_Send_U = new su2double[nBufferS_Vector];
      
      Buffer_Receive_muT = new su2double [nBufferR_Scalar];
      Buffer_Send_muT = new su2double[nBufferS_Scalar];
      
      /*--- Copy the solution that should be sended ---*/
      for (iVertex = 0; iVertex < nVertexS; iVertex++) {
        iPoint = geometry->vertex[MarkerS][iVertex]->GetNode();
        Buffer_Send_muT[iVertex] = node[iPoint]->GetmuT();
        for (iVar = 0; iVar < nVar; iVar++)
          Buffer_Send_U[iVar*nVertexS+iVertex] = node[iPoint]->GetSolution(iVar);
      }
      
#ifdef HAVE_MPI
      
      /*--- Send/Receive information using Sendrecv ---*/
      SU2_MPI::Sendrecv(Buffer_Send_U, nBufferS_Vector, MPI_DOUBLE, send_to, 0,
                   Buffer_Receive_U, nBufferR_Vector, MPI_DOUBLE, receive_from, 0, MPI_COMM_WORLD, &status);
      SU2_MPI::Sendrecv(Buffer_Send_muT, nBufferS_Scalar, MPI_DOUBLE, send_to, 1,
                   Buffer_Receive_muT, nBufferR_Scalar, MPI_DOUBLE, receive_from, 1, MPI_COMM_WORLD, &status);
#else
      
      /*--- Receive information without MPI ---*/
      for (iVertex = 0; iVertex < nVertexR; iVertex++) {
        iPoint = geometry->vertex[MarkerR][iVertex]->GetNode();
        Buffer_Receive_muT[iVertex] = node[iPoint]->GetmuT();
        for (iVar = 0; iVar < nVar; iVar++)
          Buffer_Receive_U[iVar*nVertexR+iVertex] = Buffer_Send_U[iVar*nVertexR+iVertex];
      }
      
#endif
      
      /*--- Deallocate send buffer ---*/
      delete [] Buffer_Send_U;
      delete [] Buffer_Send_muT;
      
      /*--- Do the coordinate transformation ---*/
      for (iVertex = 0; iVertex < nVertexR; iVertex++) {
        
        /*--- Find point and its type of transformation ---*/
        iPoint = geometry->vertex[MarkerR][iVertex]->GetNode();
        
        /*--- Copy conservative variables. ---*/
        node[iPoint]->SetmuT(Buffer_Receive_muT[iVertex]);
        for (iVar = 0; iVar < nVar; iVar++)
          node[iPoint]->SetSolution(iVar, Buffer_Receive_U[iVar*nVertexR+iVertex]);
        
      }
      
      /*--- Deallocate receive buffer ---*/
      delete [] Buffer_Receive_muT;
      delete [] Buffer_Receive_U;
      
    }
    
  }
  
}

void CTurbSolver::Set_MPI_Solution_Old(CGeometry *geometry, CConfig *config) {
  unsigned short iVar, iMarker, MarkerS, MarkerR;
  unsigned long iVertex, iPoint, nVertexS, nVertexR, nBufferS_Vector, nBufferR_Vector;
  su2double *Buffer_Receive_U = NULL, *Buffer_Send_U = NULL;
  
#ifdef HAVE_MPI
  int send_to, receive_from;
  MPI_Status status;
#endif
  
  for (iMarker = 0; iMarker < config->GetnMarker_All(); iMarker++) {
    
    if ((config->GetMarker_All_KindBC(iMarker) == SEND_RECEIVE) &&
        (config->GetMarker_All_SendRecv(iMarker) > 0)) {
      
      MarkerS = iMarker;  MarkerR = iMarker+1;
      
#ifdef HAVE_MPI
      send_to = config->GetMarker_All_SendRecv(MarkerS)-1;
      receive_from = abs(config->GetMarker_All_SendRecv(MarkerR))-1;
#endif

      nVertexS = geometry->nVertex[MarkerS];  nVertexR = geometry->nVertex[MarkerR];
      nBufferS_Vector = nVertexS*nVar;        nBufferR_Vector = nVertexR*nVar;
      
      /*--- Allocate Receive and send buffers  ---*/
      Buffer_Receive_U = new su2double [nBufferR_Vector];
      Buffer_Send_U = new su2double[nBufferS_Vector];
      
      /*--- Copy the solution old that should be sended ---*/
      for (iVertex = 0; iVertex < nVertexS; iVertex++) {
        iPoint = geometry->vertex[MarkerS][iVertex]->GetNode();
        for (iVar = 0; iVar < nVar; iVar++)
          Buffer_Send_U[iVar*nVertexS+iVertex] = node[iPoint]->GetSolution_Old(iVar);
      }
      
#ifdef HAVE_MPI
      
      /*--- Send/Receive information using Sendrecv ---*/
      SU2_MPI::Sendrecv(Buffer_Send_U, nBufferS_Vector, MPI_DOUBLE, send_to, 0,
                   Buffer_Receive_U, nBufferR_Vector, MPI_DOUBLE, receive_from, 0, MPI_COMM_WORLD, &status);
#else
      
      /*--- Receive information without MPI ---*/
      for (iVertex = 0; iVertex < nVertexR; iVertex++) {
        for (iVar = 0; iVar < nVar; iVar++)
          Buffer_Receive_U[iVar*nVertexR+iVertex] = Buffer_Send_U[iVar*nVertexR+iVertex];
      }
      
#endif
      
      /*--- Deallocate send buffer ---*/
      delete [] Buffer_Send_U;
      
      /*--- Do the coordinate transformation ---*/
      for (iVertex = 0; iVertex < nVertexR; iVertex++) {
        
        /*--- Find point and its type of transformation ---*/
        iPoint = geometry->vertex[MarkerR][iVertex]->GetNode();
        
        /*--- Copy transformed conserved variables back into buffer. ---*/
        for (iVar = 0; iVar < nVar; iVar++)
          node[iPoint]->SetSolution_Old(iVar, Buffer_Receive_U[iVar*nVertexR+iVertex]);
        
      }
      
      /*--- Deallocate receive buffer ---*/
      delete [] Buffer_Receive_U;
      
    }
    
  }
}

void CTurbSolver::Set_MPI_Solution_Gradient(CGeometry *geometry, CConfig *config) {
  unsigned short iVar, iDim, iMarker, iPeriodic_Index, MarkerS, MarkerR;
  unsigned long iVertex, iPoint, nVertexS, nVertexR, nBufferS_Vector, nBufferR_Vector;
  su2double rotMatrix[3][3], *angles, theta, cosTheta, sinTheta, phi, cosPhi, sinPhi, psi, cosPsi, sinPsi,
  *Buffer_Receive_Gradient = NULL, *Buffer_Send_Gradient = NULL;
  
  su2double **Gradient = new su2double* [nVar];
  for (iVar = 0; iVar < nVar; iVar++)
    Gradient[iVar] = new su2double[nDim];
  
#ifdef HAVE_MPI
  int send_to, receive_from;
  MPI_Status status;
#endif
  
  for (iMarker = 0; iMarker < config->GetnMarker_All(); iMarker++) {
    
    if ((config->GetMarker_All_KindBC(iMarker) == SEND_RECEIVE) &&
        (config->GetMarker_All_SendRecv(iMarker) > 0)) {
      
      MarkerS = iMarker;  MarkerR = iMarker+1;
      
#ifdef HAVE_MPI
      send_to = config->GetMarker_All_SendRecv(MarkerS)-1;
      receive_from = abs(config->GetMarker_All_SendRecv(MarkerR))-1;
#endif
 
      nVertexS = geometry->nVertex[MarkerS];  nVertexR = geometry->nVertex[MarkerR];
      nBufferS_Vector = nVertexS*nVar*nDim;        nBufferR_Vector = nVertexR*nVar*nDim;
      
      /*--- Allocate Receive and send buffers  ---*/
      Buffer_Receive_Gradient = new su2double [nBufferR_Vector];
      Buffer_Send_Gradient = new su2double[nBufferS_Vector];
      
      /*--- Copy the solution old that should be sended ---*/
      for (iVertex = 0; iVertex < nVertexS; iVertex++) {
        iPoint = geometry->vertex[MarkerS][iVertex]->GetNode();
        for (iVar = 0; iVar < nVar; iVar++)
          for (iDim = 0; iDim < nDim; iDim++)
            Buffer_Send_Gradient[iDim*nVar*nVertexS+iVar*nVertexS+iVertex] = node[iPoint]->GetGradient(iVar, iDim);
      }
      
#ifdef HAVE_MPI
      
      /*--- Send/Receive information using Sendrecv ---*/
      SU2_MPI::Sendrecv(Buffer_Send_Gradient, nBufferS_Vector, MPI_DOUBLE, send_to, 0,
                   Buffer_Receive_Gradient, nBufferR_Vector, MPI_DOUBLE, receive_from, 0, MPI_COMM_WORLD, &status);
#else
      
      /*--- Receive information without MPI ---*/
      for (iVertex = 0; iVertex < nVertexR; iVertex++) {
        for (iVar = 0; iVar < nVar; iVar++)
          for (iDim = 0; iDim < nDim; iDim++)
            Buffer_Receive_Gradient[iDim*nVar*nVertexR+iVar*nVertexR+iVertex] = Buffer_Send_Gradient[iDim*nVar*nVertexR+iVar*nVertexR+iVertex];
      }
      
#endif
      
      /*--- Deallocate send buffer ---*/
      delete [] Buffer_Send_Gradient;
      
      /*--- Do the coordinate transformation ---*/
      for (iVertex = 0; iVertex < nVertexR; iVertex++) {
        
        /*--- Find point and its type of transformation ---*/
        iPoint = geometry->vertex[MarkerR][iVertex]->GetNode();
        iPeriodic_Index = geometry->vertex[MarkerR][iVertex]->GetRotation_Type();
        
        /*--- Retrieve the supplied periodic information. ---*/
        angles = config->GetPeriodicRotation(iPeriodic_Index);
        
        /*--- Store angles separately for clarity. ---*/
        theta    = angles[0];   phi    = angles[1];     psi    = angles[2];
        cosTheta = cos(theta);  cosPhi = cos(phi);      cosPsi = cos(psi);
        sinTheta = sin(theta);  sinPhi = sin(phi);      sinPsi = sin(psi);
        
        /*--- Compute the rotation matrix. Note that the implicit
         ordering is rotation about the x-axis, y-axis,
         then z-axis. Note that this is the transpose of the matrix
         used during the preprocessing stage. ---*/
        rotMatrix[0][0] = cosPhi*cosPsi;    rotMatrix[1][0] = sinTheta*sinPhi*cosPsi - cosTheta*sinPsi;     rotMatrix[2][0] = cosTheta*sinPhi*cosPsi + sinTheta*sinPsi;
        rotMatrix[0][1] = cosPhi*sinPsi;    rotMatrix[1][1] = sinTheta*sinPhi*sinPsi + cosTheta*cosPsi;     rotMatrix[2][1] = cosTheta*sinPhi*sinPsi - sinTheta*cosPsi;
        rotMatrix[0][2] = -sinPhi;          rotMatrix[1][2] = sinTheta*cosPhi;                              rotMatrix[2][2] = cosTheta*cosPhi;
        
        /*--- Copy conserved variables before performing transformation. ---*/
        for (iVar = 0; iVar < nVar; iVar++)
          for (iDim = 0; iDim < nDim; iDim++)
            Gradient[iVar][iDim] = Buffer_Receive_Gradient[iDim*nVar*nVertexR+iVar*nVertexR+iVertex];
        
        /*--- Need to rotate the gradients for all conserved variables. ---*/
        for (iVar = 0; iVar < nVar; iVar++) {
          if (nDim == 2) {
            Gradient[iVar][0] = rotMatrix[0][0]*Buffer_Receive_Gradient[0*nVar*nVertexR+iVar*nVertexR+iVertex] + rotMatrix[0][1]*Buffer_Receive_Gradient[1*nVar*nVertexR+iVar*nVertexR+iVertex];
            Gradient[iVar][1] = rotMatrix[1][0]*Buffer_Receive_Gradient[0*nVar*nVertexR+iVar*nVertexR+iVertex] + rotMatrix[1][1]*Buffer_Receive_Gradient[1*nVar*nVertexR+iVar*nVertexR+iVertex];
          }
          else {
            Gradient[iVar][0] = rotMatrix[0][0]*Buffer_Receive_Gradient[0*nVar*nVertexR+iVar*nVertexR+iVertex] + rotMatrix[0][1]*Buffer_Receive_Gradient[1*nVar*nVertexR+iVar*nVertexR+iVertex] + rotMatrix[0][2]*Buffer_Receive_Gradient[2*nVar*nVertexR+iVar*nVertexR+iVertex];
            Gradient[iVar][1] = rotMatrix[1][0]*Buffer_Receive_Gradient[0*nVar*nVertexR+iVar*nVertexR+iVertex] + rotMatrix[1][1]*Buffer_Receive_Gradient[1*nVar*nVertexR+iVar*nVertexR+iVertex] + rotMatrix[1][2]*Buffer_Receive_Gradient[2*nVar*nVertexR+iVar*nVertexR+iVertex];
            Gradient[iVar][2] = rotMatrix[2][0]*Buffer_Receive_Gradient[0*nVar*nVertexR+iVar*nVertexR+iVertex] + rotMatrix[2][1]*Buffer_Receive_Gradient[1*nVar*nVertexR+iVar*nVertexR+iVertex] + rotMatrix[2][2]*Buffer_Receive_Gradient[2*nVar*nVertexR+iVar*nVertexR+iVertex];
          }
        }
        
        /*--- Store the received information ---*/
        for (iVar = 0; iVar < nVar; iVar++)
          for (iDim = 0; iDim < nDim; iDim++)
            node[iPoint]->SetGradient(iVar, iDim, Gradient[iVar][iDim]);
        
      }
      
      /*--- Deallocate receive buffer ---*/
      delete [] Buffer_Receive_Gradient;
      
    }
    
  }
  
  for (iVar = 0; iVar < nVar; iVar++)
    delete [] Gradient[iVar];
  delete [] Gradient;
  
}

void CTurbSolver::Set_MPI_Solution_Limiter(CGeometry *geometry, CConfig *config) {
  unsigned short iVar, iMarker, MarkerS, MarkerR;
  unsigned long iVertex, iPoint, nVertexS, nVertexR, nBufferS_Vector, nBufferR_Vector;
  su2double *Buffer_Receive_Limit = NULL, *Buffer_Send_Limit = NULL;
  
  su2double *Limiter = new su2double [nVar];
  
#ifdef HAVE_MPI
  int send_to, receive_from;
  MPI_Status status;
#endif
  
  for (iMarker = 0; iMarker < config->GetnMarker_All(); iMarker++) {
    
    if ((config->GetMarker_All_KindBC(iMarker) == SEND_RECEIVE) &&
        (config->GetMarker_All_SendRecv(iMarker) > 0)) {
      
      MarkerS = iMarker;  MarkerR = iMarker+1;
      
#ifdef HAVE_MPI
      send_to = config->GetMarker_All_SendRecv(MarkerS)-1;
      receive_from = abs(config->GetMarker_All_SendRecv(MarkerR))-1;
#endif
  
      nVertexS = geometry->nVertex[MarkerS];  nVertexR = geometry->nVertex[MarkerR];
      nBufferS_Vector = nVertexS*nVar;        nBufferR_Vector = nVertexR*nVar;
      
      /*--- Allocate Receive and send buffers  ---*/
      Buffer_Receive_Limit = new su2double [nBufferR_Vector];
      Buffer_Send_Limit = new su2double[nBufferS_Vector];
      
      /*--- Copy the solution old that should be sended ---*/
      for (iVertex = 0; iVertex < nVertexS; iVertex++) {
        iPoint = geometry->vertex[MarkerS][iVertex]->GetNode();
        for (iVar = 0; iVar < nVar; iVar++)
          Buffer_Send_Limit[iVar*nVertexS+iVertex] = node[iPoint]->GetLimiter(iVar);
      }
      
#ifdef HAVE_MPI
      
      /*--- Send/Receive information using Sendrecv ---*/
      SU2_MPI::Sendrecv(Buffer_Send_Limit, nBufferS_Vector, MPI_DOUBLE, send_to, 0,
                   Buffer_Receive_Limit, nBufferR_Vector, MPI_DOUBLE, receive_from, 0, MPI_COMM_WORLD, &status);
#else
      
      /*--- Receive information without MPI ---*/
      for (iVertex = 0; iVertex < nVertexR; iVertex++) {
        for (iVar = 0; iVar < nVar; iVar++)
          Buffer_Receive_Limit[iVar*nVertexR+iVertex] = Buffer_Send_Limit[iVar*nVertexR+iVertex];
      }
      
#endif
      
      /*--- Deallocate send buffer ---*/
      delete [] Buffer_Send_Limit;
      
      /*--- Do the coordinate transformation ---*/
      for (iVertex = 0; iVertex < nVertexR; iVertex++) {
        
        /*--- Find point and its type of transformation ---*/
        iPoint = geometry->vertex[MarkerR][iVertex]->GetNode();
        
        /*--- Copy transformed conserved variables back into buffer. ---*/
        for (iVar = 0; iVar < nVar; iVar++)
          node[iPoint]->SetLimiter(iVar, Buffer_Receive_Limit[iVar*nVertexR+iVertex]);
        
      }
      
      /*--- Deallocate receive buffer ---*/
      delete [] Buffer_Receive_Limit;
      
    }
    
  }
  
  delete [] Limiter;
  
}


void CTurbSolver::Upwind_Residual(CGeometry *geometry, CSolver **solver_container, CNumerics *numerics, CConfig *config, unsigned short iMesh) {
  
  su2double *Turb_i, *Turb_j, *Limiter_i = NULL, *Limiter_j = NULL, *V_i, *V_j, **Gradient_i, **Gradient_j, Project_Grad_i, Project_Grad_j;
  unsigned long iEdge, iPoint, jPoint;
  unsigned short iDim, iVar;
  
  bool second_order  = ((config->GetSpatialOrder() == SECOND_ORDER) || (config->GetSpatialOrder() == SECOND_ORDER_LIMITER));
  bool limiter       = (config->GetSpatialOrder() == SECOND_ORDER_LIMITER);
  bool grid_movement = config->GetGrid_Movement();
  
  for (iEdge = 0; iEdge < geometry->GetnEdge(); iEdge++) {
    
    /*--- Points in edge and normal vectors ---*/
    
    iPoint = geometry->edge[iEdge]->GetNode(0);
    jPoint = geometry->edge[iEdge]->GetNode(1);
    numerics->SetNormal(geometry->edge[iEdge]->GetNormal());
    
    /*--- Primitive variables w/o reconstruction ---*/
    
    V_i = solver_container[FLOW_SOL]->node[iPoint]->GetPrimitive();
    V_j = solver_container[FLOW_SOL]->node[jPoint]->GetPrimitive();
    numerics->SetPrimitive(V_i, V_j);
    
    /*--- Turbulent variables w/o reconstruction ---*/    
    Turb_i = node[iPoint]->GetSolution();
    Turb_j = node[jPoint]->GetSolution();
    numerics->SetTurbVar(Turb_i, Turb_j);
    
    /*--- Grid Movement ---*/    
    if (grid_movement)
      numerics->SetGridVel(geometry->node[iPoint]->GetGridVel(), geometry->node[jPoint]->GetGridVel());
    
    if (second_order) {

      for (iDim = 0; iDim < nDim; iDim++) {
        Vector_i[iDim] = 0.5*(geometry->node[jPoint]->GetCoord(iDim) - geometry->node[iPoint]->GetCoord(iDim));
        Vector_j[iDim] = 0.5*(geometry->node[iPoint]->GetCoord(iDim) - geometry->node[jPoint]->GetCoord(iDim));
      }
      
      /*--- Mean flow primitive variables using gradient reconstruction and limiters ---*/      
      Gradient_i = solver_container[FLOW_SOL]->node[iPoint]->GetGradient_Primitive();
      Gradient_j = solver_container[FLOW_SOL]->node[jPoint]->GetGradient_Primitive();
      if (limiter) {
        Limiter_i = solver_container[FLOW_SOL]->node[iPoint]->GetLimiter_Primitive();
        Limiter_j = solver_container[FLOW_SOL]->node[jPoint]->GetLimiter_Primitive();
      }
      
      for (iVar = 0; iVar < solver_container[FLOW_SOL]->GetnPrimVarGrad(); iVar++) {
        Project_Grad_i = 0.0; Project_Grad_j = 0.0;
        for (iDim = 0; iDim < nDim; iDim++) {
          Project_Grad_i += Vector_i[iDim]*Gradient_i[iVar][iDim];
          Project_Grad_j += Vector_j[iDim]*Gradient_j[iVar][iDim];
        }
        if (limiter) {
          FlowPrimVar_i[iVar] = V_i[iVar] + Limiter_i[iVar]*Project_Grad_i;
          FlowPrimVar_j[iVar] = V_j[iVar] + Limiter_j[iVar]*Project_Grad_j;
        }
        else {
          FlowPrimVar_i[iVar] = V_i[iVar] + Project_Grad_i;
          FlowPrimVar_j[iVar] = V_j[iVar] + Project_Grad_j;
        }
      }
      
      numerics->SetPrimitive(FlowPrimVar_i, FlowPrimVar_j);
      
      /*--- Turbulent variables using gradient reconstruction and limiters ---*/      
      Gradient_i = node[iPoint]->GetGradient();
      Gradient_j = node[jPoint]->GetGradient();
      if (limiter) {
        Limiter_i = node[iPoint]->GetLimiter();
        Limiter_j = node[jPoint]->GetLimiter();
      }
      
      for (iVar = 0; iVar < nVar; iVar++) {
        Project_Grad_i = 0.0; Project_Grad_j = 0.0;
        for (iDim = 0; iDim < nDim; iDim++) {
          Project_Grad_i += Vector_i[iDim]*Gradient_i[iVar][iDim];
          Project_Grad_j += Vector_j[iDim]*Gradient_j[iVar][iDim];
        }
        if (limiter) {
          Solution_i[iVar] = Turb_i[iVar] + Limiter_i[iVar]*Project_Grad_i;
          Solution_j[iVar] = Turb_j[iVar] + Limiter_j[iVar]*Project_Grad_j;
        }
        else {
          Solution_i[iVar] = Turb_i[iVar] + Project_Grad_i;
          Solution_j[iVar] = Turb_j[iVar] + Project_Grad_j;
        }
      }
      
      numerics->SetTurbVar(Solution_i, Solution_j);
      
    }
    
    /*--- Add and subtract residual ---*/    
    numerics->ComputeResidual(Residual, Jacobian_i, Jacobian_j, config);    
    LinSysRes.AddBlock(iPoint, Residual);
    LinSysRes.SubtractBlock(jPoint, Residual);
    
    /*--- Implicit part ---*/    
    Jacobian.AddBlock(iPoint, iPoint, Jacobian_i);
    Jacobian.AddBlock(iPoint, jPoint, Jacobian_j);
    Jacobian.SubtractBlock(jPoint, iPoint, Jacobian_i);
    Jacobian.SubtractBlock(jPoint, jPoint, Jacobian_j);
    
  }
  
}

void CTurbSolver::Viscous_Residual(CGeometry *geometry, CSolver **solver_container, CNumerics *numerics,
                                   CConfig *config, unsigned short iMesh, unsigned short iRKStep) {
  unsigned long iEdge, iPoint, jPoint;
  
  for (iEdge = 0; iEdge < geometry->GetnEdge(); iEdge++) {
    
    /*--- Points in edge ---*/
    
    iPoint = geometry->edge[iEdge]->GetNode(0);
    jPoint = geometry->edge[iEdge]->GetNode(1);
    
    /*--- Points coordinates, and normal vector ---*/
    
    numerics->SetCoord(geometry->node[iPoint]->GetCoord(),
                       geometry->node[jPoint]->GetCoord());
    numerics->SetNormal(geometry->edge[iEdge]->GetNormal());

    numerics->SetVolume(geometry->node[iPoint]->GetVolume());

    /*--- Conservative variables w/o reconstruction ---*/
    
    numerics->SetPrimitive(solver_container[FLOW_SOL]->node[iPoint]->GetPrimitive(),
                           solver_container[FLOW_SOL]->node[jPoint]->GetPrimitive());
    
    /*--- Turbulent variables w/o reconstruction, and its gradients ---*/
    
    numerics->SetTurbVar(node[iPoint]->GetSolution(), node[jPoint]->GetSolution());
    numerics->SetTurbVarGradient(node[iPoint]->GetGradient(), node[jPoint]->GetGradient());
    
    /*--- Menter's first blending function (only SST)---*/
    if (config->GetKind_Turb_Model() == SST)
      numerics->SetF1blending(node[iPoint]->GetF1blending(), node[jPoint]->GetF1blending());

    /*--- (swh) Get Tm and Lm here? (only KE)---*/
    //    if (config->GetKind_Turb_Model() == KE) {
    //      numerics->SetTm(node[iPoint]->GetTm(), node[jPoint]->GetTm());
    //      numerics->SetLm(node[iPoint]->GetLm(), node[jPoint]->GetLm());
    //    }
    
    /*--- Compute residual, and Jacobians ---*/
    
    numerics->ComputeResidual(Residual, Jacobian_i, Jacobian_j, config);
    
    /*--- Add and subtract residual, and update Jacobians ---*/
    
    LinSysRes.SubtractBlock(iPoint, Residual);
    LinSysRes.AddBlock(jPoint, Residual);
    
    Jacobian.SubtractBlock(iPoint, iPoint, Jacobian_i);
    Jacobian.SubtractBlock(iPoint, jPoint, Jacobian_j);
    Jacobian.AddBlock(jPoint, iPoint, Jacobian_i);
    Jacobian.AddBlock(jPoint, jPoint, Jacobian_j);
    
  }
  
}

void CTurbSolver::BC_Sym_Plane(CGeometry *geometry, CSolver **solver_container, CNumerics *conv_numerics, CNumerics *visc_numerics, CConfig *config, unsigned short val_marker) {
  
  /*--- Convective fluxes across symmetry plane are equal to zero. ---*/

}

void CTurbSolver::BC_Euler_Wall(CGeometry *geometry, CSolver **solver_container,
                                CNumerics *numerics, CConfig *config, unsigned short val_marker) {
  
  /*--- Convective fluxes across euler wall are equal to zero. ---*/

}

void CTurbSolver::ImplicitEuler_Iteration(CGeometry *geometry, CSolver **solver_container, CConfig *config) {
  
  unsigned short iVar;
  unsigned long iPoint, total_index;
  su2double Delta, Vol, density_old = 0.0, density = 0.0;
  
  bool adjoint = config->GetContinuous_Adjoint();
  bool compressible = (config->GetKind_Regime() == COMPRESSIBLE);
  bool incompressible = (config->GetKind_Regime() == INCOMPRESSIBLE);
  

  /*--- Set maximum residual to zero ---*/  
  for (iVar = 0; iVar < nVar; iVar++) {
    SetRes_RMS(iVar, 0.0);
    SetRes_Max(iVar, 0.0, 0);
  }
  
  /*--- Build implicit system ---*/  
  for (iPoint = 0; iPoint < nPointDomain; iPoint++) {
    
    /*--- Read the volume ---*/    
    Vol = geometry->node[iPoint]->GetVolume();
    
    /*--- Modify matrix diagonal to assure diagonal dominance ---*/ //swh: this is the actual unsteady term...
    //    Delta = Vol / (config->GetCFLRedCoeff_Turb()*solver_container[FLOW_SOL]->node[iPoint]->GetDelta_Time());
    //    Jacobian.AddVal2Diag(iPoint, Delta);

    //density = solver_container[FLOW_SOL]->node[iPoint]->GetDensity();

    // for f-term, clobber unsteady part (could add -f contribution here as well?)
       total_index = iPoint*nVar+iVar;
       if (config->GetKind_Turb_Model() == KE) {
          Delta = Vol / (config->GetCFLRedCoeff_Turb()*solver_container[FLOW_SOL]->node[iPoint]->GetDelta_Time());
          Jacobian.AddVal2Diag_f(iPoint, Delta); // same as AddVal2Diag except no addition for iVar = nVar-1
       }
       else {
          Delta = Vol / (config->GetCFLRedCoeff_Turb()*solver_container[FLOW_SOL]->node[iPoint]->GetDelta_Time());
          Jacobian.AddVal2Diag(iPoint, Delta);
       }
    
    /*--- Right hand side of the system (-Residual) and initial guess (x = 0) ---*/    
    for (iVar = 0; iVar < nVar; iVar++) {
      total_index = iPoint*nVar+iVar;
      LinSysRes[total_index] = - LinSysRes[total_index];
      LinSysSol[total_index] = 0.0;
      AddRes_RMS(iVar, LinSysRes[total_index]*LinSysRes[total_index]);
      AddRes_Max(iVar, fabs(LinSysRes[total_index]), geometry->node[iPoint]->GetGlobalIndex(), geometry->node[iPoint]->GetCoord());
    }
  }
  
  /*--- Initialize residual and solution at the ghost points ---*/  
  for (iPoint = nPointDomain; iPoint < nPoint; iPoint++) {
    for (iVar = 0; iVar < nVar; iVar++) {
      total_index = iPoint*nVar + iVar;
      LinSysRes[total_index] = 0.0;
      LinSysSol[total_index] = 0.0;
    }
  }
  

//   int rank = MASTER_NODE;
// #ifdef HAVE_MPI
//   MPI_Comm_rank(MPI_COMM_WORLD, &rank);
// #endif

//   if (rank == MASTER_NODE) {
//     std::cout << "Solving turb model system!" << std::endl;
//   }
  /*--- Solve or smooth the linear system ---*/  
  CSysSolve system;
  system.Solve(Jacobian, LinSysRes, LinSysSol, geometry, config);

  
  /*--- Update solution (system written in terms of increments) ---*/
  
  if (!adjoint) {
    
    /*--- Update and clip trubulent solution ---*/
    
    switch (config->GetKind_Turb_Model()) {
        
      case SA:
        
        for (iPoint = 0; iPoint < nPointDomain; iPoint++) {
          node[iPoint]->AddClippedSolution(0, config->GetRelaxation_Factor_Turb()*LinSysSol[iPoint], lowerlimit[0], upperlimit[0]);
        }        
        break;
        
      case SA_NEG:
        
        for (iPoint = 0; iPoint < nPointDomain; iPoint++) {
          node[iPoint]->AddSolution(0, config->GetRelaxation_Factor_Turb()*LinSysSol[iPoint]);
        }        
        break;

      case SST:
        
        for (iPoint = 0; iPoint < nPointDomain; iPoint++) {
          
          if (compressible) {
            density_old = solver_container[FLOW_SOL]->node[iPoint]->GetSolution_Old(0);
            density     = solver_container[FLOW_SOL]->node[iPoint]->GetDensity();
          }
          if (incompressible) {
            density_old = solver_container[FLOW_SOL]->node[iPoint]->GetDensity();
            density     = solver_container[FLOW_SOL]->node[iPoint]->GetDensity();
          }
          
          for (iVar = 0; iVar < nVar; iVar++) {
            node[iPoint]->AddConservativeSolution(iVar, config->GetRelaxation_Factor_Turb()*LinSysSol[iPoint*nVar+iVar], density, density_old, lowerlimit[iVar], upperlimit[iVar]);
          }
          
        }        
        break;

      case KE:
        
        for (iPoint = 0; iPoint < nPointDomain; iPoint++) {
          
          if (compressible) {
            density_old = solver_container[FLOW_SOL]->node[iPoint]->GetSolution_Old(0);
            density     = solver_container[FLOW_SOL]->node[iPoint]->GetDensity();
          }
          if (incompressible || freesurface) {
            density_old = solver_container[FLOW_SOL]->node[iPoint]->GetDensityInc();
            density     = solver_container[FLOW_SOL]->node[iPoint]->GetDensityInc();
          }
          
          for (iVar = 0; iVar < nVar; iVar++) {
            // node[iPoint]->AddConservativeSolution(iVar, config->GetRelaxation_Factor_Turb()*LinSysSol[iPoint*nVar+iVar], density, density_old, lowerlimit[iVar], upperlimit[iVar]);

            if (iVar==(nVar-1)) { // f
              node[iPoint]->AddConservativeSolution(iVar, config->GetRelaxation_Factor_Turb()*LinSysSol[iPoint*nVar+iVar], 1.0, 1.0, lowerlimit[iVar], upperlimit[iVar]);
            } else {
              node[iPoint]->AddConservativeSolution(iVar, config->GetRelaxation_Factor_Turb()*LinSysSol[iPoint*nVar+iVar], density, density_old, lowerlimit[iVar], upperlimit[iVar]);
            }
          }
	  //f          node[iPoint]->AddSolution(0, config->GetRelaxation_Factor_Turb()*LinSysSol[iPoint]);
          
        }        
        break;
        
    }
  }
  
  
  /*--- MPI solution ---*/
  
  Set_MPI_Solution(geometry, config);
  
  /*--- Compute the root mean square residual ---*/
  
  SetResidual_RMS(geometry, config);
  
}

void CTurbSolver::SetResidual_DualTime(CGeometry *geometry, CSolver **solver_container, CConfig *config,
                                       unsigned short iRKStep, unsigned short iMesh, unsigned short RunTime_EqSystem) {
  
  /*--- Local variables ---*/
  
  unsigned short iVar, jVar, iMarker, iDim;
  unsigned long iPoint, jPoint, iEdge, iVertex;
  
  su2double *U_time_nM1, *U_time_n, *U_time_nP1;
  su2double Volume_nM1, Volume_nP1, TimeStep;
  su2double Density_nM1, Density_n, Density_nP1;
  su2double *Normal = NULL, *GridVel_i = NULL, *GridVel_j = NULL, Residual_GCL;
  
  bool implicit      = (config->GetKind_TimeIntScheme_Turb() == EULER_IMPLICIT);
  bool grid_movement = config->GetGrid_Movement();

  
  /*--- Store the physical time step ---*/  
  TimeStep = config->GetDelta_UnstTimeND();
  
  /*--- Compute the dual time-stepping source term for static meshes ---*/
  if (!grid_movement) {
    
    /*--- Loop over all nodes (excluding halos) ---*/    
    for (iPoint = 0; iPoint < nPointDomain; iPoint++) {
      
      /*--- Retrieve the solution at time levels n-1, n, and n+1. Note that
       we are currently iterating on U^n+1 and that U^n & U^n-1 are fixed,
       previous solutions that are stored in memory. ---*/      
      U_time_nM1 = node[iPoint]->GetSolution_time_n1();
      U_time_n   = node[iPoint]->GetSolution_time_n();
      U_time_nP1 = node[iPoint]->GetSolution();
      
      /*--- CV volume at time n+1. As we are on a static mesh, the volume
       of the CV will remained fixed for all time steps. ---*/      
      Volume_nP1 = geometry->node[iPoint]->GetVolume();
      
      /*--- Compute the dual time-stepping source term based on the chosen
       time discretization scheme (1st- or 2nd-order).---*/      
      if (config->GetKind_Turb_Model() == SST) {
        
        /*--- If this is the SST model, we need to multiply by the density
         in order to get the conservative variables ---*/
        Density_nM1 = solver_container[FLOW_SOL]->node[iPoint]->GetSolution_time_n1()[0];
        Density_n   = solver_container[FLOW_SOL]->node[iPoint]->GetSolution_time_n()[0];
        Density_nP1 = solver_container[FLOW_SOL]->node[iPoint]->GetSolution()[0];
        
        for (iVar = 0; iVar < nVar; iVar++) {
          if (config->GetUnsteady_Simulation() == DT_STEPPING_1ST)
            Residual[iVar] = ( Density_nP1*U_time_nP1[iVar] - Density_n*U_time_n[iVar])*Volume_nP1 / TimeStep;
          if (config->GetUnsteady_Simulation() == DT_STEPPING_2ND)
            Residual[iVar] = ( 3.0*Density_nP1*U_time_nP1[iVar] - 4.0*Density_n*U_time_n[iVar]
                              +1.0*Density_nM1*U_time_nM1[iVar])*Volume_nP1 / (2.0*TimeStep);
        }

      }


      else if (config->GetKind_Turb_Model() == KE) {
        
        /*--- If this is the KE model, we need to multiply by the density
         in order to get the conservative variables ---*/
        Density_nM1 = solver_container[FLOW_SOL]->node[iPoint]->GetSolution_time_n1()[0];
        Density_n   = solver_container[FLOW_SOL]->node[iPoint]->GetSolution_time_n()[0];
        Density_nP1 = solver_container[FLOW_SOL]->node[iPoint]->GetSolution()[0];
        
	//        for (iVar = 0; iVar < 3; iVar++) {  // tke, epsi, zeta
        for (iVar = 0; iVar < nVar; iVar++) {  // all
          if (config->GetUnsteady_Simulation() == DT_STEPPING_1ST)
            Residual[iVar] = ( Density_nP1*U_time_nP1[iVar] - Density_n*U_time_n[iVar])*Volume_nP1 / TimeStep;
          if (config->GetUnsteady_Simulation() == DT_STEPPING_2ND)
            Residual[iVar] = ( 3.0*Density_nP1*U_time_nP1[iVar] - 4.0*Density_n*U_time_n[iVar]
                              +1.0*Density_nM1*U_time_nM1[iVar])*Volume_nP1 / (2.0*TimeStep);
        }

	//        for (iVar = 3; iVar < nVar; iVar++) { // f, no unsteady term
        for (iVar = 4; iVar < nVar; iVar++) {
          if (config->GetUnsteady_Simulation() == DT_STEPPING_1ST)
            Residual[iVar] = 0.0;
	    //            Residual[iVar] = ( U_time_nP1[iVar] - U_time_n[iVar])*Volume_nP1 / TimeStep;
          if (config->GetUnsteady_Simulation() == DT_STEPPING_2ND)
            Residual[iVar] = 0.0;
	    //            Residual[iVar] = ( 3.0*U_time_nP1[iVar] - 4.0*U_time_n[iVar]
	    //                              +1.0*U_time_nM1[iVar])*Volume_nP1 / (2.0*TimeStep);
        }
        
      }
        
      else {
        
        for (iVar = 0; iVar < nVar; iVar++) {
          if (config->GetUnsteady_Simulation() == DT_STEPPING_1ST)
            Residual[iVar] = (U_time_nP1[iVar] - U_time_n[iVar])*Volume_nP1 / TimeStep;
          if (config->GetUnsteady_Simulation() == DT_STEPPING_2ND)
            Residual[iVar] = ( 3.0*U_time_nP1[iVar] - 4.0*U_time_n[iVar]
                              +1.0*U_time_nM1[iVar])*Volume_nP1 / (2.0*TimeStep);
        }
      }
      
      /*--- Store the residual and compute the Jacobian contribution due
       to the dual time source term. ---*/
      
      LinSysRes.AddBlock(iPoint, Residual);
      if (implicit) {
        for (iVar = 0; iVar < nVar; iVar++) {
          for (jVar = 0; jVar < nVar; jVar++) Jacobian_i[iVar][jVar] = 0.0;
          if (config->GetUnsteady_Simulation() == DT_STEPPING_1ST)
            Jacobian_i[iVar][iVar] = Volume_nP1 / TimeStep;
          if (config->GetUnsteady_Simulation() == DT_STEPPING_2ND)
            Jacobian_i[iVar][iVar] = (Volume_nP1*3.0)/(2.0*TimeStep);
        }
        Jacobian.AddBlock(iPoint, iPoint, Jacobian_i);
      }
    }
    
  } else {
    
    /*--- For unsteady flows on dynamic meshes (rigidly transforming or
     dynamically deforming), the Geometric Conservation Law (GCL) should be
     satisfied in conjunction with the ALE formulation of the governing
     equations. The GCL prevents accuracy issues caused by grid motion, i.e.
     a uniform free-stream should be preserved through a moving grid. First,
     we will loop over the edges and boundaries to compute the GCL component
     of the dual time source term that depends on grid velocities. ---*/
    
    for (iEdge = 0; iEdge < geometry->GetnEdge(); iEdge++) {
      
      /*--- Get indices for nodes i & j plus the face normal ---*/      
      iPoint = geometry->edge[iEdge]->GetNode(0);
      jPoint = geometry->edge[iEdge]->GetNode(1);
      Normal = geometry->edge[iEdge]->GetNormal();
      
      /*--- Grid velocities stored at nodes i & j ---*/      
      GridVel_i = geometry->node[iPoint]->GetGridVel();
      GridVel_j = geometry->node[jPoint]->GetGridVel();
      
      /*--- Compute the GCL term by averaging the grid velocities at the
       edge mid-point and dotting with the face normal. ---*/      
      Residual_GCL = 0.0;
      for (iDim = 0; iDim < nDim; iDim++)
        Residual_GCL += 0.5*(GridVel_i[iDim]+GridVel_j[iDim])*Normal[iDim];
      
      /*--- Compute the GCL component of the source term for node i ---*/      
      U_time_n = node[iPoint]->GetSolution_time_n();
      
      /*--- Multiply by density at node i for the SST model ---*/      
      if (config->GetKind_Turb_Model() == SST) {
        Density_n = solver_container[FLOW_SOL]->node[iPoint]->GetSolution_time_n()[0];
        for (iVar = 0; iVar < nVar; iVar++)
          Residual[iVar] = Density_n*U_time_n[iVar]*Residual_GCL;
      } 

      /*--- Multiply by density at node i for the KE model ---*/
      else if (config->GetKind_Turb_Model() == KE) {
        Density_n = solver_container[FLOW_SOL]->node[iPoint]->GetSolution_time_n()[0];
	//        for (iVar = 0; iVar < 3; iVar++)
        for (iVar = 0; iVar < nVar; iVar++)
          Residual[iVar] = Density_n*U_time_n[iVar]*Residual_GCL;
	//        for (iVar = 3; iVar < nVar; iVar++)
        for (iVar = 4; iVar < nVar; iVar++)
	  //          Residual[iVar] = 0.0;
          Residual[iVar] = U_time_n[iVar]*Residual_GCL;
      } 

      else {
        for (iVar = 0; iVar < nVar; iVar++)
          Residual[iVar] = U_time_n[iVar]*Residual_GCL;
      }


      LinSysRes.AddBlock(iPoint, Residual);
      
      /*--- Compute the GCL component of the source term for node j ---*/      
      U_time_n = node[jPoint]->GetSolution_time_n();
      
      /*--- Multiply by density at node j for the SST model ---*/      
      if (config->GetKind_Turb_Model() == SST) {
        Density_n = solver_container[FLOW_SOL]->node[jPoint]->GetSolution_time_n()[0];
        for (iVar = 0; iVar < nVar; iVar++)
          Residual[iVar] = Density_n*U_time_n[iVar]*Residual_GCL;
      } 

      /*--- Multiply by density at node j for the KE model ---*/
      else if (config->GetKind_Turb_Model() == KE) {
        Density_n = solver_container[FLOW_SOL]->node[jPoint]->GetSolution_time_n()[0];
	//        for (iVar = 0; iVar < 3; iVar++)
        for (iVar = 0; iVar < nVar; iVar++)
          Residual[iVar] = Density_n*U_time_n[iVar]*Residual_GCL;
	//        for (iVar = 3; iVar < nVar; iVar++)
        for (iVar = 4; iVar < nVar; iVar++)
	  //          Residual[iVar] = 0.0;
          Residual[iVar] = U_time_n[iVar]*Residual_GCL;
      } 

      else {
        for (iVar = 0; iVar < nVar; iVar++)
          Residual[iVar] = U_time_n[iVar]*Residual_GCL;
      }

      LinSysRes.SubtractBlock(jPoint, Residual);
      
    }
    
<<<<<<< HEAD
    /*--- Loop over the boundary edges ---*/
=======
    /*---  Loop over the boundary edges ---*/
>>>>>>> e77754e5
    
    for (iMarker = 0; iMarker < geometry->GetnMarker(); iMarker++) {
      if (config->GetMarker_All_KindBC(iMarker) != INTERNAL_BOUNDARY)
      for (iVertex = 0; iVertex < geometry->GetnVertex(iMarker); iVertex++) {
        
        /*--- Get the index for node i plus the boundary face normal ---*/
        
        iPoint = geometry->vertex[iMarker][iVertex]->GetNode();
        Normal = geometry->vertex[iMarker][iVertex]->GetNormal();
        
        /*--- Grid velocities stored at boundary node i ---*/
        
        GridVel_i = geometry->node[iPoint]->GetGridVel();
        
        /*--- Compute the GCL term by dotting the grid velocity with the face
         normal. The normal is negated to match the boundary convention. ---*/
        
        Residual_GCL = 0.0;
        for (iDim = 0; iDim < nDim; iDim++)
          Residual_GCL -= 0.5*(GridVel_i[iDim]+GridVel_i[iDim])*Normal[iDim];
        
        /*--- Compute the GCL component of the source term for node i ---*/
        
        U_time_n = node[iPoint]->GetSolution_time_n();
        
        /*--- Multiply by density at node i for the SST model ---*/        
        if (config->GetKind_Turb_Model() == SST) {
          Density_n = solver_container[FLOW_SOL]->node[iPoint]->GetSolution_time_n()[0];
          for (iVar = 0; iVar < nVar; iVar++)
            Residual[iVar] = Density_n*U_time_n[iVar]*Residual_GCL;
        } else {
          for (iVar = 0; iVar < nVar; iVar++)
            Residual[iVar] = U_time_n[iVar]*Residual_GCL;
        }

        /*--- Multiply by density at node i for the KE model ---*/
        if (config->GetKind_Turb_Model() == KE) {
          Density_n = solver_container[FLOW_SOL]->node[iPoint]->GetSolution_time_n()[0];

          // k, epsi and zeta
	  //          for (iVar = 0; iVar < 3; iVar++)
          for (iVar = 0; iVar < nVar; iVar++)
            Residual[iVar] = Density_n*U_time_n[iVar]*Residual_GCL;

          // f
	  //          for (iVar = 3; iVar < nVar; iVar++)
          for (iVar = 4; iVar < nVar; iVar++)
	    //            Residual[iVar] = 0.0;
            Residual[iVar] = U_time_n[iVar]*Residual_GCL;

        } else {
          for (iVar = 0; iVar < nVar; iVar++)
            Residual[iVar] = U_time_n[iVar]*Residual_GCL;
        }

        LinSysRes.AddBlock(iPoint, Residual);
      }
    }
    
    /*--- Loop over all nodes (excluding halos) to compute the remainder
     of the dual time-stepping source term. ---*/
    
    for (iPoint = 0; iPoint < nPointDomain; iPoint++) {
      
      /*--- Retrieve the solution at time levels n-1, n, and n+1. Note that
       we are currently iterating on U^n+1 and that U^n & U^n-1 are fixed,
       previous solutions that are stored in memory. ---*/
      
      U_time_nM1 = node[iPoint]->GetSolution_time_n1();
      U_time_n   = node[iPoint]->GetSolution_time_n();
      U_time_nP1 = node[iPoint]->GetSolution();
      
      /*--- CV volume at time n-1 and n+1. In the case of dynamically deforming
       grids, the volumes will change. On rigidly transforming grids, the
       volumes will remain constant. ---*/
      
      Volume_nM1 = geometry->node[iPoint]->GetVolume_nM1();
      Volume_nP1 = geometry->node[iPoint]->GetVolume();
      
      /*--- Compute the dual time-stepping source residual. Due to the
       introduction of the GCL term above, the remainder of the source residual
       due to the time discretization has a new form.---*/
      
      if (config->GetKind_Turb_Model() == SST) {
        
        /*--- If this is the SST model, we need to multiply by the density
         in order to get the conservative variables ---*/
        Density_nM1 = solver_container[FLOW_SOL]->node[iPoint]->GetSolution_time_n1()[0];
        Density_n   = solver_container[FLOW_SOL]->node[iPoint]->GetSolution_time_n()[0];
        Density_nP1 = solver_container[FLOW_SOL]->node[iPoint]->GetSolution()[0];
        
        for (iVar = 0; iVar < nVar; iVar++) {
          if (config->GetUnsteady_Simulation() == DT_STEPPING_1ST)
            Residual[iVar] = (Density_nP1*U_time_nP1[iVar] - Density_n*U_time_n[iVar])*(Volume_nP1/TimeStep);
          if (config->GetUnsteady_Simulation() == DT_STEPPING_2ND)
            Residual[iVar] = (Density_nP1*U_time_nP1[iVar] - Density_n*U_time_n[iVar])*(3.0*Volume_nP1/(2.0*TimeStep))
            + (Density_nM1*U_time_nM1[iVar] - Density_n*U_time_n[iVar])*(Volume_nM1/(2.0*TimeStep));
        }
        

      } else if (config->GetKind_Turb_Model() == KE) {
        
        /*--- If this is the KE model, we need to multiply by the density
         in order to get the conservative variables (k, epsi only!) ---*/
        Density_nM1 = solver_container[FLOW_SOL]->node[iPoint]->GetSolution_time_n1()[0];
        Density_n   = solver_container[FLOW_SOL]->node[iPoint]->GetSolution_time_n()[0];
        Density_nP1 = solver_container[FLOW_SOL]->node[iPoint]->GetSolution()[0];
        
        // k, epsi, and zeta
	//        for (iVar = 0; iVar < 3; iVar++) {
        for (iVar = 0; iVar < nVar; iVar++) {
          if (config->GetUnsteady_Simulation() == DT_STEPPING_1ST)
            Residual[iVar] = (Density_nP1*U_time_nP1[iVar] - Density_n*U_time_n[iVar])*(Volume_nP1/TimeStep);
          if (config->GetUnsteady_Simulation() == DT_STEPPING_2ND)
            Residual[iVar] = (Density_nP1*U_time_nP1[iVar] - Density_n*U_time_n[iVar])*(3.0*Volume_nP1/(2.0*TimeStep))
            + (Density_nM1*U_time_nM1[iVar] - Density_n*U_time_n[iVar])*(Volume_nM1/(2.0*TimeStep));
        }

        // f (no unsteady term)
	//        for (iVar = 3; iVar < nVar; iVar++) {
        for (iVar = 4; iVar < nVar; iVar++) {
          if (config->GetUnsteady_Simulation() == DT_STEPPING_1ST)
            Residual[iVar] = 0.0;
	  //            Residual[iVar] = (U_time_nP1[iVar] - U_time_n[iVar])*(Volume_nP1/TimeStep);
          if (config->GetUnsteady_Simulation() == DT_STEPPING_2ND)
            Residual[iVar] = 0.0;
	    //            Residual[iVar] = (U_time_nP1[iVar] - U_time_n[iVar])*(3.0*Volume_nP1/(2.0*TimeStep))
	    //            + (U_time_nM1[iVar] - U_time_n[iVar])*(Volume_nM1/(2.0*TimeStep));
        }


      } else {
        
        for (iVar = 0; iVar < nVar; iVar++) {
          if (config->GetUnsteady_Simulation() == DT_STEPPING_1ST)
            Residual[iVar] = (U_time_nP1[iVar] - U_time_n[iVar])*(Volume_nP1/TimeStep);
          if (config->GetUnsteady_Simulation() == DT_STEPPING_2ND)
            Residual[iVar] = (U_time_nP1[iVar] - U_time_n[iVar])*(3.0*Volume_nP1/(2.0*TimeStep))
            + (U_time_nM1[iVar] - U_time_n[iVar])*(Volume_nM1/(2.0*TimeStep));
        }
      }
      
      /*--- Store the residual and compute the Jacobian contribution due
       to the dual time source term. ---*/
      
      LinSysRes.AddBlock(iPoint, Residual);
      if (implicit) {

        if (config->GetKind_Turb_Model() == KE) {
	  //        for (iVar = 0; iVar < nVar-1; iVar++) {
        for (iVar = 0; iVar < nVar; iVar++) {
          for (jVar = 0; jVar < nVar; jVar++) Jacobian_i[iVar][jVar] = 0.0;
          if (config->GetUnsteady_Simulation() == DT_STEPPING_1ST)
            Jacobian_i[iVar][iVar] = Volume_nP1/TimeStep;
          if (config->GetUnsteady_Simulation() == DT_STEPPING_2ND)
            Jacobian_i[iVar][iVar] = (3.0*Volume_nP1)/(2.0*TimeStep);

          // f only
	  //          Jacobian_i[3][3] = 0.0;

	}
	}

        else {
        for (iVar = 0; iVar < nVar; iVar++) {
          for (jVar = 0; jVar < nVar; jVar++) Jacobian_i[iVar][jVar] = 0.0;
          if (config->GetUnsteady_Simulation() == DT_STEPPING_1ST)
            Jacobian_i[iVar][iVar] = Volume_nP1/TimeStep;
          if (config->GetUnsteady_Simulation() == DT_STEPPING_2ND)
            Jacobian_i[iVar][iVar] = (3.0*Volume_nP1)/(2.0*TimeStep);
	}
        }

        Jacobian.AddBlock(iPoint, iPoint, Jacobian_i);
      }
    }
  }
  
}


void CTurbSolver::LoadRestart(CGeometry **geometry, CSolver ***solver, CConfig *config, int val_iter) {

  /*--- Restart the solution from file information ---*/
  
  unsigned short iVar, iMesh;
  unsigned long iPoint, index, iChildren, Point_Fine;
  su2double dull_val, Area_Children, Area_Parent, *Solution_Fine;
  bool compressible   = (config->GetKind_Regime() == COMPRESSIBLE);
  bool incompressible = (config->GetKind_Regime() == INCOMPRESSIBLE);
  bool dual_time = ((config->GetUnsteady_Simulation() == DT_STEPPING_1ST) ||
                    (config->GetUnsteady_Simulation() == DT_STEPPING_2ND));
  bool time_stepping = (config->GetUnsteady_Simulation() == TIME_STEPPING);
  string UnstExt, text_line;
  ifstream restart_file;
  string restart_filename = config->GetSolution_FlowFileName();
  int rank = MASTER_NODE;
#ifdef HAVE_MPI
  MPI_Comm_rank(MPI_COMM_WORLD, &rank);
#endif

  /*--- Modify file name for an unsteady restart ---*/
  
  if (dual_time|| time_stepping)
    restart_filename = config->GetUnsteady_FileName(restart_filename, val_iter);

  /*--- Open the restart file, throw an error if this fails. ---*/
  
  restart_file.open(restart_filename.data(), ios::in);
  if (restart_file.fail()) {
    if (rank == MASTER_NODE)
      cout << "There is no flow restart file!! " << restart_filename.data() << "."<< endl;
    exit(EXIT_FAILURE);
  }

  /*--- In case this is a parallel simulation, we need to perform the
   Global2Local index transformation first. ---*/
  
  map<unsigned long,unsigned long> Global2Local;
  map<unsigned long,unsigned long>::const_iterator MI;

  /*--- Now fill array with the transform values only for local points ---*/
  
  for (iPoint = 0; iPoint < geometry[MESH_0]->GetnPointDomain(); iPoint++) {
    Global2Local[geometry[MESH_0]->node[iPoint]->GetGlobalIndex()] = iPoint;
  }

  /*--- Read all lines in the restart file ---*/
  
  long iPoint_Local = 0; unsigned long iPoint_Global = 0;

  /*--- Skip flow variables ---*/
  
  unsigned short skipVars = 0;

  if (compressible) {
    if (nDim == 2) skipVars += 6;
    if (nDim == 3) skipVars += 8;
  }
  if (incompressible) {
    if (nDim == 2) skipVars += 5;
    if (nDim == 3) skipVars += 7;
  }

  /*--- The first line is the header ---*/
  
  getline (restart_file, text_line);

  for (iPoint_Global = 0; iPoint_Global < geometry[MESH_0]->GetGlobal_nPointDomain(); iPoint_Global++ ) {
    
    getline (restart_file, text_line);
    
    istringstream point_line(text_line);

    /*--- Retrieve local index. If this node from the restart file lives
     on the current processor, we will load and instantiate the vars. ---*/
    
    MI = Global2Local.find(iPoint_Global);
    if (MI != Global2Local.end()) {
      
      iPoint_Local = Global2Local[iPoint_Global];
      
      point_line >> index;
      for (iVar = 0; iVar < skipVars; iVar++) { point_line >> dull_val;}
      for (iVar = 0; iVar < nVar; iVar++) { point_line >> Solution[iVar];}
      node[iPoint_Local]->SetSolution(Solution);

    }

  }

  /*--- Close the restart file ---*/
  
  restart_file.close();

  /*--- MPI solution and compute the eddy viscosity ---*/
  
  solver[MESH_0][TURB_SOL]->Set_MPI_Solution(geometry[MESH_0], config);
  solver[MESH_0][TURB_SOL]->Postprocessing(geometry[MESH_0], solver[MESH_0], config, MESH_0);

  /*--- Interpolate the solution down to the coarse multigrid levels ---*/
  
  for (iMesh = 1; iMesh <= config->GetnMGLevels(); iMesh++) {
    for (iPoint = 0; iPoint < geometry[iMesh]->GetnPoint(); iPoint++) {
      Area_Parent = geometry[iMesh]->node[iPoint]->GetVolume();
      for (iVar = 0; iVar < nVar; iVar++) Solution[iVar] = 0.0;
      for (iChildren = 0; iChildren < geometry[iMesh]->node[iPoint]->GetnChildren_CV(); iChildren++) {
        Point_Fine = geometry[iMesh]->node[iPoint]->GetChildren_CV(iChildren);
        Area_Children = geometry[iMesh-1]->node[Point_Fine]->GetVolume();
        Solution_Fine = solver[iMesh-1][TURB_SOL]->node[Point_Fine]->GetSolution();
        for (iVar = 0; iVar < nVar; iVar++) {
          Solution[iVar] += Solution_Fine[iVar]*Area_Children/Area_Parent;
        }
      }
      solver[iMesh][TURB_SOL]->node[iPoint]->SetSolution(Solution);
    }
    solver[iMesh][TURB_SOL]->Set_MPI_Solution(geometry[iMesh], config);
    solver[iMesh][TURB_SOL]->Postprocessing(geometry[iMesh], solver[iMesh], config, iMesh);
  }

}

CTurbSASolver::CTurbSASolver(void) : CTurbSolver() { }

CTurbSASolver::CTurbSASolver(CGeometry *geometry, CConfig *config, unsigned short iMesh, CFluidModel* FluidModel) : CTurbSolver() {
  unsigned short iVar, iDim, nLineLets;
  unsigned long iPoint, index;
  su2double Density_Inf, Viscosity_Inf, Factor_nu_Inf, Factor_nu_Engine, Factor_nu_ActDisk, dull_val;
  
  unsigned short iZone = config->GetiZone();
  unsigned short nZone = geometry->GetnZone();
  bool restart = (config->GetRestart() || config->GetRestart_Flow());
  bool adjoint = (config->GetContinuous_Adjoint()) || (config->GetDiscrete_Adjoint());
  bool compressible = (config->GetKind_Regime() == COMPRESSIBLE);
  bool incompressible = (config->GetKind_Regime() == INCOMPRESSIBLE);
  bool dual_time = ((config->GetUnsteady_Simulation() == DT_STEPPING_1ST) ||
                    (config->GetUnsteady_Simulation() == DT_STEPPING_2ND));
  bool time_stepping = config->GetUnsteady_Simulation() == TIME_STEPPING;

  int rank = MASTER_NODE;
#ifdef HAVE_MPI
  MPI_Comm_rank(MPI_COMM_WORLD, &rank);
#endif
  
  Gamma = config->GetGamma();
  Gamma_Minus_One = Gamma - 1.0;
  
  /*--- Dimension of the problem --> dependent of the turbulent model ---*/
  
  nVar = 1;
  nPoint = geometry->GetnPoint();
  nPointDomain = geometry->GetnPointDomain();
  
  /*--- Initialize nVarGrad for deallocation ---*/
  
  nVarGrad = nVar;
  
  /*--- Define geometry constants in the solver structure ---*/
  
  nDim = geometry->GetnDim();
  node = new CVariable*[nPoint];
  
  /*--- Single grid simulation ---*/
  
  if (iMesh == MESH_0 || config->GetMGCycle() == FULLMG_CYCLE) {
    
    /*--- Define some auxiliar vector related with the residual ---*/
    
    Residual = new su2double[nVar];     for (iVar = 0; iVar < nVar; iVar++) Residual[iVar]  = 0.0;
    Residual_RMS = new su2double[nVar]; for (iVar = 0; iVar < nVar; iVar++) Residual_RMS[iVar]  = 0.0;
    Residual_i = new su2double[nVar];   for (iVar = 0; iVar < nVar; iVar++) Residual_i[iVar]  = 0.0;
    Residual_j = new su2double[nVar];   for (iVar = 0; iVar < nVar; iVar++) Residual_j[iVar]  = 0.0;
    Residual_Max = new su2double[nVar]; for (iVar = 0; iVar < nVar; iVar++) Residual_Max[iVar]  = 0.0;
    
    /*--- Define some structures for locating max residuals ---*/
    
    Point_Max = new unsigned long[nVar];
    for (iVar = 0; iVar < nVar; iVar++) Point_Max[iVar] = 0;
    Point_Max_Coord = new su2double*[nVar];
    for (iVar = 0; iVar < nVar; iVar++) {
      Point_Max_Coord[iVar] = new su2double[nDim];
      for (iDim = 0; iDim < nDim; iDim++) Point_Max_Coord[iVar][iDim] = 0.0;
    }
    
    /*--- Define some auxiliar vector related with the solution ---*/
    
    Solution = new su2double[nVar];
    Solution_i = new su2double[nVar]; Solution_j = new su2double[nVar];
    
    /*--- Define some auxiliar vector related with the geometry ---*/
    
    Vector_i = new su2double[nDim]; Vector_j = new su2double[nDim];
    
    /*--- Define some auxiliar vector related with the flow solution ---*/
    
    FlowPrimVar_i = new su2double [nDim+7]; FlowPrimVar_j = new su2double [nDim+7];
    
    /*--- Jacobians and vector structures for implicit computations ---*/
    
    Jacobian_i = new su2double* [nVar];
    Jacobian_j = new su2double* [nVar];
    for (iVar = 0; iVar < nVar; iVar++) {
      Jacobian_i[iVar] = new su2double [nVar];
      Jacobian_j[iVar] = new su2double [nVar];
    }
    
    /*--- Initialization of the structure of the whole Jacobian ---*/
    
    if (rank == MASTER_NODE) cout << "Initialize Jacobian structure (SA model)." << endl;
    Jacobian.Initialize(nPoint, nPointDomain, nVar, nVar, true, geometry, config);
    
    if ((config->GetKind_Linear_Solver_Prec() == LINELET) ||
        (config->GetKind_Linear_Solver() == SMOOTHER_LINELET)) {
      nLineLets = Jacobian.BuildLineletPreconditioner(geometry, config);
      if (rank == MASTER_NODE) cout << "Compute linelet structure. " << nLineLets << " elements in each line (average)." << endl;
    }
    
    LinSysSol.Initialize(nPoint, nPointDomain, nVar, 0.0);
    LinSysRes.Initialize(nPoint, nPointDomain, nVar, 0.0);
    
    if (config->GetExtraOutput()) {
      if (nDim == 2) { nOutputVariables = 13; }
      else if (nDim == 3) { nOutputVariables = 19; }
      OutputVariables.Initialize(nPoint, nPointDomain, nOutputVariables, 0.0);
      OutputHeadingNames = new string[nOutputVariables];
    }
    
    /*--- Computation of gradients by least squares ---*/
    
    if (config->GetKind_Gradient_Method() == WEIGHTED_LEAST_SQUARES) {
      /*--- S matrix := inv(R)*traspose(inv(R)) ---*/
      Smatrix = new su2double* [nDim];
      for (iDim = 0; iDim < nDim; iDim++)
        Smatrix[iDim] = new su2double [nDim];
      
      /*--- c vector := transpose(WA)*(Wb) ---*/
      
      Cvector = new su2double* [nVar];
      for (iVar = 0; iVar < nVar; iVar++)
        Cvector[iVar] = new su2double [nDim];
    }
    
  }
  
  /*--- Initialize lower and upper limits---*/
  
  lowerlimit = new su2double[nVar];
  upperlimit = new su2double[nVar];
  
  lowerlimit[0] = 1.0e-10;
  upperlimit[0] = 1.0;
  

  /*--- Read farfield conditions from config ---*/
  
  Density_Inf   = config->GetDensity_FreeStreamND();
  Viscosity_Inf = config->GetViscosity_FreeStreamND();
  
  /*--- Factor_nu_Inf in [3.0, 5.0] ---*/

  Factor_nu_Inf = config->GetNuFactor_FreeStream();
  nu_tilde_Inf  = Factor_nu_Inf*Viscosity_Inf/Density_Inf;
  if (config->GetKind_Trans_Model() == BC) {
    nu_tilde_Inf  = 0.005*Factor_nu_Inf*Viscosity_Inf/Density_Inf;
  }

  /*--- Factor_nu_Engine ---*/
  Factor_nu_Engine = config->GetNuFactor_Engine();
  nu_tilde_Engine  = Factor_nu_Engine*Viscosity_Inf/Density_Inf;
  if (config->GetKind_Trans_Model() == BC) {
    nu_tilde_Engine  = 0.005*Factor_nu_Engine*Viscosity_Inf/Density_Inf;
  }

  /*--- Factor_nu_ActDisk ---*/
  Factor_nu_ActDisk = config->GetNuFactor_Engine();
  nu_tilde_ActDisk  = Factor_nu_ActDisk*Viscosity_Inf/Density_Inf;

  /*--- Eddy viscosity at infinity ---*/
  su2double Ji, Ji_3, fv1, cv1_3 = 7.1*7.1*7.1;
  su2double muT_Inf;
  Ji = nu_tilde_Inf/Viscosity_Inf*Density_Inf;
  Ji_3 = Ji*Ji*Ji;
  fv1 = Ji_3/(Ji_3+cv1_3);
  muT_Inf = Density_Inf*fv1*nu_tilde_Inf;
  
  /*--- Restart the solution from file information ---*/
  if (!restart || (iMesh != MESH_0)) {
    for (iPoint = 0; iPoint < nPoint; iPoint++)
      node[iPoint] = new CTurbSAVariable(nu_tilde_Inf, muT_Inf, nDim, nVar, config);
  }
  else {
    
    /*--- Restart the solution from file information ---*/
    ifstream restart_file;
    string filename = config->GetSolution_FlowFileName();
    su2double Density, StaticEnergy, Laminar_Viscosity, nu, nu_hat, muT = 0.0, U[5];
    int Unst_RestartIter;

    /*--- Modify file name for multizone problems ---*/
    if (nZone >1)
      filename= config->GetMultizone_FileName(filename, iZone);
    
    /*--- Modify file name for an unsteady restart ---*/
    if (dual_time) {
      if (adjoint) {
        Unst_RestartIter = SU2_TYPE::Int(config->GetUnst_AdjointIter()) - 1;
      } else if (config->GetUnsteady_Simulation() == DT_STEPPING_1ST)
        Unst_RestartIter = SU2_TYPE::Int(config->GetUnst_RestartIter())-1;
      else
        Unst_RestartIter = SU2_TYPE::Int(config->GetUnst_RestartIter())-2;
      filename = config->GetUnsteady_FileName(filename, Unst_RestartIter);
    }

    /*--- Modify file name for a simple unsteady restart ---*/

    if (time_stepping) {
      if (adjoint) {
        Unst_RestartIter = SU2_TYPE::Int(config->GetUnst_AdjointIter()) - 1;
      } else {
        Unst_RestartIter = SU2_TYPE::Int(config->GetUnst_RestartIter())-1;
      }
      filename = config->GetUnsteady_FileName(filename, Unst_RestartIter);
    }
    
    /*--- Open the restart file, throw an error if this fails. ---*/
    restart_file.open(filename.data(), ios::in);
    if (restart_file.fail()) {
      cout << "There is no turbulent restart file!!" << endl;
      exit(EXIT_FAILURE);
    }
    
    /*--- In case this is a parallel simulation, we need to perform the
     Global2Local index transformation first. ---*/

    map<unsigned long,unsigned long> Global2Local;
    map<unsigned long,unsigned long>::const_iterator MI;
    
    /*--- Now fill array with the transform values only for local points ---*/
    for (iPoint = 0; iPoint < nPointDomain; iPoint++) {
      Global2Local[geometry->node[iPoint]->GetGlobalIndex()] = iPoint;
    }
    
    /*--- Read all lines in the restart file ---*/
    
    long iPoint_Local; unsigned long iPoint_Global = 0; string text_line; unsigned long iPoint_Global_Local = 0;
    unsigned short rbuf_NotMatching = 0, sbuf_NotMatching = 0;
    
    /*--- The first line is the header ---*/
    
    getline (restart_file, text_line);
    
    for (iPoint_Global = 0; iPoint_Global < geometry->GetGlobal_nPointDomain(); iPoint_Global++ ) {
      
      getline (restart_file, text_line);
      
      istringstream point_line(text_line);
      
      /*--- Retrieve local index. If this node from the restart file lives
       on the current processor, we will load and instantiate the vars. ---*/
      
      MI = Global2Local.find(iPoint_Global);
      if (MI != Global2Local.end()) {
        
        iPoint_Local = Global2Local[iPoint_Global];
        
        if (compressible) {
          if (nDim == 2) point_line >> index >> dull_val >> dull_val >> U[0] >> U[1] >> U[2] >> U[3] >> Solution[0];
          if (nDim == 3) point_line >> index >> dull_val >> dull_val >> dull_val >> U[0] >> U[1] >> U[2] >> U[3] >> U[4] >> Solution[0];
          
          Density = U[0];
          if (nDim == 2)
            StaticEnergy = U[3]/U[0] - (U[1]*U[1] + U[2]*U[2])/(2.0*U[0]*U[0]);
          else
            StaticEnergy = U[4]/U[0] - (U[1]*U[1] + U[2]*U[2] + U[3]*U[3] )/(2.0*U[0]*U[0]);

          FluidModel->SetTDState_rhoe(Density, StaticEnergy);
          Laminar_Viscosity = FluidModel->GetLaminarViscosity();
          nu     = Laminar_Viscosity/Density;
          nu_hat = Solution[0];
          Ji     = nu_hat/nu;
          Ji_3   = Ji*Ji*Ji;
          fv1    = Ji_3/(Ji_3+cv1_3);
          muT    = Density*fv1*nu_hat;
          
        }

        if (incompressible) {
          if (nDim == 2) point_line >> index >> dull_val >> dull_val >> dull_val >> dull_val >> dull_val >> Solution[0];
          if (nDim == 3) point_line >> index >> dull_val >> dull_val >> dull_val >> dull_val >> dull_val >> dull_val >> dull_val >> Solution[0];
          muT = muT_Inf;
        }
        
        /*--- Instantiate the solution at this node, note that the eddy viscosity should be recomputed ---*/
        node[iPoint_Local] = new CTurbSAVariable(Solution[0], muT, nDim, nVar, config);
        iPoint_Global_Local++;
      }

    }
    
    /*--- Detect a wrong solution file ---*/
    
    if (iPoint_Global_Local < nPointDomain) { sbuf_NotMatching = 1; }
    
#ifndef HAVE_MPI
    rbuf_NotMatching = sbuf_NotMatching;
#else
    SU2_MPI::Allreduce(&sbuf_NotMatching, &rbuf_NotMatching, 1, MPI_UNSIGNED_SHORT, MPI_SUM, MPI_COMM_WORLD);
#endif
    if (rbuf_NotMatching != 0) {
      if (rank == MASTER_NODE) {
        cout << endl << "The solution file " << filename.data() << " doesn't match with the mesh file!" << endl;
        cout << "It could be empty lines at the end of the file." << endl << endl;
      }
#ifndef HAVE_MPI
      exit(EXIT_FAILURE);
#else
      MPI_Barrier(MPI_COMM_WORLD);
      MPI_Abort(MPI_COMM_WORLD,1);
      MPI_Finalize();
#endif
    }
    
    /*--- Instantiate the variable class with an arbitrary solution
     at any halo/periodic nodes. The initial solution can be arbitrary,
     because a send/recv is performed immediately in the solver. ---*/
    for (iPoint = nPointDomain; iPoint < nPoint; iPoint++) {
      node[iPoint] = new CTurbSAVariable(Solution[0], muT_Inf, nDim, nVar, config);
    }
    
    /*--- Close the restart file ---*/
    restart_file.close();

  }
  
  /*--- MPI solution ---*/
  Set_MPI_Solution(geometry, config);
  
}

CTurbSASolver::~CTurbSASolver(void) {
  
}

void CTurbSASolver::Preprocessing(CGeometry *geometry, CSolver **solver_container, CConfig *config, unsigned short iMesh, unsigned short iRKStep, unsigned short RunTime_EqSystem, bool Output) {
  
  unsigned long iPoint;

  unsigned long ExtIter      = config->GetExtIter();
  bool limiter_flow          = ((config->GetSpatialOrder_Flow() == SECOND_ORDER_LIMITER) && (ExtIter <= config->GetLimiterIter()));

  for (iPoint = 0; iPoint < nPoint; iPoint ++) {
    
    /*--- Initialize the residual vector ---*/
    
    LinSysRes.SetBlock_Zero(iPoint);
    
  }
  
  /*--- Initialize the Jacobian matrices ---*/
  
  Jacobian.SetValZero();

  if (config->GetKind_Gradient_Method() == GREEN_GAUSS) SetSolution_Gradient_GG(geometry, config);
  if (config->GetKind_Gradient_Method() == WEIGHTED_LEAST_SQUARES) SetSolution_Gradient_LS(geometry, config);

  /*--- Upwind second order reconstruction ---*/

  if (config->GetSpatialOrder() == SECOND_ORDER_LIMITER) SetSolution_Limiter(geometry, config);

  if (limiter_flow) solver_container[FLOW_SOL]->SetPrimitive_Limiter(geometry, config);

}

void CTurbSASolver::Postprocessing(CGeometry *geometry, CSolver **solver_container, CConfig *config, unsigned short iMesh) {
  
  su2double rho = 0.0, mu = 0.0, nu, *nu_hat, muT, Ji, Ji_3, fv1;
  su2double cv1_3 = 7.1*7.1*7.1;
  unsigned long iPoint;
  
  bool compressible = (config->GetKind_Regime() == COMPRESSIBLE);
  bool incompressible = (config->GetKind_Regime() == INCOMPRESSIBLE);
  bool neg_spalart_allmaras = (config->GetKind_Turb_Model() == SA_NEG);
  
  
  /*--- Compute eddy viscosity ---*/
  
  for (iPoint = 0; iPoint < nPoint; iPoint ++) {
    
    if (compressible) {
      rho = solver_container[FLOW_SOL]->node[iPoint]->GetDensity();
      mu  = solver_container[FLOW_SOL]->node[iPoint]->GetLaminarViscosity();
    }
    if (incompressible) {
      rho = solver_container[FLOW_SOL]->node[iPoint]->GetDensity();
      mu  = solver_container[FLOW_SOL]->node[iPoint]->GetLaminarViscosity();
    }
    
    nu  = mu/rho;
    nu_hat = node[iPoint]->GetSolution();
    
    Ji   = nu_hat[0]/nu;
    Ji_3 = Ji*Ji*Ji;
    fv1  = Ji_3/(Ji_3+cv1_3);
    
    muT = rho*fv1*nu_hat[0];
    
    if (neg_spalart_allmaras && (muT < 0.0)) muT = 0.0;
    
    node[iPoint]->SetmuT(muT);
    
  }
  
}

void CTurbSASolver::Source_Residual(CGeometry *geometry, CSolver **solver_container, CNumerics *numerics, CNumerics *second_numerics,
                                    CConfig *config, unsigned short iMesh) {
  unsigned long iPoint;
  
  bool harmonic_balance = (config->GetUnsteady_Simulation() == HARMONIC_BALANCE);
  bool transition    = (config->GetKind_Trans_Model() == LM);
  
  for (iPoint = 0; iPoint < nPointDomain; iPoint++) {
    
    /*--- Conservative variables w/o reconstruction ---*/
    
    numerics->SetPrimitive(solver_container[FLOW_SOL]->node[iPoint]->GetPrimitive(), NULL);
    
    /*--- Gradient of the primitive and conservative variables ---*/
    
    numerics->SetPrimVarGradient(solver_container[FLOW_SOL]->node[iPoint]->GetGradient_Primitive(), NULL);
    
    /*--- Set vorticity and strain rate magnitude ---*/
    
    numerics->SetVorticity(solver_container[FLOW_SOL]->node[iPoint]->GetVorticity(), NULL);

    numerics->SetStrainMag(solver_container[FLOW_SOL]->node[iPoint]->GetStrainMag(), 0.0);
    
    /*--- Set intermittency ---*/
    
    if (transition) {
      numerics->SetIntermittency(solver_container[TRANS_SOL]->node[iPoint]->GetIntermittency());
    }
    
    /*--- Turbulent variables w/o reconstruction, and its gradient ---*/
    
    numerics->SetTurbVar(node[iPoint]->GetSolution(), NULL);
    numerics->SetTurbVarGradient(node[iPoint]->GetGradient(), NULL);
    
    /*--- Set volume ---*/
    
    numerics->SetVolume(geometry->node[iPoint]->GetVolume());
    
    /*--- Set distance to the surface ---*/
    
    numerics->SetDistance(geometry->node[iPoint]->GetWall_Distance(), 0.0);
    
    /*--- Compute the source term ---*/
    
    numerics->ComputeResidual(Residual, Jacobian_i, NULL, config);
    
    /*--- Subtract residual and the Jacobian ---*/
    
    LinSysRes.SubtractBlock(iPoint, Residual);
    
    Jacobian.SubtractBlock(iPoint, iPoint, Jacobian_i);
    
  }
  
  if (harmonic_balance) {
    
    su2double Volume, Source;
    unsigned short nVar_Turb = solver_container[TURB_SOL]->GetnVar();
    
    /*--- Loop over points ---*/
    
    for (iPoint = 0; iPoint < nPointDomain; iPoint++) {
      
      /*--- Get control volume ---*/
      
      Volume = geometry->node[iPoint]->GetVolume();
      
      /*--- Access stored harmonic balance source term ---*/
      
      for (unsigned short iVar = 0; iVar < nVar_Turb; iVar++) {
        Source = node[iPoint]->GetHarmonicBalance_Source(iVar);
        Residual[iVar] = Source*Volume;
      }
      
      /*--- Add Residual ---*/
      
      LinSysRes.AddBlock(iPoint, Residual);
      
    }
  }
  
}

void CTurbSASolver::Source_Template(CGeometry *geometry, CSolver **solver_container, CNumerics *numerics,
                                    CConfig *config, unsigned short iMesh) {
  
}

void CTurbSASolver::BC_HeatFlux_Wall(CGeometry *geometry, CSolver **solver_container, CNumerics *conv_numerics, CNumerics *visc_numerics, CConfig *config, unsigned short val_marker) {
  unsigned long iPoint, iVertex;
  unsigned short iVar;
  
  for (iVertex = 0; iVertex < geometry->nVertex[val_marker]; iVertex++) {
    iPoint = geometry->vertex[val_marker][iVertex]->GetNode();
    
    /*--- Check if the node belongs to the domain (i.e, not a halo node) ---*/
    
    if (geometry->node[iPoint]->GetDomain()) {
      
      /*--- Get the velocity vector ---*/
      
      for (iVar = 0; iVar < nVar; iVar++)
        Solution[iVar] = 0.0;
      
      node[iPoint]->SetSolution_Old(Solution);
      LinSysRes.SetBlock_Zero(iPoint);
      
      /*--- includes 1 in the diagonal ---*/
      
      Jacobian.DeleteValsRowi(iPoint);
    }
  }
  
}

void CTurbSASolver::BC_Isothermal_Wall(CGeometry *geometry, CSolver **solver_container, CNumerics *conv_numerics, CNumerics *visc_numerics, CConfig *config,
                                       unsigned short val_marker) {
  unsigned long iPoint, iVertex;
  unsigned short iVar;
  
  for (iVertex = 0; iVertex < geometry->nVertex[val_marker]; iVertex++) {
    iPoint = geometry->vertex[val_marker][iVertex]->GetNode();
    
    /*--- Check if the node belongs to the domain (i.e, not a halo node) ---*/
    
    if (geometry->node[iPoint]->GetDomain()) {
      
      /*--- Get the velocity vector ---*/
      for (iVar = 0; iVar < nVar; iVar++)
        Solution[iVar] = 0.0;
      
      node[iPoint]->SetSolution_Old(Solution);
      LinSysRes.SetBlock_Zero(iPoint);
      
      /*--- Includes 1 in the diagonal ---*/
      
      Jacobian.DeleteValsRowi(iPoint);
    }
  }
  
}

void CTurbSASolver::BC_Far_Field(CGeometry *geometry, CSolver **solver_container, CNumerics *conv_numerics, CNumerics *visc_numerics, CConfig *config, unsigned short val_marker) {
  
  unsigned long iPoint, iVertex;
  unsigned short iVar, iDim;
  su2double *Normal, *V_infty, *V_domain;
  
  bool grid_movement  = config->GetGrid_Movement();
  
  Normal = new su2double[nDim];
  
  for (iVertex = 0; iVertex < geometry->nVertex[val_marker]; iVertex++) {
    
    iPoint = geometry->vertex[val_marker][iVertex]->GetNode();
    
    /*--- Check if the node belongs to the domain (i.e, not a halo node) ---*/
    
    if (geometry->node[iPoint]->GetDomain()) {
      
      /*--- Allocate the value at the infinity ---*/
      
      V_infty = solver_container[FLOW_SOL]->GetCharacPrimVar(val_marker, iVertex);
      
      /*--- Retrieve solution at the farfield boundary node ---*/
      
      V_domain = solver_container[FLOW_SOL]->node[iPoint]->GetPrimitive();
      
      /*--- Grid Movement ---*/
      
      if (grid_movement)
        conv_numerics->SetGridVel(geometry->node[iPoint]->GetGridVel(), geometry->node[iPoint]->GetGridVel());
      
      conv_numerics->SetPrimitive(V_domain, V_infty);
      
      /*--- Set turbulent variable at the wall, and at infinity ---*/
      
      for (iVar = 0; iVar < nVar; iVar++)
        Solution_i[iVar] = node[iPoint]->GetSolution(iVar);
      Solution_j[0] = nu_tilde_Inf;
      conv_numerics->SetTurbVar(Solution_i, Solution_j);
      
      /*--- Set Normal (it is necessary to change the sign) ---*/
      
      geometry->vertex[val_marker][iVertex]->GetNormal(Normal);
      for (iDim = 0; iDim < nDim; iDim++)
        Normal[iDim] = -Normal[iDim];
      conv_numerics->SetNormal(Normal);
      
      /*--- Compute residuals and Jacobians ---*/
      
      conv_numerics->ComputeResidual(Residual, Jacobian_i, Jacobian_j, config);
      
      /*--- Add residuals and Jacobians ---*/
      
      LinSysRes.AddBlock(iPoint, Residual);
      Jacobian.AddBlock(iPoint, iPoint, Jacobian_i);
      
    }
  }
  
  delete [] Normal;
  
}

void CTurbSASolver::BC_Inlet(CGeometry *geometry, CSolver **solver_container, CNumerics *conv_numerics, CNumerics *visc_numerics, CConfig *config, unsigned short val_marker) {
  
  unsigned short iDim;
  unsigned long iVertex, iPoint, Point_Normal;
  su2double *V_inlet, *V_domain, *Normal;
  
  Normal = new su2double[nDim];
  
  bool grid_movement  = config->GetGrid_Movement();
  string Marker_Tag = config->GetMarker_All_TagBound(val_marker);
  
  /*--- Loop over all the vertices on this boundary marker ---*/
  
  for (iVertex = 0; iVertex < geometry->nVertex[val_marker]; iVertex++) {
    
    iPoint = geometry->vertex[val_marker][iVertex]->GetNode();
    
    /*--- Check if the node belongs to the domain (i.e., not a halo node) ---*/
    
    if (geometry->node[iPoint]->GetDomain()) {
      
      /*--- Index of the closest interior node ---*/
      
      Point_Normal = geometry->vertex[val_marker][iVertex]->GetNormal_Neighbor();
      
      /*--- Normal vector for this vertex (negate for outward convention) ---*/
      
      geometry->vertex[val_marker][iVertex]->GetNormal(Normal);
      for (iDim = 0; iDim < nDim; iDim++) Normal[iDim] = -Normal[iDim];
      
      /*--- Allocate the value at the inlet ---*/
      
      V_inlet = solver_container[FLOW_SOL]->GetCharacPrimVar(val_marker, iVertex);
      
      /*--- Retrieve solution at the farfield boundary node ---*/
      
      V_domain = solver_container[FLOW_SOL]->node[iPoint]->GetPrimitive();
      
      /*--- Set various quantities in the solver class ---*/
      
      conv_numerics->SetPrimitive(V_domain, V_inlet);
      
      /*--- Set the turbulent variable states (prescribed for an inflow) ---*/
      
      Solution_i[0] = node[iPoint]->GetSolution(0);
      Solution_j[0] = nu_tilde_Inf;
      
      conv_numerics->SetTurbVar(Solution_i, Solution_j);
      
      /*--- Set various other quantities in the conv_numerics class ---*/
      
      conv_numerics->SetNormal(Normal);
      
      if (grid_movement)
        conv_numerics->SetGridVel(geometry->node[iPoint]->GetGridVel(),
                                  geometry->node[iPoint]->GetGridVel());
      
      /*--- Compute the residual using an upwind scheme ---*/
      
      conv_numerics->ComputeResidual(Residual, Jacobian_i, Jacobian_j, config);
      LinSysRes.AddBlock(iPoint, Residual);
      
      /*--- Jacobian contribution for implicit integration ---*/
      
      Jacobian.AddBlock(iPoint, iPoint, Jacobian_i);
      
      /*--- Viscous contribution ---*/
      
      visc_numerics->SetCoord(geometry->node[iPoint]->GetCoord(), geometry->node[Point_Normal]->GetCoord());
      visc_numerics->SetNormal(Normal);
      
      /*--- Conservative variables w/o reconstruction ---*/
      
      visc_numerics->SetPrimitive(V_domain, V_inlet);
      
      /*--- Turbulent variables w/o reconstruction, and its gradients ---*/
      
      visc_numerics->SetTurbVar(Solution_i, Solution_j);
      visc_numerics->SetTurbVarGradient(node[iPoint]->GetGradient(), node[iPoint]->GetGradient());
      
      /*--- Compute residual, and Jacobians ---*/
      
      visc_numerics->ComputeResidual(Residual, Jacobian_i, Jacobian_j, config);
      
      /*--- Subtract residual, and update Jacobians ---*/
      
      LinSysRes.SubtractBlock(iPoint, Residual);
      Jacobian.SubtractBlock(iPoint, iPoint, Jacobian_i);
      
    }
  }
  
  /*--- Free locally allocated memory ---*/
  delete[] Normal;
  
}

void CTurbSASolver::BC_Outlet(CGeometry *geometry, CSolver **solver_container, CNumerics *conv_numerics, CNumerics *visc_numerics,
                              CConfig *config, unsigned short val_marker) {
  unsigned long iPoint, iVertex, Point_Normal;
  unsigned short iVar, iDim;
  su2double *V_outlet, *V_domain, *Normal;
  
  bool grid_movement  = config->GetGrid_Movement();
  
  Normal = new su2double[nDim];
  
  /*--- Loop over all the vertices on this boundary marker ---*/
  
  for (iVertex = 0; iVertex < geometry->nVertex[val_marker]; iVertex++) {
    iPoint = geometry->vertex[val_marker][iVertex]->GetNode();
    
    /*--- Check if the node belongs to the domain (i.e., not a halo node) ---*/
    
    if (geometry->node[iPoint]->GetDomain()) {
      
      /*--- Index of the closest interior node ---*/
      
      Point_Normal = geometry->vertex[val_marker][iVertex]->GetNormal_Neighbor();
      
      /*--- Allocate the value at the outlet ---*/
      
      V_outlet = solver_container[FLOW_SOL]->GetCharacPrimVar(val_marker, iVertex);
      
      /*--- Retrieve solution at the farfield boundary node ---*/
      
      V_domain = solver_container[FLOW_SOL]->node[iPoint]->GetPrimitive();
      
      /*--- Set various quantities in the solver class ---*/
      
      conv_numerics->SetPrimitive(V_domain, V_outlet);
      
      /*--- Set the turbulent variables. Here we use a Neumann BC such
       that the turbulent variable is copied from the interior of the
       domain to the outlet before computing the residual.
       Solution_i --> TurbVar_internal,
       Solution_j --> TurbVar_outlet ---*/
      
      for (iVar = 0; iVar < nVar; iVar++) {
        Solution_i[iVar] = node[iPoint]->GetSolution(iVar);
        Solution_j[iVar] = node[iPoint]->GetSolution(iVar);
      }
      conv_numerics->SetTurbVar(Solution_i, Solution_j);
      
      /*--- Set Normal (negate for outward convention) ---*/
      
      geometry->vertex[val_marker][iVertex]->GetNormal(Normal);
      for (iDim = 0; iDim < nDim; iDim++)
        Normal[iDim] = -Normal[iDim];
      conv_numerics->SetNormal(Normal);
      
      if (grid_movement)
        conv_numerics->SetGridVel(geometry->node[iPoint]->GetGridVel(),
                                  geometry->node[iPoint]->GetGridVel());
      
      /*--- Compute the residual using an upwind scheme ---*/
      
      conv_numerics->ComputeResidual(Residual, Jacobian_i, Jacobian_j, config);
      LinSysRes.AddBlock(iPoint, Residual);
      
      /*--- Jacobian contribution for implicit integration ---*/
      
      Jacobian.AddBlock(iPoint, iPoint, Jacobian_i);
      
      /*--- Viscous contribution ---*/
      visc_numerics->SetCoord(geometry->node[iPoint]->GetCoord(), geometry->node[Point_Normal]->GetCoord());
      visc_numerics->SetNormal(Normal);
      
      /*--- Conservative variables w/o reconstruction ---*/
      
      visc_numerics->SetPrimitive(V_domain, V_outlet);
      
      /*--- Turbulent variables w/o reconstruction, and its gradients ---*/
      
      visc_numerics->SetTurbVar(Solution_i, Solution_j);
      visc_numerics->SetTurbVarGradient(node[iPoint]->GetGradient(), node[iPoint]->GetGradient());
      
      /*--- Compute residual, and Jacobians ---*/
      
      visc_numerics->ComputeResidual(Residual, Jacobian_i, Jacobian_j, config);
      
      /*--- Subtract residual, and update Jacobians ---*/
      
      LinSysRes.SubtractBlock(iPoint, Residual);
      Jacobian.SubtractBlock(iPoint, iPoint, Jacobian_i);
      
    }
  }
  
  /*--- Free locally allocated memory ---*/
  
  delete[] Normal;
  
}

void CTurbSASolver::BC_Engine_Inflow(CGeometry *geometry, CSolver **solver_container, CNumerics *conv_numerics, CNumerics *visc_numerics, CConfig *config, unsigned short val_marker) {
  
  unsigned long iPoint, iVertex;
  unsigned short iDim;
  su2double *V_inflow, *V_domain, *Normal;
  
  Normal = new su2double[nDim];
  
  /*--- Loop over all the vertices on this boundary marker ---*/
  
  for (iVertex = 0; iVertex < geometry->nVertex[val_marker]; iVertex++) {
    
    iPoint = geometry->vertex[val_marker][iVertex]->GetNode();
    
    /*--- Check if the node belongs to the domain (i.e., not a halo node) ---*/
    
    if (geometry->node[iPoint]->GetDomain()) {
      
      /*--- Allocate the value at the infinity ---*/
      
      V_inflow = solver_container[FLOW_SOL]->GetCharacPrimVar(val_marker, iVertex);
      
      /*--- Retrieve solution at the farfield boundary node ---*/
      
      V_domain = solver_container[FLOW_SOL]->node[iPoint]->GetPrimitive();
      
      /*--- Set various quantities in the solver class ---*/
      
      conv_numerics->SetPrimitive(V_domain, V_inflow);
      
      /*--- Set the turbulent variables. Here we use a Neumann BC such
       that the turbulent variable is copied from the interior of the
       domain to the outlet before computing the residual. ---*/
      
      conv_numerics->SetTurbVar(node[iPoint]->GetSolution(), node[iPoint]->GetSolution());
      
      /*--- Set Normal (negate for outward convention) ---*/
      
      geometry->vertex[val_marker][iVertex]->GetNormal(Normal);
      for (iDim = 0; iDim < nDim; iDim++)
        Normal[iDim] = -Normal[iDim];
      conv_numerics->SetNormal(Normal);
      
      /*--- Compute the residual using an upwind scheme ---*/
      
      conv_numerics->ComputeResidual(Residual, Jacobian_i, Jacobian_j, config);
      LinSysRes.AddBlock(iPoint, Residual);
      
      /*--- Jacobian contribution for implicit integration ---*/
      
      Jacobian.AddBlock(iPoint, iPoint, Jacobian_i);
      
      /*--- Viscous contribution ---*/
      
      visc_numerics->SetCoord(geometry->node[iPoint]->GetCoord(), geometry->node[iPoint]->GetCoord());
      visc_numerics->SetNormal(Normal);
      
      /*--- Conservative variables w/o reconstruction ---*/
      
      visc_numerics->SetPrimitive(V_domain, V_inflow);
      
      /*--- Turbulent variables w/o reconstruction, and its gradients ---*/
      
      visc_numerics->SetTurbVar(node[iPoint]->GetSolution(), node[iPoint]->GetSolution());
      visc_numerics->SetTurbVarGradient(node[iPoint]->GetGradient(), node[iPoint]->GetGradient());
      
      /*--- Compute residual, and Jacobians ---*/
      
      visc_numerics->ComputeResidual(Residual, Jacobian_i, Jacobian_j, config);
      
      /*--- Subtract residual, and update Jacobians ---*/
      
      LinSysRes.SubtractBlock(iPoint, Residual);
      Jacobian.SubtractBlock(iPoint, iPoint, Jacobian_i);
      
    }
  }
  
  /*--- Free locally allocated memory ---*/
  
  delete[] Normal;
  
}

void CTurbSASolver::BC_Engine_Exhaust(CGeometry *geometry, CSolver **solver_container, CNumerics *conv_numerics, CNumerics *visc_numerics, CConfig *config, unsigned short val_marker) {
  
  unsigned short iDim;
  unsigned long iVertex, iPoint;
  su2double *V_exhaust, *V_domain, *Normal;
  
  Normal = new su2double[nDim];
  
  string Marker_Tag = config->GetMarker_All_TagBound(val_marker);
  
  /*--- Loop over all the vertices on this boundary marker ---*/
  
  for (iVertex = 0; iVertex < geometry->nVertex[val_marker]; iVertex++) {
    
    iPoint = geometry->vertex[val_marker][iVertex]->GetNode();
    
    /*--- Check if the node belongs to the domain (i.e., not a halo node) ---*/
    
    if (geometry->node[iPoint]->GetDomain()) {
      
      /*--- Normal vector for this vertex (negate for outward convention) ---*/
      
      geometry->vertex[val_marker][iVertex]->GetNormal(Normal);
      for (iDim = 0; iDim < nDim; iDim++) Normal[iDim] = -Normal[iDim];
      
      /*--- Allocate the value at the infinity ---*/
      
      V_exhaust = solver_container[FLOW_SOL]->GetCharacPrimVar(val_marker, iVertex);
      
      /*--- Retrieve solution at the farfield boundary node ---*/
      
      V_domain = solver_container[FLOW_SOL]->node[iPoint]->GetPrimitive();
      
      /*--- Set various quantities in the solver class ---*/
      
      conv_numerics->SetPrimitive(V_domain, V_exhaust);
      
      /*--- Set the turbulent variable states (prescribed for an inflow) ---*/
      
      Solution_i[0] = node[iPoint]->GetSolution(0);
      Solution_j[0] = nu_tilde_Engine;
      
      conv_numerics->SetTurbVar(Solution_i, Solution_j);
      
      /*--- Set various other quantities in the conv_numerics class ---*/
      
      conv_numerics->SetNormal(Normal);
      
      /*--- Compute the residual using an upwind scheme ---*/
      
      conv_numerics->ComputeResidual(Residual, Jacobian_i, Jacobian_j, config);
      LinSysRes.AddBlock(iPoint, Residual);
      
      /*--- Jacobian contribution for implicit integration ---*/
      
      Jacobian.AddBlock(iPoint, iPoint, Jacobian_i);
      
      /*--- Viscous contribution ---*/
      
      visc_numerics->SetCoord(geometry->node[iPoint]->GetCoord(), geometry->node[iPoint]->GetCoord());
      visc_numerics->SetNormal(Normal);
      
      /*--- Conservative variables w/o reconstruction ---*/
      
      visc_numerics->SetPrimitive(V_domain, V_exhaust);
      
      /*--- Turbulent variables w/o reconstruction, and its gradients ---*/
      
      visc_numerics->SetTurbVar(Solution_i, Solution_j);
      visc_numerics->SetTurbVarGradient(node[iPoint]->GetGradient(), node[iPoint]->GetGradient());
      
      /*--- Compute residual, and Jacobians ---*/
      
      visc_numerics->ComputeResidual(Residual, Jacobian_i, Jacobian_j, config);
      
      /*--- Subtract residual, and update Jacobians ---*/
      
      LinSysRes.SubtractBlock(iPoint, Residual);
      Jacobian.SubtractBlock(iPoint, iPoint, Jacobian_i);
      
    }
  }
  
  /*--- Free locally allocated memory ---*/
  
  delete[] Normal;
  
}

void CTurbSASolver::BC_ActDisk_Inlet(CGeometry *geometry, CSolver **solver_container, CNumerics *conv_numerics,
                                     CNumerics *visc_numerics, CConfig *config, unsigned short val_marker) {
  
  BC_ActDisk(geometry, solver_container, conv_numerics, visc_numerics,
             config,  val_marker, true);
  
}

void CTurbSASolver::BC_ActDisk_Outlet(CGeometry *geometry, CSolver **solver_container, CNumerics *conv_numerics,
                                      CNumerics *visc_numerics, CConfig *config, unsigned short val_marker) {
  
  BC_ActDisk(geometry, solver_container, conv_numerics, visc_numerics,
             config,  val_marker, false);
  
}

void CTurbSASolver::BC_ActDisk(CGeometry *geometry, CSolver **solver_container, CNumerics *conv_numerics, CNumerics *visc_numerics,
                               CConfig *config, unsigned short val_marker, bool inlet_surface) {
  
  unsigned long iPoint, iVertex, GlobalIndex_donor, GlobalIndex, iPoint_Normal;
  su2double *V_outlet, *V_inlet, *V_domain, *Normal, *UnitNormal, Area, Vn;
  bool ReverseFlow;
  unsigned short iDim;
  
  bool grid_movement = config->GetGrid_Movement();
  
  Normal = new su2double[nDim];
  UnitNormal = new su2double[nDim];
  
  /*--- Loop over all the vertices on this boundary marker ---*/
  
  for (iVertex = 0; iVertex < geometry->nVertex[val_marker]; iVertex++) {
    
    iPoint = geometry->vertex[val_marker][iVertex]->GetNode();
    iPoint_Normal = geometry->vertex[val_marker][iVertex]->GetNormal_Neighbor();
    GlobalIndex_donor = solver_container[FLOW_SOL]->GetDonorGlobalIndex(val_marker, iVertex);
    GlobalIndex = geometry->node[iPoint]->GetGlobalIndex();
    
    /*--- Check if the node belongs to the domain (i.e., not a halo node) ---*/
    
    if ((geometry->node[iPoint]->GetDomain()) && (GlobalIndex != GlobalIndex_donor)) {
      
      /*--- Normal vector for this vertex (negate for outward convention) ---*/
      
      geometry->vertex[val_marker][iVertex]->GetNormal(Normal);
      for (iDim = 0; iDim < nDim; iDim++) Normal[iDim] = -Normal[iDim];
      conv_numerics->SetNormal(Normal);
      
      Area = 0.0;
      for (iDim = 0; iDim < nDim; iDim++) Area += Normal[iDim]*Normal[iDim];
      Area = sqrt (Area);
      
      for (iDim = 0; iDim < nDim; iDim++)
        UnitNormal[iDim] = Normal[iDim]/Area;
      
      /*--- Retrieve solution at the farfield boundary node ---*/
      
      V_domain = solver_container[FLOW_SOL]->node[iPoint]->GetPrimitive();
      
      /*--- Check the flow direction. Project the flow into the normal to the inlet face ---*/
      
      Vn = 0.0; ReverseFlow = false;
      for (iDim = 0; iDim < nDim; iDim++) {  Vn += V_domain[iDim+1]*UnitNormal[iDim]; }
      
      if ((inlet_surface) && (Vn < 0.0)) { ReverseFlow = true; }
      if ((!inlet_surface) && (Vn > 0.0)) { ReverseFlow = true; }
      
      /*--- Do not anything if there is a
       reverse flow, Euler b.c. for the direct problem ---*/
      
      if (!ReverseFlow) {
        
        /*--- Allocate the value at the infinity ---*/
        
        if (inlet_surface) {
          V_inlet = solver_container[FLOW_SOL]->GetCharacPrimVar(val_marker, iVertex);
          V_outlet = solver_container[FLOW_SOL]->GetDonorPrimVar(val_marker, iVertex);
          conv_numerics->SetPrimitive(V_domain, V_inlet);
        }
        else {
          V_outlet = solver_container[FLOW_SOL]->GetCharacPrimVar(val_marker, iVertex);
          V_inlet = solver_container[FLOW_SOL]->GetDonorPrimVar(val_marker, iVertex);
          conv_numerics->SetPrimitive(V_domain, V_outlet);
        }
        
        /*--- Set the turb. variable solution
         set  the turbulent variables. Here we use a Neumann BC such
         that the turbulent variable is copied from the interior of the
         domain to the outlet before computing the residual.
         or set the turbulent variable states (prescribed for an inflow)  ----*/
        
        Solution_i[0] = node[iPoint]->GetSolution(0);
        
        //      if (inlet_surface) Solution_j[0] = 0.5*(node[iPoint]->GetSolution(0)+V_outlet [nDim+9]);
        //      else Solution_j[0] = 0.5*(node[iPoint]->GetSolution(0)+V_inlet [nDim+9]);
        
        //      /*--- Inflow analysis (interior extrapolation) ---*/
        //      if (((inlet_surface) && (!ReverseFlow)) || ((!inlet_surface) && (ReverseFlow))) {
        //        Solution_j[0] = 2.0*node[iPoint]->GetSolution(0) - node[iPoint_Normal]->GetSolution(0);
        //      }
        
        //      /*--- Outflow analysis ---*/
        //      else {
        //        if (inlet_surface) Solution_j[0] = Factor_nu_ActDisk*V_outlet [nDim+9];
        //        else { Solution_j[0] = Factor_nu_ActDisk*V_inlet [nDim+9]; }
        //      }
        
        /*--- Inflow analysis (interior extrapolation) ---*/
        if (((inlet_surface) && (!ReverseFlow)) || ((!inlet_surface) && (ReverseFlow))) {
          Solution_j[0] = node[iPoint]->GetSolution(0);
        }
        
        /*--- Outflow analysis ---*/
        else {
          Solution_j[0] = nu_tilde_ActDisk;
        }
        
        conv_numerics->SetTurbVar(Solution_i, Solution_j);
        
        /*--- Grid Movement ---*/
        
        if (grid_movement)
          conv_numerics->SetGridVel(geometry->node[iPoint]->GetGridVel(), geometry->node[iPoint]->GetGridVel());
        
        /*--- Compute the residual using an upwind scheme ---*/
        
        conv_numerics->ComputeResidual(Residual, Jacobian_i, Jacobian_j, config);
        LinSysRes.AddBlock(iPoint, Residual);
        
        /*--- Jacobian contribution for implicit integration ---*/
        
        Jacobian.AddBlock(iPoint, iPoint, Jacobian_i);
        
        /*--- Viscous contribution ---*/
        
        visc_numerics->SetNormal(Normal);
        visc_numerics->SetCoord(geometry->node[iPoint]->GetCoord(), geometry->node[iPoint_Normal]->GetCoord());
        
        /*--- Conservative variables w/o reconstruction ---*/
        
        if (inlet_surface) visc_numerics->SetPrimitive(V_domain, V_inlet);
        else visc_numerics->SetPrimitive(V_domain, V_outlet);
        
        /*--- Turbulent variables w/o reconstruction, and its gradients ---*/
        
        visc_numerics->SetTurbVar(Solution_i, Solution_j);
        
        visc_numerics->SetTurbVarGradient(node[iPoint]->GetGradient(), node[iPoint]->GetGradient());
        
        /*--- Compute residual, and Jacobians ---*/
        
        visc_numerics->ComputeResidual(Residual, Jacobian_i, Jacobian_j, config);
        
        /*--- Subtract residual, and update Jacobians ---*/
        
        //        LinSysRes.SubtractBlock(iPoint, Residual);
        //        Jacobian.SubtractBlock(iPoint, iPoint, Jacobian_i);
        
      }
    }
  }
  
  /*--- Free locally allocated memory ---*/
  
  delete[] Normal;
  delete[] UnitNormal;
  
}

void CTurbSASolver::BC_Interface_Boundary(CGeometry *geometry, CSolver **solver_container, CNumerics *numerics,
                                          CConfig *config, unsigned short val_marker) {
  
  //  unsigned long iVertex, iPoint, jPoint;
  //  unsigned short iVar, iDim;
  //
  //  su2double *Vector = new su2double[nDim];
  //
  //#ifndef HAVE_MPI
  //
  //  for (iVertex = 0; iVertex < geometry->nVertex[val_marker]; iVertex++) {
  //    iPoint = geometry->vertex[val_marker][iVertex]->GetNode();
  //
  //    if (geometry->node[iPoint]->GetDomain()) {
  //
  //      /*--- Find the associate pair to the original node ---*/
  //      jPoint = geometry->vertex[val_marker][iVertex]->GetDonorPoint();
  //
  //      if (iPoint != jPoint) {
  //
  //        /*--- Store the solution for both points ---*/
  //        for (iVar = 0; iVar < nVar; iVar++) {
  //          Solution_i[iVar] = node[iPoint]->GetSolution(iVar);
  //          Solution_j[iVar] = node[jPoint]->GetSolution(iVar);
  //        }
  //
  //        /*--- Set Conservative Variables ---*/
  //        numerics->SetTurbVar(Solution_i, Solution_j);
  //
  //        /*--- Retrieve flow solution for both points ---*/
  //        for (iVar = 0; iVar < solver_container[FLOW_SOL]->GetnVar(); iVar++) {
  //          FlowPrimVar_i[iVar] = solver_container[FLOW_SOL]->node[iPoint]->GetSolution(iVar);
  //          FlowPrimVar_j[iVar] = solver_container[FLOW_SOL]->node[jPoint]->GetSolution(iVar);
  //        }
  //
  //        /*--- Set Flow Variables ---*/
  //        numerics->SetConservative(FlowPrimVar_i, FlowPrimVar_j);
  //
  //        /*--- Set the normal vector ---*/
  //        geometry->vertex[val_marker][iVertex]->GetNormal(Vector);
  //        for (iDim = 0; iDim < nDim; iDim++)
  //          Vector[iDim] = -Vector[iDim];
  //        numerics->SetNormal(Vector);
  //
  //        /*--- Add Residuals and Jacobians ---*/
  //        numerics->ComputeResidual(Residual, Jacobian_i, Jacobian_j, config);
  //        LinSysRes.AddBlock(iPoint, Residual);
  //        Jacobian.AddBlock(iPoint, iPoint, Jacobian_i);
  //
  //      }
  //    }
  //  }
  //
  //#else
  //
  //  int rank = MPI::COMM_WORLD.Get_rank(), jProcessor;
  //  su2double *Conserv_Var, *Flow_Var;
  //  bool compute;
  //
  //  unsigned short Buffer_Size = nVar+solver_container[FLOW_SOL]->GetnVar();
  //  su2double *Buffer_Send_U = new su2double [Buffer_Size];
  //  su2double *Buffer_Receive_U = new su2double [Buffer_Size];
  //
  //  /*--- Do the send process, by the moment we are sending each
  //   node individually, this must be changed ---*/
  //  for (iVertex = 0; iVertex < geometry->nVertex[val_marker]; iVertex++) {
  //    iPoint = geometry->vertex[val_marker][iVertex]->GetNode();
  //    if (geometry->node[iPoint]->GetDomain()) {
  //
  //      /*--- Find the associate pair to the original node ---*/
  //      jPoint = geometry->vertex[val_marker][iVertex]->GetPeriodicPointDomain()[0];
  //      jProcessor = geometry->vertex[val_marker][iVertex]->GetPeriodicPointDomain()[1];
  //
  //      if ((iPoint == jPoint) && (jProcessor == rank)) compute = false;
  //      else compute = true;
  //
  //      /*--- We only send the information that belong to other boundary ---*/
  //      if ((jProcessor != rank) && compute) {
  //
  //        Conserv_Var = node[iPoint]->GetSolution();
  //        Flow_Var = solver_container[FLOW_SOL]->node[iPoint]->GetSolution();
  //
  //        for (iVar = 0; iVar < nVar; iVar++)
  //          Buffer_Send_U[iVar] = Conserv_Var[iVar];
  //
  //        for (iVar = 0; iVar < solver_container[FLOW_SOL]->GetnVar(); iVar++)
  //          Buffer_Send_U[nVar+iVar] = Flow_Var[iVar];
  //
  //        MPI::COMM_WORLD.Bsend(Buffer_Send_U, Buffer_Size, MPI::DOUBLE, jProcessor, iPoint);
  //
  //      }
  //    }
  //  }
  //
  //  for (iVertex = 0; iVertex < geometry->nVertex[val_marker]; iVertex++) {
  //
  //    iPoint = geometry->vertex[val_marker][iVertex]->GetNode();
  //
  //    if (geometry->node[iPoint]->GetDomain()) {
  //
  //      /*--- Find the associate pair to the original node ---*/
  //      jPoint = geometry->vertex[val_marker][iVertex]->GetPeriodicPointDomain()[0];
  //      jProcessor = geometry->vertex[val_marker][iVertex]->GetPeriodicPointDomain()[1];
  //
  //      if ((iPoint == jPoint) && (jProcessor == rank)) compute = false;
  //      else compute = true;
  //
  //      if (compute) {
  //
  //        /*--- We only receive the information that belong to other boundary ---*/
  //        if (jProcessor != rank) {
  //          MPI::COMM_WORLD.Recv(Buffer_Receive_U, Buffer_Size, MPI::DOUBLE, jProcessor, jPoint);
  //        }
  //        else {
  //
  //          for (iVar = 0; iVar < nVar; iVar++)
  //            Buffer_Receive_U[iVar] = node[jPoint]->GetSolution(iVar);
  //
  //          for (iVar = 0; iVar < solver_container[FLOW_SOL]->GetnVar(); iVar++)
  //            Buffer_Send_U[nVar+iVar] = solver_container[FLOW_SOL]->node[jPoint]->GetSolution(iVar);
  //
  //        }
  //
  //        /*--- Store the solution for both points ---*/
  //        for (iVar = 0; iVar < nVar; iVar++) {
  //          Solution_i[iVar] = node[iPoint]->GetSolution(iVar);
  //          Solution_j[iVar] = Buffer_Receive_U[iVar];
  //        }
  //
  //        /*--- Set Turbulent Variables ---*/
  //        numerics->SetTurbVar(Solution_i, Solution_j);
  //
  //        /*--- Retrieve flow solution for both points ---*/
  //        for (iVar = 0; iVar < solver_container[FLOW_SOL]->GetnVar(); iVar++) {
  //          FlowPrimVar_i[iVar] = solver_container[FLOW_SOL]->node[iPoint]->GetSolution(iVar);
  //          FlowPrimVar_j[iVar] = Buffer_Receive_U[nVar + iVar];
  //        }
  //
  //        /*--- Set Flow Variables ---*/
  //        numerics->SetConservative(FlowPrimVar_i, FlowPrimVar_j);
  //
  //        geometry->vertex[val_marker][iVertex]->GetNormal(Vector);
  //        for (iDim = 0; iDim < nDim; iDim++)
  //          Vector[iDim] = -Vector[iDim];
  //        numerics->SetNormal(Vector);
  //
  //        numerics->ComputeResidual(Residual, Jacobian_i, Jacobian_j, config);
  //        LinSysRes.AddBlock(iPoint, Residual);
  //        Jacobian.AddBlock(iPoint, iPoint, Jacobian_i);
  //
  //      }
  //    }
  //  }
  //
  //  delete[] Buffer_Send_U;
  //  delete[] Buffer_Receive_U;
  //
  //#endif
  //
  //  delete[] Vector;
  //
}

void CTurbSASolver::BC_NearField_Boundary(CGeometry *geometry, CSolver **solver_container, CNumerics *numerics,
                                          CConfig *config, unsigned short val_marker) {
  
  //  unsigned long iVertex, iPoint, jPoint;
  //  unsigned short iVar, iDim;
  //
  //  su2double *Vector = new su2double[nDim];
  //
  //#ifndef HAVE_MPI
  //
  //  for (iVertex = 0; iVertex < geometry->nVertex[val_marker]; iVertex++) {
  //    iPoint = geometry->vertex[val_marker][iVertex]->GetNode();
  //
  //    if (geometry->node[iPoint]->GetDomain()) {
  //
  //      /*--- Find the associate pair to the original node ---*/
  //      jPoint = geometry->vertex[val_marker][iVertex]->GetDonorPoint();
  //
  //      if (iPoint != jPoint) {
  //
  //        /*--- Store the solution for both points ---*/
  //        for (iVar = 0; iVar < nVar; iVar++) {
  //          Solution_i[iVar] = node[iPoint]->GetSolution(iVar);
  //          Solution_j[iVar] = node[jPoint]->GetSolution(iVar);
  //        }
  //
  //        /*--- Set Conservative Variables ---*/
  //        numerics->SetTurbVar(Solution_i, Solution_j);
  //
  //        /*--- Retrieve flow solution for both points ---*/
  //        for (iVar = 0; iVar < solver_container[FLOW_SOL]->GetnVar(); iVar++) {
  //          FlowPrimVar_i[iVar] = solver_container[FLOW_SOL]->node[iPoint]->GetSolution(iVar);
  //          FlowPrimVar_j[iVar] = solver_container[FLOW_SOL]->node[jPoint]->GetSolution(iVar);
  //        }
  //
  //        /*--- Set Flow Variables ---*/
  //        numerics->SetConservative(FlowPrimVar_i, FlowPrimVar_j);
  //
  //        /*--- Set the normal vector ---*/
  //        geometry->vertex[val_marker][iVertex]->GetNormal(Vector);
  //        for (iDim = 0; iDim < nDim; iDim++)
  //          Vector[iDim] = -Vector[iDim];
  //        numerics->SetNormal(Vector);
  //
  //        /*--- Add Residuals and Jacobians ---*/
  //        numerics->ComputeResidual(Residual, Jacobian_i, Jacobian_j, config);
  //        LinSysRes.AddBlock(iPoint, Residual);
  //        Jacobian.AddBlock(iPoint, iPoint, Jacobian_i);
  //
  //      }
  //    }
  //  }
  //
  //#else
  //
  //  int rank = MPI::COMM_WORLD.Get_rank(), jProcessor;
  //  su2double *Conserv_Var, *Flow_Var;
  //  bool compute;
  //
  //  unsigned short Buffer_Size = nVar+solver_container[FLOW_SOL]->GetnVar();
  //  su2double *Buffer_Send_U = new su2double [Buffer_Size];
  //  su2double *Buffer_Receive_U = new su2double [Buffer_Size];
  //
  //  /*--- Do the send process, by the moment we are sending each
  //   node individually, this must be changed ---*/
  //  for (iVertex = 0; iVertex < geometry->nVertex[val_marker]; iVertex++) {
  //    iPoint = geometry->vertex[val_marker][iVertex]->GetNode();
  //    if (geometry->node[iPoint]->GetDomain()) {
  //
  //      /*--- Find the associate pair to the original node ---*/
  //      jPoint = geometry->vertex[val_marker][iVertex]->GetPeriodicPointDomain()[0];
  //      jProcessor = geometry->vertex[val_marker][iVertex]->GetPeriodicPointDomain()[1];
  //
  //      if ((iPoint == jPoint) && (jProcessor == rank)) compute = false;
  //      else compute = true;
  //
  //      /*--- We only send the information that belong to other boundary ---*/
  //      if ((jProcessor != rank) && compute) {
  //
  //        Conserv_Var = node[iPoint]->GetSolution();
  //        Flow_Var = solver_container[FLOW_SOL]->node[iPoint]->GetSolution();
  //
  //        for (iVar = 0; iVar < nVar; iVar++)
  //          Buffer_Send_U[iVar] = Conserv_Var[iVar];
  //
  //        for (iVar = 0; iVar < solver_container[FLOW_SOL]->GetnVar(); iVar++)
  //          Buffer_Send_U[nVar+iVar] = Flow_Var[iVar];
  //
  //        MPI::COMM_WORLD.Bsend(Buffer_Send_U, Buffer_Size, MPI::DOUBLE, jProcessor, iPoint);
  //
  //      }
  //    }
  //  }
  //
  //  for (iVertex = 0; iVertex < geometry->nVertex[val_marker]; iVertex++) {
  //
  //    iPoint = geometry->vertex[val_marker][iVertex]->GetNode();
  //
  //    if (geometry->node[iPoint]->GetDomain()) {
  //
  //      /*--- Find the associate pair to the original node ---*/
  //      jPoint = geometry->vertex[val_marker][iVertex]->GetPeriodicPointDomain()[0];
  //      jProcessor = geometry->vertex[val_marker][iVertex]->GetPeriodicPointDomain()[1];
  //
  //      if ((iPoint == jPoint) && (jProcessor == rank)) compute = false;
  //      else compute = true;
  //
  //      if (compute) {
  //
  //        /*--- We only receive the information that belong to other boundary ---*/
  //        if (jProcessor != rank) {
  //          MPI::COMM_WORLD.Recv(Buffer_Receive_U, Buffer_Size, MPI::DOUBLE, jProcessor, jPoint);
  //        }
  //        else {
  //
  //          for (iVar = 0; iVar < nVar; iVar++)
  //            Buffer_Receive_U[iVar] = node[jPoint]->GetSolution(iVar);
  //
  //          for (iVar = 0; iVar < solver_container[FLOW_SOL]->GetnVar(); iVar++)
  //            Buffer_Send_U[nVar+iVar] = solver_container[FLOW_SOL]->node[jPoint]->GetSolution(iVar);
  //
  //        }
  //
  //        /*--- Store the solution for both points ---*/
  //        for (iVar = 0; iVar < nVar; iVar++) {
  //          Solution_i[iVar] = node[iPoint]->GetSolution(iVar);
  //          Solution_j[iVar] = Buffer_Receive_U[iVar];
  //        }
  //
  //        /*--- Set Turbulent Variables ---*/
  //        numerics->SetTurbVar(Solution_i, Solution_j);
  //
  //        /*--- Retrieve flow solution for both points ---*/
  //        for (iVar = 0; iVar < solver_container[FLOW_SOL]->GetnVar(); iVar++) {
  //          FlowPrimVar_i[iVar] = solver_container[FLOW_SOL]->node[iPoint]->GetSolution(iVar);
  //          FlowPrimVar_j[iVar] = Buffer_Receive_U[nVar + iVar];
  //        }
  //
  //        /*--- Set Flow Variables ---*/
  //        numerics->SetConservative(FlowPrimVar_i, FlowPrimVar_j);
  //
  //        geometry->vertex[val_marker][iVertex]->GetNormal(Vector);
  //        for (iDim = 0; iDim < nDim; iDim++)
  //          Vector[iDim] = -Vector[iDim];
  //        numerics->SetNormal(Vector);
  //
  //        numerics->ComputeResidual(Residual, Jacobian_i, Jacobian_j, config);
  //        LinSysRes.AddBlock(iPoint, Residual);
  //        Jacobian.AddBlock(iPoint, iPoint, Jacobian_i);
  //
  //      }
  //    }
  //  }
  //
  //  delete[] Buffer_Send_U;
  //  delete[] Buffer_Receive_U;
  //
  //#endif
  //
  //  delete[] Vector;
  //
}

CTurbSSTSolver::CTurbSSTSolver(void) : CTurbSolver() {
  
  /*--- Array initialization ---*/
  constants = NULL;
  
}

CTurbSSTSolver::CTurbSSTSolver(CGeometry *geometry, CConfig *config, unsigned short iMesh) : CTurbSolver() {
  unsigned short iVar, iDim, nLineLets;
  unsigned long iPoint, index;
  su2double dull_val;
  ifstream restart_file;
  string text_line;
  
  unsigned short iZone = config->GetiZone();
  unsigned short nZone = geometry->GetnZone();
  bool restart = (config->GetRestart() || config->GetRestart_Flow());
  bool adjoint = (config->GetContinuous_Adjoint()) || (config->GetDiscrete_Adjoint());
  bool compressible = (config->GetKind_Regime() == COMPRESSIBLE);
  bool incompressible = (config->GetKind_Regime() == INCOMPRESSIBLE);
  bool dual_time = ((config->GetUnsteady_Simulation() == DT_STEPPING_1ST) ||
                    (config->GetUnsteady_Simulation() == DT_STEPPING_2ND));
  bool time_stepping = (config->GetUnsteady_Simulation() == TIME_STEPPING);

  int rank = MASTER_NODE;
#ifdef HAVE_MPI
  MPI_Comm_rank(MPI_COMM_WORLD, &rank);
#endif
  
  /*--- Array initialization ---*/
  
  constants = NULL;
  
  Gamma = config->GetGamma();
  Gamma_Minus_One = Gamma - 1.0;
  
  /*--- Dimension of the problem --> dependent of the turbulent model ---*/
  
  nVar = 2;
  nPoint = geometry->GetnPoint();
  nPointDomain = geometry->GetnPointDomain();
  
  /*--- Initialize nVarGrad for deallocation ---*/
  
  nVarGrad = nVar;
  
  /*--- Define geometry constants in the solver structure ---*/
  
  nDim = geometry->GetnDim();
  node = new CVariable*[nPoint];
  
  /*--- Single grid simulation ---*/
  
  if (iMesh == MESH_0) {
    
    /*--- Define some auxiliary vector related with the residual ---*/
    
    Residual = new su2double[nVar];     for (iVar = 0; iVar < nVar; iVar++) Residual[iVar]  = 0.0;
    Residual_RMS = new su2double[nVar]; for (iVar = 0; iVar < nVar; iVar++) Residual_RMS[iVar]  = 0.0;
    Residual_i = new su2double[nVar];   for (iVar = 0; iVar < nVar; iVar++) Residual_i[iVar]  = 0.0;
    Residual_j = new su2double[nVar];   for (iVar = 0; iVar < nVar; iVar++) Residual_j[iVar]  = 0.0;
    Residual_Max = new su2double[nVar]; for (iVar = 0; iVar < nVar; iVar++) Residual_Max[iVar]  = 0.0;
    
    /*--- Define some structures for locating max residuals ---*/
    
    Point_Max = new unsigned long[nVar];
    for (iVar = 0; iVar < nVar; iVar++) Point_Max[iVar] = 0;
    Point_Max_Coord = new su2double*[nVar];
    for (iVar = 0; iVar < nVar; iVar++) {
      Point_Max_Coord[iVar] = new su2double[nDim];
      for (iDim = 0; iDim < nDim; iDim++) Point_Max_Coord[iVar][iDim] = 0.0;
    }
    
    /*--- Define some auxiliary vector related with the solution ---*/
    
    Solution = new su2double[nVar];
    Solution_i = new su2double[nVar]; Solution_j = new su2double[nVar];
    
    /*--- Define some auxiliary vector related with the geometry ---*/
    
    Vector_i = new su2double[nDim]; Vector_j = new su2double[nDim];
    
    /*--- Define some auxiliary vector related with the flow solution ---*/
    
    FlowPrimVar_i = new su2double [nDim+7]; FlowPrimVar_j = new su2double [nDim+7];
    
    /*--- Jacobians and vector structures for implicit computations ---*/
    
    Jacobian_i = new su2double* [nVar];
    Jacobian_j = new su2double* [nVar];
    for (iVar = 0; iVar < nVar; iVar++) {
      Jacobian_i[iVar] = new su2double [nVar];
      Jacobian_j[iVar] = new su2double [nVar];
    }
    
    /*--- Initialization of the structure of the whole Jacobian ---*/
    
    if (rank == MASTER_NODE) cout << "Initialize Jacobian structure (SST model)." << endl;
    Jacobian.Initialize(nPoint, nPointDomain, nVar, nVar, true, geometry, config);
    
    if ((config->GetKind_Linear_Solver_Prec() == LINELET) ||
        (config->GetKind_Linear_Solver() == SMOOTHER_LINELET)) {
      nLineLets = Jacobian.BuildLineletPreconditioner(geometry, config);
      if (rank == MASTER_NODE) cout << "Compute linelet structure. " << nLineLets << " elements in each line (average)." << endl;
    }
    
    LinSysSol.Initialize(nPoint, nPointDomain, nVar, 0.0);
    LinSysRes.Initialize(nPoint, nPointDomain, nVar, 0.0);
  }
  
  /*--- Computation of gradients by least squares ---*/
  
  if (config->GetKind_Gradient_Method() == WEIGHTED_LEAST_SQUARES) {
    /*--- S matrix := inv(R)*traspose(inv(R)) ---*/
    Smatrix = new su2double* [nDim];
    for (iDim = 0; iDim < nDim; iDim++)
    Smatrix[iDim] = new su2double [nDim];
    /*--- c vector := transpose(WA)*(Wb) ---*/
    Cvector = new su2double* [nVar];
    for (iVar = 0; iVar < nVar; iVar++)
    Cvector[iVar] = new su2double [nDim];
  }
  
  /*--- Initialize value for model constants ---*/
  constants = new su2double[10];
  constants[0] = 0.85;   //sigma_k1
  constants[1] = 1.0;    //sigma_k2
  constants[2] = 0.5;    //sigma_om1
  constants[3] = 0.856;  //sigma_om2
  constants[4] = 0.075;  //beta_1
  constants[5] = 0.0828; //beta_2
  constants[6] = 0.09;   //betaStar
  constants[7] = 0.31;   //a1
  constants[8] = constants[4]/constants[6] - constants[2]*0.41*0.41/sqrt(constants[6]);  //alfa_1
  constants[9] = constants[5]/constants[6] - constants[3]*0.41*0.41/sqrt(constants[6]);  //alfa_2
  
  /*--- Initialize lower and upper limits---*/
  lowerlimit = new su2double[nVar];
  upperlimit = new su2double[nVar];
  
  lowerlimit[0] = 1.0e-10;
  upperlimit[0] = 1.0e10;
  
  lowerlimit[1] = 1.0e-4;
  upperlimit[1] = 1.0e15;
  
  /*--- Flow infinity initialization stuff ---*/
  su2double rhoInf, *VelInf, muLamInf, Intensity, viscRatio, muT_Inf;
  
  rhoInf    = config->GetDensity_FreeStreamND();
  VelInf    = config->GetVelocity_FreeStreamND();
  muLamInf  = config->GetViscosity_FreeStreamND();
  Intensity = config->GetTurbulenceIntensity_FreeStream();
  viscRatio = config->GetTurb2LamViscRatio_FreeStream();
  
  su2double VelMag = 0;
  for (iDim = 0; iDim < nDim; iDim++)
  VelMag += VelInf[iDim]*VelInf[iDim];
  VelMag = sqrt(VelMag);
  
  kine_Inf  = 3.0/2.0*(VelMag*VelMag*Intensity*Intensity);
  omega_Inf = rhoInf*kine_Inf/(muLamInf*viscRatio);
  //  cout << "kine inf:" << kine_Inf <<"\n";
  
  /*--- Eddy viscosity, initialized without stress limiter at the infinity ---*/
  muT_Inf = rhoInf*kine_Inf/omega_Inf;
  
  /*--- Restart the solution from file information ---*/
  if (!restart || (iMesh != MESH_0)) {
    for (iPoint = 0; iPoint < nPoint; iPoint++)
    node[iPoint] = new CTurbSSTVariable(kine_Inf, omega_Inf, muT_Inf, nDim, nVar, constants, config);
  }
  else {
    
    /*--- Restart the solution from file information ---*/
    ifstream restart_file;
    string filename = config->GetSolution_FlowFileName();
    
    /*--- Modify file name for multizone problems ---*/
    if (nZone >1)
      filename= config->GetMultizone_FileName(filename, iZone);

    /*--- Modify file name for an unsteady restart ---*/
    if (dual_time || time_stepping) {
      int Unst_RestartIter;
      if (adjoint) {
        Unst_RestartIter = SU2_TYPE::Int(config->GetUnst_AdjointIter()) - 1;
      } else if (config->GetUnsteady_Simulation() == DT_STEPPING_1ST)
      Unst_RestartIter = SU2_TYPE::Int(config->GetUnst_RestartIter())-1;
      else
      Unst_RestartIter = SU2_TYPE::Int(config->GetUnst_RestartIter())-2;
      filename = config->GetUnsteady_FileName(filename, Unst_RestartIter);
    }

    
    /*--- Open the restart file, throw an error if this fails. ---*/
    restart_file.open(filename.data(), ios::in);
    if (restart_file.fail()) {
      cout << "There is no turbulent restart file!!" << endl;
      exit(EXIT_FAILURE);
    }
    
    /*--- In case this is a parallel simulation, we need to perform the
     Global2Local index transformation first. ---*/

    map<unsigned long,unsigned long> Global2Local;
    map<unsigned long,unsigned long>::const_iterator MI;
    
    /*--- Now fill array with the transform values only for local points ---*/
    for (iPoint = 0; iPoint < nPointDomain; iPoint++) {
      Global2Local[geometry->node[iPoint]->GetGlobalIndex()] = iPoint;
    }
    
    /*--- Read all lines in the restart file ---*/
    long iPoint_Local; unsigned long iPoint_Global = 0; string text_line; unsigned long iPoint_Global_Local = 0;
    unsigned short rbuf_NotMatching = 0, sbuf_NotMatching = 0;

    /*--- The first line is the header ---*/
    getline (restart_file, text_line);
    
    
    for (iPoint_Global = 0; iPoint_Global < geometry->GetGlobal_nPointDomain(); iPoint_Global++ ) {
      
      getline (restart_file, text_line);
      
      istringstream point_line(text_line);
      
      /*--- Retrieve local index. If this node from the restart file lives
       on the current processor, we will load and instantiate the vars. ---*/
      
      MI = Global2Local.find(iPoint_Global);
      if (MI != Global2Local.end()) {
        
        iPoint_Local = Global2Local[iPoint_Global];
        
        if (compressible) {
          if (nDim == 2) point_line >> index >> dull_val >> dull_val >> dull_val >> dull_val >> dull_val >> dull_val >> Solution[0] >> Solution[1];
          if (nDim == 3) point_line >> index >> dull_val >> dull_val >> dull_val >> dull_val >> dull_val >> dull_val >> dull_val >> dull_val >> Solution[0] >> Solution[1];
        }
        if (incompressible) {
          if (nDim == 2) point_line >> index >> dull_val >> dull_val >> dull_val >> dull_val >> dull_val >> Solution[0] >> Solution[1];
          if (nDim == 3) point_line >> index >> dull_val >> dull_val >> dull_val >> dull_val >> dull_val >> dull_val >> dull_val >> Solution[0] >> Solution[1];
        }
        
        /*--- Instantiate the solution at this node, note that the muT_Inf should recomputed ---*/
        node[iPoint_Local] = new CTurbSSTVariable(Solution[0], Solution[1], muT_Inf, nDim, nVar, constants, config);
        iPoint_Global_Local++;
      }

    }
    
    /*--- Detect a wrong solution file ---*/
    
    if (iPoint_Global_Local < nPointDomain) { sbuf_NotMatching = 1; }
    
#ifndef HAVE_MPI
    rbuf_NotMatching = sbuf_NotMatching;
#else
    SU2_MPI::Allreduce(&sbuf_NotMatching, &rbuf_NotMatching, 1, MPI_UNSIGNED_SHORT, MPI_SUM, MPI_COMM_WORLD);
#endif
    if (rbuf_NotMatching != 0) {
      if (rank == MASTER_NODE) {
        cout << endl << "The solution file " << filename.data() << " doesn't match with the mesh file!" << endl;
        cout << "It could be empty lines at the end of the file." << endl << endl;
      }
#ifndef HAVE_MPI
      exit(EXIT_FAILURE);
#else
      MPI_Barrier(MPI_COMM_WORLD);
      MPI_Abort(MPI_COMM_WORLD,1);
      MPI_Finalize();
#endif
    }

    /*--- Instantiate the variable class with an arbitrary solution
     at any halo/periodic nodes. The initial solution can be arbitrary,
     because a send/recv is performed immediately in the solver. ---*/
    for (iPoint = nPointDomain; iPoint < nPoint; iPoint++) {
      node[iPoint] = new CTurbSSTVariable(Solution[0], Solution[1], muT_Inf, nDim, nVar, constants, config);
    }
    
    /*--- Close the restart file ---*/
    restart_file.close();
    
  }
  
  /*--- MPI solution ---*/
  Set_MPI_Solution(geometry, config);
  
}

CTurbSSTSolver::~CTurbSSTSolver(void) {
  
  if (constants != NULL) delete [] constants;
  
}

void CTurbSSTSolver::Preprocessing(CGeometry *geometry, CSolver **solver_container, CConfig *config, unsigned short iMesh, unsigned short iRKStep, unsigned short RunTime_EqSystem, bool Output) {
  
  unsigned long iPoint;

  unsigned long ExtIter      = config->GetExtIter();
  bool limiter_flow          = ((config->GetSpatialOrder_Flow() == SECOND_ORDER_LIMITER) && (ExtIter <= config->GetLimiterIter()));

  for (iPoint = 0; iPoint < nPoint; iPoint ++) {
    
    /*--- Initialize the residual vector ---*/
    
    LinSysRes.SetBlock_Zero(iPoint);
    
  }
  
  /*--- Initialize the Jacobian matrices ---*/
  
  Jacobian.SetValZero();

  /*--- Upwind second order reconstruction ---*/
  
  if (config->GetKind_Gradient_Method() == GREEN_GAUSS) SetSolution_Gradient_GG(geometry, config);
  if (config->GetKind_Gradient_Method() == WEIGHTED_LEAST_SQUARES) SetSolution_Gradient_LS(geometry, config);

  if (config->GetSpatialOrder() == SECOND_ORDER_LIMITER) SetSolution_Limiter(geometry, config);
  
  if (limiter_flow) solver_container[FLOW_SOL]->SetPrimitive_Limiter(geometry, config);

}

void CTurbSSTSolver::Postprocessing(CGeometry *geometry, CSolver **solver_container, CConfig *config, unsigned short iMesh) {
  su2double rho = 0.0, mu = 0.0, dist, omega, kine, strMag, F2, muT, zeta;
  su2double a1 = constants[7];
  unsigned long iPoint;
  
  bool compressible = (config->GetKind_Regime() == COMPRESSIBLE);
  bool incompressible = (config->GetKind_Regime() == INCOMPRESSIBLE);
  
  /*--- Compute mean flow and turbulence gradients ---*/
  
  if (config->GetKind_Gradient_Method() == GREEN_GAUSS) {
//    solver_container[FLOW_SOL]->SetPrimitive_Gradient_GG(geometry, config);
    SetSolution_Gradient_GG(geometry, config);
  }
  if (config->GetKind_Gradient_Method() == WEIGHTED_LEAST_SQUARES) {
//    solver_container[FLOW_SOL]->SetPrimitive_Gradient_LS(geometry, config);
    SetSolution_Gradient_LS(geometry, config);
  }
  
  for (iPoint = 0; iPoint < nPoint; iPoint ++) {
    
    /*--- Compute blending functions and cross diffusion ---*/    
    if (compressible) {
      rho  = solver_container[FLOW_SOL]->node[iPoint]->GetDensity();
      mu   = solver_container[FLOW_SOL]->node[iPoint]->GetLaminarViscosity();
    }
    if (incompressible) {
      rho  = solver_container[FLOW_SOL]->node[iPoint]->GetDensity();
      mu   = solver_container[FLOW_SOL]->node[iPoint]->GetLaminarViscosity();
    }
    
    dist = geometry->node[iPoint]->GetWall_Distance();    
    strMag = solver_container[FLOW_SOL]->node[iPoint]->GetStrainMag();
    node[iPoint]->SetBlendingFunc(mu, dist, rho);    
    F2 = node[iPoint]->GetF2blending();
    
    /*--- Compute the eddy viscosity ---*/    
    kine  = node[iPoint]->GetSolution(0);
    omega = node[iPoint]->GetSolution(1);
    zeta = min(1.0/omega, a1/(strMag*F2));
    muT = min(max(rho*kine*zeta,0.0),1.0);
    node[iPoint]->SetmuT(muT);
    
  }
  
}

void CTurbSSTSolver::Source_Residual(CGeometry *geometry, CSolver **solver_container, CNumerics *numerics, CNumerics *second_numerics, CConfig *config, unsigned short iMesh) {
  
  unsigned long iPoint;
  
  for (iPoint = 0; iPoint < nPointDomain; iPoint++) {
    
    /*--- Conservative variables w/o reconstruction ---*/
    
    numerics->SetPrimitive(solver_container[FLOW_SOL]->node[iPoint]->GetPrimitive(), NULL);
    
    /*--- Gradient of the primitive and conservative variables ---*/
    
    numerics->SetPrimVarGradient(solver_container[FLOW_SOL]->node[iPoint]->GetGradient_Primitive(), NULL);
    
    /*--- Turbulent variables w/o reconstruction, and its gradient ---*/
    
    numerics->SetTurbVar(node[iPoint]->GetSolution(), NULL);
    numerics->SetTurbVarGradient(node[iPoint]->GetGradient(), NULL);
    
    /*--- Set volume ---*/
    
    numerics->SetVolume(geometry->node[iPoint]->GetVolume());
    
    /*--- Set distance to the surface ---*/
    
    numerics->SetDistance(geometry->node[iPoint]->GetWall_Distance(), 0.0);
    
    /*--- Menter's first blending function ---*/
    
    numerics->SetF1blending(node[iPoint]->GetF1blending(),0.0);
    
    /*--- Menter's second blending function ---*/
    
    numerics->SetF2blending(node[iPoint]->GetF2blending(),0.0);
    
    /*--- Set vorticity and strain rate magnitude ---*/
    
    numerics->SetVorticity(solver_container[FLOW_SOL]->node[iPoint]->GetVorticity(), NULL);
    
    numerics->SetStrainMag(solver_container[FLOW_SOL]->node[iPoint]->GetStrainMag(), 0.0);
    
    /*--- Cross diffusion ---*/
    
    numerics->SetCrossDiff(node[iPoint]->GetCrossDiff(),0.0);
    
    /*--- Compute the source term ---*/
    
    numerics->ComputeResidual(Residual, Jacobian_i, NULL, config);
    
    /*--- Subtract residual and the Jacobian ---*/
    
    LinSysRes.SubtractBlock(iPoint, Residual);
    Jacobian.SubtractBlock(iPoint, iPoint, Jacobian_i);
    
  }
  
}

void CTurbSSTSolver::Source_Template(CGeometry *geometry, CSolver **solver_container, CNumerics *numerics,
                                     CConfig *config, unsigned short iMesh) {
  
}

void CTurbSSTSolver::BC_HeatFlux_Wall(CGeometry *geometry, CSolver **solver_container, CNumerics *conv_numerics, CNumerics *visc_numerics, CConfig *config, unsigned short val_marker) {
  
  unsigned long iPoint, jPoint, iVertex, total_index;
  unsigned short iDim, iVar;
  su2double distance, density = 0.0, laminar_viscosity = 0.0, beta_1;
  
  bool compressible = (config->GetKind_Regime() == COMPRESSIBLE);
  bool incompressible = (config->GetKind_Regime() == INCOMPRESSIBLE);
  
  for (iVertex = 0; iVertex < geometry->nVertex[val_marker]; iVertex++) {
    iPoint = geometry->vertex[val_marker][iVertex]->GetNode();
    
    /*--- Check if the node belongs to the domain (i.e, not a halo node) ---*/
    if (geometry->node[iPoint]->GetDomain()) {
      
      /*--- distance to closest neighbor ---*/
      jPoint = geometry->vertex[val_marker][iVertex]->GetNormal_Neighbor();
      distance = 0.0;
      for (iDim = 0; iDim < nDim; iDim++) {
        distance += (geometry->node[iPoint]->GetCoord(iDim) - geometry->node[jPoint]->GetCoord(iDim))*
        (geometry->node[iPoint]->GetCoord(iDim) - geometry->node[jPoint]->GetCoord(iDim));
      }
      distance = sqrt(distance);
      
      /*--- Set wall values ---*/
      if (compressible) {
        density = solver_container[FLOW_SOL]->node[jPoint]->GetDensity();
        laminar_viscosity = solver_container[FLOW_SOL]->node[jPoint]->GetLaminarViscosity();
      }
      if (incompressible) {
        density = solver_container[FLOW_SOL]->node[jPoint]->GetDensity();
        laminar_viscosity = solver_container[FLOW_SOL]->node[jPoint]->GetLaminarViscosity();
      }
      
      beta_1 = constants[4];
      
      Solution[0] = 0.0;
      Solution[1] = 60.0*laminar_viscosity/(density*beta_1*distance*distance);
      
      /*--- Set the solution values and zero the residual ---*/
      node[iPoint]->SetSolution_Old(Solution);
      node[iPoint]->SetSolution(Solution);
      LinSysRes.SetBlock_Zero(iPoint);
      
      /*--- Change rows of the Jacobian (includes 1 in the diagonal) ---*/
      for (iVar = 0; iVar < nVar; iVar++) {
        total_index = iPoint*nVar+iVar;
        Jacobian.DeleteValsRowi(total_index);
      }
      
    }
  }
  
}

void CTurbSSTSolver::BC_Isothermal_Wall(CGeometry *geometry, CSolver **solver_container, CNumerics *conv_numerics, CNumerics *visc_numerics, CConfig *config,
                                        unsigned short val_marker) {
  
  unsigned long iPoint, jPoint, iVertex, total_index;
  unsigned short iDim, iVar;
  su2double distance, density = 0.0, laminar_viscosity = 0.0, beta_1;
  
  bool compressible = (config->GetKind_Regime() == COMPRESSIBLE);
  bool incompressible = (config->GetKind_Regime() == INCOMPRESSIBLE);
  
  for (iVertex = 0; iVertex < geometry->nVertex[val_marker]; iVertex++) {
    iPoint = geometry->vertex[val_marker][iVertex]->GetNode();
    
    /*--- Check if the node belongs to the domain (i.e, not a halo node) ---*/
    if (geometry->node[iPoint]->GetDomain()) {
      
      /*--- distance to closest neighbor ---*/
      jPoint = geometry->vertex[val_marker][iVertex]->GetNormal_Neighbor();
      distance = 0.0;
      for (iDim = 0; iDim < nDim; iDim++) {
        distance += (geometry->node[iPoint]->GetCoord(iDim) - geometry->node[jPoint]->GetCoord(iDim))*
        (geometry->node[iPoint]->GetCoord(iDim) - geometry->node[jPoint]->GetCoord(iDim));
      }
      distance = sqrt(distance);
      
      /*--- Set wall values ---*/
      if (compressible) {
        density = solver_container[FLOW_SOL]->node[jPoint]->GetDensity();
        laminar_viscosity = solver_container[FLOW_SOL]->node[jPoint]->GetLaminarViscosity();
      }
      if (incompressible) {
        density = solver_container[FLOW_SOL]->node[jPoint]->GetDensity();
        laminar_viscosity = solver_container[FLOW_SOL]->node[jPoint]->GetLaminarViscosity();
      }
      
      beta_1 = constants[4];
      
      Solution[0] = 0.0;
      Solution[1] = 60.0*laminar_viscosity/(density*beta_1*distance*distance);
      
      /*--- Set the solution values and zero the residual ---*/
      node[iPoint]->SetSolution_Old(Solution);
      node[iPoint]->SetSolution(Solution);
      LinSysRes.SetBlock_Zero(iPoint);
      
      /*--- Change rows of the Jacobian (includes 1 in the diagonal) ---*/
      for (iVar = 0; iVar < nVar; iVar++) {
        total_index = iPoint*nVar+iVar;
        Jacobian.DeleteValsRowi(total_index);
      }
      
    }
  }
  
}

void CTurbSSTSolver::BC_Far_Field(CGeometry *geometry, CSolver **solver_container, CNumerics *conv_numerics, CNumerics *visc_numerics, CConfig *config, unsigned short val_marker) {
  
  unsigned long iPoint, iVertex;
  su2double *Normal, *V_infty, *V_domain;
  unsigned short iVar, iDim;
  
  bool grid_movement = config->GetGrid_Movement();
  
  Normal = new su2double[nDim];
  
  for (iVertex = 0; iVertex < geometry->nVertex[val_marker]; iVertex++) {
    
    iPoint = geometry->vertex[val_marker][iVertex]->GetNode();
    
    /*--- Check if the node belongs to the domain (i.e, not a halo node) ---*/
    
    if (geometry->node[iPoint]->GetDomain()) {
      
      /*--- Allocate the value at the infinity ---*/
      
      V_infty = solver_container[FLOW_SOL]->GetCharacPrimVar(val_marker, iVertex);
      
      /*--- Retrieve solution at the farfield boundary node ---*/
      
      V_domain = solver_container[FLOW_SOL]->node[iPoint]->GetPrimitive();
      
      conv_numerics->SetPrimitive(V_domain, V_infty);
      
      /*--- Set turbulent variable at the wall, and at infinity ---*/
      
      for (iVar = 0; iVar < nVar; iVar++)
      Solution_i[iVar] = node[iPoint]->GetSolution(iVar);
      
      Solution_j[0] = kine_Inf;
      Solution_j[1] = omega_Inf;
      
      conv_numerics->SetTurbVar(Solution_i, Solution_j);
      
      /*--- Set Normal (it is necessary to change the sign) ---*/
      
      geometry->vertex[val_marker][iVertex]->GetNormal(Normal);
      for (iDim = 0; iDim < nDim; iDim++)
      Normal[iDim] = -Normal[iDim];
      conv_numerics->SetNormal(Normal);
      
      /*--- Grid Movement ---*/
      
      if (grid_movement)
      conv_numerics->SetGridVel(geometry->node[iPoint]->GetGridVel(), geometry->node[iPoint]->GetGridVel());
      
      /*--- Compute residuals and Jacobians ---*/
      
      conv_numerics->ComputeResidual(Residual, Jacobian_i, Jacobian_j, config);
      
      /*--- Add residuals and Jacobians ---*/
      
      LinSysRes.AddBlock(iPoint, Residual);
      Jacobian.AddBlock(iPoint, iPoint, Jacobian_i);
      
    }
  }
  
  delete [] Normal;
  
}

void CTurbSSTSolver::BC_Inlet(CGeometry *geometry, CSolver **solver_container, CNumerics *conv_numerics, CNumerics *visc_numerics, CConfig *config,
                              unsigned short val_marker) {
  
  unsigned short iVar, iDim;
  unsigned long iVertex, iPoint, Point_Normal;
  su2double *V_inlet, *V_domain, *Normal;
  
  Normal = new su2double[nDim];
  
  bool grid_movement  = config->GetGrid_Movement();
  
  string Marker_Tag = config->GetMarker_All_TagBound(val_marker);
  
  /*--- Loop over all the vertices on this boundary marker ---*/
  for (iVertex = 0; iVertex < geometry->nVertex[val_marker]; iVertex++) {
    
    iPoint = geometry->vertex[val_marker][iVertex]->GetNode();
    
    /*--- Check if the node belongs to the domain (i.e., not a halo node) ---*/
    if (geometry->node[iPoint]->GetDomain()) {
      
      /*--- Index of the closest interior node ---*/
      Point_Normal = geometry->vertex[val_marker][iVertex]->GetNormal_Neighbor();
      
      /*--- Normal vector for this vertex (negate for outward convention) ---*/
      geometry->vertex[val_marker][iVertex]->GetNormal(Normal);
      for (iDim = 0; iDim < nDim; iDim++) Normal[iDim] = -Normal[iDim];
      
      /*--- Allocate the value at the inlet ---*/
      V_inlet = solver_container[FLOW_SOL]->GetCharacPrimVar(val_marker, iVertex);

      /*--- Retrieve solution at the farfield boundary node ---*/
      V_domain = solver_container[FLOW_SOL]->node[iPoint]->GetPrimitive();
      
      /*--- Set various quantities in the solver class ---*/
      conv_numerics->SetPrimitive(V_domain, V_inlet);
      
      /*--- Set the turbulent variable states. Use free-stream SST
       values for the turbulent state at the inflow. ---*/
      for (iVar = 0; iVar < nVar; iVar++)
      Solution_i[iVar] = node[iPoint]->GetSolution(iVar);
      
      Solution_j[0]= kine_Inf;
      Solution_j[1]= omega_Inf;
      
      conv_numerics->SetTurbVar(Solution_i, Solution_j);
      
      /*--- Set various other quantities in the solver class ---*/
      conv_numerics->SetNormal(Normal);
      
      if (grid_movement)
      conv_numerics->SetGridVel(geometry->node[iPoint]->GetGridVel(),
                                geometry->node[iPoint]->GetGridVel());
      
      /*--- Compute the residual using an upwind scheme ---*/
      conv_numerics->ComputeResidual(Residual, Jacobian_i, Jacobian_j, config);
      LinSysRes.AddBlock(iPoint, Residual);
      
      /*--- Jacobian contribution for implicit integration ---*/
      Jacobian.AddBlock(iPoint, iPoint, Jacobian_i);
      
      /*--- Viscous contribution ---*/
      visc_numerics->SetCoord(geometry->node[iPoint]->GetCoord(), geometry->node[Point_Normal]->GetCoord());
      visc_numerics->SetNormal(Normal);
      
      /*--- Conservative variables w/o reconstruction ---*/
      visc_numerics->SetPrimitive(V_domain, V_inlet);
      
      /*--- Turbulent variables w/o reconstruction, and its gradients ---*/
      visc_numerics->SetTurbVar(Solution_i, Solution_j);
      visc_numerics->SetTurbVarGradient(node[iPoint]->GetGradient(), node[iPoint]->GetGradient());
      
      /*--- Menter's first blending function ---*/
      visc_numerics->SetF1blending(node[iPoint]->GetF1blending(), node[iPoint]->GetF1blending());
      
      /*--- Compute residual, and Jacobians ---*/
      visc_numerics->ComputeResidual(Residual, Jacobian_i, Jacobian_j, config);
      
      /*--- Subtract residual, and update Jacobians ---*/
      LinSysRes.SubtractBlock(iPoint, Residual);
      Jacobian.SubtractBlock(iPoint, iPoint, Jacobian_i);
      
    }
  }
  
  /*--- Free locally allocated memory ---*/
  delete[] Normal;
  
}

void CTurbSSTSolver::BC_Outlet(CGeometry *geometry, CSolver **solver_container, CNumerics *conv_numerics, CNumerics *visc_numerics, CConfig *config, unsigned short val_marker) {
  
  unsigned long iPoint, iVertex, Point_Normal;
  unsigned short iVar, iDim;
  su2double *V_outlet, *V_domain, *Normal;
  
  bool grid_movement  = config->GetGrid_Movement();
  
  Normal = new su2double[nDim];
  
  /*--- Loop over all the vertices on this boundary marker ---*/
  for (iVertex = 0; iVertex < geometry->nVertex[val_marker]; iVertex++) {
    iPoint = geometry->vertex[val_marker][iVertex]->GetNode();
    
    /*--- Check if the node belongs to the domain (i.e., not a halo node) ---*/
    if (geometry->node[iPoint]->GetDomain()) {
      
      /*--- Index of the closest interior node ---*/
      Point_Normal = geometry->vertex[val_marker][iVertex]->GetNormal_Neighbor();
      
      /*--- Allocate the value at the outlet ---*/
      V_outlet = solver_container[FLOW_SOL]->GetCharacPrimVar(val_marker, iVertex);
      
      /*--- Retrieve solution at the farfield boundary node ---*/
      V_domain = solver_container[FLOW_SOL]->node[iPoint]->GetPrimitive();
      
      /*--- Set various quantities in the solver class ---*/
      conv_numerics->SetPrimitive(V_domain, V_outlet);
      
      /*--- Set the turbulent variables. Here we use a Neumann BC such
       that the turbulent variable is copied from the interior of the
       domain to the outlet before computing the residual.
       Solution_i --> TurbVar_internal,
       Solution_j --> TurbVar_outlet ---*/
      for (iVar = 0; iVar < nVar; iVar++) {
        Solution_i[iVar] = node[iPoint]->GetSolution(iVar);
        Solution_j[iVar] = node[iPoint]->GetSolution(iVar);
      }
      conv_numerics->SetTurbVar(Solution_i, Solution_j);
      
      /*--- Set Normal (negate for outward convention) ---*/
      geometry->vertex[val_marker][iVertex]->GetNormal(Normal);
      for (iDim = 0; iDim < nDim; iDim++)
      Normal[iDim] = -Normal[iDim];
      conv_numerics->SetNormal(Normal);
      
      if (grid_movement)
      conv_numerics->SetGridVel(geometry->node[iPoint]->GetGridVel(),
                                geometry->node[iPoint]->GetGridVel());
      
      /*--- Compute the residual using an upwind scheme ---*/
      conv_numerics->ComputeResidual(Residual, Jacobian_i, Jacobian_j, config);
      LinSysRes.AddBlock(iPoint, Residual);
      
      /*--- Jacobian contribution for implicit integration ---*/
      Jacobian.AddBlock(iPoint, iPoint, Jacobian_i);
      
      /*--- Viscous contribution ---*/
      visc_numerics->SetCoord(geometry->node[iPoint]->GetCoord(), geometry->node[Point_Normal]->GetCoord());
      visc_numerics->SetNormal(Normal);
      
      /*--- Conservative variables w/o reconstruction ---*/
      visc_numerics->SetPrimitive(V_domain, V_outlet);
      
      /*--- Turbulent variables w/o reconstruction, and its gradients ---*/
      visc_numerics->SetTurbVar(Solution_i, Solution_j);
      visc_numerics->SetTurbVarGradient(node[iPoint]->GetGradient(), node[iPoint]->GetGradient());
      
      /*--- Menter's first blending function ---*/
      visc_numerics->SetF1blending(node[iPoint]->GetF1blending(), node[iPoint]->GetF1blending());
      
      /*--- Compute residual, and Jacobians ---*/
      visc_numerics->ComputeResidual(Residual, Jacobian_i, Jacobian_j, config);
      
      /*--- Subtract residual, and update Jacobians ---*/
      LinSysRes.SubtractBlock(iPoint, Residual);
      Jacobian.SubtractBlock(iPoint, iPoint, Jacobian_i);
      
    }
  }
  
  /*--- Free locally allocated memory ---*/
  delete[] Normal;
  
}

su2double* CTurbSSTSolver::GetConstants() {
  return constants;
}



CTurbKESolver::CTurbKESolver(void) : CTurbSolver() {

  /*--- Array initialization ---*/
  constants = NULL;

}

CTurbKESolver::CTurbKESolver(CGeometry *geometry, CConfig *config,
                             unsigned short iMesh)
  :
  CTurbSolver() {

  unsigned short iVar, iDim, nLineLets;
  unsigned long iPoint, index;
  su2double dull_val;
  ifstream restart_file;
  string text_line;

  unsigned short iZone = config->GetiZone();
  unsigned short nZone = geometry->GetnZone();
  bool restart = (config->GetRestart() || config->GetRestart_Flow());
  bool adjoint = config->GetContinuous_Adjoint();
  bool compressible = (config->GetKind_Regime() == COMPRESSIBLE);
  bool incompressible = (config->GetKind_Regime() == INCOMPRESSIBLE);
  bool freesurface = (config->GetKind_Regime() == FREESURFACE);
  bool dual_time = ((config->GetUnsteady_Simulation() == DT_STEPPING_1ST) ||
                    (config->GetUnsteady_Simulation() == DT_STEPPING_2ND));
  bool time_stepping = (config->GetUnsteady_Simulation() == TIME_STEPPING);

  int rank = MASTER_NODE;
#ifdef HAVE_MPI
  MPI_Comm_rank(MPI_COMM_WORLD, &rank);
#endif

  /*--- Array initialization ---*/
  constants = NULL;

  Gamma = config->GetGamma();
  Gamma_Minus_One = Gamma - 1.0;

  /*--- Dimension of the problem --> dependent of the turbulent model ---*/
  nVar = 4;

  nPoint = geometry->GetnPoint();
  nPointDomain = geometry->GetnPointDomain();

  /*--- Define geometry constants in the solver structure ---*/
  nDim = geometry->GetnDim();
  node = new CVariable*[nPoint];

  /*--- Single grid simulation ---*/
  if (iMesh == MESH_0) {

    /*--- Define some auxiliary vector related with the residual ---*/
    Residual     = new su2double[nVar];
    Residual_RMS = new su2double[nVar];
    Residual_i   = new su2double[nVar];
    Residual_j   = new su2double[nVar];
    Residual_Max = new su2double[nVar];

    for (iVar=0; iVar<nVar; iVar++) {
       Residual[iVar]     = 0.0;
       Residual_RMS[iVar] = 0.0;
       Residual_i[iVar]   = 0.0;
       Residual_j[iVar]   = 0.0;
       Residual_Max[iVar] = 0.0;
    }

    /*--- Define some structures for locating max residuals ---*/
    Point_Max = new unsigned long[nVar];
    for (iVar = 0; iVar < nVar; iVar++) Point_Max[iVar] = 0;

    Point_Max_Coord = new su2double*[nVar];
    for (iVar = 0; iVar < nVar; iVar++) {
      Point_Max_Coord[iVar] = new su2double[nDim];
      for (iDim = 0; iDim < nDim; iDim++) Point_Max_Coord[iVar][iDim] = 0.0;
    }

    /*--- Define some auxiliary vector related with the solution ---*/
    Solution = new su2double[nVar];
    Solution_i = new su2double[nVar]; Solution_j = new su2double[nVar];

    /*--- Define some auxiliary vector related with the geometry ---*/
    Vector_i = new su2double[nDim]; Vector_j = new su2double[nDim];

    /*--- Define some auxiliary vector related with the flow solution ---*/
    FlowPrimVar_i = new su2double [nDim+7]; FlowPrimVar_j = new su2double [nDim+7];

    /*--- Jacobians and vector structures for implicit computations ---*/
    Jacobian_i = new su2double* [nVar];
    Jacobian_j = new su2double* [nVar];
    for (iVar = 0; iVar < nVar; iVar++) {
      Jacobian_i[iVar] = new su2double [nVar];
      Jacobian_j[iVar] = new su2double [nVar];
    }

    /*--- Initialization of the structure of the whole Jacobian ---*/
    if (rank == MASTER_NODE) {
      cout << "Initialize Jacobian structure (KE model)." << endl;
    }

    Jacobian.Initialize(nPoint, nPointDomain, nVar, nVar,
                        true, geometry, config);

    if (rank == MASTER_NODE) cout << "Finished." << endl;

    if ((config->GetKind_Linear_Solver_Prec() == LINELET) ||
        (config->GetKind_Linear_Solver() == SMOOTHER_LINELET)) {
      nLineLets = Jacobian.BuildLineletPreconditioner(geometry, config);
      if (rank == MASTER_NODE) {
        cout << "Compute linelet structure. " << nLineLets
             << " elements in each line (average)." << endl;
      }
    }

    LinSysSol.Initialize(nPoint, nPointDomain, nVar, 0.0);
    LinSysRes.Initialize(nPoint, nPointDomain, nVar, 0.0);
  }

  /*--- Computation of gradients by least squares ---*/
  if (config->GetKind_Gradient_Method() == WEIGHTED_LEAST_SQUARES) {

    /*--- S matrix := inv(R)*traspose(inv(R)) ---*/
    Smatrix = new su2double* [nDim];
    for (iDim = 0; iDim < nDim; iDim++)
    Smatrix[iDim] = new su2double [nDim];

    /*--- c vector := transpose(WA)*(Wb) ---*/
    cvector = new su2double* [nVar];
    for (iVar = 0; iVar < nVar; iVar++)
    cvector[iVar] = new su2double [nDim];
  }

  /*--- Initialize value for model constants ---*/
  constants = new su2double[11];
  /* chien ke
  constants[0] = 1.0;   //sigma_k
  constants[1] = 1.3;   //sigma_e
  constants[2] = 0.09;   //C_mu
  constants[3] = 1.35;   //C_e1
  constants[4] = 1.80;   //C_e2
  */

  /* rng ke */
  /*
  constants[0] = 0.0845; //C_mu
  constants[1] = 0.7194; //sigma_k
  constants[2] = 0.7194; //sigma_e
  constants[3] = 1.42;   //C_e1
  constants[4] = 1.68;   //C_e2
  constants[5] = 4.38;   //eta_o
  constants[6] = 0.012;   //beta 
  */

  /* Zeta f */
  /*
  constants[0]  = 0.22;   //C_mu
  constants[1]  = 1.0/1.0;    //1/sigma_k
  constants[2]  = 1.0/1.3;    //1/sigma_e
  constants[3]  = 1.0/1.2;    //1/sigma_z
  constants[4]  = 1.4;    //C_e1^o
  constants[5]  = 1.9;    //C_e2
  constants[6]  = 1.4;    //C_1
  constants[7]  = 0.65;   //C_2'
  constants[8]  = 6.0;    //C_T
  constants[9]  = 0.36;   //C_L
  constants[10] = 85.0;   //C_eta
  */

  /* v2-f */
  constants[0]  = 0.22;   //C_mu
  constants[1]  = 1.0/1.0;    //1/sigma_k
  constants[2]  = 1.0/1.3;    //1/sigma_e
  constants[3]  = 1.0/1.0;    //1/sigma_z
  constants[4]  = 1.4;    //C_e1^o
  constants[5]  = 1.9;    //C_e2
  constants[6]  = 1.4;    //C_1
  constants[7]  = 0.3;   //C_2p
  constants[8]  = 6.0;    //C_T
  constants[9]  = 0.23;   //C_L
  constants[10] = 70.0;   //C_eta

  /*--- Initialize lower and upper limits---*/
  lowerlimit = new su2double[nVar];
  upperlimit = new su2double[nVar];


  // oliver: Are these used?
  // k
  lowerlimit[0] = -1.0e10;
  upperlimit[0] =  1.0e10;

  // epsi
  lowerlimit[1] = -1.0e10;
  upperlimit[1] =  1.0e10;

  // v2
  lowerlimit[2] = -1.0e10;
  upperlimit[2] =  1.0e10;

  // f
  lowerlimit[3] = -1.0e10;
  upperlimit[3] =  1.0e10;

  //jump (?)
  /*--- Flow infinity initialization stuff ---*/
  su2double rhoInf, *VelInf, muLamInf, Intensity, viscRatio, muT_Inf, Tm_Inf, Lm_Inf;
  rhoInf    = config->GetDensity_FreeStreamND();
  VelInf    = config->GetVelocity_FreeStreamND();
  muLamInf  = config->GetViscosity_FreeStreamND();
  Intensity = config->GetTurbulenceIntensity_FreeStream();
  viscRatio = config->GetTurb2LamViscRatio_FreeStream();

  // jump
  //unsigned short iDim;
  su2double VelMag = 0;
  for (iDim = 0; iDim < nDim; iDim++) {
    VelMag += VelInf[iDim]*VelInf[iDim];
  }

  VelMag = sqrt(VelMag);

  su2double L_Inf = config->GetLength_Reynolds();
  su2double solve_tol = config->GetLinear_Solver_Error();
  su2double Re = config->GetReynolds();
  su2double iRe = 1.0/Re;
  su2double scale = 1.0e-8;
  su2double scalar_min = scale/(VelMag*VelMag);
  su2double tke_min = scalar_min*VelMag*VelMag;
  su2double tdr_min = scalar_min*pow(VelMag,3.0)/L_Inf;
  su2double v2_min = 2.0/3.0*scalar_min*VelMag*VelMag;


  // Freestream eddy visc
  muT_Inf = muLamInf*viscRatio;

  // Convenience: freestream kinematic viscosities
  const su2double nuInf  = muLamInf/rhoInf;
  const su2double nutInf = muT_Inf /rhoInf;

  // Freestream TKE
  kine_Inf = 1.5*(VelMag*VelMag*Intensity*Intensity);

  // Freestream dissipation
  epsi_Inf = (2.0/3.0)*constants[0]*(kine_Inf*kine_Inf)/nutInf;
  const su2double ktmp = 2.0/3.0*constants[0]*constants[8]*kine_Inf/viscRatio;
  const su2double epsi_Inf_alt = ktmp*ktmp/nuInf;
  epsi_Inf = min( epsi_Inf, epsi_Inf_alt );

  // Fresstream v2
  zeta_Inf = 2.0/3.0*kine_Inf;


  // Freestream time scale
  Tm_Inf = kine_Inf/max(epsi_Inf,tdr_min);
  su2double Tkol_inf = constants[8]*sqrt(nuInf/max(epsi_Inf,tdr_min));
  Tm_Inf = max( Tm_Inf, Tkol_inf );

  // Freestream length scale
  Lm_Inf = pow(kine_Inf,1.5)/max(epsi_Inf,tdr_min);
  const su2double nu3 = nuInf*nuInf*nuInf;
  const su2double Lkol_Inf = constants[10]*pow(nu3/max(epsi_Inf,tdr_min),0.25);
  Lm_Inf = constants[9] * max( Lm_Inf, Lkol_Inf);

  // Freestream f
  f_Inf = (10.0/3.0+0.3)*epsi_Inf/max(kine_Inf,tke_min);


  /*--- Restart the solution from file information ---*/
  if (!restart || (iMesh != MESH_0)) {
    for (iPoint = 0; iPoint < nPoint; iPoint++) {
      node[iPoint] = new CTurbKEVariable(kine_Inf, epsi_Inf, zeta_Inf, f_Inf,
                                         muT_Inf, Tm_Inf, Lm_Inf,
                                         nDim, nVar, constants, config);

    }

  } else {

    /*--- Restart the solution from file information ---*/
    ifstream restart_file;
    string filename = config->GetSolution_FlowFileName();

    /*--- Modify file name for multizone problems ---*/
    if (nZone >1)
      filename= config->GetMultizone_FileName(filename, iZone);

    /*--- Modify file name for an unsteady restart ---*/
    if (dual_time || time_stepping) {
      int Unst_RestartIter;

      if (adjoint) {
        Unst_RestartIter = SU2_TYPE::Int(config->GetUnst_AdjointIter()) - 1;
      } else if (config->GetUnsteady_Simulation() == DT_STEPPING_1ST ||
                 time_stepping) {
        Unst_RestartIter = SU2_TYPE::Int(config->GetUnst_RestartIter())-1;
      } else {
        Unst_RestartIter = SU2_TYPE::Int(config->GetUnst_RestartIter())-2;
      }

      filename = config->GetUnsteady_FileName(filename, Unst_RestartIter);
    }

    /*--- Open the restart file, throw an error if this fails. ---*/
    restart_file.open(filename.data(), ios::in);
    if (restart_file.fail()) {
      cout << "There is no turbulent restart file named "
           << filename << " !!" << endl;
      exit(EXIT_FAILURE);
    }

    /*--- In case this is a parallel simulation, we need to perform the
     Global2Local index transformation first. ---*/
    long *Global2Local;
    Global2Local = new long[geometry->GetGlobal_nPointDomain()];
    /*--- First, set all indices to a negative value by default ---*/
    for (iPoint = 0; iPoint < geometry->GetGlobal_nPointDomain(); iPoint++) {
      Global2Local[iPoint] = -1;
    }
    /*--- Now fill array with the transform values only for local points ---*/
    for (iPoint = 0; iPoint < nPointDomain; iPoint++) {
      Global2Local[geometry->node[iPoint]->GetGlobalIndex()] = iPoint;
    }

    /*--- Read all lines in the restart file ---*/
    long iPoint_Local; unsigned long iPoint_Global = 0; string text_line;

    /*--- The first line is the header ---*/
    getline (restart_file, text_line);

    while (getline (restart_file, text_line)) {
      istringstream point_line(text_line);

      /*--- Retrieve local index. If this node from the restart file lives
       on a different processor, the value of iPoint_Local will be -1.
       Otherwise, the local index for this node on the current processor
       will be returned and used to instantiate the vars. ---*/
      iPoint_Local = Global2Local[iPoint_Global];
      if (iPoint_Local >= 0) {

	/* wtf is this dull_val bs?*/
        if (compressible) {

          if (nDim == 2) {
            point_line >> index
                       >> dull_val >> dull_val >> dull_val
                       >> dull_val >> dull_val >> dull_val
                       >> Solution[0] >> Solution[1]
                       >> Solution[2] >> Solution[3];
          }

          if (nDim == 3) {
            point_line >> index
                       >> dull_val >> dull_val >> dull_val >> dull_val
                       >> dull_val >> dull_val >> dull_val >> dull_val
                       >> Solution[0] >> Solution[1]
                       >> Solution[2] >> Solution[3];
          }

        }

        if (incompressible) {
          cout << "WARNING: Have not tested v2-f with incompressible!!" << endl;
          cout << "         Proceed at your own risk!!                " << endl;

          if (nDim == 2) {
            point_line >> index
                       >> dull_val >> dull_val >> dull_val >> dull_val
                       >> dull_val >> dull_val >> dull_val
                       >> Solution[0] >> Solution[1]
                       >> Solution[2] >> Solution[3];
          }

          if (nDim == 3) {
            point_line >> index
                       >> dull_val >> dull_val >> dull_val >> dull_val
                       >> dull_val >> dull_val >> dull_val >> dull_val
                       >> dull_val
                       >> Solution[0] >> Solution[1]
                       >> Solution[2] >> Solution[3];
          }
        }

        if (freesurface) {
          cout << "WARNING: Have not tested v2-f with freesurface!!   " << endl;
          cout << "         Proceed at your own risk!!                " << endl;

          if (nDim == 2) {
            point_line >> index
                       >> dull_val >> dull_val >> dull_val >> dull_val
                       >> dull_val >> dull_val >> dull_val >> dull_val
                       >> Solution[0] >> Solution[1]
                       >> Solution[2] >> Solution[3];
          }

          if (nDim == 3) {
            point_line >> index
                       >> dull_val >> dull_val >> dull_val >> dull_val
                       >> dull_val >> dull_val >> dull_val >> dull_val
                       >> dull_val >> dull_val
                       >> Solution[0] >> Solution[1]
                       >> Solution[2] >> Solution[3];
          }
        }

        /*--- Instantiate the solution at this node, note that the muT_Inf should recomputed ---*/
        node[iPoint_Local] = new CTurbKEVariable(Solution[0], Solution[1],
                                                 Solution[2], Solution[3],
                                                 muT_Inf, Tm_Inf, Lm_Inf,
                                                 nDim, nVar, constants, config);
      }
      iPoint_Global++;
    }

    /*--- Instantiate the variable class with an arbitrary solution
     at any halo/periodic nodes. The initial solution can be arbitrary,
     because a send/recv is performed immediately in the solver. ---*/
    for (iPoint = nPointDomain; iPoint < nPoint; iPoint++) {
      node[iPoint] = new CTurbKEVariable(Solution[0], Solution[1],
                                         Solution[2], Solution[3],
                                         muT_Inf, Tm_Inf, Lm_Inf,
                                         nDim, nVar, constants, config);
    }

    /*--- Close the restart file ---*/
    restart_file.close();

    /*--- Free memory needed for the transformation ---*/
    delete [] Global2Local;
  }

  /*--- MPI solution ---*/
  Set_MPI_Solution(geometry, config);

}

CTurbKESolver::~CTurbKESolver(void) {

  if (constants != NULL) delete [] constants;

}

void CTurbKESolver::Preprocessing(CGeometry *geometry,
       CSolver **solver_container, CConfig *config, unsigned short iMesh,
       unsigned short iRKStep, unsigned short RunTime_EqSystem, bool Output) {

  unsigned long iPoint;

  unsigned long ExtIter = config->GetExtIter();
  bool limiter_flow = ((config->GetSpatialOrder_Flow() == SECOND_ORDER_LIMITER) &&
                       (ExtIter <= config->GetLimiterIter()) );


  for (iPoint = 0; iPoint < nPoint; iPoint ++) {

    /*--- Initialize the residual vector ---*/
    LinSysRes.SetBlock_Zero(iPoint);

  }

  /*--- Initialize the Jacobian matrices ---*/
  Jacobian.SetValZero();

  /*--- Upwind second order reconstruction ---*/
  if (config->GetKind_Gradient_Method() == GREEN_GAUSS) {
    SetSolution_Gradient_GG(geometry, config);
  }

  if (config->GetKind_Gradient_Method() == WEIGHTED_LEAST_SQUARES) {
    SetSolution_Gradient_LS(geometry, config);
  }

  if (config->GetSpatialOrder() == SECOND_ORDER_LIMITER) {
    SetSolution_Limiter(geometry, config);
  }

  if (limiter_flow) {
    solver_container[FLOW_SOL]->SetPrimitive_Limiter(geometry, config);
  }

}

void CTurbKESolver::Postprocessing(CGeometry *geometry,
        CSolver **solver_container, CConfig *config, unsigned short iMesh) {

  su2double rho = 0.0, mu = 0.0;
  su2double dist, epsi, kine, v2, strMag, Lm, Tm, zeta, f, muT, *VelInf, VelMag;
  su2double Re_t;
  unsigned long iPoint;

  bool compressible = (config->GetKind_Regime() == COMPRESSIBLE);
  bool incompressible = (config->GetKind_Regime() == INCOMPRESSIBLE);
  bool freesurface = (config->GetKind_Regime() == FREESURFACE);

  /*--- Compute mean flow and turbulence gradients ---*/
  if (config->GetKind_Gradient_Method() == GREEN_GAUSS) {
    SetSolution_Gradient_GG(geometry, config);
  }

  if (config->GetKind_Gradient_Method() == WEIGHTED_LEAST_SQUARES) {
    SetSolution_Gradient_LS(geometry, config);
  }

  for (iPoint = 0; iPoint < nPoint; iPoint ++) {

    /*--- Compute turbulence scales ---*/
    if (compressible) {
      rho  = solver_container[FLOW_SOL]->node[iPoint]->GetDensity();
      mu   = solver_container[FLOW_SOL]->node[iPoint]->GetLaminarViscosity();
    }
    if (incompressible || freesurface) {
      rho  = solver_container[FLOW_SOL]->node[iPoint]->GetDensityInc();
      mu   = solver_container[FLOW_SOL]->node[iPoint]->GetLaminarViscosityInc();
    }

    /*--- Scalars ---*/
    kine = node[iPoint]->GetSolution(0);
    epsi = node[iPoint]->GetSolution(1);
    v2   = node[iPoint]->GetSolution(2);
    f    = node[iPoint]->GetSolution(3);

    /*--- T & L ---*/
    dist = geometry->node[iPoint]->GetWall_Distance();
    strMag = solver_container[FLOW_SOL]->node[iPoint]->GetStrainMag();
    su2double solve_tol = config->GetLinear_Solver_Error();
    su2double L_Inf = config->GetLength_Reynolds();
    su2double Re = config->GetReynolds();
    su2double iRe = 1.0/Re;
    su2double scale;
    scale = 1.0E-14;
    VelInf = config->GetVelocity_FreeStreamND();
    unsigned short iDim;
    for (iDim = 0; iDim < nDim; iDim++)
    VelMag += VelInf[iDim]*VelInf[iDim];
    VelMag = sqrt(VelMag);
    kine = max(kine,scale*VelMag*VelMag);
    zeta = max(v2/kine,scale);

    node[iPoint]->SetTLFunc(mu, dist, rho, kine, epsi, v2,
                            strMag, VelMag, L_Inf, scale);

    Tm = node[iPoint]->GetTm();

    /*--- Compute the eddy viscosity ---*/
    Re_t = rho*(kine*kine)/max(mu*epsi,1.0E-12);

    muT = constants[0]*rho*zeta*kine*Tm;

    node[iPoint]->SetmuT(muT);

  }
}

void CTurbKESolver::Source_Residual(CGeometry *geometry,
        CSolver **solver_container, CNumerics *numerics,
        CNumerics *second_numerics, CConfig *config, unsigned short iMesh) {

  unsigned long iPoint;
  su2double tke;
  su2double max_tke = 0.0;

  for (iPoint = 0; iPoint < nPointDomain; iPoint++) {

    numerics->SetTimeStep(
      solver_container[FLOW_SOL]->node[iPoint]->GetDelta_Time());

    numerics->SetCoord(geometry->node[iPoint]->GetCoord(), NULL);

    /*--- Conservative variables w/o reconstruction ---*/
    numerics->SetPrimitive(
      solver_container[FLOW_SOL]->node[iPoint]->GetPrimitive(), NULL);

    /*--- Gradient of the primitive and conservative variables ---*/
    numerics->SetPrimVarGradient(
      solver_container[FLOW_SOL]->node[iPoint]->GetGradient_Primitive(), NULL);

    /*--- Turbulent variables w/o reconstruction, and its gradient ---*/
    numerics->SetTurbVar(node[iPoint]->GetSolution(), NULL);
    numerics->SetTurbVarGradient(node[iPoint]->GetGradient(), NULL);

    /*--- Set volume ---*/
    numerics->SetVolume(geometry->node[iPoint]->GetVolume());

    /*--- Set distance to the surface ---*/
    numerics->SetDistance(geometry->node[iPoint]->GetWall_Distance(), 0.0);

    /*--- RANS L & T ---*/
    numerics->SetTm(node[iPoint]->GetTm(),0.0);
    numerics->SetLm(node[iPoint]->GetLm(),0.0);

    /*--- Set vorticity and strain rate magnitude ---*/
    numerics->SetVorticity(
      solver_container[FLOW_SOL]->node[iPoint]->GetVorticity(), NULL);

    numerics->SetStrainMag(
      solver_container[FLOW_SOL]->node[iPoint]->GetStrainMag(), 0.0);

    /*--- Compute the source term ---*/
    numerics->ComputeResidual(Residual, Jacobian_i, NULL, config);

    /*--- Subtract residual and the Jacobian ---*/
    LinSysRes.SubtractBlock(iPoint, Residual);
    Jacobian.SubtractBlock(iPoint, iPoint, Jacobian_i);

  }
}

void CTurbKESolver::Source_Template(CGeometry *geometry,
       CSolver **solver_container, CNumerics *numerics,
       CConfig *config, unsigned short iMesh) {
  // No-op
}

void CTurbKESolver::BC_HeatFlux_Wall(CGeometry *geometry,
       CSolver **solver_container, CNumerics *conv_numerics,
       CNumerics *visc_numerics, CConfig *config, unsigned short val_marker) {

  unsigned long iPoint, jPoint, iVertex, total_index;
  unsigned short iDim, iVar, jVar;
  su2double distance, wall_k, wall_zeta;
  su2double density = 0.0, laminar_viscosity = 0.0;

  bool compressible = (config->GetKind_Regime() == COMPRESSIBLE);
  bool incompressible = (config->GetKind_Regime() == INCOMPRESSIBLE);
  bool freesurface = (config->GetKind_Regime() == FREESURFACE);

  for (iVertex = 0; iVertex < geometry->nVertex[val_marker]; iVertex++) {
    iPoint = geometry->vertex[val_marker][iVertex]->GetNode();

    /*--- Check if the node belongs to the domain (i.e, not a halo node) ---*/
    if (geometry->node[iPoint]->GetDomain()) {

      /*--- distance to closest neighbor ---*/
      jPoint = geometry->vertex[val_marker][iVertex]->GetNormal_Neighbor();
      distance = 0.0;
      for (iDim = 0; iDim < nDim; iDim++) {
        const su2double dx = (geometry->node[iPoint]->GetCoord(iDim) -
                              geometry->node[jPoint]->GetCoord(iDim));
        distance += dx*dx;
      }
      distance = sqrt(distance);

      /*--- Set wall values ---*/
      if (compressible) {
        density = solver_container[FLOW_SOL]->node[jPoint]->GetDensity();
        laminar_viscosity = solver_container[FLOW_SOL]->node[jPoint]->GetLaminarViscosity();
      }
      if (incompressible || freesurface) {
        density = solver_container[FLOW_SOL]->node[jPoint]->GetDensityInc();
        laminar_viscosity = solver_container[FLOW_SOL]->node[jPoint]->GetLaminarViscosityInc();
      }


      // FIXME:
      /*--- The conditions below are a mess.  Here is why...

        Epsilon at the wall depends on k at the first node off the
        wall.  It is observed that, if this is enforced following the
        'standard' SU2 procedure (see e.g., the wall conditions for SA
        or SST), it is difficult to converge epsilon and that the
        large residuals tend to appear very close to the wall.

        Thus, it is preferred to enforce the BC by including the
        equation in the system being solved directly.  This is easy
        enough to do in the residual by setting

        Res[iPoint*nVal+1] = (epsilon - desired epsilon based on k).

        It is also simple to set the appropriate Jacobian.  However,
        Vol/dt is added to the diagonal of the Jacobian in
        CTurbSolver::ImplicitEuler_Iteration.  So, to ensure we get
        the right Jacobian, we subtract Vol/dt here.  But, obviously
        this is very brittle b/c it assumes we're using backward
        Euler. ---*/


      //wall_k = max(node[jPoint]->GetSolution(0),1e-8);
      //wall_k = node[jPoint]->GetSolution(0);
      const su2double wall_k_old = node[jPoint]->GetSolution_Old(0);
      wall_k = node[jPoint]->GetSolution(0);
      wall_zeta = node[jPoint]->GetSolution(2);

      const su2double delta_rEps =
          2.0*laminar_viscosity*(wall_k - wall_k_old)/distance/distance;

      const su2double Vol = geometry->node[iPoint]->GetVolume();
      const su2double dt = solver_container[FLOW_SOL]->node[iPoint]->GetDelta_Time();

      // jPoint correct
      su2double fwall = node[iPoint]->GetSolution(3);

      // // swh: needs a modification here...
      Solution[0] = 0.0;
      Solution[1] = node[iPoint]->GetSolution(1); //2.0*laminar_viscosity*wall_k/(density*distance*distance);
      //Solution[1] = 2.0*laminar_viscosity*wall_k/(density*distance*distance);
      Solution[2] = 0.0;
      Solution[3] = fwall; //0.0;

      /*--- Set the solution values and zero the residual ---*/
      node[iPoint]->SetSolution_Old(Solution);
      node[iPoint]->SetSolution(Solution);
      LinSysRes.SetBlock_Zero(iPoint);
      Jacobian.DeleteValsRowi(iPoint*nVar+0); // zeros this row and puts 1 on diagonal
      Jacobian.DeleteValsRowi(iPoint*nVar+1); // zeros this row and puts 1 on diagonal
      Jacobian.DeleteValsRowi(iPoint*nVar+2); // zeros this row and puts 1 on diagonal
      Jacobian.DeleteValsRowi(iPoint*nVar+3); // zeros this row and puts 1 on diagonal

      // FIXME: Go back to method below for f-eqn!

      for (iVar=0; iVar<nVar; iVar++) {
        for (jVar=0; jVar<nVar; jVar++) {
          Jacobian_j[iVar][jVar] = 0.0;
        }
      }

      // // Don't set solution directly... put in constraint as part of linear system
      // LinSysRes.SetBlock(iPoint, 0, node[iPoint]->GetSolution(0) - 0.0);
      // Jacobian.DeleteValsRowi(iPoint*nVar+0); // zeros this row and puts 1 on diagonal
      // Jacobian_j[0][0] = 0.0;
      // Jacobian_j[0][1] = 0.0;
      // Jacobian_j[0][2] = 0.0;
      // Jacobian_j[0][3] = 0.0;


      LinSysRes.SetBlock(iPoint, 1, node[iPoint]->GetSolution(1) - 2.0*laminar_viscosity*wall_k/(density*distance*distance));
      Jacobian.DeleteValsRowi(iPoint*nVar+1); // zeros this row and puts 1 on diagonal

      // WARNING: Begin hackery...
      // ... subtract Vol/dt from jacobian to offset addition of this later on
      Jacobian_j[1][1] = Vol/dt;
      Jacobian.SubtractBlock(iPoint, iPoint, Jacobian_j);


      Jacobian_j[1][0] = -2.0*laminar_viscosity/(density*distance*distance);
      Jacobian_j[1][1] = 0.0;
      Jacobian_j[1][2] = 0.0;
      Jacobian_j[1][3] = 0.0;

      //LinSysRes.SetBlock(iPoint, 1, Vol*delta_rEps/dt);
      //Jacobian.SetBlock(iPoint, iPoint, Jacobian_j);


      // LinSysRes.SetBlock(iPoint, 2, node[iPoint]->GetSolution(2) - 0.0);
      // Jacobian.DeleteValsRowi(iPoint*nVar+2); // zeros this row and puts 1 on diagonal
      // Jacobian_j[2][0] = 0.0;
      // Jacobian_j[2][1] = 0.0;
      // Jacobian_j[2][2] = 0.0;
      // Jacobian_j[2][3] = 0.0;

      LinSysRes.SetBlock(iPoint, 3, node[iPoint]->GetSolution(3) - 0.0);
      Jacobian.DeleteValsRowi(iPoint*nVar+3); // zeros this row and puts 1 on diagonal
      // Jacobian_j[3][0] = 0.0;
      // Jacobian_j[3][1] = 0.0;
      // Jacobian_j[3][2] = 0.0;
      // Jacobian_j[3][3] = 0.0;


      Jacobian.AddBlock(iPoint, jPoint, Jacobian_j);

    }
  }
}

void CTurbKESolver::BC_Isothermal_Wall(CGeometry *geometry,
       CSolver **solver_container, CNumerics *conv_numerics,
       CNumerics *visc_numerics, CConfig *config, unsigned short val_marker) {

  unsigned long iPoint, jPoint, iVertex, total_index;
  unsigned short iDim, iVar;
  su2double distance, wall_k, wall_zeta;
  su2double density = 0.0, laminar_viscosity = 0.0;

  bool compressible = (config->GetKind_Regime() == COMPRESSIBLE);
  bool incompressible = (config->GetKind_Regime() == INCOMPRESSIBLE);
  bool freesurface = (config->GetKind_Regime() == FREESURFACE);

  for (iVertex = 0; iVertex < geometry->nVertex[val_marker]; iVertex++) {
    iPoint = geometry->vertex[val_marker][iVertex]->GetNode();

    /*--- Check if the node belongs to the domain (i.e, not a halo node) ---*/
    if (geometry->node[iPoint]->GetDomain()) {

      /*--- distance to closest neighbor ---*/
      jPoint = geometry->vertex[val_marker][iVertex]->GetNormal_Neighbor();
      distance = 0.0;
      for (iDim = 0; iDim < nDim; iDim++) {
        const su2double dx = (geometry->node[iPoint]->GetCoord(iDim) -
                              geometry->node[jPoint]->GetCoord(iDim));
        distance += dx*dx;
      }
      distance = sqrt(distance);

      /*--- Set wall values ---*/
      if (compressible) {
        density = solver_container[FLOW_SOL]->node[jPoint]->GetDensity();
        laminar_viscosity = solver_container[FLOW_SOL]->node[jPoint]->GetLaminarViscosity();
      }
      if (incompressible || freesurface) {
        density = solver_container[FLOW_SOL]->node[jPoint]->GetDensityInc();
        laminar_viscosity = solver_container[FLOW_SOL]->node[jPoint]->GetLaminarViscosityInc();
      }

      wall_k = node[jPoint]->GetSolution(0);
      wall_zeta = node[jPoint]->GetSolution(2);

      // wall boundary conditions (https://turbmodels.larc.nasa.gov/k-e-zeta-f.html)
      Solution[0] = 0.0;
      Solution[1] = 2.0*laminar_viscosity*wall_k/(density*distance*distance);
      Solution[2] = 0.0;
      Solution[3] = 0.0;

      /*--- Set the solution values and zero the residual ---*/
      node[iPoint]->SetSolution_Old(Solution);
      node[iPoint]->SetSolution(Solution);
      LinSysRes.SetBlock_Zero(iPoint);

      /*--- Change rows of the Jacobian (includes 1 in the diagonal) ---*/
      for (iVar = 0; iVar < nVar; iVar++) {
        total_index = iPoint*nVar+iVar;
        Jacobian.DeleteValsRowi(total_index);
      }

      // FIXME: See HeatFlux method for f-eqn procedure

    }
  }
}

void CTurbKESolver::BC_Far_Field(CGeometry *geometry,
       CSolver **solver_container, CNumerics *conv_numerics,
       CNumerics *visc_numerics, CConfig *config, unsigned short val_marker) {

  unsigned long iPoint, iVertex;
  su2double *Normal, *V_infty, *V_domain;
  unsigned short iVar, iDim;

  bool grid_movement = config->GetGrid_Movement();

  Normal = new su2double[nDim];

  for (iVertex = 0; iVertex < geometry->nVertex[val_marker]; iVertex++) {

    iPoint = geometry->vertex[val_marker][iVertex]->GetNode();

    /*--- Check if the node belongs to the domain (i.e, not a halo node) ---*/
    if (geometry->node[iPoint]->GetDomain()) {

      /*--- Allocate the value at the infinity ---*/
      V_infty = solver_container[FLOW_SOL]->GetCharacPrimVar(val_marker, iVertex);

      /*--- Retrieve solution at the farfield boundary node ---*/
      V_domain = solver_container[FLOW_SOL]->node[iPoint]->GetPrimitive();
      conv_numerics->SetPrimitive(V_domain, V_infty);

      /*--- Set turbulent variable at infinity ---*/
      for (iVar = 0; iVar < nVar; iVar++)
        Solution_i[iVar] = node[iPoint]->GetSolution(iVar);

      Solution_j[0] = node[iPoint]->GetSolution(0);
      Solution_j[1] = node[iPoint]->GetSolution(1);
      Solution_j[2] = node[iPoint]->GetSolution(2);
      Solution_j[3] = node[iPoint]->GetSolution(3);

      conv_numerics->SetTurbVar(Solution_i, Solution_j);
      /*--- Set Normal (it is necessary to change the sign) ---*/
      geometry->vertex[val_marker][iVertex]->GetNormal(Normal);
      for (iDim = 0; iDim < nDim; iDim++)
      Normal[iDim] = -Normal[iDim];
      conv_numerics->SetNormal(Normal);

      /*--- Grid Movement ---*/
      if (grid_movement)
        conv_numerics->SetGridVel(geometry->node[iPoint]->GetGridVel(),
                                  geometry->node[iPoint]->GetGridVel());

      /*--- Compute residuals and Jacobians ---*/
      conv_numerics->ComputeResidual(Residual, Jacobian_i, Jacobian_j, config);

      /*--- Add residuals and Jacobians ---*/
      LinSysRes.AddBlock(iPoint, Residual);
      Jacobian.AddBlock(iPoint, iPoint, Jacobian_i);

      // FIXME: Jacobian should also depend on Jacobian_j b/c
      // Solution_j = Solution_i
    }
  }

  delete [] Normal;
}

void CTurbKESolver::BC_Inlet(CGeometry *geometry, CSolver **solver_container,
                             CNumerics *conv_numerics, CNumerics *visc_numerics,
                             CConfig *config, unsigned short val_marker) {

  unsigned short iVar, iDim;
  unsigned long iVertex, iPoint, Point_Normal;
  su2double *V_inlet, *V_domain, *Normal;

  Normal = new su2double[nDim];

  bool grid_movement  = config->GetGrid_Movement();

  string Marker_Tag = config->GetMarker_All_TagBound(val_marker);

  /*--- Loop over all the vertices on this boundary marker ---*/
  for (iVertex = 0; iVertex < geometry->nVertex[val_marker]; iVertex++) {

    iPoint = geometry->vertex[val_marker][iVertex]->GetNode();

    /*--- Check if the node belongs to the domain (i.e., not a halo node) ---*/
    if (geometry->node[iPoint]->GetDomain()) {

      /*--- Index of the closest interior node ---*/
      Point_Normal = geometry->vertex[val_marker][iVertex]->GetNormal_Neighbor();

      /*--- Normal vector for this vertex (negate for outward convention) ---*/
      geometry->vertex[val_marker][iVertex]->GetNormal(Normal);
      for (iDim = 0; iDim < nDim; iDim++) Normal[iDim] = -Normal[iDim];

      /*--- Allocate the value at the inlet ---*/
      V_inlet = solver_container[FLOW_SOL]->GetCharacPrimVar(val_marker, iVertex);

      /*--- Retrieve solution at the farfield boundary node ---*/
      V_domain = solver_container[FLOW_SOL]->node[iPoint]->GetPrimitive();

      /*--- Set various quantities in the solver class ---*/
      conv_numerics->SetPrimitive(V_domain, V_inlet);

      /*--- Set the turbulent variable states. Use free-stream KE
       values for the turbulent state at the inflow. ---*/
      for (iVar = 0; iVar < nVar; iVar++)
        Solution_i[iVar] = node[iPoint]->GetSolution(iVar);

      Solution_j[0] = kine_Inf;
      Solution_j[1] = epsi_Inf;
      Solution_j[2] = zeta_Inf;
      Solution_j[3] = f_Inf;

      conv_numerics->SetTurbVar(Solution_i, Solution_j);

      /*--- Set various other quantities in the solver class ---*/
      conv_numerics->SetNormal(Normal);

      if (grid_movement)
        conv_numerics->SetGridVel(geometry->node[iPoint]->GetGridVel(),
                                  geometry->node[iPoint]->GetGridVel());

      /*--- Compute the residual using an upwind scheme ---*/
      conv_numerics->ComputeResidual(Residual, Jacobian_i, Jacobian_j, config);
      LinSysRes.AddBlock(iPoint, Residual);

      /*--- Jacobian contribution for implicit integration ---*/
      Jacobian.AddBlock(iPoint, iPoint, Jacobian_i);

      /*--- Viscous contribution ---*/
      visc_numerics->SetCoord(geometry->node[iPoint]->GetCoord(),
                              geometry->node[Point_Normal]->GetCoord());

      visc_numerics->SetNormal(Normal);

      /*--- Conservative variables w/o reconstruction ---*/
      visc_numerics->SetPrimitive(V_domain, V_inlet);

      /*--- Turbulent variables w/o reconstruction, and its gradients ---*/
      visc_numerics->SetTurbVar(Solution_i, Solution_j);
      visc_numerics->SetTurbVarGradient(node[iPoint]->GetGradient(), node[iPoint]->GetGradient());

      /*--- Model length and time scales ---*/
      visc_numerics->SetTm(node[iPoint]->GetTm(), node[iPoint]->GetTm());
      visc_numerics->SetLm(node[iPoint]->GetLm(), node[iPoint]->GetLm());

      /*--- Compute residual, and Jacobians ---*/
      visc_numerics->ComputeResidual(Residual, Jacobian_i, Jacobian_j, config);

      /*--- Subtract residual, and update Jacobians ---*/
      LinSysRes.SubtractBlock(iPoint, Residual);
      Jacobian.SubtractBlock(iPoint, iPoint, Jacobian_i);

      // Set f residual correctly to get right update
      LinSysRes.SetBlock(iPoint, 3, Solution_i[3] - f_Inf);
      Jacobian.DeleteValsRowi(iPoint*nVar+3);

    }
  }

  /*--- Free locally allocated memory ---*/
  delete[] Normal;

}

void CTurbKESolver::BC_Outlet(CGeometry *geometry,
       CSolver **solver_container, CNumerics *conv_numerics,
       CNumerics *visc_numerics, CConfig *config, unsigned short val_marker) {

  unsigned long iPoint, iVertex, Point_Normal;
  unsigned short iVar, iDim;
  su2double *V_outlet, *V_domain, *Normal;

  bool grid_movement  = config->GetGrid_Movement();

  Normal = new su2double[nDim];

  /*--- Loop over all the vertices on this boundary marker ---*/
  for (iVertex = 0; iVertex < geometry->nVertex[val_marker]; iVertex++) {
    iPoint = geometry->vertex[val_marker][iVertex]->GetNode();

    /*--- Check if the node belongs to the domain (i.e., not a halo node) ---*/
    if (geometry->node[iPoint]->GetDomain()) {

      /*--- Index of the closest interior node ---*/
      Point_Normal = geometry->vertex[val_marker][iVertex]->GetNormal_Neighbor();

      /*--- Allocate the value at the outlet ---*/
      V_outlet = solver_container[FLOW_SOL]->GetCharacPrimVar(val_marker, iVertex);

      /*--- Retrieve solution at the farfield boundary node ---*/
      V_domain = solver_container[FLOW_SOL]->node[iPoint]->GetPrimitive();

      /*--- Set various quantities in the solver class ---*/
      conv_numerics->SetPrimitive(V_domain, V_outlet);

      /*--- Set the turbulent variables. Here we use a Neumann BC such
       that the turbulent variable is copied from the interior of the
       domain to the outlet before computing the residual.
       Solution_i --> TurbVar_internal,
       Solution_j --> TurbVar_outlet ---*/
      for (iVar = 0; iVar < nVar; iVar++) {
        Solution_i[iVar] = node[iPoint]->GetSolution(iVar);
        Solution_j[iVar] = node[iPoint]->GetSolution(iVar);
      }

      conv_numerics->SetTurbVar(Solution_i, Solution_j);

      /*--- Set Normal (negate for outward convention) ---*/
      geometry->vertex[val_marker][iVertex]->GetNormal(Normal);
      for (iDim = 0; iDim < nDim; iDim++)
      Normal[iDim] = -Normal[iDim];
      conv_numerics->SetNormal(Normal);

      if (grid_movement)
        conv_numerics->SetGridVel(geometry->node[iPoint]->GetGridVel(),
                                  geometry->node[iPoint]->GetGridVel());

      /*--- Compute the residual using an upwind scheme ---*/
      conv_numerics->ComputeResidual(Residual, Jacobian_i, Jacobian_j, config);
      LinSysRes.AddBlock(iPoint, Residual);

      /*--- Jacobian contribution for implicit integration ---*/
      Jacobian.AddBlock(iPoint, iPoint, Jacobian_i);
      Jacobian.AddBlock(iPoint, iPoint, Jacobian_j); // since soln_j = soln_i

      /*--- Viscous contribution ---*/
      visc_numerics->SetCoord(geometry->node[iPoint]->GetCoord(),
                              geometry->node[Point_Normal]->GetCoord());
      visc_numerics->SetNormal(Normal);

      /*--- Conservative variables w/o reconstruction ---*/
      visc_numerics->SetPrimitive(V_domain, V_outlet);

      /*--- Turbulent variables w/o reconstruction, and its gradients ---*/
      visc_numerics->SetTurbVar(Solution_i, Solution_j);
      visc_numerics->SetTurbVarGradient(node[iPoint]->GetGradient(),
                                        node[iPoint]->GetGradient());

      /*--- Model length and time scales ---*/
      //visc_numerics->SetTm(node[iPoint]->GetTm(), node[iPoint]->GetTm());
      //visc_numerics->SetLm(node[iPoint]->GetLm(), node[iPoint]->GetLm());

      /*--- Compute residual, and Jacobians ---*/
      visc_numerics->ComputeResidual(Residual, Jacobian_i, Jacobian_j, config);

      /*--- Subtract residual, and update Jacobians ---*/
      LinSysRes.SubtractBlock(iPoint, Residual);
      Jacobian.SubtractBlock(iPoint, iPoint, Jacobian_i);
      Jacobian.SubtractBlock(iPoint, iPoint, Jacobian_j); // since soln_j = soln_i

    }
  }

  /*--- Free locally allocated memory ---*/
  delete[] Normal;

}

su2double* CTurbKESolver::GetConstants() {
  return constants;
}<|MERGE_RESOLUTION|>--- conflicted
+++ resolved
@@ -728,9 +728,10 @@
             density_old = solver_container[FLOW_SOL]->node[iPoint]->GetSolution_Old(0);
             density     = solver_container[FLOW_SOL]->node[iPoint]->GetDensity();
           }
-          if (incompressible || freesurface) {
-            density_old = solver_container[FLOW_SOL]->node[iPoint]->GetDensityInc();
-            density     = solver_container[FLOW_SOL]->node[iPoint]->GetDensityInc();
+          //if (incompressible || freesurface) {
+          if (incompressible) {
+            density_old = solver_container[FLOW_SOL]->node[iPoint]->GetDensity();
+            density     = solver_container[FLOW_SOL]->node[iPoint]->GetDensity();
           }
           
           for (iVar = 0; iVar < nVar; iVar++) {
@@ -964,11 +965,7 @@
       
     }
     
-<<<<<<< HEAD
-    /*--- Loop over the boundary edges ---*/
-=======
     /*---  Loop over the boundary edges ---*/
->>>>>>> e77754e5
     
     for (iMarker = 0; iMarker < geometry->GetnMarker(); iMarker++) {
       if (config->GetMarker_All_KindBC(iMarker) != INTERNAL_BOUNDARY)
@@ -3551,7 +3548,7 @@
   bool adjoint = config->GetContinuous_Adjoint();
   bool compressible = (config->GetKind_Regime() == COMPRESSIBLE);
   bool incompressible = (config->GetKind_Regime() == INCOMPRESSIBLE);
-  bool freesurface = (config->GetKind_Regime() == FREESURFACE);
+  //bool freesurface = (config->GetKind_Regime() == FREESURFACE);
   bool dual_time = ((config->GetUnsteady_Simulation() == DT_STEPPING_1ST) ||
                     (config->GetUnsteady_Simulation() == DT_STEPPING_2ND));
   bool time_stepping = (config->GetUnsteady_Simulation() == TIME_STEPPING);
@@ -3655,9 +3652,9 @@
     Smatrix[iDim] = new su2double [nDim];
 
     /*--- c vector := transpose(WA)*(Wb) ---*/
-    cvector = new su2double* [nVar];
+    Cvector = new su2double* [nVar];
     for (iVar = 0; iVar < nVar; iVar++)
-    cvector[iVar] = new su2double [nDim];
+    Cvector[iVar] = new su2double [nDim];
   }
 
   /*--- Initialize value for model constants ---*/
@@ -3910,27 +3907,27 @@
           }
         }
 
-        if (freesurface) {
-          cout << "WARNING: Have not tested v2-f with freesurface!!   " << endl;
-          cout << "         Proceed at your own risk!!                " << endl;
-
-          if (nDim == 2) {
-            point_line >> index
-                       >> dull_val >> dull_val >> dull_val >> dull_val
-                       >> dull_val >> dull_val >> dull_val >> dull_val
-                       >> Solution[0] >> Solution[1]
-                       >> Solution[2] >> Solution[3];
-          }
-
-          if (nDim == 3) {
-            point_line >> index
-                       >> dull_val >> dull_val >> dull_val >> dull_val
-                       >> dull_val >> dull_val >> dull_val >> dull_val
-                       >> dull_val >> dull_val
-                       >> Solution[0] >> Solution[1]
-                       >> Solution[2] >> Solution[3];
-          }
-        }
+        // if (freesurface) {
+        //   cout << "WARNING: Have not tested v2-f with freesurface!!   " << endl;
+        //   cout << "         Proceed at your own risk!!                " << endl;
+
+        //   if (nDim == 2) {
+        //     point_line >> index
+        //                >> dull_val >> dull_val >> dull_val >> dull_val
+        //                >> dull_val >> dull_val >> dull_val >> dull_val
+        //                >> Solution[0] >> Solution[1]
+        //                >> Solution[2] >> Solution[3];
+        //   }
+
+        //   if (nDim == 3) {
+        //     point_line >> index
+        //                >> dull_val >> dull_val >> dull_val >> dull_val
+        //                >> dull_val >> dull_val >> dull_val >> dull_val
+        //                >> dull_val >> dull_val
+        //                >> Solution[0] >> Solution[1]
+        //                >> Solution[2] >> Solution[3];
+        //   }
+        // }
 
         /*--- Instantiate the solution at this node, note that the muT_Inf should recomputed ---*/
         node[iPoint_Local] = new CTurbKEVariable(Solution[0], Solution[1],
@@ -4019,7 +4016,7 @@
 
   bool compressible = (config->GetKind_Regime() == COMPRESSIBLE);
   bool incompressible = (config->GetKind_Regime() == INCOMPRESSIBLE);
-  bool freesurface = (config->GetKind_Regime() == FREESURFACE);
+  //bool freesurface = (config->GetKind_Regime() == FREESURFACE);
 
   /*--- Compute mean flow and turbulence gradients ---*/
   if (config->GetKind_Gradient_Method() == GREEN_GAUSS) {
@@ -4037,9 +4034,10 @@
       rho  = solver_container[FLOW_SOL]->node[iPoint]->GetDensity();
       mu   = solver_container[FLOW_SOL]->node[iPoint]->GetLaminarViscosity();
     }
-    if (incompressible || freesurface) {
-      rho  = solver_container[FLOW_SOL]->node[iPoint]->GetDensityInc();
-      mu   = solver_container[FLOW_SOL]->node[iPoint]->GetLaminarViscosityInc();
+    //if (incompressible || freesurface) {
+    if (incompressible ) {
+      rho  = solver_container[FLOW_SOL]->node[iPoint]->GetDensity();
+      mu   = solver_container[FLOW_SOL]->node[iPoint]->GetLaminarViscosity();
     }
 
     /*--- Scalars ---*/
@@ -4151,7 +4149,7 @@
 
   bool compressible = (config->GetKind_Regime() == COMPRESSIBLE);
   bool incompressible = (config->GetKind_Regime() == INCOMPRESSIBLE);
-  bool freesurface = (config->GetKind_Regime() == FREESURFACE);
+  //bool freesurface = (config->GetKind_Regime() == FREESURFACE);
 
   for (iVertex = 0; iVertex < geometry->nVertex[val_marker]; iVertex++) {
     iPoint = geometry->vertex[val_marker][iVertex]->GetNode();
@@ -4174,9 +4172,10 @@
         density = solver_container[FLOW_SOL]->node[jPoint]->GetDensity();
         laminar_viscosity = solver_container[FLOW_SOL]->node[jPoint]->GetLaminarViscosity();
       }
-      if (incompressible || freesurface) {
-        density = solver_container[FLOW_SOL]->node[jPoint]->GetDensityInc();
-        laminar_viscosity = solver_container[FLOW_SOL]->node[jPoint]->GetLaminarViscosityInc();
+      //if (incompressible || freesurface) {
+      if (incompressible) {
+        density = solver_container[FLOW_SOL]->node[jPoint]->GetDensity();
+        laminar_viscosity = solver_container[FLOW_SOL]->node[jPoint]->GetLaminarViscosity();
       }
 
 
@@ -4301,7 +4300,7 @@
 
   bool compressible = (config->GetKind_Regime() == COMPRESSIBLE);
   bool incompressible = (config->GetKind_Regime() == INCOMPRESSIBLE);
-  bool freesurface = (config->GetKind_Regime() == FREESURFACE);
+  //bool freesurface = (config->GetKind_Regime() == FREESURFACE);
 
   for (iVertex = 0; iVertex < geometry->nVertex[val_marker]; iVertex++) {
     iPoint = geometry->vertex[val_marker][iVertex]->GetNode();
@@ -4324,9 +4323,10 @@
         density = solver_container[FLOW_SOL]->node[jPoint]->GetDensity();
         laminar_viscosity = solver_container[FLOW_SOL]->node[jPoint]->GetLaminarViscosity();
       }
-      if (incompressible || freesurface) {
-        density = solver_container[FLOW_SOL]->node[jPoint]->GetDensityInc();
-        laminar_viscosity = solver_container[FLOW_SOL]->node[jPoint]->GetLaminarViscosityInc();
+      //if (incompressible || freesurface) {
+      if (incompressible) {
+        density = solver_container[FLOW_SOL]->node[jPoint]->GetDensity();
+        laminar_viscosity = solver_container[FLOW_SOL]->node[jPoint]->GetLaminarViscosity();
       }
 
       wall_k = node[jPoint]->GetSolution(0);
