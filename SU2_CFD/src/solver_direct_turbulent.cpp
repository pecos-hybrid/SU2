--- conflicted
+++ resolved
@@ -3876,12 +3876,10 @@
   unsigned long iPoint;
   ifstream restart_file;
   string text_line;
-<<<<<<< HEAD
+  bool multizone = config->GetMultizone_Problem();
+
   const bool runtime_averaging = (config->GetKind_Averaging() != NO_AVERAGING);
-=======
-
-  bool multizone = config->GetMultizone_Problem();
->>>>>>> 39cb47a4
+
   
   /*--- Array initialization ---*/
   
