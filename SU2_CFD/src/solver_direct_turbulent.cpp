/*!
 * \file solution_direct_turbulent.cpp
 * \brief Main subrotuines for solving direct problems
 * \author F. Palacios, A. Bueno
 * \version 6.0.1 "Falcon"
 *
 * The current SU2 release has been coordinated by the
 * SU2 International Developers Society <www.su2devsociety.org>
 * with selected contributions from the open-source community.
 *
 * The main research teams contributing to the current release are:
 *  - Prof. Juan J. Alonso's group at Stanford University.
 *  - Prof. Piero Colonna's group at Delft University of Technology.
 *  - Prof. Nicolas R. Gauger's group at Kaiserslautern University of Technology.
 *  - Prof. Alberto Guardone's group at Polytechnic University of Milan.
 *  - Prof. Rafael Palacios' group at Imperial College London.
 *  - Prof. Vincent Terrapon's group at the University of Liege.
 *  - Prof. Edwin van der Weide's group at the University of Twente.
 *  - Lab. of New Concepts in Aeronautics at Tech. Institute of Aeronautics.
 *
 * Copyright 2012-2018, Francisco D. Palacios, Thomas D. Economon,
 *                      Tim Albring, and the SU2 contributors.
 *
 * SU2 is free software; you can redistribute it and/or
 * modify it under the terms of the GNU Lesser General Public
 * License as published by the Free Software Foundation; either
 * version 2.1 of the License, or (at your option) any later version.
 *
 * SU2 is distributed in the hope that it will be useful,
 * but WITHOUT ANY WARRANTY; without even the implied warranty of
 * MERCHANTABILITY or FITNESS FOR A PARTICULAR PURPOSE. See the GNU
 * Lesser General Public License for more details.
 *
 * You should have received a copy of the GNU Lesser General Public
 * License along with SU2. If not, see <http://www.gnu.org/licenses/>.
 */

#include "../include/solver_structure.hpp"

CTurbSolver::CTurbSolver(void) : CSolver() {
  
  FlowPrimVar_i = NULL;
  FlowPrimVar_j = NULL;
  lowerlimit    = NULL;
  upperlimit    = NULL;
  nVertex       = NULL;
  nMarker       = 0;
  Inlet_TurbVars = NULL;

  HybridMediator = NULL;
  
}

CTurbSolver::CTurbSolver(CGeometry* geometry, CConfig *config) : CSolver() {
  
  Gamma = config->GetGamma();
  Gamma_Minus_One = Gamma - 1.0;
  
  FlowPrimVar_i = NULL;
  FlowPrimVar_j = NULL;
  lowerlimit    = NULL;
  upperlimit    = NULL;
  nMarker       = config->GetnMarker_All();
  
  /*--- Store the number of vertices on each marker for deallocation later ---*/
  nVertex = new unsigned long[nMarker];
  for (unsigned long iMarker = 0; iMarker < nMarker; iMarker++)
    nVertex[iMarker] = geometry->nVertex[iMarker];

  HybridMediator = NULL;
  
}

CTurbSolver::~CTurbSolver(void) {

  if (Inlet_TurbVars != NULL) {
    for (unsigned long iMarker = 0; iMarker < nMarker; iMarker++) {
      if (Inlet_TurbVars[iMarker] != NULL) {
        for (unsigned long iVertex = 0; iVertex < nVertex[iMarker]; iVertex++) {
          delete [] Inlet_TurbVars[iMarker][iVertex];
        }
        delete [] Inlet_TurbVars[iMarker];
      }
    }
    delete [] Inlet_TurbVars;
  }

  if (FlowPrimVar_i != NULL) delete [] FlowPrimVar_i;
  if (FlowPrimVar_j != NULL) delete [] FlowPrimVar_j;
  if (lowerlimit != NULL) delete [] lowerlimit;
  if (upperlimit != NULL) delete [] upperlimit;
  if (nVertex != NULL) delete [] nVertex;
  

}

void CTurbSolver::Set_MPI_Solution(CGeometry *geometry, CConfig *config) {
  unsigned short iVar, iMarker, MarkerS, MarkerR;
  unsigned long iVertex, iPoint, nVertexS, nVertexR, nBufferS_Vector, nBufferR_Vector, nBufferS_Scalar, nBufferR_Scalar;
  su2double *Buffer_Receive_U = NULL, *Buffer_Send_U = NULL, *Buffer_Receive_muT = NULL, *Buffer_Send_muT = NULL;
  
#ifdef HAVE_MPI
  int send_to, receive_from;
  SU2_MPI::Status status;
#endif
  
  for (iMarker = 0; iMarker < config->GetnMarker_All(); iMarker++) {
    
    if ((config->GetMarker_All_KindBC(iMarker) == SEND_RECEIVE) &&
        (config->GetMarker_All_SendRecv(iMarker) > 0)) {
      
      MarkerS = iMarker;  MarkerR = iMarker+1;
      
#ifdef HAVE_MPI
      send_to = config->GetMarker_All_SendRecv(MarkerS)-1;
      receive_from = abs(config->GetMarker_All_SendRecv(MarkerR))-1;
#endif
  
      nVertexS = geometry->nVertex[MarkerS];  nVertexR = geometry->nVertex[MarkerR];
      nBufferS_Vector = nVertexS*nVar;        nBufferR_Vector = nVertexR*nVar;
      nBufferS_Scalar = nVertexS;             nBufferR_Scalar = nVertexR;
      
      /*--- Allocate Receive and send buffers  ---*/
      Buffer_Receive_U = new su2double [nBufferR_Vector];
      Buffer_Send_U = new su2double[nBufferS_Vector];
      
      Buffer_Receive_muT = new su2double [nBufferR_Scalar];
      Buffer_Send_muT = new su2double[nBufferS_Scalar];
      
      /*--- Copy the solution that should be sended ---*/
      for (iVertex = 0; iVertex < nVertexS; iVertex++) {
        iPoint = geometry->vertex[MarkerS][iVertex]->GetNode();
        Buffer_Send_muT[iVertex] = node[iPoint]->GetmuT();
        for (iVar = 0; iVar < nVar; iVar++)
          Buffer_Send_U[iVar*nVertexS+iVertex] = node[iPoint]->GetSolution(iVar);
      }
      
#ifdef HAVE_MPI
      
      /*--- Send/Receive information using Sendrecv ---*/
      SU2_MPI::Sendrecv(Buffer_Send_U, nBufferS_Vector, MPI_DOUBLE, send_to, 0,
                   Buffer_Receive_U, nBufferR_Vector, MPI_DOUBLE, receive_from, 0, MPI_COMM_WORLD, &status);
      SU2_MPI::Sendrecv(Buffer_Send_muT, nBufferS_Scalar, MPI_DOUBLE, send_to, 1,
                   Buffer_Receive_muT, nBufferR_Scalar, MPI_DOUBLE, receive_from, 1, MPI_COMM_WORLD, &status);
#else
      
      /*--- Receive information without MPI ---*/
      for (iVertex = 0; iVertex < nVertexR; iVertex++) {
        iPoint = geometry->vertex[MarkerR][iVertex]->GetNode();
        Buffer_Receive_muT[iVertex] = node[iPoint]->GetmuT();
        for (iVar = 0; iVar < nVar; iVar++)
          Buffer_Receive_U[iVar*nVertexR+iVertex] = Buffer_Send_U[iVar*nVertexR+iVertex];
      }
      
#endif
      
      /*--- Deallocate send buffer ---*/
      delete [] Buffer_Send_U;
      delete [] Buffer_Send_muT;
      
      /*--- Do the coordinate transformation ---*/
      for (iVertex = 0; iVertex < nVertexR; iVertex++) {
        
        /*--- Find point and its type of transformation ---*/
        iPoint = geometry->vertex[MarkerR][iVertex]->GetNode();
        
        /*--- Copy conservative variables. ---*/
        node[iPoint]->SetmuT(Buffer_Receive_muT[iVertex]);
        for (iVar = 0; iVar < nVar; iVar++)
          node[iPoint]->SetSolution(iVar, Buffer_Receive_U[iVar*nVertexR+iVertex]);
        
      }
      
      /*--- Deallocate receive buffer ---*/
      delete [] Buffer_Receive_muT;
      delete [] Buffer_Receive_U;
      
    }
    
  }
  
}

void CTurbSolver::Set_MPI_Average_Solution(CGeometry *geometry, CConfig *config) {
  unsigned short iVar, iMarker, MarkerS, MarkerR;
  unsigned long iVertex, iPoint, nVertexS, nVertexR, nBufferS_Vector, nBufferR_Vector, nBufferS_Scalar, nBufferR_Scalar;
  su2double *Buffer_Receive_U = NULL, *Buffer_Send_U = NULL, *Buffer_Receive_muT = NULL, *Buffer_Send_muT = NULL;

#ifdef HAVE_MPI
  int send_to, receive_from;
  SU2_MPI::Status status;
#endif

  for (iMarker = 0; iMarker < config->GetnMarker_All(); iMarker++) {

    if ((config->GetMarker_All_KindBC(iMarker) == SEND_RECEIVE) &&
        (config->GetMarker_All_SendRecv(iMarker) > 0)) {

      MarkerS = iMarker;  MarkerR = iMarker+1;

#ifdef HAVE_MPI
      send_to = config->GetMarker_All_SendRecv(MarkerS)-1;
      receive_from = abs(config->GetMarker_All_SendRecv(MarkerR))-1;
#endif

      nVertexS = geometry->nVertex[MarkerS];  nVertexR = geometry->nVertex[MarkerR];
      nBufferS_Vector = nVertexS*nVar;        nBufferR_Vector = nVertexR*nVar;
      nBufferS_Scalar = nVertexS;             nBufferR_Scalar = nVertexR;

      /*--- Allocate Receive and send buffers  ---*/
      Buffer_Receive_U = new su2double [nBufferR_Vector];
      Buffer_Send_U = new su2double[nBufferS_Vector];

      Buffer_Receive_muT = new su2double [nBufferR_Scalar];
      Buffer_Send_muT = new su2double[nBufferS_Scalar];

      /*--- Copy the solution that should be sended ---*/
      for (iVertex = 0; iVertex < nVertexS; iVertex++) {
        iPoint = geometry->vertex[MarkerS][iVertex]->GetNode();
        Buffer_Send_muT[iVertex] = average_node[iPoint]->GetmuT();
        for (iVar = 0; iVar < nVar; iVar++)
          Buffer_Send_U[iVar*nVertexS+iVertex] = average_node[iPoint]->GetSolution(iVar);
      }

#ifdef HAVE_MPI

      /*--- Send/Receive information using Sendrecv ---*/
      SU2_MPI::Sendrecv(Buffer_Send_U, nBufferS_Vector, MPI_DOUBLE, send_to, 0,
                   Buffer_Receive_U, nBufferR_Vector, MPI_DOUBLE, receive_from, 0, MPI_COMM_WORLD, &status);
      SU2_MPI::Sendrecv(Buffer_Send_muT, nBufferS_Scalar, MPI_DOUBLE, send_to, 1,
                   Buffer_Receive_muT, nBufferR_Scalar, MPI_DOUBLE, receive_from, 1, MPI_COMM_WORLD, &status);
#else

      /*--- Receive information without MPI ---*/
      for (iVertex = 0; iVertex < nVertexR; iVertex++) {
        iPoint = geometry->vertex[MarkerR][iVertex]->GetNode();
        Buffer_Receive_muT[iVertex] = average_node[iPoint]->GetmuT();
        for (iVar = 0; iVar < nVar; iVar++)
          Buffer_Receive_U[iVar*nVertexR+iVertex] = Buffer_Send_U[iVar*nVertexR+iVertex];
      }

#endif

      /*--- Deallocate send buffer ---*/
      delete [] Buffer_Send_U;
      delete [] Buffer_Send_muT;

      /*--- Do the coordinate transformation ---*/
      for (iVertex = 0; iVertex < nVertexR; iVertex++) {

        /*--- Find point and its type of transformation ---*/
        iPoint = geometry->vertex[MarkerR][iVertex]->GetNode();

        /*--- Copy conservative variables. ---*/
        average_node[iPoint]->SetmuT(Buffer_Receive_muT[iVertex]);
        for (iVar = 0; iVar < nVar; iVar++)
          average_node[iPoint]->SetSolution(iVar, Buffer_Receive_U[iVar*nVertexR+iVertex]);

      }

      /*--- Deallocate receive buffer ---*/
      delete [] Buffer_Receive_muT;
      delete [] Buffer_Receive_U;

    }

  }

}

void CTurbSolver::Set_MPI_Solution_Old(CGeometry *geometry, CConfig *config) {
  unsigned short iVar, iMarker, MarkerS, MarkerR;
  unsigned long iVertex, iPoint, nVertexS, nVertexR, nBufferS_Vector, nBufferR_Vector;
  su2double *Buffer_Receive_U = NULL, *Buffer_Send_U = NULL;
  
#ifdef HAVE_MPI
  int send_to, receive_from;
  SU2_MPI::Status status;
#endif
  
  for (iMarker = 0; iMarker < config->GetnMarker_All(); iMarker++) {
    
    if ((config->GetMarker_All_KindBC(iMarker) == SEND_RECEIVE) &&
        (config->GetMarker_All_SendRecv(iMarker) > 0)) {
      
      MarkerS = iMarker;  MarkerR = iMarker+1;
      
#ifdef HAVE_MPI
      send_to = config->GetMarker_All_SendRecv(MarkerS)-1;
      receive_from = abs(config->GetMarker_All_SendRecv(MarkerR))-1;
#endif

      nVertexS = geometry->nVertex[MarkerS];  nVertexR = geometry->nVertex[MarkerR];
      nBufferS_Vector = nVertexS*nVar;        nBufferR_Vector = nVertexR*nVar;
      
      /*--- Allocate Receive and send buffers  ---*/
      Buffer_Receive_U = new su2double [nBufferR_Vector];
      Buffer_Send_U = new su2double[nBufferS_Vector];
      
      /*--- Copy the solution old that should be sended ---*/
      for (iVertex = 0; iVertex < nVertexS; iVertex++) {
        iPoint = geometry->vertex[MarkerS][iVertex]->GetNode();
        for (iVar = 0; iVar < nVar; iVar++)
          Buffer_Send_U[iVar*nVertexS+iVertex] = node[iPoint]->GetSolution_Old(iVar);
      }
      
#ifdef HAVE_MPI
      
      /*--- Send/Receive information using Sendrecv ---*/
      SU2_MPI::Sendrecv(Buffer_Send_U, nBufferS_Vector, MPI_DOUBLE, send_to, 0,
                   Buffer_Receive_U, nBufferR_Vector, MPI_DOUBLE, receive_from, 0, MPI_COMM_WORLD, &status);
#else
      
      /*--- Receive information without MPI ---*/
      for (iVertex = 0; iVertex < nVertexR; iVertex++) {
        for (iVar = 0; iVar < nVar; iVar++)
          Buffer_Receive_U[iVar*nVertexR+iVertex] = Buffer_Send_U[iVar*nVertexR+iVertex];
      }
      
#endif
      
      /*--- Deallocate send buffer ---*/
      delete [] Buffer_Send_U;
      
      /*--- Do the coordinate transformation ---*/
      for (iVertex = 0; iVertex < nVertexR; iVertex++) {
        
        /*--- Find point and its type of transformation ---*/
        iPoint = geometry->vertex[MarkerR][iVertex]->GetNode();
        
        /*--- Copy transformed conserved variables back into buffer. ---*/
        for (iVar = 0; iVar < nVar; iVar++)
          node[iPoint]->SetSolution_Old(iVar, Buffer_Receive_U[iVar*nVertexR+iVertex]);
        
      }
      
      /*--- Deallocate receive buffer ---*/
      delete [] Buffer_Receive_U;
      
    }
    
  }
}

void CTurbSolver::Set_MPI_Solution_Gradient(CGeometry *geometry, CConfig *config) {
  unsigned short iVar, iDim, iMarker, iPeriodic_Index, MarkerS, MarkerR;
  unsigned long iVertex, iPoint, nVertexS, nVertexR, nBufferS_Vector, nBufferR_Vector;
  su2double rotMatrix[3][3], *angles, theta, cosTheta, sinTheta, phi, cosPhi, sinPhi, psi, cosPsi, sinPsi,
  *Buffer_Receive_Gradient = NULL, *Buffer_Send_Gradient = NULL;
  
  su2double **Gradient = new su2double* [nVar];
  for (iVar = 0; iVar < nVar; iVar++)
    Gradient[iVar] = new su2double[nDim];
  
#ifdef HAVE_MPI
  int send_to, receive_from;
  SU2_MPI::Status status;
#endif
  
  for (iMarker = 0; iMarker < config->GetnMarker_All(); iMarker++) {
    
    if ((config->GetMarker_All_KindBC(iMarker) == SEND_RECEIVE) &&
        (config->GetMarker_All_SendRecv(iMarker) > 0)) {
      
      MarkerS = iMarker;  MarkerR = iMarker+1;
      
#ifdef HAVE_MPI
      send_to = config->GetMarker_All_SendRecv(MarkerS)-1;
      receive_from = abs(config->GetMarker_All_SendRecv(MarkerR))-1;
#endif
 
      nVertexS = geometry->nVertex[MarkerS];  nVertexR = geometry->nVertex[MarkerR];
      nBufferS_Vector = nVertexS*nVar*nDim;        nBufferR_Vector = nVertexR*nVar*nDim;
      
      /*--- Allocate Receive and send buffers  ---*/
      Buffer_Receive_Gradient = new su2double [nBufferR_Vector];
      Buffer_Send_Gradient = new su2double[nBufferS_Vector];
      
      /*--- Copy the solution old that should be sended ---*/
      for (iVertex = 0; iVertex < nVertexS; iVertex++) {
        iPoint = geometry->vertex[MarkerS][iVertex]->GetNode();
        for (iVar = 0; iVar < nVar; iVar++)
          for (iDim = 0; iDim < nDim; iDim++)
            Buffer_Send_Gradient[iDim*nVar*nVertexS+iVar*nVertexS+iVertex] = node[iPoint]->GetGradient(iVar, iDim);
      }
      
#ifdef HAVE_MPI
      
      /*--- Send/Receive information using Sendrecv ---*/
      SU2_MPI::Sendrecv(Buffer_Send_Gradient, nBufferS_Vector, MPI_DOUBLE, send_to, 0,
                   Buffer_Receive_Gradient, nBufferR_Vector, MPI_DOUBLE, receive_from, 0, MPI_COMM_WORLD, &status);
#else
      
      /*--- Receive information without MPI ---*/
      for (iVertex = 0; iVertex < nVertexR; iVertex++) {
        for (iVar = 0; iVar < nVar; iVar++)
          for (iDim = 0; iDim < nDim; iDim++)
            Buffer_Receive_Gradient[iDim*nVar*nVertexR+iVar*nVertexR+iVertex] = Buffer_Send_Gradient[iDim*nVar*nVertexR+iVar*nVertexR+iVertex];
      }
      
#endif
      
      /*--- Deallocate send buffer ---*/
      delete [] Buffer_Send_Gradient;
      
      /*--- Do the coordinate transformation ---*/
      for (iVertex = 0; iVertex < nVertexR; iVertex++) {
        
        /*--- Find point and its type of transformation ---*/
        iPoint = geometry->vertex[MarkerR][iVertex]->GetNode();
        iPeriodic_Index = geometry->vertex[MarkerR][iVertex]->GetRotation_Type();
        
        /*--- Retrieve the supplied periodic information. ---*/
        angles = config->GetPeriodicRotation(iPeriodic_Index);
        
        /*--- Store angles separately for clarity. ---*/
        theta    = angles[0];   phi    = angles[1];     psi    = angles[2];
        cosTheta = cos(theta);  cosPhi = cos(phi);      cosPsi = cos(psi);
        sinTheta = sin(theta);  sinPhi = sin(phi);      sinPsi = sin(psi);
        
        /*--- Compute the rotation matrix. Note that the implicit
         ordering is rotation about the x-axis, y-axis,
         then z-axis. Note that this is the transpose of the matrix
         used during the preprocessing stage. ---*/
        rotMatrix[0][0] = cosPhi*cosPsi;    rotMatrix[1][0] = sinTheta*sinPhi*cosPsi - cosTheta*sinPsi;     rotMatrix[2][0] = cosTheta*sinPhi*cosPsi + sinTheta*sinPsi;
        rotMatrix[0][1] = cosPhi*sinPsi;    rotMatrix[1][1] = sinTheta*sinPhi*sinPsi + cosTheta*cosPsi;     rotMatrix[2][1] = cosTheta*sinPhi*sinPsi - sinTheta*cosPsi;
        rotMatrix[0][2] = -sinPhi;          rotMatrix[1][2] = sinTheta*cosPhi;                              rotMatrix[2][2] = cosTheta*cosPhi;
        
        /*--- Copy conserved variables before performing transformation. ---*/
        for (iVar = 0; iVar < nVar; iVar++)
          for (iDim = 0; iDim < nDim; iDim++)
            Gradient[iVar][iDim] = Buffer_Receive_Gradient[iDim*nVar*nVertexR+iVar*nVertexR+iVertex];
        
        /*--- Need to rotate the gradients for all conserved variables. ---*/
        for (iVar = 0; iVar < nVar; iVar++) {
          if (nDim == 2) {
            Gradient[iVar][0] = rotMatrix[0][0]*Buffer_Receive_Gradient[0*nVar*nVertexR+iVar*nVertexR+iVertex] + rotMatrix[0][1]*Buffer_Receive_Gradient[1*nVar*nVertexR+iVar*nVertexR+iVertex];
            Gradient[iVar][1] = rotMatrix[1][0]*Buffer_Receive_Gradient[0*nVar*nVertexR+iVar*nVertexR+iVertex] + rotMatrix[1][1]*Buffer_Receive_Gradient[1*nVar*nVertexR+iVar*nVertexR+iVertex];
          }
          else {
            Gradient[iVar][0] = rotMatrix[0][0]*Buffer_Receive_Gradient[0*nVar*nVertexR+iVar*nVertexR+iVertex] + rotMatrix[0][1]*Buffer_Receive_Gradient[1*nVar*nVertexR+iVar*nVertexR+iVertex] + rotMatrix[0][2]*Buffer_Receive_Gradient[2*nVar*nVertexR+iVar*nVertexR+iVertex];
            Gradient[iVar][1] = rotMatrix[1][0]*Buffer_Receive_Gradient[0*nVar*nVertexR+iVar*nVertexR+iVertex] + rotMatrix[1][1]*Buffer_Receive_Gradient[1*nVar*nVertexR+iVar*nVertexR+iVertex] + rotMatrix[1][2]*Buffer_Receive_Gradient[2*nVar*nVertexR+iVar*nVertexR+iVertex];
            Gradient[iVar][2] = rotMatrix[2][0]*Buffer_Receive_Gradient[0*nVar*nVertexR+iVar*nVertexR+iVertex] + rotMatrix[2][1]*Buffer_Receive_Gradient[1*nVar*nVertexR+iVar*nVertexR+iVertex] + rotMatrix[2][2]*Buffer_Receive_Gradient[2*nVar*nVertexR+iVar*nVertexR+iVertex];
          }
        }
        
        /*--- Store the received information ---*/
        for (iVar = 0; iVar < nVar; iVar++)
          for (iDim = 0; iDim < nDim; iDim++)
            node[iPoint]->SetGradient(iVar, iDim, Gradient[iVar][iDim]);
        
      }
      
      /*--- Deallocate receive buffer ---*/
      delete [] Buffer_Receive_Gradient;
      
    }
    
  }
  
  for (iVar = 0; iVar < nVar; iVar++)
    delete [] Gradient[iVar];
  delete [] Gradient;
  
}

void CTurbSolver::Set_MPI_Solution_Limiter(CGeometry *geometry, CConfig *config) {
  unsigned short iVar, iMarker, MarkerS, MarkerR;
  unsigned long iVertex, iPoint, nVertexS, nVertexR, nBufferS_Vector, nBufferR_Vector;
  su2double *Buffer_Receive_Limit = NULL, *Buffer_Send_Limit = NULL;
  
  su2double *Limiter = new su2double [nVar];
  
#ifdef HAVE_MPI
  int send_to, receive_from;
  SU2_MPI::Status status;
#endif
  
  for (iMarker = 0; iMarker < config->GetnMarker_All(); iMarker++) {
    
    if ((config->GetMarker_All_KindBC(iMarker) == SEND_RECEIVE) &&
        (config->GetMarker_All_SendRecv(iMarker) > 0)) {
      
      MarkerS = iMarker;  MarkerR = iMarker+1;
      
#ifdef HAVE_MPI
      send_to = config->GetMarker_All_SendRecv(MarkerS)-1;
      receive_from = abs(config->GetMarker_All_SendRecv(MarkerR))-1;
#endif
  
      nVertexS = geometry->nVertex[MarkerS];  nVertexR = geometry->nVertex[MarkerR];
      nBufferS_Vector = nVertexS*nVar;        nBufferR_Vector = nVertexR*nVar;
      
      /*--- Allocate Receive and send buffers  ---*/
      Buffer_Receive_Limit = new su2double [nBufferR_Vector];
      Buffer_Send_Limit = new su2double[nBufferS_Vector];
      
      /*--- Copy the solution old that should be sended ---*/
      for (iVertex = 0; iVertex < nVertexS; iVertex++) {
        iPoint = geometry->vertex[MarkerS][iVertex]->GetNode();
        for (iVar = 0; iVar < nVar; iVar++)
          Buffer_Send_Limit[iVar*nVertexS+iVertex] = node[iPoint]->GetLimiter(iVar);
      }
      
#ifdef HAVE_MPI
      
      /*--- Send/Receive information using Sendrecv ---*/
      SU2_MPI::Sendrecv(Buffer_Send_Limit, nBufferS_Vector, MPI_DOUBLE, send_to, 0,
                   Buffer_Receive_Limit, nBufferR_Vector, MPI_DOUBLE, receive_from, 0, MPI_COMM_WORLD, &status);
#else
      
      /*--- Receive information without MPI ---*/
      for (iVertex = 0; iVertex < nVertexR; iVertex++) {
        for (iVar = 0; iVar < nVar; iVar++)
          Buffer_Receive_Limit[iVar*nVertexR+iVertex] = Buffer_Send_Limit[iVar*nVertexR+iVertex];
      }
      
#endif
      
      /*--- Deallocate send buffer ---*/
      delete [] Buffer_Send_Limit;
      
      /*--- Do the coordinate transformation ---*/
      for (iVertex = 0; iVertex < nVertexR; iVertex++) {
        
        /*--- Find point and its type of transformation ---*/
        iPoint = geometry->vertex[MarkerR][iVertex]->GetNode();
        
        /*--- Copy transformed conserved variables back into buffer. ---*/
        for (iVar = 0; iVar < nVar; iVar++)
          node[iPoint]->SetLimiter(iVar, Buffer_Receive_Limit[iVar*nVertexR+iVertex]);
        
      }
      
      /*--- Deallocate receive buffer ---*/
      delete [] Buffer_Receive_Limit;
      
    }
    
  }
  
  delete [] Limiter;
  
}


void CTurbSolver::Upwind_Residual(CGeometry *geometry, CSolver **solver_container, CNumerics *numerics, CConfig *config, unsigned short iMesh, unsigned short iRKStep) {
  
  su2double *Turb_i, *Turb_j, *Limiter_i = NULL, *Limiter_j = NULL, *V_i, *V_j, **Gradient_i, **Gradient_j, Project_Grad_i, Project_Grad_j;
  unsigned long iEdge, iPoint, jPoint;
  unsigned short iDim, iVar;
  
  bool muscl         = config->GetMUSCL_Turb();
  bool limiter       = (config->GetKind_SlopeLimit_Turb() != NO_LIMITER);
  bool grid_movement = config->GetGrid_Movement();
  
  for (iEdge = 0; iEdge < geometry->GetnEdge(); iEdge++) {
    
    /*--- Points in edge and normal vectors ---*/
    
    iPoint = geometry->edge[iEdge]->GetNode(0);
    jPoint = geometry->edge[iEdge]->GetNode(1);
    numerics->SetNormal(geometry->edge[iEdge]->GetNormal());
    
    /*--- Primitive variables w/o reconstruction ---*/
    
    V_i = solver_container[FLOW_SOL]->node[iPoint]->GetPrimitive();
    V_j = solver_container[FLOW_SOL]->node[jPoint]->GetPrimitive();
    numerics->SetPrimitive(V_i, V_j);
    
    /*--- Turbulent variables w/o reconstruction ---*/    
    
    Turb_i = node[iPoint]->GetSolution();
    Turb_j = node[jPoint]->GetSolution();
    numerics->SetTurbVar(Turb_i, Turb_j);
    
    /*--- Grid Movement ---*/    
    
    if (grid_movement)
      numerics->SetGridVel(geometry->node[iPoint]->GetGridVel(), geometry->node[jPoint]->GetGridVel());
    
    if (muscl) {

      for (iDim = 0; iDim < nDim; iDim++) {
        Vector_i[iDim] = 0.5*(geometry->node[jPoint]->GetCoord(iDim) - geometry->node[iPoint]->GetCoord(iDim));
        Vector_j[iDim] = 0.5*(geometry->node[iPoint]->GetCoord(iDim) - geometry->node[jPoint]->GetCoord(iDim));
      }
      
      /*--- Mean flow primitive variables using gradient reconstruction and limiters ---*/      
      
      Gradient_i = solver_container[FLOW_SOL]->node[iPoint]->GetGradient_Primitive();
      Gradient_j = solver_container[FLOW_SOL]->node[jPoint]->GetGradient_Primitive();
      if (limiter) {
        Limiter_i = solver_container[FLOW_SOL]->node[iPoint]->GetLimiter_Primitive();
        Limiter_j = solver_container[FLOW_SOL]->node[jPoint]->GetLimiter_Primitive();
      }
      
      for (iVar = 0; iVar < solver_container[FLOW_SOL]->GetnPrimVarGrad(); iVar++) {
        Project_Grad_i = 0.0; Project_Grad_j = 0.0;
        for (iDim = 0; iDim < nDim; iDim++) {
          Project_Grad_i += Vector_i[iDim]*Gradient_i[iVar][iDim];
          Project_Grad_j += Vector_j[iDim]*Gradient_j[iVar][iDim];
        }
        if (limiter) {
          FlowPrimVar_i[iVar] = V_i[iVar] + Limiter_i[iVar]*Project_Grad_i;
          FlowPrimVar_j[iVar] = V_j[iVar] + Limiter_j[iVar]*Project_Grad_j;
        }
        else {
          FlowPrimVar_i[iVar] = V_i[iVar] + Project_Grad_i;
          FlowPrimVar_j[iVar] = V_j[iVar] + Project_Grad_j;
        }
      }
      
      numerics->SetPrimitive(FlowPrimVar_i, FlowPrimVar_j);
      
      /*--- Turbulent variables using gradient reconstruction and limiters ---*/      
      
      Gradient_i = node[iPoint]->GetGradient();
      Gradient_j = node[jPoint]->GetGradient();
      if (limiter) {
        Limiter_i = node[iPoint]->GetLimiter();
        Limiter_j = node[jPoint]->GetLimiter();
      }
      
      for (iVar = 0; iVar < nVar; iVar++) {
        Project_Grad_i = 0.0; Project_Grad_j = 0.0;
        for (iDim = 0; iDim < nDim; iDim++) {
          Project_Grad_i += Vector_i[iDim]*Gradient_i[iVar][iDim];
          Project_Grad_j += Vector_j[iDim]*Gradient_j[iVar][iDim];
        }
        if (limiter) {
          Solution_i[iVar] = Turb_i[iVar] + Limiter_i[iVar]*Project_Grad_i;
          Solution_j[iVar] = Turb_j[iVar] + Limiter_j[iVar]*Project_Grad_j;
        }
        else {
          Solution_i[iVar] = Turb_i[iVar] + Project_Grad_i;
          Solution_j[iVar] = Turb_j[iVar] + Project_Grad_j;
        }
      }
      
      numerics->SetTurbVar(Solution_i, Solution_j);
      
    }
    
    /*--- Add and subtract residual ---*/    
    
    numerics->ComputeResidual(Residual, Jacobian_i, Jacobian_j, config);    
    LinSysRes.AddBlock(iPoint, Residual);
    LinSysRes.SubtractBlock(jPoint, Residual);
    
    /*--- Implicit part ---*/    
    
    Jacobian.AddBlock(iPoint, iPoint, Jacobian_i);
    Jacobian.AddBlock(iPoint, jPoint, Jacobian_j);
    Jacobian.SubtractBlock(jPoint, iPoint, Jacobian_i);
    Jacobian.SubtractBlock(jPoint, jPoint, Jacobian_j);
    
  }
  
}

void CTurbSolver::Viscous_Residual(CGeometry *geometry, CSolver **solver_container, CNumerics *numerics,
                                   CConfig *config, unsigned short iMesh, unsigned short iRKStep) {
  unsigned long iEdge, iPoint, jPoint;
  
  for (iEdge = 0; iEdge < geometry->GetnEdge(); iEdge++) {
    
    /*--- Points in edge ---*/
    
    iPoint = geometry->edge[iEdge]->GetNode(0);
    jPoint = geometry->edge[iEdge]->GetNode(1);
    
    /*--- Points coordinates, and normal vector ---*/
    
    numerics->SetCoord(geometry->node[iPoint]->GetCoord(),
                       geometry->node[jPoint]->GetCoord());
    numerics->SetNormal(geometry->edge[iEdge]->GetNormal());

    numerics->SetVolume(geometry->node[iPoint]->GetVolume());

    /*--- Conservative variables w/o reconstruction ---*/
    
    numerics->SetPrimitive(solver_container[FLOW_SOL]->node[iPoint]->GetPrimitive(),
                           solver_container[FLOW_SOL]->node[jPoint]->GetPrimitive());
    
    /*--- Turbulent variables w/o reconstruction, and its gradients ---*/
    
    numerics->SetTurbVar(node[iPoint]->GetSolution(), node[jPoint]->GetSolution());
    numerics->SetTurbVarGradient(node[iPoint]->GetGradient(), node[jPoint]->GetGradient());
    
    /*--- Menter's first blending function (only SST)---*/
    if (config->GetKind_Turb_Model() == SST)
      numerics->SetF1blending(node[iPoint]->GetF1blending(), node[jPoint]->GetF1blending());
    
    /*--- Compute residual, and Jacobians ---*/
    
    numerics->ComputeResidual(Residual, Jacobian_i, Jacobian_j, config);
    
    /*--- Add and subtract residual, and update Jacobians ---*/
    
    LinSysRes.SubtractBlock(iPoint, Residual);
    LinSysRes.AddBlock(jPoint, Residual);
    
    Jacobian.SubtractBlock(iPoint, iPoint, Jacobian_i);
    Jacobian.SubtractBlock(iPoint, jPoint, Jacobian_j);
    Jacobian.AddBlock(jPoint, iPoint, Jacobian_i);
    Jacobian.AddBlock(jPoint, jPoint, Jacobian_j);
    
  }
  
}

void CTurbSolver::BC_Sym_Plane(CGeometry *geometry, CSolver **solver_container, CNumerics *conv_numerics, CNumerics *visc_numerics, CConfig *config, unsigned short val_marker, unsigned short iRKStep) {
  
  /*--- Convective fluxes across symmetry plane are equal to zero. ---*/

}

void CTurbSolver::BC_Euler_Wall(CGeometry *geometry, CSolver **solver_container,
                                CNumerics *numerics, CConfig *config,
                                unsigned short val_marker, unsigned short iRKStep) {
  
  /*--- Convective fluxes across euler wall are equal to zero. ---*/

}

void CTurbSolver::BC_Riemann(CGeometry *geometry, CSolver **solver_container, CNumerics *conv_numerics, CNumerics *visc_numerics, CConfig *config, unsigned short val_marker, unsigned short iRKStep) {

  string Marker_Tag         = config->GetMarker_All_TagBound(val_marker);

  switch(config->GetKind_Data_Riemann(Marker_Tag))
  {
  case TOTAL_CONDITIONS_PT: case STATIC_SUPERSONIC_INFLOW_PT: case STATIC_SUPERSONIC_INFLOW_PD: case DENSITY_VELOCITY:
    BC_Inlet(geometry, solver_container, conv_numerics, visc_numerics, config, val_marker, iRKStep);
    break;
  case STATIC_PRESSURE:
    BC_Outlet(geometry, solver_container, conv_numerics, visc_numerics, config, val_marker, iRKStep);
    break;
  }
}

void CTurbSolver::BC_TurboRiemann(CGeometry *geometry, CSolver **solver_container, CNumerics *conv_numerics, CNumerics *visc_numerics, CConfig *config, unsigned short val_marker, unsigned short iRKStep) {

  string Marker_Tag         = config->GetMarker_All_TagBound(val_marker);

  switch(config->GetKind_Data_Riemann(Marker_Tag))
  {
  case TOTAL_CONDITIONS_PT: case STATIC_SUPERSONIC_INFLOW_PT: case STATIC_SUPERSONIC_INFLOW_PD: case DENSITY_VELOCITY:
    BC_Inlet_Turbo(geometry, solver_container, conv_numerics, visc_numerics, config, val_marker, iRKStep);
    break;
  case STATIC_PRESSURE:
    BC_Outlet(geometry, solver_container, conv_numerics, visc_numerics, config, val_marker, iRKStep);
    break;
  }
}


void CTurbSolver::BC_Giles(CGeometry *geometry, CSolver **solver_container, CNumerics *conv_numerics, CNumerics *visc_numerics, CConfig *config, unsigned short val_marker, unsigned short iRKStep) {

  string Marker_Tag         = config->GetMarker_All_TagBound(val_marker);

  switch(config->GetKind_Data_Giles(Marker_Tag))
  {
  case TOTAL_CONDITIONS_PT:case TOTAL_CONDITIONS_PT_1D: case DENSITY_VELOCITY:
    BC_Inlet_Turbo(geometry, solver_container, conv_numerics, visc_numerics, config, val_marker, iRKStep);
    break;
  case MIXING_IN:
    if (config->GetBoolTurbMixingPlane()){
      BC_Inlet_MixingPlane(geometry, solver_container, conv_numerics, visc_numerics, config, val_marker, iRKStep);
    }
    else{
      BC_Inlet_Turbo(geometry, solver_container, conv_numerics, visc_numerics, config, val_marker, iRKStep);
    }
    break;

  case STATIC_PRESSURE: case MIXING_OUT: case STATIC_PRESSURE_1D: case RADIAL_EQUILIBRIUM:
    BC_Outlet(geometry, solver_container, conv_numerics, visc_numerics, config, val_marker, iRKStep);
    break;
  }
}

void CTurbSolver::ImplicitEuler_Iteration(CGeometry *geometry, CSolver **solver_container, CConfig *config) {
  
  unsigned short iVar;
  unsigned long iPoint, total_index;
  su2double Delta, Vol, density_old = 0.0, density = 0.0;
  
  bool adjoint = config->GetContinuous_Adjoint() || (config->GetDiscrete_Adjoint() && config->GetFrozen_Visc_Disc());
  bool compressible = (config->GetKind_Regime() == COMPRESSIBLE);
  bool incompressible = (config->GetKind_Regime() == INCOMPRESSIBLE);
  

  /*--- Set maximum residual to zero ---*/  
  
  for (iVar = 0; iVar < nVar; iVar++) {
    SetRes_RMS(iVar, 0.0);
    SetRes_Max(iVar, 0.0, 0);
  }
  
  /*--- Build implicit system ---*/  
  
  for (iPoint = 0; iPoint < nPointDomain; iPoint++) {
    
    /*--- Read the volume ---*/
    
    Vol = geometry->node[iPoint]->GetVolume();
    
    /*--- Modify matrix diagonal to assure diagonal dominance ---*/

    // for f-term, clobber unsteady part
    total_index = iPoint*nVar+iVar;
    if (config->GetKind_Turb_Model() == KE) {
      Delta = Vol / (config->GetCFLRedCoeff_Turb()*solver_container[FLOW_SOL]->node[iPoint]->GetDelta_Time());
      Jacobian.AddVal2Diag_f(iPoint, Delta); // same as AddVal2Diag except no addition for iVar = nVar-1
    }
    else {
      Delta = Vol / (config->GetCFLRedCoeff_Turb()*solver_container[FLOW_SOL]->node[iPoint]->GetDelta_Time());
      Jacobian.AddVal2Diag(iPoint, Delta);
    }
    
    /*--- Right hand side of the system (-Residual) and initial guess (x = 0) ---*/    
    
    for (iVar = 0; iVar < nVar; iVar++) {
      total_index = iPoint*nVar+iVar;
      LinSysRes[total_index] = - LinSysRes[total_index];
      LinSysSol[total_index] = 0.0;
      AddRes_RMS(iVar, LinSysRes[total_index]*LinSysRes[total_index]);
      AddRes_Max(iVar, fabs(LinSysRes[total_index]), geometry->node[iPoint]->GetGlobalIndex(), geometry->node[iPoint]->GetCoord());
    }
  }
  
  /*--- Initialize residual and solution at the ghost points ---*/  
  
  for (iPoint = nPointDomain; iPoint < nPoint; iPoint++) {
    for (iVar = 0; iVar < nVar; iVar++) {
      total_index = iPoint*nVar + iVar;
      LinSysRes[total_index] = 0.0;
      LinSysSol[total_index] = 0.0;
    }
  }
  
  /*--- Solve or smooth the linear system ---*/  
  CSysSolve system;
  system.Solve(Jacobian, LinSysRes, LinSysSol, geometry, config);

  
  /*--- Update solution (system written in terms of increments) ---*/
  
  if (!adjoint) {
    
    /*--- Update and clip trubulent solution ---*/
    
    switch (config->GetKind_Turb_Model()) {
        
      case SA: case SA_E: case SA_COMP: case SA_E_COMP: 
        
        for (iPoint = 0; iPoint < nPointDomain; iPoint++) {
          node[iPoint]->AddClippedSolution(0, config->GetRelaxation_Factor_Turb()*LinSysSol[iPoint], lowerlimit[0], upperlimit[0]);
        }
        
        break;
        
      case SA_NEG:
        
        for (iPoint = 0; iPoint < nPointDomain; iPoint++) {
          node[iPoint]->AddSolution(0, config->GetRelaxation_Factor_Turb()*LinSysSol[iPoint]);
        }
        
        break;

      case SST:
        
        for (iPoint = 0; iPoint < nPointDomain; iPoint++) {
          
          if (compressible) {
            density_old = solver_container[FLOW_SOL]->node[iPoint]->GetSolution_Old(0);
            density     = solver_container[FLOW_SOL]->node[iPoint]->GetDensity();
          }
          if (incompressible) {
            density_old = solver_container[FLOW_SOL]->node[iPoint]->GetDensity();
            density     = solver_container[FLOW_SOL]->node[iPoint]->GetDensity();
          }
          
          for (iVar = 0; iVar < nVar; iVar++) {
            node[iPoint]->AddConservativeSolution(iVar, config->GetRelaxation_Factor_Turb()*LinSysSol[iPoint*nVar+iVar], density, density_old, lowerlimit[iVar], upperlimit[iVar]);
          }
          
        }
        
        break;

      case KE:

        for (iPoint = 0; iPoint < nPointDomain; iPoint++) {

          if (compressible) {
            density_old = solver_container[FLOW_SOL]->node[iPoint]->GetSolution_Old(0);
            density     = solver_container[FLOW_SOL]->node[iPoint]->GetDensity();
          }
          if (incompressible) {
            density_old = solver_container[FLOW_SOL]->node[iPoint]->GetDensity();
            density     = solver_container[FLOW_SOL]->node[iPoint]->GetDensity();
          }

          for (iVar = 0; iVar < nVar; iVar++) {

            if (iVar==(nVar-1)) { // f
              node[iPoint]->AddConservativeSolution(iVar, config->GetRelaxation_Factor_Turb()*LinSysSol[iPoint*nVar+iVar], 1.0, 1.0, lowerlimit[iVar], upperlimit[iVar]);
            } else {
              node[iPoint]->AddConservativeSolution(iVar, config->GetRelaxation_Factor_Turb()*LinSysSol[iPoint*nVar+iVar], density, density_old, lowerlimit[iVar], upperlimit[iVar]);
            }
          }

        }

        break;

    }
  }
  
  
  /*--- MPI solution ---*/
  
  Set_MPI_Solution(geometry, config);
  
  /*--- Compute the root mean square residual ---*/
  
  SetResidual_RMS(geometry, config);
  
}

void CTurbSolver::SetResidual_DualTime(CGeometry *geometry, CSolver **solver_container, CConfig *config,
                                       unsigned short iRKStep, unsigned short iMesh, unsigned short RunTime_EqSystem) {
  
  /*--- Local variables ---*/
  
  unsigned short iVar, jVar, iMarker, iDim;
  unsigned long iPoint, jPoint, iEdge, iVertex;
  
  su2double *U_time_nM1, *U_time_n, *U_time_nP1;
  su2double Volume_nM1, Volume_nP1, TimeStep;
  su2double Density_nM1, Density_n, Density_nP1;
  su2double *Normal = NULL, *GridVel_i = NULL, *GridVel_j = NULL, Residual_GCL;
  
  bool implicit      = (config->GetKind_TimeIntScheme_Turb() == EULER_IMPLICIT);
  bool grid_movement = config->GetGrid_Movement();
  
  /*--- Store the physical time step ---*/
  
  TimeStep = config->GetDelta_UnstTimeND();
  
  /*--- Compute the dual time-stepping source term for static meshes ---*/
  
  if (!grid_movement) {
    
    /*--- Loop over all nodes (excluding halos) ---*/
    
    for (iPoint = 0; iPoint < nPointDomain; iPoint++) {
      
      /*--- Retrieve the solution at time levels n-1, n, and n+1. Note that
       we are currently iterating on U^n+1 and that U^n & U^n-1 are fixed,
       previous solutions that are stored in memory. ---*/
      
      U_time_nM1 = node[iPoint]->GetSolution_time_n1();
      U_time_n   = node[iPoint]->GetSolution_time_n();
      U_time_nP1 = node[iPoint]->GetSolution();
      
      /*--- CV volume at time n+1. As we are on a static mesh, the volume
       of the CV will remained fixed for all time steps. ---*/
      
      Volume_nP1 = geometry->node[iPoint]->GetVolume();
      
      /*--- Compute the dual time-stepping source term based on the chosen
       time discretization scheme (1st- or 2nd-order).---*/
      
      if (config->GetKind_Turb_Model() == SST) {
        
        /*--- If this is the SST model, we need to multiply by the density
         in order to get the conservative variables ---*/
        Density_nM1 = solver_container[FLOW_SOL]->node[iPoint]->GetSolution_time_n1()[0];
        Density_n   = solver_container[FLOW_SOL]->node[iPoint]->GetSolution_time_n()[0];
        Density_nP1 = solver_container[FLOW_SOL]->node[iPoint]->GetSolution()[0];
        
        for (iVar = 0; iVar < nVar; iVar++) {
          if (config->GetUnsteady_Simulation() == DT_STEPPING_1ST)
            Residual[iVar] = ( Density_nP1*U_time_nP1[iVar] - Density_n*U_time_n[iVar])*Volume_nP1 / TimeStep;
          if (config->GetUnsteady_Simulation() == DT_STEPPING_2ND)
            Residual[iVar] = ( 3.0*Density_nP1*U_time_nP1[iVar] - 4.0*Density_n*U_time_n[iVar]
                              +1.0*Density_nM1*U_time_nM1[iVar])*Volume_nP1 / (2.0*TimeStep);
        }

      }

      else if (config->GetKind_Turb_Model() == KE) {

        /*--- If this is the KE model, we need to multiply by the density
         in order to get the conservative variables ---*/
        Density_nM1 = solver_container[FLOW_SOL]->node[iPoint]->GetSolution_time_n1()[0];
        Density_n   = solver_container[FLOW_SOL]->node[iPoint]->GetSolution_time_n()[0];
        Density_nP1 = solver_container[FLOW_SOL]->node[iPoint]->GetSolution()[0];

	//        for (iVar = 0; iVar < 3; iVar++) {  // tke, epsi, zeta
        for (iVar = 0; iVar < nVar; iVar++) {  // all
          if (config->GetUnsteady_Simulation() == DT_STEPPING_1ST)
            Residual[iVar] = ( Density_nP1*U_time_nP1[iVar] - Density_n*U_time_n[iVar])*Volume_nP1 / TimeStep;
          if (config->GetUnsteady_Simulation() == DT_STEPPING_2ND)
            Residual[iVar] = ( 3.0*Density_nP1*U_time_nP1[iVar] - 4.0*Density_n*U_time_n[iVar]
                              +1.0*Density_nM1*U_time_nM1[iVar])*Volume_nP1 / (2.0*TimeStep);
        }

	//        for (iVar = 3; iVar < nVar; iVar++) { // f, no unsteady term
        for (iVar = 4; iVar < nVar; iVar++) {
          if (config->GetUnsteady_Simulation() == DT_STEPPING_1ST)
            Residual[iVar] = 0.0;
	    //            Residual[iVar] = ( U_time_nP1[iVar] - U_time_n[iVar])*Volume_nP1 / TimeStep;
          if (config->GetUnsteady_Simulation() == DT_STEPPING_2ND)
            Residual[iVar] = 0.0;
	    //            Residual[iVar] = ( 3.0*U_time_nP1[iVar] - 4.0*U_time_n[iVar]
	    //                              +1.0*U_time_nM1[iVar])*Volume_nP1 / (2.0*TimeStep);
        }

      } else {

        for (iVar = 0; iVar < nVar; iVar++) {
          if (config->GetUnsteady_Simulation() == DT_STEPPING_1ST)
            Residual[iVar] = (U_time_nP1[iVar] - U_time_n[iVar])*Volume_nP1 / TimeStep;
          if (config->GetUnsteady_Simulation() == DT_STEPPING_2ND)
            Residual[iVar] = ( 3.0*U_time_nP1[iVar] - 4.0*U_time_n[iVar]
                              +1.0*U_time_nM1[iVar])*Volume_nP1 / (2.0*TimeStep);
        }
      }
      
      /*--- Store the residual and compute the Jacobian contribution due
       to the dual time source term. ---*/
      
      LinSysRes.AddBlock(iPoint, Residual);
      if (implicit) {
        for (iVar = 0; iVar < nVar; iVar++) {
          for (jVar = 0; jVar < nVar; jVar++) Jacobian_i[iVar][jVar] = 0.0;
          if (config->GetUnsteady_Simulation() == DT_STEPPING_1ST)
            Jacobian_i[iVar][iVar] = Volume_nP1 / TimeStep;
          if (config->GetUnsteady_Simulation() == DT_STEPPING_2ND)
            Jacobian_i[iVar][iVar] = (Volume_nP1*3.0)/(2.0*TimeStep);
        }
        Jacobian.AddBlock(iPoint, iPoint, Jacobian_i);
      }
    }
    
  } else {
    
    /*--- For unsteady flows on dynamic meshes (rigidly transforming or
     dynamically deforming), the Geometric Conservation Law (GCL) should be
     satisfied in conjunction with the ALE formulation of the governing
     equations. The GCL prevents accuracy issues caused by grid motion, i.e.
     a uniform free-stream should be preserved through a moving grid. First,
     we will loop over the edges and boundaries to compute the GCL component
     of the dual time source term that depends on grid velocities. ---*/
    
    for (iEdge = 0; iEdge < geometry->GetnEdge(); iEdge++) {
      
      /*--- Get indices for nodes i & j plus the face normal ---*/
      
      iPoint = geometry->edge[iEdge]->GetNode(0);
      jPoint = geometry->edge[iEdge]->GetNode(1);
      Normal = geometry->edge[iEdge]->GetNormal();
      
      /*--- Grid velocities stored at nodes i & j ---*/
      
      GridVel_i = geometry->node[iPoint]->GetGridVel();
      GridVel_j = geometry->node[jPoint]->GetGridVel();
      
      /*--- Compute the GCL term by averaging the grid velocities at the
       edge mid-point and dotting with the face normal. ---*/
      
      Residual_GCL = 0.0;
      for (iDim = 0; iDim < nDim; iDim++)
        Residual_GCL += 0.5*(GridVel_i[iDim]+GridVel_j[iDim])*Normal[iDim];
      
      /*--- Compute the GCL component of the source term for node i ---*/
      
      U_time_n = node[iPoint]->GetSolution_time_n();
      
      /*--- Multiply by density at node i for the SST model ---*/
      
      if (config->GetKind_Turb_Model() == SST) {
        Density_n = solver_container[FLOW_SOL]->node[iPoint]->GetSolution_time_n()[0];
        for (iVar = 0; iVar < nVar; iVar++)
          Residual[iVar] = Density_n*U_time_n[iVar]*Residual_GCL;
      } 

      /*--- Multiply by density at node i for the KE model ---*/
      else if (config->GetKind_Turb_Model() == KE) {
        Density_n = solver_container[FLOW_SOL]->node[iPoint]->GetSolution_time_n()[0];
	//        for (iVar = 0; iVar < 3; iVar++)
        for (iVar = 0; iVar < nVar; iVar++)
          Residual[iVar] = Density_n*U_time_n[iVar]*Residual_GCL;
	//        for (iVar = 3; iVar < nVar; iVar++)
        for (iVar = 4; iVar < nVar; iVar++)
	  //          Residual[iVar] = 0.0;
          Residual[iVar] = U_time_n[iVar]*Residual_GCL;
      } 

      else {
        for (iVar = 0; iVar < nVar; iVar++)
          Residual[iVar] = U_time_n[iVar]*Residual_GCL;
      }


      LinSysRes.AddBlock(iPoint, Residual);
      
      /*--- Compute the GCL component of the source term for node j ---*/
      
      U_time_n = node[jPoint]->GetSolution_time_n();
      
      /*--- Multiply by density at node j for the SST model ---*/
      
      if (config->GetKind_Turb_Model() == SST) {
        Density_n = solver_container[FLOW_SOL]->node[jPoint]->GetSolution_time_n()[0];
        for (iVar = 0; iVar < nVar; iVar++)
          Residual[iVar] = Density_n*U_time_n[iVar]*Residual_GCL;
      } 

      /*--- Multiply by density at node j for the KE model ---*/
      else if (config->GetKind_Turb_Model() == KE) {
        Density_n = solver_container[FLOW_SOL]->node[jPoint]->GetSolution_time_n()[0];
	//        for (iVar = 0; iVar < 3; iVar++)
        for (iVar = 0; iVar < nVar; iVar++)
          Residual[iVar] = Density_n*U_time_n[iVar]*Residual_GCL;
	//        for (iVar = 3; iVar < nVar; iVar++)
        for (iVar = 4; iVar < nVar; iVar++)
	  //          Residual[iVar] = 0.0;
          Residual[iVar] = U_time_n[iVar]*Residual_GCL;
      } 

      else {
        for (iVar = 0; iVar < nVar; iVar++)
          Residual[iVar] = U_time_n[iVar]*Residual_GCL;
      }

      LinSysRes.SubtractBlock(jPoint, Residual);
      
    }
    
    /*---  Loop over the boundary edges ---*/
    
    for (iMarker = 0; iMarker < geometry->GetnMarker(); iMarker++) {
      if (config->GetMarker_All_KindBC(iMarker) != INTERNAL_BOUNDARY)
      for (iVertex = 0; iVertex < geometry->GetnVertex(iMarker); iVertex++) {
        
        /*--- Get the index for node i plus the boundary face normal ---*/
        
        iPoint = geometry->vertex[iMarker][iVertex]->GetNode();
        Normal = geometry->vertex[iMarker][iVertex]->GetNormal();
        
        /*--- Grid velocities stored at boundary node i ---*/
        
        GridVel_i = geometry->node[iPoint]->GetGridVel();
        
        /*--- Compute the GCL term by dotting the grid velocity with the face
         normal. The normal is negated to match the boundary convention. ---*/
        
        Residual_GCL = 0.0;
        for (iDim = 0; iDim < nDim; iDim++)
          Residual_GCL -= 0.5*(GridVel_i[iDim]+GridVel_i[iDim])*Normal[iDim];
        
        /*--- Compute the GCL component of the source term for node i ---*/
        
        U_time_n = node[iPoint]->GetSolution_time_n();
        
        /*--- Multiply by density at node i for the SST model ---*/
        
        if (config->GetKind_Turb_Model() == SST) {
          Density_n = solver_container[FLOW_SOL]->node[iPoint]->GetSolution_time_n()[0];
          for (iVar = 0; iVar < nVar; iVar++)
            Residual[iVar] = Density_n*U_time_n[iVar]*Residual_GCL;
        }
        /*--- Multiply by density at node i for the KE model ---*/
        else if (config->GetKind_Turb_Model() == KE) {
          Density_n = solver_container[FLOW_SOL]->node[iPoint]->GetSolution_time_n()[0];

          // k, epsi and zeta
	  //          for (iVar = 0; iVar < 3; iVar++)
          for (iVar = 0; iVar < nVar; iVar++)
            Residual[iVar] = Density_n*U_time_n[iVar]*Residual_GCL;

          // f
	  //          for (iVar = 3; iVar < nVar; iVar++)
          for (iVar = 4; iVar < nVar; iVar++)
	    //            Residual[iVar] = 0.0;
            Residual[iVar] = U_time_n[iVar]*Residual_GCL;

        } else {
          for (iVar = 0; iVar < nVar; iVar++)
            Residual[iVar] = U_time_n[iVar]*Residual_GCL;
        }

        LinSysRes.AddBlock(iPoint, Residual);
      }
    }
    
    /*--- Loop over all nodes (excluding halos) to compute the remainder
     of the dual time-stepping source term. ---*/
    
    for (iPoint = 0; iPoint < nPointDomain; iPoint++) {
      
      /*--- Retrieve the solution at time levels n-1, n, and n+1. Note that
       we are currently iterating on U^n+1 and that U^n & U^n-1 are fixed,
       previous solutions that are stored in memory. ---*/
      
      U_time_nM1 = node[iPoint]->GetSolution_time_n1();
      U_time_n   = node[iPoint]->GetSolution_time_n();
      U_time_nP1 = node[iPoint]->GetSolution();
      
      /*--- CV volume at time n-1 and n+1. In the case of dynamically deforming
       grids, the volumes will change. On rigidly transforming grids, the
       volumes will remain constant. ---*/
      
      Volume_nM1 = geometry->node[iPoint]->GetVolume_nM1();
      Volume_nP1 = geometry->node[iPoint]->GetVolume();
      
      /*--- Compute the dual time-stepping source residual. Due to the
       introduction of the GCL term above, the remainder of the source residual
       due to the time discretization has a new form.---*/
      
      if (config->GetKind_Turb_Model() == SST) {
        
        /*--- If this is the SST model, we need to multiply by the density
         in order to get the conservative variables ---*/
        Density_nM1 = solver_container[FLOW_SOL]->node[iPoint]->GetSolution_time_n1()[0];
        Density_n   = solver_container[FLOW_SOL]->node[iPoint]->GetSolution_time_n()[0];
        Density_nP1 = solver_container[FLOW_SOL]->node[iPoint]->GetSolution()[0];
        
        for (iVar = 0; iVar < nVar; iVar++) {
          if (config->GetUnsteady_Simulation() == DT_STEPPING_1ST)
            Residual[iVar] = (Density_nP1*U_time_nP1[iVar] - Density_n*U_time_n[iVar])*(Volume_nP1/TimeStep);
          if (config->GetUnsteady_Simulation() == DT_STEPPING_2ND)
            Residual[iVar] = (Density_nP1*U_time_nP1[iVar] - Density_n*U_time_n[iVar])*(3.0*Volume_nP1/(2.0*TimeStep))
            + (Density_nM1*U_time_nM1[iVar] - Density_n*U_time_n[iVar])*(Volume_nM1/(2.0*TimeStep));
        }
        

      } else if (config->GetKind_Turb_Model() == KE) {

        /*--- If this is the KE model, we need to multiply by the density
         in order to get the conservative variables (k, epsi only!) ---*/
        Density_nM1 = solver_container[FLOW_SOL]->node[iPoint]->GetSolution_time_n1()[0];
        Density_n   = solver_container[FLOW_SOL]->node[iPoint]->GetSolution_time_n()[0];
        Density_nP1 = solver_container[FLOW_SOL]->node[iPoint]->GetSolution()[0];

        // k, epsi, and zeta
	//        for (iVar = 0; iVar < 3; iVar++) {
        for (iVar = 0; iVar < nVar; iVar++) {
          if (config->GetUnsteady_Simulation() == DT_STEPPING_1ST)
            Residual[iVar] = (Density_nP1*U_time_nP1[iVar] - Density_n*U_time_n[iVar])*(Volume_nP1/TimeStep);
          if (config->GetUnsteady_Simulation() == DT_STEPPING_2ND)
            Residual[iVar] = (Density_nP1*U_time_nP1[iVar] - Density_n*U_time_n[iVar])*(3.0*Volume_nP1/(2.0*TimeStep))
            + (Density_nM1*U_time_nM1[iVar] - Density_n*U_time_n[iVar])*(Volume_nM1/(2.0*TimeStep));
        }

        // f (no unsteady term)
	//        for (iVar = 3; iVar < nVar; iVar++) {
        for (iVar = 4; iVar < nVar; iVar++) {
          if (config->GetUnsteady_Simulation() == DT_STEPPING_1ST)
            Residual[iVar] = 0.0;
	  //            Residual[iVar] = (U_time_nP1[iVar] - U_time_n[iVar])*(Volume_nP1/TimeStep);
          if (config->GetUnsteady_Simulation() == DT_STEPPING_2ND)
            Residual[iVar] = 0.0;
	    //            Residual[iVar] = (U_time_nP1[iVar] - U_time_n[iVar])*(3.0*Volume_nP1/(2.0*TimeStep))
	    //            + (U_time_nM1[iVar] - U_time_n[iVar])*(Volume_nM1/(2.0*TimeStep));
        }

      } else {
        
        for (iVar = 0; iVar < nVar; iVar++) {
          if (config->GetUnsteady_Simulation() == DT_STEPPING_1ST)
            Residual[iVar] = (U_time_nP1[iVar] - U_time_n[iVar])*(Volume_nP1/TimeStep);
          if (config->GetUnsteady_Simulation() == DT_STEPPING_2ND)
            Residual[iVar] = (U_time_nP1[iVar] - U_time_n[iVar])*(3.0*Volume_nP1/(2.0*TimeStep))
            + (U_time_nM1[iVar] - U_time_n[iVar])*(Volume_nM1/(2.0*TimeStep));
        }
      }
      
      /*--- Store the residual and compute the Jacobian contribution due
       to the dual time source term. ---*/
      
      LinSysRes.AddBlock(iPoint, Residual);
      if (implicit) {

        if (config->GetKind_Turb_Model() == KE) {
	  //        for (iVar = 0; iVar < nVar-1; iVar++) {
        for (iVar = 0; iVar < nVar; iVar++) {
          for (jVar = 0; jVar < nVar; jVar++) Jacobian_i[iVar][jVar] = 0.0;
          if (config->GetUnsteady_Simulation() == DT_STEPPING_1ST)
            Jacobian_i[iVar][iVar] = Volume_nP1/TimeStep;
          if (config->GetUnsteady_Simulation() == DT_STEPPING_2ND)
            Jacobian_i[iVar][iVar] = (3.0*Volume_nP1)/(2.0*TimeStep);

          // f only
	  //          Jacobian_i[3][3] = 0.0;

	}
	}

        else {
        for (iVar = 0; iVar < nVar; iVar++) {
          for (jVar = 0; jVar < nVar; jVar++) Jacobian_i[iVar][jVar] = 0.0;
          if (config->GetUnsteady_Simulation() == DT_STEPPING_1ST)
            Jacobian_i[iVar][iVar] = Volume_nP1/TimeStep;
          if (config->GetUnsteady_Simulation() == DT_STEPPING_2ND)
            Jacobian_i[iVar][iVar] = (3.0*Volume_nP1)/(2.0*TimeStep);
	}
        }

        Jacobian.AddBlock(iPoint, iPoint, Jacobian_i);
      }
    }
  }
  
}


void CTurbSolver::LoadRestart(CGeometry **geometry, CSolver ***solver, CConfig *config, int val_iter, bool val_update_geo) {

  /*--- Restart the solution from file information ---*/
  
  unsigned short iVar, iMesh;
  unsigned long iPoint, index, iChildren, Point_Fine;
  su2double Area_Children, Area_Parent, *Solution_Fine;
  bool compressible   = (config->GetKind_Regime() == COMPRESSIBLE);
  bool incompressible = (config->GetKind_Regime() == INCOMPRESSIBLE);
  bool dual_time = ((config->GetUnsteady_Simulation() == DT_STEPPING_1ST) ||
                    (config->GetUnsteady_Simulation() == DT_STEPPING_2ND));
  bool time_stepping = (config->GetUnsteady_Simulation() == TIME_STEPPING);
  unsigned short iZone = config->GetiZone();
  unsigned short nZone = config->GetnZone();

  string UnstExt, text_line;
  ifstream restart_file;
  string restart_filename = config->GetSolution_FlowFileName();

  const bool runtime_averaging = (config->GetKind_Averaging() != NO_AVERAGING);

  /*--- Modify file name for multizone problems ---*/
  if (nZone >1)
    restart_filename = config->GetMultizone_FileName(restart_filename, iZone);

  /*--- Modify file name for an unsteady restart ---*/
  
  if (dual_time|| time_stepping)
    restart_filename = config->GetUnsteady_FileName(restart_filename, val_iter);

  /*--- Read the restart data from either an ASCII or binary SU2 file. ---*/

  if (config->GetRead_Binary_Restart()) {
    Read_SU2_Restart_Binary(geometry[MESH_0], config, restart_filename);
  } else {
    Read_SU2_Restart_ASCII(geometry[MESH_0], config, restart_filename);
  }

  int counter = 0;
  long iPoint_Local = 0; unsigned long iPoint_Global = 0;
  unsigned long iPoint_Global_Local = 0;
  unsigned short rbuf_NotMatching = 0, sbuf_NotMatching = 0;

  /*--- Skip flow variables ---*/
  
  unsigned short skipVars = 0;

  if (compressible) {
    if (nDim == 2) skipVars += 6;
    if (nDim == 3) skipVars += 8;
  }
  if (incompressible) {
    if (nDim == 2) skipVars += 5;
    if (nDim == 3) skipVars += 7;
  }

  /*--- Load data from the restart into correct containers. ---*/

  counter = 0;
  for (iPoint_Global = 0; iPoint_Global < geometry[MESH_0]->GetGlobal_nPointDomain(); iPoint_Global++ ) {


    /*--- Retrieve local index. If this node from the restart file lives
     on the current processor, we will load and instantiate the vars. ---*/

    iPoint_Local = geometry[MESH_0]->GetGlobal_to_Local_Point(iPoint_Global);

    if (iPoint_Local > -1) {
      
      /*--- We need to store this point's data, so jump to the correct
       offset in the buffer of data from the restart file and load it. ---*/

      index = counter*Restart_Vars[1] + skipVars;
      for (iVar = 0; iVar < nVar; iVar++) Solution[iVar] = Restart_Data[index+iVar];
      node[iPoint_Local]->SetSolution(Solution);
      iPoint_Global_Local++;

      /*--- Read in the runtime averages ---*/

      if (runtime_averaging) {

        /*--- Average solution ---*/

        const unsigned short nVar_Flow = solver[MESH_0][FLOW_SOL]->GetnVar();
        unsigned short nVar_Solution = nVar_Flow + nVar;

        unsigned short nVar_Total = nVar_Solution;
        if (config->GetWrt_Limiters()) nVar_Total += nVar_Solution;
        if (config->GetWrt_Residuals()) nVar_Total += nVar_Solution;

        index = counter*Restart_Vars[1] + nDim + nVar_Total + nVar_Flow;
        for (iVar = 0; iVar < nVar; iVar++)
          Solution[iVar] = Restart_Data[index+iVar];
        average_node[iPoint_Local]->SetSolution(Solution);
      }

      /*--- Increment the overall counter for how many points have been loaded. ---*/
      counter++;
    }

  }

  /*--- Detect a wrong solution file ---*/

  if (iPoint_Global_Local < nPointDomain) { sbuf_NotMatching = 1; }

#ifndef HAVE_MPI
  rbuf_NotMatching = sbuf_NotMatching;
#else
  SU2_MPI::Allreduce(&sbuf_NotMatching, &rbuf_NotMatching, 1, MPI_UNSIGNED_SHORT, MPI_SUM, MPI_COMM_WORLD);
#endif
  if (rbuf_NotMatching != 0) {
    SU2_MPI::Error(string("The solution file ") + restart_filename + string(" doesn't match with the mesh file!\n") +
                   string("It could be empty lines at the end of the file."), CURRENT_FUNCTION);
  }

  /*--- MPI solution and compute the eddy viscosity ---*/

//TODO fix order of comunication the periodic should be first otherwise you have wrong values on the halo cell after restart.
  solver[MESH_0][TURB_SOL]->Set_MPI_Solution(geometry[MESH_0], config);
  solver[MESH_0][TURB_SOL]->Set_MPI_Solution(geometry[MESH_0], config);
  solver[MESH_0][FLOW_SOL]->Preprocessing(geometry[MESH_0], solver[MESH_0], config, MESH_0, NO_RK_ITER, RUNTIME_FLOW_SYS, false);
  solver[MESH_0][TURB_SOL]->Postprocessing(geometry[MESH_0], solver[MESH_0], config, MESH_0);

  /*--- Interpolate the solution down to the coarse multigrid levels ---*/
  
  for (iMesh = 1; iMesh <= config->GetnMGLevels(); iMesh++) {
    for (iPoint = 0; iPoint < geometry[iMesh]->GetnPoint(); iPoint++) {
      Area_Parent = geometry[iMesh]->node[iPoint]->GetVolume();
      for (iVar = 0; iVar < nVar; iVar++) Solution[iVar] = 0.0;
      for (iChildren = 0; iChildren < geometry[iMesh]->node[iPoint]->GetnChildren_CV(); iChildren++) {
        Point_Fine = geometry[iMesh]->node[iPoint]->GetChildren_CV(iChildren);
        Area_Children = geometry[iMesh-1]->node[Point_Fine]->GetVolume();
        Solution_Fine = solver[iMesh-1][TURB_SOL]->node[Point_Fine]->GetSolution();
        for (iVar = 0; iVar < nVar; iVar++) {
          Solution[iVar] += Solution_Fine[iVar]*Area_Children/Area_Parent;
        }
      }
      solver[iMesh][TURB_SOL]->node[iPoint]->SetSolution(Solution);
    }
    solver[iMesh][TURB_SOL]->Set_MPI_Solution(geometry[iMesh], config);
    solver[iMesh][FLOW_SOL]->Preprocessing(geometry[iMesh], solver[iMesh], config, iMesh, NO_RK_ITER, RUNTIME_FLOW_SYS, false);
    solver[iMesh][TURB_SOL]->Postprocessing(geometry[iMesh], solver[iMesh], config, iMesh);
  }

  /*--- Delete the class memory that is used to load the restart. ---*/

  if (Restart_Vars != NULL) delete [] Restart_Vars;
  if (Restart_Data != NULL) delete [] Restart_Data;
  Restart_Vars = NULL; Restart_Data = NULL;

}

CTurbSASolver::CTurbSASolver(void) : CTurbSolver() {

  Inlet_TurbVars = NULL;

}

CTurbSASolver::CTurbSASolver(CGeometry *geometry, CConfig *config, unsigned short iMesh, CFluidModel* FluidModel)
    : CTurbSolver(geometry, config) {
  unsigned short iVar, iDim, nLineLets;
  unsigned long iPoint;
  su2double Density_Inf, Viscosity_Inf, Factor_nu_Inf, Factor_nu_Engine, Factor_nu_ActDisk;
  const bool runtime_averaging = (config->GetKind_Averaging() != NO_AVERAGING);

  Gamma = config->GetGamma();
  Gamma_Minus_One = Gamma - 1.0;
  
  /*--- Dimension of the problem --> dependent of the turbulent model ---*/
  
  nVar = 1;
  nPrimVar = 1;
  nPoint = geometry->GetnPoint();
  nPointDomain = geometry->GetnPointDomain();
  
  /*--- Initialize nVarGrad for deallocation ---*/
  
  nVarGrad = nVar;
  
  /*--- Define geometry constants in the solver structure ---*/
  
  nDim = geometry->GetnDim();
  node = new CVariable*[nPoint];
  if (runtime_averaging) {
    average_node = new CVariable*[nPoint];
  }
  
  /*--- Single grid simulation ---*/
  
  if (iMesh == MESH_0 || config->GetMGCycle() == FULLMG_CYCLE) {
    
    /*--- Define some auxiliar vector related with the residual ---*/
    
    Residual = new su2double[nVar];     for (iVar = 0; iVar < nVar; iVar++) Residual[iVar]  = 0.0;
    Residual_RMS = new su2double[nVar]; for (iVar = 0; iVar < nVar; iVar++) Residual_RMS[iVar]  = 0.0;
    Residual_i = new su2double[nVar];   for (iVar = 0; iVar < nVar; iVar++) Residual_i[iVar]  = 0.0;
    Residual_j = new su2double[nVar];   for (iVar = 0; iVar < nVar; iVar++) Residual_j[iVar]  = 0.0;
    Residual_Max = new su2double[nVar]; for (iVar = 0; iVar < nVar; iVar++) Residual_Max[iVar]  = 0.0;
    
    /*--- Define some structures for locating max residuals ---*/
    
    Point_Max = new unsigned long[nVar];
    for (iVar = 0; iVar < nVar; iVar++) Point_Max[iVar] = 0;
    Point_Max_Coord = new su2double*[nVar];
    for (iVar = 0; iVar < nVar; iVar++) {
      Point_Max_Coord[iVar] = new su2double[nDim];
      for (iDim = 0; iDim < nDim; iDim++) Point_Max_Coord[iVar][iDim] = 0.0;
    }
    
    /*--- Define some auxiliar vector related with the solution ---*/
    
    Solution = new su2double[nVar];
    Solution_i = new su2double[nVar]; Solution_j = new su2double[nVar];
    
    /*--- Define some auxiliar vector related with the geometry ---*/
    
    Vector_i = new su2double[nDim]; Vector_j = new su2double[nDim];
    
    /*--- Define some auxiliar vector related with the flow solution ---*/
    
    FlowPrimVar_i = new su2double [nDim+7]; FlowPrimVar_j = new su2double [nDim+7];
    
    /*--- Jacobians and vector structures for implicit computations ---*/
    
    Jacobian_i = new su2double* [nVar];
    Jacobian_j = new su2double* [nVar];
    for (iVar = 0; iVar < nVar; iVar++) {
      Jacobian_i[iVar] = new su2double [nVar];
      Jacobian_j[iVar] = new su2double [nVar];
    }
    
    /*--- Initialization of the structure of the whole Jacobian ---*/
    
    if (rank == MASTER_NODE) cout << "Initialize Jacobian structure (SA model)." << endl;
    Jacobian.Initialize(nPoint, nPointDomain, nVar, nVar, true, geometry, config);
    
    if ((config->GetKind_Linear_Solver_Prec() == LINELET) ||
        (config->GetKind_Linear_Solver() == SMOOTHER_LINELET)) {
      nLineLets = Jacobian.BuildLineletPreconditioner(geometry, config);
      if (rank == MASTER_NODE) cout << "Compute linelet structure. " << nLineLets << " elements in each line (average)." << endl;
    }
    
    LinSysSol.Initialize(nPoint, nPointDomain, nVar, 0.0);
    LinSysRes.Initialize(nPoint, nPointDomain, nVar, 0.0);
    
    if (config->GetExtraOutput()) {
      if (nDim == 2) { nOutputVariables = 13; }
      else if (nDim == 3) { nOutputVariables = 19; }
      OutputVariables.Initialize(nPoint, nPointDomain, nOutputVariables, 0.0);
      OutputHeadingNames = new string[nOutputVariables];
    }
    
    /*--- Computation of gradients by least squares ---*/
    
    if (config->GetKind_Gradient_Method() == WEIGHTED_LEAST_SQUARES) {
      /*--- S matrix := inv(R)*traspose(inv(R)) ---*/
      Smatrix = new su2double* [nDim];
      for (iDim = 0; iDim < nDim; iDim++)
        Smatrix[iDim] = new su2double [nDim];
      
      /*--- c vector := transpose(WA)*(Wb) ---*/
      
      Cvector = new su2double* [nVar];
      for (iVar = 0; iVar < nVar; iVar++)
        Cvector[iVar] = new su2double [nDim];
    }
    
  }
  
  /*--- Initialize lower and upper limits---*/
  
  lowerlimit = new su2double[nVar];
  upperlimit = new su2double[nVar];
  
  lowerlimit[0] = 1.0e-10;
  upperlimit[0] = 1.0;
  

  /*--- Read farfield conditions from config ---*/
  
  Density_Inf   = config->GetDensity_FreeStreamND();
  Viscosity_Inf = config->GetViscosity_FreeStreamND();
  
  /*--- Factor_nu_Inf in [3.0, 5.0] ---*/

  Factor_nu_Inf = config->GetNuFactor_FreeStream();
  nu_tilde_Inf  = Factor_nu_Inf*Viscosity_Inf/Density_Inf;
  if (config->GetKind_Trans_Model() == BC) {
    nu_tilde_Inf  = 0.005*Factor_nu_Inf*Viscosity_Inf/Density_Inf;
  }

  /*--- Factor_nu_Engine ---*/
  Factor_nu_Engine = config->GetNuFactor_Engine();
  nu_tilde_Engine  = Factor_nu_Engine*Viscosity_Inf/Density_Inf;
  if (config->GetKind_Trans_Model() == BC) {
    nu_tilde_Engine  = 0.005*Factor_nu_Engine*Viscosity_Inf/Density_Inf;
  }

  /*--- Factor_nu_ActDisk ---*/
  Factor_nu_ActDisk = config->GetNuFactor_Engine();
  nu_tilde_ActDisk  = Factor_nu_ActDisk*Viscosity_Inf/Density_Inf;

  /*--- Eddy viscosity at infinity ---*/
  su2double Ji, Ji_3, fv1, cv1_3 = 7.1*7.1*7.1;
  su2double muT_Inf;
  Ji = nu_tilde_Inf/Viscosity_Inf*Density_Inf;
  Ji_3 = Ji*Ji*Ji;
  fv1 = Ji_3/(Ji_3+cv1_3);
  muT_Inf = Density_Inf*fv1*nu_tilde_Inf;

  /*--- Initialize the solution to the far-field state everywhere. ---*/

  for (iPoint = 0; iPoint < nPoint; iPoint++)
    node[iPoint] = new CTurbSAVariable(nu_tilde_Inf, muT_Inf, nDim, nVar, config);

  if (runtime_averaging) {
    for (iPoint = 0; iPoint < nPoint; iPoint++)
      average_node[iPoint] = new CTurbSAVariable(nu_tilde_Inf, muT_Inf, nDim, nVar, config);
  }


  /*--- MPI solution ---*/

//TODO fix order of comunication the periodic should be first otherwise you have wrong values on the halo cell after restart
  Set_MPI_Solution(geometry, config);
  Set_MPI_Solution(geometry, config);
  if (runtime_averaging) {
    Set_MPI_Average_Solution(geometry, config);
    Set_MPI_Average_Solution(geometry, config);
  }

  /*--- Initializate quantities for SlidingMesh Interface ---*/

  unsigned long iMarker;

  SlidingState       = new su2double*** [nMarker];
  SlidingStateNodes  = new int*         [nMarker];
  
  for (iMarker = 0; iMarker < nMarker; iMarker++){

    SlidingState[iMarker]      = NULL;
    SlidingStateNodes[iMarker] = NULL;
    
    if (config->GetMarker_All_KindBC(iMarker) == FLUID_INTERFACE){

      SlidingState[iMarker]       = new su2double**[geometry->GetnVertex(iMarker)];
      SlidingStateNodes[iMarker]  = new int        [geometry->GetnVertex(iMarker)];

      for (iPoint = 0; iPoint < geometry->GetnVertex(iMarker); iPoint++){
        SlidingState[iMarker][iPoint] = new su2double*[nPrimVar+1];

        SlidingStateNodes[iMarker][iPoint] = 0;
        for (iVar = 0; iVar < nPrimVar+1; iVar++)
          SlidingState[iMarker][iPoint][iVar] = NULL;
      }

    }
  }

  /*--- Set up inlet profiles, if necessary ---*/

  SetInlet(config);

}

CTurbSASolver::~CTurbSASolver(void) {
  
  unsigned long iMarker, iVertex;
  unsigned short iVar;
  
  if ( SlidingState != NULL ) {
    for (iMarker = 0; iMarker < nMarker; iMarker++) {
      if ( SlidingState[iMarker] != NULL ) {
        for (iVertex = 0; iVertex < nVertex[iMarker]; iVertex++)
          if ( SlidingState[iMarker][iVertex] != NULL ){
            for (iVar = 0; iVar < nPrimVar+1; iVar++)
              delete [] SlidingState[iMarker][iVertex][iVar];
            delete [] SlidingState[iMarker][iVertex];
          }
        delete [] SlidingState[iMarker];
      }
    }
    delete [] SlidingState;
  }
  
  if ( SlidingStateNodes != NULL ){
    for (iMarker = 0; iMarker < nMarker; iMarker++){
        if (SlidingStateNodes[iMarker] != NULL)
            delete [] SlidingStateNodes[iMarker];  
    }
    delete [] SlidingStateNodes;
  }

}

void CTurbSASolver::Preprocessing(CGeometry *geometry, CSolver **solver_container, CConfig *config, unsigned short iMesh, unsigned short iRKStep, unsigned short RunTime_EqSystem, bool Output) {
  
  unsigned long iPoint;
  unsigned long ExtIter = config->GetExtIter();
  bool disc_adjoint     = config->GetDiscrete_Adjoint();
  bool limiter_flow     = ((config->GetKind_SlopeLimit_Flow() != NO_LIMITER) && (ExtIter <= config->GetLimiterIter()) && !(disc_adjoint && config->GetFrozen_Limiter_Disc()));
  bool limiter_turb     = ((config->GetKind_SlopeLimit_Turb() != NO_LIMITER) && (ExtIter <= config->GetLimiterIter()) && !(disc_adjoint && config->GetFrozen_Limiter_Disc()));
  unsigned short kind_hybridRANSLES = config->GetKind_HybridRANSLES();
  su2double** PrimGrad_Flow = NULL;
  su2double* Vorticity = NULL;
  su2double Laminar_Viscosity = 0;
  
  for (iPoint = 0; iPoint < nPoint; iPoint ++) {
    
    /*--- Initialize the residual vector ---*/
    
    LinSysRes.SetBlock_Zero(iPoint);
    
  }
  
  /*--- Initialize the Jacobian matrices ---*/
  
  Jacobian.SetValZero();

  if (config->GetKind_Gradient_Method() == GREEN_GAUSS) SetSolution_Gradient_GG(geometry, config);
  if (config->GetKind_Gradient_Method() == WEIGHTED_LEAST_SQUARES) SetSolution_Gradient_LS(geometry, config);

  /*--- Upwind second order reconstruction ---*/

  if (limiter_turb) SetSolution_Limiter(geometry, config);

  if (limiter_flow) solver_container[FLOW_SOL]->SetPrimitive_Limiter(geometry, config);

  if (config->isDESBasedModel()){
    
    /*--- Set the vortex tilting coefficient at every node if required ---*/
    
    if (kind_hybridRANSLES == SA_EDDES){
      for (iPoint = 0; iPoint < nPoint; iPoint++){
        PrimGrad_Flow      = solver_container[FLOW_SOL]->node[iPoint]->GetGradient_Primitive();
        Vorticity          = solver_container[FLOW_SOL]->node[iPoint]->GetVorticity();
        Laminar_Viscosity  = solver_container[FLOW_SOL]->node[iPoint]->GetLaminarViscosity();
        node[iPoint]->SetVortex_Tilting(PrimGrad_Flow, Vorticity, Laminar_Viscosity);
      }
    }
    
    /*--- Compute the DES length scale ---*/
    
    SetDES_LengthScale(solver_container, geometry, config);
    
  }
}

void CTurbSASolver::Postprocessing(CGeometry *geometry, CSolver **solver_container, CConfig *config, unsigned short iMesh) {
  
  su2double rho = 0.0, mu = 0.0, nu, *nu_hat, muT, Ji, Ji_3, fv1;
  su2double cv1_3 = 7.1*7.1*7.1;
  unsigned long iPoint;
  
  bool compressible = (config->GetKind_Regime() == COMPRESSIBLE);
  bool incompressible = (config->GetKind_Regime() == INCOMPRESSIBLE);
  bool neg_spalart_allmaras = (config->GetKind_Turb_Model() == SA_NEG);
  
  
  /*--- Compute eddy viscosity ---*/
  
  for (iPoint = 0; iPoint < nPoint; iPoint ++) {
    
    if (compressible) {
      rho = solver_container[FLOW_SOL]->node[iPoint]->GetDensity();
      mu  = solver_container[FLOW_SOL]->node[iPoint]->GetLaminarViscosity();
    }
    if (incompressible) {
      rho = solver_container[FLOW_SOL]->node[iPoint]->GetDensity();
      mu  = solver_container[FLOW_SOL]->node[iPoint]->GetLaminarViscosity();
    }
    
    nu  = mu/rho;
    nu_hat = node[iPoint]->GetSolution();
    
    Ji   = nu_hat[0]/nu;
    Ji_3 = Ji*Ji*Ji;
    fv1  = Ji_3/(Ji_3+cv1_3);
    
    muT = rho*fv1*nu_hat[0];
    
    if (neg_spalart_allmaras && (muT < 0.0)) muT = 0.0;
    
    node[iPoint]->SetmuT(muT);
    
  }
  
}

void CTurbSASolver::Source_Residual(CGeometry *geometry, CSolver **solver_container, CNumerics *numerics, CNumerics *second_numerics,
                                    CConfig *config, unsigned short iMesh, unsigned short iRKStep) {
  unsigned long iPoint;
  
  bool harmonic_balance = (config->GetUnsteady_Simulation() == HARMONIC_BALANCE);
  bool transition    = (config->GetKind_Trans_Model() == LM);
  bool transition_BC = (config->GetKind_Trans_Model() == BC);
  
  for (iPoint = 0; iPoint < nPointDomain; iPoint++) {
    
    /*--- Conservative variables w/o reconstruction ---*/
    
    numerics->SetPrimitive(solver_container[FLOW_SOL]->node[iPoint]->GetPrimitive(), NULL);
    
    /*--- Gradient of the primitive and conservative variables ---*/
    
    numerics->SetPrimVarGradient(solver_container[FLOW_SOL]->node[iPoint]->GetGradient_Primitive(), NULL);
    
    /*--- Set vorticity and strain rate magnitude ---*/
    
    numerics->SetVorticity(solver_container[FLOW_SOL]->node[iPoint]->GetVorticity(), NULL);

    numerics->SetStrainMag(solver_container[FLOW_SOL]->node[iPoint]->GetStrainMag(), 0.0);
    
    /*--- Set intermittency ---*/
    
    if (transition) {
      numerics->SetIntermittency(solver_container[TRANS_SOL]->node[iPoint]->GetIntermittency());
    }
    
    /*--- Turbulent variables w/o reconstruction, and its gradient ---*/
    
    numerics->SetTurbVar(node[iPoint]->GetSolution(), NULL);
    numerics->SetTurbVarGradient(node[iPoint]->GetGradient(), NULL);
    
    /*--- Set volume ---*/
    
    numerics->SetVolume(geometry->node[iPoint]->GetVolume());

    /*--- Get Hybrid RANS/LES Type and set the appropriate wall distance ---*/     
    
    if (config->isDESBasedModel()) {

      /*--- Set DES length scale ---*/

      numerics->SetDistance(node[iPoint]->GetDES_LengthScale(), 0.0);
          
    } else {

      /*--- Set distance to the surface ---*/
          
      numerics->SetDistance(geometry->node[iPoint]->GetWall_Distance(), 0.0);
      
    }

    /*--- Compute the source term ---*/
    
    numerics->ComputeResidual(Residual, Jacobian_i, NULL, config);

    /*--- Store the intermittency ---*/

    if (transition_BC) {
      node[iPoint]->SetGammaBC(numerics->GetGammaBC());
    }
    
    /*--- Subtract residual and the Jacobian ---*/
    
    LinSysRes.SubtractBlock(iPoint, Residual);
    
    Jacobian.SubtractBlock(iPoint, iPoint, Jacobian_i);
    
  }
  
  if (harmonic_balance) {
    
    su2double Volume, Source;
    unsigned short nVar_Turb = solver_container[TURB_SOL]->GetnVar();
    
    /*--- Loop over points ---*/
    
    for (iPoint = 0; iPoint < nPointDomain; iPoint++) {
      
      /*--- Get control volume ---*/
      
      Volume = geometry->node[iPoint]->GetVolume();
      
      /*--- Access stored harmonic balance source term ---*/
      
      for (unsigned short iVar = 0; iVar < nVar_Turb; iVar++) {
        Source = node[iPoint]->GetHarmonicBalance_Source(iVar);
        Residual[iVar] = Source*Volume;
      }
      
      /*--- Add Residual ---*/
      
      LinSysRes.AddBlock(iPoint, Residual);
      
    }
  }
  
}

void CTurbSASolver::Source_Template(CGeometry *geometry, CSolver **solver_container, CNumerics *numerics,
                                    CConfig *config, unsigned short iMesh) {
  
}

void CTurbSASolver::BC_HeatFlux_Wall(CGeometry *geometry, CSolver **solver_container, CNumerics *conv_numerics, CNumerics *visc_numerics, CConfig *config, unsigned short val_marker, unsigned short iRKStep) {
  unsigned long iPoint, iVertex;
  unsigned short iVar;
  
  for (iVertex = 0; iVertex < geometry->nVertex[val_marker]; iVertex++) {
    iPoint = geometry->vertex[val_marker][iVertex]->GetNode();
    
    /*--- Check if the node belongs to the domain (i.e, not a halo node) ---*/
    
    if (geometry->node[iPoint]->GetDomain()) {
      
      /*--- Get the velocity vector ---*/
      
      for (iVar = 0; iVar < nVar; iVar++)
        Solution[iVar] = 0.0;
      
      node[iPoint]->SetSolution_Old(Solution);
      LinSysRes.SetBlock_Zero(iPoint);
      
      /*--- includes 1 in the diagonal ---*/
      
      Jacobian.DeleteValsRowi(iPoint);
    }
  }
  
}

void CTurbSASolver::BC_Isothermal_Wall(CGeometry *geometry, CSolver **solver_container, CNumerics *conv_numerics, CNumerics *visc_numerics, CConfig *config,
                                       unsigned short val_marker, unsigned short iRKStep) {
  unsigned long iPoint, iVertex;
  unsigned short iVar;
  
  for (iVertex = 0; iVertex < geometry->nVertex[val_marker]; iVertex++) {
    iPoint = geometry->vertex[val_marker][iVertex]->GetNode();
    
    /*--- Check if the node belongs to the domain (i.e, not a halo node) ---*/
    
    if (geometry->node[iPoint]->GetDomain()) {
      
      /*--- Get the velocity vector ---*/
      for (iVar = 0; iVar < nVar; iVar++)
        Solution[iVar] = 0.0;
      
      node[iPoint]->SetSolution_Old(Solution);
      LinSysRes.SetBlock_Zero(iPoint);
      
      /*--- Includes 1 in the diagonal ---*/
      
      Jacobian.DeleteValsRowi(iPoint);
    }
  }
  
}

void CTurbSASolver::BC_Far_Field(CGeometry *geometry, CSolver **solver_container, CNumerics *conv_numerics, CNumerics *visc_numerics, CConfig *config, unsigned short val_marker, unsigned short iRKStep) {
  
  unsigned long iPoint, iVertex;
  unsigned short iVar, iDim;
  su2double *Normal, *V_infty, *V_domain;
  
  bool grid_movement  = config->GetGrid_Movement();
  
  Normal = new su2double[nDim];
  
  for (iVertex = 0; iVertex < geometry->nVertex[val_marker]; iVertex++) {
    
    iPoint = geometry->vertex[val_marker][iVertex]->GetNode();
    
    /*--- Check if the node belongs to the domain (i.e, not a halo node) ---*/
    
    if (geometry->node[iPoint]->GetDomain()) {
      
      /*--- Allocate the value at the infinity ---*/
      
      V_infty = solver_container[FLOW_SOL]->GetCharacPrimVar(val_marker, iVertex);
      
      /*--- Retrieve solution at the farfield boundary node ---*/
      
      V_domain = solver_container[FLOW_SOL]->node[iPoint]->GetPrimitive();
      
      /*--- Grid Movement ---*/
      
      if (grid_movement)
        conv_numerics->SetGridVel(geometry->node[iPoint]->GetGridVel(), geometry->node[iPoint]->GetGridVel());
      
      conv_numerics->SetPrimitive(V_domain, V_infty);
      
      /*--- Set turbulent variable at the wall, and at infinity ---*/
      
      for (iVar = 0; iVar < nVar; iVar++)
        Solution_i[iVar] = node[iPoint]->GetSolution(iVar);
      Solution_j[0] = nu_tilde_Inf;
      conv_numerics->SetTurbVar(Solution_i, Solution_j);
      
      /*--- Set Normal (it is necessary to change the sign) ---*/
      
      geometry->vertex[val_marker][iVertex]->GetNormal(Normal);
      for (iDim = 0; iDim < nDim; iDim++)
        Normal[iDim] = -Normal[iDim];
      conv_numerics->SetNormal(Normal);
      
      /*--- Compute residuals and Jacobians ---*/
      
      conv_numerics->ComputeResidual(Residual, Jacobian_i, Jacobian_j, config);
      
      /*--- Add residuals and Jacobians ---*/
      
      LinSysRes.AddBlock(iPoint, Residual);
      Jacobian.AddBlock(iPoint, iPoint, Jacobian_i);
      
    }
  }
  
  delete [] Normal;
  
}

void CTurbSASolver::BC_Inlet(CGeometry *geometry, CSolver **solver_container, CNumerics *conv_numerics, CNumerics *visc_numerics, CConfig *config, unsigned short val_marker, unsigned short iRKStep) {
  
  unsigned short iDim;
  unsigned long iVertex, iPoint;
  su2double *V_inlet, *V_domain, *Normal;
  bool isCustomizable = config->GetMarker_All_PyCustom(val_marker);
  
  Normal = new su2double[nDim];
  
  bool grid_movement  = config->GetGrid_Movement();
  string Marker_Tag = config->GetMarker_All_TagBound(val_marker);
  
  /*--- Loop over all the vertices on this boundary marker ---*/
  
  for (iVertex = 0; iVertex < geometry->nVertex[val_marker]; iVertex++) {
    
    iPoint = geometry->vertex[val_marker][iVertex]->GetNode();
    
    /*--- Check if the node belongs to the domain (i.e., not a halo node) ---*/
    
    if (geometry->node[iPoint]->GetDomain()) {
      
      /*--- Normal vector for this vertex (negate for outward convention) ---*/
      
      geometry->vertex[val_marker][iVertex]->GetNormal(Normal);
      for (iDim = 0; iDim < nDim; iDim++) Normal[iDim] = -Normal[iDim];
      
      /*--- Allocate the value at the inlet ---*/
      
      V_inlet = solver_container[FLOW_SOL]->GetCharacPrimVar(val_marker, iVertex);
      
      /*--- Retrieve solution at the farfield boundary node ---*/
      
      V_domain = solver_container[FLOW_SOL]->node[iPoint]->GetPrimitive();
      
      /*--- Set various quantities in the solver class ---*/
      
      conv_numerics->SetPrimitive(V_domain, V_inlet);
      
      /*--- Set the turbulent variable states (prescribed for an inflow) ---*/
      
      Solution_i[0] = node[iPoint]->GetSolution(0);

      if (isCustomizable) {
        /*--- Only use the array version of the inlet BC when necessary ---*/
        Solution_j[0] = Inlet_TurbVars[val_marker][iVertex][0];
      } else {
        Solution_j[0] = nu_tilde_Inf;
      }
      
      conv_numerics->SetTurbVar(Solution_i, Solution_j);
      
      /*--- Set various other quantities in the conv_numerics class ---*/
      
      conv_numerics->SetNormal(Normal);
      
      if (grid_movement)
        conv_numerics->SetGridVel(geometry->node[iPoint]->GetGridVel(),
                                  geometry->node[iPoint]->GetGridVel());
      
      /*--- Compute the residual using an upwind scheme ---*/
      
      conv_numerics->ComputeResidual(Residual, Jacobian_i, Jacobian_j, config);
      LinSysRes.AddBlock(iPoint, Residual);
      
      /*--- Jacobian contribution for implicit integration ---*/
      
      Jacobian.AddBlock(iPoint, iPoint, Jacobian_i);
      
//      /*--- Viscous contribution, commented out because serious convergence problems ---*/
//
//      visc_numerics->SetCoord(geometry->node[iPoint]->GetCoord(), geometry->node[Point_Normal]->GetCoord());
//      visc_numerics->SetNormal(Normal);
//
//      /*--- Conservative variables w/o reconstruction ---*/
//
//      visc_numerics->SetPrimitive(V_domain, V_inlet);
//
//      /*--- Turbulent variables w/o reconstruction, and its gradients ---*/
//
//      visc_numerics->SetTurbVar(Solution_i, Solution_j);
//      visc_numerics->SetTurbVarGradient(node[iPoint]->GetGradient(), node[iPoint]->GetGradient());
//
//      /*--- Compute residual, and Jacobians ---*/
//
//      visc_numerics->ComputeResidual(Residual, Jacobian_i, Jacobian_j, config);
//
//      /*--- Subtract residual, and update Jacobians ---*/
//
//      LinSysRes.SubtractBlock(iPoint, Residual);
//      Jacobian.SubtractBlock(iPoint, iPoint, Jacobian_i);
      
    }
  }
  
  /*--- Free locally allocated memory ---*/
  delete[] Normal;
  
}

void CTurbSASolver::BC_Outlet(CGeometry *geometry, CSolver **solver_container, CNumerics *conv_numerics, CNumerics *visc_numerics,
                              CConfig *config, unsigned short val_marker, unsigned short iRKStep) {
  unsigned long iPoint, iVertex;
  unsigned short iVar, iDim;
  su2double *V_outlet, *V_domain, *Normal;
  
  bool grid_movement  = config->GetGrid_Movement();
  
  Normal = new su2double[nDim];
  
  /*--- Loop over all the vertices on this boundary marker ---*/
  
  for (iVertex = 0; iVertex < geometry->nVertex[val_marker]; iVertex++) {
    iPoint = geometry->vertex[val_marker][iVertex]->GetNode();
    
    /*--- Check if the node belongs to the domain (i.e., not a halo node) ---*/
    
    if (geometry->node[iPoint]->GetDomain()) {
      
      /*--- Allocate the value at the outlet ---*/
      
      V_outlet = solver_container[FLOW_SOL]->GetCharacPrimVar(val_marker, iVertex);
      
      /*--- Retrieve solution at the farfield boundary node ---*/
      
      V_domain = solver_container[FLOW_SOL]->node[iPoint]->GetPrimitive();
      
      /*--- Set various quantities in the solver class ---*/
      
      conv_numerics->SetPrimitive(V_domain, V_outlet);
      
      /*--- Set the turbulent variables. Here we use a Neumann BC such
       that the turbulent variable is copied from the interior of the
       domain to the outlet before computing the residual.
       Solution_i --> TurbVar_internal,
       Solution_j --> TurbVar_outlet ---*/
      
      for (iVar = 0; iVar < nVar; iVar++) {
        Solution_i[iVar] = node[iPoint]->GetSolution(iVar);
        Solution_j[iVar] = node[iPoint]->GetSolution(iVar);
      }
      conv_numerics->SetTurbVar(Solution_i, Solution_j);
      
      /*--- Set Normal (negate for outward convention) ---*/
      
      geometry->vertex[val_marker][iVertex]->GetNormal(Normal);
      for (iDim = 0; iDim < nDim; iDim++)
        Normal[iDim] = -Normal[iDim];
      conv_numerics->SetNormal(Normal);
      
      if (grid_movement)
        conv_numerics->SetGridVel(geometry->node[iPoint]->GetGridVel(),
                                  geometry->node[iPoint]->GetGridVel());
      
      /*--- Compute the residual using an upwind scheme ---*/
      
      conv_numerics->ComputeResidual(Residual, Jacobian_i, Jacobian_j, config);
      LinSysRes.AddBlock(iPoint, Residual);
      
      /*--- Jacobian contribution for implicit integration ---*/
      
      Jacobian.AddBlock(iPoint, iPoint, Jacobian_i);
      
//      /*--- Viscous contribution, commented out because serious convergence problems ---*/
//
//      visc_numerics->SetCoord(geometry->node[iPoint]->GetCoord(), geometry->node[Point_Normal]->GetCoord());
//      visc_numerics->SetNormal(Normal);
//
//      /*--- Conservative variables w/o reconstruction ---*/
//
//      visc_numerics->SetPrimitive(V_domain, V_outlet);
//
//      /*--- Turbulent variables w/o reconstruction, and its gradients ---*/
//
//      visc_numerics->SetTurbVar(Solution_i, Solution_j);
//      visc_numerics->SetTurbVarGradient(node[iPoint]->GetGradient(), node[iPoint]->GetGradient());
//
//      /*--- Compute residual, and Jacobians ---*/
//
//      visc_numerics->ComputeResidual(Residual, Jacobian_i, Jacobian_j, config);
//
//      /*--- Subtract residual, and update Jacobians ---*/
//
//      LinSysRes.SubtractBlock(iPoint, Residual);
//      Jacobian.SubtractBlock(iPoint, iPoint, Jacobian_i);
      
    }
  }
  
  /*--- Free locally allocated memory ---*/
  
  delete[] Normal;
  
}

void CTurbSASolver::BC_Engine_Inflow(CGeometry *geometry, CSolver **solver_container, CNumerics *conv_numerics, CNumerics *visc_numerics, CConfig *config, unsigned short val_marker, unsigned short iRKStep) {
  
  unsigned long iPoint, iVertex;
  unsigned short iDim;
  su2double *V_inflow, *V_domain, *Normal;
  
  bool grid_movement  = config->GetGrid_Movement();

  Normal = new su2double[nDim];
  
  /*--- Loop over all the vertices on this boundary marker ---*/
  
  for (iVertex = 0; iVertex < geometry->nVertex[val_marker]; iVertex++) {
    
    iPoint = geometry->vertex[val_marker][iVertex]->GetNode();
    
    /*--- Check if the node belongs to the domain (i.e., not a halo node) ---*/
    
    if (geometry->node[iPoint]->GetDomain()) {
      
      /*--- Allocate the value at the infinity ---*/
      
      V_inflow = solver_container[FLOW_SOL]->GetCharacPrimVar(val_marker, iVertex);
      
      /*--- Retrieve solution at the farfield boundary node ---*/
      
      V_domain = solver_container[FLOW_SOL]->node[iPoint]->GetPrimitive();
      
      /*--- Set various quantities in the solver class ---*/
      
      conv_numerics->SetPrimitive(V_domain, V_inflow);
      
      /*--- Set the turbulent variables. Here we use a Neumann BC such
       that the turbulent variable is copied from the interior of the
       domain to the outlet before computing the residual. ---*/
      
      conv_numerics->SetTurbVar(node[iPoint]->GetSolution(), node[iPoint]->GetSolution());
      
      /*--- Set Normal (negate for outward convention) ---*/
      
      geometry->vertex[val_marker][iVertex]->GetNormal(Normal);
      for (iDim = 0; iDim < nDim; iDim++)
        Normal[iDim] = -Normal[iDim];
      conv_numerics->SetNormal(Normal);
      
      /*--- Set grid movement ---*/
      
      if (grid_movement)
        conv_numerics->SetGridVel(geometry->node[iPoint]->GetGridVel(),
                                  geometry->node[iPoint]->GetGridVel());

      /*--- Compute the residual using an upwind scheme ---*/
      
      conv_numerics->ComputeResidual(Residual, Jacobian_i, Jacobian_j, config);
      LinSysRes.AddBlock(iPoint, Residual);
      
      /*--- Jacobian contribution for implicit integration ---*/
      
      Jacobian.AddBlock(iPoint, iPoint, Jacobian_i);
      
//      /*--- Viscous contribution, commented out because serious convergence problems ---*/
//
//      visc_numerics->SetCoord(geometry->node[iPoint]->GetCoord(), geometry->node[iPoint]->GetCoord());
//      visc_numerics->SetNormal(Normal);
//
//      /*--- Conservative variables w/o reconstruction ---*/
//
//      visc_numerics->SetPrimitive(V_domain, V_inflow);
//
//      /*--- Turbulent variables w/o reconstruction, and its gradients ---*/
//
//      visc_numerics->SetTurbVar(node[iPoint]->GetSolution(), node[iPoint]->GetSolution());
//      visc_numerics->SetTurbVarGradient(node[iPoint]->GetGradient(), node[iPoint]->GetGradient());
//
//      /*--- Compute residual, and Jacobians ---*/
//
//      visc_numerics->ComputeResidual(Residual, Jacobian_i, Jacobian_j, config);
//
//      /*--- Subtract residual, and update Jacobians ---*/
//
//      LinSysRes.SubtractBlock(iPoint, Residual);
//      Jacobian.SubtractBlock(iPoint, iPoint, Jacobian_i);

    }

  }
  
  /*--- Free locally allocated memory ---*/
  
  delete[] Normal;
  
}

void CTurbSASolver::BC_Engine_Exhaust(CGeometry *geometry, CSolver **solver_container, CNumerics *conv_numerics, CNumerics *visc_numerics, CConfig *config, unsigned short val_marker, unsigned short iRKStep) {
  
  unsigned short iDim;
  unsigned long iVertex, iPoint;
  su2double *V_exhaust, *V_domain, *Normal;
  
  Normal = new su2double[nDim];
  
  bool grid_movement  = config->GetGrid_Movement();

  string Marker_Tag = config->GetMarker_All_TagBound(val_marker);
  
  /*--- Loop over all the vertices on this boundary marker ---*/
  
  for (iVertex = 0; iVertex < geometry->nVertex[val_marker]; iVertex++) {
    
    iPoint = geometry->vertex[val_marker][iVertex]->GetNode();
    
    /*--- Check if the node belongs to the domain (i.e., not a halo node) ---*/
    
    if (geometry->node[iPoint]->GetDomain()) {
      
      /*--- Normal vector for this vertex (negate for outward convention) ---*/
      
      geometry->vertex[val_marker][iVertex]->GetNormal(Normal);
      for (iDim = 0; iDim < nDim; iDim++) Normal[iDim] = -Normal[iDim];
      
      /*--- Allocate the value at the infinity ---*/
      
      V_exhaust = solver_container[FLOW_SOL]->GetCharacPrimVar(val_marker, iVertex);
      
      /*--- Retrieve solution at the farfield boundary node ---*/
      
      V_domain = solver_container[FLOW_SOL]->node[iPoint]->GetPrimitive();
      
      /*--- Set various quantities in the solver class ---*/
      
      conv_numerics->SetPrimitive(V_domain, V_exhaust);
      
      /*--- Set the turbulent variable states (prescribed for an inflow) ---*/
      
      Solution_i[0] = node[iPoint]->GetSolution(0);
      Solution_j[0] = nu_tilde_Engine;
      
      conv_numerics->SetTurbVar(Solution_i, Solution_j);
      
      /*--- Set various other quantities in the conv_numerics class ---*/
      
      conv_numerics->SetNormal(Normal);

      /*--- Set grid movement ---*/
      
      if (grid_movement)
        conv_numerics->SetGridVel(geometry->node[iPoint]->GetGridVel(),
                                  geometry->node[iPoint]->GetGridVel());
      
      /*--- Compute the residual using an upwind scheme ---*/
      
      conv_numerics->ComputeResidual(Residual, Jacobian_i, Jacobian_j, config);
      LinSysRes.AddBlock(iPoint, Residual);
      
      /*--- Jacobian contribution for implicit integration ---*/
      
      Jacobian.AddBlock(iPoint, iPoint, Jacobian_i);
      
//      /*--- Viscous contribution, commented out because serious convergence problems ---*/
//
//      visc_numerics->SetCoord(geometry->node[iPoint]->GetCoord(), geometry->node[iPoint]->GetCoord());
//      visc_numerics->SetNormal(Normal);
//
//      /*--- Conservative variables w/o reconstruction ---*/
//
//      visc_numerics->SetPrimitive(V_domain, V_exhaust);
//
//      /*--- Turbulent variables w/o reconstruction, and its gradients ---*/
//
//      visc_numerics->SetTurbVar(Solution_i, Solution_j);
//      visc_numerics->SetTurbVarGradient(node[iPoint]->GetGradient(), node[iPoint]->GetGradient());
//
//      /*--- Compute residual, and Jacobians ---*/
//
//      visc_numerics->ComputeResidual(Residual, Jacobian_i, Jacobian_j, config);
//
//      /*--- Subtract residual, and update Jacobians ---*/
//
//      LinSysRes.SubtractBlock(iPoint, Residual);
//      Jacobian.SubtractBlock(iPoint, iPoint, Jacobian_i);
      
    }
  }
  
  /*--- Free locally allocated memory ---*/
  
  delete[] Normal;
  
}

void CTurbSASolver::BC_ActDisk_Inlet(CGeometry *geometry, CSolver **solver_container, CNumerics *conv_numerics,
                                     CNumerics *visc_numerics, CConfig *config, unsigned short val_marker, unsigned short iRKStep) {
  
  BC_ActDisk(geometry, solver_container, conv_numerics, visc_numerics,
             config,  val_marker, true, iRKStep);
  
}

void CTurbSASolver::BC_ActDisk_Outlet(CGeometry *geometry, CSolver **solver_container, CNumerics *conv_numerics,
                                      CNumerics *visc_numerics, CConfig *config, unsigned short val_marker, unsigned short iRKStep) {
  
  BC_ActDisk(geometry, solver_container, conv_numerics, visc_numerics,
             config,  val_marker, false, iRKStep);
  
}

void CTurbSASolver::BC_ActDisk(CGeometry *geometry, CSolver **solver_container, CNumerics *conv_numerics, CNumerics *visc_numerics,
                               CConfig *config, unsigned short val_marker, bool inlet_surface, unsigned short iRKStep) {
  
  unsigned long iPoint, iVertex, GlobalIndex_donor, GlobalIndex;
  su2double *V_outlet, *V_inlet, *V_domain, *Normal, *UnitNormal, Area, Vn;
  bool ReverseFlow;
  unsigned short iDim;
  
  bool grid_movement = config->GetGrid_Movement();
  
  Normal = new su2double[nDim];
  UnitNormal = new su2double[nDim];
  
  /*--- Loop over all the vertices on this boundary marker ---*/
  
  for (iVertex = 0; iVertex < geometry->nVertex[val_marker]; iVertex++) {
    
    iPoint = geometry->vertex[val_marker][iVertex]->GetNode();
    GlobalIndex_donor = solver_container[FLOW_SOL]->GetDonorGlobalIndex(val_marker, iVertex);
    GlobalIndex = geometry->node[iPoint]->GetGlobalIndex();
    
    /*--- Check if the node belongs to the domain (i.e., not a halo node) ---*/
    
    if ((geometry->node[iPoint]->GetDomain()) && (GlobalIndex != GlobalIndex_donor)) {
      
      /*--- Normal vector for this vertex (negate for outward convention) ---*/
      
      geometry->vertex[val_marker][iVertex]->GetNormal(Normal);
      for (iDim = 0; iDim < nDim; iDim++) Normal[iDim] = -Normal[iDim];
      conv_numerics->SetNormal(Normal);
      
      Area = 0.0;
      for (iDim = 0; iDim < nDim; iDim++) Area += Normal[iDim]*Normal[iDim];
      Area = sqrt (Area);
      
      for (iDim = 0; iDim < nDim; iDim++)
        UnitNormal[iDim] = Normal[iDim]/Area;
      
      /*--- Retrieve solution at the farfield boundary node ---*/
      
      V_domain = solver_container[FLOW_SOL]->node[iPoint]->GetPrimitive();
      
      /*--- Check the flow direction. Project the flow into the normal to the inlet face ---*/
      
      Vn = 0.0; ReverseFlow = false;
      for (iDim = 0; iDim < nDim; iDim++) {  Vn += V_domain[iDim+1]*UnitNormal[iDim]; }
      
      if ((inlet_surface) && (Vn < 0.0)) { ReverseFlow = true; }
      if ((!inlet_surface) && (Vn > 0.0)) { ReverseFlow = true; }
      
      /*--- Do not anything if there is a
       reverse flow, Euler b.c. for the direct problem ---*/
      
      if (!ReverseFlow) {
        
        /*--- Allocate the value at the infinity ---*/
        
        if (inlet_surface) {
          V_inlet = solver_container[FLOW_SOL]->GetCharacPrimVar(val_marker, iVertex);
          V_outlet = solver_container[FLOW_SOL]->GetDonorPrimVar(val_marker, iVertex);
          conv_numerics->SetPrimitive(V_domain, V_inlet);
        }
        else {
          V_outlet = solver_container[FLOW_SOL]->GetCharacPrimVar(val_marker, iVertex);
          V_inlet = solver_container[FLOW_SOL]->GetDonorPrimVar(val_marker, iVertex);
          conv_numerics->SetPrimitive(V_domain, V_outlet);
        }
        
        /*--- Set the turb. variable solution
         set  the turbulent variables. Here we use a Neumann BC such
         that the turbulent variable is copied from the interior of the
         domain to the outlet before computing the residual.
         or set the turbulent variable states (prescribed for an inflow)  ----*/
        
        Solution_i[0] = node[iPoint]->GetSolution(0);
        
        //      if (inlet_surface) Solution_j[0] = 0.5*(node[iPoint]->GetSolution(0)+V_outlet [nDim+9]);
        //      else Solution_j[0] = 0.5*(node[iPoint]->GetSolution(0)+V_inlet [nDim+9]);
        
        //      /*--- Inflow analysis (interior extrapolation) ---*/
        //      if (((inlet_surface) && (!ReverseFlow)) || ((!inlet_surface) && (ReverseFlow))) {
        //        Solution_j[0] = 2.0*node[iPoint]->GetSolution(0) - node[iPoint_Normal]->GetSolution(0);
        //      }
        
        //      /*--- Outflow analysis ---*/
        //      else {
        //        if (inlet_surface) Solution_j[0] = Factor_nu_ActDisk*V_outlet [nDim+9];
        //        else { Solution_j[0] = Factor_nu_ActDisk*V_inlet [nDim+9]; }
        //      }
        
        /*--- Inflow analysis (interior extrapolation) ---*/
        if (((inlet_surface) && (!ReverseFlow)) || ((!inlet_surface) && (ReverseFlow))) {
          Solution_j[0] = node[iPoint]->GetSolution(0);
        }
        
        /*--- Outflow analysis ---*/
        else {
          Solution_j[0] = nu_tilde_ActDisk;
        }
        
        conv_numerics->SetTurbVar(Solution_i, Solution_j);
        
        /*--- Grid Movement ---*/
        
        if (grid_movement)
          conv_numerics->SetGridVel(geometry->node[iPoint]->GetGridVel(), geometry->node[iPoint]->GetGridVel());
        
        /*--- Compute the residual using an upwind scheme ---*/
        
        conv_numerics->ComputeResidual(Residual, Jacobian_i, Jacobian_j, config);
        LinSysRes.AddBlock(iPoint, Residual);
        
        /*--- Jacobian contribution for implicit integration ---*/
        
        Jacobian.AddBlock(iPoint, iPoint, Jacobian_i);
        
//        /*--- Viscous contribution, commented out because serious convergence problems ---*/
//
//        visc_numerics->SetNormal(Normal);
//        visc_numerics->SetCoord(geometry->node[iPoint]->GetCoord(), geometry->node[iPoint_Normal]->GetCoord());
//
//        /*--- Conservative variables w/o reconstruction ---*/
//
//        if (inlet_surface) visc_numerics->SetPrimitive(V_domain, V_inlet);
//        else visc_numerics->SetPrimitive(V_domain, V_outlet);
//
//        /*--- Turbulent variables w/o reconstruction, and its gradients ---*/
//
//        visc_numerics->SetTurbVar(Solution_i, Solution_j);
//
//        visc_numerics->SetTurbVarGradient(node[iPoint]->GetGradient(), node[iPoint]->GetGradient());
//
//        /*--- Compute residual, and Jacobians ---*/
//
//        visc_numerics->ComputeResidual(Residual, Jacobian_i, Jacobian_j, config);
//
//        /*--- Subtract residual, and update Jacobians ---*/
//
//        LinSysRes.SubtractBlock(iPoint, Residual);
//        Jacobian.SubtractBlock(iPoint, iPoint, Jacobian_i);
        
      }
    }
  }
  
  /*--- Free locally allocated memory ---*/
  
  delete[] Normal;
  delete[] UnitNormal;
  
}

void CTurbSASolver::BC_Inlet_MixingPlane(CGeometry *geometry,
                                         CSolver **solver_container,
                                         CNumerics *conv_numerics,
                                         CNumerics *visc_numerics,
                                         CConfig *config,
                                         unsigned short val_marker,
                                         unsigned short iRKStep) {

  unsigned short iDim, iSpan;
  unsigned long  oldVertex, iPoint, Point_Normal;
  long iVertex;
  su2double *V_inlet, *V_domain, *Normal;
  su2double extAverageNu;
  Normal = new su2double[nDim];

  bool grid_movement  = config->GetGrid_Movement();
  string Marker_Tag = config->GetMarker_All_TagBound(val_marker);
  unsigned short nSpanWiseSections = config->GetnSpanWiseSections();

  /*--- Loop over all the vertices on this boundary marker ---*/
  for (iSpan= 0; iSpan < nSpanWiseSections ; iSpan++){
    extAverageNu = solver_container[FLOW_SOL]->GetExtAverageNu(val_marker, iSpan);

    /*--- Loop over all the vertices on this boundary marker ---*/

    for (iVertex = 0; iVertex < geometry->nVertexSpan[val_marker][iSpan]; iVertex++) {

      /*--- find the node related to the vertex ---*/
      iPoint = geometry->turbovertex[val_marker][iSpan][iVertex]->GetNode();

      /*--- using the other vertex information for retrieving some information ---*/
      oldVertex = geometry->turbovertex[val_marker][iSpan][iVertex]->GetOldVertex();

      /*--- Index of the closest interior node ---*/
      Point_Normal = geometry->vertex[val_marker][oldVertex]->GetNormal_Neighbor();

      /*--- Normal vector for this vertex (negate for outward convention) ---*/

      geometry->vertex[val_marker][oldVertex]->GetNormal(Normal);
      for (iDim = 0; iDim < nDim; iDim++) Normal[iDim] = -Normal[iDim];

      /*--- Allocate the value at the inlet ---*/
      V_inlet = solver_container[FLOW_SOL]->GetCharacPrimVar(val_marker, oldVertex);

      /*--- Retrieve solution at the farfield boundary node ---*/

      V_domain = solver_container[FLOW_SOL]->node[iPoint]->GetPrimitive();

      /*--- Set various quantities in the solver class ---*/

      conv_numerics->SetPrimitive(V_domain, V_inlet);

      /*--- Set the turbulent variable states (prescribed for an inflow) ---*/

      Solution_i[0] = node[iPoint]->GetSolution(0);
      Solution_j[0] = extAverageNu;

      conv_numerics->SetTurbVar(Solution_i, Solution_j);

      /*--- Set various other quantities in the conv_numerics class ---*/

      conv_numerics->SetNormal(Normal);

      conv_numerics->SetTurbVar(Solution_i, Solution_j);

      /*--- Set various other quantities in the conv_numerics class ---*/

      conv_numerics->SetNormal(Normal);

      if (grid_movement)
        conv_numerics->SetGridVel(geometry->node[iPoint]->GetGridVel(),
            geometry->node[iPoint]->GetGridVel());

      /*--- Compute the residual using an upwind scheme ---*/

      conv_numerics->ComputeResidual(Residual, Jacobian_i, Jacobian_j, config);
      LinSysRes.AddBlock(iPoint, Residual);

      /*--- Jacobian contribution for implicit integration ---*/

      Jacobian.AddBlock(iPoint, iPoint, Jacobian_i);

      /*--- Viscous contribution ---*/

      visc_numerics->SetCoord(geometry->node[iPoint]->GetCoord(), geometry->node[Point_Normal]->GetCoord());
      visc_numerics->SetNormal(Normal);

      /*--- Conservative variables w/o reconstruction ---*/

      visc_numerics->SetPrimitive(V_domain, V_inlet);

      /*--- Turbulent variables w/o reconstruction, and its gradients ---*/

      visc_numerics->SetTurbVar(Solution_i, Solution_j);
      visc_numerics->SetTurbVarGradient(node[iPoint]->GetGradient(), node[iPoint]->GetGradient());

      /*--- Compute residual, and Jacobians ---*/

      visc_numerics->ComputeResidual(Residual, Jacobian_i, Jacobian_j, config);

      /*--- Subtract residual, and update Jacobians ---*/

      LinSysRes.SubtractBlock(iPoint, Residual);
      Jacobian.SubtractBlock(iPoint, iPoint, Jacobian_i);

    }
  }

  /*--- Free locally allocated memory ---*/
  delete[] Normal;

}

void CTurbSASolver::BC_Inlet_Turbo(CGeometry *geometry,
                                   CSolver **solver_container,
                                   CNumerics *conv_numerics,
                                   CNumerics *visc_numerics,
                                   CConfig *config,
                                   unsigned short val_marker,
                                   unsigned short iRKStep) {

  unsigned short iDim, iSpan;
  unsigned long  oldVertex, iPoint, Point_Normal;
  long iVertex;
  su2double *V_inlet, *V_domain, *Normal;

  su2double rho, pressure, muLam, Factor_nu_Inf, nu_tilde;
  Normal = new su2double[nDim];

  bool grid_movement  = config->GetGrid_Movement();
  unsigned short nSpanWiseSections = config->GetnSpanWiseSections();
  CFluidModel *FluidModel;

  FluidModel = solver_container[FLOW_SOL]->GetFluidModel();
  Factor_nu_Inf = config->GetNuFactor_FreeStream();


  /*--- Loop over all the spans on this boundary marker ---*/
  for (iSpan= 0; iSpan < nSpanWiseSections ; iSpan++){
    rho       = solver_container[FLOW_SOL]->GetAverageDensity(val_marker, iSpan);
    pressure  = solver_container[FLOW_SOL]->GetAveragePressure(val_marker, iSpan);

    FluidModel->SetTDState_Prho(pressure, rho);
    muLam = FluidModel->GetLaminarViscosity();

    nu_tilde  = Factor_nu_Inf*muLam/rho;


    /*--- Loop over all the vertices on this boundary marker ---*/
    for (iVertex = 0; iVertex < geometry->nVertexSpan[val_marker][iSpan]; iVertex++) {

      /*--- find the node related to the vertex ---*/
      iPoint = geometry->turbovertex[val_marker][iSpan][iVertex]->GetNode();

      /*--- using the other vertex information for retrieving some information ---*/
      oldVertex = geometry->turbovertex[val_marker][iSpan][iVertex]->GetOldVertex();

      /*--- Index of the closest interior node ---*/
      Point_Normal = geometry->vertex[val_marker][oldVertex]->GetNormal_Neighbor();

      /*--- Normal vector for this vertex (negate for outward convention) ---*/

      geometry->vertex[val_marker][oldVertex]->GetNormal(Normal);
      for (iDim = 0; iDim < nDim; iDim++) Normal[iDim] = -Normal[iDim];

      /*--- Allocate the value at the inlet ---*/
      V_inlet = solver_container[FLOW_SOL]->GetCharacPrimVar(val_marker, oldVertex);

      /*--- Retrieve solution at the farfield boundary node ---*/

      V_domain = solver_container[FLOW_SOL]->node[iPoint]->GetPrimitive();

      /*--- Set various quantities in the solver class ---*/

      conv_numerics->SetPrimitive(V_domain, V_inlet);

      /*--- Set the turbulent variable states (prescribed for an inflow) ---*/

      Solution_i[0] = node[iPoint]->GetSolution(0);
      Solution_j[0] =  nu_tilde;

      conv_numerics->SetTurbVar(Solution_i, Solution_j);

      /*--- Set various other quantities in the conv_numerics class ---*/

      conv_numerics->SetNormal(Normal);

      conv_numerics->SetTurbVar(Solution_i, Solution_j);

      /*--- Set various other quantities in the conv_numerics class ---*/

      conv_numerics->SetNormal(Normal);

      if (grid_movement)
        conv_numerics->SetGridVel(geometry->node[iPoint]->GetGridVel(),
            geometry->node[iPoint]->GetGridVel());

      /*--- Compute the residual using an upwind scheme ---*/

      conv_numerics->ComputeResidual(Residual, Jacobian_i, Jacobian_j, config);
      LinSysRes.AddBlock(iPoint, Residual);

      /*--- Jacobian contribution for implicit integration ---*/

      Jacobian.AddBlock(iPoint, iPoint, Jacobian_i);

      /*--- Viscous contribution ---*/

      visc_numerics->SetCoord(geometry->node[iPoint]->GetCoord(), geometry->node[Point_Normal]->GetCoord());
      visc_numerics->SetNormal(Normal);

      /*--- Conservative variables w/o reconstruction ---*/

      visc_numerics->SetPrimitive(V_domain, V_inlet);

      /*--- Turbulent variables w/o reconstruction, and its gradients ---*/

      visc_numerics->SetTurbVar(Solution_i, Solution_j);
      visc_numerics->SetTurbVarGradient(node[iPoint]->GetGradient(), node[iPoint]->GetGradient());

      /*--- Compute residual, and Jacobians ---*/

      visc_numerics->ComputeResidual(Residual, Jacobian_i, Jacobian_j, config);

      /*--- Subtract residual, and update Jacobians ---*/

      LinSysRes.SubtractBlock(iPoint, Residual);
      Jacobian.SubtractBlock(iPoint, iPoint, Jacobian_i);

    }
  }

  /*--- Free locally allocated memory ---*/
  delete[] Normal;

}

void CTurbSASolver::BC_Interface_Boundary(CGeometry *geometry, CSolver **solver_container, CNumerics *numerics,
                                          CConfig *config, unsigned short val_marker, unsigned short iRKStep) {
  
  //  unsigned long iVertex, iPoint, jPoint;
  //  unsigned short iVar, iDim;
  //
  //  su2double *Vector = new su2double[nDim];
  //
  //#ifndef HAVE_MPI
  //
  //  for (iVertex = 0; iVertex < geometry->nVertex[val_marker]; iVertex++) {
  //    iPoint = geometry->vertex[val_marker][iVertex]->GetNode();
  //
  //    if (geometry->node[iPoint]->GetDomain()) {
  //
  //      /*--- Find the associate pair to the original node ---*/
  //      jPoint = geometry->vertex[val_marker][iVertex]->GetDonorPoint();
  //
  //      if (iPoint != jPoint) {
  //
  //        /*--- Store the solution for both points ---*/
  //        for (iVar = 0; iVar < nVar; iVar++) {
  //          Solution_i[iVar] = node[iPoint]->GetSolution(iVar);
  //          Solution_j[iVar] = node[jPoint]->GetSolution(iVar);
  //        }
  //
  //        /*--- Set Conservative Variables ---*/
  //        numerics->SetTurbVar(Solution_i, Solution_j);
  //
  //        /*--- Retrieve flow solution for both points ---*/
  //        for (iVar = 0; iVar < solver_container[FLOW_SOL]->GetnVar(); iVar++) {
  //          FlowPrimVar_i[iVar] = solver_container[FLOW_SOL]->node[iPoint]->GetSolution(iVar);
  //          FlowPrimVar_j[iVar] = solver_container[FLOW_SOL]->node[jPoint]->GetSolution(iVar);
  //        }
  //
  //        /*--- Set Flow Variables ---*/
  //        numerics->SetConservative(FlowPrimVar_i, FlowPrimVar_j);
  //
  //        /*--- Set the normal vector ---*/
  //        geometry->vertex[val_marker][iVertex]->GetNormal(Vector);
  //        for (iDim = 0; iDim < nDim; iDim++)
  //          Vector[iDim] = -Vector[iDim];
  //        numerics->SetNormal(Vector);
  //
  //        /*--- Add Residuals and Jacobians ---*/
  //        numerics->ComputeResidual(Residual, Jacobian_i, Jacobian_j, config);
  //        LinSysRes.AddBlock(iPoint, Residual);
  //        Jacobian.AddBlock(iPoint, iPoint, Jacobian_i);
  //
  //      }
  //    }
  //  }
  //
  //#else
  //
  //  int rank = MPI::COMM_WORLD.Get_rank(), jProcessor;
  //  su2double *Conserv_Var, *Flow_Var;
  //  bool compute;
  //
  //  unsigned short Buffer_Size = nVar+solver_container[FLOW_SOL]->GetnVar();
  //  su2double *Buffer_Send_U = new su2double [Buffer_Size];
  //  su2double *Buffer_Receive_U = new su2double [Buffer_Size];
  //
  //  /*--- Do the send process, by the moment we are sending each
  //   node individually, this must be changed ---*/
  //  for (iVertex = 0; iVertex < geometry->nVertex[val_marker]; iVertex++) {
  //    iPoint = geometry->vertex[val_marker][iVertex]->GetNode();
  //    if (geometry->node[iPoint]->GetDomain()) {
  //
  //      /*--- Find the associate pair to the original node ---*/
  //      jPoint = geometry->vertex[val_marker][iVertex]->GetPeriodicPointDomain()[0];
  //      jProcessor = geometry->vertex[val_marker][iVertex]->GetPeriodicPointDomain()[1];
  //
  //      if ((iPoint == jPoint) && (jProcessor == rank)) compute = false;
  //      else compute = true;
  //
  //      /*--- We only send the information that belong to other boundary ---*/
  //      if ((jProcessor != rank) && compute) {
  //
  //        Conserv_Var = node[iPoint]->GetSolution();
  //        Flow_Var = solver_container[FLOW_SOL]->node[iPoint]->GetSolution();
  //
  //        for (iVar = 0; iVar < nVar; iVar++)
  //          Buffer_Send_U[iVar] = Conserv_Var[iVar];
  //
  //        for (iVar = 0; iVar < solver_container[FLOW_SOL]->GetnVar(); iVar++)
  //          Buffer_Send_U[nVar+iVar] = Flow_Var[iVar];
  //
  //        MPI::COMM_WORLD.Bsend(Buffer_Send_U, Buffer_Size, MPI::DOUBLE, jProcessor, iPoint);
  //
  //      }
  //    }
  //  }
  //
  //  for (iVertex = 0; iVertex < geometry->nVertex[val_marker]; iVertex++) {
  //
  //    iPoint = geometry->vertex[val_marker][iVertex]->GetNode();
  //
  //    if (geometry->node[iPoint]->GetDomain()) {
  //
  //      /*--- Find the associate pair to the original node ---*/
  //      jPoint = geometry->vertex[val_marker][iVertex]->GetPeriodicPointDomain()[0];
  //      jProcessor = geometry->vertex[val_marker][iVertex]->GetPeriodicPointDomain()[1];
  //
  //      if ((iPoint == jPoint) && (jProcessor == rank)) compute = false;
  //      else compute = true;
  //
  //      if (compute) {
  //
  //        /*--- We only receive the information that belong to other boundary ---*/
  //        if (jProcessor != rank) {
  //          MPI::COMM_WORLD.Recv(Buffer_Receive_U, Buffer_Size, MPI::DOUBLE, jProcessor, jPoint);
  //        }
  //        else {
  //
  //          for (iVar = 0; iVar < nVar; iVar++)
  //            Buffer_Receive_U[iVar] = node[jPoint]->GetSolution(iVar);
  //
  //          for (iVar = 0; iVar < solver_container[FLOW_SOL]->GetnVar(); iVar++)
  //            Buffer_Send_U[nVar+iVar] = solver_container[FLOW_SOL]->node[jPoint]->GetSolution(iVar);
  //
  //        }
  //
  //        /*--- Store the solution for both points ---*/
  //        for (iVar = 0; iVar < nVar; iVar++) {
  //          Solution_i[iVar] = node[iPoint]->GetSolution(iVar);
  //          Solution_j[iVar] = Buffer_Receive_U[iVar];
  //        }
  //
  //        /*--- Set Turbulent Variables ---*/
  //        numerics->SetTurbVar(Solution_i, Solution_j);
  //
  //        /*--- Retrieve flow solution for both points ---*/
  //        for (iVar = 0; iVar < solver_container[FLOW_SOL]->GetnVar(); iVar++) {
  //          FlowPrimVar_i[iVar] = solver_container[FLOW_SOL]->node[iPoint]->GetSolution(iVar);
  //          FlowPrimVar_j[iVar] = Buffer_Receive_U[nVar + iVar];
  //        }
  //
  //        /*--- Set Flow Variables ---*/
  //        numerics->SetConservative(FlowPrimVar_i, FlowPrimVar_j);
  //
  //        geometry->vertex[val_marker][iVertex]->GetNormal(Vector);
  //        for (iDim = 0; iDim < nDim; iDim++)
  //          Vector[iDim] = -Vector[iDim];
  //        numerics->SetNormal(Vector);
  //
  //        numerics->ComputeResidual(Residual, Jacobian_i, Jacobian_j, config);
  //        LinSysRes.AddBlock(iPoint, Residual);
  //        Jacobian.AddBlock(iPoint, iPoint, Jacobian_i);
  //
  //      }
  //    }
  //  }
  //
  //  delete[] Buffer_Send_U;
  //  delete[] Buffer_Receive_U;
  //
  //#endif
  //
  //  delete[] Vector;
  //
}

void CTurbSASolver::BC_Fluid_Interface(CGeometry *geometry, CSolver **solver_container, CNumerics *conv_numerics,
    CNumerics *visc_numerics, CConfig *config, unsigned short iRKStep){

  unsigned long iVertex, jVertex, iPoint, Point_Normal = 0;
  unsigned short iDim, iVar, iMarker;

  bool grid_movement = config->GetGrid_Movement();
  unsigned short nPrimVar = solver_container[FLOW_SOL]->GetnPrimVar();
  su2double *Normal = new su2double[nDim];
  su2double *PrimVar_i = new su2double[nPrimVar];
  su2double *PrimVar_j = new su2double[nPrimVar];
  su2double *tmp_residual = new su2double[nVar];
  
  unsigned long nDonorVertex;
  su2double weight;

  for (iMarker = 0; iMarker < config->GetnMarker_All(); iMarker++) {

    if (config->GetMarker_All_KindBC(iMarker) == FLUID_INTERFACE) {

      for (iVertex = 0; iVertex < geometry->nVertex[iMarker]; iVertex++) {

        iPoint = geometry->vertex[iMarker][iVertex]->GetNode();
        Point_Normal = geometry->vertex[iMarker][iVertex]->GetNormal_Neighbor();

        if (geometry->node[iPoint]->GetDomain()) {
          
          nDonorVertex = GetnSlidingStates(iMarker, iVertex);
          
          /*--- Initialize Residual, this will serve to accumulate the average ---*/

          for (iVar = 0; iVar < nVar; iVar++)
            Residual[iVar] = 0.0;

          /*--- Loop over the nDonorVertexes and compute the averaged flux ---*/

          for (jVertex = 0; jVertex < nDonorVertex; jVertex++){

            geometry->vertex[iMarker][iVertex]->GetNormal(Normal);
            for (iDim = 0; iDim < nDim; iDim++) Normal[iDim] = -Normal[iDim];

            for (iVar = 0; iVar < nPrimVar; iVar++) {
              PrimVar_i[iVar] = solver_container[FLOW_SOL]->node[iPoint]->GetPrimitive(iVar);
              PrimVar_j[iVar] = solver_container[FLOW_SOL]->GetSlidingState(iMarker, iVertex, iVar, jVertex);
            }

            /*--- Get the weight computed in the interpolator class for the j-th donor vertex ---*/

            weight = solver_container[FLOW_SOL]->GetSlidingState(iMarker, iVertex, nPrimVar, jVertex);

            /*--- Set primitive variables ---*/

            conv_numerics->SetPrimitive( PrimVar_i, PrimVar_j );

            /*--- Set the turbulent variable states ---*/
            Solution_i[0] = node[iPoint]->GetSolution(0);
            Solution_j[0] = GetSlidingState(iMarker, iVertex, 0, jVertex);

            conv_numerics->SetTurbVar(Solution_i, Solution_j);
            /*--- Set the normal vector ---*/

            conv_numerics->SetNormal(Normal);

            if (grid_movement)
              conv_numerics->SetGridVel(geometry->node[iPoint]->GetGridVel(), geometry->node[iPoint]->GetGridVel());

            /*--- Compute the convective residual using an upwind scheme ---*/

            conv_numerics->ComputeResidual(tmp_residual, Jacobian_i, Jacobian_j, config);

            /*--- Accumulate the residuals to compute the average ---*/
            
            for (iVar = 0; iVar < nVar; iVar++)
              Residual[iVar] += weight*tmp_residual[iVar];
            
          }

          /*--- Add Residuals and Jacobians ---*/

          LinSysRes.AddBlock(iPoint, Residual);

          Jacobian.AddBlock(iPoint, iPoint, Jacobian_i);

          /*--- Set the normal vector and the coordinates ---*/

          visc_numerics->SetNormal(Normal);
          visc_numerics->SetCoord(geometry->node[iPoint]->GetCoord(), geometry->node[Point_Normal]->GetCoord());

          /*--- Primitive variables, and gradient ---*/

          visc_numerics->SetPrimitive(PrimVar_i, PrimVar_j);
          //          visc_numerics->SetPrimVarGradient(node[iPoint]->GetGradient_Primitive(), node[iPoint]->GetGradient_Primitive());

          /*--- Turbulent variables and its gradients  ---*/

          visc_numerics->SetTurbVar(Solution_i, Solution_j);
          visc_numerics->SetTurbVarGradient(node[iPoint]->GetGradient(), node[iPoint]->GetGradient());

          /*--- Compute and update residual ---*/

          visc_numerics->ComputeResidual(Residual, Jacobian_i, Jacobian_j, config);

          LinSysRes.SubtractBlock(iPoint, Residual);

          /*--- Jacobian contribution for implicit integration ---*/

          Jacobian.SubtractBlock(iPoint, iPoint, Jacobian_i);

        }
      }
    }
  }

  /*--- Free locally allocated memory ---*/

  delete [] tmp_residual;
  delete [] Normal;
  delete [] PrimVar_i;
  delete [] PrimVar_j;

}

void CTurbSASolver::BC_NearField_Boundary(CGeometry *geometry, CSolver **solver_container, CNumerics *numerics,
                                          CConfig *config, unsigned short val_marker, unsigned short iRKStep) {
  
  //  unsigned long iVertex, iPoint, jPoint;
  //  unsigned short iVar, iDim;
  //
  //  su2double *Vector = new su2double[nDim];
  //
  //#ifndef HAVE_MPI
  //
  //  for (iVertex = 0; iVertex < geometry->nVertex[val_marker]; iVertex++) {
  //    iPoint = geometry->vertex[val_marker][iVertex]->GetNode();
  //
  //    if (geometry->node[iPoint]->GetDomain()) {
  //
  //      /*--- Find the associate pair to the original node ---*/
  //      jPoint = geometry->vertex[val_marker][iVertex]->GetDonorPoint();
  //
  //      if (iPoint != jPoint) {
  //
  //        /*--- Store the solution for both points ---*/
  //        for (iVar = 0; iVar < nVar; iVar++) {
  //          Solution_i[iVar] = node[iPoint]->GetSolution(iVar);
  //          Solution_j[iVar] = node[jPoint]->GetSolution(iVar);
  //        }
  //
  //        /*--- Set Conservative Variables ---*/
  //        numerics->SetTurbVar(Solution_i, Solution_j);
  //
  //        /*--- Retrieve flow solution for both points ---*/
  //        for (iVar = 0; iVar < solver_container[FLOW_SOL]->GetnVar(); iVar++) {
  //          FlowPrimVar_i[iVar] = solver_container[FLOW_SOL]->node[iPoint]->GetSolution(iVar);
  //          FlowPrimVar_j[iVar] = solver_container[FLOW_SOL]->node[jPoint]->GetSolution(iVar);
  //        }
  //
  //        /*--- Set Flow Variables ---*/
  //        numerics->SetConservative(FlowPrimVar_i, FlowPrimVar_j);
  //
  //        /*--- Set the normal vector ---*/
  //        geometry->vertex[val_marker][iVertex]->GetNormal(Vector);
  //        for (iDim = 0; iDim < nDim; iDim++)
  //          Vector[iDim] = -Vector[iDim];
  //        numerics->SetNormal(Vector);
  //
  //        /*--- Add Residuals and Jacobians ---*/
  //        numerics->ComputeResidual(Residual, Jacobian_i, Jacobian_j, config);
  //        LinSysRes.AddBlock(iPoint, Residual);
  //        Jacobian.AddBlock(iPoint, iPoint, Jacobian_i);
  //
  //      }
  //    }
  //  }
  //
  //#else
  //
  //  int rank = MPI::COMM_WORLD.Get_rank(), jProcessor;
  //  su2double *Conserv_Var, *Flow_Var;
  //  bool compute;
  //
  //  unsigned short Buffer_Size = nVar+solver_container[FLOW_SOL]->GetnVar();
  //  su2double *Buffer_Send_U = new su2double [Buffer_Size];
  //  su2double *Buffer_Receive_U = new su2double [Buffer_Size];
  //
  //  /*--- Do the send process, by the moment we are sending each
  //   node individually, this must be changed ---*/
  //  for (iVertex = 0; iVertex < geometry->nVertex[val_marker]; iVertex++) {
  //    iPoint = geometry->vertex[val_marker][iVertex]->GetNode();
  //    if (geometry->node[iPoint]->GetDomain()) {
  //
  //      /*--- Find the associate pair to the original node ---*/
  //      jPoint = geometry->vertex[val_marker][iVertex]->GetPeriodicPointDomain()[0];
  //      jProcessor = geometry->vertex[val_marker][iVertex]->GetPeriodicPointDomain()[1];
  //
  //      if ((iPoint == jPoint) && (jProcessor == rank)) compute = false;
  //      else compute = true;
  //
  //      /*--- We only send the information that belong to other boundary ---*/
  //      if ((jProcessor != rank) && compute) {
  //
  //        Conserv_Var = node[iPoint]->GetSolution();
  //        Flow_Var = solver_container[FLOW_SOL]->node[iPoint]->GetSolution();
  //
  //        for (iVar = 0; iVar < nVar; iVar++)
  //          Buffer_Send_U[iVar] = Conserv_Var[iVar];
  //
  //        for (iVar = 0; iVar < solver_container[FLOW_SOL]->GetnVar(); iVar++)
  //          Buffer_Send_U[nVar+iVar] = Flow_Var[iVar];
  //
  //        MPI::COMM_WORLD.Bsend(Buffer_Send_U, Buffer_Size, MPI::DOUBLE, jProcessor, iPoint);
  //
  //      }
  //    }
  //  }
  //
  //  for (iVertex = 0; iVertex < geometry->nVertex[val_marker]; iVertex++) {
  //
  //    iPoint = geometry->vertex[val_marker][iVertex]->GetNode();
  //
  //    if (geometry->node[iPoint]->GetDomain()) {
  //
  //      /*--- Find the associate pair to the original node ---*/
  //      jPoint = geometry->vertex[val_marker][iVertex]->GetPeriodicPointDomain()[0];
  //      jProcessor = geometry->vertex[val_marker][iVertex]->GetPeriodicPointDomain()[1];
  //
  //      if ((iPoint == jPoint) && (jProcessor == rank)) compute = false;
  //      else compute = true;
  //
  //      if (compute) {
  //
  //        /*--- We only receive the information that belong to other boundary ---*/
  //        if (jProcessor != rank) {
  //          MPI::COMM_WORLD.Recv(Buffer_Receive_U, Buffer_Size, MPI::DOUBLE, jProcessor, jPoint);
  //        }
  //        else {
  //
  //          for (iVar = 0; iVar < nVar; iVar++)
  //            Buffer_Receive_U[iVar] = node[jPoint]->GetSolution(iVar);
  //
  //          for (iVar = 0; iVar < solver_container[FLOW_SOL]->GetnVar(); iVar++)
  //            Buffer_Send_U[nVar+iVar] = solver_container[FLOW_SOL]->node[jPoint]->GetSolution(iVar);
  //
  //        }
  //
  //        /*--- Store the solution for both points ---*/
  //        for (iVar = 0; iVar < nVar; iVar++) {
  //          Solution_i[iVar] = node[iPoint]->GetSolution(iVar);
  //          Solution_j[iVar] = Buffer_Receive_U[iVar];
  //        }
  //
  //        /*--- Set Turbulent Variables ---*/
  //        numerics->SetTurbVar(Solution_i, Solution_j);
  //
  //        /*--- Retrieve flow solution for both points ---*/
  //        for (iVar = 0; iVar < solver_container[FLOW_SOL]->GetnVar(); iVar++) {
  //          FlowPrimVar_i[iVar] = solver_container[FLOW_SOL]->node[iPoint]->GetSolution(iVar);
  //          FlowPrimVar_j[iVar] = Buffer_Receive_U[nVar + iVar];
  //        }
  //
  //        /*--- Set Flow Variables ---*/
  //        numerics->SetConservative(FlowPrimVar_i, FlowPrimVar_j);
  //
  //        geometry->vertex[val_marker][iVertex]->GetNormal(Vector);
  //        for (iDim = 0; iDim < nDim; iDim++)
  //          Vector[iDim] = -Vector[iDim];
  //        numerics->SetNormal(Vector);
  //
  //        numerics->ComputeResidual(Residual, Jacobian_i, Jacobian_j, config);
  //        LinSysRes.AddBlock(iPoint, Residual);
  //        Jacobian.AddBlock(iPoint, iPoint, Jacobian_i);
  //
  //      }
  //    }
  //  }
  //
  //  delete[] Buffer_Send_U;
  //  delete[] Buffer_Receive_U;
  //
  //#endif
  //
  //  delete[] Vector;
  //
}

void CTurbSASolver::SetDES_LengthScale(CSolver **solver, CGeometry *geometry, CConfig *config){
  
  unsigned short kindHybridRANSLES = config->GetKind_HybridRANSLES();
  unsigned long iPoint = 0, jPoint = 0;
  unsigned short iDim = 0, jDim = 0, iNeigh = 0, nNeigh = 0;
  
  su2double constDES = config->GetConst_DES();
  
  su2double density = 0.0, laminarViscosity = 0.0, kinematicViscosity = 0.0,
      eddyViscosity = 0.0, kinematicViscosityTurb = 0.0, wallDistance = 0.0, lengthScale = 0.0;
  
  su2double maxDelta = 0.0, deltaAux = 0.0, distDES = 0.0, uijuij = 0.0, k2 = 0.0, r_d = 0.0, f_d = 0.0,
      deltaDDES = 0.0, deltaAuxDDES = 0.0, omega = 0.0, ln_max = 0.0, ln[3] = {0.0, 0.0, 0.0},
      aux_ln = 0.0, f_kh = 0.0;
  
  su2double nu_hat, fw_star = 0.424, cv1_3 = pow(7.1, 3.0); k2 = pow(0.41, 2.0);
  su2double cb1   = 0.1355, ct3 = 1.2, ct4   = 0.5;
  su2double sigma = 2./3., cb2 = 0.622, f_max=1.0, f_min=0.1, a1=0.15, a2=0.3;
  su2double cw1 = 0.0, Ji = 0.0, Ji_2 = 0.0, Ji_3 = 0.0, fv1 = 0.0, fv2 = 0.0, ft2 = 0.0, psi_2 = 0.0;
  su2double *coord_i = NULL, *coord_j = NULL, **primVarGrad = NULL, *vorticity = NULL, delta[3] = {0.0,0.0,0.0},
      ratioOmega[3] = {0.0, 0.0, 0.0}, vortexTiltingMeasure = 0.0;

  for (iPoint = 0; iPoint < nPointDomain; iPoint++){
    
    coord_i                 = geometry->node[iPoint]->GetCoord();
    nNeigh                  = geometry->node[iPoint]->GetnPoint();
    wallDistance            = geometry->node[iPoint]->GetWall_Distance();
    primVarGrad             = solver[FLOW_SOL]->node[iPoint]->GetGradient_Primitive();
    vorticity               = solver[FLOW_SOL]->node[iPoint]->GetVorticity();    
    density                 = solver[FLOW_SOL]->node[iPoint]->GetDensity();
    laminarViscosity        = solver[FLOW_SOL]->node[iPoint]->GetLaminarViscosity();
    eddyViscosity           = solver[TURB_SOL]->node[iPoint]->GetmuT();
    kinematicViscosity      = laminarViscosity/density;
    kinematicViscosityTurb  = eddyViscosity/density;
    
    uijuij = 0.0;
    for(iDim = 0; iDim < nDim; iDim++){
      for(jDim = 0; jDim < nDim; jDim++){
        uijuij += primVarGrad[1+iDim][jDim]*primVarGrad[1+iDim][jDim];
      }
    }
    uijuij = sqrt(fabs(uijuij));
    uijuij = max(uijuij,1e-10);
    
    /*--- Low Reynolds number correction term ---*/
    
    nu_hat = node[iPoint]->GetSolution()[0];
    Ji   = nu_hat/kinematicViscosity;
    Ji_2 = Ji * Ji;
    Ji_3 = Ji*Ji*Ji;
    fv1  = Ji_3/(Ji_3+cv1_3);
    fv2 = 1.0 - Ji/(1.0+Ji*fv1);
    ft2 = ct3*exp(-ct4*Ji_2);
    cw1 = cb1/k2+(1.0+cb2)/sigma;
    
    psi_2 = (1.0 - (cb1/(cw1*k2*fw_star))*(ft2 + (1.0 - ft2)*fv2))/(fv1 * max(1.0e-10,1.0-ft2));
    psi_2 = min(100.0,psi_2);
    
    switch(kindHybridRANSLES){
      case SA_DES:
        /*--- Original Detached Eddy Simulation (DES97)
        Spalart
        1997
        ---*/
        maxDelta=0.;      
        for (iNeigh = 0;iNeigh < nNeigh; iNeigh++){
          jPoint  = geometry->node[iPoint]->GetPoint(iNeigh);
          coord_j = geometry->node[jPoint]->GetCoord();
          
          deltaAux = 0.;
          for (iDim = 0;iDim < nDim; iDim++){
            deltaAux += pow((coord_j[iDim]-coord_i[iDim]),2.);
          }
          
          maxDelta = max(maxDelta,sqrt(deltaAux));
        }
        
        distDES         = constDES * maxDelta;
        lengthScale = min(distDES,wallDistance);
                
        break;
        
      case SA_DDES:
        /*--- A New Version of Detached-eddy Simulation, Resistant to Ambiguous Grid Densities.
         Spalart et al.
         Theoretical and Computational Fluid Dynamics - 2006
         ---*/
            
        maxDelta = 0.0;      
        for (iNeigh = 0;iNeigh < nNeigh; iNeigh++){
          jPoint  = geometry->node[iPoint]->GetPoint(iNeigh);
          coord_j = geometry->node[jPoint]->GetCoord();
        
          deltaAux = 0.0;
          for (iDim = 0; iDim < nDim; iDim++){
            deltaAux += pow((coord_j[iDim]-coord_i[iDim]),2.);
          }
          
          maxDelta = max(maxDelta,sqrt(deltaAux));
        }
        
        r_d = (kinematicViscosityTurb+kinematicViscosity)/(uijuij*k2*pow(wallDistance, 2.0));
        f_d = 1.0-tanh(pow(8.0*r_d,3.0));
        
        distDES = constDES * maxDelta;
        lengthScale = wallDistance-f_d*max(0.0,(wallDistance-distDES));
        
        break;
      case SA_ZDES:
        /*--- Recent improvements in the Zonal Detached Eddy Simulation (ZDES) formulation.
         Deck
         Theoretical and Computational Fluid Dynamics - 2012
         ---*/
        
        deltaDDES = 0.0;
        for (iNeigh = 0; iNeigh < nNeigh; iNeigh++){
            jPoint = geometry->node[iPoint]->GetPoint(iNeigh);
            coord_j = geometry->node[jPoint]->GetCoord();
            deltaAuxDDES = 0.0;
            for ( iDim = 0; iDim < nDim; iDim++){
              deltaAux       = abs(coord_j[iDim] - coord_i[iDim]);
              delta[iDim]     = max(delta[iDim], deltaAux);
              deltaAuxDDES += pow((coord_j[iDim]-coord_i[iDim]),2.);
            }
            deltaDDES = max(deltaDDES,sqrt(deltaAuxDDES));
        }
        
        omega = sqrt(vorticity[0]*vorticity[0] + 
                     vorticity[1]*vorticity[1] +
                     vorticity[2]*vorticity[2]);
        
        for (iDim = 0; iDim < 3; iDim++){
          ratioOmega[iDim] = vorticity[iDim]/omega;
        }
  
        maxDelta = sqrt(pow(ratioOmega[0],2.0)*delta[1]*delta[2] +
                        pow(ratioOmega[1],2.0)*delta[0]*delta[2] +
                        pow(ratioOmega[2],2.0)*delta[0]*delta[1]);
            
        r_d = (kinematicViscosityTurb+kinematicViscosity)/(uijuij*k2*pow(wallDistance, 2.0));
        f_d = 1.0-tanh(pow(8.0*r_d,3.0));
        
        if (f_d < 0.99){
          maxDelta = deltaDDES;
        }
        
        distDES = constDES * maxDelta;
        lengthScale = wallDistance-f_d*max(0.0,(wallDistance-distDES));
        
        break;
        
      case SA_EDDES:
        
        /*--- An Enhanced Version of DES with Rapid Transition from RANS to LES in Separated Flows.
         Shur et al.
         Flow Turbulence Combust - 2015
         ---*/
        
        vortexTiltingMeasure = node[iPoint]->GetVortex_Tilting();
        
        omega = sqrt(vorticity[0]*vorticity[0] + 
                     vorticity[1]*vorticity[1] +
                     vorticity[2]*vorticity[2]);
        
        for (iDim = 0; iDim < 3; iDim++){
          ratioOmega[iDim] = vorticity[iDim]/omega;
        }
        
        ln_max = 0.0;
        deltaDDES = 0.0;
        for (iNeigh = 0;iNeigh < nNeigh; iNeigh++){
          jPoint = geometry->node[iPoint]->GetPoint(iNeigh);
          coord_j = geometry->node[jPoint]->GetCoord();
          deltaAuxDDES = 0.0;
          for (iDim = 0; iDim < nDim; iDim++){
            delta[iDim] = fabs(coord_j[iDim] - coord_i[iDim]);            
            deltaAuxDDES += pow((coord_j[iDim]-coord_i[iDim]),2.);
          }
          deltaDDES=max(deltaDDES,sqrt(deltaAuxDDES));
          ln[0] = delta[1]*ratioOmega[2] - delta[2]*ratioOmega[1];
          ln[1] = delta[2]*ratioOmega[0] - delta[0]*ratioOmega[2];
          ln[2] = delta[0]*ratioOmega[1] - delta[1]*ratioOmega[0];
          aux_ln = sqrt(ln[0]*ln[0] + ln[1]*ln[1] + ln[2]*ln[2]);
          ln_max = max(ln_max,aux_ln);
          vortexTiltingMeasure += node[jPoint]->GetVortex_Tilting();
        }

        vortexTiltingMeasure = (vortexTiltingMeasure/fabs(nNeigh + 1.0));
        
        f_kh = max(f_min, min(f_max, f_min + ((f_max - f_min)/(a2 - a1)) * (vortexTiltingMeasure - a1)));
        
        r_d = (kinematicViscosityTurb+kinematicViscosity)/(uijuij*k2*pow(wallDistance, 2.0));
        f_d = 1.0-tanh(pow(8.0*r_d,3.0));

        maxDelta = (ln_max/sqrt(3.0)) * f_kh;
        if (f_d < 0.999){
          maxDelta = deltaDDES;
        }
        
        distDES = constDES * maxDelta;
        lengthScale=wallDistance-f_d*max(0.0,(wallDistance-distDES));
        
        break;
        
    }
    
    node[iPoint]->SetDES_LengthScale(lengthScale);
  
  }
}

void CTurbSASolver::SetInlet(CConfig* config) {

  /*-- Allocation has to happen in derived classes (not CTurbSolver),
   * due to arbitrary number of turbulence variables ---*/
  Inlet_TurbVars = new su2double**[nMarker];
  for (unsigned long iMarker = 0; iMarker < nMarker; iMarker++) {
    bool isCustomizable = config->GetMarker_All_PyCustom(iMarker);
    bool isInlet = (config->GetMarker_All_KindBC(iMarker) == INLET_FLOW);
    if (isCustomizable && isInlet) {
      Inlet_TurbVars[iMarker] = new su2double*[nVertex[iMarker]];
      for(unsigned long iVertex=0; iVertex < nVertex[iMarker]; iVertex++){
        Inlet_TurbVars[iMarker][iVertex] = new su2double[nVar];
        /*--- The default values for these custom BCs are initialized with
         * the freestream values to avoid nonphysical values at unspecified
         * points ---*/
        Inlet_TurbVars[iMarker][iVertex][0] = nu_tilde_Inf;
      }
    } else {
      Inlet_TurbVars[iMarker] = NULL;
    }
  }

}

CTurbSSTSolver::CTurbSSTSolver(void) : CTurbSolver() {
  
  /*--- Array initialization ---*/
  constants = NULL;
  Inlet_TurbVars = NULL;
  
}

CTurbSSTSolver::CTurbSSTSolver(CGeometry *geometry, CConfig *config, unsigned short iMesh)
    : CTurbSolver(geometry, config) {
  unsigned short iVar, iDim, nLineLets;
  unsigned long iPoint;
  ifstream restart_file;
  string text_line;
  const bool runtime_averaging = (config->GetKind_Averaging() != NO_AVERAGING);
  
  /*--- Array initialization ---*/
  
  constants = NULL;
  
  Gamma = config->GetGamma();
  Gamma_Minus_One = Gamma - 1.0;
  
  /*--- Dimension of the problem --> dependent on the turbulence model. ---*/
  
  nVar = 2;
  nPrimVar = 2;
  nPoint = geometry->GetnPoint();
  nPointDomain = geometry->GetnPointDomain();
  
  /*--- Initialize nVarGrad for deallocation ---*/
  
  nVarGrad = nVar;
  
  /*--- Define geometry constants in the solver structure ---*/
  
  nDim = geometry->GetnDim();
  node = new CVariable*[nPoint];
  if (runtime_averaging) {
    average_node = new CVariable*[nPoint];
  }
  
  /*--- Single grid simulation ---*/
  
  if (iMesh == MESH_0) {
    
    /*--- Define some auxiliary vector related with the residual ---*/
    
    Residual = new su2double[nVar];     for (iVar = 0; iVar < nVar; iVar++) Residual[iVar]  = 0.0;
    Residual_RMS = new su2double[nVar]; for (iVar = 0; iVar < nVar; iVar++) Residual_RMS[iVar]  = 0.0;
    Residual_i = new su2double[nVar];   for (iVar = 0; iVar < nVar; iVar++) Residual_i[iVar]  = 0.0;
    Residual_j = new su2double[nVar];   for (iVar = 0; iVar < nVar; iVar++) Residual_j[iVar]  = 0.0;
    Residual_Max = new su2double[nVar]; for (iVar = 0; iVar < nVar; iVar++) Residual_Max[iVar]  = 0.0;
    
    /*--- Define some structures for locating max residuals ---*/
    
    Point_Max = new unsigned long[nVar];
    for (iVar = 0; iVar < nVar; iVar++) Point_Max[iVar] = 0;
    Point_Max_Coord = new su2double*[nVar];
    for (iVar = 0; iVar < nVar; iVar++) {
      Point_Max_Coord[iVar] = new su2double[nDim];
      for (iDim = 0; iDim < nDim; iDim++) Point_Max_Coord[iVar][iDim] = 0.0;
    }
    
    /*--- Define some auxiliary vector related with the solution ---*/
    
    Solution = new su2double[nVar];
    Solution_i = new su2double[nVar]; Solution_j = new su2double[nVar];
    
    /*--- Define some auxiliary vector related with the geometry ---*/
    
    Vector_i = new su2double[nDim]; Vector_j = new su2double[nDim];
    
    /*--- Define some auxiliary vector related with the flow solution ---*/
    
    FlowPrimVar_i = new su2double [nDim+7]; FlowPrimVar_j = new su2double [nDim+7];
    
    /*--- Jacobians and vector structures for implicit computations ---*/
    
    Jacobian_i = new su2double* [nVar];
    Jacobian_j = new su2double* [nVar];
    for (iVar = 0; iVar < nVar; iVar++) {
      Jacobian_i[iVar] = new su2double [nVar];
      Jacobian_j[iVar] = new su2double [nVar];
    }
    
    /*--- Initialization of the structure of the whole Jacobian ---*/
    
    if (rank == MASTER_NODE) cout << "Initialize Jacobian structure (SST model)." << endl;
    Jacobian.Initialize(nPoint, nPointDomain, nVar, nVar, true, geometry, config);
    
    if ((config->GetKind_Linear_Solver_Prec() == LINELET) ||
        (config->GetKind_Linear_Solver() == SMOOTHER_LINELET)) {
      nLineLets = Jacobian.BuildLineletPreconditioner(geometry, config);
      if (rank == MASTER_NODE) cout << "Compute linelet structure. " << nLineLets << " elements in each line (average)." << endl;
    }
    
    LinSysSol.Initialize(nPoint, nPointDomain, nVar, 0.0);
    LinSysRes.Initialize(nPoint, nPointDomain, nVar, 0.0);
  }
  
  /*--- Computation of gradients by least squares ---*/
  
  if (config->GetKind_Gradient_Method() == WEIGHTED_LEAST_SQUARES) {
    /*--- S matrix := inv(R)*traspose(inv(R)) ---*/
    Smatrix = new su2double* [nDim];
    for (iDim = 0; iDim < nDim; iDim++)
    Smatrix[iDim] = new su2double [nDim];
    /*--- c vector := transpose(WA)*(Wb) ---*/
    Cvector = new su2double* [nVar];
    for (iVar = 0; iVar < nVar; iVar++)
    Cvector[iVar] = new su2double [nDim];
  }
  
  /*--- Initialize value for model constants ---*/
  constants = new su2double[10];
  constants[0] = 0.85;   //sigma_k1
  constants[1] = 1.0;    //sigma_k2
  constants[2] = 0.5;    //sigma_om1
  constants[3] = 0.856;  //sigma_om2
  constants[4] = 0.075;  //beta_1
  constants[5] = 0.0828; //beta_2
  constants[6] = 0.09;   //betaStar
  constants[7] = 0.31;   //a1
  constants[8] = constants[4]/constants[6] - constants[2]*0.41*0.41/sqrt(constants[6]);  //alfa_1
  constants[9] = constants[5]/constants[6] - constants[3]*0.41*0.41/sqrt(constants[6]);  //alfa_2
  
  /*--- Initialize lower and upper limits---*/
  lowerlimit = new su2double[nVar];
  upperlimit = new su2double[nVar];
  
  lowerlimit[0] = 1.0e-10;
  upperlimit[0] = 1.0e10;
  
  lowerlimit[1] = 1.0e-4;
  upperlimit[1] = 1.0e15;
  
  /*--- Far-field flow state quantities and initialization. ---*/
  su2double rhoInf, *VelInf, muLamInf, Intensity, viscRatio, muT_Inf;

  rhoInf    = config->GetDensity_FreeStreamND();
  VelInf    = config->GetVelocity_FreeStreamND();
  muLamInf  = config->GetViscosity_FreeStreamND();
  Intensity = config->GetTurbulenceIntensity_FreeStream();
  viscRatio = config->GetTurb2LamViscRatio_FreeStream();

  su2double VelMag = 0;
  for (iDim = 0; iDim < nDim; iDim++)
    VelMag += VelInf[iDim]*VelInf[iDim];
  VelMag = sqrt(VelMag);

  kine_Inf  = 3.0/2.0*(VelMag*VelMag*Intensity*Intensity);
  omega_Inf = rhoInf*kine_Inf/(muLamInf*viscRatio);

  /*--- Eddy viscosity, initialized without stress limiter at the infinity ---*/
  muT_Inf = rhoInf*kine_Inf/omega_Inf;

  /*--- Initialize the solution to the far-field state everywhere. ---*/

  for (iPoint = 0; iPoint < nPoint; iPoint++)
    node[iPoint] = new CTurbSSTVariable(kine_Inf, omega_Inf, muT_Inf, nDim, nVar, constants, config);

  if (runtime_averaging) {
    for (iPoint = 0; iPoint < nPoint; iPoint++)
      average_node[iPoint] = new CTurbSSTVariable(kine_Inf, omega_Inf, muT_Inf, nDim, nVar, constants, config);
  }

  /*--- MPI solution ---*/

//TODO fix order of comunication the periodic should be first otherwise you have wrong values on the halo cell after restart
  Set_MPI_Solution(geometry, config);
  Set_MPI_Solution(geometry, config);
  if (runtime_averaging) {
    Set_MPI_Average_Solution(geometry, config);
    Set_MPI_Average_Solution(geometry, config);
  }

  /*--- Initializate quantities for SlidingMesh Interface ---*/

  unsigned long iMarker;

  SlidingState       = new su2double*** [nMarker];
  SlidingStateNodes  = new int*         [nMarker];
  
  for (iMarker = 0; iMarker < nMarker; iMarker++){

    SlidingState[iMarker]      = NULL;
    SlidingStateNodes[iMarker] = NULL;
    
    if (config->GetMarker_All_KindBC(iMarker) == FLUID_INTERFACE){

      SlidingState[iMarker]       = new su2double**[geometry->GetnVertex(iMarker)];
      SlidingStateNodes[iMarker]  = new int        [geometry->GetnVertex(iMarker)];

      for (iPoint = 0; iPoint < geometry->GetnVertex(iMarker); iPoint++){
        SlidingState[iMarker][iPoint] = new su2double*[nPrimVar+1];

        SlidingStateNodes[iMarker][iPoint] = 0;
        for (iVar = 0; iVar < nPrimVar+1; iVar++)
          SlidingState[iMarker][iPoint][iVar] = NULL;
      }

    }
  }

  /*--- Set up inlet profiles, if necessary ---*/

  SetInlet(config);

}

CTurbSSTSolver::~CTurbSSTSolver(void) {
  
  if (constants != NULL) delete [] constants;
  
  unsigned long iMarker, iVertex;
  unsigned short iVar;

  if ( SlidingState != NULL ) {
    for (iMarker = 0; iMarker < nMarker; iMarker++) {
      if ( SlidingState[iMarker] != NULL ) {
        for (iVertex = 0; iVertex < nVertex[iMarker]; iVertex++)
          if ( SlidingState[iMarker][iVertex] != NULL ){
            for (iVar = 0; iVar < nPrimVar+1; iVar++)
              delete [] SlidingState[iMarker][iVertex][iVar];
            delete [] SlidingState[iMarker][iVertex];
          }
        delete [] SlidingState[iMarker];
      }
    }
    delete [] SlidingState;
  }
  
  if ( SlidingStateNodes != NULL ){
    for (iMarker = 0; iMarker < nMarker; iMarker++){
        if (SlidingStateNodes[iMarker] != NULL)
            delete [] SlidingStateNodes[iMarker];  
    }
    delete [] SlidingStateNodes;
  }

}

void CTurbSSTSolver::Preprocessing(CGeometry *geometry, CSolver **solver_container, CConfig *config, unsigned short iMesh, unsigned short iRKStep, unsigned short RunTime_EqSystem, bool Output) {
  
  unsigned long iPoint;

  unsigned long ExtIter = config->GetExtIter();
  bool disc_adjoint     = config->GetDiscrete_Adjoint();
  bool limiter_flow     = ((config->GetKind_SlopeLimit_Flow() != NO_LIMITER) && (ExtIter <= config->GetLimiterIter()) && !(disc_adjoint && config->GetFrozen_Limiter_Disc()));
  bool limiter_turb     = ((config->GetKind_SlopeLimit_Turb() != NO_LIMITER) && (ExtIter <= config->GetLimiterIter()) && !(disc_adjoint && config->GetFrozen_Limiter_Disc()));

  for (iPoint = 0; iPoint < nPoint; iPoint ++) {
    
    /*--- Initialize the residual vector ---*/
    
    LinSysRes.SetBlock_Zero(iPoint);
    
  }
  
  /*--- Initialize the Jacobian matrices ---*/
  
  Jacobian.SetValZero();

  /*--- Upwind second order reconstruction ---*/
  
  if (config->GetKind_Gradient_Method() == GREEN_GAUSS) SetSolution_Gradient_GG(geometry, config);
  if (config->GetKind_Gradient_Method() == WEIGHTED_LEAST_SQUARES) SetSolution_Gradient_LS(geometry, config);

  if (limiter_turb) SetSolution_Limiter(geometry, config);
  
  if (limiter_flow) solver_container[FLOW_SOL]->SetPrimitive_Limiter(geometry, config);

}

void CTurbSSTSolver::Postprocessing(CGeometry *geometry, CSolver **solver_container, CConfig *config, unsigned short iMesh) {
  su2double rho = 0.0, mu = 0.0, dist, omega, kine, strMag, F2, muT, zeta;
  su2double a1 = constants[7];
  unsigned long iPoint;
  
  bool compressible = (config->GetKind_Regime() == COMPRESSIBLE);
  bool incompressible = (config->GetKind_Regime() == INCOMPRESSIBLE);
  
  /*--- Compute mean flow and turbulence gradients ---*/
  
  if (config->GetKind_Gradient_Method() == GREEN_GAUSS) {
//    solver_container[FLOW_SOL]->SetPrimitive_Gradient_GG(geometry, config);
    SetSolution_Gradient_GG(geometry, config);
  }
  if (config->GetKind_Gradient_Method() == WEIGHTED_LEAST_SQUARES) {
//    solver_container[FLOW_SOL]->SetPrimitive_Gradient_LS(geometry, config);
    SetSolution_Gradient_LS(geometry, config);
  }
  
  for (iPoint = 0; iPoint < nPoint; iPoint ++) {
    
    /*--- Compute blending functions and cross diffusion ---*/
    
    if (compressible) {
      rho  = solver_container[FLOW_SOL]->node[iPoint]->GetDensity();
      mu   = solver_container[FLOW_SOL]->node[iPoint]->GetLaminarViscosity();
    }
    if (incompressible) {
      rho  = solver_container[FLOW_SOL]->node[iPoint]->GetDensity();
      mu   = solver_container[FLOW_SOL]->node[iPoint]->GetLaminarViscosity();
    }
    
    dist = geometry->node[iPoint]->GetWall_Distance();
    
    strMag = solver_container[FLOW_SOL]->node[iPoint]->GetStrainMag();

    node[iPoint]->SetBlendingFunc(mu, dist, rho);
    
    F2 = node[iPoint]->GetF2blending();
    
    /*--- Compute the eddy viscosity ---*/
    
    kine  = node[iPoint]->GetSolution(0);
    omega = node[iPoint]->GetSolution(1);
    zeta = min(1.0/omega, a1/(strMag*F2));
    muT = min(max(rho*kine*zeta,0.0),1.0);

    /*--- Adjust eddy viscosity based on hybrid parameter ---*/
    if (config->GetKind_HybridRANSLES() == DYNAMIC_HYBRID) {
      assert(HybridMediator != NULL);
      HybridMediator->AdjustEddyViscosity(solver_container, iPoint, &muT);
    }

    node[iPoint]->SetmuT(muT);

    /*--- Compute T/L ---*/

    const su2double zeta_lim = max(zeta, EPS);
    const su2double L = sqrt(kine)*zeta_lim;
    node[iPoint]->SetTurbScales(zeta_lim, L);
    
  }
  
}

void CTurbSSTSolver::Source_Residual(CGeometry *geometry, CSolver **solver_container, CNumerics *numerics, CNumerics *second_numerics, CConfig *config, unsigned short iMesh, unsigned short iRKStep) {
  
  unsigned long iPoint;
  
  for (iPoint = 0; iPoint < nPointDomain; iPoint++) {
    
    /*--- Conservative variables w/o reconstruction ---*/
    
    numerics->SetPrimitive(solver_container[FLOW_SOL]->node[iPoint]->GetPrimitive(), NULL);
    
    /*--- Gradient of the primitive and conservative variables ---*/
    
    numerics->SetPrimVarGradient(solver_container[FLOW_SOL]->node[iPoint]->GetGradient_Primitive(), NULL);
    
    /*--- Turbulent variables w/o reconstruction, and its gradient ---*/
    
    numerics->SetTurbVar(node[iPoint]->GetSolution(), NULL);
    numerics->SetTurbVarGradient(node[iPoint]->GetGradient(), NULL);
    
    /*--- Set volume ---*/
    
    numerics->SetVolume(geometry->node[iPoint]->GetVolume());
    
    /*--- Set distance to the surface ---*/
    
    numerics->SetDistance(geometry->node[iPoint]->GetWall_Distance(), 0.0);
    
    /*--- Menter's first blending function ---*/
    
    numerics->SetF1blending(node[iPoint]->GetF1blending(),0.0);
    
    /*--- Menter's second blending function ---*/
    
    numerics->SetF2blending(node[iPoint]->GetF2blending(),0.0);
    
    /*--- Set vorticity and strain rate magnitude ---*/
    
    numerics->SetVorticity(solver_container[FLOW_SOL]->node[iPoint]->GetVorticity(), NULL);
    
    numerics->SetStrainMag(solver_container[FLOW_SOL]->node[iPoint]->GetStrainMag(), 0.0);
    
    /*--- Cross diffusion ---*/
    
    numerics->SetCrossDiff(node[iPoint]->GetCrossDiff(),0.0);

    /*--- Pass in relevant information from the hybridization ---*/

    if (config->GetKind_HybridRANSLES() == DYNAMIC_HYBRID) {
      assert(HybridMediator != NULL);
      HybridMediator->SetupRANSNumerics(geometry, solver_container, numerics,
                                        iPoint, iPoint);
    }

    /*--- Compute the source term ---*/
    
    numerics->ComputeResidual(Residual, Jacobian_i, NULL, config);
    
    /*--- Subtract residual and the Jacobian ---*/
    
    LinSysRes.SubtractBlock(iPoint, Residual);
    Jacobian.SubtractBlock(iPoint, iPoint, Jacobian_i);
    
  }
  
}

void CTurbSSTSolver::Source_Template(CGeometry *geometry, CSolver **solver_container, CNumerics *numerics,
                                     CConfig *config, unsigned short iMesh) {
  
}

void CTurbSSTSolver::BC_HeatFlux_Wall(CGeometry *geometry, CSolver **solver_container, CNumerics *conv_numerics, CNumerics *visc_numerics, CConfig *config, unsigned short val_marker, unsigned short iRKStep) {
  
  unsigned long iPoint, jPoint, iVertex, total_index;
  unsigned short iDim, iVar;
  su2double distance, density = 0.0, laminar_viscosity = 0.0, beta_1;
  
  bool compressible = (config->GetKind_Regime() == COMPRESSIBLE);
  bool incompressible = (config->GetKind_Regime() == INCOMPRESSIBLE);
  
  for (iVertex = 0; iVertex < geometry->nVertex[val_marker]; iVertex++) {
    iPoint = geometry->vertex[val_marker][iVertex]->GetNode();
    
    /*--- Check if the node belongs to the domain (i.e, not a halo node) ---*/
    if (geometry->node[iPoint]->GetDomain()) {
      
      /*--- distance to closest neighbor ---*/
      jPoint = geometry->vertex[val_marker][iVertex]->GetNormal_Neighbor();
      distance = 0.0;
      for (iDim = 0; iDim < nDim; iDim++) {
        distance += (geometry->node[iPoint]->GetCoord(iDim) - geometry->node[jPoint]->GetCoord(iDim))*
        (geometry->node[iPoint]->GetCoord(iDim) - geometry->node[jPoint]->GetCoord(iDim));
      }
      distance = sqrt(distance);
      
      /*--- Set wall values ---*/
      if (compressible) {
        density = solver_container[FLOW_SOL]->node[jPoint]->GetDensity();
        laminar_viscosity = solver_container[FLOW_SOL]->node[jPoint]->GetLaminarViscosity();
      }
      if (incompressible) {
        density = solver_container[FLOW_SOL]->node[jPoint]->GetDensity();
        laminar_viscosity = solver_container[FLOW_SOL]->node[jPoint]->GetLaminarViscosity();
      }
      
      beta_1 = constants[4];
      
      Solution[0] = 0.0;
      Solution[1] = 60.0*laminar_viscosity/(density*beta_1*distance*distance);
      
      /*--- Set the solution values and zero the residual ---*/
      node[iPoint]->SetSolution_Old(Solution);
      node[iPoint]->SetSolution(Solution);
      LinSysRes.SetBlock_Zero(iPoint);
      
      /*--- Change rows of the Jacobian (includes 1 in the diagonal) ---*/
      for (iVar = 0; iVar < nVar; iVar++) {
        total_index = iPoint*nVar+iVar;
        Jacobian.DeleteValsRowi(total_index);
      }
      
    }
  }
  
}

void CTurbSSTSolver::BC_Isothermal_Wall(CGeometry *geometry, CSolver **solver_container, CNumerics *conv_numerics, CNumerics *visc_numerics, CConfig *config,
                                        unsigned short val_marker, unsigned short iRKStep) {
  
  unsigned long iPoint, jPoint, iVertex, total_index;
  unsigned short iDim, iVar;
  su2double distance, density = 0.0, laminar_viscosity = 0.0, beta_1;
  
  bool compressible = (config->GetKind_Regime() == COMPRESSIBLE);
  bool incompressible = (config->GetKind_Regime() == INCOMPRESSIBLE);
  
  for (iVertex = 0; iVertex < geometry->nVertex[val_marker]; iVertex++) {
    iPoint = geometry->vertex[val_marker][iVertex]->GetNode();
    
    /*--- Check if the node belongs to the domain (i.e, not a halo node) ---*/
    if (geometry->node[iPoint]->GetDomain()) {
      
      /*--- distance to closest neighbor ---*/
      jPoint = geometry->vertex[val_marker][iVertex]->GetNormal_Neighbor();
      distance = 0.0;
      for (iDim = 0; iDim < nDim; iDim++) {
        distance += (geometry->node[iPoint]->GetCoord(iDim) - geometry->node[jPoint]->GetCoord(iDim))*
        (geometry->node[iPoint]->GetCoord(iDim) - geometry->node[jPoint]->GetCoord(iDim));
      }
      distance = sqrt(distance);
      
      /*--- Set wall values ---*/
      if (compressible) {
        density = solver_container[FLOW_SOL]->node[jPoint]->GetDensity();
        laminar_viscosity = solver_container[FLOW_SOL]->node[jPoint]->GetLaminarViscosity();
      }
      if (incompressible) {
        density = solver_container[FLOW_SOL]->node[jPoint]->GetDensity();
        laminar_viscosity = solver_container[FLOW_SOL]->node[jPoint]->GetLaminarViscosity();
      }
      
      beta_1 = constants[4];
      
      Solution[0] = 0.0;
      Solution[1] = 60.0*laminar_viscosity/(density*beta_1*distance*distance);
      
      /*--- Set the solution values and zero the residual ---*/
      node[iPoint]->SetSolution_Old(Solution);
      node[iPoint]->SetSolution(Solution);
      LinSysRes.SetBlock_Zero(iPoint);
      
      /*--- Change rows of the Jacobian (includes 1 in the diagonal) ---*/
      for (iVar = 0; iVar < nVar; iVar++) {
        total_index = iPoint*nVar+iVar;
        Jacobian.DeleteValsRowi(total_index);
      }
      
    }
  }
  
}

void CTurbSSTSolver::BC_Far_Field(CGeometry *geometry, CSolver **solver_container, CNumerics *conv_numerics, CNumerics *visc_numerics, CConfig *config, unsigned short val_marker, unsigned short iRKStep) {
  
  unsigned long iPoint, iVertex;
  su2double *Normal, *V_infty, *V_domain;
  unsigned short iVar, iDim;
  
  bool grid_movement = config->GetGrid_Movement();
  
  Normal = new su2double[nDim];
  
  for (iVertex = 0; iVertex < geometry->nVertex[val_marker]; iVertex++) {
    
    iPoint = geometry->vertex[val_marker][iVertex]->GetNode();
    
    /*--- Check if the node belongs to the domain (i.e, not a halo node) ---*/
    
    if (geometry->node[iPoint]->GetDomain()) {
      
      /*--- Allocate the value at the infinity ---*/
      
      V_infty = solver_container[FLOW_SOL]->GetCharacPrimVar(val_marker, iVertex);
      
      /*--- Retrieve solution at the farfield boundary node ---*/
      
      V_domain = solver_container[FLOW_SOL]->node[iPoint]->GetPrimitive();
      
      conv_numerics->SetPrimitive(V_domain, V_infty);
      
      /*--- Set turbulent variable at the wall, and at infinity ---*/
      
      for (iVar = 0; iVar < nVar; iVar++)
      Solution_i[iVar] = node[iPoint]->GetSolution(iVar);
      
      Solution_j[0] = kine_Inf;
      Solution_j[1] = omega_Inf;
      
      conv_numerics->SetTurbVar(Solution_i, Solution_j);
      
      /*--- Set Normal (it is necessary to change the sign) ---*/
      
      geometry->vertex[val_marker][iVertex]->GetNormal(Normal);
      for (iDim = 0; iDim < nDim; iDim++)
      Normal[iDim] = -Normal[iDim];
      conv_numerics->SetNormal(Normal);
      
      /*--- Grid Movement ---*/
      
      if (grid_movement)
      conv_numerics->SetGridVel(geometry->node[iPoint]->GetGridVel(), geometry->node[iPoint]->GetGridVel());
      
      /*--- Compute residuals and Jacobians ---*/
      
      conv_numerics->ComputeResidual(Residual, Jacobian_i, Jacobian_j, config);
      
      /*--- Add residuals and Jacobians ---*/
      
      LinSysRes.AddBlock(iPoint, Residual);
      Jacobian.AddBlock(iPoint, iPoint, Jacobian_i);
      
    }
  }
  
  delete [] Normal;
  
}

void CTurbSSTSolver::BC_Inlet(CGeometry *geometry, CSolver **solver_container, CNumerics *conv_numerics, CNumerics *visc_numerics, CConfig *config,
                              unsigned short val_marker, unsigned short iRKStep) {
  
  unsigned short iVar, iDim;
  unsigned long iVertex, iPoint;
  su2double *V_inlet, *V_domain, *Normal;
  bool isCustomizable = config->GetMarker_All_PyCustom(val_marker);
  
  Normal = new su2double[nDim];
  
  bool grid_movement  = config->GetGrid_Movement();
  
  string Marker_Tag = config->GetMarker_All_TagBound(val_marker);
  
  /*--- Loop over all the vertices on this boundary marker ---*/
  
  for (iVertex = 0; iVertex < geometry->nVertex[val_marker]; iVertex++) {
    
    iPoint = geometry->vertex[val_marker][iVertex]->GetNode();
    
    /*--- Check if the node belongs to the domain (i.e., not a halo node) ---*/
    
    if (geometry->node[iPoint]->GetDomain()) {
      
      /*--- Normal vector for this vertex (negate for outward convention) ---*/
      
      geometry->vertex[val_marker][iVertex]->GetNormal(Normal);
      for (iDim = 0; iDim < nDim; iDim++) Normal[iDim] = -Normal[iDim];
      
      /*--- Allocate the value at the inlet ---*/
      
      V_inlet = solver_container[FLOW_SOL]->GetCharacPrimVar(val_marker, iVertex);

      /*--- Retrieve solution at the farfield boundary node ---*/
      
      V_domain = solver_container[FLOW_SOL]->node[iPoint]->GetPrimitive();
      
      /*--- Set various quantities in the solver class ---*/
      
      conv_numerics->SetPrimitive(V_domain, V_inlet);
      
      /*--- Set the turbulent variable states. Use free-stream SST
       values for the turbulent state at the inflow. ---*/
      
      for (iVar = 0; iVar < nVar; iVar++)
      Solution_i[iVar] = node[iPoint]->GetSolution(iVar);
      
      if (isCustomizable) {
        /*--- Only use the array version of the inlet BC when necessary ---*/
        Solution_j[0] = Inlet_TurbVars[val_marker][iVertex][0];
        Solution_j[1] = Inlet_TurbVars[val_marker][iVertex][1];
      } else {
        Solution_j[0] = kine_Inf;
        Solution_j[1] = omega_Inf;
      }
      
      conv_numerics->SetTurbVar(Solution_i, Solution_j);
      
      /*--- Set various other quantities in the solver class ---*/
      
      conv_numerics->SetNormal(Normal);
      
      if (grid_movement)
      conv_numerics->SetGridVel(geometry->node[iPoint]->GetGridVel(),
                                geometry->node[iPoint]->GetGridVel());
      
      /*--- Compute the residual using an upwind scheme ---*/
      
      conv_numerics->ComputeResidual(Residual, Jacobian_i, Jacobian_j, config);
      LinSysRes.AddBlock(iPoint, Residual);
      
      /*--- Jacobian contribution for implicit integration ---*/
      
      Jacobian.AddBlock(iPoint, iPoint, Jacobian_i);
      
//      /*--- Viscous contribution, commented out because serious convergence problems ---*/
//
//      visc_numerics->SetCoord(geometry->node[iPoint]->GetCoord(), geometry->node[Point_Normal]->GetCoord());
//      visc_numerics->SetNormal(Normal);
//
//      /*--- Conservative variables w/o reconstruction ---*/
//
//      visc_numerics->SetPrimitive(V_domain, V_inlet);
//
//      /*--- Turbulent variables w/o reconstruction, and its gradients ---*/
//
//     visc_numerics->SetTurbVar(Solution_i, Solution_j);
//      visc_numerics->SetTurbVarGradient(node[iPoint]->GetGradient(), node[iPoint]->GetGradient());
//
//      /*--- Menter's first blending function ---*/
//
//      visc_numerics->SetF1blending(node[iPoint]->GetF1blending(), node[iPoint]->GetF1blending());
//
//      /*--- Compute residual, and Jacobians ---*/
//
//      visc_numerics->ComputeResidual(Residual, Jacobian_i, Jacobian_j, config);
//
//      /*--- Subtract residual, and update Jacobians ---*/
//
//      LinSysRes.SubtractBlock(iPoint, Residual);
//      Jacobian.SubtractBlock(iPoint, iPoint, Jacobian_i);

    }
      
  }
  
  /*--- Free locally allocated memory ---*/
  delete[] Normal;
  
}

void CTurbSSTSolver::BC_Outlet(CGeometry *geometry, CSolver **solver_container, CNumerics *conv_numerics, CNumerics *visc_numerics, CConfig *config, unsigned short val_marker, unsigned short iRKStep) {
  
  unsigned long iPoint, iVertex;
  unsigned short iVar, iDim;
  su2double *V_outlet, *V_domain, *Normal;
  
  bool grid_movement  = config->GetGrid_Movement();
  
  Normal = new su2double[nDim];
  
  /*--- Loop over all the vertices on this boundary marker ---*/
  
  for (iVertex = 0; iVertex < geometry->nVertex[val_marker]; iVertex++) {
    iPoint = geometry->vertex[val_marker][iVertex]->GetNode();
    
    /*--- Check if the node belongs to the domain (i.e., not a halo node) ---*/
    
    if (geometry->node[iPoint]->GetDomain()) {
      
      /*--- Allocate the value at the outlet ---*/
      
      V_outlet = solver_container[FLOW_SOL]->GetCharacPrimVar(val_marker, iVertex);
      
      /*--- Retrieve solution at the farfield boundary node ---*/
      
      V_domain = solver_container[FLOW_SOL]->node[iPoint]->GetPrimitive();
      
      /*--- Set various quantities in the solver class ---*/
      
      conv_numerics->SetPrimitive(V_domain, V_outlet);
      
      /*--- Set the turbulent variables. Here we use a Neumann BC such
       that the turbulent variable is copied from the interior of the
       domain to the outlet before computing the residual.
       Solution_i --> TurbVar_internal,
       Solution_j --> TurbVar_outlet ---*/
      
      for (iVar = 0; iVar < nVar; iVar++) {
        Solution_i[iVar] = node[iPoint]->GetSolution(iVar);
        Solution_j[iVar] = node[iPoint]->GetSolution(iVar);
      }
      conv_numerics->SetTurbVar(Solution_i, Solution_j);
      
      /*--- Set Normal (negate for outward convention) ---*/
      
      geometry->vertex[val_marker][iVertex]->GetNormal(Normal);
      for (iDim = 0; iDim < nDim; iDim++)
      Normal[iDim] = -Normal[iDim];
      conv_numerics->SetNormal(Normal);
      
      if (grid_movement)
      conv_numerics->SetGridVel(geometry->node[iPoint]->GetGridVel(),
                                geometry->node[iPoint]->GetGridVel());
      
      /*--- Compute the residual using an upwind scheme ---*/
      
      conv_numerics->ComputeResidual(Residual, Jacobian_i, Jacobian_j, config);
      LinSysRes.AddBlock(iPoint, Residual);
      
      /*--- Jacobian contribution for implicit integration ---*/
      
      Jacobian.AddBlock(iPoint, iPoint, Jacobian_i);
      
//      /*--- Viscous contribution, commented out because serious convergence problems ---*/
//
//      visc_numerics->SetCoord(geometry->node[iPoint]->GetCoord(), geometry->node[Point_Normal]->GetCoord());
//      visc_numerics->SetNormal(Normal);
//
//      /*--- Conservative variables w/o reconstruction ---*/
//
//      visc_numerics->SetPrimitive(V_domain, V_outlet);
//
//      /*--- Turbulent variables w/o reconstruction, and its gradients ---*/
//
//      visc_numerics->SetTurbVar(Solution_i, Solution_j);
//      visc_numerics->SetTurbVarGradient(node[iPoint]->GetGradient(), node[iPoint]->GetGradient());
//
//      /*--- Menter's first blending function ---*/
//
//      visc_numerics->SetF1blending(node[iPoint]->GetF1blending(), node[iPoint]->GetF1blending());
//
//      /*--- Compute residual, and Jacobians ---*/
//
//      visc_numerics->ComputeResidual(Residual, Jacobian_i, Jacobian_j, config);
//
//      /*--- Subtract residual, and update Jacobians ---*/
//
//      LinSysRes.SubtractBlock(iPoint, Residual);
//      Jacobian.SubtractBlock(iPoint, iPoint, Jacobian_i);
      
    }
  }
  
  /*--- Free locally allocated memory ---*/
  delete[] Normal;
  
}


void CTurbSSTSolver::BC_Inlet_MixingPlane(CGeometry *geometry, CSolver **solver_container, CNumerics *conv_numerics, CNumerics *visc_numerics, CConfig *config,
                              unsigned short val_marker, unsigned short iRKStep) {

  unsigned short iVar, iSpan, iDim;
  unsigned long  oldVertex, iPoint, Point_Normal;
  long iVertex;
  su2double *V_inlet, *V_domain, *Normal;
  su2double extAverageKine, extAverageOmega;
  unsigned short nSpanWiseSections = config->GetnSpanWiseSections();

  Normal = new su2double[nDim];

  bool grid_movement  = config->GetGrid_Movement();

  string Marker_Tag = config->GetMarker_All_TagBound(val_marker);

  /*--- Loop over all the vertices on this boundary marker ---*/
  for (iSpan= 0; iSpan < nSpanWiseSections ; iSpan++){
    extAverageKine = solver_container[FLOW_SOL]->GetExtAverageKine(val_marker, iSpan);
    extAverageOmega = solver_container[FLOW_SOL]->GetExtAverageOmega(val_marker, iSpan);


    /*--- Loop over all the vertices on this boundary marker ---*/

    for (iVertex = 0; iVertex < geometry->nVertexSpan[val_marker][iSpan]; iVertex++) {

      /*--- find the node related to the vertex ---*/
      iPoint = geometry->turbovertex[val_marker][iSpan][iVertex]->GetNode();

      /*--- using the other vertex information for retrieving some information ---*/
      oldVertex = geometry->turbovertex[val_marker][iSpan][iVertex]->GetOldVertex();

      /*--- Index of the closest interior node ---*/
      Point_Normal = geometry->vertex[val_marker][oldVertex]->GetNormal_Neighbor();

      /*--- Normal vector for this vertex (negate for outward convention) ---*/

      geometry->vertex[val_marker][oldVertex]->GetNormal(Normal);
      for (iDim = 0; iDim < nDim; iDim++) Normal[iDim] = -Normal[iDim];

      /*--- Allocate the value at the inlet ---*/
      V_inlet = solver_container[FLOW_SOL]->GetCharacPrimVar(val_marker, oldVertex);

      /*--- Retrieve solution at the farfield boundary node ---*/

      V_domain = solver_container[FLOW_SOL]->node[iPoint]->GetPrimitive();

      /*--- Set various quantities in the solver class ---*/

      conv_numerics->SetPrimitive(V_domain, V_inlet);

      /*--- Set the turbulent variable states (prescribed for an inflow) ---*/

      for (iVar = 0; iVar < nVar; iVar++)
        Solution_i[iVar] = node[iPoint]->GetSolution(iVar);

      Solution_j[0]= extAverageKine;
      Solution_j[1]= extAverageOmega;

      conv_numerics->SetTurbVar(Solution_i, Solution_j);

      /*--- Set various other quantities in the solver class ---*/
      conv_numerics->SetNormal(Normal);

      if (grid_movement)
        conv_numerics->SetGridVel(geometry->node[iPoint]->GetGridVel(),
            geometry->node[iPoint]->GetGridVel());

      /*--- Compute the residual using an upwind scheme ---*/
      conv_numerics->ComputeResidual(Residual, Jacobian_i, Jacobian_j, config);
      LinSysRes.AddBlock(iPoint, Residual);

      /*--- Jacobian contribution for implicit integration ---*/
      Jacobian.AddBlock(iPoint, iPoint, Jacobian_i);

      /*--- Viscous contribution ---*/
      visc_numerics->SetCoord(geometry->node[iPoint]->GetCoord(), geometry->node[Point_Normal]->GetCoord());
      visc_numerics->SetNormal(Normal);

      /*--- Conservative variables w/o reconstruction ---*/
      visc_numerics->SetPrimitive(V_domain, V_inlet);

      /*--- Turbulent variables w/o reconstruction, and its gradients ---*/
      visc_numerics->SetTurbVar(Solution_i, Solution_j);
      visc_numerics->SetTurbVarGradient(node[iPoint]->GetGradient(), node[iPoint]->GetGradient());

      /*--- Menter's first blending function ---*/
      visc_numerics->SetF1blending(node[iPoint]->GetF1blending(), node[iPoint]->GetF1blending());

      /*--- Compute residual, and Jacobians ---*/
      visc_numerics->ComputeResidual(Residual, Jacobian_i, Jacobian_j, config);

      /*--- Subtract residual, and update Jacobians ---*/
      LinSysRes.SubtractBlock(iPoint, Residual);
      Jacobian.SubtractBlock(iPoint, iPoint, Jacobian_i);

    }
  }

  /*--- Free locally allocated memory ---*/
  delete[] Normal;

}

void CTurbSSTSolver::BC_Inlet_Turbo(CGeometry *geometry, CSolver **solver_container, CNumerics *conv_numerics, CNumerics *visc_numerics, CConfig *config,
                              unsigned short val_marker, unsigned short iRKStep) {

  unsigned short iVar, iSpan, iDim;
  unsigned long  oldVertex, iPoint, Point_Normal;
  long iVertex;
  su2double *V_inlet, *V_domain, *Normal;
  unsigned short nSpanWiseSections = config->GetnSpanWiseSections();

  /*--- Quantities for computing the  kine and omega to impose at the inlet boundary. ---*/
  su2double rho, pressure, *Vel, VelMag, muLam, Intensity, viscRatio, kine_b, omega_b, kine;
  CFluidModel *FluidModel;

  FluidModel = solver_container[FLOW_SOL]->GetFluidModel();
  Intensity = config->GetTurbulenceIntensity_FreeStream();
  viscRatio = config->GetTurb2LamViscRatio_FreeStream();

  Normal = new su2double[nDim];
  Vel = new su2double[nDim];

  bool grid_movement  = config->GetGrid_Movement();

  string Marker_Tag = config->GetMarker_All_TagBound(val_marker);


  for (iSpan= 0; iSpan < nSpanWiseSections ; iSpan++){

    /*--- Compute the inflow kine and omega using the span wise averge quntities---*/
    for (iDim = 0; iDim < nDim; iDim++)
      Vel[iDim] = solver_container[FLOW_SOL]->GetAverageTurboVelocity(val_marker, iSpan)[iDim];

    rho       = solver_container[FLOW_SOL]->GetAverageDensity(val_marker, iSpan);
    pressure  = solver_container[FLOW_SOL]->GetAveragePressure(val_marker, iSpan);
    kine      = solver_container[FLOW_SOL]->GetAverageKine(val_marker, iSpan);

    FluidModel->SetTDState_Prho(pressure, rho);
    muLam = FluidModel->GetLaminarViscosity();

    VelMag = 0;
    for (iDim = 0; iDim < nDim; iDim++)
      VelMag += Vel[iDim]*Vel[iDim];
    VelMag = sqrt(VelMag);

    kine_b  = 3.0/2.0*(VelMag*VelMag*Intensity*Intensity);
    omega_b = rho*kine/(muLam*viscRatio);

    /*--- Loop over all the vertices on this boundary marker ---*/
    for (iVertex = 0; iVertex < geometry->nVertexSpan[val_marker][iSpan]; iVertex++) {

      /*--- find the node related to the vertex ---*/
      iPoint = geometry->turbovertex[val_marker][iSpan][iVertex]->GetNode();

      /*--- using the other vertex information for retrieving some information ---*/
      oldVertex = geometry->turbovertex[val_marker][iSpan][iVertex]->GetOldVertex();

      /*--- Index of the closest interior node ---*/
      Point_Normal = geometry->vertex[val_marker][oldVertex]->GetNormal_Neighbor();

      /*--- Normal vector for this vertex (negate for outward convention) ---*/

      geometry->vertex[val_marker][oldVertex]->GetNormal(Normal);
      for (iDim = 0; iDim < nDim; iDim++) Normal[iDim] = -Normal[iDim];

      /*--- Allocate the value at the inlet ---*/
      V_inlet = solver_container[FLOW_SOL]->GetCharacPrimVar(val_marker, oldVertex);

      /*--- Retrieve solution at the farfield boundary node ---*/

      V_domain = solver_container[FLOW_SOL]->node[iPoint]->GetPrimitive();

      /*--- Set various quantities in the solver class ---*/

      conv_numerics->SetPrimitive(V_domain, V_inlet);

      for (iVar = 0; iVar < nVar; iVar++)
        Solution_i[iVar] = node[iPoint]->GetSolution(iVar);

      /*--- Set the turbulent variable states. Use average span-wise values
             values for the turbulent state at the inflow. ---*/

      Solution_j[0]= kine_b;
      Solution_j[1]= omega_b;

      conv_numerics->SetTurbVar(Solution_i, Solution_j);

      /*--- Set various other quantities in the solver class ---*/
      conv_numerics->SetNormal(Normal);

      if (grid_movement)
        conv_numerics->SetGridVel(geometry->node[iPoint]->GetGridVel(),
            geometry->node[iPoint]->GetGridVel());

      /*--- Compute the residual using an upwind scheme ---*/
      conv_numerics->ComputeResidual(Residual, Jacobian_i, Jacobian_j, config);
      LinSysRes.AddBlock(iPoint, Residual);

      /*--- Jacobian contribution for implicit integration ---*/
      Jacobian.AddBlock(iPoint, iPoint, Jacobian_i);

      /*--- Viscous contribution ---*/
      visc_numerics->SetCoord(geometry->node[iPoint]->GetCoord(), geometry->node[Point_Normal]->GetCoord());
      visc_numerics->SetNormal(Normal);

      /*--- Conservative variables w/o reconstruction ---*/
      visc_numerics->SetPrimitive(V_domain, V_inlet);

      /*--- Turbulent variables w/o reconstruction, and its gradients ---*/
      visc_numerics->SetTurbVar(Solution_i, Solution_j);
      visc_numerics->SetTurbVarGradient(node[iPoint]->GetGradient(), node[iPoint]->GetGradient());

      /*--- Menter's first blending function ---*/
      visc_numerics->SetF1blending(node[iPoint]->GetF1blending(), node[iPoint]->GetF1blending());

      /*--- Compute residual, and Jacobians ---*/
      visc_numerics->ComputeResidual(Residual, Jacobian_i, Jacobian_j, config);

      /*--- Subtract residual, and update Jacobians ---*/
      LinSysRes.SubtractBlock(iPoint, Residual);
      Jacobian.SubtractBlock(iPoint, iPoint, Jacobian_i);

    }
  }

  /*--- Free locally allocated memory ---*/
  delete[] Normal;
  delete[] Vel;

}


void CTurbSSTSolver::BC_Fluid_Interface(CGeometry *geometry, CSolver **solver_container, CNumerics *conv_numerics,
    CNumerics *visc_numerics, CConfig *config){

  unsigned long iVertex, jVertex, iPoint, Point_Normal = 0;
  unsigned short iDim, iVar, iMarker;

  bool grid_movement = config->GetGrid_Movement();
  unsigned short nPrimVar = solver_container[FLOW_SOL]->GetnPrimVar();
  su2double *Normal = new su2double[nDim];
  su2double *PrimVar_i = new su2double[nPrimVar];
  su2double *PrimVar_j = new su2double[nPrimVar];
  su2double *tmp_residual = new su2double[nVar];
  
  unsigned long nDonorVertex;
  su2double weight;
  
  for (iMarker = 0; iMarker < config->GetnMarker_All(); iMarker++) {

    if (config->GetMarker_All_KindBC(iMarker) == FLUID_INTERFACE) {

      for (iVertex = 0; iVertex < geometry->nVertex[iMarker]; iVertex++) {
        
        iPoint = geometry->vertex[iMarker][iVertex]->GetNode();
        Point_Normal = geometry->vertex[iMarker][iVertex]->GetNormal_Neighbor();

        if (geometry->node[iPoint]->GetDomain()) {

          nDonorVertex = GetnSlidingStates(iMarker, iVertex);

          /*--- Initialize Residual, this will serve to accumulate the average ---*/
          
          for (iVar = 0; iVar < nVar; iVar++)
            Residual[iVar] = 0.0;

          /*--- Loop over the nDonorVertexes and compute the averaged flux ---*/
          
          for (jVertex = 0; jVertex < nDonorVertex; jVertex++){
            
            geometry->vertex[iMarker][iVertex]->GetNormal(Normal);
            for (iDim = 0; iDim < nDim; iDim++) Normal[iDim] = -Normal[iDim];

            for (iVar = 0; iVar < nPrimVar; iVar++) {
              PrimVar_i[iVar] = solver_container[FLOW_SOL]->node[iPoint]->GetPrimitive(iVar);
              PrimVar_j[iVar] = solver_container[FLOW_SOL]->GetSlidingState(iMarker, iVertex, iVar, jVertex);
            }

            /*--- Get the weight computed in the interpolator class for the j-th donor vertex ---*/
            
            weight = solver_container[FLOW_SOL]->GetSlidingState(iMarker, iVertex, nPrimVar, jVertex);

            /*--- Set primitive variables ---*/

            conv_numerics->SetPrimitive( PrimVar_i, PrimVar_j );

            /*--- Set the turbulent variable states ---*/
            Solution_i[0] = node[iPoint]->GetSolution(0);
            Solution_i[1] = node[iPoint]->GetSolution(1);

            Solution_j[0] = GetSlidingState(iMarker, iVertex, 0, jVertex);
            Solution_j[1] = GetSlidingState(iMarker, iVertex, 1, jVertex);

            conv_numerics->SetTurbVar(Solution_i, Solution_j);
    
            /*--- Set the normal vector ---*/

            conv_numerics->SetNormal(Normal);

            if (grid_movement)
              conv_numerics->SetGridVel(geometry->node[iPoint]->GetGridVel(), geometry->node[iPoint]->GetGridVel());

            conv_numerics->ComputeResidual(tmp_residual, Jacobian_i, Jacobian_j, config);

            /*--- Accumulate the residuals to compute the average ---*/
            
            for (iVar = 0; iVar < nVar; iVar++)
              Residual[iVar] += weight*tmp_residual[iVar];
          }
          
          /*--- Add Residuals and Jacobians ---*/

          LinSysRes.AddBlock(iPoint, Residual);

          Jacobian.AddBlock(iPoint, iPoint, Jacobian_i);

          /*--- Set the normal vector and the coordinates ---*/

          visc_numerics->SetNormal(Normal);
          visc_numerics->SetCoord(geometry->node[iPoint]->GetCoord(), geometry->node[Point_Normal]->GetCoord());

          /*--- Primitive variables, and gradient ---*/

          visc_numerics->SetPrimitive(PrimVar_i, PrimVar_j);
          //          visc_numerics->SetPrimVarGradient(node[iPoint]->GetGradient_Primitive(), node[iPoint]->GetGradient_Primitive());

          /*--- Turbulent variables and its gradients  ---*/

          visc_numerics->SetTurbVar(Solution_i, Solution_j);
          visc_numerics->SetTurbVarGradient(node[iPoint]->GetGradient(), node[iPoint]->GetGradient());

          /*--- Compute and update residual ---*/

          visc_numerics->ComputeResidual(Residual, Jacobian_i, Jacobian_j, config);

          LinSysRes.SubtractBlock(iPoint, Residual);

          /*--- Jacobian contribution for implicit integration ---*/

          Jacobian.SubtractBlock(iPoint, iPoint, Jacobian_i);

        }
      }
    }
  }

  /*--- Free locally allocated memory ---*/

  delete [] tmp_residual;
  delete [] Normal;
  delete [] PrimVar_i;
  delete [] PrimVar_j;

}

su2double* CTurbSSTSolver::GetConstants() {
  return constants;
}


void CTurbSSTSolver::SetInlet(CConfig* config) {

  /*-- Allocation has to happen in derived classes (not CTurbSolver),
   * due to arbitrary number of turbulence variables ---*/
  Inlet_TurbVars = new su2double**[nMarker];
  for (unsigned long iMarker = 0; iMarker < nMarker; iMarker++) {
    bool isCustomizable = config->GetMarker_All_PyCustom(iMarker);
    bool isInlet = (config->GetMarker_All_KindBC(iMarker) == INLET_FLOW);
    if (isCustomizable && isInlet) {
      Inlet_TurbVars[iMarker] = new su2double*[nVertex[iMarker]];
      for(unsigned long iVertex=0; iVertex < nVertex[iMarker]; iVertex++){
        Inlet_TurbVars[iMarker][iVertex] = new su2double[nVar];
        /*--- The default values for these custom BCs are initialized with
         * the freestream values to avoid nonphysical values at unspecified
         * points ---*/
        Inlet_TurbVars[iMarker][iVertex][0] = kine_Inf;
        Inlet_TurbVars[iMarker][iVertex][1] = omega_Inf;
      }
    } else {
      Inlet_TurbVars[iMarker] = NULL;
    }
  }

<<<<<<< HEAD
=======
}

CTurbKESolver::CTurbKESolver(void) : CTurbSolver() {

  /*--- Array initialization ---*/
  constants = NULL;

}

CTurbKESolver::CTurbKESolver(CGeometry *geometry, CConfig *config,
                             unsigned short iMesh)
      : CTurbSolver() {

  unsigned short iVar, iDim, nLineLets;
  unsigned long iPoint;
  ifstream restart_file;
  string text_line;

  int rank = MASTER_NODE;
#ifdef HAVE_MPI
  MPI_Comm_rank(MPI_COMM_WORLD, &rank);
#endif

  /*--- Array initialization ---*/
  constants = NULL;

  Gamma = config->GetGamma();
  Gamma_Minus_One = Gamma - 1.0;

  /*--- Dimension of the problem --> dependent of the turbulent model ---*/
  nVar = 4;

  nPoint = geometry->GetnPoint();
  nPointDomain = geometry->GetnPointDomain();

  /*--- Initialize nVarGrad for deallocation ---*/

  nVarGrad = nVar;

  /*--- Define geometry constants in the solver structure ---*/
  nDim = geometry->GetnDim();
  node = new CVariable*[nPoint];

  /*--- Single grid simulation ---*/
  if (iMesh == MESH_0) {

    /*--- Define some auxiliary vector related with the residual ---*/
    Residual     = new su2double[nVar];
    Residual_RMS = new su2double[nVar];
    Residual_i   = new su2double[nVar];
    Residual_j   = new su2double[nVar];
    Residual_Max = new su2double[nVar];

    for (iVar=0; iVar<nVar; iVar++) {
       Residual[iVar]     = 0.0;
       Residual_RMS[iVar] = 0.0;
       Residual_i[iVar]   = 0.0;
       Residual_j[iVar]   = 0.0;
       Residual_Max[iVar] = 0.0;
    }

    /*--- Define some structures for locating max residuals ---*/
    Point_Max = new unsigned long[nVar];
    for (iVar = 0; iVar < nVar; iVar++) Point_Max[iVar] = 0;

    Point_Max_Coord = new su2double*[nVar];
    for (iVar = 0; iVar < nVar; iVar++) {
      Point_Max_Coord[iVar] = new su2double[nDim];
      for (iDim = 0; iDim < nDim; iDim++) Point_Max_Coord[iVar][iDim] = 0.0;
    }

    /*--- Define some auxiliary vector related with the solution ---*/
    Solution = new su2double[nVar];
    Solution_i = new su2double[nVar]; Solution_j = new su2double[nVar];

    /*--- Define some auxiliary vector related with the geometry ---*/
    Vector_i = new su2double[nDim]; Vector_j = new su2double[nDim];

    /*--- Define some auxiliary vector related with the flow solution ---*/
    FlowPrimVar_i = new su2double [nDim+7]; FlowPrimVar_j = new su2double [nDim+7];

    /*--- Jacobians and vector structures for implicit computations ---*/
    Jacobian_i = new su2double* [nVar];
    Jacobian_j = new su2double* [nVar];
    for (iVar = 0; iVar < nVar; iVar++) {
      Jacobian_i[iVar] = new su2double [nVar];
      Jacobian_j[iVar] = new su2double [nVar];
    }

    /*--- Initialization of the structure of the whole Jacobian ---*/
    if (rank == MASTER_NODE) {
      cout << "Initialize Jacobian structure (KE model)." << endl;
    }

    Jacobian.Initialize(nPoint, nPointDomain, nVar, nVar,
                        true, geometry, config);

    if (rank == MASTER_NODE) cout << "Finished." << endl;

    if ((config->GetKind_Linear_Solver_Prec() == LINELET) ||
        (config->GetKind_Linear_Solver() == SMOOTHER_LINELET)) {
      nLineLets = Jacobian.BuildLineletPreconditioner(geometry, config);
      if (rank == MASTER_NODE) {
        cout << "Compute linelet structure. " << nLineLets
             << " elements in each line (average)." << endl;
      }
    }

    LinSysSol.Initialize(nPoint, nPointDomain, nVar, 0.0);
    LinSysRes.Initialize(nPoint, nPointDomain, nVar, 0.0);
  }

  /*--- Computation of gradients by least squares ---*/
  if (config->GetKind_Gradient_Method() == WEIGHTED_LEAST_SQUARES) {

    /*--- S matrix := inv(R)*traspose(inv(R)) ---*/
    Smatrix = new su2double* [nDim];
    for (iDim = 0; iDim < nDim; iDim++)
    Smatrix[iDim] = new su2double [nDim];

    /*--- c vector := transpose(WA)*(Wb) ---*/
    Cvector = new su2double* [nVar];
    for (iVar = 0; iVar < nVar; iVar++)
    Cvector[iVar] = new su2double [nDim];
  }

  /*--- Initialize value for model constants ---*/
  constants = new su2double[11];

  /* v2-f */
  constants[0]  = 0.22;   //C_mu
  constants[1]  = 1.0/1.0;    //1/sigma_k
  constants[2]  = 1.0/1.3;    //1/sigma_e
  constants[3]  = 1.0/1.0;    //1/sigma_z
  constants[4]  = 1.4;    //C_e1^o
  constants[5]  = 1.9;    //C_e2
  constants[6]  = 1.4;    //C_1
  constants[7]  = 0.3;   //C_2p
  constants[8]  = 6.0;    //C_T
  constants[9]  = 0.23;   //C_L
  constants[10] = 70.0;   //C_eta

  /*--- Initialize lower and upper limits---*/
  lowerlimit = new su2double[nVar];
  upperlimit = new su2double[nVar];


  // These are used in the AddConservativeSolution calls
  // k
  lowerlimit[0] = -1.0e10;
  upperlimit[0] =  1.0e10;

  // epsi
  lowerlimit[1] = -1.0e10;
  upperlimit[1] =  1.0e10;

  // v2
  lowerlimit[2] = -1.0e10;
  upperlimit[2] =  1.0e10;

  // f
  lowerlimit[3] = -1.0e10;
  upperlimit[3] =  1.0e10;


  /*--- Flow infinity initialization stuff ---*/
  su2double rhoInf, *VelInf, muLamInf, Intensity, viscRatio, muT_Inf, Tm_Inf, Lm_Inf;
  rhoInf    = config->GetDensity_FreeStreamND();
  VelInf    = config->GetVelocity_FreeStreamND();
  muLamInf  = config->GetViscosity_FreeStreamND();
  Intensity = config->GetTurbulenceIntensity_FreeStream();
  viscRatio = config->GetTurb2LamViscRatio_FreeStream();
  
  su2double VelMag = 0;
  for (iDim = 0; iDim < nDim; iDim++) {
    VelMag += VelInf[iDim]*VelInf[iDim];
  }

  VelMag = sqrt(VelMag);

  su2double L_Inf = config->GetLength_Reynolds();
  su2double scale = 1.0e-8;
  su2double scalar_min = scale/(VelMag*VelMag);
  su2double tke_min = scalar_min*VelMag*VelMag;
  su2double tdr_min = scalar_min*pow(VelMag,3.0)/L_Inf;


  // Freestream eddy visc
  muT_Inf = muLamInf*viscRatio;

  // Convenience: freestream kinematic viscosities
  const su2double nuInf  = muLamInf/rhoInf;
  const su2double nutInf = muT_Inf /rhoInf;

  // Freestream TKE
  kine_Inf = 1.5*(VelMag*VelMag*Intensity*Intensity);

  // Freestream dissipation
  epsi_Inf = (2.0/3.0)*constants[0]*(kine_Inf*kine_Inf)/nutInf;
  const su2double ktmp = 2.0/3.0*constants[0]*constants[8]*kine_Inf/viscRatio;
  const su2double epsi_Inf_alt = ktmp*ktmp/nuInf;
  epsi_Inf = min( epsi_Inf, epsi_Inf_alt );

  // Fresstream v2
  zeta_Inf = 2.0/3.0*kine_Inf;


  // Freestream time scale
  Tm_Inf = kine_Inf/max(epsi_Inf,tdr_min);
  su2double Tkol_inf = constants[8]*sqrt(nuInf/max(epsi_Inf,tdr_min));
  Tm_Inf = max( Tm_Inf, Tkol_inf );

  // Freestream length scale
  Lm_Inf = pow(kine_Inf,1.5)/max(epsi_Inf,tdr_min);
  const su2double nu3 = nuInf*nuInf*nuInf;
  const su2double Lkol_Inf = constants[10]*pow(nu3/max(epsi_Inf,tdr_min),0.25);
  Lm_Inf = constants[9] * max( Lm_Inf, Lkol_Inf);

  // Freestream f
  f_Inf = (10.0/3.0+0.3)*epsi_Inf/max(kine_Inf,tke_min);


  /*--- Initialize the solution to the far-field state everywhere. ---*/

  for (iPoint = 0; iPoint < nPoint; iPoint++)
    node[iPoint] = new CTurbKEVariable(kine_Inf, epsi_Inf, zeta_Inf, f_Inf,
                                       muT_Inf, Tm_Inf, Lm_Inf,
                                       nDim, nVar, constants, config);

  /*--- MPI solution ---*/

  //TODO fix order of comunication the periodic should be first otherwise you have wrong values on the halo cell after restart
  Set_MPI_Solution(geometry, config);
  Set_MPI_Solution(geometry, config);

  /*--- Initializate quantities for SlidingMesh Interface ---*/

  unsigned long iMarker;

  SlidingState       = new su2double*** [nMarker];
  SlidingStateNodes  = new int*         [nMarker];

  for (iMarker = 0; iMarker < nMarker; iMarker++){

    SlidingState[iMarker]      = NULL;
    SlidingStateNodes[iMarker] = NULL;

    if (config->GetMarker_All_KindBC(iMarker) == FLUID_INTERFACE){

      SlidingState[iMarker]       = new su2double**[geometry->GetnVertex(iMarker)];
      SlidingStateNodes[iMarker]  = new int        [geometry->GetnVertex(iMarker)];

      for (iPoint = 0; iPoint < geometry->GetnVertex(iMarker); iPoint++){
        SlidingState[iMarker][iPoint] = new su2double*[nPrimVar+1];

        SlidingStateNodes[iMarker][iPoint] = 0;
        for (iVar = 0; iVar < nPrimVar+1; iVar++)
          SlidingState[iMarker][iPoint][iVar] = NULL;
      }

    }
  }

  /*--- Set up inlet profiles, if necessary ---*/

  SetInlet(config);
}

CTurbKESolver::~CTurbKESolver(void) {

  if (constants != NULL) delete [] constants;

  unsigned long iMarker, iVertex;
  unsigned short iVar;

  if ( SlidingState != NULL ) {
    for (iMarker = 0; iMarker < nMarker; iMarker++) {
      if ( SlidingState[iMarker] != NULL ) {
        for (iVertex = 0; iVertex < nVertex[iMarker]; iVertex++)
          if ( SlidingState[iMarker][iVertex] != NULL ){
            for (iVar = 0; iVar < nPrimVar+1; iVar++)
              delete [] SlidingState[iMarker][iVertex][iVar];
            delete [] SlidingState[iMarker][iVertex];
          }
        delete [] SlidingState[iMarker];
      }
    }
    delete [] SlidingState;
  }
  
  if ( SlidingStateNodes != NULL ){
    for (iMarker = 0; iMarker < nMarker; iMarker++){
        if (SlidingStateNodes[iMarker] != NULL)
            delete [] SlidingStateNodes[iMarker];  
    }
    delete [] SlidingStateNodes;
  }

}

void CTurbKESolver::Preprocessing(CGeometry *geometry,
       CSolver **solver_container, CConfig *config, unsigned short iMesh,
       unsigned short iRKStep, unsigned short RunTime_EqSystem, bool Output) {

  unsigned long iPoint;

  unsigned long ExtIter = config->GetExtIter();
  bool disc_adjoint     = config->GetDiscrete_Adjoint();
  bool limiter_flow     = ((config->GetKind_SlopeLimit_Flow() != NO_LIMITER) && (ExtIter <= config->GetLimiterIter()) && !(disc_adjoint && config->GetFrozen_Limiter_Disc()));
  bool limiter_turb     = ((config->GetKind_SlopeLimit_Turb() != NO_LIMITER) && (ExtIter <= config->GetLimiterIter()) && !(disc_adjoint && config->GetFrozen_Limiter_Disc()));


  for (iPoint = 0; iPoint < nPoint; iPoint ++) {

    /*--- Initialize the residual vector ---*/
    LinSysRes.SetBlock_Zero(iPoint);

  }

  /*--- Initialize the Jacobian matrices ---*/
  Jacobian.SetValZero();

  /*--- Upwind second order reconstruction ---*/
  if (config->GetKind_Gradient_Method() == GREEN_GAUSS) {
    SetSolution_Gradient_GG(geometry, config);
  }

  if (config->GetKind_Gradient_Method() == WEIGHTED_LEAST_SQUARES) {
    SetSolution_Gradient_LS(geometry, config);
  }

  /*--- Upwind second order reconstruction ---*/

  if (limiter_turb) SetSolution_Limiter(geometry, config);

  if (limiter_flow) solver_container[FLOW_SOL]->SetPrimitive_Limiter(geometry, config);

}

void CTurbKESolver::Postprocessing(CGeometry *geometry,
                                   CSolver **solver_container, CConfig *config, unsigned short iMesh) {

  su2double rho;
  su2double kine, v2, zeta, muT, *VelInf;
  su2double VelMag;
  unsigned long iPoint;

  /*--- Compute mean flow and turbulence gradients ---*/
  if (config->GetKind_Gradient_Method() == GREEN_GAUSS) {
    SetSolution_Gradient_GG(geometry, config);
  }

  if (config->GetKind_Gradient_Method() == WEIGHTED_LEAST_SQUARES) {
    SetSolution_Gradient_LS(geometry, config);
  }

  /*--- Recompute turbulence scales to ensure they're up to date ---*/
  CalculateTurbScales(solver_container, config);

  for (iPoint = 0; iPoint < nPoint; iPoint ++) {

    /*--- Compute turbulence scales ---*/
    rho  = solver_container[FLOW_SOL]->node[iPoint]->GetDensity();

    /*--- Scalars ---*/
    kine = node[iPoint]->GetSolution(0);
    v2   = node[iPoint]->GetSolution(2);

    /*--- T & L ---*/
    su2double scale = EPS;
    VelInf = config->GetVelocity_FreeStreamND();
    VelMag = 0;
    for (unsigned short iDim = 0; iDim < nDim; iDim++)
      VelMag += VelInf[iDim]*VelInf[iDim];
    VelMag = sqrt(VelMag);
    kine = max(kine, scale*VelMag*VelMag);
    zeta = max(v2/kine, scale);

    su2double Tm = node[iPoint]->GetTurbTimescale();

    /*--- Compute the eddy viscosity ---*/

    muT = constants[0]*rho*zeta*kine*Tm;

    /*--- Adjust eddy viscosity based on hybrid parameter ---*/
    if (config->GetKind_HybridRANSLES() == DYNAMIC_HYBRID) {
      assert(HybridMediator != NULL);
      HybridMediator->AdjustEddyViscosity(solver_container, iPoint, &muT);
    }

    node[iPoint]->SetmuT(muT);

  }
}

void CTurbKESolver::CalculateTurbScales(CSolver **solver_container,
                                        CConfig *config) {

  for (unsigned long iPoint = 0; iPoint < nPoint; iPoint++) {
    const su2double rho = solver_container[FLOW_SOL]->node[iPoint]->GetDensity();
    const su2double mu = solver_container[FLOW_SOL]->node[iPoint]->GetLaminarViscosity();

    /*--- Scalars ---*/
    su2double kine = node[iPoint]->GetSolution(0);
    su2double epsi = node[iPoint]->GetSolution(1);
    su2double v2   = node[iPoint]->GetSolution(2);

    /*--- Relevant scales ---*/
    su2double scale = EPS;
    su2double L_inf = config->GetLength_Reynolds();
    su2double* VelInf = config->GetVelocity_FreeStreamND();
    su2double VelMag = 0;
    for (unsigned short iDim = 0; iDim < nDim; iDim++)
      VelMag += VelInf[iDim]*VelInf[iDim];
    VelMag = sqrt(VelMag);

    /*--- Clipping to avoid nonphysical quantities
     * We keep "tke_positive" in order to allow tke=0 but clip negative
     * values.  If tke is some small nonphysical quantity (but not zero),
     * then it is possible for L1 > L3 and T1 > T3 when the viscous
     * scales are smaller than this nonphysical limit. ---*/
    
    const su2double tke_lim = max(kine, scale*VelMag*VelMag);
    const su2double tke_positive = max(kine, 0.0);
    const su2double tdr_lim = max(epsi, scale*VelMag*VelMag*VelMag/L_inf);
    const su2double zeta_lim = max(v2/tke_lim, scale);
    const su2double S_FLOOR = scale;

    // Grab other quantities for convenience/readability
    const su2double C_mu    = constants[0];
    const su2double C_T     = constants[8];
    const su2double C_eta   = constants[10];
    const su2double nu      = mu/rho;
    const su2double S       = solver_container[FLOW_SOL]->node[iPoint]->GetStrainMag();; //*sqrt(2.0) already included

    //--- Model time scale ---//
    const su2double T1     = tke_positive/tdr_lim;
    // sqrt(3) instead of sqrt(6) because of sqrt(2) factor in S
    const su2double T2     = 0.6/max(sqrt(3.0)*C_mu*S*zeta_lim, S_FLOOR);
    const su2double T3     = C_T*sqrt(nu/tdr_lim);
    su2double T = max(min(T1,T2),T3);

    //--- Model length scale ---//
    const su2double L1     = pow(tke_positive,1.5)/tdr_lim;
    // sqrt(3) instead of sqrt(6) because of sqrt(2) factor in S
    const su2double L2     = sqrt(tke_positive)/max(sqrt(3.0)*C_mu*S*zeta_lim, S_FLOOR);
    const su2double L3     = C_eta*pow(pow(nu,3.0)/tdr_lim,0.25);
    su2double L = max(min(L1,L2),L3); //... mult by C_L in source numerics

    /*--- Make sure to store T, L so the hybrid class can access them ---*/
    node[iPoint]->SetTurbScales(T, L);
  }
}

void CTurbKESolver::Source_Residual(CGeometry *geometry,
        CSolver **solver_container, CNumerics *numerics,
        CNumerics *second_numerics, CConfig *config, unsigned short iMesh,
        unsigned short iRKStep) {

  /*--- Compute turbulence scales ---
   * This calculation is best left here.  In the end, we want to set
   * T and L for each node.  The Numerics class doesn't have access to the
   * nodes, so we calculate the turbulence scales here, and pass them into
   * the numerics class. If this were moved into post/pre-processing, it would
   * only be executed once per timestep, despite inner iterations of implicit
   * solvers ---*/

  CalculateTurbScales(solver_container, config);

  unsigned long iPoint;

  for (iPoint = 0; iPoint < nPointDomain; iPoint++) {

    numerics->SetTimeStep(
      solver_container[FLOW_SOL]->node[iPoint]->GetDelta_Time());

    numerics->SetCoord(geometry->node[iPoint]->GetCoord(), NULL);

    /*--- Conservative variables w/o reconstruction ---*/
    numerics->SetPrimitive(
      solver_container[FLOW_SOL]->node[iPoint]->GetPrimitive(), NULL);

    /*--- Gradient of the primitive and conservative variables ---*/
    numerics->SetPrimVarGradient(
      solver_container[FLOW_SOL]->node[iPoint]->GetGradient_Primitive(), NULL);

    /*--- Turbulent variables w/o reconstruction, and its gradient ---*/
    numerics->SetTurbVar(node[iPoint]->GetSolution(), NULL);
    numerics->SetTurbVarGradient(node[iPoint]->GetGradient(), NULL);

    /*--- Set volume ---*/
    numerics->SetVolume(geometry->node[iPoint]->GetVolume());

    /*--- Pass T, L to the lengthscale ---*/
    numerics->SetTurbLengthscale(node[iPoint]->GetTurbLengthscale());
    numerics->SetTurbTimescale(node[iPoint]->GetTurbTimescale());

    /*--- Set vorticity and strain rate magnitude ---*/
    numerics->SetVorticity(
      solver_container[FLOW_SOL]->node[iPoint]->GetVorticity(), NULL);

    numerics->SetStrainMag(
      solver_container[FLOW_SOL]->node[iPoint]->GetStrainMag(), 0.0);

    /*--- Pass in relevant information from the hybridization ---*/

    if (config->GetKind_HybridRANSLES() == DYNAMIC_HYBRID) {
      assert(HybridMediator != NULL);
      HybridMediator->SetupRANSNumerics(geometry, solver_container, numerics,
                                        iPoint, iPoint);
    }

    /*--- Compute the source term ---*/
    numerics->ComputeResidual(Residual, Jacobian_i, NULL, config);

    /*--- Subtract residual and the Jacobian ---*/
    LinSysRes.SubtractBlock(iPoint, Residual);
    Jacobian.SubtractBlock(iPoint, iPoint, Jacobian_i);

  }
}

void CTurbKESolver::Source_Template(CGeometry *geometry,
       CSolver **solver_container, CNumerics *numerics,
       CConfig *config, unsigned short iMesh) {
  // No-op
}

void CTurbKESolver::BC_HeatFlux_Wall(CGeometry *geometry,
       CSolver **solver_container, CNumerics *conv_numerics,
       CNumerics *visc_numerics, CConfig *config, unsigned short val_marker,
       unsigned short iRKStep) {

  unsigned long iPoint, jPoint, iVertex;
  unsigned short iDim, iVar, jVar;
  su2double distance, wall_k;
  su2double density = 0.0, laminar_viscosity = 0.0;

  bool compressible = (config->GetKind_Regime() == COMPRESSIBLE);
  bool incompressible = (config->GetKind_Regime() == INCOMPRESSIBLE);

  for (iVertex = 0; iVertex < geometry->nVertex[val_marker]; iVertex++) {
    iPoint = geometry->vertex[val_marker][iVertex]->GetNode();

    /*--- Check if the node belongs to the domain (i.e, not a halo node) ---*/
    if (geometry->node[iPoint]->GetDomain()) {

      /*--- distance to closest neighbor ---*/
      jPoint = geometry->vertex[val_marker][iVertex]->GetNormal_Neighbor();
      distance = 0.0;
      for (iDim = 0; iDim < nDim; iDim++) {
        const su2double dx = (geometry->node[iPoint]->GetCoord(iDim) -
                              geometry->node[jPoint]->GetCoord(iDim));
        distance += dx*dx;
      }
      distance = sqrt(distance);

      /*--- Set wall values ---*/
      if (compressible) {
        density = solver_container[FLOW_SOL]->node[jPoint]->GetDensity();
        laminar_viscosity = solver_container[FLOW_SOL]->node[jPoint]->GetLaminarViscosity();
      }
      if (incompressible) {
        density = solver_container[FLOW_SOL]->node[jPoint]->GetDensity();
        laminar_viscosity = solver_container[FLOW_SOL]->node[jPoint]->GetLaminarViscosity();
      }


      // FIXME:
      /*--- The conditions below are a mess.  Here is why...

        Epsilon at the wall depends on k at the first node off the
        wall.  It is observed that, if this is enforced following the
        'standard' SU2 procedure (see e.g., the wall conditions for SA
        or SST), it is difficult to converge epsilon and that the
        large residuals tend to appear very close to the wall.

        Thus, it is preferred to enforce the BC by including the
        equation in the system being solved directly.  This is easy
        enough to do in the residual by setting

        Res[iPoint*nVal+1] = (epsilon - desired epsilon based on k).

        It is also simple to set the appropriate Jacobian.  However,
        Vol/dt is added to the diagonal of the Jacobian in
        CTurbSolver::ImplicitEuler_Iteration.  So, to ensure we get
        the right Jacobian, we subtract Vol/dt here.  But, obviously
        this is very brittle b/c it assumes we're using backward
        Euler. ---*/


      //wall_k = max(node[jPoint]->GetSolution(0),1e-8);
      //wall_k = node[jPoint]->GetSolution(0);
      wall_k = node[jPoint]->GetSolution(0);

      const su2double Vol = geometry->node[iPoint]->GetVolume();
      const su2double dt = solver_container[FLOW_SOL]->node[iPoint]->GetDelta_Time();

      // jPoint correct
      su2double fwall = node[iPoint]->GetSolution(3);

      // // swh: needs a modification here...
      Solution[0] = 0.0;
      Solution[1] = node[iPoint]->GetSolution(1); //2.0*laminar_viscosity*wall_k/(density*distance*distance);
      //Solution[1] = 2.0*laminar_viscosity*wall_k/(density*distance*distance);
      Solution[2] = 0.0;
      Solution[3] = fwall; //0.0;

      /*--- Set the solution values and zero the residual ---*/
      node[iPoint]->SetSolution_Old(Solution);
      node[iPoint]->SetSolution(Solution);
      LinSysRes.SetBlock_Zero(iPoint);
      Jacobian.DeleteValsRowi(iPoint*nVar+0); // zeros this row and puts 1 on diagonal
      Jacobian.DeleteValsRowi(iPoint*nVar+1); // zeros this row and puts 1 on diagonal
      Jacobian.DeleteValsRowi(iPoint*nVar+2); // zeros this row and puts 1 on diagonal
      Jacobian.DeleteValsRowi(iPoint*nVar+3); // zeros this row and puts 1 on diagonal

      // FIXME: Go back to method below for f-eqn!

      for (iVar=0; iVar<nVar; iVar++) {
        for (jVar=0; jVar<nVar; jVar++) {
          Jacobian_j[iVar][jVar] = 0.0;
        }
      }

      // // Don't set solution directly... put in constraint as part of linear system
      // LinSysRes.SetBlock(iPoint, 0, node[iPoint]->GetSolution(0) - 0.0);
      // Jacobian.DeleteValsRowi(iPoint*nVar+0); // zeros this row and puts 1 on diagonal
      // Jacobian_j[0][0] = 0.0;
      // Jacobian_j[0][1] = 0.0;
      // Jacobian_j[0][2] = 0.0;
      // Jacobian_j[0][3] = 0.0;


      LinSysRes.SetBlock(iPoint, 1, node[iPoint]->GetSolution(1) - 2.0*laminar_viscosity*wall_k/(density*distance*distance));
      Jacobian.DeleteValsRowi(iPoint*nVar+1); // zeros this row and puts 1 on diagonal

      // WARNING: Begin hackery...
      // ... subtract Vol/dt from jacobian to offset addition of this later on
      Jacobian_j[1][1] = Vol/dt;
      Jacobian.SubtractBlock(iPoint, iPoint, Jacobian_j);


      Jacobian_j[1][0] = -2.0*laminar_viscosity/(density*distance*distance);
      Jacobian_j[1][1] = 0.0;
      Jacobian_j[1][2] = 0.0;
      Jacobian_j[1][3] = 0.0;

      //LinSysRes.SetBlock(iPoint, 1, Vol*delta_rEps/dt);
      //Jacobian.SetBlock(iPoint, iPoint, Jacobian_j);


      // LinSysRes.SetBlock(iPoint, 2, node[iPoint]->GetSolution(2) - 0.0);
      // Jacobian.DeleteValsRowi(iPoint*nVar+2); // zeros this row and puts 1 on diagonal
      // Jacobian_j[2][0] = 0.0;
      // Jacobian_j[2][1] = 0.0;
      // Jacobian_j[2][2] = 0.0;
      // Jacobian_j[2][3] = 0.0;

      LinSysRes.SetBlock(iPoint, 3, node[iPoint]->GetSolution(3) - 0.0);
      Jacobian.DeleteValsRowi(iPoint*nVar+3); // zeros this row and puts 1 on diagonal
      // Jacobian_j[3][0] = 0.0;
      // Jacobian_j[3][1] = 0.0;
      // Jacobian_j[3][2] = 0.0;
      // Jacobian_j[3][3] = 0.0;


      Jacobian.AddBlock(iPoint, jPoint, Jacobian_j);

    }
  }
}

void CTurbKESolver::BC_Isothermal_Wall(CGeometry *geometry,
       CSolver **solver_container, CNumerics *conv_numerics,
       CNumerics *visc_numerics, CConfig *config, unsigned short val_marker,
       unsigned short iRKStep) {

  unsigned long iPoint, jPoint, iVertex, total_index;
  unsigned short iDim, iVar;
  su2double distance, wall_k;
  su2double density = 0.0, laminar_viscosity = 0.0;

  bool compressible = (config->GetKind_Regime() == COMPRESSIBLE);
  bool incompressible = (config->GetKind_Regime() == INCOMPRESSIBLE);

  for (iVertex = 0; iVertex < geometry->nVertex[val_marker]; iVertex++) {
    iPoint = geometry->vertex[val_marker][iVertex]->GetNode();

    /*--- Check if the node belongs to the domain (i.e, not a halo node) ---*/
    if (geometry->node[iPoint]->GetDomain()) {

      /*--- distance to closest neighbor ---*/
      jPoint = geometry->vertex[val_marker][iVertex]->GetNormal_Neighbor();
      distance = 0.0;
      for (iDim = 0; iDim < nDim; iDim++) {
        const su2double dx = (geometry->node[iPoint]->GetCoord(iDim) -
                              geometry->node[jPoint]->GetCoord(iDim));
        distance += dx*dx;
      }
      distance = sqrt(distance);

      /*--- Set wall values ---*/
      if (compressible) {
        density = solver_container[FLOW_SOL]->node[jPoint]->GetDensity();
        laminar_viscosity = solver_container[FLOW_SOL]->node[jPoint]->GetLaminarViscosity();
      }
      if (incompressible) {
        density = solver_container[FLOW_SOL]->node[jPoint]->GetDensity();
        laminar_viscosity = solver_container[FLOW_SOL]->node[jPoint]->GetLaminarViscosity();
      }

      wall_k = node[jPoint]->GetSolution(0);

      // wall boundary conditions (https://turbmodels.larc.nasa.gov/k-e-zeta-f.html)
      Solution[0] = 0.0;
      Solution[1] = 2.0*laminar_viscosity*wall_k/(density*distance*distance);
      Solution[2] = 0.0;
      Solution[3] = 0.0;

      /*--- Set the solution values and zero the residual ---*/
      node[iPoint]->SetSolution_Old(Solution);
      node[iPoint]->SetSolution(Solution);
      LinSysRes.SetBlock_Zero(iPoint);

      /*--- Change rows of the Jacobian (includes 1 in the diagonal) ---*/
      for (iVar = 0; iVar < nVar; iVar++) {
        total_index = iPoint*nVar+iVar;
        Jacobian.DeleteValsRowi(total_index);
      }

      // FIXME: See HeatFlux method for f-eqn procedure

    }
  }
}

void CTurbKESolver::BC_Far_Field(CGeometry *geometry,
       CSolver **solver_container, CNumerics *conv_numerics,
       CNumerics *visc_numerics, CConfig *config, unsigned short val_marker,
       unsigned short iRKStep) {

  unsigned long iPoint, iVertex;
  su2double *Normal, *V_infty, *V_domain;
  unsigned short iVar, iDim;

  bool grid_movement = config->GetGrid_Movement();

  Normal = new su2double[nDim];

  for (iVertex = 0; iVertex < geometry->nVertex[val_marker]; iVertex++) {

    iPoint = geometry->vertex[val_marker][iVertex]->GetNode();

    /*--- Check if the node belongs to the domain (i.e, not a halo node) ---*/
    if (geometry->node[iPoint]->GetDomain()) {

      /*--- Allocate the value at the infinity ---*/
      V_infty = solver_container[FLOW_SOL]->GetCharacPrimVar(val_marker, iVertex);

      /*--- Retrieve solution at the farfield boundary node ---*/
      V_domain = solver_container[FLOW_SOL]->node[iPoint]->GetPrimitive();
      conv_numerics->SetPrimitive(V_domain, V_infty);

      /*--- Set turbulent variable at infinity ---*/
      for (iVar = 0; iVar < nVar; iVar++)
        Solution_i[iVar] = node[iPoint]->GetSolution(iVar);

      Solution_j[0] = node[iPoint]->GetSolution(0);
      Solution_j[1] = node[iPoint]->GetSolution(1);
      Solution_j[2] = node[iPoint]->GetSolution(2);
      Solution_j[3] = node[iPoint]->GetSolution(3);

      conv_numerics->SetTurbVar(Solution_i, Solution_j);
      /*--- Set Normal (it is necessary to change the sign) ---*/
      geometry->vertex[val_marker][iVertex]->GetNormal(Normal);
      for (iDim = 0; iDim < nDim; iDim++)
      Normal[iDim] = -Normal[iDim];
      conv_numerics->SetNormal(Normal);

      /*--- Grid Movement ---*/
      if (grid_movement)
        conv_numerics->SetGridVel(geometry->node[iPoint]->GetGridVel(),
                                  geometry->node[iPoint]->GetGridVel());

      /*--- Compute residuals and Jacobians ---*/
      conv_numerics->ComputeResidual(Residual, Jacobian_i, Jacobian_j, config);

      /*--- Add residuals and Jacobians ---*/
      LinSysRes.AddBlock(iPoint, Residual);
      Jacobian.AddBlock(iPoint, iPoint, Jacobian_i);

      // FIXME: Jacobian should also depend on Jacobian_j b/c
      // Solution_j = Solution_i
    }
  }

  delete [] Normal;
}

void CTurbKESolver::BC_Inlet(CGeometry *geometry, CSolver **solver_container,
                             CNumerics *conv_numerics, CNumerics *visc_numerics,
                             CConfig *config, unsigned short val_marker,
                             unsigned short iRKStep) {

  unsigned short iVar, iDim;
  unsigned long iVertex, iPoint, Point_Normal;
  su2double *V_inlet, *V_domain, *Normal;
  bool isCustomizable = config->GetMarker_All_PyCustom(val_marker);

  Normal = new su2double[nDim];

  bool grid_movement  = config->GetGrid_Movement();

  string Marker_Tag = config->GetMarker_All_TagBound(val_marker);

  /*--- Loop over all the vertices on this boundary marker ---*/
  for (iVertex = 0; iVertex < geometry->nVertex[val_marker]; iVertex++) {

    iPoint = geometry->vertex[val_marker][iVertex]->GetNode();

    /*--- Check if the node belongs to the domain (i.e., not a halo node) ---*/
    if (geometry->node[iPoint]->GetDomain()) {

      /*--- Index of the closest interior node ---*/
      Point_Normal = geometry->vertex[val_marker][iVertex]->GetNormal_Neighbor();

      /*--- Normal vector for this vertex (negate for outward convention) ---*/
      geometry->vertex[val_marker][iVertex]->GetNormal(Normal);
      for (iDim = 0; iDim < nDim; iDim++) Normal[iDim] = -Normal[iDim];

      /*--- Allocate the value at the inlet ---*/
      V_inlet = solver_container[FLOW_SOL]->GetCharacPrimVar(val_marker, iVertex);

      /*--- Retrieve solution at the farfield boundary node ---*/
      V_domain = solver_container[FLOW_SOL]->node[iPoint]->GetPrimitive();

      /*--- Set various quantities in the solver class ---*/
      conv_numerics->SetPrimitive(V_domain, V_inlet);

      /*--- Set the turbulent variable states. Use free-stream KE
       values for the turbulent state at the inflow. ---*/
      for (iVar = 0; iVar < nVar; iVar++)
        Solution_i[iVar] = node[iPoint]->GetSolution(iVar);

      if (isCustomizable) {
        /*--- Only use the array version of the inlet BC when necessary ---*/
        Solution_j[0] = Inlet_TurbVars[val_marker][iVertex][0];
        Solution_j[1] = Inlet_TurbVars[val_marker][iVertex][1];
        Solution_j[2] = Inlet_TurbVars[val_marker][iVertex][2];
        Solution_j[3] = Inlet_TurbVars[val_marker][iVertex][3];
      } else {
        Solution_j[0] = kine_Inf;
        Solution_j[1] = epsi_Inf;
        Solution_j[2] = zeta_Inf;
        Solution_j[3] = f_Inf;
      }

      conv_numerics->SetTurbVar(Solution_i, Solution_j);

      /*--- Set various other quantities in the solver class ---*/
      conv_numerics->SetNormal(Normal);

      if (grid_movement)
        conv_numerics->SetGridVel(geometry->node[iPoint]->GetGridVel(),
                                  geometry->node[iPoint]->GetGridVel());

      /*--- Compute the residual using an upwind scheme ---*/
      conv_numerics->ComputeResidual(Residual, Jacobian_i, Jacobian_j, config);
      LinSysRes.AddBlock(iPoint, Residual);

      /*--- Jacobian contribution for implicit integration ---*/
      Jacobian.AddBlock(iPoint, iPoint, Jacobian_i);

      /*--- Viscous contribution ---*/
      visc_numerics->SetCoord(geometry->node[iPoint]->GetCoord(),
                              geometry->node[Point_Normal]->GetCoord());

      visc_numerics->SetNormal(Normal);

      /*--- Conservative variables w/o reconstruction ---*/
      visc_numerics->SetPrimitive(V_domain, V_inlet);

      /*--- Turbulent variables w/o reconstruction, and its gradients ---*/
      visc_numerics->SetTurbVar(Solution_i, Solution_j);
      visc_numerics->SetTurbVarGradient(node[iPoint]->GetGradient(), node[iPoint]->GetGradient());

      /*--- Compute residual, and Jacobians ---*/
      visc_numerics->ComputeResidual(Residual, Jacobian_i, Jacobian_j, config);

      /*--- Subtract residual, and update Jacobians ---*/
      LinSysRes.SubtractBlock(iPoint, Residual);
      Jacobian.SubtractBlock(iPoint, iPoint, Jacobian_i);

      // Set f residual correctly to get right update
      LinSysRes.SetBlock(iPoint, 3, Solution_i[3] - f_Inf);
      Jacobian.DeleteValsRowi(iPoint*nVar+3);

    }
  }

  /*--- Free locally allocated memory ---*/
  delete[] Normal;

}

void CTurbKESolver::BC_Outlet(CGeometry *geometry,
       CSolver **solver_container, CNumerics *conv_numerics,
       CNumerics *visc_numerics, CConfig *config, unsigned short val_marker,
       unsigned short iRKStep) {

  unsigned long iPoint, iVertex, Point_Normal;
  unsigned short iVar, iDim;
  su2double *V_outlet, *V_domain, *Normal;

  bool grid_movement  = config->GetGrid_Movement();

  Normal = new su2double[nDim];

  /*--- Loop over all the vertices on this boundary marker ---*/
  for (iVertex = 0; iVertex < geometry->nVertex[val_marker]; iVertex++) {
    iPoint = geometry->vertex[val_marker][iVertex]->GetNode();

    /*--- Check if the node belongs to the domain (i.e., not a halo node) ---*/
    if (geometry->node[iPoint]->GetDomain()) {

      /*--- Index of the closest interior node ---*/
      Point_Normal = geometry->vertex[val_marker][iVertex]->GetNormal_Neighbor();

      /*--- Allocate the value at the outlet ---*/
      V_outlet = solver_container[FLOW_SOL]->GetCharacPrimVar(val_marker, iVertex);

      /*--- Retrieve solution at the farfield boundary node ---*/
      V_domain = solver_container[FLOW_SOL]->node[iPoint]->GetPrimitive();

      /*--- Set various quantities in the solver class ---*/
      conv_numerics->SetPrimitive(V_domain, V_outlet);

      /*--- Set the turbulent variables. Here we use a Neumann BC such
       that the turbulent variable is copied from the interior of the
       domain to the outlet before computing the residual.
       Solution_i --> TurbVar_internal,
       Solution_j --> TurbVar_outlet ---*/
      for (iVar = 0; iVar < nVar; iVar++) {
        Solution_i[iVar] = node[iPoint]->GetSolution(iVar);
        Solution_j[iVar] = node[iPoint]->GetSolution(iVar);
      }

      conv_numerics->SetTurbVar(Solution_i, Solution_j);

      /*--- Set Normal (negate for outward convention) ---*/
      geometry->vertex[val_marker][iVertex]->GetNormal(Normal);
      for (iDim = 0; iDim < nDim; iDim++)
      Normal[iDim] = -Normal[iDim];
      conv_numerics->SetNormal(Normal);

      if (grid_movement)
        conv_numerics->SetGridVel(geometry->node[iPoint]->GetGridVel(),
                                  geometry->node[iPoint]->GetGridVel());

      /*--- Compute the residual using an upwind scheme ---*/
      conv_numerics->ComputeResidual(Residual, Jacobian_i, Jacobian_j, config);
      LinSysRes.AddBlock(iPoint, Residual);

      /*--- Jacobian contribution for implicit integration ---*/
      Jacobian.AddBlock(iPoint, iPoint, Jacobian_i);
      Jacobian.AddBlock(iPoint, iPoint, Jacobian_j); // since soln_j = soln_i

      /*--- Viscous contribution ---*/
      visc_numerics->SetCoord(geometry->node[iPoint]->GetCoord(),
                              geometry->node[Point_Normal]->GetCoord());
      visc_numerics->SetNormal(Normal);

      /*--- Conservative variables w/o reconstruction ---*/
      visc_numerics->SetPrimitive(V_domain, V_outlet);

      /*--- Turbulent variables w/o reconstruction, and its gradients ---*/
      visc_numerics->SetTurbVar(Solution_i, Solution_j);
      visc_numerics->SetTurbVarGradient(node[iPoint]->GetGradient(),
                                        node[iPoint]->GetGradient());

      /*--- Compute residual, and Jacobians ---*/
      visc_numerics->ComputeResidual(Residual, Jacobian_i, Jacobian_j, config);

      /*--- Subtract residual, and update Jacobians ---*/
      LinSysRes.SubtractBlock(iPoint, Residual);
      Jacobian.SubtractBlock(iPoint, iPoint, Jacobian_i);
      Jacobian.SubtractBlock(iPoint, iPoint, Jacobian_j); // since soln_j = soln_i

    }
  }

  /*--- Free locally allocated memory ---*/
  delete[] Normal;

}

su2double* CTurbKESolver::GetConstants() {
  return constants;
}

void CTurbKESolver::SetInlet(CConfig* config) {

  /*-- Allocation has to happen in derived classes (not CTurbSolver),
   * due to arbitrary number of turbulence variables ---*/
  Inlet_TurbVars = new su2double**[nMarker];
  for (unsigned long iMarker = 0; iMarker < nMarker; iMarker++) {
    bool isCustomizable = config->GetMarker_All_PyCustom(iMarker);
    bool isInlet = (config->GetMarker_All_KindBC(iMarker) == INLET_FLOW);
    if (isCustomizable && isInlet) {
      Inlet_TurbVars[iMarker] = new su2double*[nVertex[iMarker]];
      for(unsigned long iVertex=0; iVertex < nVertex[iMarker]; iVertex++){
        Inlet_TurbVars[iMarker][iVertex] = new su2double[nVar];
        /*--- The default values for these custom BCs are initialized with
         * the freestream values to avoid nonphysical values at unspecified
         * points ---*/
        Inlet_TurbVars[iMarker][iVertex][0] = kine_Inf;
        Inlet_TurbVars[iMarker][iVertex][1] = epsi_Inf;
        Inlet_TurbVars[iMarker][iVertex][2] = zeta_Inf;
        Inlet_TurbVars[iMarker][iVertex][3] = f_Inf;
      }
    } else {
      Inlet_TurbVars[iMarker] = NULL;
    }
  }

>>>>>>> b4c0ee92
}<|MERGE_RESOLUTION|>--- conflicted
+++ resolved
@@ -3827,13 +3827,6 @@
     omega = node[iPoint]->GetSolution(1);
     zeta = min(1.0/omega, a1/(strMag*F2));
     muT = min(max(rho*kine*zeta,0.0),1.0);
-
-    /*--- Adjust eddy viscosity based on hybrid parameter ---*/
-    if (config->GetKind_HybridRANSLES() == DYNAMIC_HYBRID) {
-      assert(HybridMediator != NULL);
-      HybridMediator->AdjustEddyViscosity(solver_container, iPoint, &muT);
-    }
-
     node[iPoint]->SetmuT(muT);
 
     /*--- Compute T/L ---*/
@@ -3890,14 +3883,6 @@
     /*--- Cross diffusion ---*/
     
     numerics->SetCrossDiff(node[iPoint]->GetCrossDiff(),0.0);
-
-    /*--- Pass in relevant information from the hybridization ---*/
-
-    if (config->GetKind_HybridRANSLES() == DYNAMIC_HYBRID) {
-      assert(HybridMediator != NULL);
-      HybridMediator->SetupRANSNumerics(geometry, solver_container, numerics,
-                                        iPoint, iPoint);
-    }
 
     /*--- Compute the source term ---*/
     
@@ -4689,1033 +4674,4 @@
     }
   }
 
-<<<<<<< HEAD
-=======
-}
-
-CTurbKESolver::CTurbKESolver(void) : CTurbSolver() {
-
-  /*--- Array initialization ---*/
-  constants = NULL;
-
-}
-
-CTurbKESolver::CTurbKESolver(CGeometry *geometry, CConfig *config,
-                             unsigned short iMesh)
-      : CTurbSolver() {
-
-  unsigned short iVar, iDim, nLineLets;
-  unsigned long iPoint;
-  ifstream restart_file;
-  string text_line;
-
-  int rank = MASTER_NODE;
-#ifdef HAVE_MPI
-  MPI_Comm_rank(MPI_COMM_WORLD, &rank);
-#endif
-
-  /*--- Array initialization ---*/
-  constants = NULL;
-
-  Gamma = config->GetGamma();
-  Gamma_Minus_One = Gamma - 1.0;
-
-  /*--- Dimension of the problem --> dependent of the turbulent model ---*/
-  nVar = 4;
-
-  nPoint = geometry->GetnPoint();
-  nPointDomain = geometry->GetnPointDomain();
-
-  /*--- Initialize nVarGrad for deallocation ---*/
-
-  nVarGrad = nVar;
-
-  /*--- Define geometry constants in the solver structure ---*/
-  nDim = geometry->GetnDim();
-  node = new CVariable*[nPoint];
-
-  /*--- Single grid simulation ---*/
-  if (iMesh == MESH_0) {
-
-    /*--- Define some auxiliary vector related with the residual ---*/
-    Residual     = new su2double[nVar];
-    Residual_RMS = new su2double[nVar];
-    Residual_i   = new su2double[nVar];
-    Residual_j   = new su2double[nVar];
-    Residual_Max = new su2double[nVar];
-
-    for (iVar=0; iVar<nVar; iVar++) {
-       Residual[iVar]     = 0.0;
-       Residual_RMS[iVar] = 0.0;
-       Residual_i[iVar]   = 0.0;
-       Residual_j[iVar]   = 0.0;
-       Residual_Max[iVar] = 0.0;
-    }
-
-    /*--- Define some structures for locating max residuals ---*/
-    Point_Max = new unsigned long[nVar];
-    for (iVar = 0; iVar < nVar; iVar++) Point_Max[iVar] = 0;
-
-    Point_Max_Coord = new su2double*[nVar];
-    for (iVar = 0; iVar < nVar; iVar++) {
-      Point_Max_Coord[iVar] = new su2double[nDim];
-      for (iDim = 0; iDim < nDim; iDim++) Point_Max_Coord[iVar][iDim] = 0.0;
-    }
-
-    /*--- Define some auxiliary vector related with the solution ---*/
-    Solution = new su2double[nVar];
-    Solution_i = new su2double[nVar]; Solution_j = new su2double[nVar];
-
-    /*--- Define some auxiliary vector related with the geometry ---*/
-    Vector_i = new su2double[nDim]; Vector_j = new su2double[nDim];
-
-    /*--- Define some auxiliary vector related with the flow solution ---*/
-    FlowPrimVar_i = new su2double [nDim+7]; FlowPrimVar_j = new su2double [nDim+7];
-
-    /*--- Jacobians and vector structures for implicit computations ---*/
-    Jacobian_i = new su2double* [nVar];
-    Jacobian_j = new su2double* [nVar];
-    for (iVar = 0; iVar < nVar; iVar++) {
-      Jacobian_i[iVar] = new su2double [nVar];
-      Jacobian_j[iVar] = new su2double [nVar];
-    }
-
-    /*--- Initialization of the structure of the whole Jacobian ---*/
-    if (rank == MASTER_NODE) {
-      cout << "Initialize Jacobian structure (KE model)." << endl;
-    }
-
-    Jacobian.Initialize(nPoint, nPointDomain, nVar, nVar,
-                        true, geometry, config);
-
-    if (rank == MASTER_NODE) cout << "Finished." << endl;
-
-    if ((config->GetKind_Linear_Solver_Prec() == LINELET) ||
-        (config->GetKind_Linear_Solver() == SMOOTHER_LINELET)) {
-      nLineLets = Jacobian.BuildLineletPreconditioner(geometry, config);
-      if (rank == MASTER_NODE) {
-        cout << "Compute linelet structure. " << nLineLets
-             << " elements in each line (average)." << endl;
-      }
-    }
-
-    LinSysSol.Initialize(nPoint, nPointDomain, nVar, 0.0);
-    LinSysRes.Initialize(nPoint, nPointDomain, nVar, 0.0);
-  }
-
-  /*--- Computation of gradients by least squares ---*/
-  if (config->GetKind_Gradient_Method() == WEIGHTED_LEAST_SQUARES) {
-
-    /*--- S matrix := inv(R)*traspose(inv(R)) ---*/
-    Smatrix = new su2double* [nDim];
-    for (iDim = 0; iDim < nDim; iDim++)
-    Smatrix[iDim] = new su2double [nDim];
-
-    /*--- c vector := transpose(WA)*(Wb) ---*/
-    Cvector = new su2double* [nVar];
-    for (iVar = 0; iVar < nVar; iVar++)
-    Cvector[iVar] = new su2double [nDim];
-  }
-
-  /*--- Initialize value for model constants ---*/
-  constants = new su2double[11];
-
-  /* v2-f */
-  constants[0]  = 0.22;   //C_mu
-  constants[1]  = 1.0/1.0;    //1/sigma_k
-  constants[2]  = 1.0/1.3;    //1/sigma_e
-  constants[3]  = 1.0/1.0;    //1/sigma_z
-  constants[4]  = 1.4;    //C_e1^o
-  constants[5]  = 1.9;    //C_e2
-  constants[6]  = 1.4;    //C_1
-  constants[7]  = 0.3;   //C_2p
-  constants[8]  = 6.0;    //C_T
-  constants[9]  = 0.23;   //C_L
-  constants[10] = 70.0;   //C_eta
-
-  /*--- Initialize lower and upper limits---*/
-  lowerlimit = new su2double[nVar];
-  upperlimit = new su2double[nVar];
-
-
-  // These are used in the AddConservativeSolution calls
-  // k
-  lowerlimit[0] = -1.0e10;
-  upperlimit[0] =  1.0e10;
-
-  // epsi
-  lowerlimit[1] = -1.0e10;
-  upperlimit[1] =  1.0e10;
-
-  // v2
-  lowerlimit[2] = -1.0e10;
-  upperlimit[2] =  1.0e10;
-
-  // f
-  lowerlimit[3] = -1.0e10;
-  upperlimit[3] =  1.0e10;
-
-
-  /*--- Flow infinity initialization stuff ---*/
-  su2double rhoInf, *VelInf, muLamInf, Intensity, viscRatio, muT_Inf, Tm_Inf, Lm_Inf;
-  rhoInf    = config->GetDensity_FreeStreamND();
-  VelInf    = config->GetVelocity_FreeStreamND();
-  muLamInf  = config->GetViscosity_FreeStreamND();
-  Intensity = config->GetTurbulenceIntensity_FreeStream();
-  viscRatio = config->GetTurb2LamViscRatio_FreeStream();
-  
-  su2double VelMag = 0;
-  for (iDim = 0; iDim < nDim; iDim++) {
-    VelMag += VelInf[iDim]*VelInf[iDim];
-  }
-
-  VelMag = sqrt(VelMag);
-
-  su2double L_Inf = config->GetLength_Reynolds();
-  su2double scale = 1.0e-8;
-  su2double scalar_min = scale/(VelMag*VelMag);
-  su2double tke_min = scalar_min*VelMag*VelMag;
-  su2double tdr_min = scalar_min*pow(VelMag,3.0)/L_Inf;
-
-
-  // Freestream eddy visc
-  muT_Inf = muLamInf*viscRatio;
-
-  // Convenience: freestream kinematic viscosities
-  const su2double nuInf  = muLamInf/rhoInf;
-  const su2double nutInf = muT_Inf /rhoInf;
-
-  // Freestream TKE
-  kine_Inf = 1.5*(VelMag*VelMag*Intensity*Intensity);
-
-  // Freestream dissipation
-  epsi_Inf = (2.0/3.0)*constants[0]*(kine_Inf*kine_Inf)/nutInf;
-  const su2double ktmp = 2.0/3.0*constants[0]*constants[8]*kine_Inf/viscRatio;
-  const su2double epsi_Inf_alt = ktmp*ktmp/nuInf;
-  epsi_Inf = min( epsi_Inf, epsi_Inf_alt );
-
-  // Fresstream v2
-  zeta_Inf = 2.0/3.0*kine_Inf;
-
-
-  // Freestream time scale
-  Tm_Inf = kine_Inf/max(epsi_Inf,tdr_min);
-  su2double Tkol_inf = constants[8]*sqrt(nuInf/max(epsi_Inf,tdr_min));
-  Tm_Inf = max( Tm_Inf, Tkol_inf );
-
-  // Freestream length scale
-  Lm_Inf = pow(kine_Inf,1.5)/max(epsi_Inf,tdr_min);
-  const su2double nu3 = nuInf*nuInf*nuInf;
-  const su2double Lkol_Inf = constants[10]*pow(nu3/max(epsi_Inf,tdr_min),0.25);
-  Lm_Inf = constants[9] * max( Lm_Inf, Lkol_Inf);
-
-  // Freestream f
-  f_Inf = (10.0/3.0+0.3)*epsi_Inf/max(kine_Inf,tke_min);
-
-
-  /*--- Initialize the solution to the far-field state everywhere. ---*/
-
-  for (iPoint = 0; iPoint < nPoint; iPoint++)
-    node[iPoint] = new CTurbKEVariable(kine_Inf, epsi_Inf, zeta_Inf, f_Inf,
-                                       muT_Inf, Tm_Inf, Lm_Inf,
-                                       nDim, nVar, constants, config);
-
-  /*--- MPI solution ---*/
-
-  //TODO fix order of comunication the periodic should be first otherwise you have wrong values on the halo cell after restart
-  Set_MPI_Solution(geometry, config);
-  Set_MPI_Solution(geometry, config);
-
-  /*--- Initializate quantities for SlidingMesh Interface ---*/
-
-  unsigned long iMarker;
-
-  SlidingState       = new su2double*** [nMarker];
-  SlidingStateNodes  = new int*         [nMarker];
-
-  for (iMarker = 0; iMarker < nMarker; iMarker++){
-
-    SlidingState[iMarker]      = NULL;
-    SlidingStateNodes[iMarker] = NULL;
-
-    if (config->GetMarker_All_KindBC(iMarker) == FLUID_INTERFACE){
-
-      SlidingState[iMarker]       = new su2double**[geometry->GetnVertex(iMarker)];
-      SlidingStateNodes[iMarker]  = new int        [geometry->GetnVertex(iMarker)];
-
-      for (iPoint = 0; iPoint < geometry->GetnVertex(iMarker); iPoint++){
-        SlidingState[iMarker][iPoint] = new su2double*[nPrimVar+1];
-
-        SlidingStateNodes[iMarker][iPoint] = 0;
-        for (iVar = 0; iVar < nPrimVar+1; iVar++)
-          SlidingState[iMarker][iPoint][iVar] = NULL;
-      }
-
-    }
-  }
-
-  /*--- Set up inlet profiles, if necessary ---*/
-
-  SetInlet(config);
-}
-
-CTurbKESolver::~CTurbKESolver(void) {
-
-  if (constants != NULL) delete [] constants;
-
-  unsigned long iMarker, iVertex;
-  unsigned short iVar;
-
-  if ( SlidingState != NULL ) {
-    for (iMarker = 0; iMarker < nMarker; iMarker++) {
-      if ( SlidingState[iMarker] != NULL ) {
-        for (iVertex = 0; iVertex < nVertex[iMarker]; iVertex++)
-          if ( SlidingState[iMarker][iVertex] != NULL ){
-            for (iVar = 0; iVar < nPrimVar+1; iVar++)
-              delete [] SlidingState[iMarker][iVertex][iVar];
-            delete [] SlidingState[iMarker][iVertex];
-          }
-        delete [] SlidingState[iMarker];
-      }
-    }
-    delete [] SlidingState;
-  }
-  
-  if ( SlidingStateNodes != NULL ){
-    for (iMarker = 0; iMarker < nMarker; iMarker++){
-        if (SlidingStateNodes[iMarker] != NULL)
-            delete [] SlidingStateNodes[iMarker];  
-    }
-    delete [] SlidingStateNodes;
-  }
-
-}
-
-void CTurbKESolver::Preprocessing(CGeometry *geometry,
-       CSolver **solver_container, CConfig *config, unsigned short iMesh,
-       unsigned short iRKStep, unsigned short RunTime_EqSystem, bool Output) {
-
-  unsigned long iPoint;
-
-  unsigned long ExtIter = config->GetExtIter();
-  bool disc_adjoint     = config->GetDiscrete_Adjoint();
-  bool limiter_flow     = ((config->GetKind_SlopeLimit_Flow() != NO_LIMITER) && (ExtIter <= config->GetLimiterIter()) && !(disc_adjoint && config->GetFrozen_Limiter_Disc()));
-  bool limiter_turb     = ((config->GetKind_SlopeLimit_Turb() != NO_LIMITER) && (ExtIter <= config->GetLimiterIter()) && !(disc_adjoint && config->GetFrozen_Limiter_Disc()));
-
-
-  for (iPoint = 0; iPoint < nPoint; iPoint ++) {
-
-    /*--- Initialize the residual vector ---*/
-    LinSysRes.SetBlock_Zero(iPoint);
-
-  }
-
-  /*--- Initialize the Jacobian matrices ---*/
-  Jacobian.SetValZero();
-
-  /*--- Upwind second order reconstruction ---*/
-  if (config->GetKind_Gradient_Method() == GREEN_GAUSS) {
-    SetSolution_Gradient_GG(geometry, config);
-  }
-
-  if (config->GetKind_Gradient_Method() == WEIGHTED_LEAST_SQUARES) {
-    SetSolution_Gradient_LS(geometry, config);
-  }
-
-  /*--- Upwind second order reconstruction ---*/
-
-  if (limiter_turb) SetSolution_Limiter(geometry, config);
-
-  if (limiter_flow) solver_container[FLOW_SOL]->SetPrimitive_Limiter(geometry, config);
-
-}
-
-void CTurbKESolver::Postprocessing(CGeometry *geometry,
-                                   CSolver **solver_container, CConfig *config, unsigned short iMesh) {
-
-  su2double rho;
-  su2double kine, v2, zeta, muT, *VelInf;
-  su2double VelMag;
-  unsigned long iPoint;
-
-  /*--- Compute mean flow and turbulence gradients ---*/
-  if (config->GetKind_Gradient_Method() == GREEN_GAUSS) {
-    SetSolution_Gradient_GG(geometry, config);
-  }
-
-  if (config->GetKind_Gradient_Method() == WEIGHTED_LEAST_SQUARES) {
-    SetSolution_Gradient_LS(geometry, config);
-  }
-
-  /*--- Recompute turbulence scales to ensure they're up to date ---*/
-  CalculateTurbScales(solver_container, config);
-
-  for (iPoint = 0; iPoint < nPoint; iPoint ++) {
-
-    /*--- Compute turbulence scales ---*/
-    rho  = solver_container[FLOW_SOL]->node[iPoint]->GetDensity();
-
-    /*--- Scalars ---*/
-    kine = node[iPoint]->GetSolution(0);
-    v2   = node[iPoint]->GetSolution(2);
-
-    /*--- T & L ---*/
-    su2double scale = EPS;
-    VelInf = config->GetVelocity_FreeStreamND();
-    VelMag = 0;
-    for (unsigned short iDim = 0; iDim < nDim; iDim++)
-      VelMag += VelInf[iDim]*VelInf[iDim];
-    VelMag = sqrt(VelMag);
-    kine = max(kine, scale*VelMag*VelMag);
-    zeta = max(v2/kine, scale);
-
-    su2double Tm = node[iPoint]->GetTurbTimescale();
-
-    /*--- Compute the eddy viscosity ---*/
-
-    muT = constants[0]*rho*zeta*kine*Tm;
-
-    /*--- Adjust eddy viscosity based on hybrid parameter ---*/
-    if (config->GetKind_HybridRANSLES() == DYNAMIC_HYBRID) {
-      assert(HybridMediator != NULL);
-      HybridMediator->AdjustEddyViscosity(solver_container, iPoint, &muT);
-    }
-
-    node[iPoint]->SetmuT(muT);
-
-  }
-}
-
-void CTurbKESolver::CalculateTurbScales(CSolver **solver_container,
-                                        CConfig *config) {
-
-  for (unsigned long iPoint = 0; iPoint < nPoint; iPoint++) {
-    const su2double rho = solver_container[FLOW_SOL]->node[iPoint]->GetDensity();
-    const su2double mu = solver_container[FLOW_SOL]->node[iPoint]->GetLaminarViscosity();
-
-    /*--- Scalars ---*/
-    su2double kine = node[iPoint]->GetSolution(0);
-    su2double epsi = node[iPoint]->GetSolution(1);
-    su2double v2   = node[iPoint]->GetSolution(2);
-
-    /*--- Relevant scales ---*/
-    su2double scale = EPS;
-    su2double L_inf = config->GetLength_Reynolds();
-    su2double* VelInf = config->GetVelocity_FreeStreamND();
-    su2double VelMag = 0;
-    for (unsigned short iDim = 0; iDim < nDim; iDim++)
-      VelMag += VelInf[iDim]*VelInf[iDim];
-    VelMag = sqrt(VelMag);
-
-    /*--- Clipping to avoid nonphysical quantities
-     * We keep "tke_positive" in order to allow tke=0 but clip negative
-     * values.  If tke is some small nonphysical quantity (but not zero),
-     * then it is possible for L1 > L3 and T1 > T3 when the viscous
-     * scales are smaller than this nonphysical limit. ---*/
-    
-    const su2double tke_lim = max(kine, scale*VelMag*VelMag);
-    const su2double tke_positive = max(kine, 0.0);
-    const su2double tdr_lim = max(epsi, scale*VelMag*VelMag*VelMag/L_inf);
-    const su2double zeta_lim = max(v2/tke_lim, scale);
-    const su2double S_FLOOR = scale;
-
-    // Grab other quantities for convenience/readability
-    const su2double C_mu    = constants[0];
-    const su2double C_T     = constants[8];
-    const su2double C_eta   = constants[10];
-    const su2double nu      = mu/rho;
-    const su2double S       = solver_container[FLOW_SOL]->node[iPoint]->GetStrainMag();; //*sqrt(2.0) already included
-
-    //--- Model time scale ---//
-    const su2double T1     = tke_positive/tdr_lim;
-    // sqrt(3) instead of sqrt(6) because of sqrt(2) factor in S
-    const su2double T2     = 0.6/max(sqrt(3.0)*C_mu*S*zeta_lim, S_FLOOR);
-    const su2double T3     = C_T*sqrt(nu/tdr_lim);
-    su2double T = max(min(T1,T2),T3);
-
-    //--- Model length scale ---//
-    const su2double L1     = pow(tke_positive,1.5)/tdr_lim;
-    // sqrt(3) instead of sqrt(6) because of sqrt(2) factor in S
-    const su2double L2     = sqrt(tke_positive)/max(sqrt(3.0)*C_mu*S*zeta_lim, S_FLOOR);
-    const su2double L3     = C_eta*pow(pow(nu,3.0)/tdr_lim,0.25);
-    su2double L = max(min(L1,L2),L3); //... mult by C_L in source numerics
-
-    /*--- Make sure to store T, L so the hybrid class can access them ---*/
-    node[iPoint]->SetTurbScales(T, L);
-  }
-}
-
-void CTurbKESolver::Source_Residual(CGeometry *geometry,
-        CSolver **solver_container, CNumerics *numerics,
-        CNumerics *second_numerics, CConfig *config, unsigned short iMesh,
-        unsigned short iRKStep) {
-
-  /*--- Compute turbulence scales ---
-   * This calculation is best left here.  In the end, we want to set
-   * T and L for each node.  The Numerics class doesn't have access to the
-   * nodes, so we calculate the turbulence scales here, and pass them into
-   * the numerics class. If this were moved into post/pre-processing, it would
-   * only be executed once per timestep, despite inner iterations of implicit
-   * solvers ---*/
-
-  CalculateTurbScales(solver_container, config);
-
-  unsigned long iPoint;
-
-  for (iPoint = 0; iPoint < nPointDomain; iPoint++) {
-
-    numerics->SetTimeStep(
-      solver_container[FLOW_SOL]->node[iPoint]->GetDelta_Time());
-
-    numerics->SetCoord(geometry->node[iPoint]->GetCoord(), NULL);
-
-    /*--- Conservative variables w/o reconstruction ---*/
-    numerics->SetPrimitive(
-      solver_container[FLOW_SOL]->node[iPoint]->GetPrimitive(), NULL);
-
-    /*--- Gradient of the primitive and conservative variables ---*/
-    numerics->SetPrimVarGradient(
-      solver_container[FLOW_SOL]->node[iPoint]->GetGradient_Primitive(), NULL);
-
-    /*--- Turbulent variables w/o reconstruction, and its gradient ---*/
-    numerics->SetTurbVar(node[iPoint]->GetSolution(), NULL);
-    numerics->SetTurbVarGradient(node[iPoint]->GetGradient(), NULL);
-
-    /*--- Set volume ---*/
-    numerics->SetVolume(geometry->node[iPoint]->GetVolume());
-
-    /*--- Pass T, L to the lengthscale ---*/
-    numerics->SetTurbLengthscale(node[iPoint]->GetTurbLengthscale());
-    numerics->SetTurbTimescale(node[iPoint]->GetTurbTimescale());
-
-    /*--- Set vorticity and strain rate magnitude ---*/
-    numerics->SetVorticity(
-      solver_container[FLOW_SOL]->node[iPoint]->GetVorticity(), NULL);
-
-    numerics->SetStrainMag(
-      solver_container[FLOW_SOL]->node[iPoint]->GetStrainMag(), 0.0);
-
-    /*--- Pass in relevant information from the hybridization ---*/
-
-    if (config->GetKind_HybridRANSLES() == DYNAMIC_HYBRID) {
-      assert(HybridMediator != NULL);
-      HybridMediator->SetupRANSNumerics(geometry, solver_container, numerics,
-                                        iPoint, iPoint);
-    }
-
-    /*--- Compute the source term ---*/
-    numerics->ComputeResidual(Residual, Jacobian_i, NULL, config);
-
-    /*--- Subtract residual and the Jacobian ---*/
-    LinSysRes.SubtractBlock(iPoint, Residual);
-    Jacobian.SubtractBlock(iPoint, iPoint, Jacobian_i);
-
-  }
-}
-
-void CTurbKESolver::Source_Template(CGeometry *geometry,
-       CSolver **solver_container, CNumerics *numerics,
-       CConfig *config, unsigned short iMesh) {
-  // No-op
-}
-
-void CTurbKESolver::BC_HeatFlux_Wall(CGeometry *geometry,
-       CSolver **solver_container, CNumerics *conv_numerics,
-       CNumerics *visc_numerics, CConfig *config, unsigned short val_marker,
-       unsigned short iRKStep) {
-
-  unsigned long iPoint, jPoint, iVertex;
-  unsigned short iDim, iVar, jVar;
-  su2double distance, wall_k;
-  su2double density = 0.0, laminar_viscosity = 0.0;
-
-  bool compressible = (config->GetKind_Regime() == COMPRESSIBLE);
-  bool incompressible = (config->GetKind_Regime() == INCOMPRESSIBLE);
-
-  for (iVertex = 0; iVertex < geometry->nVertex[val_marker]; iVertex++) {
-    iPoint = geometry->vertex[val_marker][iVertex]->GetNode();
-
-    /*--- Check if the node belongs to the domain (i.e, not a halo node) ---*/
-    if (geometry->node[iPoint]->GetDomain()) {
-
-      /*--- distance to closest neighbor ---*/
-      jPoint = geometry->vertex[val_marker][iVertex]->GetNormal_Neighbor();
-      distance = 0.0;
-      for (iDim = 0; iDim < nDim; iDim++) {
-        const su2double dx = (geometry->node[iPoint]->GetCoord(iDim) -
-                              geometry->node[jPoint]->GetCoord(iDim));
-        distance += dx*dx;
-      }
-      distance = sqrt(distance);
-
-      /*--- Set wall values ---*/
-      if (compressible) {
-        density = solver_container[FLOW_SOL]->node[jPoint]->GetDensity();
-        laminar_viscosity = solver_container[FLOW_SOL]->node[jPoint]->GetLaminarViscosity();
-      }
-      if (incompressible) {
-        density = solver_container[FLOW_SOL]->node[jPoint]->GetDensity();
-        laminar_viscosity = solver_container[FLOW_SOL]->node[jPoint]->GetLaminarViscosity();
-      }
-
-
-      // FIXME:
-      /*--- The conditions below are a mess.  Here is why...
-
-        Epsilon at the wall depends on k at the first node off the
-        wall.  It is observed that, if this is enforced following the
-        'standard' SU2 procedure (see e.g., the wall conditions for SA
-        or SST), it is difficult to converge epsilon and that the
-        large residuals tend to appear very close to the wall.
-
-        Thus, it is preferred to enforce the BC by including the
-        equation in the system being solved directly.  This is easy
-        enough to do in the residual by setting
-
-        Res[iPoint*nVal+1] = (epsilon - desired epsilon based on k).
-
-        It is also simple to set the appropriate Jacobian.  However,
-        Vol/dt is added to the diagonal of the Jacobian in
-        CTurbSolver::ImplicitEuler_Iteration.  So, to ensure we get
-        the right Jacobian, we subtract Vol/dt here.  But, obviously
-        this is very brittle b/c it assumes we're using backward
-        Euler. ---*/
-
-
-      //wall_k = max(node[jPoint]->GetSolution(0),1e-8);
-      //wall_k = node[jPoint]->GetSolution(0);
-      wall_k = node[jPoint]->GetSolution(0);
-
-      const su2double Vol = geometry->node[iPoint]->GetVolume();
-      const su2double dt = solver_container[FLOW_SOL]->node[iPoint]->GetDelta_Time();
-
-      // jPoint correct
-      su2double fwall = node[iPoint]->GetSolution(3);
-
-      // // swh: needs a modification here...
-      Solution[0] = 0.0;
-      Solution[1] = node[iPoint]->GetSolution(1); //2.0*laminar_viscosity*wall_k/(density*distance*distance);
-      //Solution[1] = 2.0*laminar_viscosity*wall_k/(density*distance*distance);
-      Solution[2] = 0.0;
-      Solution[3] = fwall; //0.0;
-
-      /*--- Set the solution values and zero the residual ---*/
-      node[iPoint]->SetSolution_Old(Solution);
-      node[iPoint]->SetSolution(Solution);
-      LinSysRes.SetBlock_Zero(iPoint);
-      Jacobian.DeleteValsRowi(iPoint*nVar+0); // zeros this row and puts 1 on diagonal
-      Jacobian.DeleteValsRowi(iPoint*nVar+1); // zeros this row and puts 1 on diagonal
-      Jacobian.DeleteValsRowi(iPoint*nVar+2); // zeros this row and puts 1 on diagonal
-      Jacobian.DeleteValsRowi(iPoint*nVar+3); // zeros this row and puts 1 on diagonal
-
-      // FIXME: Go back to method below for f-eqn!
-
-      for (iVar=0; iVar<nVar; iVar++) {
-        for (jVar=0; jVar<nVar; jVar++) {
-          Jacobian_j[iVar][jVar] = 0.0;
-        }
-      }
-
-      // // Don't set solution directly... put in constraint as part of linear system
-      // LinSysRes.SetBlock(iPoint, 0, node[iPoint]->GetSolution(0) - 0.0);
-      // Jacobian.DeleteValsRowi(iPoint*nVar+0); // zeros this row and puts 1 on diagonal
-      // Jacobian_j[0][0] = 0.0;
-      // Jacobian_j[0][1] = 0.0;
-      // Jacobian_j[0][2] = 0.0;
-      // Jacobian_j[0][3] = 0.0;
-
-
-      LinSysRes.SetBlock(iPoint, 1, node[iPoint]->GetSolution(1) - 2.0*laminar_viscosity*wall_k/(density*distance*distance));
-      Jacobian.DeleteValsRowi(iPoint*nVar+1); // zeros this row and puts 1 on diagonal
-
-      // WARNING: Begin hackery...
-      // ... subtract Vol/dt from jacobian to offset addition of this later on
-      Jacobian_j[1][1] = Vol/dt;
-      Jacobian.SubtractBlock(iPoint, iPoint, Jacobian_j);
-
-
-      Jacobian_j[1][0] = -2.0*laminar_viscosity/(density*distance*distance);
-      Jacobian_j[1][1] = 0.0;
-      Jacobian_j[1][2] = 0.0;
-      Jacobian_j[1][3] = 0.0;
-
-      //LinSysRes.SetBlock(iPoint, 1, Vol*delta_rEps/dt);
-      //Jacobian.SetBlock(iPoint, iPoint, Jacobian_j);
-
-
-      // LinSysRes.SetBlock(iPoint, 2, node[iPoint]->GetSolution(2) - 0.0);
-      // Jacobian.DeleteValsRowi(iPoint*nVar+2); // zeros this row and puts 1 on diagonal
-      // Jacobian_j[2][0] = 0.0;
-      // Jacobian_j[2][1] = 0.0;
-      // Jacobian_j[2][2] = 0.0;
-      // Jacobian_j[2][3] = 0.0;
-
-      LinSysRes.SetBlock(iPoint, 3, node[iPoint]->GetSolution(3) - 0.0);
-      Jacobian.DeleteValsRowi(iPoint*nVar+3); // zeros this row and puts 1 on diagonal
-      // Jacobian_j[3][0] = 0.0;
-      // Jacobian_j[3][1] = 0.0;
-      // Jacobian_j[3][2] = 0.0;
-      // Jacobian_j[3][3] = 0.0;
-
-
-      Jacobian.AddBlock(iPoint, jPoint, Jacobian_j);
-
-    }
-  }
-}
-
-void CTurbKESolver::BC_Isothermal_Wall(CGeometry *geometry,
-       CSolver **solver_container, CNumerics *conv_numerics,
-       CNumerics *visc_numerics, CConfig *config, unsigned short val_marker,
-       unsigned short iRKStep) {
-
-  unsigned long iPoint, jPoint, iVertex, total_index;
-  unsigned short iDim, iVar;
-  su2double distance, wall_k;
-  su2double density = 0.0, laminar_viscosity = 0.0;
-
-  bool compressible = (config->GetKind_Regime() == COMPRESSIBLE);
-  bool incompressible = (config->GetKind_Regime() == INCOMPRESSIBLE);
-
-  for (iVertex = 0; iVertex < geometry->nVertex[val_marker]; iVertex++) {
-    iPoint = geometry->vertex[val_marker][iVertex]->GetNode();
-
-    /*--- Check if the node belongs to the domain (i.e, not a halo node) ---*/
-    if (geometry->node[iPoint]->GetDomain()) {
-
-      /*--- distance to closest neighbor ---*/
-      jPoint = geometry->vertex[val_marker][iVertex]->GetNormal_Neighbor();
-      distance = 0.0;
-      for (iDim = 0; iDim < nDim; iDim++) {
-        const su2double dx = (geometry->node[iPoint]->GetCoord(iDim) -
-                              geometry->node[jPoint]->GetCoord(iDim));
-        distance += dx*dx;
-      }
-      distance = sqrt(distance);
-
-      /*--- Set wall values ---*/
-      if (compressible) {
-        density = solver_container[FLOW_SOL]->node[jPoint]->GetDensity();
-        laminar_viscosity = solver_container[FLOW_SOL]->node[jPoint]->GetLaminarViscosity();
-      }
-      if (incompressible) {
-        density = solver_container[FLOW_SOL]->node[jPoint]->GetDensity();
-        laminar_viscosity = solver_container[FLOW_SOL]->node[jPoint]->GetLaminarViscosity();
-      }
-
-      wall_k = node[jPoint]->GetSolution(0);
-
-      // wall boundary conditions (https://turbmodels.larc.nasa.gov/k-e-zeta-f.html)
-      Solution[0] = 0.0;
-      Solution[1] = 2.0*laminar_viscosity*wall_k/(density*distance*distance);
-      Solution[2] = 0.0;
-      Solution[3] = 0.0;
-
-      /*--- Set the solution values and zero the residual ---*/
-      node[iPoint]->SetSolution_Old(Solution);
-      node[iPoint]->SetSolution(Solution);
-      LinSysRes.SetBlock_Zero(iPoint);
-
-      /*--- Change rows of the Jacobian (includes 1 in the diagonal) ---*/
-      for (iVar = 0; iVar < nVar; iVar++) {
-        total_index = iPoint*nVar+iVar;
-        Jacobian.DeleteValsRowi(total_index);
-      }
-
-      // FIXME: See HeatFlux method for f-eqn procedure
-
-    }
-  }
-}
-
-void CTurbKESolver::BC_Far_Field(CGeometry *geometry,
-       CSolver **solver_container, CNumerics *conv_numerics,
-       CNumerics *visc_numerics, CConfig *config, unsigned short val_marker,
-       unsigned short iRKStep) {
-
-  unsigned long iPoint, iVertex;
-  su2double *Normal, *V_infty, *V_domain;
-  unsigned short iVar, iDim;
-
-  bool grid_movement = config->GetGrid_Movement();
-
-  Normal = new su2double[nDim];
-
-  for (iVertex = 0; iVertex < geometry->nVertex[val_marker]; iVertex++) {
-
-    iPoint = geometry->vertex[val_marker][iVertex]->GetNode();
-
-    /*--- Check if the node belongs to the domain (i.e, not a halo node) ---*/
-    if (geometry->node[iPoint]->GetDomain()) {
-
-      /*--- Allocate the value at the infinity ---*/
-      V_infty = solver_container[FLOW_SOL]->GetCharacPrimVar(val_marker, iVertex);
-
-      /*--- Retrieve solution at the farfield boundary node ---*/
-      V_domain = solver_container[FLOW_SOL]->node[iPoint]->GetPrimitive();
-      conv_numerics->SetPrimitive(V_domain, V_infty);
-
-      /*--- Set turbulent variable at infinity ---*/
-      for (iVar = 0; iVar < nVar; iVar++)
-        Solution_i[iVar] = node[iPoint]->GetSolution(iVar);
-
-      Solution_j[0] = node[iPoint]->GetSolution(0);
-      Solution_j[1] = node[iPoint]->GetSolution(1);
-      Solution_j[2] = node[iPoint]->GetSolution(2);
-      Solution_j[3] = node[iPoint]->GetSolution(3);
-
-      conv_numerics->SetTurbVar(Solution_i, Solution_j);
-      /*--- Set Normal (it is necessary to change the sign) ---*/
-      geometry->vertex[val_marker][iVertex]->GetNormal(Normal);
-      for (iDim = 0; iDim < nDim; iDim++)
-      Normal[iDim] = -Normal[iDim];
-      conv_numerics->SetNormal(Normal);
-
-      /*--- Grid Movement ---*/
-      if (grid_movement)
-        conv_numerics->SetGridVel(geometry->node[iPoint]->GetGridVel(),
-                                  geometry->node[iPoint]->GetGridVel());
-
-      /*--- Compute residuals and Jacobians ---*/
-      conv_numerics->ComputeResidual(Residual, Jacobian_i, Jacobian_j, config);
-
-      /*--- Add residuals and Jacobians ---*/
-      LinSysRes.AddBlock(iPoint, Residual);
-      Jacobian.AddBlock(iPoint, iPoint, Jacobian_i);
-
-      // FIXME: Jacobian should also depend on Jacobian_j b/c
-      // Solution_j = Solution_i
-    }
-  }
-
-  delete [] Normal;
-}
-
-void CTurbKESolver::BC_Inlet(CGeometry *geometry, CSolver **solver_container,
-                             CNumerics *conv_numerics, CNumerics *visc_numerics,
-                             CConfig *config, unsigned short val_marker,
-                             unsigned short iRKStep) {
-
-  unsigned short iVar, iDim;
-  unsigned long iVertex, iPoint, Point_Normal;
-  su2double *V_inlet, *V_domain, *Normal;
-  bool isCustomizable = config->GetMarker_All_PyCustom(val_marker);
-
-  Normal = new su2double[nDim];
-
-  bool grid_movement  = config->GetGrid_Movement();
-
-  string Marker_Tag = config->GetMarker_All_TagBound(val_marker);
-
-  /*--- Loop over all the vertices on this boundary marker ---*/
-  for (iVertex = 0; iVertex < geometry->nVertex[val_marker]; iVertex++) {
-
-    iPoint = geometry->vertex[val_marker][iVertex]->GetNode();
-
-    /*--- Check if the node belongs to the domain (i.e., not a halo node) ---*/
-    if (geometry->node[iPoint]->GetDomain()) {
-
-      /*--- Index of the closest interior node ---*/
-      Point_Normal = geometry->vertex[val_marker][iVertex]->GetNormal_Neighbor();
-
-      /*--- Normal vector for this vertex (negate for outward convention) ---*/
-      geometry->vertex[val_marker][iVertex]->GetNormal(Normal);
-      for (iDim = 0; iDim < nDim; iDim++) Normal[iDim] = -Normal[iDim];
-
-      /*--- Allocate the value at the inlet ---*/
-      V_inlet = solver_container[FLOW_SOL]->GetCharacPrimVar(val_marker, iVertex);
-
-      /*--- Retrieve solution at the farfield boundary node ---*/
-      V_domain = solver_container[FLOW_SOL]->node[iPoint]->GetPrimitive();
-
-      /*--- Set various quantities in the solver class ---*/
-      conv_numerics->SetPrimitive(V_domain, V_inlet);
-
-      /*--- Set the turbulent variable states. Use free-stream KE
-       values for the turbulent state at the inflow. ---*/
-      for (iVar = 0; iVar < nVar; iVar++)
-        Solution_i[iVar] = node[iPoint]->GetSolution(iVar);
-
-      if (isCustomizable) {
-        /*--- Only use the array version of the inlet BC when necessary ---*/
-        Solution_j[0] = Inlet_TurbVars[val_marker][iVertex][0];
-        Solution_j[1] = Inlet_TurbVars[val_marker][iVertex][1];
-        Solution_j[2] = Inlet_TurbVars[val_marker][iVertex][2];
-        Solution_j[3] = Inlet_TurbVars[val_marker][iVertex][3];
-      } else {
-        Solution_j[0] = kine_Inf;
-        Solution_j[1] = epsi_Inf;
-        Solution_j[2] = zeta_Inf;
-        Solution_j[3] = f_Inf;
-      }
-
-      conv_numerics->SetTurbVar(Solution_i, Solution_j);
-
-      /*--- Set various other quantities in the solver class ---*/
-      conv_numerics->SetNormal(Normal);
-
-      if (grid_movement)
-        conv_numerics->SetGridVel(geometry->node[iPoint]->GetGridVel(),
-                                  geometry->node[iPoint]->GetGridVel());
-
-      /*--- Compute the residual using an upwind scheme ---*/
-      conv_numerics->ComputeResidual(Residual, Jacobian_i, Jacobian_j, config);
-      LinSysRes.AddBlock(iPoint, Residual);
-
-      /*--- Jacobian contribution for implicit integration ---*/
-      Jacobian.AddBlock(iPoint, iPoint, Jacobian_i);
-
-      /*--- Viscous contribution ---*/
-      visc_numerics->SetCoord(geometry->node[iPoint]->GetCoord(),
-                              geometry->node[Point_Normal]->GetCoord());
-
-      visc_numerics->SetNormal(Normal);
-
-      /*--- Conservative variables w/o reconstruction ---*/
-      visc_numerics->SetPrimitive(V_domain, V_inlet);
-
-      /*--- Turbulent variables w/o reconstruction, and its gradients ---*/
-      visc_numerics->SetTurbVar(Solution_i, Solution_j);
-      visc_numerics->SetTurbVarGradient(node[iPoint]->GetGradient(), node[iPoint]->GetGradient());
-
-      /*--- Compute residual, and Jacobians ---*/
-      visc_numerics->ComputeResidual(Residual, Jacobian_i, Jacobian_j, config);
-
-      /*--- Subtract residual, and update Jacobians ---*/
-      LinSysRes.SubtractBlock(iPoint, Residual);
-      Jacobian.SubtractBlock(iPoint, iPoint, Jacobian_i);
-
-      // Set f residual correctly to get right update
-      LinSysRes.SetBlock(iPoint, 3, Solution_i[3] - f_Inf);
-      Jacobian.DeleteValsRowi(iPoint*nVar+3);
-
-    }
-  }
-
-  /*--- Free locally allocated memory ---*/
-  delete[] Normal;
-
-}
-
-void CTurbKESolver::BC_Outlet(CGeometry *geometry,
-       CSolver **solver_container, CNumerics *conv_numerics,
-       CNumerics *visc_numerics, CConfig *config, unsigned short val_marker,
-       unsigned short iRKStep) {
-
-  unsigned long iPoint, iVertex, Point_Normal;
-  unsigned short iVar, iDim;
-  su2double *V_outlet, *V_domain, *Normal;
-
-  bool grid_movement  = config->GetGrid_Movement();
-
-  Normal = new su2double[nDim];
-
-  /*--- Loop over all the vertices on this boundary marker ---*/
-  for (iVertex = 0; iVertex < geometry->nVertex[val_marker]; iVertex++) {
-    iPoint = geometry->vertex[val_marker][iVertex]->GetNode();
-
-    /*--- Check if the node belongs to the domain (i.e., not a halo node) ---*/
-    if (geometry->node[iPoint]->GetDomain()) {
-
-      /*--- Index of the closest interior node ---*/
-      Point_Normal = geometry->vertex[val_marker][iVertex]->GetNormal_Neighbor();
-
-      /*--- Allocate the value at the outlet ---*/
-      V_outlet = solver_container[FLOW_SOL]->GetCharacPrimVar(val_marker, iVertex);
-
-      /*--- Retrieve solution at the farfield boundary node ---*/
-      V_domain = solver_container[FLOW_SOL]->node[iPoint]->GetPrimitive();
-
-      /*--- Set various quantities in the solver class ---*/
-      conv_numerics->SetPrimitive(V_domain, V_outlet);
-
-      /*--- Set the turbulent variables. Here we use a Neumann BC such
-       that the turbulent variable is copied from the interior of the
-       domain to the outlet before computing the residual.
-       Solution_i --> TurbVar_internal,
-       Solution_j --> TurbVar_outlet ---*/
-      for (iVar = 0; iVar < nVar; iVar++) {
-        Solution_i[iVar] = node[iPoint]->GetSolution(iVar);
-        Solution_j[iVar] = node[iPoint]->GetSolution(iVar);
-      }
-
-      conv_numerics->SetTurbVar(Solution_i, Solution_j);
-
-      /*--- Set Normal (negate for outward convention) ---*/
-      geometry->vertex[val_marker][iVertex]->GetNormal(Normal);
-      for (iDim = 0; iDim < nDim; iDim++)
-      Normal[iDim] = -Normal[iDim];
-      conv_numerics->SetNormal(Normal);
-
-      if (grid_movement)
-        conv_numerics->SetGridVel(geometry->node[iPoint]->GetGridVel(),
-                                  geometry->node[iPoint]->GetGridVel());
-
-      /*--- Compute the residual using an upwind scheme ---*/
-      conv_numerics->ComputeResidual(Residual, Jacobian_i, Jacobian_j, config);
-      LinSysRes.AddBlock(iPoint, Residual);
-
-      /*--- Jacobian contribution for implicit integration ---*/
-      Jacobian.AddBlock(iPoint, iPoint, Jacobian_i);
-      Jacobian.AddBlock(iPoint, iPoint, Jacobian_j); // since soln_j = soln_i
-
-      /*--- Viscous contribution ---*/
-      visc_numerics->SetCoord(geometry->node[iPoint]->GetCoord(),
-                              geometry->node[Point_Normal]->GetCoord());
-      visc_numerics->SetNormal(Normal);
-
-      /*--- Conservative variables w/o reconstruction ---*/
-      visc_numerics->SetPrimitive(V_domain, V_outlet);
-
-      /*--- Turbulent variables w/o reconstruction, and its gradients ---*/
-      visc_numerics->SetTurbVar(Solution_i, Solution_j);
-      visc_numerics->SetTurbVarGradient(node[iPoint]->GetGradient(),
-                                        node[iPoint]->GetGradient());
-
-      /*--- Compute residual, and Jacobians ---*/
-      visc_numerics->ComputeResidual(Residual, Jacobian_i, Jacobian_j, config);
-
-      /*--- Subtract residual, and update Jacobians ---*/
-      LinSysRes.SubtractBlock(iPoint, Residual);
-      Jacobian.SubtractBlock(iPoint, iPoint, Jacobian_i);
-      Jacobian.SubtractBlock(iPoint, iPoint, Jacobian_j); // since soln_j = soln_i
-
-    }
-  }
-
-  /*--- Free locally allocated memory ---*/
-  delete[] Normal;
-
-}
-
-su2double* CTurbKESolver::GetConstants() {
-  return constants;
-}
-
-void CTurbKESolver::SetInlet(CConfig* config) {
-
-  /*-- Allocation has to happen in derived classes (not CTurbSolver),
-   * due to arbitrary number of turbulence variables ---*/
-  Inlet_TurbVars = new su2double**[nMarker];
-  for (unsigned long iMarker = 0; iMarker < nMarker; iMarker++) {
-    bool isCustomizable = config->GetMarker_All_PyCustom(iMarker);
-    bool isInlet = (config->GetMarker_All_KindBC(iMarker) == INLET_FLOW);
-    if (isCustomizable && isInlet) {
-      Inlet_TurbVars[iMarker] = new su2double*[nVertex[iMarker]];
-      for(unsigned long iVertex=0; iVertex < nVertex[iMarker]; iVertex++){
-        Inlet_TurbVars[iMarker][iVertex] = new su2double[nVar];
-        /*--- The default values for these custom BCs are initialized with
-         * the freestream values to avoid nonphysical values at unspecified
-         * points ---*/
-        Inlet_TurbVars[iMarker][iVertex][0] = kine_Inf;
-        Inlet_TurbVars[iMarker][iVertex][1] = epsi_Inf;
-        Inlet_TurbVars[iMarker][iVertex][2] = zeta_Inf;
-        Inlet_TurbVars[iMarker][iVertex][3] = f_Inf;
-      }
-    } else {
-      Inlet_TurbVars[iMarker] = NULL;
-    }
-  }
-
->>>>>>> b4c0ee92
 }