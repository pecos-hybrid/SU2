/*!
 * \file solution_direct_turbulent.cpp
 * \brief Main subrotuines for solving direct problems
 * \author F. Palacios, A. Bueno
 * \version 6.2.0 "Falcon"
 *
 * The current SU2 release has been coordinated by the
 * SU2 International Developers Society <www.su2devsociety.org>
 * with selected contributions from the open-source community.
 *
 * The main research teams contributing to the current release are:
 *  - Prof. Juan J. Alonso's group at Stanford University.
 *  - Prof. Piero Colonna's group at Delft University of Technology.
 *  - Prof. Nicolas R. Gauger's group at Kaiserslautern University of Technology.
 *  - Prof. Alberto Guardone's group at Polytechnic University of Milan.
 *  - Prof. Rafael Palacios' group at Imperial College London.
 *  - Prof. Vincent Terrapon's group at the University of Liege.
 *  - Prof. Edwin van der Weide's group at the University of Twente.
 *  - Lab. of New Concepts in Aeronautics at Tech. Institute of Aeronautics.
 *
 * Copyright 2012-2019, Francisco D. Palacios, Thomas D. Economon,
 *                      Tim Albring, and the SU2 contributors.
 *
 * SU2 is free software; you can redistribute it and/or
 * modify it under the terms of the GNU Lesser General Public
 * License as published by the Free Software Foundation; either
 * version 2.1 of the License, or (at your option) any later version.
 *
 * SU2 is distributed in the hope that it will be useful,
 * but WITHOUT ANY WARRANTY; without even the implied warranty of
 * MERCHANTABILITY or FITNESS FOR A PARTICULAR PURPOSE. See the GNU
 * Lesser General Public License for more details.
 *
 * You should have received a copy of the GNU Lesser General Public
 * License along with SU2. If not, see <http://www.gnu.org/licenses/>.
 */

#include "../include/solver_structure.hpp"

CTurbSolver::CTurbSolver(void) : CSolver() {
  
  FlowPrimVar_i = NULL;
  FlowPrimVar_j = NULL;
  lowerlimit    = NULL;
  upperlimit    = NULL;
  nVertex       = NULL;
  nMarker       = 0;
  Inlet_TurbVars = NULL;
  
}

CTurbSolver::CTurbSolver(CGeometry* geometry, CConfig *config) : CSolver() {

  Gamma = config->GetGamma();
  Gamma_Minus_One = Gamma - 1.0;
  
  FlowPrimVar_i = NULL;
  FlowPrimVar_j = NULL;
  lowerlimit    = NULL;
  upperlimit    = NULL;
  nMarker       = config->GetnMarker_All();
  
  /*--- Store the number of vertices on each marker for deallocation later ---*/
  nVertex = new unsigned long[nMarker];
  for (unsigned long iMarker = 0; iMarker < nMarker; iMarker++)
    nVertex[iMarker] = geometry->nVertex[iMarker];

}

CTurbSolver::~CTurbSolver(void) {

  if (Inlet_TurbVars != NULL) {
    for (unsigned long iMarker = 0; iMarker < nMarker; iMarker++) {
      if (Inlet_TurbVars[iMarker] != NULL) {
        for (unsigned long iVertex = 0; iVertex < nVertex[iMarker]; iVertex++) {
          delete [] Inlet_TurbVars[iMarker][iVertex];
        }
        delete [] Inlet_TurbVars[iMarker];
      }
    }
    delete [] Inlet_TurbVars;
  }

  if (FlowPrimVar_i != NULL) delete [] FlowPrimVar_i;
  if (FlowPrimVar_j != NULL) delete [] FlowPrimVar_j;
  if (lowerlimit != NULL) delete [] lowerlimit;
  if (upperlimit != NULL) delete [] upperlimit;
  if (nVertex != NULL) delete [] nVertex;
  

}

void CTurbSolver::Set_MPI_Solution(CGeometry *geometry, CConfig *config) {
  unsigned short iVar, iMarker, MarkerS, MarkerR;
  unsigned long iVertex, iPoint, nVertexS, nVertexR, nBufferS_Vector, nBufferR_Vector, nBufferS_Scalar, nBufferR_Scalar;
  su2double *Buffer_Receive_U = NULL, *Buffer_Send_U = NULL, *Buffer_Receive_muT = NULL, *Buffer_Send_muT = NULL;
  
#ifdef HAVE_MPI
  int send_to, receive_from;
  SU2_MPI::Status status;
#endif
  
  for (iMarker = 0; iMarker < config->GetnMarker_All(); iMarker++) {
    
    if ((config->GetMarker_All_KindBC(iMarker) == SEND_RECEIVE) &&
        (config->GetMarker_All_SendRecv(iMarker) > 0)) {
      
      MarkerS = iMarker;  MarkerR = iMarker+1;
      
#ifdef HAVE_MPI
      send_to = config->GetMarker_All_SendRecv(MarkerS)-1;
      receive_from = abs(config->GetMarker_All_SendRecv(MarkerR))-1;
#endif
  
      nVertexS = geometry->nVertex[MarkerS];  nVertexR = geometry->nVertex[MarkerR];
      nBufferS_Vector = nVertexS*nVar;        nBufferR_Vector = nVertexR*nVar;
      nBufferS_Scalar = nVertexS;             nBufferR_Scalar = nVertexR;
      
      /*--- Allocate Receive and send buffers  ---*/
      Buffer_Receive_U = new su2double [nBufferR_Vector];
      Buffer_Send_U = new su2double[nBufferS_Vector];
      
      Buffer_Receive_muT = new su2double [nBufferR_Scalar];
      Buffer_Send_muT = new su2double[nBufferS_Scalar];
      
      /*--- Copy the solution that should be sended ---*/
      for (iVertex = 0; iVertex < nVertexS; iVertex++) {
        iPoint = geometry->vertex[MarkerS][iVertex]->GetNode();
        Buffer_Send_muT[iVertex] = node[iPoint]->GetmuT();
        for (iVar = 0; iVar < nVar; iVar++)
          Buffer_Send_U[iVar*nVertexS+iVertex] = node[iPoint]->GetSolution(iVar);
      }
      
#ifdef HAVE_MPI
      
      /*--- Send/Receive information using Sendrecv ---*/
      SU2_MPI::Sendrecv(Buffer_Send_U, nBufferS_Vector, MPI_DOUBLE, send_to, 0,
                   Buffer_Receive_U, nBufferR_Vector, MPI_DOUBLE, receive_from, 0, MPI_COMM_WORLD, &status);
      SU2_MPI::Sendrecv(Buffer_Send_muT, nBufferS_Scalar, MPI_DOUBLE, send_to, 1,
                   Buffer_Receive_muT, nBufferR_Scalar, MPI_DOUBLE, receive_from, 1, MPI_COMM_WORLD, &status);
#else
      
      /*--- Receive information without MPI ---*/
      for (iVertex = 0; iVertex < nVertexR; iVertex++) {
        iPoint = geometry->vertex[MarkerR][iVertex]->GetNode();
        Buffer_Receive_muT[iVertex] = node[iPoint]->GetmuT();
        for (iVar = 0; iVar < nVar; iVar++)
          Buffer_Receive_U[iVar*nVertexR+iVertex] = Buffer_Send_U[iVar*nVertexR+iVertex];
      }
      
#endif
      
      /*--- Deallocate send buffer ---*/
      delete [] Buffer_Send_U;
      delete [] Buffer_Send_muT;
      
      /*--- Do the coordinate transformation ---*/
      for (iVertex = 0; iVertex < nVertexR; iVertex++) {
        
        /*--- Find point and its type of transformation ---*/
        iPoint = geometry->vertex[MarkerR][iVertex]->GetNode();
        
        /*--- Copy conservative variables. ---*/
        node[iPoint]->SetmuT(Buffer_Receive_muT[iVertex]);
        for (iVar = 0; iVar < nVar; iVar++)
          node[iPoint]->SetSolution(iVar, Buffer_Receive_U[iVar*nVertexR+iVertex]);
        
      }
      
      /*--- Deallocate receive buffer ---*/
      delete [] Buffer_Receive_muT;
      delete [] Buffer_Receive_U;
      
    }
    
  }
  
}

void CTurbSolver::Set_MPI_Solution_Old(CGeometry *geometry, CConfig *config) {
  unsigned short iVar, iMarker, MarkerS, MarkerR;
  unsigned long iVertex, iPoint, nVertexS, nVertexR, nBufferS_Vector, nBufferR_Vector;
  su2double *Buffer_Receive_U = NULL, *Buffer_Send_U = NULL;
  
#ifdef HAVE_MPI
  int send_to, receive_from;
  SU2_MPI::Status status;
#endif
  
  for (iMarker = 0; iMarker < config->GetnMarker_All(); iMarker++) {
    
    if ((config->GetMarker_All_KindBC(iMarker) == SEND_RECEIVE) &&
        (config->GetMarker_All_SendRecv(iMarker) > 0)) {
      
      MarkerS = iMarker;  MarkerR = iMarker+1;
      
#ifdef HAVE_MPI
      send_to = config->GetMarker_All_SendRecv(MarkerS)-1;
      receive_from = abs(config->GetMarker_All_SendRecv(MarkerR))-1;
#endif

      nVertexS = geometry->nVertex[MarkerS];  nVertexR = geometry->nVertex[MarkerR];
      nBufferS_Vector = nVertexS*nVar;        nBufferR_Vector = nVertexR*nVar;
      
      /*--- Allocate Receive and send buffers  ---*/
      Buffer_Receive_U = new su2double [nBufferR_Vector];
      Buffer_Send_U = new su2double[nBufferS_Vector];
      
      /*--- Copy the solution old that should be sended ---*/
      for (iVertex = 0; iVertex < nVertexS; iVertex++) {
        iPoint = geometry->vertex[MarkerS][iVertex]->GetNode();
        for (iVar = 0; iVar < nVar; iVar++)
          Buffer_Send_U[iVar*nVertexS+iVertex] = node[iPoint]->GetSolution_Old(iVar);
      }
      
#ifdef HAVE_MPI
      
      /*--- Send/Receive information using Sendrecv ---*/
      SU2_MPI::Sendrecv(Buffer_Send_U, nBufferS_Vector, MPI_DOUBLE, send_to, 0,
                   Buffer_Receive_U, nBufferR_Vector, MPI_DOUBLE, receive_from, 0, MPI_COMM_WORLD, &status);
#else
      
      /*--- Receive information without MPI ---*/
      for (iVertex = 0; iVertex < nVertexR; iVertex++) {
        for (iVar = 0; iVar < nVar; iVar++)
          Buffer_Receive_U[iVar*nVertexR+iVertex] = Buffer_Send_U[iVar*nVertexR+iVertex];
      }
      
#endif
      
      /*--- Deallocate send buffer ---*/
      delete [] Buffer_Send_U;
      
      /*--- Do the coordinate transformation ---*/
      for (iVertex = 0; iVertex < nVertexR; iVertex++) {
        
        /*--- Find point and its type of transformation ---*/
        iPoint = geometry->vertex[MarkerR][iVertex]->GetNode();
        
        /*--- Copy transformed conserved variables back into buffer. ---*/
        for (iVar = 0; iVar < nVar; iVar++)
          node[iPoint]->SetSolution_Old(iVar, Buffer_Receive_U[iVar*nVertexR+iVertex]);
        
      }
      
      /*--- Deallocate receive buffer ---*/
      delete [] Buffer_Receive_U;
      
    }
    
  }
}

void CTurbSolver::Set_MPI_Solution_Gradient(CGeometry *geometry, CConfig *config) {
  unsigned short iVar, iDim, iMarker, iPeriodic_Index, MarkerS, MarkerR;
  unsigned long iVertex, iPoint, nVertexS, nVertexR, nBufferS_Vector, nBufferR_Vector;
  su2double rotMatrix[3][3], *angles, theta, cosTheta, sinTheta, phi, cosPhi, sinPhi, psi, cosPsi, sinPsi,
  *Buffer_Receive_Gradient = NULL, *Buffer_Send_Gradient = NULL;
  
  su2double **Gradient = new su2double* [nVar];
  for (iVar = 0; iVar < nVar; iVar++)
    Gradient[iVar] = new su2double[nDim];
  
#ifdef HAVE_MPI
  int send_to, receive_from;
  SU2_MPI::Status status;
#endif
  
  for (iMarker = 0; iMarker < config->GetnMarker_All(); iMarker++) {
    
    if ((config->GetMarker_All_KindBC(iMarker) == SEND_RECEIVE) &&
        (config->GetMarker_All_SendRecv(iMarker) > 0)) {
      
      MarkerS = iMarker;  MarkerR = iMarker+1;
      
#ifdef HAVE_MPI
      send_to = config->GetMarker_All_SendRecv(MarkerS)-1;
      receive_from = abs(config->GetMarker_All_SendRecv(MarkerR))-1;
#endif
 
      nVertexS = geometry->nVertex[MarkerS];  nVertexR = geometry->nVertex[MarkerR];
      nBufferS_Vector = nVertexS*nVar*nDim;        nBufferR_Vector = nVertexR*nVar*nDim;
      
      /*--- Allocate Receive and send buffers  ---*/
      Buffer_Receive_Gradient = new su2double [nBufferR_Vector];
      Buffer_Send_Gradient = new su2double[nBufferS_Vector];
      
      /*--- Copy the solution old that should be sended ---*/
      for (iVertex = 0; iVertex < nVertexS; iVertex++) {
        iPoint = geometry->vertex[MarkerS][iVertex]->GetNode();
        for (iVar = 0; iVar < nVar; iVar++)
          for (iDim = 0; iDim < nDim; iDim++)
            Buffer_Send_Gradient[iDim*nVar*nVertexS+iVar*nVertexS+iVertex] = node[iPoint]->GetGradient(iVar, iDim);
      }
      
#ifdef HAVE_MPI
      
      /*--- Send/Receive information using Sendrecv ---*/
      SU2_MPI::Sendrecv(Buffer_Send_Gradient, nBufferS_Vector, MPI_DOUBLE, send_to, 0,
                   Buffer_Receive_Gradient, nBufferR_Vector, MPI_DOUBLE, receive_from, 0, MPI_COMM_WORLD, &status);
#else
      
      /*--- Receive information without MPI ---*/
      for (iVertex = 0; iVertex < nVertexR; iVertex++) {
        for (iVar = 0; iVar < nVar; iVar++)
          for (iDim = 0; iDim < nDim; iDim++)
            Buffer_Receive_Gradient[iDim*nVar*nVertexR+iVar*nVertexR+iVertex] = Buffer_Send_Gradient[iDim*nVar*nVertexR+iVar*nVertexR+iVertex];
      }
      
#endif
      
      /*--- Deallocate send buffer ---*/
      delete [] Buffer_Send_Gradient;
      
      /*--- Do the coordinate transformation ---*/
      for (iVertex = 0; iVertex < nVertexR; iVertex++) {
        
        /*--- Find point and its type of transformation ---*/
        iPoint = geometry->vertex[MarkerR][iVertex]->GetNode();
        iPeriodic_Index = geometry->vertex[MarkerR][iVertex]->GetRotation_Type();
        
        /*--- Retrieve the supplied periodic information. ---*/
        angles = config->GetPeriodicRotation(iPeriodic_Index);
        
        /*--- Store angles separately for clarity. ---*/
        theta    = angles[0];   phi    = angles[1];     psi    = angles[2];
        cosTheta = cos(theta);  cosPhi = cos(phi);      cosPsi = cos(psi);
        sinTheta = sin(theta);  sinPhi = sin(phi);      sinPsi = sin(psi);
        
        /*--- Compute the rotation matrix. Note that the implicit
         ordering is rotation about the x-axis, y-axis,
         then z-axis. Note that this is the transpose of the matrix
         used during the preprocessing stage. ---*/
        rotMatrix[0][0] = cosPhi*cosPsi;    rotMatrix[1][0] = sinTheta*sinPhi*cosPsi - cosTheta*sinPsi;     rotMatrix[2][0] = cosTheta*sinPhi*cosPsi + sinTheta*sinPsi;
        rotMatrix[0][1] = cosPhi*sinPsi;    rotMatrix[1][1] = sinTheta*sinPhi*sinPsi + cosTheta*cosPsi;     rotMatrix[2][1] = cosTheta*sinPhi*sinPsi - sinTheta*cosPsi;
        rotMatrix[0][2] = -sinPhi;          rotMatrix[1][2] = sinTheta*cosPhi;                              rotMatrix[2][2] = cosTheta*cosPhi;
        
        /*--- Copy conserved variables before performing transformation. ---*/
        for (iVar = 0; iVar < nVar; iVar++)
          for (iDim = 0; iDim < nDim; iDim++)
            Gradient[iVar][iDim] = Buffer_Receive_Gradient[iDim*nVar*nVertexR+iVar*nVertexR+iVertex];
        
        /*--- Need to rotate the gradients for all conserved variables. ---*/
        for (iVar = 0; iVar < nVar; iVar++) {
          if (nDim == 2) {
            Gradient[iVar][0] = rotMatrix[0][0]*Buffer_Receive_Gradient[0*nVar*nVertexR+iVar*nVertexR+iVertex] + rotMatrix[0][1]*Buffer_Receive_Gradient[1*nVar*nVertexR+iVar*nVertexR+iVertex];
            Gradient[iVar][1] = rotMatrix[1][0]*Buffer_Receive_Gradient[0*nVar*nVertexR+iVar*nVertexR+iVertex] + rotMatrix[1][1]*Buffer_Receive_Gradient[1*nVar*nVertexR+iVar*nVertexR+iVertex];
          }
          else {
            Gradient[iVar][0] = rotMatrix[0][0]*Buffer_Receive_Gradient[0*nVar*nVertexR+iVar*nVertexR+iVertex] + rotMatrix[0][1]*Buffer_Receive_Gradient[1*nVar*nVertexR+iVar*nVertexR+iVertex] + rotMatrix[0][2]*Buffer_Receive_Gradient[2*nVar*nVertexR+iVar*nVertexR+iVertex];
            Gradient[iVar][1] = rotMatrix[1][0]*Buffer_Receive_Gradient[0*nVar*nVertexR+iVar*nVertexR+iVertex] + rotMatrix[1][1]*Buffer_Receive_Gradient[1*nVar*nVertexR+iVar*nVertexR+iVertex] + rotMatrix[1][2]*Buffer_Receive_Gradient[2*nVar*nVertexR+iVar*nVertexR+iVertex];
            Gradient[iVar][2] = rotMatrix[2][0]*Buffer_Receive_Gradient[0*nVar*nVertexR+iVar*nVertexR+iVertex] + rotMatrix[2][1]*Buffer_Receive_Gradient[1*nVar*nVertexR+iVar*nVertexR+iVertex] + rotMatrix[2][2]*Buffer_Receive_Gradient[2*nVar*nVertexR+iVar*nVertexR+iVertex];
          }
        }
        
        /*--- Store the received information ---*/
        for (iVar = 0; iVar < nVar; iVar++)
          for (iDim = 0; iDim < nDim; iDim++)
            node[iPoint]->SetGradient(iVar, iDim, Gradient[iVar][iDim]);
        
      }
      
      /*--- Deallocate receive buffer ---*/
      delete [] Buffer_Receive_Gradient;
      
    }
    
  }
  
  for (iVar = 0; iVar < nVar; iVar++)
    delete [] Gradient[iVar];
  delete [] Gradient;
  
}

void CTurbSolver::Set_MPI_Solution_Limiter(CGeometry *geometry, CConfig *config) {
  unsigned short iVar, iMarker, MarkerS, MarkerR;
  unsigned long iVertex, iPoint, nVertexS, nVertexR, nBufferS_Vector, nBufferR_Vector;
  su2double *Buffer_Receive_Limit = NULL, *Buffer_Send_Limit = NULL;
  
  su2double *Limiter = new su2double [nVar];
  
#ifdef HAVE_MPI
  int send_to, receive_from;
  SU2_MPI::Status status;
#endif
  
  for (iMarker = 0; iMarker < config->GetnMarker_All(); iMarker++) {
    
    if ((config->GetMarker_All_KindBC(iMarker) == SEND_RECEIVE) &&
        (config->GetMarker_All_SendRecv(iMarker) > 0)) {
      
      MarkerS = iMarker;  MarkerR = iMarker+1;
      
#ifdef HAVE_MPI
      send_to = config->GetMarker_All_SendRecv(MarkerS)-1;
      receive_from = abs(config->GetMarker_All_SendRecv(MarkerR))-1;
#endif
  
      nVertexS = geometry->nVertex[MarkerS];  nVertexR = geometry->nVertex[MarkerR];
      nBufferS_Vector = nVertexS*nVar;        nBufferR_Vector = nVertexR*nVar;
      
      /*--- Allocate Receive and send buffers  ---*/
      Buffer_Receive_Limit = new su2double [nBufferR_Vector];
      Buffer_Send_Limit = new su2double[nBufferS_Vector];
      
      /*--- Copy the solution old that should be sended ---*/
      for (iVertex = 0; iVertex < nVertexS; iVertex++) {
        iPoint = geometry->vertex[MarkerS][iVertex]->GetNode();
        for (iVar = 0; iVar < nVar; iVar++)
          Buffer_Send_Limit[iVar*nVertexS+iVertex] = node[iPoint]->GetLimiter(iVar);
      }
      
#ifdef HAVE_MPI
      
      /*--- Send/Receive information using Sendrecv ---*/
      SU2_MPI::Sendrecv(Buffer_Send_Limit, nBufferS_Vector, MPI_DOUBLE, send_to, 0,
                   Buffer_Receive_Limit, nBufferR_Vector, MPI_DOUBLE, receive_from, 0, MPI_COMM_WORLD, &status);
#else
      
      /*--- Receive information without MPI ---*/
      for (iVertex = 0; iVertex < nVertexR; iVertex++) {
        for (iVar = 0; iVar < nVar; iVar++)
          Buffer_Receive_Limit[iVar*nVertexR+iVertex] = Buffer_Send_Limit[iVar*nVertexR+iVertex];
      }
      
#endif
      
      /*--- Deallocate send buffer ---*/
      delete [] Buffer_Send_Limit;
      
      /*--- Do the coordinate transformation ---*/
      for (iVertex = 0; iVertex < nVertexR; iVertex++) {
        
        /*--- Find point and its type of transformation ---*/
        iPoint = geometry->vertex[MarkerR][iVertex]->GetNode();
        
        /*--- Copy transformed conserved variables back into buffer. ---*/
        for (iVar = 0; iVar < nVar; iVar++)
          node[iPoint]->SetLimiter(iVar, Buffer_Receive_Limit[iVar*nVertexR+iVertex]);
        
      }
      
      /*--- Deallocate receive buffer ---*/
      delete [] Buffer_Receive_Limit;
      
    }
    
  }
  
  delete [] Limiter;
  
}


void CTurbSolver::Upwind_Residual(CGeometry *geometry, CSolver **solver_container, CNumerics *numerics, CConfig *config, unsigned short iMesh, unsigned short iRKStep) {
  
  su2double *Turb_i, *Turb_j, *Limiter_i = NULL, *Limiter_j = NULL, *V_i, *V_j, **Gradient_i, **Gradient_j, Project_Grad_i, Project_Grad_j;
  unsigned long iEdge, iPoint, jPoint;
  unsigned short iDim, iVar;
  
  bool muscl         = config->GetMUSCL_Turb();
  bool limiter       = (config->GetKind_SlopeLimit_Turb() != NO_LIMITER);
  bool grid_movement = config->GetGrid_Movement();
  
  for (iEdge = 0; iEdge < geometry->GetnEdge(); iEdge++) {
    
    /*--- Points in edge and normal vectors ---*/
    
    iPoint = geometry->edge[iEdge]->GetNode(0);
    jPoint = geometry->edge[iEdge]->GetNode(1);
    numerics->SetNormal(geometry->edge[iEdge]->GetNormal());
    
    /*--- Primitive variables w/o reconstruction ---*/
    
    V_i = solver_container[FLOW_SOL]->node[iPoint]->GetPrimitive();
    V_j = solver_container[FLOW_SOL]->node[jPoint]->GetPrimitive();
    numerics->SetPrimitive(V_i, V_j);
    
    /*--- Turbulent variables w/o reconstruction ---*/    
    
    Turb_i = node[iPoint]->GetSolution();
    Turb_j = node[jPoint]->GetSolution();
    numerics->SetTurbVar(Turb_i, Turb_j);
    
    /*--- Grid Movement ---*/    
    
    if (grid_movement)
      numerics->SetGridVel(geometry->node[iPoint]->GetGridVel(), geometry->node[jPoint]->GetGridVel());
    
    if (muscl) {

      for (iDim = 0; iDim < nDim; iDim++) {
        Vector_i[iDim] = 0.5*(geometry->node[jPoint]->GetCoord(iDim) - geometry->node[iPoint]->GetCoord(iDim));
        Vector_j[iDim] = 0.5*(geometry->node[iPoint]->GetCoord(iDim) - geometry->node[jPoint]->GetCoord(iDim));
      }
      
      /*--- Mean flow primitive variables using gradient reconstruction and limiters ---*/      
      
      Gradient_i = solver_container[FLOW_SOL]->node[iPoint]->GetGradient_Primitive();
      Gradient_j = solver_container[FLOW_SOL]->node[jPoint]->GetGradient_Primitive();
      if (limiter) {
        Limiter_i = solver_container[FLOW_SOL]->node[iPoint]->GetLimiter_Primitive();
        Limiter_j = solver_container[FLOW_SOL]->node[jPoint]->GetLimiter_Primitive();
      }
      
      for (iVar = 0; iVar < solver_container[FLOW_SOL]->GetnPrimVarGrad(); iVar++) {
        Project_Grad_i = 0.0; Project_Grad_j = 0.0;
        for (iDim = 0; iDim < nDim; iDim++) {
          Project_Grad_i += Vector_i[iDim]*Gradient_i[iVar][iDim];
          Project_Grad_j += Vector_j[iDim]*Gradient_j[iVar][iDim];
        }
        if (limiter) {
          FlowPrimVar_i[iVar] = V_i[iVar] + Limiter_i[iVar]*Project_Grad_i;
          FlowPrimVar_j[iVar] = V_j[iVar] + Limiter_j[iVar]*Project_Grad_j;
        }
        else {
          FlowPrimVar_i[iVar] = V_i[iVar] + Project_Grad_i;
          FlowPrimVar_j[iVar] = V_j[iVar] + Project_Grad_j;
        }
      }
      
      numerics->SetPrimitive(FlowPrimVar_i, FlowPrimVar_j);
      
      /*--- Turbulent variables using gradient reconstruction and limiters ---*/      
      
      Gradient_i = node[iPoint]->GetGradient();
      Gradient_j = node[jPoint]->GetGradient();
      if (limiter) {
        Limiter_i = node[iPoint]->GetLimiter();
        Limiter_j = node[jPoint]->GetLimiter();
      }
      
      for (iVar = 0; iVar < nVar; iVar++) {
        Project_Grad_i = 0.0; Project_Grad_j = 0.0;
        for (iDim = 0; iDim < nDim; iDim++) {
          Project_Grad_i += Vector_i[iDim]*Gradient_i[iVar][iDim];
          Project_Grad_j += Vector_j[iDim]*Gradient_j[iVar][iDim];
        }
        if (limiter) {
          Solution_i[iVar] = Turb_i[iVar] + Limiter_i[iVar]*Project_Grad_i;
          Solution_j[iVar] = Turb_j[iVar] + Limiter_j[iVar]*Project_Grad_j;
        }
        else {
          Solution_i[iVar] = Turb_i[iVar] + Project_Grad_i;
          Solution_j[iVar] = Turb_j[iVar] + Project_Grad_j;
        }
      }
      
      numerics->SetTurbVar(Solution_i, Solution_j);
      
    }
    
    /*--- Add and subtract residual ---*/    
    
    numerics->ComputeResidual(Residual, Jacobian_i, Jacobian_j, config);    
    LinSysRes.AddBlock(iPoint, Residual);
    LinSysRes.SubtractBlock(jPoint, Residual);
    
    /*--- Implicit part ---*/    
    
    Jacobian.AddBlock(iPoint, iPoint, Jacobian_i);
    Jacobian.AddBlock(iPoint, jPoint, Jacobian_j);
    Jacobian.SubtractBlock(jPoint, iPoint, Jacobian_i);
    Jacobian.SubtractBlock(jPoint, jPoint, Jacobian_j);
    
  }
  
}

void CTurbSolver::Viscous_Residual(CGeometry *geometry, CSolver **solver_container, CNumerics *numerics,
                                   CConfig *config, unsigned short iMesh, unsigned short iRKStep) {
  unsigned long iEdge, iPoint, jPoint;
  
  for (iEdge = 0; iEdge < geometry->GetnEdge(); iEdge++) {
    
    /*--- Points in edge ---*/
    
    iPoint = geometry->edge[iEdge]->GetNode(0);
    jPoint = geometry->edge[iEdge]->GetNode(1);
    
    /*--- Points coordinates, and normal vector ---*/
    
    numerics->SetCoord(geometry->node[iPoint]->GetCoord(),
                       geometry->node[jPoint]->GetCoord());
    numerics->SetNormal(geometry->edge[iEdge]->GetNormal());

    numerics->SetVolume(geometry->node[iPoint]->GetVolume());

    /*--- Conservative variables w/o reconstruction ---*/
    
    numerics->SetPrimitive(solver_container[FLOW_SOL]->node[iPoint]->GetPrimitive(),
                           solver_container[FLOW_SOL]->node[jPoint]->GetPrimitive());
    
    /*--- Turbulent variables w/o reconstruction, and its gradients ---*/
    
    numerics->SetTurbVar(node[iPoint]->GetSolution(), node[jPoint]->GetSolution());
    numerics->SetTurbVarGradient(node[iPoint]->GetGradient(), node[jPoint]->GetGradient());
    
    /*--- Menter's first blending function (only SST)---*/
    if (config->GetKind_Turb_Model() == SST)
      numerics->SetF1blending(node[iPoint]->GetF1blending(), node[jPoint]->GetF1blending());
    
    /*--- Compute residual, and Jacobians ---*/
    
    numerics->ComputeResidual(Residual, Jacobian_i, Jacobian_j, config);
    
    /*--- Add and subtract residual, and update Jacobians ---*/
    
    LinSysRes.SubtractBlock(iPoint, Residual);
    LinSysRes.AddBlock(jPoint, Residual);
    
    Jacobian.SubtractBlock(iPoint, iPoint, Jacobian_i);
    Jacobian.SubtractBlock(iPoint, jPoint, Jacobian_j);
    Jacobian.AddBlock(jPoint, iPoint, Jacobian_i);
    Jacobian.AddBlock(jPoint, jPoint, Jacobian_j);
    
  }
  
}

void CTurbSolver::BC_Sym_Plane(CGeometry *geometry, CSolver **solver_container, CNumerics *conv_numerics, CNumerics *visc_numerics, CConfig *config, unsigned short val_marker, unsigned short iRKStep) {
  
  /*--- Convective fluxes across symmetry plane are equal to zero. ---*/

}

void CTurbSolver::BC_Euler_Wall(CGeometry *geometry, CSolver **solver_container,
                                CNumerics *numerics, CConfig *config,
                                unsigned short val_marker, unsigned short iRKStep) {
  
  /*--- Convective fluxes across euler wall are equal to zero. ---*/

}

void CTurbSolver::BC_Riemann(CGeometry *geometry, CSolver **solver_container, CNumerics *conv_numerics, CNumerics *visc_numerics, CConfig *config, unsigned short val_marker, unsigned short iRKStep) {

  string Marker_Tag         = config->GetMarker_All_TagBound(val_marker);

  switch(config->GetKind_Data_Riemann(Marker_Tag))
  {
  case TOTAL_CONDITIONS_PT: case STATIC_SUPERSONIC_INFLOW_PT: case STATIC_SUPERSONIC_INFLOW_PD: case DENSITY_VELOCITY:
    BC_Inlet(geometry, solver_container, conv_numerics, visc_numerics, config, val_marker, iRKStep);
    break;
  case STATIC_PRESSURE:
    BC_Outlet(geometry, solver_container, conv_numerics, visc_numerics, config, val_marker, iRKStep);
    break;
  }
}

void CTurbSolver::BC_TurboRiemann(CGeometry *geometry, CSolver **solver_container, CNumerics *conv_numerics, CNumerics *visc_numerics, CConfig *config, unsigned short val_marker, unsigned short iRKStep) {

  string Marker_Tag         = config->GetMarker_All_TagBound(val_marker);

  switch(config->GetKind_Data_Riemann(Marker_Tag))
  {
  case TOTAL_CONDITIONS_PT: case STATIC_SUPERSONIC_INFLOW_PT: case STATIC_SUPERSONIC_INFLOW_PD: case DENSITY_VELOCITY:
    BC_Inlet_Turbo(geometry, solver_container, conv_numerics, visc_numerics, config, val_marker, iRKStep);
    break;
  case STATIC_PRESSURE:
    BC_Outlet(geometry, solver_container, conv_numerics, visc_numerics, config, val_marker, iRKStep);
    break;
  }
}


void CTurbSolver::BC_Giles(CGeometry *geometry, CSolver **solver_container, CNumerics *conv_numerics, CNumerics *visc_numerics, CConfig *config, unsigned short val_marker, unsigned short iRKStep) {

  string Marker_Tag         = config->GetMarker_All_TagBound(val_marker);

  switch(config->GetKind_Data_Giles(Marker_Tag))
  {
  case TOTAL_CONDITIONS_PT:case TOTAL_CONDITIONS_PT_1D: case DENSITY_VELOCITY:
    BC_Inlet_Turbo(geometry, solver_container, conv_numerics, visc_numerics, config, val_marker, iRKStep);
    break;
  case MIXING_IN:
    if (config->GetBoolTurbMixingPlane()){
      BC_Inlet_MixingPlane(geometry, solver_container, conv_numerics, visc_numerics, config, val_marker, iRKStep);
    }
    else{
      BC_Inlet_Turbo(geometry, solver_container, conv_numerics, visc_numerics, config, val_marker, iRKStep);
    }
    break;

  case STATIC_PRESSURE: case MIXING_OUT: case STATIC_PRESSURE_1D: case RADIAL_EQUILIBRIUM:
    BC_Outlet(geometry, solver_container, conv_numerics, visc_numerics, config, val_marker, iRKStep);
    break;
  }
}

void CTurbSolver::ImplicitEuler_Iteration(CGeometry *geometry, CSolver **solver_container, CConfig *config) {
  
  unsigned short iVar;
  unsigned long iPoint, total_index;
  su2double Delta, Vol, density_old = 0.0, density = 0.0;
  
  bool adjoint = config->GetContinuous_Adjoint() || (config->GetDiscrete_Adjoint() && config->GetFrozen_Visc_Disc());
  bool compressible = (config->GetKind_Regime() == COMPRESSIBLE);
  bool incompressible = (config->GetKind_Regime() == INCOMPRESSIBLE);
  

  /*--- Set maximum residual to zero ---*/  
  
  for (iVar = 0; iVar < nVar; iVar++) {
    SetRes_RMS(iVar, 0.0);
    SetRes_Max(iVar, 0.0, 0);
  }
  
  /*--- Build implicit system ---*/  
  
  for (iPoint = 0; iPoint < nPointDomain; iPoint++) {
    
    /*--- Read the volume ---*/
    
    Vol = geometry->node[iPoint]->GetVolume();
    
    /*--- Modify matrix diagonal to assure diagonal dominance ---*/

    // for f-term, clobber unsteady part
    total_index = iPoint*nVar+iVar;
    if (config->GetKind_Turb_Model() == KE) {
      Delta = Vol / (config->GetCFLRedCoeff_Turb()*solver_container[FLOW_SOL]->node[iPoint]->GetDelta_Time());
      Jacobian.AddVal2Diag_f(iPoint, Delta); // same as AddVal2Diag except no addition for iVar = nVar-1
    }
    else {
      Delta = Vol / (config->GetCFLRedCoeff_Turb()*solver_container[FLOW_SOL]->node[iPoint]->GetDelta_Time());
      Jacobian.AddVal2Diag(iPoint, Delta);
    }
    
    /*--- Right hand side of the system (-Residual) and initial guess (x = 0) ---*/    
    
    for (iVar = 0; iVar < nVar; iVar++) {
      total_index = iPoint*nVar+iVar;
      LinSysRes[total_index] = - LinSysRes[total_index];
      LinSysSol[total_index] = 0.0;
      AddRes_RMS(iVar, LinSysRes[total_index]*LinSysRes[total_index]);
      AddRes_Max(iVar, fabs(LinSysRes[total_index]), geometry->node[iPoint]->GetGlobalIndex(), geometry->node[iPoint]->GetCoord());
    }
  }
  
  /*--- Initialize residual and solution at the ghost points ---*/  
  
  for (iPoint = nPointDomain; iPoint < nPoint; iPoint++) {
    for (iVar = 0; iVar < nVar; iVar++) {
      total_index = iPoint*nVar + iVar;
      LinSysRes[total_index] = 0.0;
      LinSysSol[total_index] = 0.0;
    }
  }
  
  /*--- Solve or smooth the linear system ---*/  
  CSysSolve system;
  system.Solve(Jacobian, LinSysRes, LinSysSol, geometry, config);

  
  /*--- Update solution (system written in terms of increments) ---*/
  
  if (!adjoint) {
    
    /*--- Update and clip trubulent solution ---*/
    
    switch (config->GetKind_Turb_Model()) {
        
      case SA: case SA_E: case SA_COMP: case SA_E_COMP: 
        
        for (iPoint = 0; iPoint < nPointDomain; iPoint++) {
          node[iPoint]->AddClippedSolution(0, config->GetRelaxation_Factor_Turb()*LinSysSol[iPoint], lowerlimit[0], upperlimit[0]);
        }
        
        break;
        
      case SA_NEG:
        
        for (iPoint = 0; iPoint < nPointDomain; iPoint++) {
          node[iPoint]->AddSolution(0, config->GetRelaxation_Factor_Turb()*LinSysSol[iPoint]);
        }
        
        break;

      case SST:
        
        for (iPoint = 0; iPoint < nPointDomain; iPoint++) {
          
          if (compressible) {
            density_old = solver_container[FLOW_SOL]->node[iPoint]->GetSolution_Old(0);
            density     = solver_container[FLOW_SOL]->node[iPoint]->GetDensity();
          }
          if (incompressible) {
            density_old = solver_container[FLOW_SOL]->node[iPoint]->GetDensity();
            density     = solver_container[FLOW_SOL]->node[iPoint]->GetDensity();
          }
          
          for (iVar = 0; iVar < nVar; iVar++) {
            node[iPoint]->AddConservativeSolution(iVar, config->GetRelaxation_Factor_Turb()*LinSysSol[iPoint*nVar+iVar], density, density_old, lowerlimit[iVar], upperlimit[iVar]);
          }
          
        }
        
        break;

      case KE:

        for (iPoint = 0; iPoint < nPointDomain; iPoint++) {

          if (compressible) {
            density_old = solver_container[FLOW_SOL]->node[iPoint]->GetSolution_Old(0);
            density     = solver_container[FLOW_SOL]->node[iPoint]->GetDensity();
          }
          if (incompressible) {
            density_old = solver_container[FLOW_SOL]->node[iPoint]->GetDensity();
            density     = solver_container[FLOW_SOL]->node[iPoint]->GetDensity();
          }

          for (iVar = 0; iVar < nVar; iVar++) {

            if (iVar==(nVar-1)) { // f
              node[iPoint]->AddConservativeSolution(iVar, config->GetRelaxation_Factor_Turb()*LinSysSol[iPoint*nVar+iVar], 1.0, 1.0, lowerlimit[iVar], upperlimit[iVar]);
            } else {
              node[iPoint]->AddConservativeSolution(iVar, config->GetRelaxation_Factor_Turb()*LinSysSol[iPoint*nVar+iVar], density, density_old, lowerlimit[iVar], upperlimit[iVar]);
            }
          }

        }

        break;

    }
  }
  
  
  /*--- MPI solution ---*/
  
  Set_MPI_Solution(geometry, config);
  
  /*--- Compute the root mean square residual ---*/
  
  SetResidual_RMS(geometry, config);
  
}

void CTurbSolver::SetResidual_DualTime(CGeometry *geometry, CSolver **solver_container, CConfig *config,
                                       unsigned short iRKStep, unsigned short iMesh, unsigned short RunTime_EqSystem) {
  
  /*--- Local variables ---*/
  
  unsigned short iVar, jVar, iMarker, iDim;
  unsigned long iPoint, jPoint, iEdge, iVertex;
  
  su2double *U_time_nM1, *U_time_n, *U_time_nP1;
  su2double Volume_nM1, Volume_nP1, TimeStep;
  su2double Density_nM1, Density_n, Density_nP1;
  su2double *Normal = NULL, *GridVel_i = NULL, *GridVel_j = NULL, Residual_GCL;
  
  bool implicit      = (config->GetKind_TimeIntScheme_Turb() == EULER_IMPLICIT);
  bool grid_movement = config->GetGrid_Movement();
  
  bool incompressible = (config->GetKind_Regime() == INCOMPRESSIBLE);

  /*--- Store the physical time step ---*/
  
  TimeStep = config->GetDelta_UnstTimeND();
  
  /*--- Compute the dual time-stepping source term for static meshes ---*/
  
  if (!grid_movement) {
    
    /*--- Loop over all nodes (excluding halos) ---*/
    
    for (iPoint = 0; iPoint < nPointDomain; iPoint++) {
      
      /*--- Retrieve the solution at time levels n-1, n, and n+1. Note that
       we are currently iterating on U^n+1 and that U^n & U^n-1 are fixed,
       previous solutions that are stored in memory. ---*/
      
      U_time_nM1 = node[iPoint]->GetSolution_time_n1();
      U_time_n   = node[iPoint]->GetSolution_time_n();
      U_time_nP1 = node[iPoint]->GetSolution();
      
      /*--- CV volume at time n+1. As we are on a static mesh, the volume
       of the CV will remained fixed for all time steps. ---*/
      
      Volume_nP1 = geometry->node[iPoint]->GetVolume();
      
      /*--- Compute the dual time-stepping source term based on the chosen
       time discretization scheme (1st- or 2nd-order).---*/
      
      if (config->GetKind_Turb_Model() == SST) {
        
        /*--- If this is the SST model, we need to multiply by the density
         in order to get the conservative variables ---*/
        if (incompressible){
          /*--- This is temporary and only valid for constant-density problems:
          density could also be temperature dependent, but as it is not a part
          of the solution vector it's neither stored for previous time steps
          nor updated with the solution at the end of each iteration. */
          Density_nM1 = solver_container[FLOW_SOL]->node[iPoint]->GetDensity();
          Density_n   = solver_container[FLOW_SOL]->node[iPoint]->GetDensity();
          Density_nP1 = solver_container[FLOW_SOL]->node[iPoint]->GetDensity();
        }
        else{
          Density_nM1 = solver_container[FLOW_SOL]->node[iPoint]->GetSolution_time_n1()[0];
          Density_n   = solver_container[FLOW_SOL]->node[iPoint]->GetSolution_time_n()[0];
          Density_nP1 = solver_container[FLOW_SOL]->node[iPoint]->GetSolution()[0];
        }
        
        for (iVar = 0; iVar < nVar; iVar++) {
          if (config->GetUnsteady_Simulation() == DT_STEPPING_1ST)
            Residual[iVar] = ( Density_nP1*U_time_nP1[iVar] - Density_n*U_time_n[iVar])*Volume_nP1 / TimeStep;
          if (config->GetUnsteady_Simulation() == DT_STEPPING_2ND)
            Residual[iVar] = ( 3.0*Density_nP1*U_time_nP1[iVar] - 4.0*Density_n*U_time_n[iVar]
                              +1.0*Density_nM1*U_time_nM1[iVar])*Volume_nP1 / (2.0*TimeStep);
        }

      }

      else if (config->GetKind_Turb_Model() == KE) {

        /*--- If this is the KE model, we need to multiply by the density
         in order to get the conservative variables ---*/
        Density_nM1 = solver_container[FLOW_SOL]->node[iPoint]->GetSolution_time_n1()[0];
        Density_n   = solver_container[FLOW_SOL]->node[iPoint]->GetSolution_time_n()[0];
        Density_nP1 = solver_container[FLOW_SOL]->node[iPoint]->GetSolution()[0];

	//        for (iVar = 0; iVar < 3; iVar++) {  // tke, epsi, zeta
        for (iVar = 0; iVar < nVar; iVar++) {  // all
          if (config->GetUnsteady_Simulation() == DT_STEPPING_1ST)
            Residual[iVar] = ( Density_nP1*U_time_nP1[iVar] - Density_n*U_time_n[iVar])*Volume_nP1 / TimeStep;
          if (config->GetUnsteady_Simulation() == DT_STEPPING_2ND)
            Residual[iVar] = ( 3.0*Density_nP1*U_time_nP1[iVar] - 4.0*Density_n*U_time_n[iVar]
                              +1.0*Density_nM1*U_time_nM1[iVar])*Volume_nP1 / (2.0*TimeStep);
        }

	//        for (iVar = 3; iVar < nVar; iVar++) { // f, no unsteady term
        for (iVar = 4; iVar < nVar; iVar++) {
          if (config->GetUnsteady_Simulation() == DT_STEPPING_1ST)
            Residual[iVar] = 0.0;
	    //            Residual[iVar] = ( U_time_nP1[iVar] - U_time_n[iVar])*Volume_nP1 / TimeStep;
          if (config->GetUnsteady_Simulation() == DT_STEPPING_2ND)
            Residual[iVar] = 0.0;
	    //            Residual[iVar] = ( 3.0*U_time_nP1[iVar] - 4.0*U_time_n[iVar]
	    //                              +1.0*U_time_nM1[iVar])*Volume_nP1 / (2.0*TimeStep);
        }

      } else {

        for (iVar = 0; iVar < nVar; iVar++) {
          if (config->GetUnsteady_Simulation() == DT_STEPPING_1ST)
            Residual[iVar] = (U_time_nP1[iVar] - U_time_n[iVar])*Volume_nP1 / TimeStep;
          if (config->GetUnsteady_Simulation() == DT_STEPPING_2ND)
            Residual[iVar] = ( 3.0*U_time_nP1[iVar] - 4.0*U_time_n[iVar]
                              +1.0*U_time_nM1[iVar])*Volume_nP1 / (2.0*TimeStep);
        }
      }
      
      /*--- Store the residual and compute the Jacobian contribution due
       to the dual time source term. ---*/
      
      LinSysRes.AddBlock(iPoint, Residual);
      if (implicit) {
        for (iVar = 0; iVar < nVar; iVar++) {
          for (jVar = 0; jVar < nVar; jVar++) Jacobian_i[iVar][jVar] = 0.0;
          if (config->GetUnsteady_Simulation() == DT_STEPPING_1ST)
            Jacobian_i[iVar][iVar] = Volume_nP1 / TimeStep;
          if (config->GetUnsteady_Simulation() == DT_STEPPING_2ND)
            Jacobian_i[iVar][iVar] = (Volume_nP1*3.0)/(2.0*TimeStep);
        }
        Jacobian.AddBlock(iPoint, iPoint, Jacobian_i);
      }
    }
    
  } else {
    
    /*--- For unsteady flows on dynamic meshes (rigidly transforming or
     dynamically deforming), the Geometric Conservation Law (GCL) should be
     satisfied in conjunction with the ALE formulation of the governing
     equations. The GCL prevents accuracy issues caused by grid motion, i.e.
     a uniform free-stream should be preserved through a moving grid. First,
     we will loop over the edges and boundaries to compute the GCL component
     of the dual time source term that depends on grid velocities. ---*/
    
    for (iEdge = 0; iEdge < geometry->GetnEdge(); iEdge++) {
      
      /*--- Get indices for nodes i & j plus the face normal ---*/
      
      iPoint = geometry->edge[iEdge]->GetNode(0);
      jPoint = geometry->edge[iEdge]->GetNode(1);
      Normal = geometry->edge[iEdge]->GetNormal();
      
      /*--- Grid velocities stored at nodes i & j ---*/
      
      GridVel_i = geometry->node[iPoint]->GetGridVel();
      GridVel_j = geometry->node[jPoint]->GetGridVel();
      
      /*--- Compute the GCL term by averaging the grid velocities at the
       edge mid-point and dotting with the face normal. ---*/
      
      Residual_GCL = 0.0;
      for (iDim = 0; iDim < nDim; iDim++)
        Residual_GCL += 0.5*(GridVel_i[iDim]+GridVel_j[iDim])*Normal[iDim];
      
      /*--- Compute the GCL component of the source term for node i ---*/
      
      U_time_n = node[iPoint]->GetSolution_time_n();
      
      /*--- Multiply by density at node i for the SST model ---*/
      
      if (config->GetKind_Turb_Model() == SST) {
        if (incompressible) Density_n = solver_container[FLOW_SOL]->node[iPoint]->GetDensity(); // Temporary fix
        else Density_n = solver_container[FLOW_SOL]->node[iPoint]->GetSolution_time_n()[0];
        for (iVar = 0; iVar < nVar; iVar++)
          Residual[iVar] = Density_n*U_time_n[iVar]*Residual_GCL;
      } 

      /*--- Multiply by density at node i for the KE model ---*/
      else if (config->GetKind_Turb_Model() == KE) {
        Density_n = solver_container[FLOW_SOL]->node[iPoint]->GetSolution_time_n()[0];
	//        for (iVar = 0; iVar < 3; iVar++)
        for (iVar = 0; iVar < nVar; iVar++)
          Residual[iVar] = Density_n*U_time_n[iVar]*Residual_GCL;
	//        for (iVar = 3; iVar < nVar; iVar++)
        for (iVar = 4; iVar < nVar; iVar++)
	  //          Residual[iVar] = 0.0;
          Residual[iVar] = U_time_n[iVar]*Residual_GCL;
      } 

      else {
        for (iVar = 0; iVar < nVar; iVar++)
          Residual[iVar] = U_time_n[iVar]*Residual_GCL;
      }


      LinSysRes.AddBlock(iPoint, Residual);
      
      /*--- Compute the GCL component of the source term for node j ---*/
      
      U_time_n = node[jPoint]->GetSolution_time_n();
      
      /*--- Multiply by density at node j for the SST model ---*/
      
      if (config->GetKind_Turb_Model() == SST) {
        if (incompressible) Density_n = solver_container[FLOW_SOL]->node[jPoint]->GetDensity(); // Temporary fix
        else Density_n = solver_container[FLOW_SOL]->node[jPoint]->GetSolution_time_n()[0];
        for (iVar = 0; iVar < nVar; iVar++)
          Residual[iVar] = Density_n*U_time_n[iVar]*Residual_GCL;
      } 

      /*--- Multiply by density at node j for the KE model ---*/
      else if (config->GetKind_Turb_Model() == KE) {
        Density_n = solver_container[FLOW_SOL]->node[jPoint]->GetSolution_time_n()[0];
	//        for (iVar = 0; iVar < 3; iVar++)
        for (iVar = 0; iVar < nVar; iVar++)
          Residual[iVar] = Density_n*U_time_n[iVar]*Residual_GCL;
	//        for (iVar = 3; iVar < nVar; iVar++)
        for (iVar = 4; iVar < nVar; iVar++)
	  //          Residual[iVar] = 0.0;
          Residual[iVar] = U_time_n[iVar]*Residual_GCL;
      } 

      else {
        for (iVar = 0; iVar < nVar; iVar++)
          Residual[iVar] = U_time_n[iVar]*Residual_GCL;
      }

      LinSysRes.SubtractBlock(jPoint, Residual);
      
    }
    
    /*---  Loop over the boundary edges ---*/
    
    for (iMarker = 0; iMarker < geometry->GetnMarker(); iMarker++) {
      if (config->GetMarker_All_KindBC(iMarker) != INTERNAL_BOUNDARY)
      for (iVertex = 0; iVertex < geometry->GetnVertex(iMarker); iVertex++) {
        
        /*--- Get the index for node i plus the boundary face normal ---*/
        
        iPoint = geometry->vertex[iMarker][iVertex]->GetNode();
        Normal = geometry->vertex[iMarker][iVertex]->GetNormal();
        
        /*--- Grid velocities stored at boundary node i ---*/
        
        GridVel_i = geometry->node[iPoint]->GetGridVel();
        
        /*--- Compute the GCL term by dotting the grid velocity with the face
         normal. The normal is negated to match the boundary convention. ---*/
        
        Residual_GCL = 0.0;
        for (iDim = 0; iDim < nDim; iDim++)
          Residual_GCL -= 0.5*(GridVel_i[iDim]+GridVel_i[iDim])*Normal[iDim];
        
        /*--- Compute the GCL component of the source term for node i ---*/
        
        U_time_n = node[iPoint]->GetSolution_time_n();
        
        /*--- Multiply by density at node i for the SST model ---*/
        
        if (config->GetKind_Turb_Model() == SST) {
          if (incompressible) Density_n = solver_container[FLOW_SOL]->node[iPoint]->GetDensity(); // Temporary fix
          else Density_n = solver_container[FLOW_SOL]->node[iPoint]->GetSolution_time_n()[0];
          for (iVar = 0; iVar < nVar; iVar++)
            Residual[iVar] = Density_n*U_time_n[iVar]*Residual_GCL;
        }
        /*--- Multiply by density at node i for the KE model ---*/
        else if (config->GetKind_Turb_Model() == KE) {
          Density_n = solver_container[FLOW_SOL]->node[iPoint]->GetSolution_time_n()[0];

          // k, epsi and zeta
	  //          for (iVar = 0; iVar < 3; iVar++)
          for (iVar = 0; iVar < nVar; iVar++)
            Residual[iVar] = Density_n*U_time_n[iVar]*Residual_GCL;

          // f
	  //          for (iVar = 3; iVar < nVar; iVar++)
          for (iVar = 4; iVar < nVar; iVar++)
	    //            Residual[iVar] = 0.0;
            Residual[iVar] = U_time_n[iVar]*Residual_GCL;

        } else {
          for (iVar = 0; iVar < nVar; iVar++)
            Residual[iVar] = U_time_n[iVar]*Residual_GCL;
        }

        LinSysRes.AddBlock(iPoint, Residual);
      }
    }
    
    /*--- Loop over all nodes (excluding halos) to compute the remainder
     of the dual time-stepping source term. ---*/
    
    for (iPoint = 0; iPoint < nPointDomain; iPoint++) {
      
      /*--- Retrieve the solution at time levels n-1, n, and n+1. Note that
       we are currently iterating on U^n+1 and that U^n & U^n-1 are fixed,
       previous solutions that are stored in memory. ---*/
      
      U_time_nM1 = node[iPoint]->GetSolution_time_n1();
      U_time_n   = node[iPoint]->GetSolution_time_n();
      U_time_nP1 = node[iPoint]->GetSolution();
      
      /*--- CV volume at time n-1 and n+1. In the case of dynamically deforming
       grids, the volumes will change. On rigidly transforming grids, the
       volumes will remain constant. ---*/
      
      Volume_nM1 = geometry->node[iPoint]->GetVolume_nM1();
      Volume_nP1 = geometry->node[iPoint]->GetVolume();
      
      /*--- Compute the dual time-stepping source residual. Due to the
       introduction of the GCL term above, the remainder of the source residual
       due to the time discretization has a new form.---*/
      
      if (config->GetKind_Turb_Model() == SST) {
        
        /*--- If this is the SST model, we need to multiply by the density
         in order to get the conservative variables ---*/
        if (incompressible){
          /*--- This is temporary and only valid for constant-density problems:
          density could also be temperature dependent, but as it is not a part
          of the solution vector it's neither stored for previous time steps
          nor updated with the solution at the end of each iteration. */
          Density_nM1 = solver_container[FLOW_SOL]->node[iPoint]->GetDensity();
          Density_n   = solver_container[FLOW_SOL]->node[iPoint]->GetDensity();
          Density_nP1 = solver_container[FLOW_SOL]->node[iPoint]->GetDensity();
        }
        else{
          Density_nM1 = solver_container[FLOW_SOL]->node[iPoint]->GetSolution_time_n1()[0];
          Density_n   = solver_container[FLOW_SOL]->node[iPoint]->GetSolution_time_n()[0];
          Density_nP1 = solver_container[FLOW_SOL]->node[iPoint]->GetSolution()[0];
        }
        
        for (iVar = 0; iVar < nVar; iVar++) {
          if (config->GetUnsteady_Simulation() == DT_STEPPING_1ST)
            Residual[iVar] = (Density_nP1*U_time_nP1[iVar] - Density_n*U_time_n[iVar])*(Volume_nP1/TimeStep);
          if (config->GetUnsteady_Simulation() == DT_STEPPING_2ND)
            Residual[iVar] = (Density_nP1*U_time_nP1[iVar] - Density_n*U_time_n[iVar])*(3.0*Volume_nP1/(2.0*TimeStep))
            + (Density_nM1*U_time_nM1[iVar] - Density_n*U_time_n[iVar])*(Volume_nM1/(2.0*TimeStep));
        }
        

      } else if (config->GetKind_Turb_Model() == KE) {

        /*--- If this is the KE model, we need to multiply by the density
         in order to get the conservative variables (k, epsi only!) ---*/
        Density_nM1 = solver_container[FLOW_SOL]->node[iPoint]->GetSolution_time_n1()[0];
        Density_n   = solver_container[FLOW_SOL]->node[iPoint]->GetSolution_time_n()[0];
        Density_nP1 = solver_container[FLOW_SOL]->node[iPoint]->GetSolution()[0];

        // k, epsi, and zeta
	//        for (iVar = 0; iVar < 3; iVar++) {
        for (iVar = 0; iVar < nVar; iVar++) {
          if (config->GetUnsteady_Simulation() == DT_STEPPING_1ST)
            Residual[iVar] = (Density_nP1*U_time_nP1[iVar] - Density_n*U_time_n[iVar])*(Volume_nP1/TimeStep);
          if (config->GetUnsteady_Simulation() == DT_STEPPING_2ND)
            Residual[iVar] = (Density_nP1*U_time_nP1[iVar] - Density_n*U_time_n[iVar])*(3.0*Volume_nP1/(2.0*TimeStep))
            + (Density_nM1*U_time_nM1[iVar] - Density_n*U_time_n[iVar])*(Volume_nM1/(2.0*TimeStep));
        }

        // f (no unsteady term)
	//        for (iVar = 3; iVar < nVar; iVar++) {
        for (iVar = 4; iVar < nVar; iVar++) {
          if (config->GetUnsteady_Simulation() == DT_STEPPING_1ST)
            Residual[iVar] = 0.0;
	  //            Residual[iVar] = (U_time_nP1[iVar] - U_time_n[iVar])*(Volume_nP1/TimeStep);
          if (config->GetUnsteady_Simulation() == DT_STEPPING_2ND)
            Residual[iVar] = 0.0;
	    //            Residual[iVar] = (U_time_nP1[iVar] - U_time_n[iVar])*(3.0*Volume_nP1/(2.0*TimeStep))
	    //            + (U_time_nM1[iVar] - U_time_n[iVar])*(Volume_nM1/(2.0*TimeStep));
        }

      } else {
        
        for (iVar = 0; iVar < nVar; iVar++) {
          if (config->GetUnsteady_Simulation() == DT_STEPPING_1ST)
            Residual[iVar] = (U_time_nP1[iVar] - U_time_n[iVar])*(Volume_nP1/TimeStep);
          if (config->GetUnsteady_Simulation() == DT_STEPPING_2ND)
            Residual[iVar] = (U_time_nP1[iVar] - U_time_n[iVar])*(3.0*Volume_nP1/(2.0*TimeStep))
            + (U_time_nM1[iVar] - U_time_n[iVar])*(Volume_nM1/(2.0*TimeStep));
        }
      }
      
      /*--- Store the residual and compute the Jacobian contribution due
       to the dual time source term. ---*/
      
      LinSysRes.AddBlock(iPoint, Residual);
      if (implicit) {

        if (config->GetKind_Turb_Model() == KE) {
	  //        for (iVar = 0; iVar < nVar-1; iVar++) {
        for (iVar = 0; iVar < nVar; iVar++) {
          for (jVar = 0; jVar < nVar; jVar++) Jacobian_i[iVar][jVar] = 0.0;
          if (config->GetUnsteady_Simulation() == DT_STEPPING_1ST)
            Jacobian_i[iVar][iVar] = Volume_nP1/TimeStep;
          if (config->GetUnsteady_Simulation() == DT_STEPPING_2ND)
            Jacobian_i[iVar][iVar] = (3.0*Volume_nP1)/(2.0*TimeStep);

          // f only
	  //          Jacobian_i[3][3] = 0.0;

	}
	}

        else {
        for (iVar = 0; iVar < nVar; iVar++) {
          for (jVar = 0; jVar < nVar; jVar++) Jacobian_i[iVar][jVar] = 0.0;
          if (config->GetUnsteady_Simulation() == DT_STEPPING_1ST)
            Jacobian_i[iVar][iVar] = Volume_nP1/TimeStep;
          if (config->GetUnsteady_Simulation() == DT_STEPPING_2ND)
            Jacobian_i[iVar][iVar] = (3.0*Volume_nP1)/(2.0*TimeStep);
	}
        }

        Jacobian.AddBlock(iPoint, iPoint, Jacobian_i);
      }
    }
  }
  
}


void CTurbSolver::LoadRestart(CGeometry **geometry, CSolver ***solver, CConfig *config, int val_iter, bool val_update_geo) {

  /*--- Restart the solution from file information ---*/
  
  unsigned short iVar, iMesh;
  unsigned long iPoint, index, iChildren, Point_Fine;
  su2double Area_Children, Area_Parent, *Solution_Fine;
  bool dual_time = ((config->GetUnsteady_Simulation() == DT_STEPPING_1ST) ||
                    (config->GetUnsteady_Simulation() == DT_STEPPING_2ND));
  bool time_stepping = (config->GetUnsteady_Simulation() == TIME_STEPPING);
  unsigned short iZone = config->GetiZone();
  unsigned short nZone = config->GetnZone();

  string UnstExt, text_line;
  ifstream restart_file;
  string restart_filename = config->GetSolution_FlowFileName();

  /*--- Modify file name for multizone problems ---*/
  if (nZone >1)
    restart_filename = config->GetMultizone_FileName(restart_filename, iZone);

  /*--- Modify file name for an unsteady restart ---*/
  
  if (dual_time|| time_stepping)
    restart_filename = config->GetUnsteady_FileName(restart_filename, val_iter);

  /*--- Read the restart data from either an ASCII or binary SU2 file. ---*/

  if (config->GetRead_Binary_Restart()) {
    Read_SU2_Restart_Binary(geometry[MESH_0], config, restart_filename);
  } else {
    Read_SU2_Restart_ASCII(geometry[MESH_0], config, restart_filename);
  }

  int counter = 0;
  long iPoint_Local = 0; unsigned long iPoint_Global = 0;
  unsigned long iPoint_Global_Local = 0;
  unsigned short rbuf_NotMatching = 0, sbuf_NotMatching = 0;

  /*--- Skip flow variables ---*/
  
  unsigned short skipVars = 0;

  if (nDim == 2) skipVars += 6;
  if (nDim == 3) skipVars += 8;

  /*--- Adjust the number of solution variables in the incompressible
   restart. We always carry a space in nVar for the energy equation in the
   mean flow solver, but we only write it to the restart if it is active.
   Therefore, we must reduce skipVars here if energy is inactive so that
   the turbulent variables are read correctly. ---*/
  
  bool incompressible       = (config->GetKind_Regime() == INCOMPRESSIBLE);
  bool energy               = config->GetEnergy_Equation();
  bool weakly_coupled_heat  = config->GetWeakly_Coupled_Heat();
  
  if (incompressible && ((!energy) && (!weakly_coupled_heat))) skipVars--;
  
  /*--- Load data from the restart into correct containers. ---*/

  counter = 0;
  for (iPoint_Global = 0; iPoint_Global < geometry[MESH_0]->GetGlobal_nPointDomain(); iPoint_Global++ ) {


    /*--- Retrieve local index. If this node from the restart file lives
     on the current processor, we will load and instantiate the vars. ---*/

    iPoint_Local = geometry[MESH_0]->GetGlobal_to_Local_Point(iPoint_Global);

    if (iPoint_Local > -1) {
      
      /*--- We need to store this point's data, so jump to the correct
       offset in the buffer of data from the restart file and load it. ---*/

      index = counter*Restart_Vars[1] + skipVars;
      for (iVar = 0; iVar < nVar; iVar++) Solution[iVar] = Restart_Data[index+iVar];
      node[iPoint_Local]->SetSolution(Solution);
      iPoint_Global_Local++;

      /*--- Read in the runtime averages ---*/

      if (config->GetKind_Averaging() != NO_AVERAGING) {

        /*--- Average solution ---*/

        const unsigned short nVar_Flow = solver[MESH_0][FLOW_SOL]->GetnVar();
        unsigned short nVar_Solution = nVar_Flow + nVar;

        unsigned short nVar_Total = nVar_Solution;
        if (config->GetWrt_Limiters()) nVar_Total += nVar_Solution;
        if (config->GetWrt_Residuals()) nVar_Total += nVar_Solution;

        index = counter*Restart_Vars[1] + nDim + nVar_Total + nVar_Flow;
        for (iVar = 0; iVar < nVar; iVar++)
          Solution[iVar] = Restart_Data[index+iVar];
        node[iPoint_Local]->SetAverageSolution(Solution);

        /*--- Average turbulent timescale and/or lengthscale ---*/

        if (config->GetKind_Turb_Model() == SST ||
            config->GetKind_Turb_Model() == KE) {
          // XXX: This indexing is hacky, and error-prone as the code evolves.
          index = (counter+1)*Restart_Vars[1]-2;
          const su2double L_avg = Restart_Data[index];
          const su2double T_avg = Restart_Data[index + 1];
          node[iPoint_Local]->SetAverageTurbScales(T_avg, L_avg);
        }
      }

      /*--- Increment the overall counter for how many points have been loaded. ---*/
      counter++;
    }

  }

  /*--- Detect a wrong solution file ---*/

  if (iPoint_Global_Local < nPointDomain) { sbuf_NotMatching = 1; }

#ifndef HAVE_MPI
  rbuf_NotMatching = sbuf_NotMatching;
#else
  SU2_MPI::Allreduce(&sbuf_NotMatching, &rbuf_NotMatching, 1, MPI_UNSIGNED_SHORT, MPI_SUM, MPI_COMM_WORLD);
#endif
  if (rbuf_NotMatching != 0) {
    SU2_MPI::Error(string("The solution file ") + restart_filename + string(" doesn't match with the mesh file!\n") +
                   string("It could be empty lines at the end of the file."), CURRENT_FUNCTION);
  }

  /*--- MPI solution and compute the eddy viscosity ---*/

//TODO fix order of comunication the periodic should be first otherwise you have wrong values on the halo cell after restart.
  solver[MESH_0][TURB_SOL]->Set_MPI_Solution(geometry[MESH_0], config);
  solver[MESH_0][TURB_SOL]->Set_MPI_Solution(geometry[MESH_0], config);

  solver[MESH_0][FLOW_SOL]->Preprocessing(geometry[MESH_0], solver[MESH_0], config, MESH_0, NO_RK_ITER, RUNTIME_FLOW_SYS, false);
  solver[MESH_0][TURB_SOL]->Postprocessing(geometry[MESH_0], solver[MESH_0], config, MESH_0);

  /*--- Interpolate the solution down to the coarse multigrid levels ---*/
  
  for (iMesh = 1; iMesh <= config->GetnMGLevels(); iMesh++) {
    for (iPoint = 0; iPoint < geometry[iMesh]->GetnPoint(); iPoint++) {
      Area_Parent = geometry[iMesh]->node[iPoint]->GetVolume();
      for (iVar = 0; iVar < nVar; iVar++) Solution[iVar] = 0.0;
      for (iChildren = 0; iChildren < geometry[iMesh]->node[iPoint]->GetnChildren_CV(); iChildren++) {
        Point_Fine = geometry[iMesh]->node[iPoint]->GetChildren_CV(iChildren);
        Area_Children = geometry[iMesh-1]->node[Point_Fine]->GetVolume();
        Solution_Fine = solver[iMesh-1][TURB_SOL]->node[Point_Fine]->GetSolution();
        for (iVar = 0; iVar < nVar; iVar++) {
          Solution[iVar] += Solution_Fine[iVar]*Area_Children/Area_Parent;
        }
      }
      solver[iMesh][TURB_SOL]->node[iPoint]->SetSolution(Solution);
    }
    solver[iMesh][TURB_SOL]->Set_MPI_Solution(geometry[iMesh], config);
    solver[iMesh][FLOW_SOL]->Preprocessing(geometry[iMesh], solver[iMesh], config, iMesh, NO_RK_ITER, RUNTIME_FLOW_SYS, false);
    solver[iMesh][TURB_SOL]->Postprocessing(geometry[iMesh], solver[iMesh], config, iMesh);
  }

  /*--- Delete the class memory that is used to load the restart. ---*/

  if (Restart_Vars != NULL) delete [] Restart_Vars;
  if (Restart_Data != NULL) delete [] Restart_Data;
  Restart_Vars = NULL; Restart_Data = NULL;

}

CTurbSASolver::CTurbSASolver(void) : CTurbSolver() {

  Inlet_TurbVars = NULL;

}

CTurbSASolver::CTurbSASolver(CGeometry *geometry, CConfig *config, unsigned short iMesh, CFluidModel* FluidModel)
    : CTurbSolver(geometry, config) {
  unsigned short iVar, iDim, nLineLets;
  unsigned long iPoint;
  su2double Density_Inf, Viscosity_Inf, Factor_nu_Inf, Factor_nu_Engine, Factor_nu_ActDisk;

  bool multizone = config->GetMultizone_Problem();

  Gamma = config->GetGamma();
  Gamma_Minus_One = Gamma - 1.0;
  
  /*--- Dimension of the problem --> dependent of the turbulent model ---*/
  
  nVar = 1;
  nPrimVar = 1;
  nPoint = geometry->GetnPoint();
  nPointDomain = geometry->GetnPointDomain();
  
  /*--- Initialize nVarGrad for deallocation ---*/
  
  nVarGrad = nVar;
  
  /*--- Define geometry constants in the solver structure ---*/
  
  nDim = geometry->GetnDim();
  node = new CVariable*[nPoint];
  
  /*--- Single grid simulation ---*/
  
  if (iMesh == MESH_0 || config->GetMGCycle() == FULLMG_CYCLE) {
    
    /*--- Define some auxiliar vector related with the residual ---*/
    
    Residual = new su2double[nVar];     for (iVar = 0; iVar < nVar; iVar++) Residual[iVar]  = 0.0;
    Residual_RMS = new su2double[nVar]; for (iVar = 0; iVar < nVar; iVar++) Residual_RMS[iVar]  = 0.0;
    Residual_i = new su2double[nVar];   for (iVar = 0; iVar < nVar; iVar++) Residual_i[iVar]  = 0.0;
    Residual_j = new su2double[nVar];   for (iVar = 0; iVar < nVar; iVar++) Residual_j[iVar]  = 0.0;
    Residual_Max = new su2double[nVar]; for (iVar = 0; iVar < nVar; iVar++) Residual_Max[iVar]  = 0.0;
    
    /*--- Define some structures for locating max residuals ---*/
    
    Point_Max = new unsigned long[nVar];
    for (iVar = 0; iVar < nVar; iVar++) Point_Max[iVar] = 0;
    Point_Max_Coord = new su2double*[nVar];
    for (iVar = 0; iVar < nVar; iVar++) {
      Point_Max_Coord[iVar] = new su2double[nDim];
      for (iDim = 0; iDim < nDim; iDim++) Point_Max_Coord[iVar][iDim] = 0.0;
    }
    
    /*--- Define some auxiliar vector related with the solution ---*/
    
    Solution = new su2double[nVar];
    Solution_i = new su2double[nVar]; Solution_j = new su2double[nVar];
    
    /*--- Define some auxiliar vector related with the geometry ---*/
    
    Vector_i = new su2double[nDim]; Vector_j = new su2double[nDim];
    
    /*--- Define some auxiliar vector related with the flow solution ---*/
    
    FlowPrimVar_i = new su2double [nDim+9]; FlowPrimVar_j = new su2double [nDim+9];
    
    /*--- Jacobians and vector structures for implicit computations ---*/
    
    Jacobian_i = new su2double* [nVar];
    Jacobian_j = new su2double* [nVar];
    for (iVar = 0; iVar < nVar; iVar++) {
      Jacobian_i[iVar] = new su2double [nVar];
      Jacobian_j[iVar] = new su2double [nVar];
    }
    
    /*--- Initialization of the structure of the whole Jacobian ---*/
    
    if (rank == MASTER_NODE) cout << "Initialize Jacobian structure (SA model)." << endl;
    Jacobian.Initialize(nPoint, nPointDomain, nVar, nVar, true, geometry, config);
    
    if ((config->GetKind_Linear_Solver_Prec() == LINELET) ||
        (config->GetKind_Linear_Solver() == SMOOTHER_LINELET)) {
      nLineLets = Jacobian.BuildLineletPreconditioner(geometry, config);
      if (rank == MASTER_NODE) cout << "Compute linelet structure. " << nLineLets << " elements in each line (average)." << endl;
    }
    
    LinSysSol.Initialize(nPoint, nPointDomain, nVar, 0.0);
    LinSysRes.Initialize(nPoint, nPointDomain, nVar, 0.0);
    
    if (config->GetExtraOutput()) {
      if (nDim == 2) { nOutputVariables = 13; }
      else if (nDim == 3) { nOutputVariables = 19; }
      OutputVariables.Initialize(nPoint, nPointDomain, nOutputVariables, 0.0);
      OutputHeadingNames = new string[nOutputVariables];
    }
    
    /*--- Computation of gradients by least squares ---*/
    
    if (config->GetKind_Gradient_Method() == WEIGHTED_LEAST_SQUARES) {
      /*--- S matrix := inv(R)*traspose(inv(R)) ---*/
      Smatrix = new su2double* [nDim];
      for (iDim = 0; iDim < nDim; iDim++)
        Smatrix[iDim] = new su2double [nDim];
      
      /*--- c vector := transpose(WA)*(Wb) ---*/
      
      Cvector = new su2double* [nVar];
      for (iVar = 0; iVar < nVar; iVar++)
        Cvector[iVar] = new su2double [nDim];
    }
    
    /*--- Initialize the BGS residuals in multizone problems. ---*/
    if (multizone){
      Residual_BGS      = new su2double[nVar];         for (iVar = 0; iVar < nVar; iVar++) Residual_BGS[iVar]  = 0.0;
      Residual_Max_BGS  = new su2double[nVar];         for (iVar = 0; iVar < nVar; iVar++) Residual_Max_BGS[iVar]  = 0.0;

      /*--- Define some structures for locating max residuals ---*/

      Point_Max_BGS       = new unsigned long[nVar];  for (iVar = 0; iVar < nVar; iVar++) Point_Max_BGS[iVar]  = 0;
      Point_Max_Coord_BGS = new su2double*[nVar];
      for (iVar = 0; iVar < nVar; iVar++) {
        Point_Max_Coord_BGS[iVar] = new su2double[nDim];
        for (iDim = 0; iDim < nDim; iDim++) Point_Max_Coord_BGS[iVar][iDim] = 0.0;
      }
    }

  }
  
  /*--- Initialize lower and upper limits---*/
  
  lowerlimit = new su2double[nVar];
  upperlimit = new su2double[nVar];
  
  lowerlimit[0] = 1.0e-10;
  upperlimit[0] = 1.0;
  

  /*--- Read farfield conditions from config ---*/
  
  Density_Inf   = config->GetDensity_FreeStreamND();
  Viscosity_Inf = config->GetViscosity_FreeStreamND();
  
  /*--- Factor_nu_Inf in [3.0, 5.0] ---*/

  Factor_nu_Inf = config->GetNuFactor_FreeStream();
  nu_tilde_Inf  = Factor_nu_Inf*Viscosity_Inf/Density_Inf;
  if (config->GetKind_Trans_Model() == BC) {
    nu_tilde_Inf  = 0.005*Factor_nu_Inf*Viscosity_Inf/Density_Inf;
  }

  /*--- Factor_nu_Engine ---*/
  Factor_nu_Engine = config->GetNuFactor_Engine();
  nu_tilde_Engine  = Factor_nu_Engine*Viscosity_Inf/Density_Inf;
  if (config->GetKind_Trans_Model() == BC) {
    nu_tilde_Engine  = 0.005*Factor_nu_Engine*Viscosity_Inf/Density_Inf;
  }

  /*--- Factor_nu_ActDisk ---*/
  Factor_nu_ActDisk = config->GetNuFactor_Engine();
  nu_tilde_ActDisk  = Factor_nu_ActDisk*Viscosity_Inf/Density_Inf;

  /*--- Eddy viscosity at infinity ---*/
  su2double Ji, Ji_3, fv1, cv1_3 = 7.1*7.1*7.1;
  su2double muT_Inf;
  Ji = nu_tilde_Inf/Viscosity_Inf*Density_Inf;
  Ji_3 = Ji*Ji*Ji;
  fv1 = Ji_3/(Ji_3+cv1_3);
  muT_Inf = Density_Inf*fv1*nu_tilde_Inf;

  /*--- Initialize the solution to the far-field state everywhere. ---*/

  for (iPoint = 0; iPoint < nPoint; iPoint++)
    node[iPoint] = new CTurbSAVariable(nu_tilde_Inf, muT_Inf, nDim, nVar, config);

  /*--- MPI solution ---*/

//TODO fix order of comunication the periodic should be first otherwise you have wrong values on the halo cell after restart
  Set_MPI_Solution(geometry, config);
  Set_MPI_Solution(geometry, config);

  /*--- Initializate quantities for SlidingMesh Interface ---*/

  unsigned long iMarker;

  SlidingState       = new su2double*** [nMarker];
  SlidingStateNodes  = new int*         [nMarker];
  
  for (iMarker = 0; iMarker < nMarker; iMarker++){

    SlidingState[iMarker]      = NULL;
    SlidingStateNodes[iMarker] = NULL;
    
    if (config->GetMarker_All_KindBC(iMarker) == FLUID_INTERFACE){

      SlidingState[iMarker]       = new su2double**[geometry->GetnVertex(iMarker)];
      SlidingStateNodes[iMarker]  = new int        [geometry->GetnVertex(iMarker)];

      for (iPoint = 0; iPoint < geometry->GetnVertex(iMarker); iPoint++){
        SlidingState[iMarker][iPoint] = new su2double*[nPrimVar+1];

        SlidingStateNodes[iMarker][iPoint] = 0;
        for (iVar = 0; iVar < nPrimVar+1; iVar++)
          SlidingState[iMarker][iPoint][iVar] = NULL;
      }

    }
  }

  /*-- Allocation of inlets has to happen in derived classes (not CTurbSolver),
   * due to arbitrary number of turbulence variables ---*/

  Inlet_TurbVars = new su2double**[nMarker];
  for (unsigned long iMarker = 0; iMarker < nMarker; iMarker++) {
      Inlet_TurbVars[iMarker] = new su2double*[nVertex[iMarker]];
      for(unsigned long iVertex=0; iVertex < nVertex[iMarker]; iVertex++){
        Inlet_TurbVars[iMarker][iVertex] = new su2double[nVar];
        Inlet_TurbVars[iMarker][iVertex][0] = nu_tilde_Inf;
      }
  }

}

CTurbSASolver::~CTurbSASolver(void) {
  
  unsigned long iMarker, iVertex;
  unsigned short iVar;
  
  if ( SlidingState != NULL ) {
    for (iMarker = 0; iMarker < nMarker; iMarker++) {
      if ( SlidingState[iMarker] != NULL ) {
        for (iVertex = 0; iVertex < nVertex[iMarker]; iVertex++)
          if ( SlidingState[iMarker][iVertex] != NULL ){
            for (iVar = 0; iVar < nPrimVar+1; iVar++)
              delete [] SlidingState[iMarker][iVertex][iVar];
            delete [] SlidingState[iMarker][iVertex];
          }
        delete [] SlidingState[iMarker];
      }
    }
    delete [] SlidingState;
  }
  
  if ( SlidingStateNodes != NULL ){
    for (iMarker = 0; iMarker < nMarker; iMarker++){
        if (SlidingStateNodes[iMarker] != NULL)
            delete [] SlidingStateNodes[iMarker];  
    }
    delete [] SlidingStateNodes;
  }

}

void CTurbSASolver::Preprocessing(CGeometry *geometry, CSolver **solver_container, CConfig *config, unsigned short iMesh, unsigned short iRKStep, unsigned short RunTime_EqSystem, bool Output) {
  
  unsigned long iPoint;
  unsigned long ExtIter = config->GetExtIter();
  bool disc_adjoint     = config->GetDiscrete_Adjoint();
  bool limiter_flow     = ((config->GetKind_SlopeLimit_Flow() != NO_LIMITER) && (ExtIter <= config->GetLimiterIter()) && !(disc_adjoint && config->GetFrozen_Limiter_Disc()));
  bool limiter_turb     = ((config->GetKind_SlopeLimit_Turb() != NO_LIMITER) && (ExtIter <= config->GetLimiterIter()) && !(disc_adjoint && config->GetFrozen_Limiter_Disc()));
  unsigned short kind_hybridRANSLES = config->GetKind_HybridRANSLES();
  su2double** PrimGrad_Flow = NULL;
  su2double* Vorticity = NULL;
  su2double Laminar_Viscosity = 0;
  
  for (iPoint = 0; iPoint < nPoint; iPoint ++) {
    
    /*--- Initialize the residual vector ---*/
    
    LinSysRes.SetBlock_Zero(iPoint);
    
  }
  
  /*--- Initialize the Jacobian matrices ---*/
  
  Jacobian.SetValZero();

  if (config->GetKind_Gradient_Method() == GREEN_GAUSS) SetSolution_Gradient_GG(geometry, config);
  if (config->GetKind_Gradient_Method() == WEIGHTED_LEAST_SQUARES) SetSolution_Gradient_LS(geometry, config);

  /*--- Upwind second order reconstruction ---*/

  if (limiter_turb) SetSolution_Limiter(geometry, config);

  if (limiter_flow) solver_container[FLOW_SOL]->SetPrimitive_Limiter(geometry, config);

  if (config->isDESBasedModel()){
    
    /*--- Set the vortex tilting coefficient at every node if required ---*/
    
    if (kind_hybridRANSLES == SA_EDDES){
      for (iPoint = 0; iPoint < nPoint; iPoint++){
        PrimGrad_Flow      = solver_container[FLOW_SOL]->node[iPoint]->GetGradient_Primitive();
        Vorticity          = solver_container[FLOW_SOL]->node[iPoint]->GetVorticity();
        Laminar_Viscosity  = solver_container[FLOW_SOL]->node[iPoint]->GetLaminarViscosity();
        node[iPoint]->SetVortex_Tilting(PrimGrad_Flow, Vorticity, Laminar_Viscosity);
      }
    }
    
    /*--- Compute the DES length scale ---*/
    
    SetDES_LengthScale(solver_container, geometry, config);
    
  }
}

void CTurbSASolver::Postprocessing(CGeometry *geometry, CSolver **solver_container, CConfig *config, unsigned short iMesh) {
  
  su2double rho = 0.0, mu = 0.0, nu, *nu_hat, muT, Ji, Ji_3, fv1;
  su2double cv1_3 = 7.1*7.1*7.1;
  unsigned long iPoint;
  
  bool neg_spalart_allmaras = (config->GetKind_Turb_Model() == SA_NEG);
  
  /*--- Compute eddy viscosity ---*/
  
  for (iPoint = 0; iPoint < nPoint; iPoint ++) {
    
    rho = solver_container[FLOW_SOL]->node[iPoint]->GetDensity();
    mu  = solver_container[FLOW_SOL]->node[iPoint]->GetLaminarViscosity();
    
    nu  = mu/rho;
    nu_hat = node[iPoint]->GetSolution();
    
    Ji   = nu_hat[0]/nu;
    Ji_3 = Ji*Ji*Ji;
    fv1  = Ji_3/(Ji_3+cv1_3);
    
    muT = rho*fv1*nu_hat[0];
    
    if (neg_spalart_allmaras && (muT < 0.0)) muT = 0.0;
    
    node[iPoint]->SetmuT(muT);
    
  }
  
}

void CTurbSASolver::Source_Residual(CGeometry *geometry, CSolver **solver_container, CNumerics *numerics, CNumerics *second_numerics,
                                    CConfig *config, unsigned short iMesh, unsigned short iRKStep) {
  unsigned long iPoint;
  
  bool harmonic_balance = (config->GetUnsteady_Simulation() == HARMONIC_BALANCE);
  bool transition    = (config->GetKind_Trans_Model() == LM);
  bool transition_BC = (config->GetKind_Trans_Model() == BC);
  
  for (iPoint = 0; iPoint < nPointDomain; iPoint++) {
    
    /*--- Conservative variables w/o reconstruction ---*/
    
    numerics->SetPrimitive(solver_container[FLOW_SOL]->node[iPoint]->GetPrimitive(), NULL);
    
    /*--- Gradient of the primitive and conservative variables ---*/
    
    numerics->SetPrimVarGradient(solver_container[FLOW_SOL]->node[iPoint]->GetGradient_Primitive(), NULL);
    
    /*--- Set vorticity and strain rate magnitude ---*/
    
    numerics->SetVorticity(solver_container[FLOW_SOL]->node[iPoint]->GetVorticity(), NULL);

    numerics->SetStrainMag(solver_container[FLOW_SOL]->node[iPoint]->GetStrainMag(), 0.0);
    
    /*--- Set intermittency ---*/
    
    if (transition) {
      numerics->SetIntermittency(solver_container[TRANS_SOL]->node[iPoint]->GetIntermittency());
    }
    
    /*--- Turbulent variables w/o reconstruction, and its gradient ---*/
    
    numerics->SetTurbVar(node[iPoint]->GetSolution(), NULL);
    numerics->SetTurbVarGradient(node[iPoint]->GetGradient(), NULL);
    
    /*--- Set volume ---*/
    
    numerics->SetVolume(geometry->node[iPoint]->GetVolume());

    /*--- Get Hybrid RANS/LES Type and set the appropriate wall distance ---*/     
    
    if (config->isDESBasedModel()) {

      /*--- Set DES length scale ---*/

      numerics->SetDistance(node[iPoint]->GetDES_LengthScale(), 0.0);
          
    } else {

      /*--- Set distance to the surface ---*/
          
      numerics->SetDistance(geometry->node[iPoint]->GetWall_Distance(), 0.0);
      
    }

    /*--- Compute the source term ---*/
    
    numerics->ComputeResidual(Residual, Jacobian_i, NULL, config);

    /*--- Store the intermittency ---*/

    if (transition_BC) {
      node[iPoint]->SetGammaBC(numerics->GetGammaBC());
    }
    
    /*--- Subtract residual and the Jacobian ---*/
    
    LinSysRes.SubtractBlock(iPoint, Residual);
    
    Jacobian.SubtractBlock(iPoint, iPoint, Jacobian_i);
    
  }
  
  if (harmonic_balance) {
    
    su2double Volume, Source;
    unsigned short nVar_Turb = solver_container[TURB_SOL]->GetnVar();
    
    /*--- Loop over points ---*/
    
    for (iPoint = 0; iPoint < nPointDomain; iPoint++) {
      
      /*--- Get control volume ---*/
      
      Volume = geometry->node[iPoint]->GetVolume();
      
      /*--- Access stored harmonic balance source term ---*/
      
      for (unsigned short iVar = 0; iVar < nVar_Turb; iVar++) {
        Source = node[iPoint]->GetHarmonicBalance_Source(iVar);
        Residual[iVar] = Source*Volume;
      }
      
      /*--- Add Residual ---*/
      
      LinSysRes.AddBlock(iPoint, Residual);
      
    }
  }
  
}

void CTurbSASolver::Source_Template(CGeometry *geometry, CSolver **solver_container, CNumerics *numerics,
                                    CConfig *config, unsigned short iMesh) {
  
}

void CTurbSASolver::BC_HeatFlux_Wall(CGeometry *geometry, CSolver **solver_container, CNumerics *conv_numerics, CNumerics *visc_numerics, CConfig *config, unsigned short val_marker, unsigned short iRKStep) {
  unsigned long iPoint, iVertex;
  unsigned short iVar;
  
  /*--- The dirichlet condition is used only without wall function, otherwise the
   convergence is compromised as we are providing nu tilde values for the
   first point of the wall  ---*/
   
  if (!config->GetWall_Functions()) {
    
    for (iVertex = 0; iVertex < geometry->nVertex[val_marker]; iVertex++) {
      iPoint = geometry->vertex[val_marker][iVertex]->GetNode();
      
      /*--- Check if the node belongs to the domain (i.e, not a halo node) ---*/
      
      if (geometry->node[iPoint]->GetDomain()) {
        
        /*--- Get the velocity vector ---*/
        
        for (iVar = 0; iVar < nVar; iVar++)
          Solution[iVar] = 0.0;
        
        node[iPoint]->SetSolution_Old(Solution);
        LinSysRes.SetBlock_Zero(iPoint);
        
        /*--- Includes 1 in the diagonal ---*/
        
        Jacobian.DeleteValsRowi(iPoint);
      }
    }
  }
  else {
    
    /*--- Evaluate nu tilde at the closest point to the surface using the wall functions ---*/
    
    SetNuTilde_WF(geometry, solver_container, conv_numerics, visc_numerics, config, val_marker);
    
  }

}

void CTurbSASolver::BC_Isothermal_Wall(CGeometry *geometry, CSolver **solver_container, CNumerics *conv_numerics, CNumerics *visc_numerics, CConfig *config,
                                       unsigned short val_marker, unsigned short iRKStep) {
  unsigned long iPoint, iVertex;
  unsigned short iVar;
  
  for (iVertex = 0; iVertex < geometry->nVertex[val_marker]; iVertex++) {
    iPoint = geometry->vertex[val_marker][iVertex]->GetNode();
    
    /*--- Check if the node belongs to the domain (i.e, not a halo node) ---*/
    
    if (geometry->node[iPoint]->GetDomain()) {
      
      /*--- Get the velocity vector ---*/
      for (iVar = 0; iVar < nVar; iVar++)
        Solution[iVar] = 0.0;
      
      node[iPoint]->SetSolution_Old(Solution);
      LinSysRes.SetBlock_Zero(iPoint);
      
      /*--- Includes 1 in the diagonal ---*/
      
      Jacobian.DeleteValsRowi(iPoint);
    }
  }
  
}

void CTurbSASolver::BC_Far_Field(CGeometry *geometry, CSolver **solver_container, CNumerics *conv_numerics, CNumerics *visc_numerics, CConfig *config, unsigned short val_marker, unsigned short iRKStep) {
  
  unsigned long iPoint, iVertex;
  unsigned short iVar, iDim;
  su2double *Normal, *V_infty, *V_domain;
  
  bool grid_movement  = config->GetGrid_Movement();
  
  Normal = new su2double[nDim];
  
  for (iVertex = 0; iVertex < geometry->nVertex[val_marker]; iVertex++) {
    
    iPoint = geometry->vertex[val_marker][iVertex]->GetNode();
    
    /*--- Check if the node belongs to the domain (i.e, not a halo node) ---*/
    
    if (geometry->node[iPoint]->GetDomain()) {
      
      /*--- Allocate the value at the infinity ---*/
      
      V_infty = solver_container[FLOW_SOL]->GetCharacPrimVar(val_marker, iVertex);
      
      /*--- Retrieve solution at the farfield boundary node ---*/
      
      V_domain = solver_container[FLOW_SOL]->node[iPoint]->GetPrimitive();
      
      /*--- Grid Movement ---*/
      
      if (grid_movement)
        conv_numerics->SetGridVel(geometry->node[iPoint]->GetGridVel(), geometry->node[iPoint]->GetGridVel());
      
      conv_numerics->SetPrimitive(V_domain, V_infty);
      
      /*--- Set turbulent variable at the wall, and at infinity ---*/
      
      for (iVar = 0; iVar < nVar; iVar++)
        Solution_i[iVar] = node[iPoint]->GetSolution(iVar);
      Solution_j[0] = nu_tilde_Inf;
      conv_numerics->SetTurbVar(Solution_i, Solution_j);
      
      /*--- Set Normal (it is necessary to change the sign) ---*/
      
      geometry->vertex[val_marker][iVertex]->GetNormal(Normal);
      for (iDim = 0; iDim < nDim; iDim++)
        Normal[iDim] = -Normal[iDim];
      conv_numerics->SetNormal(Normal);
      
      /*--- Compute residuals and Jacobians ---*/
      
      conv_numerics->ComputeResidual(Residual, Jacobian_i, Jacobian_j, config);
      
      /*--- Add residuals and Jacobians ---*/
      
      LinSysRes.AddBlock(iPoint, Residual);
      Jacobian.AddBlock(iPoint, iPoint, Jacobian_i);
      
    }
  }
  
  delete [] Normal;
  
}

void CTurbSASolver::BC_Inlet(CGeometry *geometry, CSolver **solver_container, CNumerics *conv_numerics, CNumerics *visc_numerics, CConfig *config, unsigned short val_marker, unsigned short iRKStep) {
  
  unsigned short iDim;
  unsigned long iVertex, iPoint;
  su2double *V_inlet, *V_domain, *Normal;
  
  Normal = new su2double[nDim];
  
  bool grid_movement  = config->GetGrid_Movement();
  string Marker_Tag = config->GetMarker_All_TagBound(val_marker);
  
  /*--- Loop over all the vertices on this boundary marker ---*/
  
  for (iVertex = 0; iVertex < geometry->nVertex[val_marker]; iVertex++) {
    
    iPoint = geometry->vertex[val_marker][iVertex]->GetNode();
    
    /*--- Check if the node belongs to the domain (i.e., not a halo node) ---*/
    
    if (geometry->node[iPoint]->GetDomain()) {
      
      /*--- Normal vector for this vertex (negate for outward convention) ---*/
      
      geometry->vertex[val_marker][iVertex]->GetNormal(Normal);
      for (iDim = 0; iDim < nDim; iDim++) Normal[iDim] = -Normal[iDim];
      
      /*--- Allocate the value at the inlet ---*/
      
      V_inlet = solver_container[FLOW_SOL]->GetCharacPrimVar(val_marker, iVertex);
      
      /*--- Retrieve solution at the farfield boundary node ---*/
      
      V_domain = solver_container[FLOW_SOL]->node[iPoint]->GetPrimitive();
      
      /*--- Set various quantities in the solver class ---*/
      
      conv_numerics->SetPrimitive(V_domain, V_inlet);
      
      /*--- Set the turbulent variable states (prescribed for an inflow) ---*/
      
      Solution_i[0] = node[iPoint]->GetSolution(0);

      /*--- Load the inlet turbulence variable (uniform by default). ---*/

      Solution_j[0] = Inlet_TurbVars[val_marker][iVertex][0];

      conv_numerics->SetTurbVar(Solution_i, Solution_j);
      
      /*--- Set various other quantities in the conv_numerics class ---*/
      
      conv_numerics->SetNormal(Normal);
      
      if (grid_movement)
        conv_numerics->SetGridVel(geometry->node[iPoint]->GetGridVel(),
                                  geometry->node[iPoint]->GetGridVel());
      
      /*--- Compute the residual using an upwind scheme ---*/
      
      conv_numerics->ComputeResidual(Residual, Jacobian_i, Jacobian_j, config);
      LinSysRes.AddBlock(iPoint, Residual);
      
      /*--- Jacobian contribution for implicit integration ---*/
      
      Jacobian.AddBlock(iPoint, iPoint, Jacobian_i);
      
//      /*--- Viscous contribution, commented out because serious convergence problems ---*/
//
//      visc_numerics->SetCoord(geometry->node[iPoint]->GetCoord(), geometry->node[Point_Normal]->GetCoord());
//      visc_numerics->SetNormal(Normal);
//
//      /*--- Conservative variables w/o reconstruction ---*/
//
//      visc_numerics->SetPrimitive(V_domain, V_inlet);
//
//      /*--- Turbulent variables w/o reconstruction, and its gradients ---*/
//
//      visc_numerics->SetTurbVar(Solution_i, Solution_j);
//      visc_numerics->SetTurbVarGradient(node[iPoint]->GetGradient(), node[iPoint]->GetGradient());
//
//      /*--- Compute residual, and Jacobians ---*/
//
//      visc_numerics->ComputeResidual(Residual, Jacobian_i, Jacobian_j, config);
//
//      /*--- Subtract residual, and update Jacobians ---*/
//
//      LinSysRes.SubtractBlock(iPoint, Residual);
//      Jacobian.SubtractBlock(iPoint, iPoint, Jacobian_i);
      
    }
  }
  
  /*--- Free locally allocated memory ---*/
  delete[] Normal;
  
}

void CTurbSASolver::BC_Outlet(CGeometry *geometry, CSolver **solver_container, CNumerics *conv_numerics, CNumerics *visc_numerics,
                              CConfig *config, unsigned short val_marker, unsigned short iRKStep) {
  unsigned long iPoint, iVertex;
  unsigned short iVar, iDim;
  su2double *V_outlet, *V_domain, *Normal;
  
  bool grid_movement  = config->GetGrid_Movement();
  
  Normal = new su2double[nDim];
  
  /*--- Loop over all the vertices on this boundary marker ---*/
  
  for (iVertex = 0; iVertex < geometry->nVertex[val_marker]; iVertex++) {
    iPoint = geometry->vertex[val_marker][iVertex]->GetNode();
    
    /*--- Check if the node belongs to the domain (i.e., not a halo node) ---*/
    
    if (geometry->node[iPoint]->GetDomain()) {
      
      /*--- Allocate the value at the outlet ---*/
      
      V_outlet = solver_container[FLOW_SOL]->GetCharacPrimVar(val_marker, iVertex);
      
      /*--- Retrieve solution at the farfield boundary node ---*/
      
      V_domain = solver_container[FLOW_SOL]->node[iPoint]->GetPrimitive();
      
      /*--- Set various quantities in the solver class ---*/
      
      conv_numerics->SetPrimitive(V_domain, V_outlet);
      
      /*--- Set the turbulent variables. Here we use a Neumann BC such
       that the turbulent variable is copied from the interior of the
       domain to the outlet before computing the residual.
       Solution_i --> TurbVar_internal,
       Solution_j --> TurbVar_outlet ---*/
      
      for (iVar = 0; iVar < nVar; iVar++) {
        Solution_i[iVar] = node[iPoint]->GetSolution(iVar);
        Solution_j[iVar] = node[iPoint]->GetSolution(iVar);
      }
      conv_numerics->SetTurbVar(Solution_i, Solution_j);
      
      /*--- Set Normal (negate for outward convention) ---*/
      
      geometry->vertex[val_marker][iVertex]->GetNormal(Normal);
      for (iDim = 0; iDim < nDim; iDim++)
        Normal[iDim] = -Normal[iDim];
      conv_numerics->SetNormal(Normal);
      
      if (grid_movement)
        conv_numerics->SetGridVel(geometry->node[iPoint]->GetGridVel(),
                                  geometry->node[iPoint]->GetGridVel());
      
      /*--- Compute the residual using an upwind scheme ---*/
      
      conv_numerics->ComputeResidual(Residual, Jacobian_i, Jacobian_j, config);
      LinSysRes.AddBlock(iPoint, Residual);
      
      /*--- Jacobian contribution for implicit integration ---*/
      
      Jacobian.AddBlock(iPoint, iPoint, Jacobian_i);
      
//      /*--- Viscous contribution, commented out because serious convergence problems ---*/
//
//      visc_numerics->SetCoord(geometry->node[iPoint]->GetCoord(), geometry->node[Point_Normal]->GetCoord());
//      visc_numerics->SetNormal(Normal);
//
//      /*--- Conservative variables w/o reconstruction ---*/
//
//      visc_numerics->SetPrimitive(V_domain, V_outlet);
//
//      /*--- Turbulent variables w/o reconstruction, and its gradients ---*/
//
//      visc_numerics->SetTurbVar(Solution_i, Solution_j);
//      visc_numerics->SetTurbVarGradient(node[iPoint]->GetGradient(), node[iPoint]->GetGradient());
//
//      /*--- Compute residual, and Jacobians ---*/
//
//      visc_numerics->ComputeResidual(Residual, Jacobian_i, Jacobian_j, config);
//
//      /*--- Subtract residual, and update Jacobians ---*/
//
//      LinSysRes.SubtractBlock(iPoint, Residual);
//      Jacobian.SubtractBlock(iPoint, iPoint, Jacobian_i);
      
    }
  }
  
  /*--- Free locally allocated memory ---*/
  
  delete[] Normal;
  
}

void CTurbSASolver::BC_Engine_Inflow(CGeometry *geometry, CSolver **solver_container, CNumerics *conv_numerics, CNumerics *visc_numerics, CConfig *config, unsigned short val_marker, unsigned short iRKStep) {
  
  unsigned long iPoint, iVertex;
  unsigned short iDim;
  su2double *V_inflow, *V_domain, *Normal;
  
  bool grid_movement  = config->GetGrid_Movement();

  Normal = new su2double[nDim];
  
  /*--- Loop over all the vertices on this boundary marker ---*/
  
  for (iVertex = 0; iVertex < geometry->nVertex[val_marker]; iVertex++) {
    
    iPoint = geometry->vertex[val_marker][iVertex]->GetNode();
    
    /*--- Check if the node belongs to the domain (i.e., not a halo node) ---*/
    
    if (geometry->node[iPoint]->GetDomain()) {
      
      /*--- Allocate the value at the infinity ---*/
      
      V_inflow = solver_container[FLOW_SOL]->GetCharacPrimVar(val_marker, iVertex);
      
      /*--- Retrieve solution at the farfield boundary node ---*/
      
      V_domain = solver_container[FLOW_SOL]->node[iPoint]->GetPrimitive();
      
      /*--- Set various quantities in the solver class ---*/
      
      conv_numerics->SetPrimitive(V_domain, V_inflow);
      
      /*--- Set the turbulent variables. Here we use a Neumann BC such
       that the turbulent variable is copied from the interior of the
       domain to the outlet before computing the residual. ---*/
      
      conv_numerics->SetTurbVar(node[iPoint]->GetSolution(), node[iPoint]->GetSolution());
      
      /*--- Set Normal (negate for outward convention) ---*/
      
      geometry->vertex[val_marker][iVertex]->GetNormal(Normal);
      for (iDim = 0; iDim < nDim; iDim++)
        Normal[iDim] = -Normal[iDim];
      conv_numerics->SetNormal(Normal);
      
      /*--- Set grid movement ---*/
      
      if (grid_movement)
        conv_numerics->SetGridVel(geometry->node[iPoint]->GetGridVel(),
                                  geometry->node[iPoint]->GetGridVel());

      /*--- Compute the residual using an upwind scheme ---*/
      
      conv_numerics->ComputeResidual(Residual, Jacobian_i, Jacobian_j, config);
      LinSysRes.AddBlock(iPoint, Residual);
      
      /*--- Jacobian contribution for implicit integration ---*/
      
      Jacobian.AddBlock(iPoint, iPoint, Jacobian_i);
      
//      /*--- Viscous contribution, commented out because serious convergence problems ---*/
//
//      visc_numerics->SetCoord(geometry->node[iPoint]->GetCoord(), geometry->node[iPoint]->GetCoord());
//      visc_numerics->SetNormal(Normal);
//
//      /*--- Conservative variables w/o reconstruction ---*/
//
//      visc_numerics->SetPrimitive(V_domain, V_inflow);
//
//      /*--- Turbulent variables w/o reconstruction, and its gradients ---*/
//
//      visc_numerics->SetTurbVar(node[iPoint]->GetSolution(), node[iPoint]->GetSolution());
//      visc_numerics->SetTurbVarGradient(node[iPoint]->GetGradient(), node[iPoint]->GetGradient());
//
//      /*--- Compute residual, and Jacobians ---*/
//
//      visc_numerics->ComputeResidual(Residual, Jacobian_i, Jacobian_j, config);
//
//      /*--- Subtract residual, and update Jacobians ---*/
//
//      LinSysRes.SubtractBlock(iPoint, Residual);
//      Jacobian.SubtractBlock(iPoint, iPoint, Jacobian_i);

    }

  }
  
  /*--- Free locally allocated memory ---*/
  
  delete[] Normal;
  
}

void CTurbSASolver::BC_Engine_Exhaust(CGeometry *geometry, CSolver **solver_container, CNumerics *conv_numerics, CNumerics *visc_numerics, CConfig *config, unsigned short val_marker, unsigned short iRKStep) {
  
  unsigned short iDim;
  unsigned long iVertex, iPoint;
  su2double *V_exhaust, *V_domain, *Normal;
  
  Normal = new su2double[nDim];
  
  bool grid_movement  = config->GetGrid_Movement();

  string Marker_Tag = config->GetMarker_All_TagBound(val_marker);
  
  /*--- Loop over all the vertices on this boundary marker ---*/
  
  for (iVertex = 0; iVertex < geometry->nVertex[val_marker]; iVertex++) {
    
    iPoint = geometry->vertex[val_marker][iVertex]->GetNode();
    
    /*--- Check if the node belongs to the domain (i.e., not a halo node) ---*/
    
    if (geometry->node[iPoint]->GetDomain()) {
      
      /*--- Normal vector for this vertex (negate for outward convention) ---*/
      
      geometry->vertex[val_marker][iVertex]->GetNormal(Normal);
      for (iDim = 0; iDim < nDim; iDim++) Normal[iDim] = -Normal[iDim];
      
      /*--- Allocate the value at the infinity ---*/
      
      V_exhaust = solver_container[FLOW_SOL]->GetCharacPrimVar(val_marker, iVertex);
      
      /*--- Retrieve solution at the farfield boundary node ---*/
      
      V_domain = solver_container[FLOW_SOL]->node[iPoint]->GetPrimitive();
      
      /*--- Set various quantities in the solver class ---*/
      
      conv_numerics->SetPrimitive(V_domain, V_exhaust);
      
      /*--- Set the turbulent variable states (prescribed for an inflow) ---*/
      
      Solution_i[0] = node[iPoint]->GetSolution(0);
      Solution_j[0] = nu_tilde_Engine;
      
      conv_numerics->SetTurbVar(Solution_i, Solution_j);
      
      /*--- Set various other quantities in the conv_numerics class ---*/
      
      conv_numerics->SetNormal(Normal);

      /*--- Set grid movement ---*/
      
      if (grid_movement)
        conv_numerics->SetGridVel(geometry->node[iPoint]->GetGridVel(),
                                  geometry->node[iPoint]->GetGridVel());
      
      /*--- Compute the residual using an upwind scheme ---*/
      
      conv_numerics->ComputeResidual(Residual, Jacobian_i, Jacobian_j, config);
      LinSysRes.AddBlock(iPoint, Residual);
      
      /*--- Jacobian contribution for implicit integration ---*/
      
      Jacobian.AddBlock(iPoint, iPoint, Jacobian_i);
      
//      /*--- Viscous contribution, commented out because serious convergence problems ---*/
//
//      visc_numerics->SetCoord(geometry->node[iPoint]->GetCoord(), geometry->node[iPoint]->GetCoord());
//      visc_numerics->SetNormal(Normal);
//
//      /*--- Conservative variables w/o reconstruction ---*/
//
//      visc_numerics->SetPrimitive(V_domain, V_exhaust);
//
//      /*--- Turbulent variables w/o reconstruction, and its gradients ---*/
//
//      visc_numerics->SetTurbVar(Solution_i, Solution_j);
//      visc_numerics->SetTurbVarGradient(node[iPoint]->GetGradient(), node[iPoint]->GetGradient());
//
//      /*--- Compute residual, and Jacobians ---*/
//
//      visc_numerics->ComputeResidual(Residual, Jacobian_i, Jacobian_j, config);
//
//      /*--- Subtract residual, and update Jacobians ---*/
//
//      LinSysRes.SubtractBlock(iPoint, Residual);
//      Jacobian.SubtractBlock(iPoint, iPoint, Jacobian_i);
      
    }
  }
  
  /*--- Free locally allocated memory ---*/
  
  delete[] Normal;
  
}

void CTurbSASolver::BC_ActDisk_Inlet(CGeometry *geometry, CSolver **solver_container, CNumerics *conv_numerics,
                                     CNumerics *visc_numerics, CConfig *config, unsigned short val_marker, unsigned short iRKStep) {
  
  BC_ActDisk(geometry, solver_container, conv_numerics, visc_numerics,
             config,  val_marker, true, iRKStep);
  
}

void CTurbSASolver::BC_ActDisk_Outlet(CGeometry *geometry, CSolver **solver_container, CNumerics *conv_numerics,
                                      CNumerics *visc_numerics, CConfig *config, unsigned short val_marker, unsigned short iRKStep) {
  
  BC_ActDisk(geometry, solver_container, conv_numerics, visc_numerics,
             config,  val_marker, false, iRKStep);
  
}

void CTurbSASolver::BC_ActDisk(CGeometry *geometry, CSolver **solver_container, CNumerics *conv_numerics, CNumerics *visc_numerics,
<<<<<<< HEAD
                               CConfig *config, unsigned short val_marker, bool inlet_surface, unsigned short iRKStep) {
=======
                               CConfig *config, unsigned short val_marker, bool val_inlet_surface) {
>>>>>>> 284b2a5b
  
  unsigned long iPoint, iVertex, GlobalIndex_donor, GlobalIndex;
  su2double *V_outlet, *V_inlet, *V_domain, *Normal, *UnitNormal, Area, Vn;
  bool ReverseFlow;
  unsigned short iDim;
  
  bool grid_movement = config->GetGrid_Movement();
  
  Normal = new su2double[nDim];
  UnitNormal = new su2double[nDim];
  
  /*--- Loop over all the vertices on this boundary marker ---*/
  
  for (iVertex = 0; iVertex < geometry->nVertex[val_marker]; iVertex++) {
    
    iPoint = geometry->vertex[val_marker][iVertex]->GetNode();
    GlobalIndex_donor = solver_container[FLOW_SOL]->GetDonorGlobalIndex(val_marker, iVertex);
    GlobalIndex = geometry->node[iPoint]->GetGlobalIndex();
    
    /*--- Check if the node belongs to the domain (i.e., not a halo node) ---*/
    
    if ((geometry->node[iPoint]->GetDomain()) && (GlobalIndex != GlobalIndex_donor)) {
      
      /*--- Normal vector for this vertex (negate for outward convention) ---*/
      
      geometry->vertex[val_marker][iVertex]->GetNormal(Normal);
      for (iDim = 0; iDim < nDim; iDim++) Normal[iDim] = -Normal[iDim];
      conv_numerics->SetNormal(Normal);
      
      Area = 0.0;
      for (iDim = 0; iDim < nDim; iDim++) Area += Normal[iDim]*Normal[iDim];
      Area = sqrt (Area);
      
      for (iDim = 0; iDim < nDim; iDim++)
        UnitNormal[iDim] = Normal[iDim]/Area;
      
      /*--- Retrieve solution at the farfield boundary node ---*/
      
      V_domain = solver_container[FLOW_SOL]->node[iPoint]->GetPrimitive();
      
      /*--- Check the flow direction. Project the flow into the normal to the inlet face ---*/
      
      Vn = 0.0; ReverseFlow = false;
      for (iDim = 0; iDim < nDim; iDim++) {  Vn += V_domain[iDim+1]*UnitNormal[iDim]; }
      
      if ((val_inlet_surface) && (Vn < 0.0)) { ReverseFlow = true; }
      if ((!val_inlet_surface) && (Vn > 0.0)) { ReverseFlow = true; }
      
      /*--- Do not anything if there is a
       reverse flow, Euler b.c. for the direct problem ---*/
      
      if (!ReverseFlow) {
        
        /*--- Allocate the value at the infinity ---*/
        
        if (val_inlet_surface) {
          V_inlet = solver_container[FLOW_SOL]->GetCharacPrimVar(val_marker, iVertex);
          V_outlet = solver_container[FLOW_SOL]->GetDonorPrimVar(val_marker, iVertex);
          conv_numerics->SetPrimitive(V_domain, V_inlet);
        }
        else {
          V_outlet = solver_container[FLOW_SOL]->GetCharacPrimVar(val_marker, iVertex);
          V_inlet = solver_container[FLOW_SOL]->GetDonorPrimVar(val_marker, iVertex);
          conv_numerics->SetPrimitive(V_domain, V_outlet);
        }
        
        /*--- Set the turb. variable solution
         set  the turbulent variables. Here we use a Neumann BC such
         that the turbulent variable is copied from the interior of the
         domain to the outlet before computing the residual.
         or set the turbulent variable states (prescribed for an inflow)  ----*/
        
        Solution_i[0] = node[iPoint]->GetSolution(0);
        
        //      if (val_inlet_surface) Solution_j[0] = 0.5*(node[iPoint]->GetSolution(0)+V_outlet [nDim+9]);
        //      else Solution_j[0] = 0.5*(node[iPoint]->GetSolution(0)+V_inlet [nDim+9]);
        
        //      /*--- Inflow analysis (interior extrapolation) ---*/
        //      if (((val_inlet_surface) && (!ReverseFlow)) || ((!val_inlet_surface) && (ReverseFlow))) {
        //        Solution_j[0] = 2.0*node[iPoint]->GetSolution(0) - node[iPoint_Normal]->GetSolution(0);
        //      }
        
        //      /*--- Outflow analysis ---*/
        //      else {
        //        if (val_inlet_surface) Solution_j[0] = Factor_nu_ActDisk*V_outlet [nDim+9];
        //        else { Solution_j[0] = Factor_nu_ActDisk*V_inlet [nDim+9]; }
        //      }
        
        /*--- Inflow analysis (interior extrapolation) ---*/
        if (((val_inlet_surface) && (!ReverseFlow)) || ((!val_inlet_surface) && (ReverseFlow))) {
          Solution_j[0] = node[iPoint]->GetSolution(0);
        }
        
        /*--- Outflow analysis ---*/
        else {
          Solution_j[0] = nu_tilde_ActDisk;
        }
        
        conv_numerics->SetTurbVar(Solution_i, Solution_j);
        
        /*--- Grid Movement ---*/
        
        if (grid_movement)
          conv_numerics->SetGridVel(geometry->node[iPoint]->GetGridVel(), geometry->node[iPoint]->GetGridVel());
        
        /*--- Compute the residual using an upwind scheme ---*/
        
        conv_numerics->ComputeResidual(Residual, Jacobian_i, Jacobian_j, config);
        LinSysRes.AddBlock(iPoint, Residual);
        
        /*--- Jacobian contribution for implicit integration ---*/
        
        Jacobian.AddBlock(iPoint, iPoint, Jacobian_i);
        
//        /*--- Viscous contribution, commented out because serious convergence problems ---*/
//
//        visc_numerics->SetNormal(Normal);
//        visc_numerics->SetCoord(geometry->node[iPoint]->GetCoord(), geometry->node[iPoint_Normal]->GetCoord());
//
//        /*--- Conservative variables w/o reconstruction ---*/
//
//        if (val_inlet_surface) visc_numerics->SetPrimitive(V_domain, V_inlet);
//        else visc_numerics->SetPrimitive(V_domain, V_outlet);
//
//        /*--- Turbulent variables w/o reconstruction, and its gradients ---*/
//
//        visc_numerics->SetTurbVar(Solution_i, Solution_j);
//
//        visc_numerics->SetTurbVarGradient(node[iPoint]->GetGradient(), node[iPoint]->GetGradient());
//
//        /*--- Compute residual, and Jacobians ---*/
//
//        visc_numerics->ComputeResidual(Residual, Jacobian_i, Jacobian_j, config);
//
//        /*--- Subtract residual, and update Jacobians ---*/
//
//        LinSysRes.SubtractBlock(iPoint, Residual);
//        Jacobian.SubtractBlock(iPoint, iPoint, Jacobian_i);
        
      }
    }
  }
  
  /*--- Free locally allocated memory ---*/
  
  delete[] Normal;
  delete[] UnitNormal;
  
}

void CTurbSASolver::BC_Inlet_MixingPlane(CGeometry *geometry,
                                         CSolver **solver_container,
                                         CNumerics *conv_numerics,
                                         CNumerics *visc_numerics,
                                         CConfig *config,
                                         unsigned short val_marker,
                                         unsigned short iRKStep) {

  unsigned short iDim, iSpan;
  unsigned long  oldVertex, iPoint, Point_Normal;
  long iVertex;
  su2double *V_inlet, *V_domain, *Normal;
  su2double extAverageNu;
  Normal = new su2double[nDim];

  bool grid_movement  = config->GetGrid_Movement();
  string Marker_Tag = config->GetMarker_All_TagBound(val_marker);
  unsigned short nSpanWiseSections = config->GetnSpanWiseSections();

  /*--- Loop over all the vertices on this boundary marker ---*/
  for (iSpan= 0; iSpan < nSpanWiseSections ; iSpan++){
    extAverageNu = solver_container[FLOW_SOL]->GetExtAverageNu(val_marker, iSpan);

    /*--- Loop over all the vertices on this boundary marker ---*/

    for (iVertex = 0; iVertex < geometry->nVertexSpan[val_marker][iSpan]; iVertex++) {

      /*--- find the node related to the vertex ---*/
      iPoint = geometry->turbovertex[val_marker][iSpan][iVertex]->GetNode();

      /*--- using the other vertex information for retrieving some information ---*/
      oldVertex = geometry->turbovertex[val_marker][iSpan][iVertex]->GetOldVertex();

      /*--- Index of the closest interior node ---*/
      Point_Normal = geometry->vertex[val_marker][oldVertex]->GetNormal_Neighbor();

      /*--- Normal vector for this vertex (negate for outward convention) ---*/

      geometry->vertex[val_marker][oldVertex]->GetNormal(Normal);
      for (iDim = 0; iDim < nDim; iDim++) Normal[iDim] = -Normal[iDim];

      /*--- Allocate the value at the inlet ---*/
      V_inlet = solver_container[FLOW_SOL]->GetCharacPrimVar(val_marker, oldVertex);

      /*--- Retrieve solution at the farfield boundary node ---*/

      V_domain = solver_container[FLOW_SOL]->node[iPoint]->GetPrimitive();

      /*--- Set various quantities in the solver class ---*/

      conv_numerics->SetPrimitive(V_domain, V_inlet);

      /*--- Set the turbulent variable states (prescribed for an inflow) ---*/

      Solution_i[0] = node[iPoint]->GetSolution(0);
      Solution_j[0] = extAverageNu;

      conv_numerics->SetTurbVar(Solution_i, Solution_j);

      /*--- Set various other quantities in the conv_numerics class ---*/

      conv_numerics->SetNormal(Normal);

      conv_numerics->SetTurbVar(Solution_i, Solution_j);

      /*--- Set various other quantities in the conv_numerics class ---*/

      conv_numerics->SetNormal(Normal);

      if (grid_movement)
        conv_numerics->SetGridVel(geometry->node[iPoint]->GetGridVel(),
            geometry->node[iPoint]->GetGridVel());

      /*--- Compute the residual using an upwind scheme ---*/

      conv_numerics->ComputeResidual(Residual, Jacobian_i, Jacobian_j, config);
      LinSysRes.AddBlock(iPoint, Residual);

      /*--- Jacobian contribution for implicit integration ---*/

      Jacobian.AddBlock(iPoint, iPoint, Jacobian_i);

      /*--- Viscous contribution ---*/

      visc_numerics->SetCoord(geometry->node[iPoint]->GetCoord(), geometry->node[Point_Normal]->GetCoord());
      visc_numerics->SetNormal(Normal);

      /*--- Conservative variables w/o reconstruction ---*/

      visc_numerics->SetPrimitive(V_domain, V_inlet);

      /*--- Turbulent variables w/o reconstruction, and its gradients ---*/

      visc_numerics->SetTurbVar(Solution_i, Solution_j);
      visc_numerics->SetTurbVarGradient(node[iPoint]->GetGradient(), node[iPoint]->GetGradient());

      /*--- Compute residual, and Jacobians ---*/

      visc_numerics->ComputeResidual(Residual, Jacobian_i, Jacobian_j, config);

      /*--- Subtract residual, and update Jacobians ---*/

      LinSysRes.SubtractBlock(iPoint, Residual);
      Jacobian.SubtractBlock(iPoint, iPoint, Jacobian_i);

    }
  }

  /*--- Free locally allocated memory ---*/
  delete[] Normal;

}

void CTurbSASolver::BC_Inlet_Turbo(CGeometry *geometry,
                                   CSolver **solver_container,
                                   CNumerics *conv_numerics,
                                   CNumerics *visc_numerics,
                                   CConfig *config,
                                   unsigned short val_marker,
                                   unsigned short iRKStep) {

  unsigned short iDim, iSpan;
  unsigned long  oldVertex, iPoint, Point_Normal;
  long iVertex;
  su2double *V_inlet, *V_domain, *Normal;

  su2double rho, pressure, muLam, Factor_nu_Inf, nu_tilde;
  Normal = new su2double[nDim];

  bool grid_movement  = config->GetGrid_Movement();
  unsigned short nSpanWiseSections = config->GetnSpanWiseSections();
  CFluidModel *FluidModel;

  FluidModel = solver_container[FLOW_SOL]->GetFluidModel();
  Factor_nu_Inf = config->GetNuFactor_FreeStream();


  /*--- Loop over all the spans on this boundary marker ---*/
  for (iSpan= 0; iSpan < nSpanWiseSections ; iSpan++){
    rho       = solver_container[FLOW_SOL]->GetAverageDensity(val_marker, iSpan);
    pressure  = solver_container[FLOW_SOL]->GetAveragePressure(val_marker, iSpan);

    FluidModel->SetTDState_Prho(pressure, rho);
    muLam = FluidModel->GetLaminarViscosity();

    nu_tilde  = Factor_nu_Inf*muLam/rho;


    /*--- Loop over all the vertices on this boundary marker ---*/
    for (iVertex = 0; iVertex < geometry->nVertexSpan[val_marker][iSpan]; iVertex++) {

      /*--- find the node related to the vertex ---*/
      iPoint = geometry->turbovertex[val_marker][iSpan][iVertex]->GetNode();

      /*--- using the other vertex information for retrieving some information ---*/
      oldVertex = geometry->turbovertex[val_marker][iSpan][iVertex]->GetOldVertex();

      /*--- Index of the closest interior node ---*/
      Point_Normal = geometry->vertex[val_marker][oldVertex]->GetNormal_Neighbor();

      /*--- Normal vector for this vertex (negate for outward convention) ---*/

      geometry->vertex[val_marker][oldVertex]->GetNormal(Normal);
      for (iDim = 0; iDim < nDim; iDim++) Normal[iDim] = -Normal[iDim];

      /*--- Allocate the value at the inlet ---*/
      V_inlet = solver_container[FLOW_SOL]->GetCharacPrimVar(val_marker, oldVertex);

      /*--- Retrieve solution at the farfield boundary node ---*/

      V_domain = solver_container[FLOW_SOL]->node[iPoint]->GetPrimitive();

      /*--- Set various quantities in the solver class ---*/

      conv_numerics->SetPrimitive(V_domain, V_inlet);

      /*--- Set the turbulent variable states (prescribed for an inflow) ---*/

      Solution_i[0] = node[iPoint]->GetSolution(0);
      Solution_j[0] =  nu_tilde;

      conv_numerics->SetTurbVar(Solution_i, Solution_j);

      /*--- Set various other quantities in the conv_numerics class ---*/

      conv_numerics->SetNormal(Normal);

      conv_numerics->SetTurbVar(Solution_i, Solution_j);

      /*--- Set various other quantities in the conv_numerics class ---*/

      conv_numerics->SetNormal(Normal);

      if (grid_movement)
        conv_numerics->SetGridVel(geometry->node[iPoint]->GetGridVel(),
            geometry->node[iPoint]->GetGridVel());

      /*--- Compute the residual using an upwind scheme ---*/

      conv_numerics->ComputeResidual(Residual, Jacobian_i, Jacobian_j, config);
      LinSysRes.AddBlock(iPoint, Residual);

      /*--- Jacobian contribution for implicit integration ---*/

      Jacobian.AddBlock(iPoint, iPoint, Jacobian_i);

      /*--- Viscous contribution ---*/

      visc_numerics->SetCoord(geometry->node[iPoint]->GetCoord(), geometry->node[Point_Normal]->GetCoord());
      visc_numerics->SetNormal(Normal);

      /*--- Conservative variables w/o reconstruction ---*/

      visc_numerics->SetPrimitive(V_domain, V_inlet);

      /*--- Turbulent variables w/o reconstruction, and its gradients ---*/

      visc_numerics->SetTurbVar(Solution_i, Solution_j);
      visc_numerics->SetTurbVarGradient(node[iPoint]->GetGradient(), node[iPoint]->GetGradient());

      /*--- Compute residual, and Jacobians ---*/

      visc_numerics->ComputeResidual(Residual, Jacobian_i, Jacobian_j, config);

      /*--- Subtract residual, and update Jacobians ---*/

      LinSysRes.SubtractBlock(iPoint, Residual);
      Jacobian.SubtractBlock(iPoint, iPoint, Jacobian_i);

    }
  }

  /*--- Free locally allocated memory ---*/
  delete[] Normal;

}

void CTurbSASolver::BC_Interface_Boundary(CGeometry *geometry, CSolver **solver_container, CNumerics *numerics,
                                          CConfig *config, unsigned short val_marker, unsigned short iRKStep) {
  
  //  unsigned long iVertex, iPoint, jPoint;
  //  unsigned short iVar, iDim;
  //
  //  su2double *Vector = new su2double[nDim];
  //
  //#ifndef HAVE_MPI
  //
  //  for (iVertex = 0; iVertex < geometry->nVertex[val_marker]; iVertex++) {
  //    iPoint = geometry->vertex[val_marker][iVertex]->GetNode();
  //
  //    if (geometry->node[iPoint]->GetDomain()) {
  //
  //      /*--- Find the associate pair to the original node ---*/
  //      jPoint = geometry->vertex[val_marker][iVertex]->GetDonorPoint();
  //
  //      if (iPoint != jPoint) {
  //
  //        /*--- Store the solution for both points ---*/
  //        for (iVar = 0; iVar < nVar; iVar++) {
  //          Solution_i[iVar] = node[iPoint]->GetSolution(iVar);
  //          Solution_j[iVar] = node[jPoint]->GetSolution(iVar);
  //        }
  //
  //        /*--- Set Conservative Variables ---*/
  //        numerics->SetTurbVar(Solution_i, Solution_j);
  //
  //        /*--- Retrieve flow solution for both points ---*/
  //        for (iVar = 0; iVar < solver_container[FLOW_SOL]->GetnVar(); iVar++) {
  //          FlowPrimVar_i[iVar] = solver_container[FLOW_SOL]->node[iPoint]->GetSolution(iVar);
  //          FlowPrimVar_j[iVar] = solver_container[FLOW_SOL]->node[jPoint]->GetSolution(iVar);
  //        }
  //
  //        /*--- Set Flow Variables ---*/
  //        numerics->SetConservative(FlowPrimVar_i, FlowPrimVar_j);
  //
  //        /*--- Set the normal vector ---*/
  //        geometry->vertex[val_marker][iVertex]->GetNormal(Vector);
  //        for (iDim = 0; iDim < nDim; iDim++)
  //          Vector[iDim] = -Vector[iDim];
  //        numerics->SetNormal(Vector);
  //
  //        /*--- Add Residuals and Jacobians ---*/
  //        numerics->ComputeResidual(Residual, Jacobian_i, Jacobian_j, config);
  //        LinSysRes.AddBlock(iPoint, Residual);
  //        Jacobian.AddBlock(iPoint, iPoint, Jacobian_i);
  //
  //      }
  //    }
  //  }
  //
  //#else
  //
  //  int rank = MPI::COMM_WORLD.Get_rank(), jProcessor;
  //  su2double *Conserv_Var, *Flow_Var;
  //  bool compute;
  //
  //  unsigned short Buffer_Size = nVar+solver_container[FLOW_SOL]->GetnVar();
  //  su2double *Buffer_Send_U = new su2double [Buffer_Size];
  //  su2double *Buffer_Receive_U = new su2double [Buffer_Size];
  //
  //  /*--- Do the send process, by the moment we are sending each
  //   node individually, this must be changed ---*/
  //  for (iVertex = 0; iVertex < geometry->nVertex[val_marker]; iVertex++) {
  //    iPoint = geometry->vertex[val_marker][iVertex]->GetNode();
  //    if (geometry->node[iPoint]->GetDomain()) {
  //
  //      /*--- Find the associate pair to the original node ---*/
  //      jPoint = geometry->vertex[val_marker][iVertex]->GetPeriodicPointDomain()[0];
  //      jProcessor = geometry->vertex[val_marker][iVertex]->GetPeriodicPointDomain()[1];
  //
  //      if ((iPoint == jPoint) && (jProcessor == rank)) compute = false;
  //      else compute = true;
  //
  //      /*--- We only send the information that belong to other boundary ---*/
  //      if ((jProcessor != rank) && compute) {
  //
  //        Conserv_Var = node[iPoint]->GetSolution();
  //        Flow_Var = solver_container[FLOW_SOL]->node[iPoint]->GetSolution();
  //
  //        for (iVar = 0; iVar < nVar; iVar++)
  //          Buffer_Send_U[iVar] = Conserv_Var[iVar];
  //
  //        for (iVar = 0; iVar < solver_container[FLOW_SOL]->GetnVar(); iVar++)
  //          Buffer_Send_U[nVar+iVar] = Flow_Var[iVar];
  //
  //        MPI::COMM_WORLD.Bsend(Buffer_Send_U, Buffer_Size, MPI::DOUBLE, jProcessor, iPoint);
  //
  //      }
  //    }
  //  }
  //
  //  for (iVertex = 0; iVertex < geometry->nVertex[val_marker]; iVertex++) {
  //
  //    iPoint = geometry->vertex[val_marker][iVertex]->GetNode();
  //
  //    if (geometry->node[iPoint]->GetDomain()) {
  //
  //      /*--- Find the associate pair to the original node ---*/
  //      jPoint = geometry->vertex[val_marker][iVertex]->GetPeriodicPointDomain()[0];
  //      jProcessor = geometry->vertex[val_marker][iVertex]->GetPeriodicPointDomain()[1];
  //
  //      if ((iPoint == jPoint) && (jProcessor == rank)) compute = false;
  //      else compute = true;
  //
  //      if (compute) {
  //
  //        /*--- We only receive the information that belong to other boundary ---*/
  //        if (jProcessor != rank) {
  //          MPI::COMM_WORLD.Recv(Buffer_Receive_U, Buffer_Size, MPI::DOUBLE, jProcessor, jPoint);
  //        }
  //        else {
  //
  //          for (iVar = 0; iVar < nVar; iVar++)
  //            Buffer_Receive_U[iVar] = node[jPoint]->GetSolution(iVar);
  //
  //          for (iVar = 0; iVar < solver_container[FLOW_SOL]->GetnVar(); iVar++)
  //            Buffer_Send_U[nVar+iVar] = solver_container[FLOW_SOL]->node[jPoint]->GetSolution(iVar);
  //
  //        }
  //
  //        /*--- Store the solution for both points ---*/
  //        for (iVar = 0; iVar < nVar; iVar++) {
  //          Solution_i[iVar] = node[iPoint]->GetSolution(iVar);
  //          Solution_j[iVar] = Buffer_Receive_U[iVar];
  //        }
  //
  //        /*--- Set Turbulent Variables ---*/
  //        numerics->SetTurbVar(Solution_i, Solution_j);
  //
  //        /*--- Retrieve flow solution for both points ---*/
  //        for (iVar = 0; iVar < solver_container[FLOW_SOL]->GetnVar(); iVar++) {
  //          FlowPrimVar_i[iVar] = solver_container[FLOW_SOL]->node[iPoint]->GetSolution(iVar);
  //          FlowPrimVar_j[iVar] = Buffer_Receive_U[nVar + iVar];
  //        }
  //
  //        /*--- Set Flow Variables ---*/
  //        numerics->SetConservative(FlowPrimVar_i, FlowPrimVar_j);
  //
  //        geometry->vertex[val_marker][iVertex]->GetNormal(Vector);
  //        for (iDim = 0; iDim < nDim; iDim++)
  //          Vector[iDim] = -Vector[iDim];
  //        numerics->SetNormal(Vector);
  //
  //        numerics->ComputeResidual(Residual, Jacobian_i, Jacobian_j, config);
  //        LinSysRes.AddBlock(iPoint, Residual);
  //        Jacobian.AddBlock(iPoint, iPoint, Jacobian_i);
  //
  //      }
  //    }
  //  }
  //
  //  delete[] Buffer_Send_U;
  //  delete[] Buffer_Receive_U;
  //
  //#endif
  //
  //  delete[] Vector;
  //
}

void CTurbSASolver::BC_Fluid_Interface(CGeometry *geometry, CSolver **solver_container, CNumerics *conv_numerics,
    CNumerics *visc_numerics, CConfig *config, unsigned short iRKStep){

  unsigned long iVertex, jVertex, iPoint, Point_Normal = 0;
  unsigned short iDim, iVar, iMarker;

  bool grid_movement = config->GetGrid_Movement();
  unsigned short nPrimVar = solver_container[FLOW_SOL]->GetnPrimVar();
  su2double *Normal = new su2double[nDim];
  su2double *PrimVar_i = new su2double[nPrimVar];
  su2double *PrimVar_j = new su2double[nPrimVar];
  su2double *tmp_residual = new su2double[nVar];
  
  unsigned long nDonorVertex;
  su2double weight;

  for (iMarker = 0; iMarker < config->GetnMarker_All(); iMarker++) {

    if (config->GetMarker_All_KindBC(iMarker) == FLUID_INTERFACE) {

      for (iVertex = 0; iVertex < geometry->nVertex[iMarker]; iVertex++) {

        iPoint = geometry->vertex[iMarker][iVertex]->GetNode();
        Point_Normal = geometry->vertex[iMarker][iVertex]->GetNormal_Neighbor();

        if (geometry->node[iPoint]->GetDomain()) {
          
          nDonorVertex = GetnSlidingStates(iMarker, iVertex);
          
          /*--- Initialize Residual, this will serve to accumulate the average ---*/

          for (iVar = 0; iVar < nVar; iVar++)
            Residual[iVar] = 0.0;

          /*--- Loop over the nDonorVertexes and compute the averaged flux ---*/

          for (jVertex = 0; jVertex < nDonorVertex; jVertex++){

            geometry->vertex[iMarker][iVertex]->GetNormal(Normal);
            for (iDim = 0; iDim < nDim; iDim++) Normal[iDim] = -Normal[iDim];

            for (iVar = 0; iVar < nPrimVar; iVar++) {
              PrimVar_i[iVar] = solver_container[FLOW_SOL]->node[iPoint]->GetPrimitive(iVar);
              PrimVar_j[iVar] = solver_container[FLOW_SOL]->GetSlidingState(iMarker, iVertex, iVar, jVertex);
            }

            /*--- Get the weight computed in the interpolator class for the j-th donor vertex ---*/

            weight = solver_container[FLOW_SOL]->GetSlidingState(iMarker, iVertex, nPrimVar, jVertex);

            /*--- Set primitive variables ---*/

            conv_numerics->SetPrimitive( PrimVar_i, PrimVar_j );

            /*--- Set the turbulent variable states ---*/
            Solution_i[0] = node[iPoint]->GetSolution(0);
            Solution_j[0] = GetSlidingState(iMarker, iVertex, 0, jVertex);

            conv_numerics->SetTurbVar(Solution_i, Solution_j);
            /*--- Set the normal vector ---*/

            conv_numerics->SetNormal(Normal);

            if (grid_movement)
              conv_numerics->SetGridVel(geometry->node[iPoint]->GetGridVel(), geometry->node[iPoint]->GetGridVel());

            /*--- Compute the convective residual using an upwind scheme ---*/

            conv_numerics->ComputeResidual(tmp_residual, Jacobian_i, Jacobian_j, config);

            /*--- Accumulate the residuals to compute the average ---*/
            
            for (iVar = 0; iVar < nVar; iVar++)
              Residual[iVar] += weight*tmp_residual[iVar];
            
          }

          /*--- Add Residuals and Jacobians ---*/

          LinSysRes.AddBlock(iPoint, Residual);

          Jacobian.AddBlock(iPoint, iPoint, Jacobian_i);

          /*--- Set the normal vector and the coordinates ---*/

          visc_numerics->SetNormal(Normal);
          visc_numerics->SetCoord(geometry->node[iPoint]->GetCoord(), geometry->node[Point_Normal]->GetCoord());

          /*--- Primitive variables, and gradient ---*/

          visc_numerics->SetPrimitive(PrimVar_i, PrimVar_j);
          //          visc_numerics->SetPrimVarGradient(node[iPoint]->GetGradient_Primitive(), node[iPoint]->GetGradient_Primitive());

          /*--- Turbulent variables and its gradients  ---*/

          visc_numerics->SetTurbVar(Solution_i, Solution_j);
          visc_numerics->SetTurbVarGradient(node[iPoint]->GetGradient(), node[iPoint]->GetGradient());

          /*--- Compute and update residual ---*/

          visc_numerics->ComputeResidual(Residual, Jacobian_i, Jacobian_j, config);

          LinSysRes.SubtractBlock(iPoint, Residual);

          /*--- Jacobian contribution for implicit integration ---*/

          Jacobian.SubtractBlock(iPoint, iPoint, Jacobian_i);

        }
      }
    }
  }

  /*--- Free locally allocated memory ---*/

  delete [] tmp_residual;
  delete [] Normal;
  delete [] PrimVar_i;
  delete [] PrimVar_j;

}

void CTurbSASolver::BC_NearField_Boundary(CGeometry *geometry, CSolver **solver_container, CNumerics *numerics,
                                          CConfig *config, unsigned short val_marker, unsigned short iRKStep) {
  
  //  unsigned long iVertex, iPoint, jPoint;
  //  unsigned short iVar, iDim;
  //
  //  su2double *Vector = new su2double[nDim];
  //
  //#ifndef HAVE_MPI
  //
  //  for (iVertex = 0; iVertex < geometry->nVertex[val_marker]; iVertex++) {
  //    iPoint = geometry->vertex[val_marker][iVertex]->GetNode();
  //
  //    if (geometry->node[iPoint]->GetDomain()) {
  //
  //      /*--- Find the associate pair to the original node ---*/
  //      jPoint = geometry->vertex[val_marker][iVertex]->GetDonorPoint();
  //
  //      if (iPoint != jPoint) {
  //
  //        /*--- Store the solution for both points ---*/
  //        for (iVar = 0; iVar < nVar; iVar++) {
  //          Solution_i[iVar] = node[iPoint]->GetSolution(iVar);
  //          Solution_j[iVar] = node[jPoint]->GetSolution(iVar);
  //        }
  //
  //        /*--- Set Conservative Variables ---*/
  //        numerics->SetTurbVar(Solution_i, Solution_j);
  //
  //        /*--- Retrieve flow solution for both points ---*/
  //        for (iVar = 0; iVar < solver_container[FLOW_SOL]->GetnVar(); iVar++) {
  //          FlowPrimVar_i[iVar] = solver_container[FLOW_SOL]->node[iPoint]->GetSolution(iVar);
  //          FlowPrimVar_j[iVar] = solver_container[FLOW_SOL]->node[jPoint]->GetSolution(iVar);
  //        }
  //
  //        /*--- Set Flow Variables ---*/
  //        numerics->SetConservative(FlowPrimVar_i, FlowPrimVar_j);
  //
  //        /*--- Set the normal vector ---*/
  //        geometry->vertex[val_marker][iVertex]->GetNormal(Vector);
  //        for (iDim = 0; iDim < nDim; iDim++)
  //          Vector[iDim] = -Vector[iDim];
  //        numerics->SetNormal(Vector);
  //
  //        /*--- Add Residuals and Jacobians ---*/
  //        numerics->ComputeResidual(Residual, Jacobian_i, Jacobian_j, config);
  //        LinSysRes.AddBlock(iPoint, Residual);
  //        Jacobian.AddBlock(iPoint, iPoint, Jacobian_i);
  //
  //      }
  //    }
  //  }
  //
  //#else
  //
  //  int rank = MPI::COMM_WORLD.Get_rank(), jProcessor;
  //  su2double *Conserv_Var, *Flow_Var;
  //  bool compute;
  //
  //  unsigned short Buffer_Size = nVar+solver_container[FLOW_SOL]->GetnVar();
  //  su2double *Buffer_Send_U = new su2double [Buffer_Size];
  //  su2double *Buffer_Receive_U = new su2double [Buffer_Size];
  //
  //  /*--- Do the send process, by the moment we are sending each
  //   node individually, this must be changed ---*/
  //  for (iVertex = 0; iVertex < geometry->nVertex[val_marker]; iVertex++) {
  //    iPoint = geometry->vertex[val_marker][iVertex]->GetNode();
  //    if (geometry->node[iPoint]->GetDomain()) {
  //
  //      /*--- Find the associate pair to the original node ---*/
  //      jPoint = geometry->vertex[val_marker][iVertex]->GetPeriodicPointDomain()[0];
  //      jProcessor = geometry->vertex[val_marker][iVertex]->GetPeriodicPointDomain()[1];
  //
  //      if ((iPoint == jPoint) && (jProcessor == rank)) compute = false;
  //      else compute = true;
  //
  //      /*--- We only send the information that belong to other boundary ---*/
  //      if ((jProcessor != rank) && compute) {
  //
  //        Conserv_Var = node[iPoint]->GetSolution();
  //        Flow_Var = solver_container[FLOW_SOL]->node[iPoint]->GetSolution();
  //
  //        for (iVar = 0; iVar < nVar; iVar++)
  //          Buffer_Send_U[iVar] = Conserv_Var[iVar];
  //
  //        for (iVar = 0; iVar < solver_container[FLOW_SOL]->GetnVar(); iVar++)
  //          Buffer_Send_U[nVar+iVar] = Flow_Var[iVar];
  //
  //        MPI::COMM_WORLD.Bsend(Buffer_Send_U, Buffer_Size, MPI::DOUBLE, jProcessor, iPoint);
  //
  //      }
  //    }
  //  }
  //
  //  for (iVertex = 0; iVertex < geometry->nVertex[val_marker]; iVertex++) {
  //
  //    iPoint = geometry->vertex[val_marker][iVertex]->GetNode();
  //
  //    if (geometry->node[iPoint]->GetDomain()) {
  //
  //      /*--- Find the associate pair to the original node ---*/
  //      jPoint = geometry->vertex[val_marker][iVertex]->GetPeriodicPointDomain()[0];
  //      jProcessor = geometry->vertex[val_marker][iVertex]->GetPeriodicPointDomain()[1];
  //
  //      if ((iPoint == jPoint) && (jProcessor == rank)) compute = false;
  //      else compute = true;
  //
  //      if (compute) {
  //
  //        /*--- We only receive the information that belong to other boundary ---*/
  //        if (jProcessor != rank) {
  //          MPI::COMM_WORLD.Recv(Buffer_Receive_U, Buffer_Size, MPI::DOUBLE, jProcessor, jPoint);
  //        }
  //        else {
  //
  //          for (iVar = 0; iVar < nVar; iVar++)
  //            Buffer_Receive_U[iVar] = node[jPoint]->GetSolution(iVar);
  //
  //          for (iVar = 0; iVar < solver_container[FLOW_SOL]->GetnVar(); iVar++)
  //            Buffer_Send_U[nVar+iVar] = solver_container[FLOW_SOL]->node[jPoint]->GetSolution(iVar);
  //
  //        }
  //
  //        /*--- Store the solution for both points ---*/
  //        for (iVar = 0; iVar < nVar; iVar++) {
  //          Solution_i[iVar] = node[iPoint]->GetSolution(iVar);
  //          Solution_j[iVar] = Buffer_Receive_U[iVar];
  //        }
  //
  //        /*--- Set Turbulent Variables ---*/
  //        numerics->SetTurbVar(Solution_i, Solution_j);
  //
  //        /*--- Retrieve flow solution for both points ---*/
  //        for (iVar = 0; iVar < solver_container[FLOW_SOL]->GetnVar(); iVar++) {
  //          FlowPrimVar_i[iVar] = solver_container[FLOW_SOL]->node[iPoint]->GetSolution(iVar);
  //          FlowPrimVar_j[iVar] = Buffer_Receive_U[nVar + iVar];
  //        }
  //
  //        /*--- Set Flow Variables ---*/
  //        numerics->SetConservative(FlowPrimVar_i, FlowPrimVar_j);
  //
  //        geometry->vertex[val_marker][iVertex]->GetNormal(Vector);
  //        for (iDim = 0; iDim < nDim; iDim++)
  //          Vector[iDim] = -Vector[iDim];
  //        numerics->SetNormal(Vector);
  //
  //        numerics->ComputeResidual(Residual, Jacobian_i, Jacobian_j, config);
  //        LinSysRes.AddBlock(iPoint, Residual);
  //        Jacobian.AddBlock(iPoint, iPoint, Jacobian_i);
  //
  //      }
  //    }
  //  }
  //
  //  delete[] Buffer_Send_U;
  //  delete[] Buffer_Receive_U;
  //
  //#endif
  //
  //  delete[] Vector;
  //
}

void CTurbSASolver::SetNuTilde_WF(CGeometry *geometry, CSolver **solver_container, CNumerics *conv_numerics,
                                           CNumerics *visc_numerics, CConfig *config, unsigned short val_marker) {
  
  /*--- Local variables ---*/
  
  unsigned short iDim, jDim, iVar, iNode;
  unsigned long iVertex, iPoint, iPoint_Neighbor, counter;
  
  su2double func, func_prim;
  su2double *Normal, Area;
  su2double div_vel, UnitNormal[3];
  su2double **grad_primvar, tau[3][3];
  su2double Vel[3], VelNormal, VelTang[3], VelTangMod, VelInfMod, WallDist[3], WallDistMod;
  su2double Lam_Visc_Normal, Kin_Visc_Normal, dypw_dyp, Eddy_Visc, nu_til_old, nu_til, cv1_3;
  su2double T_Normal, P_Normal, Density_Normal;
  su2double Density_Wall, T_Wall, P_Wall, Lam_Visc_Wall, Tau_Wall, Tau_Wall_Old;
  su2double *Coord, *Coord_Normal;
  su2double diff, Delta;
  su2double U_Tau, U_Plus = 0.0, Gam = 0.0, Beta = 0.0, Phi, Q = 0.0, Y_Plus_White = 0.0, Y_Plus;
  su2double TauElem[3], TauNormal, TauTangent[3], WallShearStress;
  su2double Gas_Constant = config->GetGas_ConstantND();
  su2double Cp = (Gamma / Gamma_Minus_One) * Gas_Constant;
  
  unsigned short max_iter = 100;
  su2double tol = 1e-10;

  /*--- Get the freestream velocity magnitude for non-dim. purposes ---*/
  
  su2double *VelInf = config->GetVelocity_FreeStreamND();
  VelInfMod = 0.0;
  for (iDim = 0; iDim < nDim; iDim++)
    VelInfMod += VelInf[iDim];
  VelInfMod = sqrt(VelInfMod);
  
  /*--- Compute the recovery factor ---*/
  // su2double-check: laminar or turbulent Pr for this?
  su2double Recovery = pow(config->GetPrandtl_Lam(),(1.0/3.0));
  
  /*--- Typical constants from boundary layer theory ---*/
  
  su2double kappa = 0.4;
  su2double B = 5.5;
  
  /*--- Identify the boundary by string name ---*/
  
  string Marker_Tag = config->GetMarker_All_TagBound(val_marker);
  
  /*--- Get the specified wall heat flux from config ---*/
  
  // Wall_HeatFlux = config->GetWall_HeatFlux(Marker_Tag);
  
  /*--- Loop over all of the vertices on this boundary marker ---*/
  
  for(iVertex = 0; iVertex < geometry->nVertex[val_marker]; iVertex++) {
    iPoint = geometry->vertex[val_marker][iVertex]->GetNode();
    
    /*--- We can use also GetNormal_Neighbor, and eliminate the following loop ---*/
    
    iPoint_Neighbor = geometry->vertex[val_marker][iVertex]->GetNormal_Neighbor();

    for(iNode = 0; iNode < geometry->node[iPoint]->GetnPoint(); iNode++) {
      iPoint_Neighbor = geometry->node[iPoint]->GetPoint(iNode);
      
      /*--- Check if the node belongs to the domain (i.e, not a halo node)
       and the neighbor is not part of the physical boundary ---*/
      
      if (geometry->node[iPoint]->GetDomain() && (!geometry->node[iPoint_Neighbor]->GetBoundary())) {
        
        /*--- Get coordinates of the current vertex and nearest normal point ---*/
        
        Coord = geometry->node[iPoint]->GetCoord();
        Coord_Normal = geometry->node[iPoint_Neighbor]->GetCoord();
        
        /*--- Compute dual-grid area and boundary normal ---*/
        
        Normal = geometry->vertex[val_marker][iVertex]->GetNormal();
        
        Area = 0.0;
        for (iDim = 0; iDim < nDim; iDim++)
          Area += Normal[iDim]*Normal[iDim];
        Area = sqrt (Area);
        
        for (iDim = 0; iDim < nDim; iDim++)
          UnitNormal[iDim] = -Normal[iDim]/Area;
        
        /*--- Get the velocity, pressure, and temperature at the nearest
         (normal) interior point. ---*/
        
        for (iDim = 0; iDim < nDim; iDim++)
          Vel[iDim]    = solver_container[FLOW_SOL]->node[iPoint_Neighbor]->GetVelocity(iDim);
        P_Normal       = solver_container[FLOW_SOL]->node[iPoint_Neighbor]->GetPressure();
        T_Normal       = solver_container[FLOW_SOL]->node[iPoint_Neighbor]->GetTemperature();

        /*--- Compute the wall-parallel velocity at first point off the wall ---*/
        
        VelNormal = 0.0;
        for (iDim = 0; iDim < nDim; iDim++)
          VelNormal += Vel[iDim] * UnitNormal[iDim];
        for (iDim = 0; iDim < nDim; iDim++)
          VelTang[iDim] = Vel[iDim] - VelNormal*UnitNormal[iDim];
        
        VelTangMod = 0.0;
        for (iDim = 0; iDim < nDim; iDim++)
          VelTangMod += VelTang[iDim]*VelTang[iDim];
        VelTangMod = sqrt(VelTangMod);
        
        /*--- Compute normal distance of the interior point from the wall ---*/
        
        for (iDim = 0; iDim < nDim; iDim++)
          WallDist[iDim] = (Coord[iDim] - Coord_Normal[iDim]);
        
        WallDistMod = 0.0;
        for (iDim = 0; iDim < nDim; iDim++)
          WallDistMod += WallDist[iDim]*WallDist[iDim];
        WallDistMod = sqrt(WallDistMod);
        
        /*--- Compute mach number ---*/
        
        // M_Normal = VelTangMod / sqrt(Gamma * Gas_Constant * T_Normal);
        
        /*--- Compute the wall temperature using the Crocco-Buseman equation ---*/
        
        //T_Wall = T_Normal * (1.0 + 0.5*Gamma_Minus_One*Recovery*M_Normal*M_Normal);
        T_Wall = T_Normal + Recovery*pow(VelTangMod,2.0)/(2.0*Cp);
        
        /*--- Extrapolate the pressure from the interior & compute the
         wall density using the equation of state ---*/
        
        P_Wall = P_Normal;
        Density_Wall = P_Wall/(Gas_Constant*T_Wall);
        
        /*--- Compute the shear stress at the wall in the regular fashion
         by using the stress tensor on the surface ---*/
        
        Lam_Visc_Wall = solver_container[FLOW_SOL]->node[iPoint]->GetLaminarViscosity();
        grad_primvar  = solver_container[FLOW_SOL]->node[iPoint]->GetGradient_Primitive();
        
        div_vel = 0.0;
        for (iDim = 0; iDim < nDim; iDim++)
          div_vel += grad_primvar[iDim+1][iDim];
        
        for (iDim = 0; iDim < nDim; iDim++) {
          for (jDim = 0 ; jDim < nDim; jDim++) {
            Delta = 0.0; if (iDim == jDim) Delta = 1.0;
            tau[iDim][jDim] = Lam_Visc_Wall*(  grad_primvar[jDim+1][iDim]
                                             + grad_primvar[iDim+1][jDim]) -
            TWO3*Lam_Visc_Wall*div_vel*Delta;
          }
          TauElem[iDim] = 0.0;
          for (jDim = 0; jDim < nDim; jDim++)
            TauElem[iDim] += tau[iDim][jDim]*UnitNormal[jDim];
        }
        
        /*--- Compute wall shear stress as the magnitude of the wall-tangential
         component of the shear stress tensor---*/
        
        TauNormal = 0.0;
        for (iDim = 0; iDim < nDim; iDim++)
          TauNormal += TauElem[iDim] * UnitNormal[iDim];
        
        for (iDim = 0; iDim < nDim; iDim++)
          TauTangent[iDim] = TauElem[iDim] - TauNormal * UnitNormal[iDim];
        
        WallShearStress = 0.0;
        for (iDim = 0; iDim < nDim; iDim++)
          WallShearStress += TauTangent[iDim]*TauTangent[iDim];
        WallShearStress = sqrt(WallShearStress);
        
        /*--- Calculate the quantities from boundary layer theory and
         iteratively solve for a new wall shear stress. Use the current wall
         shear stress as a starting guess for the wall function. ---*/
        
        Tau_Wall_Old = WallShearStress;
        counter = 0; diff = 1.0;
        
        while (diff > tol) {
          
          /*--- Friction velocity and u+ ---*/
          
          U_Tau = sqrt(Tau_Wall_Old/Density_Wall);
          U_Plus = VelTangMod/U_Tau;
          
          /*--- Gamma, Beta, Q, and Phi, defined by Nichols & Nelson (2004) ---*/
          
          Gam  = Recovery*U_Tau*U_Tau/(2.0*Cp*T_Wall);
          Beta = 0.0; // For adiabatic flows only
          Q    = sqrt(Beta*Beta + 4.0*Gam);
          Phi  = asin(-1.0*Beta/Q);
          
          /*--- Y+ defined by White & Christoph (compressibility and heat transfer) ---*/
          
          Y_Plus_White = exp((kappa/sqrt(Gam))*(asin((2.0*Gam*U_Plus - Beta)/Q) - Phi))*exp(-1.0*kappa*B);
          
          /*--- Spalding's universal form for the BL velocity with the
           outer velocity form of White & Christoph above. ---*/
          
          Y_Plus = U_Plus + Y_Plus_White - (exp(-1.0*kappa*B)*
                                            (1.0 + kappa*U_Plus + kappa*kappa*U_Plus*U_Plus/2.0 +
                                             kappa*kappa*kappa*U_Plus*U_Plus*U_Plus/6.0));

          /*--- Calculate an updated value for the wall shear stress
           using the y+ value, the definition of y+, and the definition of
           the friction velocity. ---*/
          
          Tau_Wall = (1.0/Density_Wall)*pow(Y_Plus*Lam_Visc_Wall/WallDistMod,2.0);
          
          /*--- Difference between the old and new Tau. Update old value. ---*/
          
          diff = fabs(Tau_Wall-Tau_Wall_Old);
          Tau_Wall_Old += 0.25*(Tau_Wall-Tau_Wall_Old);
          
          counter++;
          if (counter > max_iter) {
            cout << "WARNING: Tau_Wall evaluation has not converged in solver_direct_turbulent" << endl;
            break;
          }

        }
        
        /*--- Now compute the Eddy viscosity at the first point off of the wall ---*/
        
        Lam_Visc_Normal = solver_container[FLOW_SOL]->node[iPoint_Neighbor]->GetLaminarViscosity();
        Density_Normal = solver_container[FLOW_SOL]->node[iPoint_Neighbor]->GetDensity();
        Kin_Visc_Normal = Lam_Visc_Normal/Density_Normal;

        dypw_dyp = 2.0*Y_Plus_White*(kappa*sqrt(Gam)/Q)*sqrt(1.0 - pow(2.0*Gam*U_Plus - Beta,2.0)/(Q*Q));
        Eddy_Visc = Lam_Visc_Wall*(1.0 + dypw_dyp - kappa*exp(-1.0*kappa*B)*
                                             (1.0 + kappa*U_Plus
                                              + kappa*kappa*U_Plus*U_Plus/2.0)
                                             - Lam_Visc_Normal/Lam_Visc_Wall);
        
        /*--- Eddy viscosity should be always a positive number ---*/
        
        Eddy_Visc = max(0.0, Eddy_Visc);
        
        /*--- Solve for the new value of nu_tilde given the eddy viscosity and using a Newton method ---*/
        
        nu_til_old = 0.0; nu_til = 0.0; cv1_3 = 7.1*7.1*7.1;
        nu_til_old = node[iPoint]->GetSolution(0);
        counter = 0; diff = 1.0;
        
        while (diff > tol) {
          
          func = nu_til_old*nu_til_old*nu_til_old*nu_til_old - (Eddy_Visc/Density_Normal)*(nu_til_old*nu_til_old*nu_til_old + Kin_Visc_Normal*Kin_Visc_Normal*Kin_Visc_Normal*cv1_3);
          func_prim = 4.0 * nu_til_old*nu_til_old*nu_til_old - 3.0*(Eddy_Visc/Density_Normal)*(nu_til_old*nu_til_old);
          nu_til = nu_til_old - func/func_prim;
          
          diff = fabs(nu_til-nu_til_old);
          nu_til_old = nu_til;
          
          counter++;
          if (counter > max_iter) {
            cout << "WARNING: Nu_tilde evaluation has not converged." << endl;
            break;
          }
          
        }
  
        for (iVar = 0; iVar < nVar; iVar++)
          Solution[iVar] = nu_til;
        
        node[iPoint_Neighbor]->SetSolution_Old(Solution);
        LinSysRes.SetBlock_Zero(iPoint_Neighbor);
        
        /*--- includes 1 in the diagonal ---*/
        
        Jacobian.DeleteValsRowi(iPoint_Neighbor);
        
      }
      
    }
  }
}

void CTurbSASolver::SetDES_LengthScale(CSolver **solver, CGeometry *geometry, CConfig *config){
  
  unsigned short kindHybridRANSLES = config->GetKind_HybridRANSLES();
  unsigned long iPoint = 0, jPoint = 0;
  unsigned short iDim = 0, jDim = 0, iNeigh = 0, nNeigh = 0;
  
  su2double constDES = config->GetConst_DES();
  
  su2double density = 0.0, laminarViscosity = 0.0, kinematicViscosity = 0.0,
      eddyViscosity = 0.0, kinematicViscosityTurb = 0.0, wallDistance = 0.0, lengthScale = 0.0;
  
  su2double maxDelta = 0.0, deltaAux = 0.0, distDES = 0.0, uijuij = 0.0, k2 = 0.0, r_d = 0.0, f_d = 0.0,
      deltaDDES = 0.0, omega = 0.0, ln_max = 0.0, ln[3] = {0.0, 0.0, 0.0},
      aux_ln = 0.0, f_kh = 0.0;
  
  su2double nu_hat, fw_star = 0.424, cv1_3 = pow(7.1, 3.0); k2 = pow(0.41, 2.0);
  su2double cb1   = 0.1355, ct3 = 1.2, ct4   = 0.5;
  su2double sigma = 2./3., cb2 = 0.622, f_max=1.0, f_min=0.1, a1=0.15, a2=0.3;
  su2double cw1 = 0.0, Ji = 0.0, Ji_2 = 0.0, Ji_3 = 0.0, fv1 = 0.0, fv2 = 0.0, ft2 = 0.0, psi_2 = 0.0;
  su2double *coord_i = NULL, *coord_j = NULL, **primVarGrad = NULL, *vorticity = NULL, delta[3] = {0.0,0.0,0.0},
      ratioOmega[3] = {0.0, 0.0, 0.0}, vortexTiltingMeasure = 0.0;

  for (iPoint = 0; iPoint < nPointDomain; iPoint++){
    
    coord_i                 = geometry->node[iPoint]->GetCoord();
    nNeigh                  = geometry->node[iPoint]->GetnPoint();
    wallDistance            = geometry->node[iPoint]->GetWall_Distance();
    primVarGrad             = solver[FLOW_SOL]->node[iPoint]->GetGradient_Primitive();
    vorticity               = solver[FLOW_SOL]->node[iPoint]->GetVorticity();    
    density                 = solver[FLOW_SOL]->node[iPoint]->GetDensity();
    laminarViscosity        = solver[FLOW_SOL]->node[iPoint]->GetLaminarViscosity();
    eddyViscosity           = solver[TURB_SOL]->node[iPoint]->GetmuT();
    kinematicViscosity      = laminarViscosity/density;
    kinematicViscosityTurb  = eddyViscosity/density;
    
    uijuij = 0.0;
    for(iDim = 0; iDim < nDim; iDim++){
      for(jDim = 0; jDim < nDim; jDim++){
        uijuij += primVarGrad[1+iDim][jDim]*primVarGrad[1+iDim][jDim];
      }
    }
    uijuij = sqrt(fabs(uijuij));
    uijuij = max(uijuij,1e-10);
    
    /*--- Low Reynolds number correction term ---*/
    
    nu_hat = node[iPoint]->GetSolution()[0];
    Ji   = nu_hat/kinematicViscosity;
    Ji_2 = Ji * Ji;
    Ji_3 = Ji*Ji*Ji;
    fv1  = Ji_3/(Ji_3+cv1_3);
    fv2 = 1.0 - Ji/(1.0+Ji*fv1);
    ft2 = ct3*exp(-ct4*Ji_2);
    cw1 = cb1/k2+(1.0+cb2)/sigma;
    
    psi_2 = (1.0 - (cb1/(cw1*k2*fw_star))*(ft2 + (1.0 - ft2)*fv2))/(fv1 * max(1.0e-10,1.0-ft2));
    psi_2 = min(100.0,psi_2);
    
    switch(kindHybridRANSLES){
      case SA_DES:
        /*--- Original Detached Eddy Simulation (DES97)
        Spalart
        1997
        ---*/
        
        maxDelta = geometry->node[iPoint]->GetMaxLength();
        distDES         = constDES * maxDelta;
        lengthScale = min(distDES,wallDistance);
                
        break;
        
      case SA_DDES:
        /*--- A New Version of Detached-eddy Simulation, Resistant to Ambiguous Grid Densities.
         Spalart et al.
         Theoretical and Computational Fluid Dynamics - 2006
         ---*/
            
        maxDelta = geometry->node[iPoint]->GetMaxLength();
        
        r_d = (kinematicViscosityTurb+kinematicViscosity)/(uijuij*k2*pow(wallDistance, 2.0));
        f_d = 1.0-tanh(pow(8.0*r_d,3.0));
        
        distDES = constDES * maxDelta;
        lengthScale = wallDistance-f_d*max(0.0,(wallDistance-distDES));
        
        break;
      case SA_ZDES:
        /*--- Recent improvements in the Zonal Detached Eddy Simulation (ZDES) formulation.
         Deck
         Theoretical and Computational Fluid Dynamics - 2012
         ---*/
        
        for (iNeigh = 0; iNeigh < nNeigh; iNeigh++){
            jPoint = geometry->node[iPoint]->GetPoint(iNeigh);
            coord_j = geometry->node[jPoint]->GetCoord();
            for ( iDim = 0; iDim < nDim; iDim++){
              deltaAux       = abs(coord_j[iDim] - coord_i[iDim]);
              delta[iDim]     = max(delta[iDim], deltaAux);
            }
            deltaDDES = geometry->node[iPoint]->GetMaxLength();
        }
        
        omega = sqrt(vorticity[0]*vorticity[0] + 
                     vorticity[1]*vorticity[1] +
                     vorticity[2]*vorticity[2]);
        
        for (iDim = 0; iDim < 3; iDim++){
          ratioOmega[iDim] = vorticity[iDim]/omega;
        }
  
        maxDelta = sqrt(pow(ratioOmega[0],2.0)*delta[1]*delta[2] +
                        pow(ratioOmega[1],2.0)*delta[0]*delta[2] +
                        pow(ratioOmega[2],2.0)*delta[0]*delta[1]);
            
        r_d = (kinematicViscosityTurb+kinematicViscosity)/(uijuij*k2*pow(wallDistance, 2.0));
        f_d = 1.0-tanh(pow(8.0*r_d,3.0));
        
        if (f_d < 0.99){
          maxDelta = deltaDDES;
        }
        
        distDES = constDES * maxDelta;
        lengthScale = wallDistance-f_d*max(0.0,(wallDistance-distDES));
        
        break;
        
      case SA_EDDES:
        
        /*--- An Enhanced Version of DES with Rapid Transition from RANS to LES in Separated Flows.
         Shur et al.
         Flow Turbulence Combust - 2015
         ---*/
        
        vortexTiltingMeasure = node[iPoint]->GetVortex_Tilting();
        
        omega = sqrt(vorticity[0]*vorticity[0] + 
                     vorticity[1]*vorticity[1] +
                     vorticity[2]*vorticity[2]);
        
        for (iDim = 0; iDim < 3; iDim++){
          ratioOmega[iDim] = vorticity[iDim]/omega;
        }
        
        ln_max = 0.0;
        deltaDDES = 0.0;
        for (iNeigh = 0;iNeigh < nNeigh; iNeigh++){
          jPoint = geometry->node[iPoint]->GetPoint(iNeigh);
          coord_j = geometry->node[jPoint]->GetCoord();
          for (iDim = 0; iDim < nDim; iDim++){
            delta[iDim] = fabs(coord_j[iDim] - coord_i[iDim]);            
          }
          deltaDDES = geometry->node[iPoint]->GetMaxLength();
          ln[0] = delta[1]*ratioOmega[2] - delta[2]*ratioOmega[1];
          ln[1] = delta[2]*ratioOmega[0] - delta[0]*ratioOmega[2];
          ln[2] = delta[0]*ratioOmega[1] - delta[1]*ratioOmega[0];
          aux_ln = sqrt(ln[0]*ln[0] + ln[1]*ln[1] + ln[2]*ln[2]);
          ln_max = max(ln_max,aux_ln);
          vortexTiltingMeasure += node[jPoint]->GetVortex_Tilting();
        }

        vortexTiltingMeasure = (vortexTiltingMeasure/fabs(nNeigh + 1.0));
        
        f_kh = max(f_min, min(f_max, f_min + ((f_max - f_min)/(a2 - a1)) * (vortexTiltingMeasure - a1)));
        
        r_d = (kinematicViscosityTurb+kinematicViscosity)/(uijuij*k2*pow(wallDistance, 2.0));
        f_d = 1.0-tanh(pow(8.0*r_d,3.0));

        maxDelta = (ln_max/sqrt(3.0)) * f_kh;
        if (f_d < 0.999){
          maxDelta = deltaDDES;
        }
        
        distDES = constDES * maxDelta;
        lengthScale=wallDistance-f_d*max(0.0,(wallDistance-distDES));
        
        break;
        
    }
    
    node[iPoint]->SetDES_LengthScale(lengthScale);
  
  }
}

void CTurbSASolver::SetInletAtVertex(su2double *val_inlet,
                                    unsigned short iMarker,
                                    unsigned long iVertex) {

  Inlet_TurbVars[iMarker][iVertex][0] = val_inlet[nDim+2+nDim];

}

su2double CTurbSASolver::GetInletAtVertex(su2double *val_inlet,
                                          unsigned long val_inlet_point,
                                          unsigned short val_kind_marker,
                                          string val_marker,
                                          CGeometry *geometry,
                                          CConfig *config) {

  /*--- Local variables ---*/

  unsigned short iMarker, iDim;
  unsigned long iPoint, iVertex;
  su2double Area = 0.0;
  su2double Normal[3] = {0.0,0.0,0.0};

  /*--- Alias positions within inlet file for readability ---*/

  if (val_kind_marker == INLET_FLOW) {

    unsigned short position = nDim+2+nDim;

    for (iMarker = 0; iMarker < config->GetnMarker_All(); iMarker++) {
      if ((config->GetMarker_All_KindBC(iMarker) == INLET_FLOW) &&
          (config->GetMarker_All_TagBound(iMarker) == val_marker)) {
        
        for (iVertex = 0; iVertex < nVertex[iMarker]; iVertex++){

          iPoint = geometry->vertex[iMarker][iVertex]->GetNode();

          if (iPoint == val_inlet_point) {

            /*-- Compute boundary face area for this vertex. ---*/

            geometry->vertex[iMarker][iVertex]->GetNormal(Normal);
            Area = 0.0;
            for (iDim = 0; iDim < nDim; iDim++)
              Area += Normal[iDim]*Normal[iDim];
            Area = sqrt(Area);

            /*--- Access and store the inlet variables for this vertex. ---*/

            val_inlet[position] = Inlet_TurbVars[iMarker][iVertex][0];

            /*--- Exit once we find the point. ---*/

            return Area;

          }
        }
      }
    }

  }

  /*--- If we don't find a match, then the child point is not on the
   current inlet boundary marker. Return zero area so this point does
   not contribute to the restriction operator and continue. ---*/
  
  return Area;
  
}

void CTurbSASolver::SetUniformInlet(CConfig* config, unsigned short iMarker) {

  for(unsigned long iVertex=0; iVertex < nVertex[iMarker]; iVertex++){
    Inlet_TurbVars[iMarker][iVertex][0] = nu_tilde_Inf;
  }
  
}

CTurbSSTSolver::CTurbSSTSolver(void) : CTurbSolver() {
  
  /*--- Array initialization ---*/
  constants = NULL;
  Inlet_TurbVars = NULL;
  
}

CTurbSSTSolver::CTurbSSTSolver(CGeometry *geometry, CConfig *config, unsigned short iMesh)
    : CTurbSolver(geometry, config) {
  unsigned short iVar, iDim, nLineLets;
  unsigned long iPoint;
  ifstream restart_file;
  string text_line;

  bool multizone = config->GetMultizone_Problem();
  
  /*--- Array initialization ---*/
  
  constants = NULL;
  
  Gamma = config->GetGamma();
  Gamma_Minus_One = Gamma - 1.0;
  
  /*--- Dimension of the problem --> dependent on the turbulence model. ---*/
  
  nVar = 2;
  nPrimVar = 2;
  nPoint = geometry->GetnPoint();
  nPointDomain = geometry->GetnPointDomain();
  
  /*--- Initialize nVarGrad for deallocation ---*/
  
  nVarGrad = nVar;
  
  /*--- Define geometry constants in the solver structure ---*/
  
  nDim = geometry->GetnDim();
  node = new CVariable*[nPoint];
  
  /*--- Single grid simulation ---*/
  
  if (iMesh == MESH_0) {
    
    /*--- Define some auxiliary vector related with the residual ---*/
    
    Residual = new su2double[nVar];     for (iVar = 0; iVar < nVar; iVar++) Residual[iVar]  = 0.0;
    Residual_RMS = new su2double[nVar]; for (iVar = 0; iVar < nVar; iVar++) Residual_RMS[iVar]  = 0.0;
    Residual_i = new su2double[nVar];   for (iVar = 0; iVar < nVar; iVar++) Residual_i[iVar]  = 0.0;
    Residual_j = new su2double[nVar];   for (iVar = 0; iVar < nVar; iVar++) Residual_j[iVar]  = 0.0;
    Residual_Max = new su2double[nVar]; for (iVar = 0; iVar < nVar; iVar++) Residual_Max[iVar]  = 0.0;
    
    /*--- Define some structures for locating max residuals ---*/
    
    Point_Max = new unsigned long[nVar];
    for (iVar = 0; iVar < nVar; iVar++) Point_Max[iVar] = 0;
    Point_Max_Coord = new su2double*[nVar];
    for (iVar = 0; iVar < nVar; iVar++) {
      Point_Max_Coord[iVar] = new su2double[nDim];
      for (iDim = 0; iDim < nDim; iDim++) Point_Max_Coord[iVar][iDim] = 0.0;
    }
    
    /*--- Define some auxiliary vector related with the solution ---*/
    
    Solution = new su2double[nVar];
    Solution_i = new su2double[nVar]; Solution_j = new su2double[nVar];
    
    /*--- Define some auxiliary vector related with the geometry ---*/
    
    Vector_i = new su2double[nDim]; Vector_j = new su2double[nDim];
    
    /*--- Define some auxiliary vector related with the flow solution ---*/
    
    FlowPrimVar_i = new su2double [nDim+9]; FlowPrimVar_j = new su2double [nDim+9];
    
    /*--- Jacobians and vector structures for implicit computations ---*/
    
    Jacobian_i = new su2double* [nVar];
    Jacobian_j = new su2double* [nVar];
    for (iVar = 0; iVar < nVar; iVar++) {
      Jacobian_i[iVar] = new su2double [nVar];
      Jacobian_j[iVar] = new su2double [nVar];
    }
    
    /*--- Initialization of the structure of the whole Jacobian ---*/
    
    if (rank == MASTER_NODE) cout << "Initialize Jacobian structure (SST model)." << endl;
    Jacobian.Initialize(nPoint, nPointDomain, nVar, nVar, true, geometry, config);
    
    if ((config->GetKind_Linear_Solver_Prec() == LINELET) ||
        (config->GetKind_Linear_Solver() == SMOOTHER_LINELET)) {
      nLineLets = Jacobian.BuildLineletPreconditioner(geometry, config);
      if (rank == MASTER_NODE) cout << "Compute linelet structure. " << nLineLets << " elements in each line (average)." << endl;
    }
    
    LinSysSol.Initialize(nPoint, nPointDomain, nVar, 0.0);
    LinSysRes.Initialize(nPoint, nPointDomain, nVar, 0.0);

    /*--- Initialize the BGS residuals in multizone problems. ---*/
    if (multizone){
      Residual_BGS      = new su2double[nVar];         for (iVar = 0; iVar < nVar; iVar++) Residual_BGS[iVar]  = 0.0;
      Residual_Max_BGS  = new su2double[nVar];         for (iVar = 0; iVar < nVar; iVar++) Residual_Max_BGS[iVar]  = 0.0;

      /*--- Define some structures for locating max residuals ---*/

      Point_Max_BGS       = new unsigned long[nVar];  for (iVar = 0; iVar < nVar; iVar++) Point_Max_BGS[iVar]  = 0;
      Point_Max_Coord_BGS = new su2double*[nVar];
      for (iVar = 0; iVar < nVar; iVar++) {
        Point_Max_Coord_BGS[iVar] = new su2double[nDim];
        for (iDim = 0; iDim < nDim; iDim++) Point_Max_Coord_BGS[iVar][iDim] = 0.0;
      }
    }

  }
  
  /*--- Computation of gradients by least squares ---*/
  
  if (config->GetKind_Gradient_Method() == WEIGHTED_LEAST_SQUARES) {
    /*--- S matrix := inv(R)*traspose(inv(R)) ---*/
    Smatrix = new su2double* [nDim];
    for (iDim = 0; iDim < nDim; iDim++)
    Smatrix[iDim] = new su2double [nDim];
    /*--- c vector := transpose(WA)*(Wb) ---*/
    Cvector = new su2double* [nVar];
    for (iVar = 0; iVar < nVar; iVar++)
    Cvector[iVar] = new su2double [nDim];
  }
  
  /*--- Initialize value for model constants ---*/
  constants = new su2double[10];
  constants[0] = 0.85;   //sigma_k1
  constants[1] = 1.0;    //sigma_k2
  constants[2] = 0.5;    //sigma_om1
  constants[3] = 0.856;  //sigma_om2
  constants[4] = 0.075;  //beta_1
  constants[5] = 0.0828; //beta_2
  constants[6] = 0.09;   //betaStar
  constants[7] = 0.31;   //a1
  constants[8] = constants[4]/constants[6] - constants[2]*0.41*0.41/sqrt(constants[6]);  //alfa_1
  constants[9] = constants[5]/constants[6] - constants[3]*0.41*0.41/sqrt(constants[6]);  //alfa_2
  
  /*--- Initialize lower and upper limits---*/
  lowerlimit = new su2double[nVar];
  upperlimit = new su2double[nVar];
  
  lowerlimit[0] = 1.0e-10;
  upperlimit[0] = 1.0e10;
  
  lowerlimit[1] = 1.0e-4;
  upperlimit[1] = 1.0e15;
  
  /*--- Far-field flow state quantities and initialization. ---*/
  su2double rhoInf, *VelInf, muLamInf, Intensity, viscRatio, muT_Inf;

  rhoInf    = config->GetDensity_FreeStreamND();
  VelInf    = config->GetVelocity_FreeStreamND();
  muLamInf  = config->GetViscosity_FreeStreamND();
  Intensity = config->GetTurbulenceIntensity_FreeStream();
  viscRatio = config->GetTurb2LamViscRatio_FreeStream();

  su2double VelMag = 0;
  for (iDim = 0; iDim < nDim; iDim++)
    VelMag += VelInf[iDim]*VelInf[iDim];
  VelMag = sqrt(VelMag);

  kine_Inf  = 3.0/2.0*(VelMag*VelMag*Intensity*Intensity);
  omega_Inf = rhoInf*kine_Inf/(muLamInf*viscRatio);

  /*--- Eddy viscosity, initialized without stress limiter at the infinity ---*/
  muT_Inf = rhoInf*kine_Inf/omega_Inf;

  /*--- Initialize the solution to the far-field state everywhere. ---*/

  for (iPoint = 0; iPoint < nPoint; iPoint++)
    node[iPoint] = new CTurbSSTVariable(kine_Inf, omega_Inf, muT_Inf, nDim, nVar, constants, config);

  /*--- MPI solution ---*/

//TODO fix order of comunication the periodic should be first otherwise you have wrong values on the halo cell after restart
  Set_MPI_Solution(geometry, config);
  Set_MPI_Solution(geometry, config);

  /*--- Initializate quantities for SlidingMesh Interface ---*/

  unsigned long iMarker;

  SlidingState       = new su2double*** [nMarker];
  SlidingStateNodes  = new int*         [nMarker];
  
  for (iMarker = 0; iMarker < nMarker; iMarker++){

    SlidingState[iMarker]      = NULL;
    SlidingStateNodes[iMarker] = NULL;
    
    if (config->GetMarker_All_KindBC(iMarker) == FLUID_INTERFACE){

      SlidingState[iMarker]       = new su2double**[geometry->GetnVertex(iMarker)];
      SlidingStateNodes[iMarker]  = new int        [geometry->GetnVertex(iMarker)];

      for (iPoint = 0; iPoint < geometry->GetnVertex(iMarker); iPoint++){
        SlidingState[iMarker][iPoint] = new su2double*[nPrimVar+1];

        SlidingStateNodes[iMarker][iPoint] = 0;
        for (iVar = 0; iVar < nPrimVar+1; iVar++)
          SlidingState[iMarker][iPoint][iVar] = NULL;
      }

    }
  }

  /*-- Allocation of inlets has to happen in derived classes (not CTurbSolver),
   * due to arbitrary number of turbulence variables ---*/

      Inlet_TurbVars = new su2double**[nMarker];
      for (unsigned long iMarker = 0; iMarker < nMarker; iMarker++) {
        Inlet_TurbVars[iMarker] = new su2double*[nVertex[iMarker]];
        for(unsigned long iVertex=0; iVertex < nVertex[iMarker]; iVertex++){
          Inlet_TurbVars[iMarker][iVertex] = new su2double[nVar];
          Inlet_TurbVars[iMarker][iVertex][0] = kine_Inf;
          Inlet_TurbVars[iMarker][iVertex][1] = omega_Inf;
        }
      }

}

CTurbSSTSolver::~CTurbSSTSolver(void) {
  
  if (constants != NULL) delete [] constants;
  
  unsigned long iMarker, iVertex;
  unsigned short iVar;

  if ( SlidingState != NULL ) {
    for (iMarker = 0; iMarker < nMarker; iMarker++) {
      if ( SlidingState[iMarker] != NULL ) {
        for (iVertex = 0; iVertex < nVertex[iMarker]; iVertex++)
          if ( SlidingState[iMarker][iVertex] != NULL ){
            for (iVar = 0; iVar < nPrimVar+1; iVar++)
              delete [] SlidingState[iMarker][iVertex][iVar];
            delete [] SlidingState[iMarker][iVertex];
          }
        delete [] SlidingState[iMarker];
      }
    }
    delete [] SlidingState;
  }
  
  if ( SlidingStateNodes != NULL ){
    for (iMarker = 0; iMarker < nMarker; iMarker++){
        if (SlidingStateNodes[iMarker] != NULL)
            delete [] SlidingStateNodes[iMarker];  
    }
    delete [] SlidingStateNodes;
  }

}

void CTurbSSTSolver::Preprocessing(CGeometry *geometry, CSolver **solver_container, CConfig *config, unsigned short iMesh, unsigned short iRKStep, unsigned short RunTime_EqSystem, bool Output) {
  
  unsigned long iPoint;

  unsigned long ExtIter = config->GetExtIter();
  bool disc_adjoint     = config->GetDiscrete_Adjoint();
  bool limiter_flow     = ((config->GetKind_SlopeLimit_Flow() != NO_LIMITER) && (ExtIter <= config->GetLimiterIter()) && !(disc_adjoint && config->GetFrozen_Limiter_Disc()));
  bool limiter_turb     = ((config->GetKind_SlopeLimit_Turb() != NO_LIMITER) && (ExtIter <= config->GetLimiterIter()) && !(disc_adjoint && config->GetFrozen_Limiter_Disc()));

  for (iPoint = 0; iPoint < nPoint; iPoint ++) {
    
    /*--- Initialize the residual vector ---*/
    
    LinSysRes.SetBlock_Zero(iPoint);
    
  }
  
  /*--- Initialize the Jacobian matrices ---*/
  
  Jacobian.SetValZero();

  /*--- Upwind second order reconstruction ---*/
  
  if (config->GetKind_Gradient_Method() == GREEN_GAUSS) SetSolution_Gradient_GG(geometry, config);
  if (config->GetKind_Gradient_Method() == WEIGHTED_LEAST_SQUARES) SetSolution_Gradient_LS(geometry, config);

  if (limiter_turb) SetSolution_Limiter(geometry, config);
  
  if (limiter_flow) solver_container[FLOW_SOL]->SetPrimitive_Limiter(geometry, config);

}

void CTurbSSTSolver::Postprocessing(CGeometry *geometry, CSolver **solver_container, CConfig *config, unsigned short iMesh) {
  su2double rho = 0.0, mu = 0.0, dist, omega, kine, strMag, F2, muT, zeta;
  su2double a1 = constants[7];
  unsigned long iPoint;
  
  /*--- Compute mean flow and turbulence gradients ---*/
  
  if (config->GetKind_Gradient_Method() == GREEN_GAUSS) {
    SetSolution_Gradient_GG(geometry, config);
  }
  if (config->GetKind_Gradient_Method() == WEIGHTED_LEAST_SQUARES) {
    SetSolution_Gradient_LS(geometry, config);
  }
  
  for (iPoint = 0; iPoint < nPoint; iPoint ++) {
    
    /*--- Compute blending functions and cross diffusion ---*/
    
    rho = solver_container[FLOW_SOL]->node[iPoint]->GetDensity();
    mu  = solver_container[FLOW_SOL]->node[iPoint]->GetLaminarViscosity();
    
    dist = geometry->node[iPoint]->GetWall_Distance();
    
    strMag = solver_container[FLOW_SOL]->node[iPoint]->GetStrainMag();

    node[iPoint]->SetBlendingFunc(mu, dist, rho);
    
    F2 = node[iPoint]->GetF2blending();
    
    /*--- Compute the eddy viscosity ---*/
    
    kine  = node[iPoint]->GetSolution(0);
    omega = node[iPoint]->GetSolution(1);
    zeta = min(1.0/omega, a1/(strMag*F2));
    muT = min(max(rho*kine*zeta,0.0),1.0);
    node[iPoint]->SetmuT(muT);

    /*--- Compute T/L ---*/

    const su2double zeta_lim = max(zeta, EPS);
    const su2double L = sqrt(kine)*zeta_lim;
    node[iPoint]->SetTurbScales(zeta_lim, L);
    
  }
  
}

void CTurbSSTSolver::Source_Residual(CGeometry *geometry, CSolver **solver_container, CNumerics *numerics, CNumerics *second_numerics, CConfig *config, unsigned short iMesh, unsigned short iRKStep) {
  
  unsigned long iPoint;
  
  for (iPoint = 0; iPoint < nPointDomain; iPoint++) {
    
    /*--- Conservative variables w/o reconstruction ---*/
    
    numerics->SetPrimitive(solver_container[FLOW_SOL]->node[iPoint]->GetPrimitive(), NULL);
    
    /*--- Gradient of the primitive and conservative variables ---*/
    
    numerics->SetPrimVarGradient(solver_container[FLOW_SOL]->node[iPoint]->GetGradient_Primitive(), NULL);
    
    /*--- Turbulent variables w/o reconstruction, and its gradient ---*/
    
    numerics->SetTurbVar(node[iPoint]->GetSolution(), NULL);
    numerics->SetTurbVarGradient(node[iPoint]->GetGradient(), NULL);
    
    /*--- Set volume ---*/
    
    numerics->SetVolume(geometry->node[iPoint]->GetVolume());
    
    /*--- Set distance to the surface ---*/
    
    numerics->SetDistance(geometry->node[iPoint]->GetWall_Distance(), 0.0);
    
    /*--- Menter's first blending function ---*/
    
    numerics->SetF1blending(node[iPoint]->GetF1blending(),0.0);
    
    /*--- Menter's second blending function ---*/
    
    numerics->SetF2blending(node[iPoint]->GetF2blending(),0.0);
    
    /*--- Set vorticity and strain rate magnitude ---*/
    
    numerics->SetVorticity(solver_container[FLOW_SOL]->node[iPoint]->GetVorticity(), NULL);
    
    numerics->SetStrainMag(solver_container[FLOW_SOL]->node[iPoint]->GetStrainMag(), 0.0);
    
    /*--- Cross diffusion ---*/
    
    numerics->SetCrossDiff(node[iPoint]->GetCrossDiff(),0.0);
    
    /*--- Compute the source term ---*/
    
    numerics->ComputeResidual(Residual, Jacobian_i, NULL, config);
    
    /*--- Subtract residual and the Jacobian ---*/
    
    LinSysRes.SubtractBlock(iPoint, Residual);
    Jacobian.SubtractBlock(iPoint, iPoint, Jacobian_i);
    
  }
  
}

void CTurbSSTSolver::Source_Template(CGeometry *geometry, CSolver **solver_container, CNumerics *numerics,
                                     CConfig *config, unsigned short iMesh) {
  
}

void CTurbSSTSolver::BC_HeatFlux_Wall(CGeometry *geometry, CSolver **solver_container, CNumerics *conv_numerics, CNumerics *visc_numerics, CConfig *config, unsigned short val_marker, unsigned short iRKStep) {
  
  unsigned long iPoint, jPoint, iVertex, total_index;
  unsigned short iDim, iVar;
  su2double distance, density = 0.0, laminar_viscosity = 0.0, beta_1;
  
  for (iVertex = 0; iVertex < geometry->nVertex[val_marker]; iVertex++) {
    iPoint = geometry->vertex[val_marker][iVertex]->GetNode();
    
    /*--- Check if the node belongs to the domain (i.e, not a halo node) ---*/
    if (geometry->node[iPoint]->GetDomain()) {
      
      /*--- distance to closest neighbor ---*/
      jPoint = geometry->vertex[val_marker][iVertex]->GetNormal_Neighbor();
      distance = 0.0;
      for (iDim = 0; iDim < nDim; iDim++) {
        distance += (geometry->node[iPoint]->GetCoord(iDim) - geometry->node[jPoint]->GetCoord(iDim))*
        (geometry->node[iPoint]->GetCoord(iDim) - geometry->node[jPoint]->GetCoord(iDim));
      }
      distance = sqrt(distance);
      
      /*--- Set wall values ---*/
      
      density = solver_container[FLOW_SOL]->node[jPoint]->GetDensity();
      laminar_viscosity = solver_container[FLOW_SOL]->node[jPoint]->GetLaminarViscosity();
      
      beta_1 = constants[4];
      
      Solution[0] = 0.0;
      Solution[1] = 60.0*laminar_viscosity/(density*beta_1*distance*distance);
      
      /*--- Set the solution values and zero the residual ---*/
      node[iPoint]->SetSolution_Old(Solution);
      node[iPoint]->SetSolution(Solution);
      LinSysRes.SetBlock_Zero(iPoint);
      
      /*--- Change rows of the Jacobian (includes 1 in the diagonal) ---*/
      for (iVar = 0; iVar < nVar; iVar++) {
        total_index = iPoint*nVar+iVar;
        Jacobian.DeleteValsRowi(total_index);
      }
      
    }
  }
  
}

void CTurbSSTSolver::BC_Isothermal_Wall(CGeometry *geometry, CSolver **solver_container, CNumerics *conv_numerics, CNumerics *visc_numerics, CConfig *config,
                                        unsigned short val_marker, unsigned short iRKStep) {
  
  unsigned long iPoint, jPoint, iVertex, total_index;
  unsigned short iDim, iVar;
  su2double distance, density = 0.0, laminar_viscosity = 0.0, beta_1;
  
  for (iVertex = 0; iVertex < geometry->nVertex[val_marker]; iVertex++) {
    iPoint = geometry->vertex[val_marker][iVertex]->GetNode();
    
    /*--- Check if the node belongs to the domain (i.e, not a halo node) ---*/
    if (geometry->node[iPoint]->GetDomain()) {
      
      /*--- distance to closest neighbor ---*/
      jPoint = geometry->vertex[val_marker][iVertex]->GetNormal_Neighbor();
      distance = 0.0;
      for (iDim = 0; iDim < nDim; iDim++) {
        distance += (geometry->node[iPoint]->GetCoord(iDim) - geometry->node[jPoint]->GetCoord(iDim))*
        (geometry->node[iPoint]->GetCoord(iDim) - geometry->node[jPoint]->GetCoord(iDim));
      }
      distance = sqrt(distance);
      
      /*--- Set wall values ---*/
      
      density = solver_container[FLOW_SOL]->node[jPoint]->GetDensity();
      laminar_viscosity = solver_container[FLOW_SOL]->node[jPoint]->GetLaminarViscosity();
      
      beta_1 = constants[4];
      
      Solution[0] = 0.0;
      Solution[1] = 60.0*laminar_viscosity/(density*beta_1*distance*distance);
      
      /*--- Set the solution values and zero the residual ---*/
      node[iPoint]->SetSolution_Old(Solution);
      node[iPoint]->SetSolution(Solution);
      LinSysRes.SetBlock_Zero(iPoint);
      
      /*--- Change rows of the Jacobian (includes 1 in the diagonal) ---*/
      for (iVar = 0; iVar < nVar; iVar++) {
        total_index = iPoint*nVar+iVar;
        Jacobian.DeleteValsRowi(total_index);
      }
      
    }
  }
  
}

void CTurbSSTSolver::BC_Far_Field(CGeometry *geometry, CSolver **solver_container, CNumerics *conv_numerics, CNumerics *visc_numerics, CConfig *config, unsigned short val_marker, unsigned short iRKStep) {
  
  unsigned long iPoint, iVertex;
  su2double *Normal, *V_infty, *V_domain;
  unsigned short iVar, iDim;
  
  bool grid_movement = config->GetGrid_Movement();
  
  Normal = new su2double[nDim];
  
  for (iVertex = 0; iVertex < geometry->nVertex[val_marker]; iVertex++) {
    
    iPoint = geometry->vertex[val_marker][iVertex]->GetNode();
    
    /*--- Check if the node belongs to the domain (i.e, not a halo node) ---*/
    
    if (geometry->node[iPoint]->GetDomain()) {
      
      /*--- Allocate the value at the infinity ---*/
      
      V_infty = solver_container[FLOW_SOL]->GetCharacPrimVar(val_marker, iVertex);
      
      /*--- Retrieve solution at the farfield boundary node ---*/
      
      V_domain = solver_container[FLOW_SOL]->node[iPoint]->GetPrimitive();
      
      conv_numerics->SetPrimitive(V_domain, V_infty);
      
      /*--- Set turbulent variable at the wall, and at infinity ---*/
      
      for (iVar = 0; iVar < nVar; iVar++)
      Solution_i[iVar] = node[iPoint]->GetSolution(iVar);
      
      Solution_j[0] = kine_Inf;
      Solution_j[1] = omega_Inf;
      
      conv_numerics->SetTurbVar(Solution_i, Solution_j);
      
      /*--- Set Normal (it is necessary to change the sign) ---*/
      
      geometry->vertex[val_marker][iVertex]->GetNormal(Normal);
      for (iDim = 0; iDim < nDim; iDim++)
      Normal[iDim] = -Normal[iDim];
      conv_numerics->SetNormal(Normal);
      
      /*--- Grid Movement ---*/
      
      if (grid_movement)
      conv_numerics->SetGridVel(geometry->node[iPoint]->GetGridVel(), geometry->node[iPoint]->GetGridVel());
      
      /*--- Compute residuals and Jacobians ---*/
      
      conv_numerics->ComputeResidual(Residual, Jacobian_i, Jacobian_j, config);
      
      /*--- Add residuals and Jacobians ---*/
      
      LinSysRes.AddBlock(iPoint, Residual);
      Jacobian.AddBlock(iPoint, iPoint, Jacobian_i);
      
    }
  }
  
  delete [] Normal;
  
}

void CTurbSSTSolver::BC_Inlet(CGeometry *geometry, CSolver **solver_container, CNumerics *conv_numerics, CNumerics *visc_numerics, CConfig *config,
<<<<<<< HEAD
                              unsigned short val_marker, unsigned short iRKStep) {
  
=======
                              unsigned short val_marker) {

>>>>>>> 284b2a5b
  unsigned short iVar, iDim;
  unsigned long iVertex, iPoint;
  su2double *V_inlet, *V_domain, *Normal;

  Normal = new su2double[nDim];

  bool grid_movement  = config->GetGrid_Movement();

  string Marker_Tag = config->GetMarker_All_TagBound(val_marker);

  /*--- Loop over all the vertices on this boundary marker ---*/

  for (iVertex = 0; iVertex < geometry->nVertex[val_marker]; iVertex++) {

    iPoint = geometry->vertex[val_marker][iVertex]->GetNode();

    /*--- Check if the node belongs to the domain (i.e., not a halo node) ---*/

    if (geometry->node[iPoint]->GetDomain()) {

      /*--- Normal vector for this vertex (negate for outward convention) ---*/

      geometry->vertex[val_marker][iVertex]->GetNormal(Normal);
      for (iDim = 0; iDim < nDim; iDim++) Normal[iDim] = -Normal[iDim];

      /*--- Allocate the value at the inlet ---*/

      V_inlet = solver_container[FLOW_SOL]->GetCharacPrimVar(val_marker, iVertex);

      /*--- Retrieve solution at the farfield boundary node ---*/

      V_domain = solver_container[FLOW_SOL]->node[iPoint]->GetPrimitive();

      /*--- Set various quantities in the solver class ---*/

      conv_numerics->SetPrimitive(V_domain, V_inlet);

      /*--- Set the turbulent variable states. Use free-stream SST
       values for the turbulent state at the inflow. ---*/

      for (iVar = 0; iVar < nVar; iVar++)
        Solution_i[iVar] = node[iPoint]->GetSolution(iVar);

      /*--- Load the inlet turbulence variables (uniform by default). ---*/

      Solution_j[0] = Inlet_TurbVars[val_marker][iVertex][0];
      Solution_j[1] = Inlet_TurbVars[val_marker][iVertex][1];

      conv_numerics->SetTurbVar(Solution_i, Solution_j);

      /*--- Set various other quantities in the solver class ---*/

      conv_numerics->SetNormal(Normal);

      if (grid_movement)
        conv_numerics->SetGridVel(geometry->node[iPoint]->GetGridVel(),
                                  geometry->node[iPoint]->GetGridVel());

      /*--- Compute the residual using an upwind scheme ---*/

      conv_numerics->ComputeResidual(Residual, Jacobian_i, Jacobian_j, config);
      LinSysRes.AddBlock(iPoint, Residual);

      /*--- Jacobian contribution for implicit integration ---*/

      Jacobian.AddBlock(iPoint, iPoint, Jacobian_i);

      //      /*--- Viscous contribution, commented out because serious convergence problems ---*/
      //
      //      visc_numerics->SetCoord(geometry->node[iPoint]->GetCoord(), geometry->node[Point_Normal]->GetCoord());
      //      visc_numerics->SetNormal(Normal);
      //
      //      /*--- Conservative variables w/o reconstruction ---*/
      //
      //      visc_numerics->SetPrimitive(V_domain, V_inlet);
      //
      //      /*--- Turbulent variables w/o reconstruction, and its gradients ---*/
      //
      //     visc_numerics->SetTurbVar(Solution_i, Solution_j);
      //      visc_numerics->SetTurbVarGradient(node[iPoint]->GetGradient(), node[iPoint]->GetGradient());
      //
      //      /*--- Menter's first blending function ---*/
      //
      //      visc_numerics->SetF1blending(node[iPoint]->GetF1blending(), node[iPoint]->GetF1blending());
      //
      //      /*--- Compute residual, and Jacobians ---*/
      //
      //      visc_numerics->ComputeResidual(Residual, Jacobian_i, Jacobian_j, config);
      //
      //      /*--- Subtract residual, and update Jacobians ---*/
      //
      //      LinSysRes.SubtractBlock(iPoint, Residual);
      //      Jacobian.SubtractBlock(iPoint, iPoint, Jacobian_i);
      
    }
    
  }
  
  /*--- Free locally allocated memory ---*/
  
  delete [] Normal;
  
}

void CTurbSSTSolver::BC_Outlet(CGeometry *geometry, CSolver **solver_container, CNumerics *conv_numerics, CNumerics *visc_numerics, CConfig *config, unsigned short val_marker, unsigned short iRKStep) {
  
  unsigned long iPoint, iVertex;
  unsigned short iVar, iDim;
  su2double *V_outlet, *V_domain, *Normal;
  
  bool grid_movement  = config->GetGrid_Movement();
  
  Normal = new su2double[nDim];
  
  /*--- Loop over all the vertices on this boundary marker ---*/
  
  for (iVertex = 0; iVertex < geometry->nVertex[val_marker]; iVertex++) {
    iPoint = geometry->vertex[val_marker][iVertex]->GetNode();
    
    /*--- Check if the node belongs to the domain (i.e., not a halo node) ---*/
    
    if (geometry->node[iPoint]->GetDomain()) {
      
      /*--- Allocate the value at the outlet ---*/
      
      V_outlet = solver_container[FLOW_SOL]->GetCharacPrimVar(val_marker, iVertex);
      
      /*--- Retrieve solution at the farfield boundary node ---*/
      
      V_domain = solver_container[FLOW_SOL]->node[iPoint]->GetPrimitive();
      
      /*--- Set various quantities in the solver class ---*/
      
      conv_numerics->SetPrimitive(V_domain, V_outlet);
      
      /*--- Set the turbulent variables. Here we use a Neumann BC such
       that the turbulent variable is copied from the interior of the
       domain to the outlet before computing the residual.
       Solution_i --> TurbVar_internal,
       Solution_j --> TurbVar_outlet ---*/
      
      for (iVar = 0; iVar < nVar; iVar++) {
        Solution_i[iVar] = node[iPoint]->GetSolution(iVar);
        Solution_j[iVar] = node[iPoint]->GetSolution(iVar);
      }
      conv_numerics->SetTurbVar(Solution_i, Solution_j);
      
      /*--- Set Normal (negate for outward convention) ---*/
      
      geometry->vertex[val_marker][iVertex]->GetNormal(Normal);
      for (iDim = 0; iDim < nDim; iDim++)
      Normal[iDim] = -Normal[iDim];
      conv_numerics->SetNormal(Normal);
      
      if (grid_movement)
      conv_numerics->SetGridVel(geometry->node[iPoint]->GetGridVel(),
                                geometry->node[iPoint]->GetGridVel());
      
      /*--- Compute the residual using an upwind scheme ---*/
      
      conv_numerics->ComputeResidual(Residual, Jacobian_i, Jacobian_j, config);
      LinSysRes.AddBlock(iPoint, Residual);
      
      /*--- Jacobian contribution for implicit integration ---*/
      
      Jacobian.AddBlock(iPoint, iPoint, Jacobian_i);
      
//      /*--- Viscous contribution, commented out because serious convergence problems ---*/
//
//      visc_numerics->SetCoord(geometry->node[iPoint]->GetCoord(), geometry->node[Point_Normal]->GetCoord());
//      visc_numerics->SetNormal(Normal);
//
//      /*--- Conservative variables w/o reconstruction ---*/
//
//      visc_numerics->SetPrimitive(V_domain, V_outlet);
//
//      /*--- Turbulent variables w/o reconstruction, and its gradients ---*/
//
//      visc_numerics->SetTurbVar(Solution_i, Solution_j);
//      visc_numerics->SetTurbVarGradient(node[iPoint]->GetGradient(), node[iPoint]->GetGradient());
//
//      /*--- Menter's first blending function ---*/
//
//      visc_numerics->SetF1blending(node[iPoint]->GetF1blending(), node[iPoint]->GetF1blending());
//
//      /*--- Compute residual, and Jacobians ---*/
//
//      visc_numerics->ComputeResidual(Residual, Jacobian_i, Jacobian_j, config);
//
//      /*--- Subtract residual, and update Jacobians ---*/
//
//      LinSysRes.SubtractBlock(iPoint, Residual);
//      Jacobian.SubtractBlock(iPoint, iPoint, Jacobian_i);
      
    }
  }
  
  /*--- Free locally allocated memory ---*/
  delete[] Normal;
  
}


void CTurbSSTSolver::BC_Inlet_MixingPlane(CGeometry *geometry, CSolver **solver_container, CNumerics *conv_numerics, CNumerics *visc_numerics, CConfig *config,
                              unsigned short val_marker, unsigned short iRKStep) {

  unsigned short iVar, iSpan, iDim;
  unsigned long  oldVertex, iPoint, Point_Normal;
  long iVertex;
  su2double *V_inlet, *V_domain, *Normal;
  su2double extAverageKine, extAverageOmega;
  unsigned short nSpanWiseSections = config->GetnSpanWiseSections();

  Normal = new su2double[nDim];

  bool grid_movement  = config->GetGrid_Movement();

  string Marker_Tag = config->GetMarker_All_TagBound(val_marker);

  /*--- Loop over all the vertices on this boundary marker ---*/
  for (iSpan= 0; iSpan < nSpanWiseSections ; iSpan++){
    extAverageKine = solver_container[FLOW_SOL]->GetExtAverageKine(val_marker, iSpan);
    extAverageOmega = solver_container[FLOW_SOL]->GetExtAverageOmega(val_marker, iSpan);


    /*--- Loop over all the vertices on this boundary marker ---*/

    for (iVertex = 0; iVertex < geometry->nVertexSpan[val_marker][iSpan]; iVertex++) {

      /*--- find the node related to the vertex ---*/
      iPoint = geometry->turbovertex[val_marker][iSpan][iVertex]->GetNode();

      /*--- using the other vertex information for retrieving some information ---*/
      oldVertex = geometry->turbovertex[val_marker][iSpan][iVertex]->GetOldVertex();

      /*--- Index of the closest interior node ---*/
      Point_Normal = geometry->vertex[val_marker][oldVertex]->GetNormal_Neighbor();

      /*--- Normal vector for this vertex (negate for outward convention) ---*/

      geometry->vertex[val_marker][oldVertex]->GetNormal(Normal);
      for (iDim = 0; iDim < nDim; iDim++) Normal[iDim] = -Normal[iDim];

      /*--- Allocate the value at the inlet ---*/
      V_inlet = solver_container[FLOW_SOL]->GetCharacPrimVar(val_marker, oldVertex);

      /*--- Retrieve solution at the farfield boundary node ---*/

      V_domain = solver_container[FLOW_SOL]->node[iPoint]->GetPrimitive();

      /*--- Set various quantities in the solver class ---*/

      conv_numerics->SetPrimitive(V_domain, V_inlet);

      /*--- Set the turbulent variable states (prescribed for an inflow) ---*/

      for (iVar = 0; iVar < nVar; iVar++)
        Solution_i[iVar] = node[iPoint]->GetSolution(iVar);

      Solution_j[0]= extAverageKine;
      Solution_j[1]= extAverageOmega;

      conv_numerics->SetTurbVar(Solution_i, Solution_j);

      /*--- Set various other quantities in the solver class ---*/
      conv_numerics->SetNormal(Normal);

      if (grid_movement)
        conv_numerics->SetGridVel(geometry->node[iPoint]->GetGridVel(),
            geometry->node[iPoint]->GetGridVel());

      /*--- Compute the residual using an upwind scheme ---*/
      conv_numerics->ComputeResidual(Residual, Jacobian_i, Jacobian_j, config);
      LinSysRes.AddBlock(iPoint, Residual);

      /*--- Jacobian contribution for implicit integration ---*/
      Jacobian.AddBlock(iPoint, iPoint, Jacobian_i);

      /*--- Viscous contribution ---*/
      visc_numerics->SetCoord(geometry->node[iPoint]->GetCoord(), geometry->node[Point_Normal]->GetCoord());
      visc_numerics->SetNormal(Normal);

      /*--- Conservative variables w/o reconstruction ---*/
      visc_numerics->SetPrimitive(V_domain, V_inlet);

      /*--- Turbulent variables w/o reconstruction, and its gradients ---*/
      visc_numerics->SetTurbVar(Solution_i, Solution_j);
      visc_numerics->SetTurbVarGradient(node[iPoint]->GetGradient(), node[iPoint]->GetGradient());

      /*--- Menter's first blending function ---*/
      visc_numerics->SetF1blending(node[iPoint]->GetF1blending(), node[iPoint]->GetF1blending());

      /*--- Compute residual, and Jacobians ---*/
      visc_numerics->ComputeResidual(Residual, Jacobian_i, Jacobian_j, config);

      /*--- Subtract residual, and update Jacobians ---*/
      LinSysRes.SubtractBlock(iPoint, Residual);
      Jacobian.SubtractBlock(iPoint, iPoint, Jacobian_i);

    }
  }

  /*--- Free locally allocated memory ---*/
  delete[] Normal;

}

void CTurbSSTSolver::BC_Inlet_Turbo(CGeometry *geometry, CSolver **solver_container, CNumerics *conv_numerics, CNumerics *visc_numerics, CConfig *config,
                              unsigned short val_marker, unsigned short iRKStep) {

  unsigned short iVar, iSpan, iDim;
  unsigned long  oldVertex, iPoint, Point_Normal;
  long iVertex;
  su2double *V_inlet, *V_domain, *Normal;
  unsigned short nSpanWiseSections = config->GetnSpanWiseSections();

  /*--- Quantities for computing the  kine and omega to impose at the inlet boundary. ---*/
  su2double rho, pressure, *Vel, VelMag, muLam, Intensity, viscRatio, kine_b, omega_b, kine;
  CFluidModel *FluidModel;

  FluidModel = solver_container[FLOW_SOL]->GetFluidModel();
  Intensity = config->GetTurbulenceIntensity_FreeStream();
  viscRatio = config->GetTurb2LamViscRatio_FreeStream();

  Normal = new su2double[nDim];
  Vel = new su2double[nDim];

  bool grid_movement  = config->GetGrid_Movement();

  string Marker_Tag = config->GetMarker_All_TagBound(val_marker);


  for (iSpan= 0; iSpan < nSpanWiseSections ; iSpan++){

    /*--- Compute the inflow kine and omega using the span wise averge quntities---*/
    for (iDim = 0; iDim < nDim; iDim++)
      Vel[iDim] = solver_container[FLOW_SOL]->GetAverageTurboVelocity(val_marker, iSpan)[iDim];

    rho       = solver_container[FLOW_SOL]->GetAverageDensity(val_marker, iSpan);
    pressure  = solver_container[FLOW_SOL]->GetAveragePressure(val_marker, iSpan);
    kine      = solver_container[FLOW_SOL]->GetAverageKine(val_marker, iSpan);

    FluidModel->SetTDState_Prho(pressure, rho);
    muLam = FluidModel->GetLaminarViscosity();

    VelMag = 0;
    for (iDim = 0; iDim < nDim; iDim++)
      VelMag += Vel[iDim]*Vel[iDim];
    VelMag = sqrt(VelMag);

    kine_b  = 3.0/2.0*(VelMag*VelMag*Intensity*Intensity);
    omega_b = rho*kine/(muLam*viscRatio);

    /*--- Loop over all the vertices on this boundary marker ---*/
    for (iVertex = 0; iVertex < geometry->nVertexSpan[val_marker][iSpan]; iVertex++) {

      /*--- find the node related to the vertex ---*/
      iPoint = geometry->turbovertex[val_marker][iSpan][iVertex]->GetNode();

      /*--- using the other vertex information for retrieving some information ---*/
      oldVertex = geometry->turbovertex[val_marker][iSpan][iVertex]->GetOldVertex();

      /*--- Index of the closest interior node ---*/
      Point_Normal = geometry->vertex[val_marker][oldVertex]->GetNormal_Neighbor();

      /*--- Normal vector for this vertex (negate for outward convention) ---*/

      geometry->vertex[val_marker][oldVertex]->GetNormal(Normal);
      for (iDim = 0; iDim < nDim; iDim++) Normal[iDim] = -Normal[iDim];

      /*--- Allocate the value at the inlet ---*/
      V_inlet = solver_container[FLOW_SOL]->GetCharacPrimVar(val_marker, oldVertex);

      /*--- Retrieve solution at the farfield boundary node ---*/

      V_domain = solver_container[FLOW_SOL]->node[iPoint]->GetPrimitive();

      /*--- Set various quantities in the solver class ---*/

      conv_numerics->SetPrimitive(V_domain, V_inlet);

      for (iVar = 0; iVar < nVar; iVar++)
        Solution_i[iVar] = node[iPoint]->GetSolution(iVar);

      /*--- Set the turbulent variable states. Use average span-wise values
             values for the turbulent state at the inflow. ---*/

      Solution_j[0]= kine_b;
      Solution_j[1]= omega_b;

      conv_numerics->SetTurbVar(Solution_i, Solution_j);

      /*--- Set various other quantities in the solver class ---*/
      conv_numerics->SetNormal(Normal);

      if (grid_movement)
        conv_numerics->SetGridVel(geometry->node[iPoint]->GetGridVel(),
            geometry->node[iPoint]->GetGridVel());

      /*--- Compute the residual using an upwind scheme ---*/
      conv_numerics->ComputeResidual(Residual, Jacobian_i, Jacobian_j, config);
      LinSysRes.AddBlock(iPoint, Residual);

      /*--- Jacobian contribution for implicit integration ---*/
      Jacobian.AddBlock(iPoint, iPoint, Jacobian_i);

      /*--- Viscous contribution ---*/
      visc_numerics->SetCoord(geometry->node[iPoint]->GetCoord(), geometry->node[Point_Normal]->GetCoord());
      visc_numerics->SetNormal(Normal);

      /*--- Conservative variables w/o reconstruction ---*/
      visc_numerics->SetPrimitive(V_domain, V_inlet);

      /*--- Turbulent variables w/o reconstruction, and its gradients ---*/
      visc_numerics->SetTurbVar(Solution_i, Solution_j);
      visc_numerics->SetTurbVarGradient(node[iPoint]->GetGradient(), node[iPoint]->GetGradient());

      /*--- Menter's first blending function ---*/
      visc_numerics->SetF1blending(node[iPoint]->GetF1blending(), node[iPoint]->GetF1blending());

      /*--- Compute residual, and Jacobians ---*/
      visc_numerics->ComputeResidual(Residual, Jacobian_i, Jacobian_j, config);

      /*--- Subtract residual, and update Jacobians ---*/
      LinSysRes.SubtractBlock(iPoint, Residual);
      Jacobian.SubtractBlock(iPoint, iPoint, Jacobian_i);

    }
  }

  /*--- Free locally allocated memory ---*/
  delete[] Normal;
  delete[] Vel;

}


void CTurbSSTSolver::BC_Fluid_Interface(CGeometry *geometry, CSolver **solver_container, CNumerics *conv_numerics,
    CNumerics *visc_numerics, CConfig *config){

  unsigned long iVertex, jVertex, iPoint, Point_Normal = 0;
  unsigned short iDim, iVar, iMarker;

  bool grid_movement = config->GetGrid_Movement();
  unsigned short nPrimVar = solver_container[FLOW_SOL]->GetnPrimVar();
  su2double *Normal = new su2double[nDim];
  su2double *PrimVar_i = new su2double[nPrimVar];
  su2double *PrimVar_j = new su2double[nPrimVar];
  su2double *tmp_residual = new su2double[nVar];
  
  unsigned long nDonorVertex;
  su2double weight;
  
  for (iMarker = 0; iMarker < config->GetnMarker_All(); iMarker++) {

    if (config->GetMarker_All_KindBC(iMarker) == FLUID_INTERFACE) {

      for (iVertex = 0; iVertex < geometry->nVertex[iMarker]; iVertex++) {
        
        iPoint = geometry->vertex[iMarker][iVertex]->GetNode();
        Point_Normal = geometry->vertex[iMarker][iVertex]->GetNormal_Neighbor();

        if (geometry->node[iPoint]->GetDomain()) {

          nDonorVertex = GetnSlidingStates(iMarker, iVertex);

          /*--- Initialize Residual, this will serve to accumulate the average ---*/
          
          for (iVar = 0; iVar < nVar; iVar++)
            Residual[iVar] = 0.0;

          /*--- Loop over the nDonorVertexes and compute the averaged flux ---*/
          
          for (jVertex = 0; jVertex < nDonorVertex; jVertex++){
            
            geometry->vertex[iMarker][iVertex]->GetNormal(Normal);
            for (iDim = 0; iDim < nDim; iDim++) Normal[iDim] = -Normal[iDim];

            for (iVar = 0; iVar < nPrimVar; iVar++) {
              PrimVar_i[iVar] = solver_container[FLOW_SOL]->node[iPoint]->GetPrimitive(iVar);
              PrimVar_j[iVar] = solver_container[FLOW_SOL]->GetSlidingState(iMarker, iVertex, iVar, jVertex);
            }

            /*--- Get the weight computed in the interpolator class for the j-th donor vertex ---*/
            
            weight = solver_container[FLOW_SOL]->GetSlidingState(iMarker, iVertex, nPrimVar, jVertex);

            /*--- Set primitive variables ---*/

            conv_numerics->SetPrimitive( PrimVar_i, PrimVar_j );

            /*--- Set the turbulent variable states ---*/
            Solution_i[0] = node[iPoint]->GetSolution(0);
            Solution_i[1] = node[iPoint]->GetSolution(1);

            Solution_j[0] = GetSlidingState(iMarker, iVertex, 0, jVertex);
            Solution_j[1] = GetSlidingState(iMarker, iVertex, 1, jVertex);

            conv_numerics->SetTurbVar(Solution_i, Solution_j);
    
            /*--- Set the normal vector ---*/

            conv_numerics->SetNormal(Normal);

            if (grid_movement)
              conv_numerics->SetGridVel(geometry->node[iPoint]->GetGridVel(), geometry->node[iPoint]->GetGridVel());

            conv_numerics->ComputeResidual(tmp_residual, Jacobian_i, Jacobian_j, config);

            /*--- Accumulate the residuals to compute the average ---*/
            
            for (iVar = 0; iVar < nVar; iVar++)
              Residual[iVar] += weight*tmp_residual[iVar];
          }
          
          /*--- Add Residuals and Jacobians ---*/

          LinSysRes.AddBlock(iPoint, Residual);

          Jacobian.AddBlock(iPoint, iPoint, Jacobian_i);

          /*--- Set the normal vector and the coordinates ---*/

          visc_numerics->SetNormal(Normal);
          visc_numerics->SetCoord(geometry->node[iPoint]->GetCoord(), geometry->node[Point_Normal]->GetCoord());

          /*--- Primitive variables, and gradient ---*/

          visc_numerics->SetPrimitive(PrimVar_i, PrimVar_j);
          //          visc_numerics->SetPrimVarGradient(node[iPoint]->GetGradient_Primitive(), node[iPoint]->GetGradient_Primitive());

          /*--- Turbulent variables and its gradients  ---*/

          visc_numerics->SetTurbVar(Solution_i, Solution_j);
          visc_numerics->SetTurbVarGradient(node[iPoint]->GetGradient(), node[iPoint]->GetGradient());

          /*--- Compute and update residual ---*/

          visc_numerics->ComputeResidual(Residual, Jacobian_i, Jacobian_j, config);

          LinSysRes.SubtractBlock(iPoint, Residual);

          /*--- Jacobian contribution for implicit integration ---*/

          Jacobian.SubtractBlock(iPoint, iPoint, Jacobian_i);

        }
      }
    }
  }

  /*--- Free locally allocated memory ---*/

  delete [] tmp_residual;
  delete [] Normal;
  delete [] PrimVar_i;
  delete [] PrimVar_j;

}

su2double* CTurbSSTSolver::GetConstants() {
  return constants;
}

void CTurbSSTSolver::SetInletAtVertex(su2double *val_inlet,
                                     unsigned short iMarker,
                                     unsigned long iVertex) {

  Inlet_TurbVars[iMarker][iVertex][0] = val_inlet[nDim+2+nDim];
  Inlet_TurbVars[iMarker][iVertex][1] = val_inlet[nDim+2+nDim+1];

}

su2double CTurbSSTSolver::GetInletAtVertex(su2double *val_inlet,
                                           unsigned long val_inlet_point,
                                           unsigned short val_kind_marker,
                                           string val_marker,
                                           CGeometry *geometry,
                                           CConfig *config) {

  /*--- Local variables ---*/

  unsigned short iMarker, iDim;
  unsigned long iPoint, iVertex;
  su2double Area = 0.0;
  su2double Normal[3] = {0.0,0.0,0.0};

  /*--- Alias positions within inlet file for readability ---*/

  if (val_kind_marker == INLET_FLOW) {

    unsigned short tke_position   = nDim+2+nDim;
    unsigned short omega_position = nDim+2+nDim+1;

    for (iMarker = 0; iMarker < config->GetnMarker_All(); iMarker++) {
      if ((config->GetMarker_All_KindBC(iMarker) == INLET_FLOW) &&
          (config->GetMarker_All_TagBound(iMarker) == val_marker)) {
        
        for (iVertex = 0; iVertex < nVertex[iMarker]; iVertex++){

          iPoint = geometry->vertex[iMarker][iVertex]->GetNode();

          if (iPoint == val_inlet_point) {

            /*-- Compute boundary face area for this vertex. ---*/

            geometry->vertex[iMarker][iVertex]->GetNormal(Normal);
            Area = 0.0;
            for (iDim = 0; iDim < nDim; iDim++)
              Area += Normal[iDim]*Normal[iDim];
            Area = sqrt(Area);

            /*--- Access and store the inlet variables for this vertex. ---*/

            val_inlet[tke_position]   = Inlet_TurbVars[iMarker][iVertex][0];
            val_inlet[omega_position] = Inlet_TurbVars[iMarker][iVertex][1];

            /*--- Exit once we find the point. ---*/

            return Area;

          }
        }
      }
    }

  }

  /*--- If we don't find a match, then the child point is not on the
   current inlet boundary marker. Return zero area so this point does
   not contribute to the restriction operator and continue. ---*/
  
  return Area;
  
}

void CTurbSSTSolver::SetUniformInlet(CConfig* config, unsigned short iMarker) {

  for(unsigned long iVertex=0; iVertex < nVertex[iMarker]; iVertex++){
    Inlet_TurbVars[iMarker][iVertex][0] = kine_Inf;
    Inlet_TurbVars[iMarker][iVertex][1] = omega_Inf;
  }

}

void CTurbSSTSolver::UpdateAverage(const su2double weight,
                                   const unsigned short iPoint,
                                   su2double* buffer) {

  const su2double T_avg = node[iPoint]->GetAverageTurbTimescale();
  const su2double L_avg = node[iPoint]->GetAverageTurbLengthscale();
  const su2double T_new = T_avg + (node[iPoint]->GetTurbTimescale() - T_avg)*weight;
  const su2double L_new = L_avg + (node[iPoint]->GetTurbLengthscale() - L_avg)*weight;

#ifndef NDEBUG
  if (T_avg > 1E16) {
    std::stringstream error_msg;
    error_msg << "Average turbulent timescale was unusually large.\n";
    error_msg << "Average turbulent timescale: " << T_new << endl;
    SU2_MPI::Error(error_msg.str(), CURRENT_FUNCTION);
  }
  if (T_avg < 0) {
    std::stringstream error_msg;
    error_msg << "Average turbulent timescale less than zero.\n";
    error_msg << "Average turbulent timescale: " << T_new << endl;
    SU2_MPI::Error(error_msg.str(), CURRENT_FUNCTION);
  }
  if (L_avg > 1E16) {
    std::stringstream error_msg;
    error_msg << "Average lengthscale was unusually large.\n";
    error_msg << "Average turbulent lengthscale: " << L_new << endl;
    SU2_MPI::Error(error_msg.str(), CURRENT_FUNCTION);
  }
  if (L_avg < 0) {
    std::stringstream error_msg;
    error_msg << "Average lengthscale was less than zero.\n";
    error_msg << "Average turbulent lengthscale: " << L_new << endl;
    SU2_MPI::Error(error_msg.str(), CURRENT_FUNCTION);
  }
#endif

  node[iPoint]->SetAverageTurbScales(T_new, L_new);

  /*--- Call the base class solver to compute solution average. ---*/
  CSolver::UpdateAverage(weight, iPoint, buffer);
}<|MERGE_RESOLUTION|>--- conflicted
+++ resolved
@@ -477,13 +477,13 @@
     V_j = solver_container[FLOW_SOL]->node[jPoint]->GetPrimitive();
     numerics->SetPrimitive(V_i, V_j);
     
-    /*--- Turbulent variables w/o reconstruction ---*/    
+    /*--- Turbulent variables w/o reconstruction ---*/
     
     Turb_i = node[iPoint]->GetSolution();
     Turb_j = node[jPoint]->GetSolution();
     numerics->SetTurbVar(Turb_i, Turb_j);
     
-    /*--- Grid Movement ---*/    
+    /*--- Grid Movement ---*/
     
     if (grid_movement)
       numerics->SetGridVel(geometry->node[iPoint]->GetGridVel(), geometry->node[jPoint]->GetGridVel());
@@ -495,7 +495,7 @@
         Vector_j[iDim] = 0.5*(geometry->node[iPoint]->GetCoord(iDim) - geometry->node[jPoint]->GetCoord(iDim));
       }
       
-      /*--- Mean flow primitive variables using gradient reconstruction and limiters ---*/      
+      /*--- Mean flow primitive variables using gradient reconstruction and limiters ---*/
       
       Gradient_i = solver_container[FLOW_SOL]->node[iPoint]->GetGradient_Primitive();
       Gradient_j = solver_container[FLOW_SOL]->node[jPoint]->GetGradient_Primitive();
@@ -522,7 +522,7 @@
       
       numerics->SetPrimitive(FlowPrimVar_i, FlowPrimVar_j);
       
-      /*--- Turbulent variables using gradient reconstruction and limiters ---*/      
+      /*--- Turbulent variables using gradient reconstruction and limiters ---*/
       
       Gradient_i = node[iPoint]->GetGradient();
       Gradient_j = node[jPoint]->GetGradient();
@@ -551,13 +551,14 @@
       
     }
     
-    /*--- Add and subtract residual ---*/    
-    
-    numerics->ComputeResidual(Residual, Jacobian_i, Jacobian_j, config);    
+    /*--- Add and subtract residual ---*/
+    
+    numerics->ComputeResidual(Residual, Jacobian_i, Jacobian_j, config);
+    
     LinSysRes.AddBlock(iPoint, Residual);
     LinSysRes.SubtractBlock(jPoint, Residual);
     
-    /*--- Implicit part ---*/    
+    /*--- Implicit part ---*/
     
     Jacobian.AddBlock(iPoint, iPoint, Jacobian_i);
     Jacobian.AddBlock(iPoint, jPoint, Jacobian_j);
@@ -584,9 +585,7 @@
     numerics->SetCoord(geometry->node[iPoint]->GetCoord(),
                        geometry->node[jPoint]->GetCoord());
     numerics->SetNormal(geometry->edge[iEdge]->GetNormal());
-
-    numerics->SetVolume(geometry->node[iPoint]->GetVolume());
-
+    
     /*--- Conservative variables w/o reconstruction ---*/
     
     numerics->SetPrimitive(solver_container[FLOW_SOL]->node[iPoint]->GetPrimitive(),
@@ -698,15 +697,14 @@
   bool compressible = (config->GetKind_Regime() == COMPRESSIBLE);
   bool incompressible = (config->GetKind_Regime() == INCOMPRESSIBLE);
   
-
-  /*--- Set maximum residual to zero ---*/  
+  /*--- Set maximum residual to zero ---*/
   
   for (iVar = 0; iVar < nVar; iVar++) {
     SetRes_RMS(iVar, 0.0);
     SetRes_Max(iVar, 0.0, 0);
   }
   
-  /*--- Build implicit system ---*/  
+  /*--- Build implicit system ---*/
   
   for (iPoint = 0; iPoint < nPointDomain; iPoint++) {
     
@@ -738,7 +736,7 @@
     }
   }
   
-  /*--- Initialize residual and solution at the ghost points ---*/  
+  /*--- Initialize residual and solution at the ghost points ---*/
   
   for (iPoint = nPointDomain; iPoint < nPoint; iPoint++) {
     for (iVar = 0; iVar < nVar; iVar++) {
@@ -748,10 +746,10 @@
     }
   }
   
-  /*--- Solve or smooth the linear system ---*/  
+  /*--- Solve or smooth the linear system ---*/
+  
   CSysSolve system;
   system.Solve(Jacobian, LinSysRes, LinSysSol, geometry, config);
-
   
   /*--- Update solution (system written in terms of increments) ---*/
   
@@ -1060,7 +1058,6 @@
         for (iVar = 0; iVar < nVar; iVar++)
           Residual[iVar] = U_time_n[iVar]*Residual_GCL;
       }
-
       LinSysRes.SubtractBlock(jPoint, Residual);
       
     }
@@ -1802,17 +1799,16 @@
 
     /*--- Get Hybrid RANS/LES Type and set the appropriate wall distance ---*/     
     
-    if (config->isDESBasedModel()) {
-
-      /*--- Set DES length scale ---*/
-
-      numerics->SetDistance(node[iPoint]->GetDES_LengthScale(), 0.0);
-          
-    } else {
-
+    if (!config->isDESBasedModel()) {
       /*--- Set distance to the surface ---*/
           
       numerics->SetDistance(geometry->node[iPoint]->GetWall_Distance(), 0.0);
+    
+    } else {
+    
+      /*--- Set DES length scale ---*/
+      
+      numerics->SetDistance(node[iPoint]->GetDES_LengthScale(), 0.0);
       
     }
 
@@ -2397,11 +2393,7 @@
 }
 
 void CTurbSASolver::BC_ActDisk(CGeometry *geometry, CSolver **solver_container, CNumerics *conv_numerics, CNumerics *visc_numerics,
-<<<<<<< HEAD
-                               CConfig *config, unsigned short val_marker, bool inlet_surface, unsigned short iRKStep) {
-=======
-                               CConfig *config, unsigned short val_marker, bool val_inlet_surface) {
->>>>>>> 284b2a5b
+                               CConfig *config, unsigned short val_marker, bool val_inlet_surface, unsigned short iRKStep) {
   
   unsigned long iPoint, iVertex, GlobalIndex_donor, GlobalIndex;
   su2double *V_outlet, *V_inlet, *V_domain, *Normal, *UnitNormal, Area, Vn;
@@ -4333,13 +4325,8 @@
 }
 
 void CTurbSSTSolver::BC_Inlet(CGeometry *geometry, CSolver **solver_container, CNumerics *conv_numerics, CNumerics *visc_numerics, CConfig *config,
-<<<<<<< HEAD
                               unsigned short val_marker, unsigned short iRKStep) {
   
-=======
-                              unsigned short val_marker) {
-
->>>>>>> 284b2a5b
   unsigned short iVar, iDim;
   unsigned long iVertex, iPoint;
   su2double *V_inlet, *V_domain, *Normal;
