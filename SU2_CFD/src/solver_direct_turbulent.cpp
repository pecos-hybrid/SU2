--- conflicted
+++ resolved
@@ -4032,11 +4032,7 @@
     SetSolution_Gradient_LS(geometry, config);
   }
 
-<<<<<<< HEAD
-  /*--- Update the turbulent scales for the eddy viscosity calculation ---*/
-=======
   /*--- Recompute turbulence scales to ensure they're up to date ---*/
->>>>>>> 2b6c81b4
   CalculateTurbScales(solver_container, config);
 
   for (iPoint = 0; iPoint < nPoint; iPoint ++) {
@@ -4143,7 +4139,7 @@
    * This calculation is best left here.  In the end, we want to set
    * T and L for each node.  The Numerics class doesn't have access to the
    * nodes, so we calculate the turbulence scales here, and pass them into
-   * the numerics class. If this were moved into post/pre-processing, it would
+   * the numerics class. If this was moved post/pre-processing, it would
    * only be executed once per timestep, despite inner iterations of implicit
    * solvers ---*/
 
