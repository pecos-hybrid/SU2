--- conflicted
+++ resolved
@@ -4199,15 +4199,11 @@
    * Since T depends on k and viscosity depends on T, we need to update the
    * flow primitives to get a consistent laminar viscosity ---*/
 
-<<<<<<< HEAD
-  solver_container[FLOW_SOL]->Preprocessing(geometry, solver_container, config, iMesh, NO_RK_ITER, RUNTIME_FLOW_SYS, false);
+  solver_container[FLOW_SOL]->Preprocessing(geometry, solver_container, config, iMesh, NO_RK_ITER, RUNTIME_FLOW_SYS, true);
 
   const bool model_split = (config->GetKind_HybridRANSLES() == MODEL_SPLIT);
   const su2double VelMag = config->GetModVel_FreeStream();
   const su2double L_inf = config->GetLength_Reynolds();
-=======
-  solver_container[FLOW_SOL]->Preprocessing(geometry, solver_container, config, iMesh, NO_RK_ITER, RUNTIME_FLOW_SYS, true);
->>>>>>> 1da00ff3
   
   /*--- Compute mean flow and turbulence gradients ---*/
   
