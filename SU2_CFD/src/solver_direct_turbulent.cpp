--- conflicted
+++ resolved
@@ -1011,26 +1011,20 @@
         
         /*--- If this is the SST model, we need to multiply by the density
          in order to get the conservative variables ---*/
-<<<<<<< HEAD
         if (incompressible){
           /*--- This is temporary and only valid for constant-density problems:
           density could also be temperature dependent, but as it is not a part
           of the solution vector it's neither stored for previous time steps
           nor updated with the solution at the end of each iteration. */
-          Density_nM1 = solver_container[FLOW_SOL]->node[iPoint]->GetDensity();
-          Density_n   = solver_container[FLOW_SOL]->node[iPoint]->GetDensity();
-          Density_nP1 = solver_container[FLOW_SOL]->node[iPoint]->GetDensity();
+          Density_nM1 = flow_node[iPoint]->GetDensity();
+          Density_n   = flow_node[iPoint]->GetDensity();
+          Density_nP1 = flow_node[iPoint]->GetDensity();
         }
         else{
-          Density_nM1 = solver_container[FLOW_SOL]->node[iPoint]->GetSolution_time_n1()[0];
-          Density_n   = solver_container[FLOW_SOL]->node[iPoint]->GetSolution_time_n()[0];
-          Density_nP1 = solver_container[FLOW_SOL]->node[iPoint]->GetSolution()[0];
+          Density_nM1 = flow_node[iPoint]->GetSolution_time_n1()[0];
+          Density_n   = flow_node[iPoint]->GetSolution_time_n()[0];
+          Density_nP1 = flow_node[iPoint]->GetSolution()[0];
         }
-=======
-        Density_nM1 = flow_node[iPoint]->GetSolution_time_n1()[0];
-        Density_n   = flow_node[iPoint]->GetSolution_time_n()[0];
-        Density_nP1 = flow_node[iPoint]->GetSolution()[0];
->>>>>>> 4ccec150
         
         for (iVar = 0; iVar < nVar; iVar++) {
           if (config->GetUnsteady_Simulation() == DT_STEPPING_1ST)
@@ -1134,12 +1128,8 @@
       /*--- Multiply by density at node i for the SST model ---*/
       
       if (config->GetKind_Turb_Model() == SST) {
-<<<<<<< HEAD
-        if (incompressible) Density_n = solver_container[FLOW_SOL]->node[iPoint]->GetDensity(); // Temporary fix
-        else Density_n = solver_container[FLOW_SOL]->node[iPoint]->GetSolution_time_n()[0];
-=======
-        Density_n = flow_node[iPoint]->GetSolution_time_n()[0];
->>>>>>> 4ccec150
+        if (incompressible) Density_n = flow_node[iPoint]->GetDensity(); // Temporary fix
+        else Density_n = flow_node[iPoint]->GetSolution_time_n()[0];
         for (iVar = 0; iVar < nVar; iVar++)
           Residual[iVar] = Density_n*U_time_n[iVar]*Residual_GCL;
       } 
@@ -1171,12 +1161,8 @@
       /*--- Multiply by density at node j for the SST model ---*/
       
       if (config->GetKind_Turb_Model() == SST) {
-<<<<<<< HEAD
-        if (incompressible) Density_n = solver_container[FLOW_SOL]->node[jPoint]->GetDensity(); // Temporary fix
-        else Density_n = solver_container[FLOW_SOL]->node[jPoint]->GetSolution_time_n()[0];
-=======
-        Density_n = flow_node[jPoint]->GetSolution_time_n()[0];
->>>>>>> 4ccec150
+        if (incompressible) Density_n = flow_node[jPoint]->GetDensity(); // Temporary fix
+        else Density_n = flow_node[jPoint]->GetSolution_time_n()[0];
         for (iVar = 0; iVar < nVar; iVar++)
           Residual[iVar] = Density_n*U_time_n[iVar]*Residual_GCL;
       } 
@@ -1231,12 +1217,8 @@
         /*--- Multiply by density at node i for the SST model ---*/
         
         if (config->GetKind_Turb_Model() == SST) {
-<<<<<<< HEAD
-          if (incompressible) Density_n = solver_container[FLOW_SOL]->node[iPoint]->GetDensity(); // Temporary fix
-          else Density_n = solver_container[FLOW_SOL]->node[iPoint]->GetSolution_time_n()[0];
-=======
-          Density_n = flow_node[iPoint]->GetSolution_time_n()[0];
->>>>>>> 4ccec150
+          if (incompressible) Density_n = flow_node[iPoint]->GetDensity(); // Temporary fix
+          else Density_n = flow_node[iPoint]->GetSolution_time_n()[0];
           for (iVar = 0; iVar < nVar; iVar++)
             Residual[iVar] = Density_n*U_time_n[iVar]*Residual_GCL;
         }
@@ -1292,26 +1274,20 @@
         
         /*--- If this is the SST model, we need to multiply by the density
          in order to get the conservative variables ---*/
-<<<<<<< HEAD
         if (incompressible){
           /*--- This is temporary and only valid for constant-density problems:
           density could also be temperature dependent, but as it is not a part
           of the solution vector it's neither stored for previous time steps
           nor updated with the solution at the end of each iteration. */
-          Density_nM1 = solver_container[FLOW_SOL]->node[iPoint]->GetDensity();
-          Density_n   = solver_container[FLOW_SOL]->node[iPoint]->GetDensity();
-          Density_nP1 = solver_container[FLOW_SOL]->node[iPoint]->GetDensity();
+          Density_nM1 = flow_node[iPoint]->GetDensity();
+          Density_n   = flow_node[iPoint]->GetDensity();
+          Density_nP1 = flow_node[iPoint]->GetDensity();
         }
         else{
-          Density_nM1 = solver_container[FLOW_SOL]->node[iPoint]->GetSolution_time_n1()[0];
-          Density_n   = solver_container[FLOW_SOL]->node[iPoint]->GetSolution_time_n()[0];
-          Density_nP1 = solver_container[FLOW_SOL]->node[iPoint]->GetSolution()[0];
+          Density_nM1 = flow_node[iPoint]->GetSolution_time_n1()[0];
+          Density_n   = flow_node[iPoint]->GetSolution_time_n()[0];
+          Density_nP1 = flow_node[iPoint]->GetSolution()[0];
         }
-=======
-        Density_nM1 = flow_node[iPoint]->GetSolution_time_n1()[0];
-        Density_n   = flow_node[iPoint]->GetSolution_time_n()[0];
-        Density_nP1 = flow_node[iPoint]->GetSolution()[0];
->>>>>>> 4ccec150
         
         for (iVar = 0; iVar < nVar; iVar++) {
           if (config->GetUnsteady_Simulation() == DT_STEPPING_1ST)
@@ -1571,11 +1547,8 @@
   unsigned long iPoint;
   su2double Density_Inf, Viscosity_Inf, Factor_nu_Inf, Factor_nu_Engine, Factor_nu_ActDisk;
   const bool runtime_averaging = (config->GetKind_Averaging() != NO_AVERAGING);
-<<<<<<< HEAD
 
   bool multizone = config->GetMultizone_Problem();
-=======
->>>>>>> 4ccec150
 
   Gamma = config->GetGamma();
   Gamma_Minus_One = Gamma - 1.0;
@@ -3936,14 +3909,10 @@
   unsigned long iPoint;
   ifstream restart_file;
   string text_line;
-<<<<<<< HEAD
   bool multizone = config->GetMultizone_Problem();
 
   const bool runtime_averaging = (config->GetKind_Averaging() != NO_AVERAGING);
 
-=======
-  const bool runtime_averaging = (config->GetKind_Averaging() != NO_AVERAGING);
->>>>>>> 4ccec150
   
   /*--- Array initialization ---*/
   
@@ -4234,18 +4203,12 @@
   su2double a1 = constants[7];
   unsigned long iPoint;
   
-<<<<<<< HEAD
-=======
-  bool compressible = (config->GetKind_Regime() == COMPRESSIBLE);
-  bool incompressible = (config->GetKind_Regime() == INCOMPRESSIBLE);
-
   /*--- Update flow solution using new k
    * Since T depends on k and viscosity depends on T, we need to update the
    * flow primitives to get a consistent laminar viscosity ---*/
 
   solver_container[FLOW_SOL]->Preprocessing(geometry, solver_container, config, iMesh, NO_RK_ITER, RUNTIME_FLOW_SYS, false);
   
->>>>>>> 4ccec150
   /*--- Compute mean flow and turbulence gradients ---*/
   
   if (config->GetKind_Gradient_Method() == GREEN_GAUSS) {
@@ -5144,7 +5107,6 @@
 
   }
 
-<<<<<<< HEAD
   /*--- If we don't find a match, then the child point is not on the
    current inlet boundary marker. Return zero area so this point does
    not contribute to the restriction operator and continue. ---*/
@@ -5160,6 +5122,4 @@
     Inlet_TurbVars[iMarker][iVertex][1] = omega_Inf;
   }
 
-=======
->>>>>>> 4ccec150
 }