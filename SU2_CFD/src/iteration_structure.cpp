--- conflicted
+++ resolved
@@ -647,18 +647,7 @@
     integration_container[val_iZone][val_iInst][HEAT_SOL]->SingleGrid_Iteration(geometry_container, solver_container, numerics_container,
                                                                      config_container, RUNTIME_HEAT_SYS, IntIter, val_iZone, val_iInst);
   }
-<<<<<<< HEAD
-=======
-  
-  if (config_container[val_iZone]->GetKind_HybridRANSLES() == DYNAMIC_HYBRID) {
-
-    /*--- Solve the transport model for the hybrid parameter ---*/
-
-//    config_container[val_iZone]->SetGlobalParam(RANS, RUNTIME_HYBRID_SYS, ExtIter);
-//    integration_container[val_iZone][val_iInst][HYBRID_SOL]->SingleGrid_Iteration(geometry_container, solver_container, numerics_container,
-//                                                                       config_container, RUNTIME_HYBRID_SYS, IntIter, val_iZone);
-  }
->>>>>>> 39cb47a4
+  
 
   /*--- Call Dynamic mesh update if AEROELASTIC motion was specified ---*/
   
@@ -728,16 +717,6 @@
       integration_container[val_iZone][val_iInst][TRANS_SOL]->SetDualTime_Solver(geometry_container[val_iZone][val_iInst][MESH_0], solver_container[val_iZone][val_iInst][MESH_0][TRANS_SOL], config_container[val_iZone], MESH_0);
       integration_container[val_iZone][val_iInst][TRANS_SOL]->SetConvergence(false);
     }
-<<<<<<< HEAD
-=======
-    
-    /*--- Update dual time solver for the hybrid parameter  equation ---*/
-
-    if (config_container[val_iZone]->GetKind_HybridRANSLES() == DYNAMIC_HYBRID) {
-      integration_container[val_iZone][val_iInst][HYBRID_SOL]->SetDualTime_Solver(geometry_container[val_iZone][val_iInst][MESH_0], solver_container[val_iZone][val_iInst][MESH_0][HYBRID_SOL], config_container[val_iZone], MESH_0);
-      integration_container[val_iZone][val_iInst][HYBRID_SOL]->SetConvergence(false);
-    }
->>>>>>> 39cb47a4
 
     /*--- Verify convergence criteria (based on total time) ---*/
     
