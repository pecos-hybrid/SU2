--- conflicted
+++ resolved
@@ -2971,12 +2971,7 @@
   
 }
 
-<<<<<<< HEAD
-void CIncEulerSolver::Source_Residual(CGeometry *geometry, CSolver **solver_container, CNumerics *numerics, CNumerics *second_numerics,
-                                   CConfig *config, unsigned short iMesh, unsigned short iRKStep) {
-=======
-void CIncEulerSolver::Source_Residual(CGeometry *geometry, CSolver **solver_container, CNumerics *numerics, CNumerics *second_numerics, CConfig *config, unsigned short iMesh) {
->>>>>>> 284b2a5b
+void CIncEulerSolver::Source_Residual(CGeometry *geometry, CSolver **solver_container, CNumerics *numerics, CNumerics *second_numerics, CConfig *config, unsigned short iMesh, unsigned short iRKStep) {
   
   unsigned short iVar;
   unsigned long iPoint;
@@ -4192,18 +4187,15 @@
   std::cout << "CIncEulerSolver::ExplicitRK_Iteration is not currently working!" << std::endl;
   exit(EXIT_FAILURE);
   
-<<<<<<< HEAD
   // su2double *Residual, *Res_TruncError, Vol, Delta, Res;
   // unsigned short iVar;
   // unsigned long iPoint;
-=======
   su2double *Residual, *Res_TruncError, Vol, Delta, Res;
   unsigned short iVar, jVar;
   unsigned long iPoint;
->>>>>>> 284b2a5b
-  
-  // su2double RK_AlphaCoeff = config->Get_Alpha_RKStep(iRKStep);
-  // bool adjoint = config->GetContinuous_Adjoint();
+  
+  su2double RK_AlphaCoeff = config->Get_Alpha_RKStep(iRKStep);
+  bool adjoint = config->GetContinuous_Adjoint();
   
   // for (iVar = 0; iVar < nVar; iVar++) {
   //   SetRes_RMS(iVar, 0.0);
@@ -4212,7 +4204,6 @@
   
   // /*--- Update the solution ---*/
   
-<<<<<<< HEAD
   // for (iPoint = 0; iPoint < nPointDomain; iPoint++) {
   //   Vol = geometry->node[iPoint]->GetVolume();
   //   Delta = node[iPoint]->GetDelta_Time() / Vol;
@@ -4230,7 +4221,7 @@
   //   }
     
   // }
-=======
+
   for (iPoint = 0; iPoint < nPointDomain; iPoint++) {
     Vol = geometry->node[iPoint]->GetVolume();
     Delta = node[iPoint]->GetDelta_Time() / Vol;
@@ -4250,7 +4241,6 @@
       }
     }
   }
->>>>>>> 284b2a5b
   
   // /*--- MPI solution ---*/
   
@@ -5223,18 +5213,10 @@
     }
   }
   
-<<<<<<< HEAD
-}
-
-void CIncEulerSolver::BC_Euler_Wall(CGeometry *geometry, CSolver **solver_container,
-                                    CNumerics *numerics, CConfig *config,
-                                    unsigned short val_marker, unsigned short iRKStep) {
-=======
   /*--- The following are not per-surface, and so to avoid that they are
    double-counted when multiple surfaces are specified, they have been
    placed outside of the loop above. In addition, multi-objective mode is
    also disabled for these objective functions (error thrown at start). ---*/
->>>>>>> 284b2a5b
   
   Weight_ObjFunc = config->GetWeight_ObjFunc(0);
   Kind_ObjFunc   = config->GetKind_ObjFunc(0);
@@ -5431,7 +5413,8 @@
 }
 
 void CIncEulerSolver::BC_Euler_Wall(CGeometry *geometry, CSolver **solver_container,
-                                 CNumerics *numerics, CConfig *config, unsigned short val_marker) {
+                                    CNumerics *numerics, CConfig *config, unsigned short val_marker,
+                                    unsigned short iRKStep) {
   
   unsigned short iDim, iVar, jVar;
   unsigned long iPoint, iVertex;
@@ -6119,11 +6102,8 @@
   
 }
 
-<<<<<<< HEAD
-void CIncEulerSolver::BC_Custom(CGeometry *geometry, CSolver **solver_container, CNumerics *numerics, CConfig *config, unsigned short val_marker, unsigned short iRKStep) { }
-=======
 void CIncEulerSolver::BC_Fluid_Interface(CGeometry *geometry, CSolver **solver_container, CNumerics *conv_numerics, CNumerics *visc_numerics,
-                                         CConfig *config) {
+                                         CConfig *config, unsigned short iRKStep) {
   
   unsigned long iVertex, jVertex, iPoint, Point_Normal = 0;
   unsigned short iDim, iVar, iMarker, nDonorVertex;
@@ -6269,8 +6249,7 @@
   delete [] PrimVar_j;
 }
 
-void CIncEulerSolver::BC_Custom(CGeometry *geometry, CSolver **solver_container, CNumerics *numerics, CConfig *config, unsigned short val_marker) { }
->>>>>>> 284b2a5b
+void CIncEulerSolver::BC_Custom(CGeometry *geometry, CSolver **solver_container, CNumerics *numerics, CConfig *config, unsigned short val_marker, unsigned short iRKStep) { }
 
 void CIncEulerSolver::SetResidual_DualTime(CGeometry *geometry, CSolver **solver_container, CConfig *config,
                                         unsigned short iRKStep, unsigned short iMesh, unsigned short RunTime_EqSystem) {
@@ -8723,11 +8702,7 @@
   }
 }
 
-<<<<<<< HEAD
 void CIncNSSolver::BC_Isothermal_Wall(CGeometry *geometry, CSolver **solver_container, CNumerics *conv_numerics, CNumerics *visc_numerics, CConfig *config, unsigned short val_marker, unsigned short iRKStep) {
-  BC_HeatFlux_Wall(geometry, solver_container, conv_numerics, visc_numerics, config, val_marker, iRKStep);
-=======
-void CIncNSSolver::BC_Isothermal_Wall(CGeometry *geometry, CSolver **solver_container, CNumerics *conv_numerics, CNumerics *visc_numerics, CConfig *config, unsigned short val_marker) {
   
   unsigned short iDim, iVar, jVar, Wall_Function;
   unsigned long iVertex, iPoint, Point_Normal, total_index;
@@ -8873,7 +8848,7 @@
 }
 
 
-void CIncNSSolver::BC_ConjugateHeat_Interface(CGeometry *geometry, CSolver **solver_container, CNumerics *conv_numerics, CConfig *config, unsigned short val_marker) {
+void CIncNSSolver::BC_ConjugateHeat_Interface(CGeometry *geometry, CSolver **solver_container, CNumerics *conv_numerics, CConfig *config, unsigned short val_marker, unsigned short iRKStep) {
 
   unsigned short iVar, jVar, iDim, Wall_Function;
   unsigned long iVertex, iPoint, Point_Normal, total_index;
@@ -9018,5 +8993,4 @@
 
     }
   }
->>>>>>> 284b2a5b
 }