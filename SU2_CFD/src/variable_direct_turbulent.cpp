/*!
 * \file variable_direct_turbulent.cpp
 * \brief Definition of the solution fields.
 * \author F. Palacios, A. Bueno
 * \version 5.0.0 "Raven"
 *
 * SU2 Lead Developers: Dr. Francisco Palacios (Francisco.D.Palacios@boeing.com).
 *                      Dr. Thomas D. Economon (economon@stanford.edu).
 *
 * SU2 Developers: Prof. Juan J. Alonso's group at Stanford University.
 *                 Prof. Piero Colonna's group at Delft University of Technology.
 *                 Prof. Nicolas R. Gauger's group at Kaiserslautern University of Technology.
 *                 Prof. Alberto Guardone's group at Polytechnic University of Milan.
 *                 Prof. Rafael Palacios' group at Imperial College London.
 *                 Prof. Edwin van der Weide's group at the University of Twente.
 *                 Prof. Vincent Terrapon's group at the University of Liege.
 *
 * Copyright (C) 2012-2017 SU2, the open-source CFD code.
 *
 * SU2 is free software; you can redistribute it and/or
 * modify it under the terms of the GNU Lesser General Public
 * License as published by the Free Software Foundation; either
 * version 2.1 of the License, or (at your option) any later version.
 *
 * SU2 is distributed in the hope that it will be useful,
 * but WITHOUT ANY WARRANTY; without even the implied warranty of
 * MERCHANTABILITY or FITNESS FOR A PARTICULAR PURPOSE. See the GNU
 * Lesser General Public License for more details.
 *
 * You should have received a copy of the GNU Lesser General Public
 * License along with SU2. If not, see <http://www.gnu.org/licenses/>.
 */

#include "../include/variable_structure.hpp"

CTurbVariable::CTurbVariable(void) : CVariable() {
  
  /*--- Array initialization ---*/
  HB_Source = NULL;
  
}

CTurbVariable::CTurbVariable(unsigned short val_nDim, unsigned short val_nvar, CConfig *config)
: CVariable(val_nDim, val_nvar, config) {
  
  unsigned short iVar;

  /*--- Array initialization ---*/
  
  HB_Source = NULL;
  
  /*--- Allocate space for the harmonic balance source terms ---*/
  
  if (config->GetUnsteady_Simulation() == HARMONIC_BALANCE) {
    HB_Source = new su2double[nVar];
    for (iVar = 0; iVar < nVar; iVar++)
      HB_Source[iVar] = 0.0;
  }
  
  /*--- Allocate space for the limiter ---*/
  
  Limiter = new su2double [nVar];
  for (iVar = 0; iVar < nVar; iVar++)
    Limiter[iVar] = 0.0;
  
  Solution_Max = new su2double [nVar];
  Solution_Min = new su2double [nVar];
  for (iVar = 0; iVar < nVar; iVar++) {
    Solution_Max[iVar] = 0.0;
    Solution_Min[iVar] = 0.0;
  }
  
}

CTurbVariable::~CTurbVariable(void) { }

su2double CTurbVariable::GetmuT() { return muT; }

void CTurbVariable::SetmuT(su2double val_muT) { muT = val_muT; }

CTurbSAVariable::CTurbSAVariable(void) : CTurbVariable() { }

CTurbSAVariable::CTurbSAVariable(su2double val_nu_tilde, su2double val_muT, unsigned short val_nDim, unsigned short val_nvar, CConfig *config)
: CTurbVariable(val_nDim, val_nvar, config) {
  
  bool dual_time = ((config->GetUnsteady_Simulation() == DT_STEPPING_1ST) ||
                    (config->GetUnsteady_Simulation() == DT_STEPPING_2ND));
  
  /*--- Initialization of S-A variables ---*/
  Solution[0] = val_nu_tilde;    Solution_Old[0] = val_nu_tilde;
  
  /*--- Initialization of the eddy viscosity ---*/
  muT = val_muT;
  
  /*--- Allocate and initialize solution for the dual time strategy ---*/
  if (dual_time) {
    Solution_time_n[0]  = val_nu_tilde;
    Solution_time_n1[0] = val_nu_tilde;
  }

}

CTurbSAVariable::~CTurbSAVariable(void) {
  
  if (HB_Source != NULL) delete [] HB_Source;
  
}

CTurbSSTVariable::CTurbSSTVariable(void) : CTurbVariable() { }

CTurbSSTVariable::CTurbSSTVariable(su2double val_kine, su2double val_omega, su2double val_muT, unsigned short val_nDim, unsigned short val_nvar,
                                   su2double *constants, CConfig *config)
: CTurbVariable(val_nDim, val_nvar, config) {

  bool dual_time = ((config->GetUnsteady_Simulation() == DT_STEPPING_1ST) ||
                    (config->GetUnsteady_Simulation() == DT_STEPPING_2ND));
  
  /*--- Initialization of variables ---*/
  
  Solution[0] = val_kine;     Solution_Old[0] = val_kine;
  Solution[1] = val_omega;  Solution_Old[1] = val_omega;
  
  sigma_om2 = constants[3];
  beta_star = constants[6];
  
  F1   = 1.0;
  F2   = 0.0;
  CDkw = 0.0;
  
  /*--- Initialization of eddy viscosity ---*/
  
  muT = val_muT;
  
  /*--- Initialization of scales with isotropic turbulence assumption ---*/

  L = sqrt(val_kine)/val_omega;
  T = 1.0/val_omega;

  /*--- Allocate and initialize solution for the dual time strategy ---*/
  
  if (dual_time) {
    Solution_time_n[0]  = val_kine; Solution_time_n[1]  = val_omega;
    Solution_time_n1[0]  = val_kine; Solution_time_n1[1]  = val_omega;
  }
    
}

CTurbSSTVariable::~CTurbSSTVariable(void) {

  if (HB_Source != NULL) delete [] HB_Source;
  
}

void CTurbSSTVariable::SetBlendingFunc(su2double val_viscosity, su2double val_dist, su2double val_density) {
  unsigned short iDim;
  su2double arg2, arg2A, arg2B, arg1;
  
  /*--- Cross diffusion ---*/
  
  CDkw = 0.0;
  for (iDim = 0; iDim < nDim; iDim++)
    CDkw += Gradient[0][iDim]*Gradient[1][iDim];
  CDkw *= 2.0*val_density*sigma_om2/Solution[1];
  CDkw = max(CDkw, pow(10.0, -20.0));
  
  /*--- F1 ---*/
  
  arg2A = sqrt(Solution[0])/(beta_star*Solution[1]*val_dist+EPS*EPS);
  arg2B = 500.0*val_viscosity / (val_density*val_dist*val_dist*Solution[1]+EPS*EPS);
  arg2 = max(arg2A, arg2B);
  arg1 = min(arg2, 4.0*val_density*sigma_om2*Solution[0] / (CDkw*val_dist*val_dist+EPS*EPS));
  F1 = tanh(pow(arg1, 4.0));
  
  /*--- F2 ---*/
  
  arg2 = max(2.0*arg2A, arg2B);
  F2 = tanh(pow(arg2, 2.0));
  
}

// swh
CTurbKEVariable::CTurbKEVariable(void) : CTurbVariable() { }

CTurbKEVariable::CTurbKEVariable(su2double val_kine, su2double val_epsi,
                                 su2double val_zeta, su2double val_f,
                                 su2double val_muT, su2double val_Tm,
                                 su2double val_Lm, unsigned short val_nDim,
                                 unsigned short val_nvar,
                                 su2double *constants, CConfig *config)
  :
  CTurbVariable(val_nDim, val_nvar, config) {

  bool dual_time = ((config->GetUnsteady_Simulation() == DT_STEPPING_1ST) ||
                    (config->GetUnsteady_Simulation() == DT_STEPPING_2ND));

  /*--- Initialization of variables ---*/
  Solution[0] = val_kine; Solution_Old[0] = val_kine;
  Solution[1] = val_epsi;	Solution_Old[1] = val_epsi;
  Solution[2] = val_zeta; Solution_Old[2] = val_zeta;
  Solution[3] = val_f;	Solution_Old[3] = val_f;
  Tm  = val_Tm;
  Lm  = val_Lm;

  /*--- Initialization of eddy viscosity ---*/  
  muT = val_muT;

  /*--- Allocate and initialize solution for the dual time strategy ---*/
  if (dual_time) {
    Solution_time_n[0]  = val_kine; Solution_time_n[1]  = val_epsi;
    Solution_time_n1[0] = val_kine; Solution_time_n1[1] = val_epsi;
    Solution_time_n[2]  = val_zeta; Solution_time_n[3]  = val_f;
    Solution_time_n1[2] = val_zeta; Solution_time_n1[3] = val_f;
  }

}

CTurbKEVariable::~CTurbKEVariable(void) {
<<<<<<< HEAD
}

su2double CTurbKEVariable::GetAnisoRatio(void) {
  // XXX: This floor is arbitrary.
  const su2double TKE_MIN = EPS;
  return TWO3*Solution[0]/max(TKE_MIN, Solution[2]);
=======
>>>>>>> cac682e6
}<|MERGE_RESOLUTION|>--- conflicted
+++ resolved
@@ -215,13 +215,10 @@
 }
 
 CTurbKEVariable::~CTurbKEVariable(void) {
-<<<<<<< HEAD
 }
 
 su2double CTurbKEVariable::GetAnisoRatio(void) {
   // XXX: This floor is arbitrary.
   const su2double TKE_MIN = EPS;
   return TWO3*Solution[0]/max(TKE_MIN, Solution[2]);
-=======
->>>>>>> cac682e6
 }