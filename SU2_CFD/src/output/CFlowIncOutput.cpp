/*!
 * \file output_flow_inc.cpp
 * \brief Main subroutines for incompressible flow output
 * \author R. Sanchez
 * \version 6.0.1 "Falcon"
 *
 * The current SU2 release has been coordinated by the
 * SU2 International Developers Society <www.su2devsociety.org>
 * with selected contributions from the open-source community.
 *
 * The main research teams contributing to the current release are:
 *  - Prof. Juan J. Alonso's group at Stanford University.
 *  - Prof. Piero Colonna's group at Delft University of Technology.
 *  - Prof. Nicolas R. Gauger's group at Kaiserslautern University of Technology.
 *  - Prof. Alberto Guardone's group at Polytechnic University of Milan.
 *  - Prof. Rafael Palacios' group at Imperial College London.
 *  - Prof. Vincent Terrapon's group at the University of Liege.
 *  - Prof. Edwin van der Weide's group at the University of Twente.
 *  - Lab. of New Concepts in Aeronautics at Tech. Institute of Aeronautics.
 *
 * Copyright 2012-2018, Francisco D. Palacios, Thomas D. Economon,
 *                      Tim Albring, and the SU2 contributors.
 *
 * SU2 is free software; you can redistribute it and/or
 * modify it under the terms of the GNU Lesser General Public
 * License as published by the Free Software Foundation; either
 * version 2.1 of the License, or (at your option) any later version.
 *
 * SU2 is distributed in the hope that it will be useful,
 * but WITHOUT ANY WARRANTY; without even the implied warranty of
 * MERCHANTABILITY or FITNESS FOR A PARTICULAR PURPOSE. See the GNU
 * Lesser General Public License for more details.
 *
 * You should have received a copy of the GNU Lesser General Public
 * License along with SU2. If not, see <http://www.gnu.org/licenses/>.
 */

#include "../../include/output/CFlowIncOutput.hpp"

#include "../../../Common/include/geometry_structure.hpp"
#include "../../include/solver_structure.hpp"

CFlowIncOutput::CFlowIncOutput(CConfig *config, unsigned short nDim) : CFlowOutput(config, nDim, false) {
  
  turb_model = config->GetKind_Turb_Model();
  
  heat = config->GetEnergy_Equation();
  
  weakly_coupled_heat = config->GetWeakly_Coupled_Heat();
      
  /*--- Set the default history fields if nothing is set in the config file ---*/
  
  if (nRequestedHistoryFields == 0){
    requestedHistoryFields.push_back("ITER");
    requestedHistoryFields.push_back("RMS_RES");
    nRequestedHistoryFields = requestedHistoryFields.size();
  }
  
  if (nRequestedScreenFields == 0){
    if (multiZone) requestedScreenFields.push_back("OUTER_ITER");
    requestedScreenFields.push_back("INNER_ITER");
    requestedScreenFields.push_back("RMS_PRESSURE");
    requestedScreenFields.push_back("RMS_VELOCITY-X");
    requestedScreenFields.push_back("RMS_VELOCITY-Y");
    nRequestedScreenFields = requestedScreenFields.size();
  }
  
  if (nRequestedVolumeFields == 0){
    requestedVolumeFields.push_back("COORDINATES");
    requestedVolumeFields.push_back("SOLUTION");
    requestedVolumeFields.push_back("PRIMITIVE");
    nRequestedVolumeFields = requestedVolumeFields.size();
  }
  
  stringstream ss;
  ss << "Zone " << config->GetiZone() << " (Incomp. Fluid)";
  multiZoneHeaderString = ss.str();
  
  /*--- Set the volume filename --- */
  
  volumeFilename = config->GetVolume_FileName(); 
  
  /*--- Set the surface filename --- */
  
  surfaceFilename = config->GetSurfCoeff_FileName();
  
  /*--- Set the restart filename --- */
  
  restartFilename = config->GetRestart_FileName();

  /*--- Set the default convergence field --- */

  if (convField.size() == 0 ) convField = "RMS_PRESSURE";


}

CFlowIncOutput::~CFlowIncOutput(void) {

  if (rank == MASTER_NODE){
    histFile.close();
  }


}


void CFlowIncOutput::SetHistoryOutputFields(CConfig *config){

  /// BEGIN_GROUP: RMS_RES, DESCRIPTION: The root-mean-square residuals of the SOLUTION variables. 
  /// DESCRIPTION: Root-mean square residual of the pressure.
  AddHistoryOutput("RMS_PRESSURE",   "rms[P]", FORMAT_FIXED,   "RMS_RES", "Root-mean square residual of the pressure.", TYPE_RESIDUAL);
  /// DESCRIPTION: Root-mean square residual of the velocity x-component.  
  AddHistoryOutput("RMS_VELOCITY-X", "rms[U]", FORMAT_FIXED,   "RMS_RES", "Root-mean square residual of the velocity x-component.", TYPE_RESIDUAL);
  /// DESCRIPTION: Root-mean square residual of the velocity y-component.  
  AddHistoryOutput("RMS_VELOCITY-Y", "rms[V]", FORMAT_FIXED,   "RMS_RES", "Root-mean square residual of the velocity y-component.", TYPE_RESIDUAL);
  /// DESCRIPTION: Root-mean square residual of the velocity z-component.  
  if (nDim == 3) AddHistoryOutput("RMS_VELOCITY-Z", "rms[W]", FORMAT_FIXED,   "RMS_RES", "Root-mean square residual of the velocity z-component.", TYPE_RESIDUAL);
  /// DESCRIPTION: Maximum residual of the temperature.
  if (heat || weakly_coupled_heat) AddHistoryOutput("RMS_TEMPERATURE", "rms[T]", FORMAT_FIXED, "RMS_RES", "Root-mean square residual of the temperature.", TYPE_RESIDUAL);
  
  switch(turb_model){
  case SA: case SA_NEG: case SA_E: case SA_COMP: case SA_E_COMP:
    /// DESCRIPTION: Root-mean square residual of nu tilde (SA model).  
    AddHistoryOutput("RMS_NU_TILDE",       "rms[nu]", FORMAT_FIXED, "RMS_RES", "Root-mean square residual of nu tilde (SA model).", TYPE_RESIDUAL);
    break;  
  case SST: case SST_SUST:
    /// DESCRIPTION: Root-mean square residual of kinetic energy (SST model).    
    AddHistoryOutput("RMS_TKE", "rms[k]",  FORMAT_FIXED, "RMS_RES", "Root-mean square residual of kinetic energy (SST model).", TYPE_RESIDUAL);
    /// DESCRIPTION: Root-mean square residual of the dissipation (SST model).    
    AddHistoryOutput("RMS_DISSIPATION",    "rms[w]",  FORMAT_FIXED, "RMS_RES", "Root-mean square residual of dissipation (SST model).", TYPE_RESIDUAL);
    break;
  default: break;
  }
  /// END_GROUP
  
  /// BEGIN_GROUP: MAX_RES, DESCRIPTION: The maximum residuals of the SOLUTION variables. 
  /// DESCRIPTION: Maximum residual of the pressure.
  AddHistoryOutput("MAX_PRESSURE",   "max[P]", FORMAT_FIXED,   "MAX_RES", "Maximum residual of the pressure.", TYPE_RESIDUAL);
  /// DESCRIPTION: Maximum residual of the velocity x-component.   
  AddHistoryOutput("MAX_VELOCITY-X", "max[U]", FORMAT_FIXED,   "MAX_RES", "Maximum residual of the velocity x-component.", TYPE_RESIDUAL);
  /// DESCRIPTION: Maximum residual of the velocity y-component.   
  AddHistoryOutput("MAX_VELOCITY-Y", "max[V]", FORMAT_FIXED,   "MAX_RES", "Maximum residual of the velocity y-component.", TYPE_RESIDUAL);
  /// DESCRIPTION: Maximum residual of the velocity z-component.   
  if (nDim == 3) 
    AddHistoryOutput("MAX_VELOCITY-Z", "max[W]", FORMAT_FIXED,   "MAX_RES", "Maximum residual of the velocity z-component.", TYPE_RESIDUAL);
  /// DESCRIPTION: Maximum residual of the temperature.
  if (heat || weakly_coupled_heat) 
    AddHistoryOutput("MAX_TEMPERATURE", "max[T]", FORMAT_FIXED, "MAX_RES", "Root-mean square residual of the temperature.", TYPE_RESIDUAL);
  
  switch(turb_model){
  case SA: case SA_NEG: case SA_E: case SA_COMP: case SA_E_COMP:
    /// DESCRIPTION: Maximum residual of nu tilde (SA model).
    AddHistoryOutput("MAX_NU_TILDE",       "max[nu]", FORMAT_FIXED, "MAX_RES", "Maximum residual of nu tilde (SA model).", TYPE_RESIDUAL);
    break;  
  case SST: case SST_SUST:
    /// DESCRIPTION: Maximum residual of kinetic energy (SST model). 
    AddHistoryOutput("MAX_TKE", "max[k]",  FORMAT_FIXED, "MAX_RES", "Maximum residual of kinetic energy (SST model).", TYPE_RESIDUAL);
    /// DESCRIPTION: Maximum residual of the dissipation (SST model).   
    AddHistoryOutput("MAX_DISSIPATION",    "max[w]",  FORMAT_FIXED, "MAX_RES", "Maximum residual of dissipation (SST model).", TYPE_RESIDUAL); 
    break;
  default: break;
  }
  /// END_GROUP
  
  /// BEGIN_GROUP: BGS_RES, DESCRIPTION: The block-gauss seidel residuals of the SOLUTION variables. 
  /// DESCRIPTION: Maximum residual of the pressure.
  AddHistoryOutput("BGS_PRESSURE",   "bgs[P]", FORMAT_FIXED,   "BGS_RES", "BGS residual of the pressure.", TYPE_RESIDUAL);
  /// DESCRIPTION: Maximum residual of the velocity x-component.   
  AddHistoryOutput("BGS_VELOCITY-X", "bgs[U]", FORMAT_FIXED,   "BGS_RES", "BGS residual of the velocity x-component.", TYPE_RESIDUAL);
  /// DESCRIPTION: Maximum residual of the velocity y-component.   
  AddHistoryOutput("BGS_VELOCITY-Y", "bgs[V]", FORMAT_FIXED,   "BGS_RES", "BGS residual of the velocity y-component.", TYPE_RESIDUAL);
  /// DESCRIPTION: Maximum residual of the velocity z-component.   
  if (nDim == 3) 
    AddHistoryOutput("BGS_VELOCITY-Z", "bgs[W]", FORMAT_FIXED,   "BGS_RES", "BGS residual of the velocity z-component.", TYPE_RESIDUAL);
  /// DESCRIPTION: Maximum residual of the temperature.
  if (heat || weakly_coupled_heat) 
    AddHistoryOutput("BGS_TEMPERATURE", "bgs[T]", FORMAT_FIXED, "BGS_RES", "BGS residual of the temperature.", TYPE_RESIDUAL);
  
  switch(turb_model){
  case SA: case SA_NEG: case SA_E: case SA_COMP: case SA_E_COMP:
    /// DESCRIPTION: Maximum residual of nu tilde (SA model).
    AddHistoryOutput("BGS_NU_TILDE",       "bgs[nu]", FORMAT_FIXED, "BGS_RES", "BGS residual of nu tilde (SA model).", TYPE_RESIDUAL);
    break;  
  case SST: case SST_SUST:
    /// DESCRIPTION: Maximum residual of kinetic energy (SST model). 
    AddHistoryOutput("BGS_TKE", "bgs[k]",  FORMAT_FIXED, "BGS_RES", "BGS residual of kinetic energy (SST model).", TYPE_RESIDUAL);
    /// DESCRIPTION: Maximum residual of the dissipation (SST model).   
    AddHistoryOutput("BGS_DISSIPATION",    "bgs[w]",  FORMAT_FIXED, "BGS_RES", "BGS residual of dissipation (SST model).", TYPE_RESIDUAL); 
    break;
  default: break;
  }
  /// END_GROUP

  /// BEGIN_GROUP: HEAT_COEFF, DESCRIPTION: Heat coefficients on all surfaces set with MARKER_MONITORING.
  /// DESCRIPTION: Total heatflux
  AddHistoryOutput("HEATFLUX", "HF",      FORMAT_SCIENTIFIC, "HEAT", "Total heatflux on all surfaces set with MARKER_MONITORING.", TYPE_COEFFICIENT);
  /// DESCRIPTION: Maximal heatflux  
  AddHistoryOutput("HEATFLUX_MAX", "maxHF",    FORMAT_SCIENTIFIC, "HEAT", "Total maximum heatflux on all surfaces set with MARKER_MONITORING.", TYPE_COEFFICIENT);
  /// DESCRIPTION: Temperature
  AddHistoryOutput("TEMPERATURE", "Temp", FORMAT_SCIENTIFIC, "HEAT",  "Total avg. temperature on all surfaces set with MARKER_MONITORING.", TYPE_COEFFICIENT);
  /// END_GROUP
  
  /// DESCRIPTION: Angle of attack  
  AddHistoryOutput("AOA",         "AoA",                      FORMAT_SCIENTIFIC,"AOA", "Angle of attack");
  /// DESCRIPTION: Linear solver iterations   
  AddHistoryOutput("LINSOL_ITER", "Linear_Solver_Iterations", FORMAT_INTEGER, "LINSOL_ITER", "Number of iterations of the linear solver");
  
  AddHistoryOutput("CFL_NUMBER", "CFL number", FORMAT_SCIENTIFIC, "CFL_NUMBER", "Current value of the CFL number");  
  
  /*--- Add analyze surface history fields --- */
  
  AddAnalyzeSurfaceOutput(config);
  
  /*--- Add aerodynamic coefficients fields --- */
  
  AddAerodynamicCoefficients(config);
  
}

void CFlowIncOutput::LoadHistoryData(CConfig *config, CGeometry *geometry, CSolver **solver) {
  
  CSolver* flow_solver = solver[FLOW_SOL];
  CSolver* turb_solver = solver[TURB_SOL];  
  CSolver* heat_solver = solver[HEAT_SOL];
  
  SetHistoryOutputValue("RMS_PRESSURE", log10(flow_solver->GetRes_RMS(0)));
  SetHistoryOutputValue("RMS_VELOCITY-X", log10(flow_solver->GetRes_RMS(1)));
  SetHistoryOutputValue("RMS_VELOCITY-Y", log10(flow_solver->GetRes_RMS(2)));
  if (nDim == 3) SetHistoryOutputValue("RMS_VELOCITY-Z", log10(flow_solver->GetRes_RMS(3)));
 
  switch(turb_model){
  case SA: case SA_NEG: case SA_E: case SA_COMP: case SA_E_COMP:
    SetHistoryOutputValue("RMS_NU_TILDE", log10(turb_solver->GetRes_RMS(0)));
    break;  
  case SST: case SST_SUST:
    SetHistoryOutputValue("RMS_TKE", log10(turb_solver->GetRes_RMS(0)));
    SetHistoryOutputValue("RMS_DISSIPATION",    log10(turb_solver->GetRes_RMS(1)));
    break;
  }
  
  SetHistoryOutputValue("MAX_PRESSURE", log10(flow_solver->GetRes_Max(0)));
  SetHistoryOutputValue("MAX_VELOCITY-X", log10(flow_solver->GetRes_Max(1)));
  SetHistoryOutputValue("MAX_VELOCITY-Y", log10(flow_solver->GetRes_Max(2)));
  if (nDim == 3) SetHistoryOutputValue("RMS_VELOCITY-Z", log10(flow_solver->GetRes_Max(3)));
 
  switch(turb_model){
  case SA: case SA_NEG: case SA_E: case SA_COMP: case SA_E_COMP:
    SetHistoryOutputValue("MAX_NU_TILDE", log10(turb_solver->GetRes_Max(0)));
    break;  
  case SST: case SST_SUST:
    SetHistoryOutputValue("MAX_TKE", log10(turb_solver->GetRes_Max(0)));
    SetHistoryOutputValue("MAX_DISSIPATION",    log10(turb_solver->GetRes_Max(1)));
    break;
  }
  
  if (multiZone){
    SetHistoryOutputValue("BGS_PRESSURE", log10(flow_solver->GetRes_BGS(0)));
    SetHistoryOutputValue("BGS_VELOCITY-X", log10(flow_solver->GetRes_BGS(1)));
    SetHistoryOutputValue("BGS_VELOCITY-Y", log10(flow_solver->GetRes_BGS(2)));
    if (nDim == 3) SetHistoryOutputValue("BGS_VELOCITY-Z", log10(flow_solver->GetRes_BGS(3)));
    
    switch(turb_model){
    case SA: case SA_NEG: case SA_E: case SA_COMP: case SA_E_COMP:
      SetHistoryOutputValue("BGS_NU_TILDE", log10(turb_solver->GetRes_BGS(0)));
      break;  
    case SST:
      SetHistoryOutputValue("BGS_TKE", log10(turb_solver->GetRes_BGS(0)));
      SetHistoryOutputValue("BGS_DISSIPATION",    log10(turb_solver->GetRes_BGS(1)));
      break;
    }
  }
  
  if (weakly_coupled_heat){
    SetHistoryOutputValue("HEATFLUX",     heat_solver->GetTotal_HeatFlux());
    SetHistoryOutputValue("HEATFLUX_MAX", heat_solver->GetTotal_MaxHeatFlux());
    SetHistoryOutputValue("TEMPERATURE",  heat_solver->GetTotal_AvgTemperature());
<<<<<<< HEAD
    SetHistoryOutputValue("RMS_TEMPERATURE",         log10(heat_solver->GetRes_RMS(0)));
    SetHistoryOutputValue("MAX_TEMPERATURE",         log10(heat_solver->GetRes_Max(0)));
    if (multizone) SetHistoryOutputValue("BGS_TEMPERATURE",         log10(heat_solver->GetRes_BGS(0)));
=======
    SetHistoryOutputValue("RMS_HEAT",         log10(heat_solver->GetRes_RMS(0)));
    SetHistoryOutputValue("MAX_HEAT",         log10(heat_solver->GetRes_Max(0)));
    if (multiZone) SetHistoryOutputValue("BGS_HEAT",         log10(heat_solver->GetRes_BGS(0)));
>>>>>>> 429a7923
  }
  if (heat){
    SetHistoryOutputValue("HEATFLUX",     flow_solver->GetTotal_HeatFlux());
    SetHistoryOutputValue("HEATFLUX_MAX", flow_solver->GetTotal_MaxHeatFlux());
    SetHistoryOutputValue("TEMPERATURE",  flow_solver->GetTotal_AvgTemperature());
    if (nDim == 3) SetHistoryOutputValue("RMS_TEMPERATURE",         log10(flow_solver->GetRes_RMS(4)));
    else           SetHistoryOutputValue("RMS_TEMPERATURE",         log10(flow_solver->GetRes_RMS(3)));
    
<<<<<<< HEAD
    if (nDim == 3) SetHistoryOutputValue("MAX_TEMPERATURE",         log10(flow_solver->GetRes_Max(4)));
    else           SetHistoryOutputValue("MAX_TEMPERATURE",         log10(flow_solver->GetRes_Max(3)));
    if (multizone){
      if (nDim == 3) SetHistoryOutputValue("BGS_TEMPERATURE",         log10(flow_solver->GetRes_BGS(4)));
      else           SetHistoryOutputValue("BGS_TEMPERATURE",         log10(flow_solver->GetRes_BGS(3)));
=======
    if (nDim == 3) SetHistoryOutputValue("MAX_HEAT",         log10(flow_solver->GetRes_Max(4)));
    else           SetHistoryOutputValue("MAX_HEAT",         log10(flow_solver->GetRes_Max(3)));
    if (multiZone){
      if (nDim == 3) SetHistoryOutputValue("BGS_HEAT",         log10(flow_solver->GetRes_BGS(4)));
      else           SetHistoryOutputValue("BGS_HEAT",         log10(flow_solver->GetRes_BGS(3)));
>>>>>>> 429a7923
    }

  }  
  SetHistoryOutputValue("CFL_NUMBER", config->GetCFL(MESH_0));

  
  /*--- Set the analyse surface history values --- */
  
  SetAnalyzeSurface(flow_solver, geometry, config, false);
  
  /*--- Set aeroydnamic coefficients --- */
  
  SetAerodynamicCoefficients(config, flow_solver);

}


void CFlowIncOutput::SetVolumeOutputFields(CConfig *config){
  
  // Grid coordinates
  AddVolumeOutput("COORD-X", "x", "COORDINATES", "x-component of the coordinate vector");
  AddVolumeOutput("COORD-Y", "y", "COORDINATES", "y-component of the coordinate vector");
  if (nDim == 3)
    AddVolumeOutput("COORD-Z", "z", "COORDINATES", "z-component of the coordinate vector");
  
  // SOLUTION variables
  AddVolumeOutput("PRESSURE",   "Pressure",   "SOLUTION", "Pressure");
  AddVolumeOutput("VELOCITY-X", "Velocity_x", "SOLUTION", "x-component of the velocity vector");
  AddVolumeOutput("VELOCITY-Y", "Velocity_y", "SOLUTION", "y-component of the velocity vector");
  if (nDim == 3) 
    AddVolumeOutput("VELOCITY-Z", "Velocity_z", "SOLUTION", "z-component of the velocity vector");
  if (heat || weakly_coupled_heat) 
    AddVolumeOutput("TEMPERATURE",  "Temperature","SOLUTION", "Temperature");  
  
  switch(config->GetKind_Turb_Model()){
  case SST: case SST_SUST:
    AddVolumeOutput("TKE", "Turb_Kin_Energy", "SOLUTION", "Turbulent kinetic energy");
    AddVolumeOutput("DISSIPATION", "Omega", "SOLUTION", "Rate of dissipation");
    break;
  case SA: case SA_COMP: case SA_E: 
  case SA_E_COMP: case SA_NEG: 
    AddVolumeOutput("NU_TILDE", "Nu_Tilde", "SOLUTION", "Spalart–Allmaras variable");
    break;
  case NONE:
    break;
  }
  
  // Grid velocity
  if (config->GetGrid_Movement()){
    AddVolumeOutput("GRID_VELOCITY-X", "Grid_Velocity_x", "GRID_VELOCITY", "x-component of the grid velocity vector");
    AddVolumeOutput("GRID_VELOCITY-Y", "Grid_Velocity_y", "GRID_VELOCITY", "y-component of the grid velocity vector");
    if (nDim == 3 ) 
      AddVolumeOutput("GRID_VELOCITY-Z", "Grid_Velocity_z", "GRID_VELOCITY", "z-component of the grid velocity vector");
  }
  
  // Primitive variables
  AddVolumeOutput("PRESSURE_COEFF", "Pressure_Coefficient", "PRIMITIVE", "Pressure coefficient");
  AddVolumeOutput("DENSITY",        "Density",              "PRIMITIVE", "Density");
  
  if (config->GetKind_Solver() == RANS || config->GetKind_Solver() == NAVIER_STOKES){
    AddVolumeOutput("LAMINAR_VISCOSITY", "Laminar_Viscosity", "PRIMITIVE", "Laminar viscosity");
    
    AddVolumeOutput("SKIN_FRICTION-X", "Skin_Friction_Coefficient_x", "PRIMITIVE", "x-component of the skin friction vector");
    AddVolumeOutput("SKIN_FRICTION-Y", "Skin_Friction_Coefficient_y", "PRIMITIVE", "y-component of the skin friction vector");
    if (nDim == 3)
      AddVolumeOutput("SKIN_FRICTION-Z", "Skin_Friction_Coefficient_z", "PRIMITIVE", "z-component of the skin friction vector");
    
    AddVolumeOutput("HEAT_FLUX", "Heat_Flux", "PRIMITIVE", "Heat-flux");
    AddVolumeOutput("Y_PLUS", "Y_Plus", "PRIMITIVE", "Non-dim. wall distance (Y-Plus)");
    
  }
  
  if (config->GetKind_Solver() == RANS) {
    AddVolumeOutput("EDDY_VISCOSITY", "Eddy_Viscosity", "PRIMITIVE", "Turbulent eddy viscosity");
  }
  
  if (config->GetKind_Trans_Model() == BC){
    AddVolumeOutput("INTERMITTENCY", "gamma_BC", "INTERMITTENCY", "Intermittency");
  }

  //Residuals
  AddVolumeOutput("RES_PRESSURE", "Residual_Pressure", "RESIDUAL", "Residual of the pressure");
  AddVolumeOutput("RES_VELOCITY-X", "Residual_Velocity_x", "RESIDUAL", "Residual of the x-velocity component");
  AddVolumeOutput("RES_VELOCITY-Y", "Residual_Velocity_y", "RESIDUAL", "Residual of the y-velocity component");
  if (nDim == 3)
    AddVolumeOutput("RES_VELOCITY-Z", "Residual_Velocity_z", "RESIDUAL", "Residual of the z-velocity component");
  AddVolumeOutput("RES_TEMPERATURE", "Residual_Temperature", "RESIDUAL", "Residual of the temperature");
  
  switch(config->GetKind_Turb_Model()){
  case SST: case SST_SUST:
    AddVolumeOutput("RES_TKE", "Residual_TKE", "RESIDUAL", "Residual of turbulent kinetic energy");
    AddVolumeOutput("RES_DISSIPATION", "Residual_Omega", "RESIDUAL", "Residual of the rate of dissipation.");
    break;
  case SA: case SA_COMP: case SA_E: 
  case SA_E_COMP: case SA_NEG: 
    AddVolumeOutput("RES_NU_TILDE", "Residual_Nu_Tilde", "RESIDUAL", "Residual of the Spalart–Allmaras variable");
    break;
  case NONE:
    break;
  }
  
  // Limiter values
  AddVolumeOutput("LIMITER_PRESSURE", "Limiter_Pressure", "LIMITER", "Limiter value of the pressure");
  AddVolumeOutput("LIMITER_VELOCITY-X", "Limiter_Velocity_x", "LIMITER", "Limiter value of the x-velocity");
  AddVolumeOutput("LIMITER_VELOCITY-Y", "Limiter_Velocity_y", "LIMITER", "Limiter value of the y-velocity");
  if (nDim == 3)
    AddVolumeOutput("LIMITER_VELOCITY-Z", "Limiter_Velocity_z", "LIMITER", "Limiter value of the z-velocity");
  AddVolumeOutput("LIMITER_TEMPERATURE", "Limiter_Temperature", "LIMITER", "Limiter value of the temperature");
  
  switch(config->GetKind_Turb_Model()){
  case SST: case SST_SUST:
    AddVolumeOutput("LIMITER_TKE", "Limiter_TKE", "LIMITER", "Limiter value of turb. kinetic energy.");
    AddVolumeOutput("LIMITER_DISSIPATION", "Limiter_Omega", "LIMITER", "Limiter value of dissipation rate.");
    break;
  case SA: case SA_COMP: case SA_E: 
  case SA_E_COMP: case SA_NEG: 
    AddVolumeOutput("LIMITER_NU_TILDE", "Limiter_Nu_Tilde", "LIMITER", "Limiter value of Spalart–Allmaras variable.");
    break;
  case NONE:
    break;
  }
  
  // Hybrid RANS-LES
  if (config->GetKind_HybridRANSLES() != NO_HYBRIDRANSLES){
    AddVolumeOutput("DES_LENGTHSCALE", "DES_LengthScale", "DDES", "DES length scale value");
    AddVolumeOutput("WALL_DISTANCE", "Wall_Distance", "DDES", "Wall distance value");
  }
  
  // Roe Low Dissipation
  if (config->GetKind_RoeLowDiss() != NO_ROELOWDISS){
    AddVolumeOutput("ROE_DISSIPATION", "Roe_Dissipation", "ROE_DISSIPATION", "Value of the Roe dissipation");
  }
  
  if(config->GetKind_Solver() == RANS || config->GetKind_Solver() == NAVIER_STOKES){
    if (nDim == 3){
      AddVolumeOutput("VORTICITY_X", "Vorticity_x", "VORTEX_IDENTIFICATION", "x-component of the vorticity vector");
      AddVolumeOutput("VORTICITY_Y", "Vorticity_y", "VORTEX_IDENTIFICATION", "y-component of the vorticity vector");
    }
    AddVolumeOutput("VORTICITY_Z", "Vorticity_z", "VORTEX_IDENTIFICATION", "z-component of the vorticity vector");
    AddVolumeOutput("Q_CRITERION", "Q_Criterion", "VORTEX_IDENTIFICATION", "Value of the Q-Criterion");  
  }
}

void CFlowIncOutput::LoadVolumeData(CConfig *config, CGeometry *geometry, CSolver **solver, unsigned long iPoint){

  CVariable* Node_Flow = solver[FLOW_SOL]->node[iPoint]; 
  CVariable* Node_Heat = NULL; 
  CVariable* Node_Turb = NULL;
  
  if (config->GetKind_Turb_Model() != NONE){
    Node_Turb = solver[TURB_SOL]->node[iPoint]; 
  }
  if (weakly_coupled_heat){
    Node_Heat = solver[HEAT_SOL]->node[iPoint];
  }
  
  CPoint*    Node_Geo  = geometry->node[iPoint];
          
  SetVolumeOutputValue("COORD-X", iPoint,  Node_Geo->GetCoord(0));  
  SetVolumeOutputValue("COORD-Y", iPoint,  Node_Geo->GetCoord(1));
  if (nDim == 3)
    SetVolumeOutputValue("COORD-Z", iPoint, Node_Geo->GetCoord(2));
  
  SetVolumeOutputValue("PRESSURE",    iPoint, Node_Flow->GetSolution(0));
  SetVolumeOutputValue("VELOCITY-X", iPoint, Node_Flow->GetSolution(1));
  SetVolumeOutputValue("VELOCITY-Y", iPoint, Node_Flow->GetSolution(2));
  if (nDim == 3){
    SetVolumeOutputValue("VELOCITY-Z", iPoint, Node_Flow->GetSolution(3));
    if (heat) SetVolumeOutputValue("TEMPERATURE",     iPoint, Node_Flow->GetSolution(4));
  } else {
    if (heat) SetVolumeOutputValue("TEMPERATURE",     iPoint, Node_Flow->GetSolution(3));
  }
  if (weakly_coupled_heat) SetVolumeOutputValue("TEMPERATURE",     iPoint, Node_Heat->GetSolution(0));
  
  switch(config->GetKind_Turb_Model()){
  case SST: case SST_SUST:
    SetVolumeOutputValue("TKE", iPoint, Node_Turb->GetSolution(0));
    SetVolumeOutputValue("DISSIPATION", iPoint, Node_Turb->GetSolution(1));
    break;
  case SA: case SA_COMP: case SA_E: 
  case SA_E_COMP: case SA_NEG: 
    SetVolumeOutputValue("NU_TILDE", iPoint, Node_Turb->GetSolution(0));
    break;
  case NONE:
    break;
  }
  
  if (config->GetGrid_Movement()){
    SetVolumeOutputValue("GRID_VELOCITY-X", iPoint, Node_Geo->GetGridVel()[0]);
    SetVolumeOutputValue("GRID_VELOCITY-Y", iPoint, Node_Geo->GetGridVel()[1]);
    if (nDim == 3)
      SetVolumeOutputValue("GRID_VELOCITY-Z", iPoint, Node_Geo->GetGridVel()[2]);
  }
  
  su2double factor = 1.0/(0.5*config->GetDensity_Ref()*config->GetVelocity_Ref()*config->GetVelocity_Ref()); 
  SetVolumeOutputValue("PRESSURE_COEFF", iPoint, (Node_Flow->GetPressure() - config->GetPressure_Ref())/factor);
  SetVolumeOutputValue("DENSITY", iPoint, Node_Flow->GetDensity());
  
  if (config->GetKind_Solver() == RANS || config->GetKind_Solver() == NAVIER_STOKES){
    SetVolumeOutputValue("LAMINAR_VISCOSITY", iPoint, Node_Flow->GetLaminarViscosity());
  }
  
  if (config->GetKind_Solver() == RANS) {
    SetVolumeOutputValue("EDDY_VISCOSITY", iPoint, Node_Flow->GetEddyViscosity());
  }
  
  if (config->GetKind_Trans_Model() == BC){
    SetVolumeOutputValue("INTERMITTENCY", iPoint, Node_Turb->GetGammaBC());
  }
  
  SetVolumeOutputValue("RES_PRESSURE", iPoint, solver[FLOW_SOL]->LinSysRes.GetBlock(iPoint, 0));
  SetVolumeOutputValue("RES_VELOCITY-X", iPoint, solver[FLOW_SOL]->LinSysRes.GetBlock(iPoint, 1));
  SetVolumeOutputValue("RES_VELOCITY-Y", iPoint, solver[FLOW_SOL]->LinSysRes.GetBlock(iPoint, 2));
  if (nDim == 3){
    SetVolumeOutputValue("RES_VELOCITY-Z", iPoint, solver[FLOW_SOL]->LinSysRes.GetBlock(iPoint, 3));
    SetVolumeOutputValue("RES_TEMPERATURE", iPoint, solver[FLOW_SOL]->LinSysRes.GetBlock(iPoint, 4));
  } else {
    SetVolumeOutputValue("RES_TEMPERATURE", iPoint, solver[FLOW_SOL]->LinSysRes.GetBlock(iPoint, 3));
  }
  
  switch(config->GetKind_Turb_Model()){
  case SST: case SST_SUST:
    SetVolumeOutputValue("RES_TKE", iPoint, solver[TURB_SOL]->LinSysRes.GetBlock(iPoint, 0));
    SetVolumeOutputValue("RES_DISSIPATION", iPoint, solver[TURB_SOL]->LinSysRes.GetBlock(iPoint, 1));
    break;
  case SA: case SA_COMP: case SA_E: 
  case SA_E_COMP: case SA_NEG: 
    SetVolumeOutputValue("RES_NU_TILDE", iPoint, solver[TURB_SOL]->LinSysRes.GetBlock(iPoint, 0));
    break;
  case NONE:
    break;
  }
  
  SetVolumeOutputValue("LIMITER_PRESSURE", iPoint, Node_Flow->GetLimiter_Primitive(0));
  SetVolumeOutputValue("LIMITER_VELOCITY-X", iPoint, Node_Flow->GetLimiter_Primitive(1));
  SetVolumeOutputValue("LIMITER_VELOCITY-Y", iPoint, Node_Flow->GetLimiter_Primitive(2));
  if (nDim == 3){
    SetVolumeOutputValue("LIMITER_VELOCITY-Z", iPoint, Node_Flow->GetLimiter_Primitive(3));
    SetVolumeOutputValue("LIMITER_TEMPERATURE", iPoint, Node_Flow->GetLimiter_Primitive(4));
  } else {
    SetVolumeOutputValue("LIMITER_TEMPERATURE", iPoint, Node_Flow->GetLimiter_Primitive(3));   
  }
  
  switch(config->GetKind_Turb_Model()){
  case SST: case SST_SUST:
    SetVolumeOutputValue("LIMITER_TKE", iPoint, Node_Turb->GetLimiter_Primitive(0));
    SetVolumeOutputValue("LIMITER_DISSIPATION", iPoint, Node_Turb->GetLimiter_Primitive(1));
    break;
  case SA: case SA_COMP: case SA_E: 
  case SA_E_COMP: case SA_NEG: 
    SetVolumeOutputValue("LIMITER_NU_TILDE", iPoint, Node_Turb->GetLimiter_Primitive(0));
    break;
  case NONE:
    break;
  }
  
  if (config->GetKind_HybridRANSLES() != NO_HYBRIDRANSLES){
    SetVolumeOutputValue("DES_LENGTHSCALE", iPoint, Node_Flow->GetDES_LengthScale());
    SetVolumeOutputValue("WALL_DISTANCE", iPoint, Node_Geo->GetWall_Distance());
  }
  
  if (config->GetKind_RoeLowDiss() != NO_ROELOWDISS){
    SetVolumeOutputValue("ROE_DISSIPATION", iPoint, Node_Flow->GetRoe_Dissipation());
  }  
  
  if(config->GetKind_Solver() == RANS || config->GetKind_Solver() == NAVIER_STOKES){
    if (nDim == 3){
      SetVolumeOutputValue("VORTICITY_X", iPoint, Node_Flow->GetVorticity()[0]);
      SetVolumeOutputValue("VORTICITY_Y", iPoint, Node_Flow->GetVorticity()[1]);      
    } 
    SetVolumeOutputValue("VORTICITY_Z", iPoint, Node_Flow->GetVorticity()[2]);      
    SetVolumeOutputValue("Q_CRITERION", iPoint, GetQ_Criterion(config, geometry, Node_Flow));      
  }
}

void CFlowIncOutput::LoadSurfaceData(CConfig *config, CGeometry *geometry, CSolver **solver, unsigned long iPoint, unsigned short iMarker, unsigned long iVertex){
  
  if ((config->GetKind_Solver() == NAVIER_STOKES) || (config->GetKind_Solver()  == RANS)) {  
    SetVolumeOutputValue("SKIN_FRICTION-X", iPoint, solver[FLOW_SOL]->GetCSkinFriction(iMarker, iVertex, 0));
    SetVolumeOutputValue("SKIN_FRICTION-Y", iPoint, solver[FLOW_SOL]->GetCSkinFriction(iMarker, iVertex, 1));
    if (nDim == 3)
      SetVolumeOutputValue("SKIN_FRICTION-Z", iPoint, solver[FLOW_SOL]->GetCSkinFriction(iMarker, iVertex, 2));
  
    SetVolumeOutputValue("HEAT_FLUX", iPoint, solver[FLOW_SOL]->GetHeatFlux(iMarker, iVertex));
    SetVolumeOutputValue("Y_PLUS", iPoint, solver[FLOW_SOL]->GetYPlus(iMarker, iVertex));
  }
}

su2double CFlowIncOutput::GetQ_Criterion(CConfig *config, CGeometry *geometry, CVariable* node_flow){
  
  unsigned short iDim, jDim;
  su2double Grad_Vel[3][3] = {{0.0, 0.0, 0.0},{0.0, 0.0, 0.0},{0.0, 0.0, 0.0}};
  su2double Omega[3][3]    = {{0.0, 0.0, 0.0},{0.0, 0.0, 0.0},{0.0, 0.0, 0.0}};
  su2double Strain[3][3]   = {{0.0, 0.0, 0.0},{0.0, 0.0, 0.0},{0.0, 0.0, 0.0}};
  for (iDim = 0; iDim < nDim; iDim++) {
    for (unsigned short jDim = 0 ; jDim < nDim; jDim++) {
      Grad_Vel[iDim][jDim] = node_flow->GetGradient_Primitive(iDim+1, jDim);
      Strain[iDim][jDim]   = 0.5*(Grad_Vel[iDim][jDim] + Grad_Vel[jDim][iDim]);
      Omega[iDim][jDim]    = 0.5*(Grad_Vel[iDim][jDim] - Grad_Vel[jDim][iDim]);
    }
  }
  
  su2double OmegaMag = 0.0, StrainMag = 0.0;
  for (iDim = 0; iDim < nDim; iDim++) {
    for (jDim = 0 ; jDim < nDim; jDim++) {
      StrainMag += Strain[iDim][jDim]*Strain[iDim][jDim];
      OmegaMag  += Omega[iDim][jDim]*Omega[iDim][jDim];
    }
  }
  StrainMag = sqrt(StrainMag); OmegaMag = sqrt(OmegaMag);
  
  su2double Q = 0.5*(OmegaMag - StrainMag);
  
  return Q;
}

bool CFlowIncOutput::SetInit_Residuals(CConfig *config){
  
  return (config->GetTime_Marching() != STEADY && (curInnerIter == 0))|| 
        (config->GetTime_Marching() == STEADY && (curTimeIter < 2)); 
  
}

bool CFlowIncOutput::SetUpdate_Averages(CConfig *config){
  return false;
  
//  return (config->GetUnsteady_Simulation() != STEADY && !dualtime);
      
}<|MERGE_RESOLUTION|>--- conflicted
+++ resolved
@@ -275,15 +275,9 @@
     SetHistoryOutputValue("HEATFLUX",     heat_solver->GetTotal_HeatFlux());
     SetHistoryOutputValue("HEATFLUX_MAX", heat_solver->GetTotal_MaxHeatFlux());
     SetHistoryOutputValue("TEMPERATURE",  heat_solver->GetTotal_AvgTemperature());
-<<<<<<< HEAD
     SetHistoryOutputValue("RMS_TEMPERATURE",         log10(heat_solver->GetRes_RMS(0)));
     SetHistoryOutputValue("MAX_TEMPERATURE",         log10(heat_solver->GetRes_Max(0)));
-    if (multizone) SetHistoryOutputValue("BGS_TEMPERATURE",         log10(heat_solver->GetRes_BGS(0)));
-=======
-    SetHistoryOutputValue("RMS_HEAT",         log10(heat_solver->GetRes_RMS(0)));
-    SetHistoryOutputValue("MAX_HEAT",         log10(heat_solver->GetRes_Max(0)));
-    if (multiZone) SetHistoryOutputValue("BGS_HEAT",         log10(heat_solver->GetRes_BGS(0)));
->>>>>>> 429a7923
+    if (multiZone) SetHistoryOutputValue("BGS_TEMPERATURE",         log10(heat_solver->GetRes_BGS(0)));
   }
   if (heat){
     SetHistoryOutputValue("HEATFLUX",     flow_solver->GetTotal_HeatFlux());
@@ -292,19 +286,11 @@
     if (nDim == 3) SetHistoryOutputValue("RMS_TEMPERATURE",         log10(flow_solver->GetRes_RMS(4)));
     else           SetHistoryOutputValue("RMS_TEMPERATURE",         log10(flow_solver->GetRes_RMS(3)));
     
-<<<<<<< HEAD
     if (nDim == 3) SetHistoryOutputValue("MAX_TEMPERATURE",         log10(flow_solver->GetRes_Max(4)));
     else           SetHistoryOutputValue("MAX_TEMPERATURE",         log10(flow_solver->GetRes_Max(3)));
     if (multizone){
       if (nDim == 3) SetHistoryOutputValue("BGS_TEMPERATURE",         log10(flow_solver->GetRes_BGS(4)));
       else           SetHistoryOutputValue("BGS_TEMPERATURE",         log10(flow_solver->GetRes_BGS(3)));
-=======
-    if (nDim == 3) SetHistoryOutputValue("MAX_HEAT",         log10(flow_solver->GetRes_Max(4)));
-    else           SetHistoryOutputValue("MAX_HEAT",         log10(flow_solver->GetRes_Max(3)));
-    if (multiZone){
-      if (nDim == 3) SetHistoryOutputValue("BGS_HEAT",         log10(flow_solver->GetRes_BGS(4)));
-      else           SetHistoryOutputValue("BGS_HEAT",         log10(flow_solver->GetRes_BGS(3)));
->>>>>>> 429a7923
     }
 
   }  
