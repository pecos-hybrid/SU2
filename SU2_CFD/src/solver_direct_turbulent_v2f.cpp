--- conflicted
+++ resolved
@@ -216,17 +216,10 @@
   viscRatio = config->GetTurb2LamViscRatio_FreeStream();
 
   su2double L_Inf = config->GetLength_Reynolds();
-<<<<<<< HEAD
-  su2double scale = 1.0e-14;
-  su2double scalar_min = scale/(VelMag*VelMag);
-  su2double tke_min = scalar_min*VelMag*VelMag;
-  su2double tdr_min = scalar_min*pow(VelMag,3.0)/L_Inf;
-=======
   su2double scale = 1.0e-8;
   su2double scalar_min = scale/(VelInf*VelInf);
   su2double tke_min = scalar_min*VelInf*VelInf;
   su2double tdr_min = scalar_min*pow(VelInf,3.0)/L_Inf;
->>>>>>> 4ccec150
 
 
   // Freestream eddy visc
@@ -418,15 +411,12 @@
   su2double rho, nu, S;
   su2double tke, v2, zeta, muT;
   const bool model_split = (config->GetKind_HybridRANSLES() == MODEL_SPLIT);
-<<<<<<< HEAD
-=======
 
   /*--- Update flow solution using new k
    * Since T depends on k and viscosity depends on T, we need to update the
    * flow primitives to get a consistent laminar viscosity ---*/
 
   solver_container[FLOW_SOL]->Preprocessing(geometry, solver_container, config, iMesh, NO_RK_ITER, RUNTIME_FLOW_SYS, true);
->>>>>>> 4ccec150
 
   /*--- Compute mean flow and turbulence gradients ---*/
   if (config->GetKind_Gradient_Method() == GREEN_GAUSS) {
@@ -437,12 +427,8 @@
     SetSolution_Gradient_LS(geometry, config);
   }
 
-<<<<<<< HEAD
-  su2double* VelInf = config->GetVelocity_FreeStreamND();
-  su2double VelMag = 0;
-  for (unsigned short iDim = 0; iDim < nDim; iDim++)
-    VelMag += VelInf[iDim]*VelInf[iDim];
-  VelMag = sqrt(VelMag);
+  su2double scale = EPS;
+  const su2double VelInf = config->GetModVel_FreeStreamND();
   const su2double L_inf = config->GetLength_Reynolds();
 
   CVariable** flow_node;
@@ -455,22 +441,6 @@
 
   const unsigned short realizability_limit = config->GetKind_v2f_Limit();
   for (unsigned long iPoint = 0; iPoint < nPoint; iPoint ++) {
-=======
-  su2double scale = EPS;
-  const su2double VelInf = config->GetModVel_FreeStreamND();
-  const su2double L_inf = config->GetLength_Reynolds();
-
-  CVariable** flow_node;
-  if (model_split) {
-    /*--- Use explicit average values instead of fluctuating values ---*/
-    flow_node = solver_container[FLOW_SOL]->average_node;
-  } else {
-    flow_node = solver_container[FLOW_SOL]->node;
-  }
-
-  const unsigned short realizability_limit = config->GetKind_v2f_Limit();
-  const bool limit_scales = (realizability_limit == T_L_LIMIT);
-  for (unsigned long iPoint = 0; iPoint < nPoint; iPoint ++) {
 
     /*--- Copy over production from flow averages to turbulence variables
      * This is sometimes redundant, but is essential after averages are
@@ -480,7 +450,6 @@
     if (model_split && !(config->GetUse_Resolved_Turb_Stress())) {
        node[iPoint]->SetProduction(flow_node[iPoint]->GetProduction());
     }
->>>>>>> 4ccec150
 
     /*--- Compute turbulence scales ---*/
 
@@ -489,50 +458,24 @@
     S   = flow_node[iPoint]->GetStrainMag();
 
     /*--- Scalars ---*/
-<<<<<<< HEAD
-
-    tke = max(node[iPoint]->GetSolution(0), 0.0);
-    v2  = max(node[iPoint]->GetSolution(2), 0.0);
-
-    /*--- T & L ---*/
-
-    node[iPoint]->SetTurbScales(nu, S, VelMag, L_inf, config);
-=======
-    // kine = node[iPoint]->GetSolution(0);
-    // v2   = node[iPoint]->GetSolution(2);
-
-    // /*--- T & L ---*/
-
-    // kine = max(kine, scale*VelInf*VelInf);
-    // zeta = max(v2/kine, scale);
-
-    // node[iPoint]->SetTurbScales(nu, S, VelInf, L_inf);
 
     tke = max(node[iPoint]->GetSolution(0), 0.0);
     v2  = max(node[iPoint]->GetSolution(2), scale*VelInf*VelInf);
 
     /*--- T & L ---*/
 
-    node[iPoint]->SetTurbScales(nu, S, VelInf, L_inf, limit_scales);
->>>>>>> 4ccec150
+    node[iPoint]->SetTurbScales(nu, S, VelInf, L_inf, config);
+
     node[iPoint]->SetKolKineticEnergyRatio(nu);
 
     const su2double Tm = node[iPoint]->GetTurbTimescale();
 
     /*--- Compute the eddy viscosity ---*/
 
-<<<<<<< HEAD
     muT = constants[0]*rho*v2*Tm;
     if (realizability_limit == EDDY_VISC_LIMIT) {
       const su2double C_lim = config->Getv2f_Realizability_Constant();
-      muT = min(muT, C_lim*rho*tke/(sqrt(3)*max(S, 1E-16)));
-=======
-    //muT = constants[0]*rho*zeta*kine*Tm;
-    muT = constants[0]*rho*v2*Tm;
-    if (realizability_limit == EDDY_VISC_LIMIT) {
-      const su2double C_lim = 1.0;
       muT = min(muT, C_lim*rho*tke/(sqrt(3)*S));
->>>>>>> 4ccec150
     }
 
     node[iPoint]->SetmuT(muT);
@@ -542,15 +485,11 @@
       HybridMediator->ComputeResolutionAdequacy(geometry, solver_container,
                                                 iPoint);
     }
-<<<<<<< HEAD
-=======
-
->>>>>>> 4ccec150
   }
 }
 
 void CTurbKESolver::CalculateTurbScales(CSolver **solver_container,
-                                        CConfig *config) {
+                                        const CConfig *config) {
 
   CVariable** flow_node;
   if (config->GetKind_HybridRANSLES() == MODEL_SPLIT) {
@@ -560,32 +499,16 @@
     flow_node = solver_container[FLOW_SOL]->node;
   }
 
-<<<<<<< HEAD
-  su2double* VelInf = config->GetVelocity_FreeStreamND();
-  su2double VelMag = 0;
-  for (unsigned short iDim = 0; iDim < nDim; iDim++)
-    VelMag += VelInf[iDim]*VelInf[iDim];
-  VelMag = sqrt(VelMag);
-  const su2double L_inf = config->GetLength_Reynolds();
-
-=======
   const su2double VelInf = config->GetModVel_FreeStreamND();
   const su2double L_inf = config->GetLength_Reynolds();
 
-  const bool limit_scales =
-    (config->GetKind_v2f_Limit() == T_L_LIMIT);
->>>>>>> 4ccec150
   for (unsigned long iPoint = 0; iPoint < nPoint; iPoint++) {
 
     const su2double nu  = flow_node[iPoint]->GetLaminarViscosity() /
                           flow_node[iPoint]->GetDensity();
     const su2double S   = flow_node[iPoint]->GetStrainMag();
 
-<<<<<<< HEAD
-    node[iPoint]->SetTurbScales(nu, S, VelMag, L_inf, config);
-=======
-    node[iPoint]->SetTurbScales(nu, S, VelInf, L_inf, limit_scales);
->>>>>>> 4ccec150
+    node[iPoint]->SetTurbScales(nu, S, VelInf, L_inf, config);
   }
 }
 
@@ -707,23 +630,8 @@
       distance = sqrt(distance);
 
       /*--- Set wall values ---*/
-      if (compressible) {
-<<<<<<< HEAD
-        density = flow_node[iPoint]->GetDensity();
-        laminar_viscosity = flow_node[iPoint]->GetLaminarViscosity();
-      }
-      if (incompressible) {
-        density = flow_node[iPoint]->GetDensity();
-        laminar_viscosity = flow_node[iPoint]->GetLaminarViscosity();
-=======
-        density = flow_node[jPoint]->GetDensity();
-        laminar_viscosity = flow_node[jPoint]->GetLaminarViscosity();
-      }
-      if (incompressible) {
-        density = flow_node[jPoint]->GetDensity();
-        laminar_viscosity = flow_node[jPoint]->GetLaminarViscosity();
->>>>>>> 4ccec150
-      }
+      density = flow_node[jPoint]->GetDensity();
+      laminar_viscosity = flow_node[jPoint]->GetLaminarViscosity();
 
       if (config->GetBoolUse_v2f_Explicit_WallBC()) {
 
@@ -1182,7 +1090,6 @@
 
   }
 
-<<<<<<< HEAD
   /*--- If we don't find a match, then the child point is not on the
    current inlet boundary marker. Return zero area so this point does
    not contribute to the restriction operator and continue. ---*/
@@ -1222,6 +1129,4 @@
                                         unsigned short iRKStep) {
   BC_Outlet(geometry, solver_container, conv_numerics, visc_numerics,
             config, val_marker, iRKStep);
-=======
->>>>>>> 4ccec150
 }