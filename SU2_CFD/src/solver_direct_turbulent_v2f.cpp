/*!
 * \file solution_direct_turbulent.cpp
 * \brief Main subrotuines for solving direct problems
 * \author F. Palacios, A. Bueno
 * \version 6.0.1 "Falcon"
 *
 * The current SU2 release has been coordinated by the
 * SU2 International Developers Society <www.su2devsociety.org>
 * with selected contributions from the open-source community.
 *
 * The main research teams contributing to the current release are:
 *  - Prof. Juan J. Alonso's group at Stanford University.
 *  - Prof. Piero Colonna's group at Delft University of Technology.
 *  - Prof. Nicolas R. Gauger's group at Kaiserslautern University of Technology.
 *  - Prof. Alberto Guardone's group at Polytechnic University of Milan.
 *  - Prof. Rafael Palacios' group at Imperial College London.
 *  - Prof. Vincent Terrapon's group at the University of Liege.
 *  - Prof. Edwin van der Weide's group at the University of Twente.
 *  - Lab. of New Concepts in Aeronautics at Tech. Institute of Aeronautics.
 *
 * Copyright 2012-2018, Francisco D. Palacios, Thomas D. Economon,
 *                      Tim Albring, and the SU2 contributors.
 *
 * SU2 is free software; you can redistribute it and/or
 * modify it under the terms of the GNU Lesser General Public
 * License as published by the Free Software Foundation; either
 * version 2.1 of the License, or (at your option) any later version.
 *
 * SU2 is distributed in the hope that it will be useful,
 * but WITHOUT ANY WARRANTY; without even the implied warranty of
 * MERCHANTABILITY or FITNESS FOR A PARTICULAR PURPOSE. See the GNU
 * Lesser General Public License for more details.
 *
 * You should have received a copy of the GNU Lesser General Public
 * License along with SU2. If not, see <http://www.gnu.org/licenses/>.
 */

#include "../include/solver_structure.hpp"
#include "../include/numerics_structure_v2f.hpp"
#include "../include/solver_structure_v2f.hpp"
#include "../include/variable_structure_v2f.hpp"

CTurbKESolver::CTurbKESolver(void) : CTurbSolver() {

  /*--- Array initialization ---*/
  constants = NULL;

}

CTurbKESolver::CTurbKESolver(CGeometry *geometry, CConfig *config,
                             unsigned short iMesh)
      : CTurbSolver() {

  unsigned short iVar, iDim, nLineLets;
  unsigned long iPoint;
  ifstream restart_file;
  string text_line;
  const bool runtime_averaging = (config->GetKind_Averaging() != NO_AVERAGING);

  int rank = MASTER_NODE;
#ifdef HAVE_MPI
  MPI_Comm_rank(MPI_COMM_WORLD, &rank);
#endif

  /*--- Array initialization ---*/
  constants = NULL;

  Gamma = config->GetGamma();
  Gamma_Minus_One = Gamma - 1.0;

  /*--- Dimension of the problem --> dependent of the turbulent model ---*/
  nVar = 4;

  nPoint = geometry->GetnPoint();
  nPointDomain = geometry->GetnPointDomain();

  /*--- Initialize nVarGrad for deallocation ---*/

  nVarGrad = nVar;

  /*--- Define geometry constants in the solver structure ---*/
  nDim = geometry->GetnDim();
  node = new CVariable*[nPoint];
  if (runtime_averaging) {
    average_node = new CVariable*[nPoint];
  }

  /*--- Single grid simulation ---*/
  if (iMesh == MESH_0) {

    /*--- Define some auxiliary vector related with the residual ---*/
    Residual     = new su2double[nVar];
    Residual_RMS = new su2double[nVar];
    Residual_i   = new su2double[nVar];
    Residual_j   = new su2double[nVar];
    Residual_Max = new su2double[nVar];

    for (iVar=0; iVar<nVar; iVar++) {
       Residual[iVar]     = 0.0;
       Residual_RMS[iVar] = 0.0;
       Residual_i[iVar]   = 0.0;
       Residual_j[iVar]   = 0.0;
       Residual_Max[iVar] = 0.0;
    }

    /*--- Define some structures for locating max residuals ---*/
    Point_Max = new unsigned long[nVar];
    for (iVar = 0; iVar < nVar; iVar++) Point_Max[iVar] = 0;

    Point_Max_Coord = new su2double*[nVar];
    for (iVar = 0; iVar < nVar; iVar++) {
      Point_Max_Coord[iVar] = new su2double[nDim];
      for (iDim = 0; iDim < nDim; iDim++) Point_Max_Coord[iVar][iDim] = 0.0;
    }

    /*--- Define some auxiliary vector related with the solution ---*/
    Solution = new su2double[nVar];
    Solution_i = new su2double[nVar]; Solution_j = new su2double[nVar];

    /*--- Define some auxiliary vector related with the geometry ---*/
    Vector_i = new su2double[nDim]; Vector_j = new su2double[nDim];

    /*--- Define some auxiliary vector related with the flow solution ---*/
    FlowPrimVar_i = new su2double [nDim+7]; FlowPrimVar_j = new su2double [nDim+7];

    /*--- Jacobians and vector structures for implicit computations ---*/
    Jacobian_i = new su2double* [nVar];
    Jacobian_j = new su2double* [nVar];
    for (iVar = 0; iVar < nVar; iVar++) {
      Jacobian_i[iVar] = new su2double [nVar];
      Jacobian_j[iVar] = new su2double [nVar];
    }

    /*--- Initialization of the structure of the whole Jacobian ---*/
    if (rank == MASTER_NODE) {
      cout << "Initialize Jacobian structure (KE model)." << endl;
    }

    Jacobian.Initialize(nPoint, nPointDomain, nVar, nVar,
                        true, geometry, config);

    if (rank == MASTER_NODE) cout << "Finished." << endl;

    if ((config->GetKind_Linear_Solver_Prec() == LINELET) ||
        (config->GetKind_Linear_Solver() == SMOOTHER_LINELET)) {
      nLineLets = Jacobian.BuildLineletPreconditioner(geometry, config);
      if (rank == MASTER_NODE) {
        cout << "Compute linelet structure. " << nLineLets
             << " elements in each line (average)." << endl;
      }
    }

    LinSysSol.Initialize(nPoint, nPointDomain, nVar, 0.0);
    LinSysRes.Initialize(nPoint, nPointDomain, nVar, 0.0);
  }

  /*--- Computation of gradients by least squares ---*/
  if (config->GetKind_Gradient_Method() == WEIGHTED_LEAST_SQUARES) {

    /*--- S matrix := inv(R)*traspose(inv(R)) ---*/
    Smatrix = new su2double* [nDim];
    for (iDim = 0; iDim < nDim; iDim++)
    Smatrix[iDim] = new su2double [nDim];

    /*--- c vector := transpose(WA)*(Wb) ---*/
    Cvector = new su2double* [nVar];
    for (iVar = 0; iVar < nVar; iVar++)
    Cvector[iVar] = new su2double [nDim];
  }

  /*--- Initialize value for model constants ---*/
  constants = new su2double[11];

  /* v2-f */
  constants[0]  = 0.22;   //C_mu
  constants[1]  = 1.0/1.0;    //1/sigma_k
  constants[2]  = 1.0/1.3;    //1/sigma_e
  constants[3]  = 1.0/1.0;    //1/sigma_z
  constants[4]  = 1.4;    //C_e1^o
  constants[5]  = 1.9;    //C_e2
  constants[6]  = 1.4;    //C_1
  constants[7]  = 0.3;   //C_2p
  constants[8]  = 6.0;    //C_T
  constants[9]  = 0.23;   //C_L
  constants[10] = 70.0;   //C_eta

  /*--- Initialize lower and upper limits---*/
  lowerlimit = new su2double[nVar];
  upperlimit = new su2double[nVar];


  // These are used in the AddConservativeSolution calls
  // k
  lowerlimit[0] = -1.0e10;
  upperlimit[0] =  1.0e10;

  // epsi
  lowerlimit[1] = -1.0e10;
  upperlimit[1] =  1.0e10;

  // v2
  lowerlimit[2] = -1.0e10;
  upperlimit[2] =  1.0e10;

  // f
  lowerlimit[3] = -1.0e10;
  upperlimit[3] =  1.0e10;


  /*--- Flow infinity initialization stuff ---*/
  su2double rhoInf, *VelInf, muLamInf, Intensity, viscRatio, muT_Inf, Tm_Inf, Lm_Inf;
  rhoInf    = config->GetDensity_FreeStreamND();
  VelInf    = config->GetVelocity_FreeStreamND();
  muLamInf  = config->GetViscosity_FreeStreamND();
  Intensity = config->GetTurbulenceIntensity_FreeStream();
  viscRatio = config->GetTurb2LamViscRatio_FreeStream();
  
  su2double VelMag = 0;
  for (iDim = 0; iDim < nDim; iDim++) {
    VelMag += VelInf[iDim]*VelInf[iDim];
  }

  VelMag = sqrt(VelMag);

  su2double L_Inf = config->GetLength_Reynolds();
  su2double scale = 1.0e-8;
  su2double scalar_min = scale/(VelMag*VelMag);
  su2double tke_min = scalar_min*VelMag*VelMag;
  su2double tdr_min = scalar_min*pow(VelMag,3.0)/L_Inf;


  // Freestream eddy visc
  muT_Inf = muLamInf*viscRatio;

  // Convenience: freestream kinematic viscosities
  const su2double nuInf  = muLamInf/rhoInf;
  const su2double nutInf = muT_Inf /rhoInf;

  // Freestream TKE
  kine_Inf = 1.5*(VelMag*VelMag*Intensity*Intensity);

  // Freestream dissipation
  epsi_Inf = (2.0/3.0)*constants[0]*(kine_Inf*kine_Inf)/nutInf;
  const su2double ktmp = 2.0/3.0*constants[0]*constants[8]*kine_Inf/viscRatio;
  const su2double epsi_Inf_alt = ktmp*ktmp/nuInf;
  epsi_Inf = min( epsi_Inf, epsi_Inf_alt );

  // Fresstream v2
  zeta_Inf = 2.0/3.0*kine_Inf;


  // Freestream time scale
  Tm_Inf = kine_Inf/max(epsi_Inf,tdr_min);
  su2double Tkol_inf = constants[8]*sqrt(nuInf/max(epsi_Inf,tdr_min));
  Tm_Inf = max( Tm_Inf, Tkol_inf );

  // Freestream length scale
  Lm_Inf = pow(kine_Inf,1.5)/max(epsi_Inf,tdr_min);
  const su2double nu3 = nuInf*nuInf*nuInf;
  const su2double Lkol_Inf = constants[10]*pow(nu3/max(epsi_Inf,tdr_min),0.25);
  Lm_Inf = constants[9] * max( Lm_Inf, Lkol_Inf);

  // Freestream f
  f_Inf = (10.0/3.0+0.3)*epsi_Inf/max(kine_Inf,tke_min);


  /*--- Initialize the solution to the far-field state everywhere. ---*/
  CTurbKEVariable::SetConstants(constants);

  for (iPoint = 0; iPoint < nPoint; iPoint++)
    node[iPoint] = new CTurbKEVariable(kine_Inf, epsi_Inf, zeta_Inf, f_Inf,
                                       muT_Inf, Tm_Inf, Lm_Inf,
                                       nDim, nVar, config);

  if (runtime_averaging) {
    for (iPoint = 0; iPoint < nPoint; iPoint++) {
      average_node[iPoint] =
          new CTurbKEVariable(kine_Inf, epsi_Inf, zeta_Inf, f_Inf, muT_Inf,
                              Tm_Inf, Lm_Inf, nDim, nVar, config);
    }
  }

  /*--- MPI solution ---*/

  //TODO fix order of comunication the periodic should be first otherwise you have wrong values on the halo cell after restart
  Set_MPI_Solution(geometry, config);
  Set_MPI_Solution(geometry, config);
  if (runtime_averaging) {
    Set_MPI_Average_Solution(geometry, config);
    Set_MPI_Average_Solution(geometry, config);
  }

  /*--- Initializate quantities for SlidingMesh Interface ---*/

  unsigned long iMarker;

  SlidingState       = new su2double*** [nMarker];
  SlidingStateNodes  = new int*         [nMarker];

  for (iMarker = 0; iMarker < nMarker; iMarker++){

    SlidingState[iMarker]      = NULL;
    SlidingStateNodes[iMarker] = NULL;

    if (config->GetMarker_All_KindBC(iMarker) == FLUID_INTERFACE){

      SlidingState[iMarker]       = new su2double**[geometry->GetnVertex(iMarker)];
      SlidingStateNodes[iMarker]  = new int        [geometry->GetnVertex(iMarker)];

      for (iPoint = 0; iPoint < geometry->GetnVertex(iMarker); iPoint++){
        SlidingState[iMarker][iPoint] = new su2double*[nPrimVar+1];

        SlidingStateNodes[iMarker][iPoint] = 0;
        for (iVar = 0; iVar < nPrimVar+1; iVar++)
          SlidingState[iMarker][iPoint][iVar] = NULL;
      }

    }
  }

  /*--- Set up inlet profiles, if necessary ---*/

  SetInlet(config);
}

CTurbKESolver::~CTurbKESolver(void) {

  if (constants != NULL) delete [] constants;

  unsigned long iMarker, iVertex;
  unsigned short iVar;

  if ( SlidingState != NULL ) {
    for (iMarker = 0; iMarker < nMarker; iMarker++) {
      if ( SlidingState[iMarker] != NULL ) {
        for (iVertex = 0; iVertex < nVertex[iMarker]; iVertex++)
          if ( SlidingState[iMarker][iVertex] != NULL ){
            for (iVar = 0; iVar < nPrimVar+1; iVar++)
              delete [] SlidingState[iMarker][iVertex][iVar];
            delete [] SlidingState[iMarker][iVertex];
          }
        delete [] SlidingState[iMarker];
      }
    }
    delete [] SlidingState;
  }
  
  if ( SlidingStateNodes != NULL ){
    for (iMarker = 0; iMarker < nMarker; iMarker++){
        if (SlidingStateNodes[iMarker] != NULL)
            delete [] SlidingStateNodes[iMarker];  
    }
    delete [] SlidingStateNodes;
  }

}

void CTurbKESolver::Preprocessing(CGeometry *geometry,
       CSolver **solver_container, CConfig *config, unsigned short iMesh,
       unsigned short iRKStep, unsigned short RunTime_EqSystem, bool Output) {

  unsigned long iPoint;

  unsigned long ExtIter = config->GetExtIter();
  bool disc_adjoint     = config->GetDiscrete_Adjoint();
  bool limiter_flow     = ((config->GetKind_SlopeLimit_Flow() != NO_LIMITER) && (ExtIter <= config->GetLimiterIter()) && !(disc_adjoint && config->GetFrozen_Limiter_Disc()));
  bool limiter_turb     = ((config->GetKind_SlopeLimit_Turb() != NO_LIMITER) && (ExtIter <= config->GetLimiterIter()) && !(disc_adjoint && config->GetFrozen_Limiter_Disc()));


  for (iPoint = 0; iPoint < nPoint; iPoint ++) {

    /*--- Initialize the residual vector ---*/
    LinSysRes.SetBlock_Zero(iPoint);

  }

  /*--- Initialize the Jacobian matrices ---*/
  Jacobian.SetValZero();

  /*--- Upwind second order reconstruction ---*/
  if (config->GetKind_Gradient_Method() == GREEN_GAUSS) {
    SetSolution_Gradient_GG(geometry, config);
  }

  if (config->GetKind_Gradient_Method() == WEIGHTED_LEAST_SQUARES) {
    SetSolution_Gradient_LS(geometry, config);
  }

  /*--- Upwind second order reconstruction ---*/

  if (limiter_turb) SetSolution_Limiter(geometry, config);

  if (limiter_flow) solver_container[FLOW_SOL]->SetPrimitive_Limiter(geometry, config);

}

void CTurbKESolver::Postprocessing(CGeometry *geometry,
                                   CSolver **solver_container,
                                   CConfig *config, unsigned short iMesh) {

  su2double rho, nu, S;
  su2double tke, v2, zeta, muT;
  const bool model_split = (config->GetKind_HybridRANSLES() == MODEL_SPLIT);

  /*--- Compute mean flow and turbulence gradients ---*/
  if (config->GetKind_Gradient_Method() == GREEN_GAUSS) {
    SetSolution_Gradient_GG(geometry, config);
  }

  if (config->GetKind_Gradient_Method() == WEIGHTED_LEAST_SQUARES) {
    SetSolution_Gradient_LS(geometry, config);
  }

  su2double scale = EPS;
  su2double* VelInf = config->GetVelocity_FreeStreamND();
  su2double VelMag = 0;
  for (unsigned short iDim = 0; iDim < nDim; iDim++)
    VelMag += VelInf[iDim]*VelInf[iDim];
  VelMag = sqrt(VelMag);
  const su2double L_inf = config->GetLength_Reynolds();

  CVariable** flow_node;
  if (model_split) {
    /*--- Use explicit average values instead of fluctuating values ---*/
    flow_node = solver_container[FLOW_SOL]->average_node;
  } else {
    flow_node = solver_container[FLOW_SOL]->node;
  }

  const unsigned short realizability_limit = config->GetKind_v2f_Limit();
  const bool limit_scales = (realizability_limit == T_L_LIMIT);
  for (unsigned long iPoint = 0; iPoint < nPoint; iPoint ++) {

    /*--- Compute turbulence scales ---*/

    rho = flow_node[iPoint]->GetDensity();
    nu  = flow_node[iPoint]->GetLaminarViscosity() / rho;
    S   = flow_node[iPoint]->GetStrainMag();

    /*--- Scalars ---*/
    // kine = node[iPoint]->GetSolution(0);
    // v2   = node[iPoint]->GetSolution(2);

    // /*--- T & L ---*/

    // kine = max(kine, scale*VelMag*VelMag);
    // zeta = max(v2/kine, scale);

    // node[iPoint]->SetTurbScales(nu, S, VelMag, L_inf);

    tke = max(node[iPoint]->GetSolution(0), 0.0);
    v2  = max(node[iPoint]->GetSolution(2), scale*VelMag*VelMag);

    /*--- T & L ---*/

    node[iPoint]->SetTurbScales(nu, S, VelMag, L_inf, limit_scales);
    node[iPoint]->SetKolKineticEnergyRatio(nu);

    const su2double Tm = node[iPoint]->GetTurbTimescale();

    /*--- Compute the eddy viscosity ---*/

    //muT = constants[0]*rho*zeta*kine*Tm;
    muT = constants[0]*rho*v2*Tm;
    if (realizability_limit == EDDY_VISC_LIMIT) {
      const su2double C_lim = 1.0;
      muT = min(muT, C_lim*rho*tke/(sqrt(3)*S));
    }

    node[iPoint]->SetmuT(muT);

    /* Compute resolution adequacy */
    if (model_split) {
      HybridMediator->ComputeResolutionAdequacy(geometry, solver_container,
                                                iPoint);
    }

  }
}

void CTurbKESolver::CalculateTurbScales(CSolver **solver_container,
                                        CConfig *config) {

  CVariable** flow_node;
  if (config->GetKind_HybridRANSLES() == MODEL_SPLIT) {
    /*--- Use explicit average values instead of fluctuating values ---*/
    flow_node = solver_container[FLOW_SOL]->average_node;
  } else {
    flow_node = solver_container[FLOW_SOL]->node;
  }

  su2double* VelInf = config->GetVelocity_FreeStreamND();
  su2double VelMag = 0;
  for (unsigned short iDim = 0; iDim < nDim; iDim++)
    VelMag += VelInf[iDim]*VelInf[iDim];
  VelMag = sqrt(VelMag);
  const su2double L_inf = config->GetLength_Reynolds();

  const bool limit_scales =
    (config->GetKind_v2f_Limit() == T_L_LIMIT);
  for (unsigned long iPoint = 0; iPoint < nPoint; iPoint++) {

    const su2double nu  = flow_node[iPoint]->GetLaminarViscosity() /
                          flow_node[iPoint]->GetDensity();
    const su2double S   = flow_node[iPoint]->GetStrainMag();

    node[iPoint]->SetTurbScales(nu, S, VelMag, L_inf, limit_scales);
  }
}

void CTurbKESolver::Source_Residual(CGeometry *geometry,
        CSolver **solver_container, CNumerics *numerics,
        CNumerics *second_numerics, CConfig *config, unsigned short iMesh,
        unsigned short iRKStep) {

  const bool model_split = (config->GetKind_HybridRANSLES() == MODEL_SPLIT);

  CVariable** flow_node;
  if (model_split) {
    /*--- Use explicit average values instead of fluctuating values ---*/
    flow_node = solver_container[FLOW_SOL]->average_node;
  } else {
    flow_node = solver_container[FLOW_SOL]->node;
  }

  /*--- Update turb scales ---*/
  // TODO: Evaluate if this should be left in.
  CalculateTurbScales(solver_container, config);

  for (unsigned long iPoint = 0; iPoint < nPointDomain; iPoint++) {

    numerics->SetTimeStep(
      solver_container[FLOW_SOL]->node[iPoint]->GetDelta_Time());

    numerics->SetCoord(geometry->node[iPoint]->GetCoord(), NULL);

    /*--- Conservative variables w/o reconstruction ---*/
    numerics->SetPrimitive(flow_node[iPoint]->GetPrimitive(), NULL);

    /*--- Gradient of the primitive and conservative variables ---*/
    numerics->SetPrimVarGradient(flow_node[iPoint]->GetGradient_Primitive(), NULL);

    /*--- Turbulent variables w/o reconstruction, and its gradient ---*/
    numerics->SetTurbVar(node[iPoint]->GetSolution(), NULL);
    numerics->SetTurbVarGradient(node[iPoint]->GetGradient(), NULL);

    /*--- Set volume ---*/
    numerics->SetVolume(geometry->node[iPoint]->GetVolume());

    /*--- Pass T, L to the lengthscale ---*/
    numerics->SetTurbLengthscale(node[iPoint]->GetTurbLengthscale());
    numerics->SetTurbTimescale(node[iPoint]->GetTurbTimescale());

    /*--- Set vorticity and strain rate magnitude ---*/
    numerics->SetVorticity(flow_node[iPoint]->GetVorticity(), NULL);
    numerics->SetStrainMag(flow_node[iPoint]->GetStrainMag(), 0.0);

    /*--- Set the resolved Reynolds stress ---*/
    if (model_split) {
      HybridMediator->SetupRANSNumerics(solver_container, numerics, iPoint);
    }

    /*--- Compute the source term ---*/
    numerics->ComputeResidual(Residual, Jacobian_i, NULL, config);

    if (model_split) {
      CSourcePieceWise_TurbKE* v2f_numerics = dynamic_cast<CSourcePieceWise_TurbKE*>(numerics);
      const su2double sgs_production = v2f_numerics->GetSGSProduction();
      solver_container[FLOW_SOL]->average_node[iPoint]->SetSGSProduction(sgs_production);
      if (config->GetUse_Resolved_Turb_Stress()) {
        /*--- Production is not passed in, so output it instead ---*/
        const su2double production = numerics->GetProduction();
        solver_container[FLOW_SOL]->average_node[iPoint]->SetProduction(production);
      }
    }
    node[iPoint]->SetProduction(numerics->GetProduction());
    assert(node[iPoint]->GetProduction() == numerics->GetProduction());

    /*--- Subtract residual and the Jacobian ---*/
    LinSysRes.SubtractBlock(iPoint, Residual);
    Jacobian.SubtractBlock(iPoint, iPoint, Jacobian_i);

  }
}

void CTurbKESolver::Source_Template(CGeometry *geometry,
       CSolver **solver_container, CNumerics *numerics,
       CConfig *config, unsigned short iMesh) {
  // No-op
}

void CTurbKESolver::BC_HeatFlux_Wall(CGeometry *geometry,
       CSolver **solver_container, CNumerics *conv_numerics,
       CNumerics *visc_numerics, CConfig *config, unsigned short val_marker,
       unsigned short iRKStep) {

  unsigned long iPoint, jPoint, iVertex, total_index;
  unsigned short iDim, iVar, jVar;
  su2double distance, wall_k;
  su2double density = 0.0, laminar_viscosity = 0.0;

  bool compressible = (config->GetKind_Regime() == COMPRESSIBLE);
  bool incompressible = (config->GetKind_Regime() == INCOMPRESSIBLE);
  CVariable** flow_node;
  if (config->GetKind_HybridRANSLES() == MODEL_SPLIT) {
    /*--- Use explicit average values instead of fluctuating values ---*/
    flow_node = solver_container[FLOW_SOL]->average_node;
  } else {
    flow_node = solver_container[FLOW_SOL]->node;
  }

  for (iVertex = 0; iVertex < geometry->nVertex[val_marker]; iVertex++) {
    iPoint = geometry->vertex[val_marker][iVertex]->GetNode();

    /*--- Check if the node belongs to the domain (i.e, not a halo node) ---*/
    if (geometry->node[iPoint]->GetDomain()) {

      /*--- distance to closest neighbor ---*/
      jPoint = geometry->vertex[val_marker][iVertex]->GetNormal_Neighbor();
      distance = 0.0;
      for (iDim = 0; iDim < nDim; iDim++) {
        const su2double dx = (geometry->node[iPoint]->GetCoord(iDim) -
                              geometry->node[jPoint]->GetCoord(iDim));
        distance += dx*dx;
      }
      distance = sqrt(distance);

      /*--- Set wall values ---*/
      if (compressible) {
<<<<<<< HEAD
        //density = solver_container[FLOW_SOL]->node[iPoint]->GetDensity();
	//laminar_viscosity = solver_container[FLOW_SOL]->node[iPoint]->GetLaminarViscosity();
	density = flow_node[iPoint]->GetDensity();
	laminar_viscosity = flow_node[iPoint]->GetLaminarViscosity();
=======
        density = flow_node[jPoint]->GetDensity();
        laminar_viscosity = flow_node[jPoint]->GetLaminarViscosity();
>>>>>>> c734efb1
      }
      if (incompressible) {
        density = flow_node[jPoint]->GetDensity();
        laminar_viscosity = flow_node[jPoint]->GetLaminarViscosity();
      }

      if (config->GetBoolUse_v2f_Explicit_WallBC()) {

        wall_k = node[jPoint]->GetSolution(0);

        // wall boundary conditions (https://turbmodels.larc.nasa.gov/k-e-zeta-f.html)
        Solution[0] = 0.0;
        Solution[1] = 2.0*laminar_viscosity*wall_k/(density*distance*distance);
        Solution[2] = 0.0;
        Solution[3] = 0.0;

        /*--- Set the solution values and zero the residual ---*/
        node[iPoint]->SetSolution_Old(Solution);
        node[iPoint]->SetSolution(Solution);
        LinSysRes.SetBlock_Zero(iPoint);

        /*--- Change rows of the Jacobian (to be just 1 on the diagonal) ---*/
        for (iVar = 0; iVar < nVar; iVar++) {
          total_index = iPoint*nVar+iVar;
          Jacobian.DeleteValsRowi(total_index);
        }

      } else {
        /*--- The conditions below are a mess.  Here is why...

          Epsilon at the wall depends on k at the first node off the
          wall.  It is observed that, if this is enforced following the
          'standard' SU2 procedure (see e.g., the wall conditions for SA
          or SST), it is difficult to converge epsilon and that the
          large residuals tend to appear very close to the wall.

          Thus, it is preferred to enforce the BC by including the
          equation in the system being solved directly.  This is easy
          enough to do in the residual by setting

          Res[iPoint*nVal+1] = (epsilon - desired epsilon based on k).

          It is also simple to set the appropriate Jacobian.  However,
          Vol/dt is added to the diagonal of the Jacobian in
          CTurbSolver::ImplicitEuler_Iteration.  So, to ensure we get
          the right Jacobian, we subtract Vol/dt here.  But, obviously
          this is very brittle b/c it assumes we're using backward
          Euler. ---*/

        wall_k = node[jPoint]->GetSolution(0);

        const su2double Vol = geometry->node[iPoint]->GetVolume();
        const su2double dt = solver_container[FLOW_SOL]->node[iPoint]->GetDelta_Time();

        // Set k, v2, and f as for explicit method,
        // but keep epsilon as is b/c it is dealt with below
        Solution[0] = 0.0;
        Solution[1] = node[iPoint]->GetSolution(1);
        Solution[2] = 0.0;
        Solution[3] = 0.0;

        /*--- Set the solution values and zero the residual ---*/
        node[iPoint]->SetSolution_Old(Solution);
        node[iPoint]->SetSolution(Solution);
        LinSysRes.SetBlock_Zero(iPoint);

        /*--- Change rows of the Jacobian (to be just 1 on the diagonal) ---*/
        for (iVar = 0; iVar < nVar; iVar++) {
          total_index = iPoint*nVar+iVar;
          Jacobian.DeleteValsRowi(total_index);
        }


        for (iVar=0; iVar<nVar; iVar++) {
          for (jVar=0; jVar<nVar; jVar++) {
            Jacobian_j[iVar][jVar] = 0.0;
          }
        }

        const su2double rho_epsi_wall = 2.0*laminar_viscosity*wall_k/(distance*distance);
        const su2double rho_epsi_res = density*node[iPoint]->GetSolution(1) - rho_epsi_wall;
        LinSysRes.SetBlock(iPoint, 1, rho_epsi_res);
        Jacobian.DeleteValsRowi(iPoint*nVar+1); // zeros this row and puts 1 on diagonal

        // WARNING: Hackery
        // Subtract Vol/dt from jacobian to offset addition of this later on
        Jacobian_j[1][1] = Vol/dt;
        Jacobian.SubtractBlock(iPoint, iPoint, Jacobian_j);

        // Jacobian wrt conserved state at node j
        Jacobian_j[1][0] = -2.0*laminar_viscosity/(density*distance*distance);
        Jacobian_j[1][1] = 0.0;
        Jacobian_j[1][2] = 0.0;
        Jacobian_j[1][3] = 0.0;

        Jacobian.AddBlock(iPoint, jPoint, Jacobian_j);
      }

    }
  }
}

void CTurbKESolver::BC_Isothermal_Wall(CGeometry *geometry,
       CSolver **solver_container, CNumerics *conv_numerics,
       CNumerics *visc_numerics, CConfig *config, unsigned short val_marker,
       unsigned short iRKStep) {

  // Turbulence model BC doesn't care whether wall is isothermal or
  // heat flux condition, so just call the heat flux BC function to
  // minimize code duplication
  BC_HeatFlux_Wall(geometry, solver_container, conv_numerics,
                   visc_numerics, config, val_marker, iRKStep);

}

void CTurbKESolver::BC_Far_Field(CGeometry *geometry,
       CSolver **solver_container, CNumerics *conv_numerics,
       CNumerics *visc_numerics, CConfig *config, unsigned short val_marker,
       unsigned short iRKStep) {

  unsigned long iPoint, iVertex;
  su2double *Normal, *V_infty, *V_domain;
  unsigned short iVar, iDim;

  bool grid_movement = config->GetGrid_Movement();

  CVariable** flow_node;
  if (config->GetKind_HybridRANSLES() == MODEL_SPLIT) {
    /*--- Use explicit average values instead of fluctuating values ---*/
    flow_node = solver_container[FLOW_SOL]->average_node;
  } else {
    flow_node = solver_container[FLOW_SOL]->node;
  }

  Normal = new su2double[nDim];

  for (iVertex = 0; iVertex < geometry->nVertex[val_marker]; iVertex++) {

    iPoint = geometry->vertex[val_marker][iVertex]->GetNode();

    /*--- Check if the node belongs to the domain (i.e, not a halo node) ---*/
    if (geometry->node[iPoint]->GetDomain()) {

      /*--- Allocate the value at the infinity ---*/
      V_infty = solver_container[FLOW_SOL]->GetCharacPrimVar(val_marker, iVertex);

      /*--- Retrieve solution at the farfield boundary node ---*/
      V_domain = flow_node[iPoint]->GetPrimitive();
      conv_numerics->SetPrimitive(V_domain, V_infty);

      /*--- Set turbulent variable at infinity ---*/
      for (iVar = 0; iVar < nVar; iVar++)
        Solution_i[iVar] = node[iPoint]->GetSolution(iVar);

      Solution_j[0] = node[iPoint]->GetSolution(0);
      Solution_j[1] = node[iPoint]->GetSolution(1);
      Solution_j[2] = node[iPoint]->GetSolution(2);
      Solution_j[3] = node[iPoint]->GetSolution(3);

      conv_numerics->SetTurbVar(Solution_i, Solution_j);
      /*--- Set Normal (it is necessary to change the sign) ---*/
      geometry->vertex[val_marker][iVertex]->GetNormal(Normal);
      for (iDim = 0; iDim < nDim; iDim++)
      Normal[iDim] = -Normal[iDim];
      conv_numerics->SetNormal(Normal);

      /*--- Grid Movement ---*/
      if (grid_movement)
        conv_numerics->SetGridVel(geometry->node[iPoint]->GetGridVel(),
                                  geometry->node[iPoint]->GetGridVel());

      /*--- Compute residuals and Jacobians ---*/
      conv_numerics->ComputeResidual(Residual, Jacobian_i, Jacobian_j, config);

      /*--- Add residuals and Jacobians ---*/
      LinSysRes.AddBlock(iPoint, Residual);
      Jacobian.AddBlock(iPoint, iPoint, Jacobian_i);

      // FIXME: Jacobian should also depend on Jacobian_j b/c
      // Solution_j = Solution_i
    }
  }

  delete [] Normal;
}

void CTurbKESolver::BC_Inlet(CGeometry *geometry, CSolver **solver_container,
                             CNumerics *conv_numerics, CNumerics *visc_numerics,
                             CConfig *config, unsigned short val_marker,
                             unsigned short iRKStep) {

  unsigned short iVar, iDim;
  unsigned long iVertex, iPoint, Point_Normal;
  su2double *V_inlet, *V_domain, *Normal;
  bool isCustomizable = config->GetMarker_All_PyCustom(val_marker);

  Normal = new su2double[nDim];

  bool grid_movement  = config->GetGrid_Movement();

  CVariable** flow_node;
  if (config->GetKind_HybridRANSLES() == MODEL_SPLIT) {
    /*--- Use explicit average values instead of fluctuating values ---*/
    flow_node = solver_container[FLOW_SOL]->average_node;
  } else {
    flow_node = solver_container[FLOW_SOL]->node;
  }

  string Marker_Tag = config->GetMarker_All_TagBound(val_marker);

  /*--- Loop over all the vertices on this boundary marker ---*/
  for (iVertex = 0; iVertex < geometry->nVertex[val_marker]; iVertex++) {

    iPoint = geometry->vertex[val_marker][iVertex]->GetNode();

    /*--- Check if the node belongs to the domain (i.e., not a halo node) ---*/
    if (geometry->node[iPoint]->GetDomain()) {

      /*--- Index of the closest interior node ---*/
      Point_Normal = geometry->vertex[val_marker][iVertex]->GetNormal_Neighbor();

      /*--- Normal vector for this vertex (negate for outward convention) ---*/
      geometry->vertex[val_marker][iVertex]->GetNormal(Normal);
      for (iDim = 0; iDim < nDim; iDim++) Normal[iDim] = -Normal[iDim];

      /*--- Allocate the value at the inlet ---*/
      V_inlet = solver_container[FLOW_SOL]->GetCharacPrimVar(val_marker, iVertex);

      /*--- Retrieve solution at the farfield boundary node ---*/
      V_domain = flow_node[iPoint]->GetPrimitive();

      /*--- Set various quantities in the solver class ---*/
      conv_numerics->SetPrimitive(V_domain, V_inlet);

      /*--- Set the turbulent variable states. Use free-stream KE
       values for the turbulent state at the inflow. ---*/
      for (iVar = 0; iVar < nVar; iVar++)
        Solution_i[iVar] = node[iPoint]->GetSolution(iVar);

      if (isCustomizable) {
        /*--- Only use the array version of the inlet BC when necessary ---*/
        Solution_j[0] = Inlet_TurbVars[val_marker][iVertex][0];
        Solution_j[1] = Inlet_TurbVars[val_marker][iVertex][1];
        Solution_j[2] = Inlet_TurbVars[val_marker][iVertex][2];
        Solution_j[3] = Inlet_TurbVars[val_marker][iVertex][3];
      } else {
        Solution_j[0] = kine_Inf;
        Solution_j[1] = epsi_Inf;
        Solution_j[2] = zeta_Inf;
        Solution_j[3] = f_Inf;
      }

      conv_numerics->SetTurbVar(Solution_i, Solution_j);

      /*--- Set various other quantities in the solver class ---*/
      conv_numerics->SetNormal(Normal);

      if (grid_movement)
        conv_numerics->SetGridVel(geometry->node[iPoint]->GetGridVel(),
                                  geometry->node[iPoint]->GetGridVel());

      /*--- Compute the residual using an upwind scheme ---*/
      conv_numerics->ComputeResidual(Residual, Jacobian_i, Jacobian_j, config);
      LinSysRes.AddBlock(iPoint, Residual);

      /*--- Jacobian contribution for implicit integration ---*/
      Jacobian.AddBlock(iPoint, iPoint, Jacobian_i);

      /*--- Viscous contribution ---*/
      visc_numerics->SetCoord(geometry->node[iPoint]->GetCoord(),
                              geometry->node[Point_Normal]->GetCoord());

      visc_numerics->SetNormal(Normal);

      /*--- Conservative variables w/o reconstruction ---*/
      visc_numerics->SetPrimitive(V_domain, V_inlet);

      /*--- Turbulent variables w/o reconstruction, and its gradients ---*/
      visc_numerics->SetTurbVar(Solution_i, Solution_j);
      visc_numerics->SetTurbVarGradient(node[iPoint]->GetGradient(), node[iPoint]->GetGradient());

      /*--- Compute residual, and Jacobians ---*/
      visc_numerics->ComputeResidual(Residual, Jacobian_i, Jacobian_j, config);

      /*--- Subtract residual, and update Jacobians ---*/
      LinSysRes.SubtractBlock(iPoint, Residual);
      Jacobian.SubtractBlock(iPoint, iPoint, Jacobian_i);

      // Set f residual correctly to get right update
      LinSysRes.SetBlock(iPoint, 3, Solution_i[3] - f_Inf);
      Jacobian.DeleteValsRowi(iPoint*nVar+3);

    }
  }

  /*--- Free locally allocated memory ---*/
  delete[] Normal;

}

void CTurbKESolver::BC_Outlet(CGeometry *geometry,
       CSolver **solver_container, CNumerics *conv_numerics,
       CNumerics *visc_numerics, CConfig *config, unsigned short val_marker,
       unsigned short iRKStep) {

  unsigned long iPoint, iVertex, Point_Normal;
  unsigned short iVar, iDim;
  su2double *V_outlet, *V_domain, *Normal;

  bool grid_movement  = config->GetGrid_Movement();

  CVariable** flow_node;
  if (config->GetKind_HybridRANSLES() == MODEL_SPLIT) {
    /*--- Use explicit average values instead of fluctuating values ---*/
    flow_node = solver_container[FLOW_SOL]->average_node;
  } else {
    flow_node = solver_container[FLOW_SOL]->node;
  }

  Normal = new su2double[nDim];

  /*--- Loop over all the vertices on this boundary marker ---*/
  for (iVertex = 0; iVertex < geometry->nVertex[val_marker]; iVertex++) {
    iPoint = geometry->vertex[val_marker][iVertex]->GetNode();

    /*--- Check if the node belongs to the domain (i.e., not a halo node) ---*/
    if (geometry->node[iPoint]->GetDomain()) {

      /*--- Index of the closest interior node ---*/
      Point_Normal = geometry->vertex[val_marker][iVertex]->GetNormal_Neighbor();

      /*--- Allocate the value at the outlet ---*/
      V_outlet = solver_container[FLOW_SOL]->GetCharacPrimVar(val_marker, iVertex);

      /*--- Retrieve solution at the farfield boundary node ---*/
      V_domain = flow_node[iPoint]->GetPrimitive();

      /*--- Set various quantities in the solver class ---*/
      conv_numerics->SetPrimitive(V_domain, V_outlet);

      /*--- Set the turbulent variables. Here we use a Neumann BC such
       that the turbulent variable is copied from the interior of the
       domain to the outlet before computing the residual.
       Solution_i --> TurbVar_internal,
       Solution_j --> TurbVar_outlet ---*/
      for (iVar = 0; iVar < nVar; iVar++) {
        Solution_i[iVar] = node[iPoint]->GetSolution(iVar);
        Solution_j[iVar] = node[iPoint]->GetSolution(iVar);
      }

      conv_numerics->SetTurbVar(Solution_i, Solution_j);

      /*--- Set Normal (negate for outward convention) ---*/
      geometry->vertex[val_marker][iVertex]->GetNormal(Normal);
      for (iDim = 0; iDim < nDim; iDim++)
      Normal[iDim] = -Normal[iDim];
      conv_numerics->SetNormal(Normal);

      if (grid_movement)
        conv_numerics->SetGridVel(geometry->node[iPoint]->GetGridVel(),
                                  geometry->node[iPoint]->GetGridVel());

      /*--- Compute the residual using an upwind scheme ---*/
      conv_numerics->ComputeResidual(Residual, Jacobian_i, Jacobian_j, config);
      LinSysRes.AddBlock(iPoint, Residual);

      /*--- Jacobian contribution for implicit integration ---*/
      Jacobian.AddBlock(iPoint, iPoint, Jacobian_i);
      Jacobian.AddBlock(iPoint, iPoint, Jacobian_j); // since soln_j = soln_i

      /*--- Viscous contribution ---*/
      visc_numerics->SetCoord(geometry->node[iPoint]->GetCoord(),
                              geometry->node[Point_Normal]->GetCoord());
      visc_numerics->SetNormal(Normal);

      /*--- Conservative variables w/o reconstruction ---*/
      visc_numerics->SetPrimitive(V_domain, V_outlet);

      /*--- Turbulent variables w/o reconstruction, and its gradients ---*/
      visc_numerics->SetTurbVar(Solution_i, Solution_j);
      visc_numerics->SetTurbVarGradient(node[iPoint]->GetGradient(),
                                        node[iPoint]->GetGradient());

      /*--- Compute residual, and Jacobians ---*/
      visc_numerics->ComputeResidual(Residual, Jacobian_i, Jacobian_j, config);

      /*--- Subtract residual, and update Jacobians ---*/
      LinSysRes.SubtractBlock(iPoint, Residual);
      Jacobian.SubtractBlock(iPoint, iPoint, Jacobian_i);
      Jacobian.SubtractBlock(iPoint, iPoint, Jacobian_j); // since soln_j = soln_i

    }
  }

  /*--- Free locally allocated memory ---*/
  delete[] Normal;

}

su2double* CTurbKESolver::GetConstants() {
  return constants;
}

void CTurbKESolver::SetInlet(CConfig* config) {

  /*-- Allocation has to happen in derived classes (not CTurbSolver),
   * due to arbitrary number of turbulence variables ---*/
  Inlet_TurbVars = new su2double**[nMarker];
  for (unsigned long iMarker = 0; iMarker < nMarker; iMarker++) {
    bool isCustomizable = config->GetMarker_All_PyCustom(iMarker);
    bool isInlet = (config->GetMarker_All_KindBC(iMarker) == INLET_FLOW);
    if (isCustomizable && isInlet) {
      Inlet_TurbVars[iMarker] = new su2double*[nVertex[iMarker]];
      for(unsigned long iVertex=0; iVertex < nVertex[iMarker]; iVertex++){
        Inlet_TurbVars[iMarker][iVertex] = new su2double[nVar];
        /*--- The default values for these custom BCs are initialized with
         * the freestream values to avoid nonphysical values at unspecified
         * points ---*/
        Inlet_TurbVars[iMarker][iVertex][0] = kine_Inf;
        Inlet_TurbVars[iMarker][iVertex][1] = epsi_Inf;
        Inlet_TurbVars[iMarker][iVertex][2] = zeta_Inf;
        Inlet_TurbVars[iMarker][iVertex][3] = f_Inf;
      }
    } else {
      Inlet_TurbVars[iMarker] = NULL;
    }
  }

}<|MERGE_RESOLUTION|>--- conflicted
+++ resolved
@@ -627,15 +627,8 @@
 
       /*--- Set wall values ---*/
       if (compressible) {
-<<<<<<< HEAD
-        //density = solver_container[FLOW_SOL]->node[iPoint]->GetDensity();
-	//laminar_viscosity = solver_container[FLOW_SOL]->node[iPoint]->GetLaminarViscosity();
-	density = flow_node[iPoint]->GetDensity();
-	laminar_viscosity = flow_node[iPoint]->GetLaminarViscosity();
-=======
         density = flow_node[jPoint]->GetDensity();
         laminar_viscosity = flow_node[jPoint]->GetLaminarViscosity();
->>>>>>> c734efb1
       }
       if (incompressible) {
         density = flow_node[jPoint]->GetDensity();
