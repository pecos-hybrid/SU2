--- conflicted
+++ resolved
@@ -634,21 +634,12 @@
 
       /*--- Set wall values ---*/
       if (compressible) {
-<<<<<<< HEAD
-        density = flow_node[jPoint]->GetDensity();
-        laminar_viscosity = flow_node[jPoint]->GetLaminarViscosity();
+        density = flow_node[iPoint]->GetDensity();
+        laminar_viscosity = flow_node[iPoint]->GetLaminarViscosity();
       }
       if (incompressible) {
-        density = flow_node[jPoint]->GetDensity();
-        laminar_viscosity = flow_node[jPoint]->GetLaminarViscosity();
-=======
-        density = solver_container[FLOW_SOL]->node[iPoint]->GetDensity();
-        laminar_viscosity = solver_container[FLOW_SOL]->node[iPoint]->GetLaminarViscosity();
-      }
-      if (incompressible) {
-        density = solver_container[FLOW_SOL]->node[iPoint]->GetDensity();
-        laminar_viscosity = solver_container[FLOW_SOL]->node[iPoint]->GetLaminarViscosity();
->>>>>>> 1b1bd780
+        density = flow_node[iPoint]->GetDensity();
+        laminar_viscosity = flow_node[iPoint]->GetLaminarViscosity();
       }
 
       if (config->GetBoolUse_v2f_Explicit_WallBC()) {
@@ -671,28 +662,6 @@
           total_index = iPoint*nVar+iVar;
           Jacobian.DeleteValsRowi(total_index);
         }
-<<<<<<< HEAD
-      }
-
-      // // Don't set solution directly... put in constraint as part of linear system
-      // LinSysRes.SetBlock(iPoint, 0, node[iPoint]->GetSolution(0) - 0.0);
-      // Jacobian.DeleteValsRowi(iPoint*nVar+0); // zeros this row and puts 1 on diagonal
-      // Jacobian_j[0][0] = 0.0;
-      // Jacobian_j[0][1] = 0.0;
-      // Jacobian_j[0][2] = 0.0;
-      // Jacobian_j[0][3] = 0.0;
-
-
-      const su2double wall_diss = 2.0*laminar_viscosity*wall_k/(density*distance*distance);
-      LinSysRes.SetBlock(iPoint, 1, density*(node[iPoint]->GetSolution(1) - wall_diss));
-      Jacobian.DeleteValsRowi(iPoint*nVar+1); // zeros this row and puts 1 on diagonal
-
-      // WARNING: Begin hackery...
-      // ... subtract Vol/dt from jacobian to offset addition of this later on
-      Jacobian_j[1][1] = Vol/dt;
-      Jacobian.SubtractBlock(iPoint, iPoint, Jacobian_j);
-=======
->>>>>>> 1b1bd780
 
       } else {
         /*--- The conditions below are a mess.  Here is why...
@@ -774,12 +743,9 @@
        CNumerics *visc_numerics, CConfig *config, unsigned short val_marker,
        unsigned short iRKStep) {
 
-<<<<<<< HEAD
-=======
   // Turbulence model BC doesn't care whether wall is isothermal or
   // heat flux condition, so just call the heat flux BC function to
   // minimize code duplication
->>>>>>> 1b1bd780
   BC_HeatFlux_Wall(geometry, solver_container, conv_numerics,
                    visc_numerics, config, val_marker, iRKStep);
 
