/*!
 * \file solution_adjoint_mean.cpp
 * \brief Main subrotuines for solving adjoint problems (Euler, Navier-Stokes, etc.).
 * \author F. Palacios, T. Economon
<<<<<<< HEAD
 * \version 4.0.0 "Cardinal"
=======
 * \version 4.1.0 "Cardinal"
>>>>>>> 47b0d6fe
 *
 * SU2 Lead Developers: Dr. Francisco Palacios (Francisco.D.Palacios@boeing.com).
 *                      Dr. Thomas D. Economon (economon@stanford.edu).
 *
 * SU2 Developers: Prof. Juan J. Alonso's group at Stanford University.
 *                 Prof. Piero Colonna's group at Delft University of Technology.
 *                 Prof. Nicolas R. Gauger's group at Kaiserslautern University of Technology.
 *                 Prof. Alberto Guardone's group at Polytechnic University of Milan.
 *                 Prof. Rafael Palacios' group at Imperial College London.
 *
 * Copyright (C) 2012-2015 SU2, the open-source CFD code.
 *
 * SU2 is free software; you can redistribute it and/or
 * modify it under the terms of the GNU Lesser General Public
 * License as published by the Free Software Foundation; either
 * version 2.1 of the License, or (at your option) any later version.
 *
 * SU2 is distributed in the hope that it will be useful,
 * but WITHOUT ANY WARRANTY; without even the implied warranty of
 * MERCHANTABILITY or FITNESS FOR A PARTICULAR PURPOSE. See the GNU
 * Lesser General Public License for more details.
 *
 * You should have received a copy of the GNU Lesser General Public
 * License along with SU2. If not, see <http://www.gnu.org/licenses/>.
 */

#include "../include/solver_structure.hpp"

CAdjEulerSolver::CAdjEulerSolver(void) : CSolver() {
  
  /*--- Array initialization ---*/
  Phi_Inf = NULL;
  Sens_Mach = NULL;
  Sens_AoA = NULL;
  Sens_Geo = NULL;
  Sens_Press = NULL;
  Sens_Temp = NULL;
<<<<<<< HEAD
=======
  Sens_BPress = NULL;
>>>>>>> 47b0d6fe
  iPoint_UndLapl = NULL;
  jPoint_UndLapl = NULL;
  Jacobian_Axisymmetric = NULL;
  CSensitivity = NULL;
  FlowPrimVar_i = NULL;
  FlowPrimVar_j = NULL;
  
}

CAdjEulerSolver::CAdjEulerSolver(CGeometry *geometry, CConfig *config, unsigned short iMesh) : CSolver() {
  unsigned long iPoint, index, iVertex;
  string text_line, mesh_filename;
  unsigned short iDim, iVar, iMarker, nLineLets;
  ifstream restart_file;
  string filename, AdjExt;
<<<<<<< HEAD
  su2double dull_val;
=======
  su2double dull_val, myArea_Monitored, Area, *Normal;
>>>>>>> 47b0d6fe
  bool restart = config->GetRestart();
  bool compressible = (config->GetKind_Regime() == COMPRESSIBLE);
  bool incompressible = (config->GetKind_Regime() == INCOMPRESSIBLE);
  bool freesurface = (config->GetKind_Regime() == FREESURFACE);
  bool axisymmetric = config->GetAxisymmetric();
  
  int rank = MASTER_NODE;
#ifdef HAVE_MPI
  MPI_Comm_rank(MPI_COMM_WORLD, &rank);
#endif
  
  /*--- Array initialization ---*/
  Phi_Inf = NULL;
  Sens_Mach = NULL;
  Sens_AoA = NULL;
  Sens_Geo = NULL;
  Sens_Press = NULL;
  Sens_Temp = NULL;
<<<<<<< HEAD
=======
  Sens_BPress = NULL;
>>>>>>> 47b0d6fe
  iPoint_UndLapl = NULL;
  jPoint_UndLapl = NULL;
  Jacobian_Axisymmetric = NULL;
  CSensitivity = NULL;
  FlowPrimVar_i = NULL;
  FlowPrimVar_j = NULL;

  /*--- Set the gamma value ---*/
  Gamma = config->GetGamma();
  Gamma_Minus_One = Gamma - 1.0;
  
  /*--- Define geometry constans in the solver structure ---*/
  nDim = geometry->GetnDim();
  nMarker = config->GetnMarker_All();
  nPoint = geometry->GetnPoint();
  nPointDomain = geometry->GetnPointDomain();
  
  if (compressible) { nVar = nDim + 2; }
  if (incompressible) { nVar = nDim + 1; }
  if (freesurface) { nVar = nDim + 2; }
  
  node = new CVariable*[nPoint];
  
  /*--- Define some auxiliary vectors related to the residual ---*/
  Residual = new su2double[nVar]; for (iVar = 0; iVar < nVar; iVar++) Residual[iVar]      = 0.0;
  Residual_RMS = new su2double[nVar]; for (iVar = 0; iVar < nVar; iVar++) Residual_RMS[iVar]  = 0.0;
  Residual_Max = new su2double[nVar]; for (iVar = 0; iVar < nVar; iVar++) Residual_Max[iVar]  = 0.0;
  Point_Max = new unsigned long[nVar];  for (iVar = 0; iVar < nVar; iVar++) Point_Max[iVar]  = 0;
  Point_Max_Coord = new su2double*[nVar];
  for (iVar = 0; iVar < nVar; iVar++) {
    Point_Max_Coord[iVar] = new su2double[nDim];
    for (iDim = 0; iDim < nDim; iDim++) Point_Max_Coord[iVar][iDim] = 0.0;
  }
  Residual_i = new su2double[nVar]; for (iVar = 0; iVar < nVar; iVar++) Residual_i[iVar]    = 0.0;
  Residual_j = new su2double[nVar]; for (iVar = 0; iVar < nVar; iVar++) Residual_j[iVar]    = 0.0;
  Res_Conv_i = new su2double[nVar]; for (iVar = 0; iVar < nVar; iVar++) Res_Conv_i[iVar]    = 0.0;
  Res_Visc_i = new su2double[nVar]; for (iVar = 0; iVar < nVar; iVar++) Res_Visc_i[iVar]    = 0.0;
  Res_Conv_j = new su2double[nVar]; for (iVar = 0; iVar < nVar; iVar++) Res_Conv_j[iVar]    = 0.0;
  Res_Visc_j = new su2double[nVar]; for (iVar = 0; iVar < nVar; iVar++) Res_Visc_j[iVar]    = 0.0;
  
  /*--- Define some auxiliary vectors related to the solution ---*/
  Solution   = new su2double[nVar];  for (iVar = 0; iVar < nVar; iVar++) Solution[iVar]   = 0.0;
  Solution_i = new su2double[nVar];  for (iVar = 0; iVar < nVar; iVar++) Solution_i[iVar]   = 0.0;
  Solution_j = new su2double[nVar];  for (iVar = 0; iVar < nVar; iVar++) Solution_j[iVar]   = 0.0;
  
  /*--- Define some auxiliary arrays related to the flow solution ---*/
  FlowPrimVar_i = new su2double[nDim+7]; for (iVar = 0; iVar < nDim+7; iVar++) FlowPrimVar_i[iVar] = 0.0;
  FlowPrimVar_j = new su2double[nDim+7]; for (iVar = 0; iVar < nDim+7; iVar++) FlowPrimVar_j[iVar] = 0.0;

  /*--- Define some auxiliary vectors related to the geometry ---*/
  Vector   = new su2double[nDim]; for (iDim = 0; iDim < nDim; iDim++) Vector[iDim]   = 0.0;
  Vector_i = new su2double[nDim]; for (iDim = 0; iDim < nDim; iDim++) Vector_i[iDim] = 0.0;
  Vector_j = new su2double[nDim]; for (iDim = 0; iDim < nDim; iDim++) Vector_j[iDim] = 0.0;
  
  /*--- Define some auxiliary vectors related to the undivided lapalacian ---*/
  if (config->GetKind_ConvNumScheme_AdjFlow() == SPACE_CENTERED) {
    iPoint_UndLapl = new su2double [nPoint];
    jPoint_UndLapl = new su2double [nPoint];
  }
  
  /*--- Define some auxiliary vectors related to the geometry ---*/
  Vector_i = new su2double[nDim]; Vector_j = new su2double[nDim];
  
  /*--- Point to point Jacobians. These are always defined because
   they are also used for sensitivity calculations. ---*/
  Jacobian_i = new su2double* [nVar];
  Jacobian_j = new su2double* [nVar];
  for (iVar = 0; iVar < nVar; iVar++) {
    Jacobian_i[iVar] = new su2double [nVar];
    Jacobian_j[iVar] = new su2double [nVar];
  }
  
  LinSysSol.Initialize(nPoint, nPointDomain, nVar, 0.0);
  LinSysRes.Initialize(nPoint, nPointDomain, nVar, 0.0);
  
  /*--- Jacobians and vector structures for implicit computations ---*/
  if (config->GetKind_TimeIntScheme_AdjFlow() == EULER_IMPLICIT) {
    Jacobian_ii = new su2double* [nVar];
    Jacobian_ij = new su2double* [nVar];
    Jacobian_ji = new su2double* [nVar];
    Jacobian_jj = new su2double* [nVar];
    for (iVar = 0; iVar < nVar; iVar++) {
      Jacobian_ii[iVar] = new su2double [nVar];
      Jacobian_ij[iVar] = new su2double [nVar];
      Jacobian_ji[iVar] = new su2double [nVar];
      Jacobian_jj[iVar] = new su2double [nVar];
    }
    
    if (rank == MASTER_NODE)
      cout << "Initialize Jacobian structure (Adjoint Euler). MG level: " << iMesh <<"." << endl;
    Jacobian.Initialize(nPoint, nPointDomain, nVar, nVar, true, geometry, config);
    
    if ((config->GetKind_Linear_Solver_Prec() == LINELET) ||
        (config->GetKind_Linear_Solver() == SMOOTHER_LINELET)) {
      nLineLets = Jacobian.BuildLineletPreconditioner(geometry, config);
      if (rank == MASTER_NODE) cout << "Compute linelet structure. " << nLineLets << " elements in each line (average)." << endl;
    }
    
    if (axisymmetric) {
      Jacobian_Axisymmetric = new su2double* [nVar];
      for (iVar = 0; iVar < nVar; iVar++)
        Jacobian_Axisymmetric[iVar] = new su2double [nVar];
    }
  } else {
    if (rank == MASTER_NODE)
      cout << "Explicit scheme. No Jacobian structure (Adjoint Euler). MG level: " << iMesh <<"." << endl;
  }
  
  /*--- Computation of gradients by least squares ---*/
  if (config->GetKind_Gradient_Method() == WEIGHTED_LEAST_SQUARES) {
    /*--- S matrix := inv(R)*traspose(inv(R)) ---*/
    Smatrix = new su2double* [nDim];
    for (iDim = 0; iDim < nDim; iDim++)
      Smatrix[iDim] = new su2double [nDim];
    /*--- c vector := transpose(WA)*(Wb) ---*/
    cvector = new su2double* [nVar];
    for (iVar = 0; iVar < nVar; iVar++)
      cvector[iVar] = new su2double [nDim];
  }
  
  /*--- Sensitivity definition and coefficient in all the markers ---*/
  CSensitivity = new su2double* [nMarker];
  for (iMarker = 0; iMarker < nMarker; iMarker++) {
    CSensitivity[iMarker] = new su2double [geometry->nVertex[iMarker]];
  }
  Sens_Geo  = new su2double[nMarker];
  Sens_Mach = new su2double[nMarker];
  Sens_AoA  = new su2double[nMarker];
  Sens_Press = new su2double[nMarker];
  Sens_Temp  = new su2double[nMarker];
<<<<<<< HEAD
=======
  Sens_BPress = new su2double[nMarker];
>>>>>>> 47b0d6fe
  
  for (iMarker = 0; iMarker < nMarker; iMarker++) {
    Sens_Geo[iMarker]  = 0.0;
    Sens_Mach[iMarker] = 0.0;
    Sens_AoA[iMarker]  = 0.0;
    Sens_Press[iMarker] = 0.0;
    Sens_Temp[iMarker]  = 0.0;
<<<<<<< HEAD
=======
    Sens_BPress[iMarker] = 0.0;
>>>>>>> 47b0d6fe
    for (iVertex = 0; iVertex < geometry->nVertex[iMarker]; iVertex++)
      CSensitivity[iMarker][iVertex] = 0.0;
  }
  
  /*--- Adjoint flow at the inifinity, initialization stuff ---*/
  PsiRho_Inf = 0.0; PsiE_Inf   = 0.0;
  Phi_Inf    = new su2double [nDim];
  Phi_Inf[0] = 0.0; Phi_Inf[1] = 0.0;
  if (nDim == 3) Phi_Inf[2] = 0.0;
  
<<<<<<< HEAD
=======
  /*--- If outflow objective, nonzero initialization ---*/
  if ((config->GetKind_ObjFunc() == AVG_TOTAL_PRESSURE)){
    su2double SoundSpeed,*vel_inf,R,vel2,vel;
    R = config->GetGas_ConstantND();
    vel_inf = config->GetVelocity_FreeStreamND();
    vel2=0;
    for (iDim=0; iDim<nDim; iDim++)
      vel2 +=vel_inf[iDim]*vel_inf[iDim];
    vel = pow(vel2,0.5);
    SoundSpeed= pow(Gamma*config->GetTemperature_FreeStreamND()*R, 0.5);
    PsiE_Inf = Gamma_Minus_One*vel2/(vel2-pow(SoundSpeed,2.0))*0.5/vel;
    PsiRho_Inf += PsiE_Inf*(2*SoundSpeed*SoundSpeed+vel2*Gamma_Minus_One)/(2.0*Gamma_Minus_One);
    // Assumes +x flow direction
    // Assume v.n = |v|, n = -v/|v|

    for (iDim=0; iDim<nDim; iDim++){
      Phi_Inf[iDim] +=PsiE_Inf*(SoundSpeed*SoundSpeed/Gamma_Minus_One/vel2-1)*vel_inf[iDim];
      // Assumes n in direction of v
      Phi_Inf[iDim]+=vel_inf[iDim]/vel*(0.5);
    }

  }

>>>>>>> 47b0d6fe
  if (!restart || (iMesh != MESH_0)) {
    /*--- Restart the solution from infinity ---*/
    for (iPoint = 0; iPoint < nPoint; iPoint++)
      node[iPoint] = new CAdjEulerVariable(PsiRho_Inf, Phi_Inf, PsiE_Inf, nDim, nVar, config);
  }
  else {
    
    /*--- Restart the solution from file information ---*/
    mesh_filename = config->GetSolution_AdjFileName();
    filename = config->GetObjFunc_Extension(mesh_filename);
    
    restart_file.open(filename.data(), ios::in);
    
    /*--- In case there is no file ---*/
    if (restart_file.fail()) {
      if (rank == MASTER_NODE)
        cout << "There is no adjoint restart file!! " << filename.data() << "."<< endl;
      exit(EXIT_FAILURE);
    }
    
    /*--- In case this is a parallel simulation, we need to perform the
     Global2Local index transformation first. ---*/
    long *Global2Local;
    Global2Local = new long[geometry->GetGlobal_nPointDomain()];
    /*--- First, set all indices to a negative value by default ---*/
    for (iPoint = 0; iPoint < geometry->GetGlobal_nPointDomain(); iPoint++) {
      Global2Local[iPoint] = -1;
    }
    /*--- Now fill array with the transform values only for local points ---*/
    for (iPoint = 0; iPoint < nPointDomain; iPoint++) {
      Global2Local[geometry->node[iPoint]->GetGlobalIndex()] = iPoint;
    }
    
    /*--- Read all lines in the restart file ---*/
    long iPoint_Local; unsigned long iPoint_Global = 0;
    
    /*--- The first line is the header ---*/
    getline (restart_file, text_line);
    
    while (getline (restart_file, text_line)) {
      istringstream point_line(text_line);
      
      /*--- Retrieve local index. If this node from the restart file lives
       on a different processor, the value of iPoint_Local will be -1.
       Otherwise, the local index for this node on the current processor
       will be returned and used to instantiate the vars. ---*/
      iPoint_Local = Global2Local[iPoint_Global];
      if (iPoint_Local >= 0) {
        if (compressible) {
          if (nDim == 2) point_line >> index >> dull_val >> dull_val >> Solution[0] >> Solution[1] >> Solution[2] >> Solution[3];
          if (nDim == 3) point_line >> index >> dull_val >> dull_val >> dull_val >> Solution[0] >> Solution[1] >> Solution[2] >> Solution[3] >> Solution[4];
        }
        if (incompressible) {
          if (nDim == 2) point_line >> index >> dull_val >> dull_val >> Solution[0] >> Solution[1] >> Solution[2];
          if (nDim == 3) point_line >> index >> dull_val >> dull_val >> dull_val >> Solution[0] >> Solution[1] >> Solution[2] >> Solution[3];
        }
        if (freesurface) {
          if (nDim == 2) point_line >> index >> dull_val >> dull_val >> dull_val >> Solution[0] >> Solution[1] >> Solution[2];
          if (nDim == 3) point_line >> index >> dull_val >> dull_val >> dull_val >> dull_val >> Solution[0] >> Solution[1] >> Solution[2] >> Solution[3];
        }
        node[iPoint_Local] = new CAdjEulerVariable(Solution, nDim, nVar, config);
      }
      iPoint_Global++;
    }
    
    /*--- Instantiate the variable class with an arbitrary solution
     at any halo/periodic nodes. The initial solution can be arbitrary,
     because a send/recv is performed immediately in the solver. ---*/
    for (iPoint = nPointDomain; iPoint < nPoint; iPoint++) {
      node[iPoint] = new CAdjEulerVariable(Solution, nDim, nVar, config);
    }
    
    /*--- Close the restart file ---*/
    restart_file.close();
    
    /*--- Free memory needed for the transformation ---*/
    delete [] Global2Local;
  }
  
  /*--- Define solver parameters needed for execution of destructor ---*/
  if (config->GetKind_ConvNumScheme_AdjFlow() == SPACE_CENTERED) space_centered = true;
  else space_centered = false;
  
<<<<<<< HEAD
=======
  /*--- Calculate area monitored for area-averaged-outflow-quantity-based objectives ---*/
  myArea_Monitored = 0.0;
  if (config->GetKind_ObjFunc()==OUTFLOW_GENERALIZED || config->GetKind_ObjFunc()==AVG_TOTAL_PRESSURE ||
    config->GetKind_ObjFunc()==AVG_OUTLET_PRESSURE){
    for (iMarker =0; iMarker < config->GetnMarker_All();  iMarker++){
      if (config->GetMarker_All_Monitoring(iMarker) == YES){
        for (iVertex = 0; iVertex < geometry->nVertex[iMarker]; iVertex++) {
          iPoint = geometry->vertex[iMarker][iVertex]->GetNode();
          if (geometry->node[iPoint]->GetDomain()) {
            Normal = geometry->vertex[iMarker][iVertex]->GetNormal();
            Area = 0.0;
            for (iDim = 0; iDim < nDim; iDim++)
              Area += Normal[iDim]*Normal[iDim];
            myArea_Monitored += sqrt (Area);
          }
        }
      }
    }
  }
#ifdef HAVE_MPI
  Area_Monitored = 0.0;
  SU2_MPI::Allreduce(&myArea_Monitored, &Area_Monitored, 1, MPI_DOUBLE, MPI_SUM, MPI_COMM_WORLD);
#else
  Area_Monitored = myArea_Monitored;
#endif

>>>>>>> 47b0d6fe
  /*--- MPI solution ---*/
  Set_MPI_Solution(geometry, config);
  
}

CAdjEulerSolver::~CAdjEulerSolver(void) {
  unsigned short iVar, iMarker;
  
  if (Phi_Inf != NULL) delete [] Phi_Inf;
  if (Sens_Mach != NULL) delete [] Sens_Mach;
  if (Sens_AoA != NULL) delete [] Sens_AoA;
  if (Sens_Geo != NULL) delete [] Sens_Geo;
  if (Sens_Press != NULL) delete [] Sens_Press;
  if (Sens_Temp != NULL) delete [] Sens_Temp;
<<<<<<< HEAD
=======
  if (Sens_BPress != NULL) delete [] Sens_BPress;
>>>>>>> 47b0d6fe
  if (iPoint_UndLapl != NULL) delete [] iPoint_UndLapl;
  if (jPoint_UndLapl != NULL) delete [] jPoint_UndLapl;
  if (FlowPrimVar_i != NULL) delete [] FlowPrimVar_i;
  if (FlowPrimVar_j != NULL) delete [] FlowPrimVar_j;
  
  if (Jacobian_Axisymmetric != NULL) {
    for (iVar = 0; iVar < nVar; iVar++)
      delete Jacobian_Axisymmetric[iVar];
    delete [] Jacobian_Axisymmetric;
  }
  
  if (CSensitivity != NULL) {
    for (iMarker = 0; iMarker < nMarker; iMarker++)
      delete CSensitivity[iMarker];
    delete [] CSensitivity;
  }
  
}

void CAdjEulerSolver::SetTime_Step(CGeometry *geometry, CSolver **solver_container, CConfig *config,
                            unsigned short iMesh, unsigned long Iteration) {

  /*--- Use the flow solution to update the time step
   *    The time step depends on the characteristic velocity, which is the same
   *    for the adjoint and flow solutions, albeit in the opposite direction. ---*/
  solver_container[FLOW_SOL]->SetTime_Step(geometry, solver_container, config, iMesh, Iteration);
}


void CAdjEulerSolver::Set_MPI_Solution(CGeometry *geometry, CConfig *config) {
  unsigned short iVar, iMarker, iPeriodic_Index, MarkerS, MarkerR;
  unsigned long iVertex, iPoint, nVertexS, nVertexR, nBufferS_Vector, nBufferR_Vector;
  su2double rotMatrix[3][3], *angles, theta, cosTheta, sinTheta, phi, cosPhi, sinPhi, psi, cosPsi, sinPsi, *Buffer_Receive_U = NULL, *Buffer_Send_U = NULL;
  
#ifdef HAVE_MPI
  int send_to, receive_from;
  MPI_Status status;
#endif
  
  for (iMarker = 0; iMarker < nMarker; iMarker++) {
    
    if ((config->GetMarker_All_KindBC(iMarker) == SEND_RECEIVE) &&
        (config->GetMarker_All_SendRecv(iMarker) > 0)) {
      
      MarkerS = iMarker;  MarkerR = iMarker+1;
      
#ifdef HAVE_MPI
      send_to = config->GetMarker_All_SendRecv(MarkerS)-1;
      receive_from = abs(config->GetMarker_All_SendRecv(MarkerR))-1;
#endif

      nVertexS = geometry->nVertex[MarkerS];  nVertexR = geometry->nVertex[MarkerR];
      nBufferS_Vector = nVertexS*nVar;        nBufferR_Vector = nVertexR*nVar;
      
      /*--- Allocate Receive and send buffers  ---*/
      Buffer_Receive_U = new su2double [nBufferR_Vector];
      Buffer_Send_U = new su2double[nBufferS_Vector];
      
      /*--- Copy the solution that should be sended ---*/
      for (iVertex = 0; iVertex < nVertexS; iVertex++) {
        iPoint = geometry->vertex[MarkerS][iVertex]->GetNode();
        for (iVar = 0; iVar < nVar; iVar++)
          Buffer_Send_U[iVar*nVertexS+iVertex] = node[iPoint]->GetSolution(iVar);
      }
      
#ifdef HAVE_MPI
      
      /*--- Send/Receive information using Sendrecv ---*/
      SU2_MPI::Sendrecv(Buffer_Send_U, nBufferS_Vector, MPI_DOUBLE, send_to, 0,
                   Buffer_Receive_U, nBufferR_Vector, MPI_DOUBLE, receive_from, 0, MPI_COMM_WORLD, &status);
      
#else
      
      /*--- Receive information without MPI ---*/
      for (iVertex = 0; iVertex < nVertexR; iVertex++) {
        for (iVar = 0; iVar < nVar; iVar++)
          Buffer_Receive_U[iVar*nVertexR+iVertex] = Buffer_Send_U[iVar*nVertexR+iVertex];
      }
      
#endif
      
      /*--- Deallocate send buffer ---*/
      delete [] Buffer_Send_U;
      
      /*--- Do the coordinate transformation ---*/
      for (iVertex = 0; iVertex < nVertexR; iVertex++) {
        
        /*--- Find point and its type of transformation ---*/
        iPoint = geometry->vertex[MarkerR][iVertex]->GetNode();
        iPeriodic_Index = geometry->vertex[MarkerR][iVertex]->GetRotation_Type();
        
        /*--- Retrieve the supplied periodic information. ---*/
        angles = config->GetPeriodicRotation(iPeriodic_Index);
        
        /*--- Store angles separately for clarity. ---*/
        theta    = angles[0];   phi    = angles[1];     psi    = angles[2];
        cosTheta = cos(theta);  cosPhi = cos(phi);      cosPsi = cos(psi);
        sinTheta = sin(theta);  sinPhi = sin(phi);      sinPsi = sin(psi);
        
        /*--- Compute the rotation matrix. Note that the implicit
         ordering is rotation about the x-axis, y-axis,
         then z-axis. Note that this is the transpose of the matrix
         used during the preprocessing stage. ---*/
        rotMatrix[0][0] = cosPhi*cosPsi;    rotMatrix[1][0] = sinTheta*sinPhi*cosPsi - cosTheta*sinPsi;     rotMatrix[2][0] = cosTheta*sinPhi*cosPsi + sinTheta*sinPsi;
        rotMatrix[0][1] = cosPhi*sinPsi;    rotMatrix[1][1] = sinTheta*sinPhi*sinPsi + cosTheta*cosPsi;     rotMatrix[2][1] = cosTheta*sinPhi*sinPsi - sinTheta*cosPsi;
        rotMatrix[0][2] = -sinPhi;          rotMatrix[1][2] = sinTheta*cosPhi;                              rotMatrix[2][2] = cosTheta*cosPhi;
        
        /*--- Copy conserved variables before performing transformation. ---*/
        for (iVar = 0; iVar < nVar; iVar++)
          Solution[iVar] = Buffer_Receive_U[iVar*nVertexR+iVertex];
        
        /*--- Rotate the momentum components. ---*/
        if (nDim == 2) {
          Solution[1] = rotMatrix[0][0]*Buffer_Receive_U[1*nVertexR+iVertex] +
          rotMatrix[0][1]*Buffer_Receive_U[2*nVertexR+iVertex];
          Solution[2] = rotMatrix[1][0]*Buffer_Receive_U[1*nVertexR+iVertex] +
          rotMatrix[1][1]*Buffer_Receive_U[2*nVertexR+iVertex];
        }
        else {
          Solution[1] = rotMatrix[0][0]*Buffer_Receive_U[1*nVertexR+iVertex] +
          rotMatrix[0][1]*Buffer_Receive_U[2*nVertexR+iVertex] +
          rotMatrix[0][2]*Buffer_Receive_U[3*nVertexR+iVertex];
          Solution[2] = rotMatrix[1][0]*Buffer_Receive_U[1*nVertexR+iVertex] +
          rotMatrix[1][1]*Buffer_Receive_U[2*nVertexR+iVertex] +
          rotMatrix[1][2]*Buffer_Receive_U[3*nVertexR+iVertex];
          Solution[3] = rotMatrix[2][0]*Buffer_Receive_U[1*nVertexR+iVertex] +
          rotMatrix[2][1]*Buffer_Receive_U[2*nVertexR+iVertex] +
          rotMatrix[2][2]*Buffer_Receive_U[3*nVertexR+iVertex];
        }
        
        /*--- Copy transformed conserved variables back into buffer. ---*/
        for (iVar = 0; iVar < nVar; iVar++)
          node[iPoint]->SetSolution(iVar, Solution[iVar]);
        
      }
      
      /*--- Deallocate receive buffer ---*/
      delete [] Buffer_Receive_U;
      
    }
    
  }
  
}

void CAdjEulerSolver::Set_MPI_Solution_Old(CGeometry *geometry, CConfig *config) {
  unsigned short iVar, iMarker, iPeriodic_Index, MarkerS, MarkerR;
  unsigned long iVertex, iPoint, nVertexS, nVertexR, nBufferS_Vector, nBufferR_Vector;
  su2double rotMatrix[3][3], *angles, theta, cosTheta, sinTheta, phi, cosPhi, sinPhi, psi, cosPsi, sinPsi,
  *Buffer_Receive_U = NULL, *Buffer_Send_U = NULL;
  
#ifdef HAVE_MPI
  int send_to, receive_from;
  MPI_Status status;
#endif
  
  for (iMarker = 0; iMarker < nMarker; iMarker++) {
    
    if ((config->GetMarker_All_KindBC(iMarker) == SEND_RECEIVE) &&
        (config->GetMarker_All_SendRecv(iMarker) > 0)) {
      
      MarkerS = iMarker;  MarkerR = iMarker+1;
      
#ifdef HAVE_MPI
      send_to = config->GetMarker_All_SendRecv(MarkerS)-1;
      receive_from = abs(config->GetMarker_All_SendRecv(MarkerR))-1;
#endif

      nVertexS = geometry->nVertex[MarkerS];  nVertexR = geometry->nVertex[MarkerR];
      nBufferS_Vector = nVertexS*nVar;        nBufferR_Vector = nVertexR*nVar;
      
      /*--- Allocate Receive and send buffers  ---*/
      Buffer_Receive_U = new su2double [nBufferR_Vector];
      Buffer_Send_U = new su2double[nBufferS_Vector];
      
      /*--- Copy the solution old that should be sended ---*/
      for (iVertex = 0; iVertex < nVertexS; iVertex++) {
        iPoint = geometry->vertex[MarkerS][iVertex]->GetNode();
        for (iVar = 0; iVar < nVar; iVar++)
          Buffer_Send_U[iVar*nVertexS+iVertex] = node[iPoint]->GetSolution_Old(iVar);
      }
      
#ifdef HAVE_MPI
      
      /*--- Send/Receive information using Sendrecv ---*/
      SU2_MPI::Sendrecv(Buffer_Send_U, nBufferS_Vector, MPI_DOUBLE, send_to, 0,
                   Buffer_Receive_U, nBufferR_Vector, MPI_DOUBLE, receive_from, 0, MPI_COMM_WORLD, &status);
      
#else
      
      /*--- Receive information without MPI ---*/
      for (iVertex = 0; iVertex < nVertexR; iVertex++) {
        for (iVar = 0; iVar < nVar; iVar++)
          Buffer_Receive_U[iVar*nVertexR+iVertex] = Buffer_Send_U[iVar*nVertexR+iVertex];
      }
      
#endif
      
      /*--- Deallocate send buffer ---*/
      delete [] Buffer_Send_U;
      
      /*--- Do the coordinate transformation ---*/
      for (iVertex = 0; iVertex < nVertexR; iVertex++) {
        
        /*--- Find point and its type of transformation ---*/
        iPoint = geometry->vertex[MarkerR][iVertex]->GetNode();
        iPeriodic_Index = geometry->vertex[MarkerR][iVertex]->GetRotation_Type();
        
        /*--- Retrieve the supplied periodic information. ---*/
        angles = config->GetPeriodicRotation(iPeriodic_Index);
        
        /*--- Store angles separately for clarity. ---*/
        theta    = angles[0];   phi    = angles[1];     psi    = angles[2];
        cosTheta = cos(theta);  cosPhi = cos(phi);      cosPsi = cos(psi);
        sinTheta = sin(theta);  sinPhi = sin(phi);      sinPsi = sin(psi);
        
        /*--- Compute the rotation matrix. Note that the implicit
         ordering is rotation about the x-axis, y-axis,
         then z-axis. Note that this is the transpose of the matrix
         used during the preprocessing stage. ---*/
        rotMatrix[0][0] = cosPhi*cosPsi;    rotMatrix[1][0] = sinTheta*sinPhi*cosPsi - cosTheta*sinPsi;     rotMatrix[2][0] = cosTheta*sinPhi*cosPsi + sinTheta*sinPsi;
        rotMatrix[0][1] = cosPhi*sinPsi;    rotMatrix[1][1] = sinTheta*sinPhi*sinPsi + cosTheta*cosPsi;     rotMatrix[2][1] = cosTheta*sinPhi*sinPsi - sinTheta*cosPsi;
        rotMatrix[0][2] = -sinPhi;          rotMatrix[1][2] = sinTheta*cosPhi;                              rotMatrix[2][2] = cosTheta*cosPhi;
        
        /*--- Copy conserved variables before performing transformation. ---*/
        for (iVar = 0; iVar < nVar; iVar++)
          Solution[iVar] = Buffer_Receive_U[iVar*nVertexR+iVertex];
        
        /*--- Rotate the momentum components. ---*/
        if (nDim == 2) {
          Solution[1] = rotMatrix[0][0]*Buffer_Receive_U[1*nVertexR+iVertex] +
          rotMatrix[0][1]*Buffer_Receive_U[2*nVertexR+iVertex];
          Solution[2] = rotMatrix[1][0]*Buffer_Receive_U[1*nVertexR+iVertex] +
          rotMatrix[1][1]*Buffer_Receive_U[2*nVertexR+iVertex];
        }
        else {
          Solution[1] = rotMatrix[0][0]*Buffer_Receive_U[1*nVertexR+iVertex] +
          rotMatrix[0][1]*Buffer_Receive_U[2*nVertexR+iVertex] +
          rotMatrix[0][2]*Buffer_Receive_U[3*nVertexR+iVertex];
          Solution[2] = rotMatrix[1][0]*Buffer_Receive_U[1*nVertexR+iVertex] +
          rotMatrix[1][1]*Buffer_Receive_U[2*nVertexR+iVertex] +
          rotMatrix[1][2]*Buffer_Receive_U[3*nVertexR+iVertex];
          Solution[3] = rotMatrix[2][0]*Buffer_Receive_U[1*nVertexR+iVertex] +
          rotMatrix[2][1]*Buffer_Receive_U[2*nVertexR+iVertex] +
          rotMatrix[2][2]*Buffer_Receive_U[3*nVertexR+iVertex];
        }
        
        /*--- Copy transformed conserved variables back into buffer. ---*/
        for (iVar = 0; iVar < nVar; iVar++)
          node[iPoint]->SetSolution_Old(iVar, Solution[iVar]);
        
      }
      
      /*--- Deallocate receive buffer ---*/
      delete [] Buffer_Receive_U;
      
    }
    
  }
}

void CAdjEulerSolver::Set_MPI_Solution_Limiter(CGeometry *geometry, CConfig *config) {
  unsigned short iVar, iMarker, iPeriodic_Index, MarkerS, MarkerR;
  unsigned long iVertex, iPoint, nVertexS, nVertexR, nBufferS_Vector, nBufferR_Vector;
  su2double rotMatrix[3][3], *angles, theta, cosTheta, sinTheta, phi, cosPhi, sinPhi, psi, cosPsi, sinPsi,
  *Buffer_Receive_Limit = NULL, *Buffer_Send_Limit = NULL;
  
#ifdef HAVE_MPI
  int send_to, receive_from;
  MPI_Status status;
#endif
  
  for (iMarker = 0; iMarker < nMarker; iMarker++) {
    
    if ((config->GetMarker_All_KindBC(iMarker) == SEND_RECEIVE) &&
        (config->GetMarker_All_SendRecv(iMarker) > 0)) {
      
      MarkerS = iMarker;  MarkerR = iMarker+1;
      
#ifdef HAVE_MPI
      send_to = config->GetMarker_All_SendRecv(MarkerS)-1;
      receive_from = abs(config->GetMarker_All_SendRecv(MarkerR))-1;
#endif
 
      nVertexS = geometry->nVertex[MarkerS];  nVertexR = geometry->nVertex[MarkerR];
      nBufferS_Vector = nVertexS*nVar;        nBufferR_Vector = nVertexR*nVar;
      
      /*--- Allocate Receive and send buffers  ---*/
      Buffer_Receive_Limit = new su2double [nBufferR_Vector];
      Buffer_Send_Limit = new su2double[nBufferS_Vector];
      
      /*--- Copy the solution old that should be sended ---*/
      for (iVertex = 0; iVertex < nVertexS; iVertex++) {
        iPoint = geometry->vertex[MarkerS][iVertex]->GetNode();
        for (iVar = 0; iVar < nVar; iVar++)
          Buffer_Send_Limit[iVar*nVertexS+iVertex] = node[iPoint]->GetLimiter(iVar);
      }
      
#ifdef HAVE_MPI
      
      /*--- Send/Receive information using Sendrecv ---*/
      SU2_MPI::Sendrecv(Buffer_Send_Limit, nBufferS_Vector, MPI_DOUBLE, send_to, 0,
                   Buffer_Receive_Limit, nBufferR_Vector, MPI_DOUBLE, receive_from, 0, MPI_COMM_WORLD, &status);
      
#else
      
      /*--- Receive information without MPI ---*/
      for (iVertex = 0; iVertex < nVertexR; iVertex++) {
        for (iVar = 0; iVar < nVar; iVar++)
          Buffer_Receive_Limit[iVar*nVertexR+iVertex] = Buffer_Send_Limit[iVar*nVertexR+iVertex];
      }
      
#endif
      
      /*--- Deallocate send buffer ---*/
      delete [] Buffer_Send_Limit;
      
      /*--- Do the coordinate transformation ---*/
      for (iVertex = 0; iVertex < nVertexR; iVertex++) {
        
        /*--- Find point and its type of transformation ---*/
        iPoint = geometry->vertex[MarkerR][iVertex]->GetNode();
        iPeriodic_Index = geometry->vertex[MarkerR][iVertex]->GetRotation_Type();
        
        /*--- Retrieve the supplied periodic information. ---*/
        angles = config->GetPeriodicRotation(iPeriodic_Index);
        
        /*--- Store angles separately for clarity. ---*/
        theta    = angles[0];   phi    = angles[1];     psi    = angles[2];
        cosTheta = cos(theta);  cosPhi = cos(phi);      cosPsi = cos(psi);
        sinTheta = sin(theta);  sinPhi = sin(phi);      sinPsi = sin(psi);
        
        /*--- Compute the rotation matrix. Note that the implicit
         ordering is rotation about the x-axis, y-axis,
         then z-axis. Note that this is the transpose of the matrix
         used during the preprocessing stage. ---*/
        rotMatrix[0][0] = cosPhi*cosPsi;    rotMatrix[1][0] = sinTheta*sinPhi*cosPsi - cosTheta*sinPsi;     rotMatrix[2][0] = cosTheta*sinPhi*cosPsi + sinTheta*sinPsi;
        rotMatrix[0][1] = cosPhi*sinPsi;    rotMatrix[1][1] = sinTheta*sinPhi*sinPsi + cosTheta*cosPsi;     rotMatrix[2][1] = cosTheta*sinPhi*sinPsi - sinTheta*cosPsi;
        rotMatrix[0][2] = -sinPhi;          rotMatrix[1][2] = sinTheta*cosPhi;                              rotMatrix[2][2] = cosTheta*cosPhi;
        
        /*--- Copy conserved variables before performing transformation. ---*/
        for (iVar = 0; iVar < nVar; iVar++)
          Solution[iVar] = Buffer_Receive_Limit[iVar*nVertexR+iVertex];
        
        /*--- Rotate the momentum components. ---*/
        if (nDim == 2) {
          Solution[1] = rotMatrix[0][0]*Buffer_Receive_Limit[1*nVertexR+iVertex] +
          rotMatrix[0][1]*Buffer_Receive_Limit[2*nVertexR+iVertex];
          Solution[2] = rotMatrix[1][0]*Buffer_Receive_Limit[1*nVertexR+iVertex] +
          rotMatrix[1][1]*Buffer_Receive_Limit[2*nVertexR+iVertex];
        }
        else {
          Solution[1] = rotMatrix[0][0]*Buffer_Receive_Limit[1*nVertexR+iVertex] +
          rotMatrix[0][1]*Buffer_Receive_Limit[2*nVertexR+iVertex] +
          rotMatrix[0][2]*Buffer_Receive_Limit[3*nVertexR+iVertex];
          Solution[2] = rotMatrix[1][0]*Buffer_Receive_Limit[1*nVertexR+iVertex] +
          rotMatrix[1][1]*Buffer_Receive_Limit[2*nVertexR+iVertex] +
          rotMatrix[1][2]*Buffer_Receive_Limit[3*nVertexR+iVertex];
          Solution[3] = rotMatrix[2][0]*Buffer_Receive_Limit[1*nVertexR+iVertex] +
          rotMatrix[2][1]*Buffer_Receive_Limit[2*nVertexR+iVertex] +
          rotMatrix[2][2]*Buffer_Receive_Limit[3*nVertexR+iVertex];
        }
        
        /*--- Copy transformed conserved variables back into buffer. ---*/
        for (iVar = 0; iVar < nVar; iVar++)
          node[iPoint]->SetLimiter(iVar, Solution[iVar]);
        
      }
      
      /*--- Deallocate receive buffer ---*/
      delete [] Buffer_Receive_Limit;
      
    }
    
  }
}

void CAdjEulerSolver::Set_MPI_Solution_Gradient(CGeometry *geometry, CConfig *config) {
  unsigned short iVar, iDim, iMarker, iPeriodic_Index, MarkerS, MarkerR;
  unsigned long iVertex, iPoint, nVertexS, nVertexR, nBufferS_Vector, nBufferR_Vector;
  su2double rotMatrix[3][3], *angles, theta, cosTheta, sinTheta, phi, cosPhi, sinPhi, psi, cosPsi, sinPsi,
  *Buffer_Receive_Gradient = NULL, *Buffer_Send_Gradient = NULL;
  
#ifdef HAVE_MPI
  int send_to, receive_from;
  MPI_Status status;
#endif
  
  su2double **Gradient = new su2double* [nVar];
  for (iVar = 0; iVar < nVar; iVar++)
    Gradient[iVar] = new su2double[nDim];
  
  for (iMarker = 0; iMarker < nMarker; iMarker++) {
    
    if ((config->GetMarker_All_KindBC(iMarker) == SEND_RECEIVE) &&
        (config->GetMarker_All_SendRecv(iMarker) > 0)) {
      
      MarkerS = iMarker;  MarkerR = iMarker+1;
      
#ifdef HAVE_MPI
      send_to = config->GetMarker_All_SendRecv(MarkerS)-1;
      receive_from = abs(config->GetMarker_All_SendRecv(MarkerR))-1;
#endif

      nVertexS = geometry->nVertex[MarkerS];  nVertexR = geometry->nVertex[MarkerR];
      nBufferS_Vector = nVertexS*nVar*nDim;        nBufferR_Vector = nVertexR*nVar*nDim;
      
      /*--- Allocate Receive and send buffers  ---*/
      Buffer_Receive_Gradient = new su2double [nBufferR_Vector];
      Buffer_Send_Gradient = new su2double[nBufferS_Vector];
      
      /*--- Copy the solution old that should be sended ---*/
      for (iVertex = 0; iVertex < nVertexS; iVertex++) {
        iPoint = geometry->vertex[MarkerS][iVertex]->GetNode();
        for (iVar = 0; iVar < nVar; iVar++)
          for (iDim = 0; iDim < nDim; iDim++)
            Buffer_Send_Gradient[iDim*nVar*nVertexS+iVar*nVertexS+iVertex] = node[iPoint]->GetGradient(iVar, iDim);
      }
      
#ifdef HAVE_MPI
      
      /*--- Send/Receive information using Sendrecv ---*/
      SU2_MPI::Sendrecv(Buffer_Send_Gradient, nBufferS_Vector, MPI_DOUBLE, send_to, 0,
                   Buffer_Receive_Gradient, nBufferR_Vector, MPI_DOUBLE, receive_from, 0, MPI_COMM_WORLD, &status);
#else
      
      /*--- Receive information without MPI ---*/
      for (iVertex = 0; iVertex < nVertexR; iVertex++) {
        for (iVar = 0; iVar < nVar; iVar++)
          for (iDim = 0; iDim < nDim; iDim++)
            Buffer_Receive_Gradient[iDim*nVar*nVertexR+iVar*nVertexR+iVertex] = Buffer_Send_Gradient[iDim*nVar*nVertexR+iVar*nVertexR+iVertex];
      }
      
#endif
      
      /*--- Deallocate send buffer ---*/
      delete [] Buffer_Send_Gradient;
      
      /*--- Do the coordinate transformation ---*/
      for (iVertex = 0; iVertex < nVertexR; iVertex++) {
        
        /*--- Find point and its type of transformation ---*/
        iPoint = geometry->vertex[MarkerR][iVertex]->GetNode();
        iPeriodic_Index = geometry->vertex[MarkerR][iVertex]->GetRotation_Type();
        
        /*--- Retrieve the supplied periodic information. ---*/
        angles = config->GetPeriodicRotation(iPeriodic_Index);
        
        /*--- Store angles separately for clarity. ---*/
        theta    = angles[0];   phi    = angles[1];     psi    = angles[2];
        cosTheta = cos(theta);  cosPhi = cos(phi);      cosPsi = cos(psi);
        sinTheta = sin(theta);  sinPhi = sin(phi);      sinPsi = sin(psi);
        
        /*--- Compute the rotation matrix. Note that the implicit
         ordering is rotation about the x-axis, y-axis,
         then z-axis. Note that this is the transpose of the matrix
         used during the preprocessing stage. ---*/
        rotMatrix[0][0] = cosPhi*cosPsi;    rotMatrix[1][0] = sinTheta*sinPhi*cosPsi - cosTheta*sinPsi;     rotMatrix[2][0] = cosTheta*sinPhi*cosPsi + sinTheta*sinPsi;
        rotMatrix[0][1] = cosPhi*sinPsi;    rotMatrix[1][1] = sinTheta*sinPhi*sinPsi + cosTheta*cosPsi;     rotMatrix[2][1] = cosTheta*sinPhi*sinPsi - sinTheta*cosPsi;
        rotMatrix[0][2] = -sinPhi;          rotMatrix[1][2] = sinTheta*cosPhi;                              rotMatrix[2][2] = cosTheta*cosPhi;
        
        /*--- Copy conserved variables before performing transformation. ---*/
        for (iVar = 0; iVar < nVar; iVar++)
          for (iDim = 0; iDim < nDim; iDim++)
            Gradient[iVar][iDim] = Buffer_Receive_Gradient[iDim*nVar*nVertexR+iVar*nVertexR+iVertex];
        
        /*--- Need to rotate the gradients for all conserved variables. ---*/
        for (iVar = 0; iVar < nVar; iVar++) {
          if (nDim == 2) {
            Gradient[iVar][0] = rotMatrix[0][0]*Buffer_Receive_Gradient[0*nVar*nVertexR+iVar*nVertexR+iVertex] + rotMatrix[0][1]*Buffer_Receive_Gradient[1*nVar*nVertexR+iVar*nVertexR+iVertex];
            Gradient[iVar][1] = rotMatrix[1][0]*Buffer_Receive_Gradient[0*nVar*nVertexR+iVar*nVertexR+iVertex] + rotMatrix[1][1]*Buffer_Receive_Gradient[1*nVar*nVertexR+iVar*nVertexR+iVertex];
          }
          else {
            Gradient[iVar][0] = rotMatrix[0][0]*Buffer_Receive_Gradient[0*nVar*nVertexR+iVar*nVertexR+iVertex] + rotMatrix[0][1]*Buffer_Receive_Gradient[1*nVar*nVertexR+iVar*nVertexR+iVertex] + rotMatrix[0][2]*Buffer_Receive_Gradient[2*nVar*nVertexR+iVar*nVertexR+iVertex];
            Gradient[iVar][1] = rotMatrix[1][0]*Buffer_Receive_Gradient[0*nVar*nVertexR+iVar*nVertexR+iVertex] + rotMatrix[1][1]*Buffer_Receive_Gradient[1*nVar*nVertexR+iVar*nVertexR+iVertex] + rotMatrix[1][2]*Buffer_Receive_Gradient[2*nVar*nVertexR+iVar*nVertexR+iVertex];
            Gradient[iVar][2] = rotMatrix[2][0]*Buffer_Receive_Gradient[0*nVar*nVertexR+iVar*nVertexR+iVertex] + rotMatrix[2][1]*Buffer_Receive_Gradient[1*nVar*nVertexR+iVar*nVertexR+iVertex] + rotMatrix[2][2]*Buffer_Receive_Gradient[2*nVar*nVertexR+iVar*nVertexR+iVertex];
          }
        }
        
        /*--- Store the received information ---*/
        for (iVar = 0; iVar < nVar; iVar++)
          for (iDim = 0; iDim < nDim; iDim++)
            node[iPoint]->SetGradient(iVar, iDim, Gradient[iVar][iDim]);
        
      }
      
      /*--- Deallocate receive buffer ---*/
      delete [] Buffer_Receive_Gradient;
      
    }
    
  }
  
  for (iVar = 0; iVar < nVar; iVar++)
    delete [] Gradient[iVar];
  delete [] Gradient;
  
}


void CAdjEulerSolver::Set_MPI_Undivided_Laplacian(CGeometry *geometry, CConfig *config) {
  unsigned short iVar, iMarker, iPeriodic_Index, MarkerS, MarkerR;
  unsigned long iVertex, iPoint, nVertexS, nVertexR, nBufferS_Vector, nBufferR_Vector;
  su2double rotMatrix[3][3], *angles, theta, cosTheta, sinTheta, phi, cosPhi, sinPhi, psi, cosPsi, sinPsi,
  *Buffer_Receive_Undivided_Laplacian = NULL, *Buffer_Send_Undivided_Laplacian = NULL;
  
#ifdef HAVE_MPI
  int send_to, receive_from;
  MPI_Status status;
#endif
  
  for (iMarker = 0; iMarker < nMarker; iMarker++) {
    
    if ((config->GetMarker_All_KindBC(iMarker) == SEND_RECEIVE) &&
        (config->GetMarker_All_SendRecv(iMarker) > 0)) {
      
      MarkerS = iMarker;  MarkerR = iMarker+1;
      
#ifdef HAVE_MPI
      send_to = config->GetMarker_All_SendRecv(MarkerS)-1;
      receive_from = abs(config->GetMarker_All_SendRecv(MarkerR))-1;
#endif

      nVertexS = geometry->nVertex[MarkerS];  nVertexR = geometry->nVertex[MarkerR];
      nBufferS_Vector = nVertexS*nVar;        nBufferR_Vector = nVertexR*nVar;
      
      /*--- Allocate Receive and send buffers  ---*/
      Buffer_Receive_Undivided_Laplacian = new su2double [nBufferR_Vector];
      Buffer_Send_Undivided_Laplacian = new su2double[nBufferS_Vector];
      
      /*--- Copy the solution old that should be sended ---*/
      for (iVertex = 0; iVertex < nVertexS; iVertex++) {
        iPoint = geometry->vertex[MarkerS][iVertex]->GetNode();
        for (iVar = 0; iVar < nVar; iVar++)
          Buffer_Send_Undivided_Laplacian[iVar*nVertexS+iVertex] = node[iPoint]->GetUndivided_Laplacian(iVar);
      }
      
#ifdef HAVE_MPI
      
      /*--- Send/Receive information using Sendrecv ---*/
      SU2_MPI::Sendrecv(Buffer_Send_Undivided_Laplacian, nBufferS_Vector, MPI_DOUBLE, send_to, 0,
                   Buffer_Receive_Undivided_Laplacian, nBufferR_Vector, MPI_DOUBLE, receive_from, 0, MPI_COMM_WORLD, &status);
#else
      
      /*--- Receive information without MPI ---*/
      for (iVertex = 0; iVertex < nVertexR; iVertex++) {
        for (iVar = 0; iVar < nVar; iVar++)
          Buffer_Receive_Undivided_Laplacian[iVar*nVertexR+iVertex] = Buffer_Send_Undivided_Laplacian[iVar*nVertexR+iVertex];
      }
      
#endif
      
      /*--- Deallocate send buffer ---*/
      delete [] Buffer_Send_Undivided_Laplacian;
      
      /*--- Do the coordinate transformation ---*/
      for (iVertex = 0; iVertex < nVertexR; iVertex++) {
        
        /*--- Find point and its type of transformation ---*/
        iPoint = geometry->vertex[MarkerR][iVertex]->GetNode();
        iPeriodic_Index = geometry->vertex[MarkerR][iVertex]->GetRotation_Type();
        
        /*--- Retrieve the supplied periodic information. ---*/
        angles = config->GetPeriodicRotation(iPeriodic_Index);
        
        /*--- Store angles separately for clarity. ---*/
        theta    = angles[0];   phi    = angles[1];     psi    = angles[2];
        cosTheta = cos(theta);  cosPhi = cos(phi);      cosPsi = cos(psi);
        sinTheta = sin(theta);  sinPhi = sin(phi);      sinPsi = sin(psi);
        
        /*--- Compute the rotation matrix. Note that the implicit
         ordering is rotation about the x-axis, y-axis,
         then z-axis. Note that this is the transpose of the matrix
         used during the preprocessing stage. ---*/
        rotMatrix[0][0] = cosPhi*cosPsi;    rotMatrix[1][0] = sinTheta*sinPhi*cosPsi - cosTheta*sinPsi;     rotMatrix[2][0] = cosTheta*sinPhi*cosPsi + sinTheta*sinPsi;
        rotMatrix[0][1] = cosPhi*sinPsi;    rotMatrix[1][1] = sinTheta*sinPhi*sinPsi + cosTheta*cosPsi;     rotMatrix[2][1] = cosTheta*sinPhi*sinPsi - sinTheta*cosPsi;
        rotMatrix[0][2] = -sinPhi;          rotMatrix[1][2] = sinTheta*cosPhi;                              rotMatrix[2][2] = cosTheta*cosPhi;
        
        /*--- Copy conserved variables before performing transformation. ---*/
        for (iVar = 0; iVar < nVar; iVar++)
          Solution[iVar] = Buffer_Receive_Undivided_Laplacian[iVar*nVertexR+iVertex];
        
        /*--- Rotate the momentum components. ---*/
        if (nDim == 2) {
          Solution[1] = rotMatrix[0][0]*Buffer_Receive_Undivided_Laplacian[1*nVertexR+iVertex] +
          rotMatrix[0][1]*Buffer_Receive_Undivided_Laplacian[2*nVertexR+iVertex];
          Solution[2] = rotMatrix[1][0]*Buffer_Receive_Undivided_Laplacian[1*nVertexR+iVertex] +
          rotMatrix[1][1]*Buffer_Receive_Undivided_Laplacian[2*nVertexR+iVertex];
        }
        else {
          Solution[1] = rotMatrix[0][0]*Buffer_Receive_Undivided_Laplacian[1*nVertexR+iVertex] +
          rotMatrix[0][1]*Buffer_Receive_Undivided_Laplacian[2*nVertexR+iVertex] +
          rotMatrix[0][2]*Buffer_Receive_Undivided_Laplacian[3*nVertexR+iVertex];
          Solution[2] = rotMatrix[1][0]*Buffer_Receive_Undivided_Laplacian[1*nVertexR+iVertex] +
          rotMatrix[1][1]*Buffer_Receive_Undivided_Laplacian[2*nVertexR+iVertex] +
          rotMatrix[1][2]*Buffer_Receive_Undivided_Laplacian[3*nVertexR+iVertex];
          Solution[3] = rotMatrix[2][0]*Buffer_Receive_Undivided_Laplacian[1*nVertexR+iVertex] +
          rotMatrix[2][1]*Buffer_Receive_Undivided_Laplacian[2*nVertexR+iVertex] +
          rotMatrix[2][2]*Buffer_Receive_Undivided_Laplacian[3*nVertexR+iVertex];
        }
        
        /*--- Copy transformed conserved variables back into buffer. ---*/
        for (iVar = 0; iVar < nVar; iVar++)
          node[iPoint]->SetUndivided_Laplacian(iVar, Solution[iVar]);
        
      }
      
      /*--- Deallocate receive buffer ---*/
      delete [] Buffer_Receive_Undivided_Laplacian;
      
    }
    
  }
  
}

void CAdjEulerSolver::Set_MPI_Dissipation_Switch(CGeometry *geometry, CConfig *config) {
  unsigned short iMarker, MarkerS, MarkerR;
  unsigned long iVertex, iPoint, nVertexS, nVertexR, nBufferS_Vector, nBufferR_Vector;
  su2double *Buffer_Receive_Lambda = NULL, *Buffer_Send_Lambda = NULL;
  
#ifdef HAVE_MPI
  int send_to, receive_from;
  MPI_Status status;
#endif
  
  for (iMarker = 0; iMarker < nMarker; iMarker++) {
    
    if ((config->GetMarker_All_KindBC(iMarker) == SEND_RECEIVE) &&
        (config->GetMarker_All_SendRecv(iMarker) > 0)) {
      
      MarkerS = iMarker;  MarkerR = iMarker+1;
      
#ifdef HAVE_MPI
      send_to = config->GetMarker_All_SendRecv(MarkerS)-1;
      receive_from = abs(config->GetMarker_All_SendRecv(MarkerR))-1;
#endif

      nVertexS = geometry->nVertex[MarkerS];  nVertexR = geometry->nVertex[MarkerR];
      nBufferS_Vector = nVertexS;        nBufferR_Vector = nVertexR;
      
      /*--- Allocate Receive and send buffers  ---*/
      Buffer_Receive_Lambda = new su2double [nBufferR_Vector];
      Buffer_Send_Lambda = new su2double[nBufferS_Vector];
      
      /*--- Copy the solution old that should be sended ---*/
      for (iVertex = 0; iVertex < nVertexS; iVertex++) {
        iPoint = geometry->vertex[MarkerS][iVertex]->GetNode();
        Buffer_Send_Lambda[iVertex] = node[iPoint]->GetSensor();
      }
      
#ifdef HAVE_MPI
      
      /*--- Send/Receive information using Sendrecv ---*/
      SU2_MPI::Sendrecv(Buffer_Send_Lambda, nBufferS_Vector, MPI_DOUBLE, send_to, 0,
                   Buffer_Receive_Lambda, nBufferR_Vector, MPI_DOUBLE, receive_from, 0, MPI_COMM_WORLD, &status);
#else
      
      /*--- Receive information without MPI ---*/
      for (iVertex = 0; iVertex < nVertexR; iVertex++) {
        Buffer_Receive_Lambda[iVertex] = Buffer_Send_Lambda[iVertex];
      }
      
#endif
      
      /*--- Deallocate send buffer ---*/
      delete [] Buffer_Send_Lambda;
      
      /*--- Do the coordinate transformation ---*/
      for (iVertex = 0; iVertex < nVertexR; iVertex++) {
        
        /*--- Find point and its type of transformation ---*/
        iPoint = geometry->vertex[MarkerR][iVertex]->GetNode();
        node[iPoint]->SetSensor(Buffer_Receive_Lambda[iVertex]);
        
      }
      
      /*--- Deallocate receive buffer ---*/
      delete [] Buffer_Receive_Lambda;
      
    }
    
  }
}

void CAdjEulerSolver::SetForceProj_Vector(CGeometry *geometry, CSolver **solver_container, CConfig *config) {
  
  su2double *ForceProj_Vector, x = 0.0, y = 0.0, z = 0.0, *Normal, CD, CL, Cp, CpTarget,
  CT, CQ, x_origin, y_origin, z_origin, WDrag, Area, invCD, CLCD2, invCQ, CTRCQ2;
  unsigned short iMarker;
  unsigned long iVertex, iPoint;
  
  int rank = MASTER_NODE;

#ifdef HAVE_MPI
  MPI_Comm_rank(MPI_COMM_WORLD, &rank);
#endif
  
  su2double Alpha            = (config->GetAoA()*PI_NUMBER)/180.0;
  su2double Beta             = (config->GetAoS()*PI_NUMBER)/180.0;
  su2double RefLengthMoment  = config->GetRefLengthMoment();
  su2double *RefOriginMoment = config->GetRefOriginMoment(0);

  ForceProj_Vector = new su2double[nDim];
  
  /*--- Compute coefficients needed for objective function evaluation. ---*/
  
  CD = solver_container[FLOW_SOL]->GetTotal_CDrag();
  CL = solver_container[FLOW_SOL]->GetTotal_CLift();
  CT = solver_container[FLOW_SOL]->GetTotal_CT();
  CQ = solver_container[FLOW_SOL]->GetTotal_CQ();
  invCD  = 1.0/CD; CLCD2  = CL/(CD*CD);
  invCQ  = 1.0/CQ; CTRCQ2 = CT/(RefLengthMoment*CQ*CQ);
  
  x_origin = RefOriginMoment[0]; y_origin = RefOriginMoment[1]; z_origin = RefOriginMoment[2];
  
  /*--- Evaluate the boundary condition coefficients. ---*/
  
  for (iMarker = 0; iMarker < nMarker; iMarker++)
    
    if ((config->GetMarker_All_KindBC(iMarker) != SEND_RECEIVE) &&
        (config->GetMarker_All_Monitoring(iMarker) == YES))
      
      for (iVertex = 0; iVertex < geometry->nVertex[iMarker]; iVertex++) {
        
        iPoint = geometry->vertex[iMarker][iVertex]->GetNode();
        
        x = geometry->node[iPoint]->GetCoord(0);
        y = geometry->node[iPoint]->GetCoord(1);
        if (nDim == 3) z = geometry->node[iPoint]->GetCoord(2);
        
        Normal = geometry->vertex[iMarker][iVertex]->GetNormal();
        switch (config->GetKind_ObjFunc()) {
          case DRAG_COEFFICIENT :
            if (nDim == 2) { ForceProj_Vector[0] = cos(Alpha); ForceProj_Vector[1] = sin(Alpha); }
            if (nDim == 3) { ForceProj_Vector[0] = cos(Alpha)*cos(Beta); ForceProj_Vector[1] = sin(Beta); ForceProj_Vector[2] = sin(Alpha)*cos(Beta); }
            break;
          case LIFT_COEFFICIENT :
            if (nDim == 2) { ForceProj_Vector[0] = -sin(Alpha); ForceProj_Vector[1] = cos(Alpha); }
            if (nDim == 3) { ForceProj_Vector[0] = -sin(Alpha); ForceProj_Vector[1] = 0.0; ForceProj_Vector[2] = cos(Alpha); }
            break;
          case SIDEFORCE_COEFFICIENT :
            if ((nDim == 2) && (rank == MASTER_NODE)) { cout << "This functional is not possible in 2D!!" << endl;
              exit(EXIT_FAILURE);
            }
            if (nDim == 3) { ForceProj_Vector[0] = -sin(Beta) * cos(Alpha); ForceProj_Vector[1] = cos(Beta); ForceProj_Vector[2] = -sin(Beta) * sin(Alpha); }
            break;
          case INVERSE_DESIGN_PRESSURE :
            Cp = solver_container[FLOW_SOL]->GetCPressure(iMarker, iVertex);
            CpTarget = solver_container[FLOW_SOL]->GetCPressureTarget(iMarker, iVertex);
            Area = sqrt(Normal[0]*Normal[0] + Normal[1]*Normal[1]);
            if (nDim == 3) Area = sqrt(Normal[0]*Normal[0] + Normal[1]*Normal[1] + Normal[2]*Normal[2]);
            ForceProj_Vector[0] = -2.0*(Cp-CpTarget)*Normal[0]/Area; ForceProj_Vector[1] = -2.0*(Cp-CpTarget)*Normal[1]/Area;
            if (nDim == 3) ForceProj_Vector[2] = -2.0*(Cp-CpTarget)*Normal[2]/Area;
            break;
          case MOMENT_X_COEFFICIENT :
            if ((nDim == 2) && (rank == MASTER_NODE)) { cout << "This functional is not possible in 2D!!" << endl; exit(EXIT_FAILURE); }
            if (nDim == 3) { ForceProj_Vector[0] = 0.0; ForceProj_Vector[1] = -(z - z_origin)/RefLengthMoment; ForceProj_Vector[2] = (y - y_origin)/RefLengthMoment; }
            break;
          case MOMENT_Y_COEFFICIENT :
            if ((nDim == 2) && (rank == MASTER_NODE)) { cout << "This functional is not possible in 2D!!" << endl; exit(EXIT_FAILURE); }
            if (nDim == 3) { ForceProj_Vector[0] = (z - z_origin)/RefLengthMoment; ForceProj_Vector[1] = 0.0; ForceProj_Vector[2] = -(x - x_origin)/RefLengthMoment; }
            break;
          case MOMENT_Z_COEFFICIENT :
            if (nDim == 2) { ForceProj_Vector[0] = -(y - y_origin)/RefLengthMoment; ForceProj_Vector[1] = (x - x_origin)/RefLengthMoment; }
            if (nDim == 3) { ForceProj_Vector[0] = -(y - y_origin)/RefLengthMoment; ForceProj_Vector[1] = (x - x_origin)/RefLengthMoment; ForceProj_Vector[2] = 0; }
            break;
          case EFFICIENCY :
            if (nDim == 2) { ForceProj_Vector[0] = -(invCD*sin(Alpha)+CLCD2*cos(Alpha)); ForceProj_Vector[1] = (invCD*cos(Alpha)-CLCD2*sin(Alpha)); }
            if (nDim == 3) { ForceProj_Vector[0] = -(invCD*sin(Alpha)+CLCD2*cos(Alpha)*cos(Beta)); ForceProj_Vector[1] = -CLCD2*sin(Beta); ForceProj_Vector[2] = (invCD*cos(Alpha)-CLCD2*sin(Alpha)*cos(Beta)); }
            break;
          case EQUIVALENT_AREA :
            WDrag = config->GetWeightCd();
            if (nDim == 2) { ForceProj_Vector[0] = cos(Alpha)*WDrag; ForceProj_Vector[1] = sin(Alpha)*WDrag; }
            if (nDim == 3) { ForceProj_Vector[0] = cos(Alpha)*cos(Beta)*WDrag; ForceProj_Vector[1] = sin(Beta)*WDrag; ForceProj_Vector[2] = sin(Alpha)*cos(Beta)*WDrag; }
            break;
          case NEARFIELD_PRESSURE :
            WDrag = config->GetWeightCd();
            if (nDim == 2) { ForceProj_Vector[0] = cos(Alpha)*WDrag; ForceProj_Vector[1] = sin(Alpha)*WDrag; }
            if (nDim == 3) { ForceProj_Vector[0] = cos(Alpha)*cos(Beta)*WDrag; ForceProj_Vector[1] = sin(Beta)*WDrag; ForceProj_Vector[2] = sin(Alpha)*cos(Beta)*WDrag; }
            break;
          case FORCE_X_COEFFICIENT :
            if (nDim == 2) { ForceProj_Vector[0] = 1.0; ForceProj_Vector[1] = 0.0; }
            if (nDim == 3) { ForceProj_Vector[0] = 1.0; ForceProj_Vector[1] = 0.0; ForceProj_Vector[2] = 0.0; }
            break;
          case FORCE_Y_COEFFICIENT :
            if (nDim == 2) { ForceProj_Vector[0] = 0.0; ForceProj_Vector[1] = 1.0; }
            if (nDim == 3) { ForceProj_Vector[0] = 0.0; ForceProj_Vector[1] = 1.0; ForceProj_Vector[2] = 0.0; }
            break;
          case FORCE_Z_COEFFICIENT :
            if ((nDim == 2) && (rank == MASTER_NODE)) {cout << "This functional is not possible in 2D!!" << endl;
              exit(EXIT_FAILURE);
            }
            if (nDim == 3) { ForceProj_Vector[0] = 0.0; ForceProj_Vector[1] = 0.0; ForceProj_Vector[2] = 1.0; }
            break;
          case THRUST_COEFFICIENT :
            if ((nDim == 2) && (rank == MASTER_NODE)) {cout << "This functional is not possible in 2D!!" << endl;
              exit(EXIT_FAILURE);
            }
            if (nDim == 3) { ForceProj_Vector[0] = 0.0; ForceProj_Vector[1] = 0.0; ForceProj_Vector[2] = 1.0; }
            break;
          case TORQUE_COEFFICIENT :
            if (nDim == 2) { ForceProj_Vector[0] = (y - y_origin)/RefLengthMoment; ForceProj_Vector[1] = -(x - x_origin)/RefLengthMoment; }
            if (nDim == 3) { ForceProj_Vector[0] = (y - y_origin)/RefLengthMoment; ForceProj_Vector[1] = -(x - x_origin)/RefLengthMoment; ForceProj_Vector[2] = 0; }
            break;
          case FIGURE_OF_MERIT :
            if ((nDim == 2) && (rank == MASTER_NODE)) {cout << "This functional is not possible in 2D!!" << endl;
              exit(EXIT_FAILURE);
            }
            if (nDim == 3) {
              ForceProj_Vector[0] = -invCQ;
              ForceProj_Vector[1] = -CTRCQ2*(z - z_origin);
              ForceProj_Vector[2] =  CTRCQ2*(y - y_origin);
            }
            break;
<<<<<<< HEAD
          case INVERSE_DESIGN_HEATFLUX: case TOTAL_HEATFLUX : case MAXIMUM_HEATFLUX: case AVG_TOTAL_PRESSURE : case AVG_OUTLET_PRESSURE: case MASS_FLOW_RATE : case FREE_SURFACE :
=======
          default :
>>>>>>> 47b0d6fe
            if (nDim == 2) { ForceProj_Vector[0] = 0.0; ForceProj_Vector[1] = 0.0; }
            if (nDim == 3) { ForceProj_Vector[0] = 0.0; ForceProj_Vector[1] = 0.0; ForceProj_Vector[2] = 0.0; }
            break;
        }
        
        /*--- Store the force projection vector at this node ---*/
        
        node[iPoint]->SetForceProj_Vector(ForceProj_Vector);
        
      }
  
  delete [] ForceProj_Vector;
  
}

void CAdjEulerSolver::SetIntBoundary_Jump(CGeometry *geometry, CSolver **solver_container, CConfig *config) {
  unsigned short iMarker, iVar, jVar, kVar, iDim, jDim, iIndex;
  unsigned long iVertex, iPoint, iPointNearField, nPointNearField = 0;
  su2double factor = 1.0, AngleDouble, data, aux, *IntBound_Vector, *coord, *FlowSolution, WeightSB, MinDist = 1E6, Dist, DerivativeOF = 0.0, *Normal, Area, UnitNormal[3], velocity[3], Energy, Rho, sqvel, proj_vel, phi, a1, a2;
  su2double **A, **M, **AM, *b;
  short AngleInt = 0, IndexNF_inv[180], iColumn;
  ifstream index_file;
  string text_line;
  vector<vector<su2double> > NearFieldWeight;
  vector<su2double> CoordNF;
  vector<short> IndexNF;
  
  IntBound_Vector = new su2double [nVar];
  
  /*--- Allocate vectors and matrices ---*/
  
  b = new su2double [nVar];
  A = new su2double* [nVar];
  M = new su2double* [nVar];
  AM = new su2double* [nVar];
  for (iVar = 0; iVar < nVar; iVar++) {
    A[iVar] = new su2double [nVar];
    M[iVar] = new su2double [nVar];
    AM[iVar] = new su2double [nVar];
  }
  
  /*--- If equivalent area objective function, read the value of
   the derivative from a file, this is a preprocess of the direct solution ---*/
  
  if (config->GetKind_ObjFunc() == EQUIVALENT_AREA) {
    
    /*--- Read derivative of the objective function at the NearField from file ---*/
    index_file.open("WeightNF.dat", ios::in);
    if (index_file.fail()) {
      cout << "There is no Weight Nearfield Pressure file (WeightNF.dat)." << endl;
      exit(EXIT_FAILURE);
    }
    
    nPointNearField = 0;
    
    while (index_file) {
      string line;
      getline(index_file, line);
      istringstream is(line);
      
      /*--- The first row provides the azimuthal angle ---*/
      
      if (nPointNearField == 0) {
        is >> data; // The first column is related with the coordinate
        while (is.good()) { is >> data; IndexNF.push_back(SU2_TYPE::Int(data)); }
      }
      else {
        is >> data; CoordNF.push_back(data); // The first column is the point coordinate
        vector<su2double> row;
        while (is.good()) { is >> data; row.push_back(data); }
        NearFieldWeight.push_back(row);
      }
      nPointNearField++;
    }
    
    /*--- Note tha the first row is the azimuthal angle ---*/
    
    nPointNearField = nPointNearField - 1;
    
    for (AngleInt = 0; AngleInt < 180; AngleInt++)
      IndexNF_inv[AngleInt] = -1;
    
    for (iIndex = 0; iIndex < IndexNF.size(); iIndex++)
      IndexNF_inv[IndexNF[iIndex]] = iIndex;
    
  }
  
  /*--- Compute the jump on the adjoint variables for the upper and the lower side ---*/
  
  for (iMarker = 0; iMarker < nMarker; iMarker++)
    
    if (config->GetMarker_All_KindBC(iMarker) == NEARFIELD_BOUNDARY)
      
      for (iVertex = 0; iVertex < geometry->nVertex[iMarker]; iVertex++) {
        
        iPoint = geometry->vertex[iMarker][iVertex]->GetNode();
        Normal = geometry->vertex[iMarker][iVertex]->GetNormal();
        
        Area = 0.0;
        for (iDim = 0; iDim < nDim; iDim++) Area += Normal[iDim]*Normal[iDim];
        Area = sqrt (Area);
        
        for (iDim = 0; iDim < nDim; iDim++)
          UnitNormal[iDim] = Normal[iDim]/Area;
        
        if (geometry->node[iPoint]->GetDomain()) {
          
          coord = geometry->node[iPoint]->GetCoord();
          DerivativeOF = 0.0;
          
          /*--- Just in case the functional depend also on the surface pressure ---*/
          
          WeightSB = 1.0-config->GetWeightCd();
          
          su2double AoA, XcoordRot = 0.0, YcoordRot = 0.0, ZcoordRot = 0.0;
          
          if (nDim == 2) XcoordRot = coord[0];
          if (nDim == 3) {
            
            /*--- Rotate the nearfield cylinder  ---*/
            
            AoA = -(config->GetAoA()*PI_NUMBER/180.0);
            XcoordRot = coord[0]*cos(AoA) - coord[2]*sin(AoA);
            YcoordRot = coord[1];
            ZcoordRot = coord[0]*sin(AoA) + coord[2]*cos(AoA);
          }
          
          switch (config->GetKind_ObjFunc()) {
            case EQUIVALENT_AREA :
              
              if (nDim == 2) AngleInt = 0;
              
              if (nDim == 3) {
                
                /*--- Compute the azimuthal angle of the iPoint ---*/
                
                AngleDouble = fabs(atan(-YcoordRot/ZcoordRot)*180.0/PI_NUMBER);
                
                /*--- Fix an azimuthal line due to misalignments of the near-field ---*/
                
                su2double FixAzimuthalLine = config->GetFixAzimuthalLine();
                
                if ((AngleDouble >= FixAzimuthalLine - 0.1) && (AngleDouble <= FixAzimuthalLine + 0.1)) AngleDouble = FixAzimuthalLine - 0.1;
                
                AngleInt = SU2_TYPE::Short(floor(AngleDouble + 0.5));
                if (AngleInt < 0) AngleInt = 180 + AngleInt;
                
              }
              
              if (AngleInt <= 60) {
                iColumn = IndexNF_inv[AngleInt];
                
                /*--- An azimuthal angle is not defined... this happens with MG levels ---*/
                
                if (iColumn < 0.0) {
                  if (IndexNF_inv[AngleInt+1] > 0) { iColumn = IndexNF_inv[AngleInt+1]; goto end; }
                  if (IndexNF_inv[AngleInt-1] > 0) { iColumn = IndexNF_inv[AngleInt-1]; goto end; }
                  if (IndexNF_inv[AngleInt+2] > 0) { iColumn = IndexNF_inv[AngleInt+2]; goto end; }
                  if (IndexNF_inv[AngleInt-2] > 0) { iColumn = IndexNF_inv[AngleInt-2]; goto end; }
                  if (IndexNF_inv[AngleInt+3] > 0) { iColumn = IndexNF_inv[AngleInt+3]; goto end; }
                  if (IndexNF_inv[AngleInt-3] > 0) { iColumn = IndexNF_inv[AngleInt-3]; goto end; }
                  if (IndexNF_inv[AngleInt+4] > 0) { iColumn = IndexNF_inv[AngleInt+4]; goto end; }
                  if (IndexNF_inv[AngleInt-4] > 0) { iColumn = IndexNF_inv[AngleInt-4]; goto end; }
                }
                
              end:
                
                if (iColumn < 0.0) { cout <<" An azimuthal angle is not defined..." << endl; }
                
                /*--- Find the value of the weight in the table, using the azimuthal angle  ---*/
                
                MinDist = 1E6;
                for (iPointNearField = 0; iPointNearField < nPointNearField; iPointNearField++) {
                  Dist = fabs(CoordNF[iPointNearField] - XcoordRot);
                  if (Dist <= MinDist) {
                    MinDist = Dist;
                    DerivativeOF = factor*WeightSB*NearFieldWeight[iPointNearField][iColumn];
                  }
                }
              }
              else DerivativeOF = 0.0;
              
              if ((MinDist > 1E-6) || (coord[nDim-1] > 0.0)) DerivativeOF = 0.0;
              
              break;
              
            case NEARFIELD_PRESSURE :
              
              DerivativeOF = factor*WeightSB*(solver_container[FLOW_SOL]->node[iPoint]->GetPressure()
                                              - solver_container[FLOW_SOL]->GetPressure_Inf());
              
              break;
              
          }
          
          /*--- Compute the jump of the adjoint variables (2D, and 3D problems) --*/
          
          FlowSolution = solver_container[FLOW_SOL]->node[iPoint]->GetSolution();
          
          Rho = FlowSolution[0];
          Energy = FlowSolution[nVar-1]/FlowSolution[0];
          
          sqvel = 0.0; proj_vel = 0.0;
          for (iDim = 0; iDim < nDim; iDim++) {
            velocity[iDim] = FlowSolution[iDim+1]/FlowSolution[0];
            sqvel    += velocity[iDim]*velocity[iDim];
            proj_vel += velocity[iDim]*UnitNormal[iDim];
          }
          
          if (nDim == 2) {
            
            /*--- Compute the projected Jacobian ---*/
            
            A[0][0] = 0.0; A[0][1] = 0.0; A[0][2] = 1.0; A[0][3] = 0.0;
            A[1][0] = -velocity[0]*velocity[1]; A[1][1] = velocity[1]; A[1][2] = velocity[0]; A[1][3] = 0.0;
            A[2][0] = 0.5*(Gamma-3.0)*velocity[1]*velocity[1]+0.5*Gamma_Minus_One*velocity[0]*velocity[0]; A[2][1] = -Gamma_Minus_One*velocity[0];
            A[2][2] = (3.0-Gamma)*velocity[1]; A[2][3] = Gamma_Minus_One; A[3][0] = -Gamma*velocity[1]*Energy+Gamma_Minus_One*velocity[1]*sqvel;
            A[3][1] = -Gamma_Minus_One*velocity[0]*velocity[1]; A[3][2] = Gamma*Energy-0.5*Gamma_Minus_One*(velocity[0]*velocity[0]+3.0*velocity[1]*velocity[1]);	A[3][3] = Gamma*velocity[1];
            
            /*--- Compute the transformation matrix ---*/
            
            M[0][0] = 1.0; M[0][1] = 0.0; M[0][2] = 0.0; M[0][3] = 0.0;
            M[1][0] = velocity[0]; M[1][1] = Rho; M[1][2] = 0.0; M[1][3] = 0.0;
            M[2][0] = velocity[1]; M[2][1] = 0.0; M[2][2] = Rho; M[2][3] = 0.0;
            M[3][0] = 0.5*sqvel;	M[3][1] = Rho*velocity[0]; M[3][2] = Rho*velocity[1]; M[3][3] = 1.0/Gamma_Minus_One;
            
            /*--- Create the soruce term (AM)^T X = b ---*/
            
            b[0] = 0.0; b[1] = 0.0; b[2] = 0.0; b[3] = DerivativeOF;
            
          }
          
          if (nDim == 3) {
            
            
            /*--- Compute the projected Jacobian ---*/
            
            phi = 0.5*Gamma_Minus_One*sqvel;
            a1 = Gamma*Energy-phi; a2 = Gamma-1.0;
            
            A[0][0] = 0.0;
            for (iDim = 0; iDim < nDim; iDim++) A[0][iDim+1] = UnitNormal[iDim];
            A[0][nDim+1] = 0.0;
            
            for (iDim = 0; iDim < nDim; iDim++) {
              A[iDim+1][0] = (UnitNormal[iDim]*phi - velocity[iDim]*proj_vel);
              for (jDim = 0; jDim < nDim; jDim++)
                A[iDim+1][jDim+1] = (UnitNormal[jDim]*velocity[iDim]-a2*UnitNormal[iDim]*velocity[jDim]);
              A[iDim+1][iDim+1] += proj_vel;
              A[iDim+1][nDim+1] = a2*UnitNormal[iDim];
            }
            
            A[nDim+1][0] = proj_vel*(phi-a1);
            for (iDim = 0; iDim < nDim; iDim++)
              A[nDim+1][iDim+1] = (UnitNormal[iDim]*a1-a2*velocity[iDim]*proj_vel);
            A[nDim+1][nDim+1] = Gamma*proj_vel;
            
            /*--- Compute the transformation matrix ---*/
            
            M[0][0] = 1.0; M[0][1] = 0.0; M[0][2] = 0.0; M[0][3] = 0.0; M[0][4] = 0.0;
            M[1][0] = velocity[0]; M[1][1] = Rho; M[1][2] = 0.0; M[1][3] = 0.0; M[1][4] = 0.0;
            M[2][0] = velocity[1]; M[2][1] = 0.0; M[2][2] = Rho; M[2][3] = 0.0; M[2][4] = 0.0;
            M[3][0] = velocity[2]; M[3][1] = 0.0; M[3][2] = 0.0; M[3][3] = Rho; M[3][4] = 0.0;
            M[4][0] = 0.5*sqvel; M[4][1] = Rho*velocity[0]; M[4][2] = Rho*velocity[1];
            M[4][3] = Rho*velocity[2]; M[4][4] = 1.0/Gamma_Minus_One;
            
            /*--- Create the soruce term (AM)^T X = b ---*/
            
            b[0] = 0.0; b[1] = 0.0; b[2] = 0.0; b[3] = 0.0; b[4] = DerivativeOF;
            
          }
          
          /*--- Compute A times M ---*/
          
          for (iVar = 0; iVar < nVar; iVar++)
            for (jVar = 0; jVar < nVar; jVar++) {
              aux = 0.0;
              for (kVar = 0; kVar < nVar; kVar++)
                aux += A[iVar][kVar]*M[kVar][jVar];
              AM[iVar][jVar] = aux;
            }
          
          /*--- Compute the transpose matrix ---*/
          
          for (iVar = 0; iVar < nVar; iVar++)
            for (jVar = 0; jVar < nVar; jVar++)
              A[iVar][jVar] = AM[jVar][iVar];
          
          /*--- Solve the linear system using a LU descomposition --*/
          
          Gauss_Elimination(A, b, nVar);
          
          /*--- Update the internal boundary jump --*/
          
          for (iVar = 0; iVar < nVar; iVar++)
            IntBound_Vector[iVar] = b[iVar];
          
          node[iPoint]->SetIntBoundary_Jump(IntBound_Vector);
          
        }
      }
  
  delete [] IntBound_Vector;
  
  /*--- Deallocate the linear system ---*/
  
  for (iVar = 0; iVar < nVar; iVar++) {
    delete [] A[iVar];
    delete [] M[iVar];
    delete [] AM[iVar];
  }
  delete [] A;
  delete [] M;
  delete [] AM;
  delete [] b;
  
}

void CAdjEulerSolver::SetInitialCondition(CGeometry **geometry, CSolver ***solver_container, CConfig *config, unsigned long ExtIter) {
  unsigned long iPoint, Point_Fine;
  unsigned short iMesh, iChildren, iVar;
  su2double LevelSet, Area_Children, Area_Parent, LevelSet_Fine, *Solution, *Solution_Fine;
  
  bool restart = config->GetRestart();
  bool freesurface = (config->GetKind_Regime() == FREESURFACE);
  bool dual_time = ((config->GetUnsteady_Simulation() == DT_STEPPING_1ST) ||
                    (config->GetUnsteady_Simulation() == DT_STEPPING_2ND));
  
  if (freesurface) {
    
    for (iMesh = 0; iMesh <= config->GetnMGLevels(); iMesh++) {
      
      for (iPoint = 0; iPoint < geometry[iMesh]->GetnPoint(); iPoint++) {
        
        /*--- Set initial boundary condition at iter 0 ---*/
        if ((ExtIter == 0) && (!restart)) {
          
          /*--- Compute the adjoint level set value in all the MG levels ---*/
          if (iMesh == MESH_0) {
            solver_container[iMesh][ADJFLOW_SOL]->node[iPoint]->SetSolution(nDim+1, 0.0);
          }
          else {
            Area_Parent = geometry[iMesh]->node[iPoint]->GetVolume();
            LevelSet = 0.0;
            for (iChildren = 0; iChildren < geometry[iMesh]->node[iPoint]->GetnChildren_CV(); iChildren++) {
              Point_Fine = geometry[iMesh]->node[iPoint]->GetChildren_CV(iChildren);
              Area_Children = geometry[iMesh-1]->node[Point_Fine]->GetVolume();
              LevelSet_Fine = solver_container[iMesh-1][ADJFLOW_SOL]->node[Point_Fine]->GetSolution(nDim+1);
              LevelSet += LevelSet_Fine*Area_Children/Area_Parent;
            }
            solver_container[iMesh][ADJFLOW_SOL]->node[iPoint]->SetSolution(nDim+1, LevelSet);
          }
          
          /*--- Compute the flow solution using the level set value. ---*/
          for (iVar = 0; iVar < nVar; iVar++)
            solver_container[iMesh][ADJFLOW_SOL]->node[iPoint]->SetSolution(iVar, 0.0);
          
        }
      }
      
      /*--- Set the MPI communication ---*/
      solver_container[iMesh][ADJFLOW_SOL]->Set_MPI_Solution(geometry[iMesh], config);
      
    }
    
  }
  
  /*--- If restart solution, then interpolate the flow solution to
   all the multigrid levels, this is important with the dual time strategy ---*/
  if (restart) {
    Solution = new su2double[nVar];
    for (iMesh = 1; iMesh <= config->GetnMGLevels(); iMesh++) {
      for (iPoint = 0; iPoint < geometry[iMesh]->GetnPoint(); iPoint++) {
        Area_Parent = geometry[iMesh]->node[iPoint]->GetVolume();
        for (iVar = 0; iVar < nVar; iVar++) Solution[iVar] = 0.0;
        for (iChildren = 0; iChildren < geometry[iMesh]->node[iPoint]->GetnChildren_CV(); iChildren++) {
          Point_Fine = geometry[iMesh]->node[iPoint]->GetChildren_CV(iChildren);
          Area_Children = geometry[iMesh-1]->node[Point_Fine]->GetVolume();
          Solution_Fine = solver_container[iMesh-1][ADJFLOW_SOL]->node[Point_Fine]->GetSolution();
          for (iVar = 0; iVar < nVar; iVar++) {
            Solution[iVar] += Solution_Fine[iVar]*Area_Children/Area_Parent;
          }
        }
        solver_container[iMesh][ADJFLOW_SOL]->node[iPoint]->SetSolution(Solution);
        
      }
      solver_container[iMesh][ADJFLOW_SOL]->Set_MPI_Solution(geometry[iMesh], config);
    }
    delete [] Solution;
  }
  
  /*--- The value of the solution for the first iteration of the dual time ---*/
  for (iMesh = 0; iMesh <= config->GetnMGLevels(); iMesh++) {
    for (iPoint = 0; iPoint < geometry[iMesh]->GetnPoint(); iPoint++) {
      if ((ExtIter == 0) && (dual_time)) {
        solver_container[iMesh][ADJFLOW_SOL]->node[iPoint]->Set_Solution_time_n();
        solver_container[iMesh][ADJFLOW_SOL]->node[iPoint]->Set_Solution_time_n1();
      }
    }
  }
  
}

void CAdjEulerSolver::Preprocessing(CGeometry *geometry, CSolver **solver_container, CConfig *config, unsigned short iMesh, unsigned short iRKStep, unsigned short RunTime_EqSystem, bool Output) {
  
  unsigned long iPoint, ErrorCounter = 0;
  su2double SharpEdge_Distance;
  bool RightSol = true;
  
#ifdef HAVE_MPI
  int rank;
  MPI_Comm_rank(MPI_COMM_WORLD, &rank);
#endif
  
  /*--- Retrieve information about the spatial and temporal integration for the
   adjoint equations (note that the flow problem may use different methods). ---*/
  
  bool implicit       = (config->GetKind_TimeIntScheme_AdjFlow() == EULER_IMPLICIT);
  bool second_order   = ((config->GetSpatialOrder_AdjFlow() == SECOND_ORDER) || (config->GetSpatialOrder_AdjFlow() == SECOND_ORDER_LIMITER));
  bool limiter        = (config->GetSpatialOrder_AdjFlow() == SECOND_ORDER_LIMITER);
  bool center         = (config->GetKind_ConvNumScheme_AdjFlow() == SPACE_CENTERED);
  bool center_jst     = (config->GetKind_Centered_AdjFlow() == JST);
  bool compressible   = (config->GetKind_Regime() == COMPRESSIBLE);
  bool incompressible = (config->GetKind_Regime() == INCOMPRESSIBLE);
  bool freesurface    = (config->GetKind_Regime() == FREESURFACE);
  bool engine         = ((config->GetnMarker_EngineInflow() != 0) || (config->GetnMarker_EngineBleed() != 0) || (config->GetnMarker_EngineExhaust() != 0));

  /*--- Compute nacelle inflow and exhaust properties ---*/
  
  if (engine) { GetEngine_Properties(geometry, config, iMesh, Output); }
  
  /*--- Residual initialization ---*/
  
  for (iPoint = 0; iPoint < nPoint; iPoint ++) {
    
    /*--- Get the distance form a sharp edge ---*/
    
    SharpEdge_Distance = geometry->node[iPoint]->GetSharpEdge_Distance();
    
    /*--- Initialize the non-physical points vector ---*/

    node[iPoint]->SetNon_Physical(false);
    
    /*--- Set the primitive variables incompressible and compressible
     adjoint variables ---*/
    
    if (compressible) RightSol = node[iPoint]->SetPrimVar_Compressible(SharpEdge_Distance, false, config);
    if (incompressible) RightSol = node[iPoint]->SetPrimVar_Incompressible(SharpEdge_Distance, false, config);
    if (freesurface) RightSol = node[iPoint]->SetPrimVar_FreeSurface(SharpEdge_Distance, false, config);
    if (!RightSol) { node[iPoint]->SetNon_Physical(true); ErrorCounter++; }
    
    /*--- Initialize the convective residual vector ---*/
    
    LinSysRes.SetBlock_Zero(iPoint);
    
  }
  
  
  if ((second_order) && (iMesh == MESH_0)) {
    
    /*--- Compute gradients for upwind second-order reconstruction ---*/

    if (config->GetKind_Gradient_Method() == GREEN_GAUSS) SetSolution_Gradient_GG(geometry, config);
    if (config->GetKind_Gradient_Method() == WEIGHTED_LEAST_SQUARES) SetSolution_Gradient_LS(geometry, config);
    
    /*--- Limiter computation ---*/
    
    if (limiter) SetSolution_Limiter(geometry, config);
    
  }
  
  /*--- Artificial dissipation for centered schemes ---*/
  
  if (center) {
    if ((center_jst) && (iMesh == MESH_0)) {
      SetDissipation_Switch(geometry, config);
      SetUndivided_Laplacian(geometry, config);
      if (config->GetKind_Gradient_Method() == GREEN_GAUSS) SetSolution_Gradient_GG(geometry, config);
      if (config->GetKind_Gradient_Method() == WEIGHTED_LEAST_SQUARES) SetSolution_Gradient_LS(geometry, config);
    }
  }
  
  /*--- Initialize the Jacobian for implicit integration ---*/
  
  if (implicit) Jacobian.SetValZero();
  
  /*--- Error message ---*/
  
  if (config->GetConsole_Output_Verb() == VERB_HIGH) {
#ifdef HAVE_MPI
    unsigned long MyErrorCounter = ErrorCounter; ErrorCounter = 0;
    SU2_MPI::Allreduce(&MyErrorCounter, &ErrorCounter, 1, MPI_UNSIGNED_LONG, MPI_SUM, MPI_COMM_WORLD);
#endif
    if (iMesh == MESH_0) config->SetNonphysical_Points(ErrorCounter);
  }
  
}

void CAdjEulerSolver::Centered_Residual(CGeometry *geometry, CSolver **solver_container, CNumerics *numerics,
                                        CConfig *config, unsigned short iMesh, unsigned short iRKStep) {
  
  unsigned long iEdge, iPoint, jPoint;
  
  bool implicit = (config->GetKind_TimeIntScheme_AdjFlow() == EULER_IMPLICIT);
  bool second_order = ((config->GetKind_Centered_AdjFlow() == JST) && (iMesh == MESH_0));
  bool compressible = (config->GetKind_Regime() == COMPRESSIBLE);
  bool incompressible = (config->GetKind_Regime() == INCOMPRESSIBLE);
  bool freesurface = (config->GetKind_Regime() == FREESURFACE);
  bool grid_movement  = config->GetGrid_Movement();
  
  for (iEdge = 0; iEdge < geometry->GetnEdge(); iEdge++) {
    
    /*--- Points in edge, normal, and neighbors---*/
    
    iPoint = geometry->edge[iEdge]->GetNode(0);
    jPoint = geometry->edge[iEdge]->GetNode(1);
    numerics->SetNormal(geometry->edge[iEdge]->GetNormal());
    numerics->SetNeighbor(geometry->node[iPoint]->GetnNeighbor(), geometry->node[jPoint]->GetnNeighbor());
    
    /*--- Adjoint variables w/o reconstruction ---*/
    
    numerics->SetAdjointVar(node[iPoint]->GetSolution(), node[jPoint]->GetSolution());
    
    /*--- Conservative variables w/o reconstruction ---*/
    
    numerics->SetConservative(solver_container[FLOW_SOL]->node[iPoint]->GetSolution(),
                              solver_container[FLOW_SOL]->node[jPoint]->GetSolution());
    
    if (compressible) {
      numerics->SetSoundSpeed(solver_container[FLOW_SOL]->node[iPoint]->GetSoundSpeed(),
                              solver_container[FLOW_SOL]->node[jPoint]->GetSoundSpeed());
      numerics->SetEnthalpy(solver_container[FLOW_SOL]->node[iPoint]->GetEnthalpy(),
                            solver_container[FLOW_SOL]->node[jPoint]->GetEnthalpy());
    }
    if (incompressible || freesurface) {
      numerics->SetDensityInc(solver_container[FLOW_SOL]->node[iPoint]->GetDensityInc(), solver_container[FLOW_SOL]->node[jPoint]->GetDensityInc());
      numerics->SetBetaInc2(solver_container[FLOW_SOL]->node[iPoint]->GetBetaInc2(), solver_container[FLOW_SOL]->node[jPoint]->GetBetaInc2());
      numerics->SetCoord(geometry->node[iPoint]->GetCoord(), geometry->node[jPoint]->GetCoord());
    }
    
    numerics->SetLambda(solver_container[FLOW_SOL]->node[iPoint]->GetLambda(),
                        solver_container[FLOW_SOL]->node[jPoint]->GetLambda());
    
    if (second_order) {
      numerics->SetUndivided_Laplacian(node[iPoint]->GetUndivided_Laplacian(), node[jPoint]->GetUndivided_Laplacian());
      numerics->SetSensor(node[iPoint]->GetSensor(), node[jPoint]->GetSensor());
    }
    
    /*--- Mesh motion ---*/
    
    if (grid_movement) {
      numerics->SetGridVel(geometry->node[iPoint]->GetGridVel(), geometry->node[jPoint]->GetGridVel());
    }
    
    /*--- Compute residuals ---*/
    
    numerics->ComputeResidual(Res_Conv_i, Res_Visc_i, Res_Conv_j, Res_Visc_j,
                              Jacobian_ii, Jacobian_ij, Jacobian_ji, Jacobian_jj, config);
    
    /*--- Update convective and artificial dissipation residuals ---*/
    
    LinSysRes.SubtractBlock(iPoint, Res_Conv_i);
    LinSysRes.SubtractBlock(jPoint, Res_Conv_j);
    LinSysRes.SubtractBlock(iPoint, Res_Visc_i);
    LinSysRes.SubtractBlock(jPoint, Res_Visc_j);
    
    /*--- Implicit contribution to the residual ---*/
    
    if (implicit) {
      Jacobian.SubtractBlock(iPoint, iPoint, Jacobian_ii);
      Jacobian.SubtractBlock(iPoint, jPoint, Jacobian_ij);
      Jacobian.SubtractBlock(jPoint, iPoint, Jacobian_ji);
      Jacobian.SubtractBlock(jPoint, jPoint, Jacobian_jj);
    }
    
  }
}


void CAdjEulerSolver::Upwind_Residual(CGeometry *geometry, CSolver **solver_container, CNumerics *numerics, CConfig *config, unsigned short iMesh) {
  
  su2double **Gradient_i, **Gradient_j, Project_Grad_i, Project_Grad_j, *Limiter_i = NULL,
  *Limiter_j = NULL, *Psi_i = NULL, *Psi_j = NULL, *V_i, *V_j, Non_Physical = 1.0;
  unsigned long iEdge, iPoint, jPoint;
  unsigned short iDim, iVar;
  
  bool implicit         = (config->GetKind_TimeIntScheme_AdjFlow() == EULER_IMPLICIT);
  bool second_order     = (((config->GetSpatialOrder_AdjFlow() == SECOND_ORDER) || (config->GetSpatialOrder_AdjFlow() == SECOND_ORDER_LIMITER)) && (iMesh == MESH_0));
  bool limiter          = (config->GetSpatialOrder_AdjFlow() == SECOND_ORDER_LIMITER);
  bool grid_movement    = config->GetGrid_Movement();
  
  for (iEdge = 0; iEdge < geometry->GetnEdge(); iEdge++) {
    
    /*--- Points in edge and normal vectors ---*/
    
    iPoint = geometry->edge[iEdge]->GetNode(0);
    jPoint = geometry->edge[iEdge]->GetNode(1);
    numerics->SetNormal(geometry->edge[iEdge]->GetNormal());
    
    /*--- Adjoint variables w/o reconstruction ---*/
    
    Psi_i = node[iPoint]->GetSolution();
    Psi_j = node[jPoint]->GetSolution();
    numerics->SetAdjointVar(Psi_i, Psi_j);
    
    /*--- Primitive variables w/o reconstruction ---*/
    
    V_i = solver_container[FLOW_SOL]->node[iPoint]->GetPrimitive();
    V_j = solver_container[FLOW_SOL]->node[jPoint]->GetPrimitive();
    numerics->SetPrimitive(V_i, V_j);
    
    /*--- Grid velocities for dynamic meshes ---*/
    
    if (grid_movement) {
      numerics->SetGridVel(geometry->node[iPoint]->GetGridVel(), geometry->node[jPoint]->GetGridVel());
    }
    
    /*--- High order reconstruction using MUSCL strategy ---*/
    
    if (second_order) {
      
      for (iDim = 0; iDim < nDim; iDim++) {
        Vector_i[iDim] = 0.5*(geometry->node[jPoint]->GetCoord(iDim) - geometry->node[iPoint]->GetCoord(iDim));
        Vector_j[iDim] = 0.5*(geometry->node[iPoint]->GetCoord(iDim) - geometry->node[jPoint]->GetCoord(iDim));
      }
      
      /*--- Adjoint variables using gradient reconstruction and limiters ---*/

      Gradient_i = node[iPoint]->GetGradient(); Gradient_j = node[jPoint]->GetGradient();
      if (limiter) { Limiter_i = node[iPoint]->GetLimiter(); Limiter_j = node[jPoint]->GetLimiter(); }
      
      for (iVar = 0; iVar < nVar; iVar++) {
        Project_Grad_i = 0; Project_Grad_j = 0;
        Non_Physical = node[iPoint]->GetNon_Physical()*node[jPoint]->GetNon_Physical();
        for (iDim = 0; iDim < nDim; iDim++) {
          Project_Grad_i += Vector_i[iDim]*Gradient_i[iVar][iDim]*Non_Physical;
          Project_Grad_j += Vector_j[iDim]*Gradient_j[iVar][iDim]*Non_Physical;
        }
        if (limiter) {
          Solution_i[iVar] = Psi_i[iVar] + Project_Grad_i*Limiter_i[iDim];
          Solution_j[iVar] = Psi_j[iVar] + Project_Grad_j*Limiter_j[iDim];
        }
        else {
          Solution_i[iVar] = Psi_i[iVar] + Project_Grad_i;
          Solution_j[iVar] = Psi_j[iVar] + Project_Grad_j;
        }
      }
      
      numerics->SetAdjointVar(Solution_i, Solution_j);
      
    }
    
    /*--- Compute the residual---*/
    
    numerics->ComputeResidual(Residual_i, Residual_j, Jacobian_ii, Jacobian_ij, Jacobian_ji, Jacobian_jj, config);
    
    /*--- Add and Subtract Residual ---*/
    
    LinSysRes.SubtractBlock(iPoint, Residual_i);
    LinSysRes.SubtractBlock(jPoint, Residual_j);
    
    /*--- Implicit contribution to the residual ---*/
    
    if (implicit) {
      Jacobian.SubtractBlock(iPoint, iPoint, Jacobian_ii);
      Jacobian.SubtractBlock(iPoint, jPoint, Jacobian_ij);
      Jacobian.SubtractBlock(jPoint, iPoint, Jacobian_ji);
      Jacobian.SubtractBlock(jPoint, jPoint, Jacobian_jj);
    }
    
  }
  
}

void CAdjEulerSolver::Source_Residual(CGeometry *geometry, CSolver **solver_container, CNumerics *numerics, CNumerics *second_numerics,
                                      CConfig *config, unsigned short iMesh) {
  
  unsigned short iVar;
  unsigned long iPoint;
  bool implicit = (config->GetKind_TimeIntScheme_AdjFlow() == EULER_IMPLICIT);
  bool rotating_frame = config->GetRotating_Frame();
  bool axisymmetric   = config->GetAxisymmetric();
  //	bool gravity        = (config->GetGravityForce() == YES);
<<<<<<< HEAD
  bool spectral_method  = (config->GetUnsteady_Simulation() == SPECTRAL_METHOD);
=======
  bool time_spectral  = (config->GetUnsteady_Simulation() == TIME_SPECTRAL);
>>>>>>> 47b0d6fe
  //	bool freesurface = (config->GetKind_Regime() == FREESURFACE);
  
  /*--- Initialize the source residual to zero ---*/
  for (iVar = 0; iVar < nVar; iVar++) Residual[iVar] = 0.0;
  
  if (rotating_frame) {
    
    /*--- Loop over all points ---*/
    for (iPoint = 0; iPoint < nPointDomain; iPoint++) {
      
      /*--- Load the adjoint variables ---*/
      numerics->SetAdjointVar(node[iPoint]->GetSolution(),
                              node[iPoint]->GetSolution());
      
      /*--- Load the volume of the dual mesh cell ---*/
      numerics->SetVolume(geometry->node[iPoint]->GetVolume());
      
      /*--- Compute the adjoint rotating frame source residual ---*/
      numerics->ComputeResidual(Residual, Jacobian_i, config);
      
      /*--- Add the source residual to the total ---*/
      LinSysRes.AddBlock(iPoint, Residual);
      
      /*--- Add the implicit Jacobian contribution ---*/
      if (implicit) Jacobian.AddBlock(iPoint, iPoint, Jacobian_i);
      
    }
  }
  
<<<<<<< HEAD
  if (spectral_method) {
=======
  if (time_spectral) {
>>>>>>> 47b0d6fe
    
    su2double Volume, Source;
    
    /*--- loop over points ---*/
    for (iPoint = 0; iPoint < nPointDomain; iPoint++) {
      
      /*--- Get control volume ---*/
      Volume = geometry->node[iPoint]->GetVolume();
      
      /*--- Get stored time spectral source term ---*/
      for (iVar = 0; iVar < nVar; iVar++) {
<<<<<<< HEAD
        Source = node[iPoint]->GetSpectralMethod_Source(iVar);
=======
        Source = node[iPoint]->GetTimeSpectral_Source(iVar);
>>>>>>> 47b0d6fe
        Residual[iVar] = Source*Volume;
      }
      
      /*--- Add Residual ---*/
      LinSysRes.AddBlock(iPoint, Residual);
      
    }
  }
  
  if (axisymmetric) {
    
    /*--- Zero out Jacobian structure ---*/
    if (implicit) {
      for (iVar = 0; iVar < nVar; iVar ++)
        for (unsigned short jVar = 0; jVar < nVar; jVar ++)
          Jacobian_i[iVar][jVar] = 0.0;
    }
    
    /*--- loop over points ---*/
    for (iPoint = 0; iPoint < nPointDomain; iPoint++) {
      
      /*--- Set solution ---*/
      numerics->SetConservative(solver_container[FLOW_SOL]->node[iPoint]->GetSolution(), solver_container[FLOW_SOL]->node[iPoint]->GetSolution());
      
      /*--- Set adjoint variables ---*/
      numerics->SetAdjointVar(node[iPoint]->GetSolution(), node[iPoint]->GetSolution());
      
      /*--- Set control volume ---*/
      numerics->SetVolume(geometry->node[iPoint]->GetVolume());
      
      /*--- Set coordinate ---*/
      numerics->SetCoord(geometry->node[iPoint]->GetCoord(), geometry->node[iPoint]->GetCoord());
      
      /*--- Compute Source term Residual ---*/
      numerics->ComputeResidual(Residual, Jacobian_i, config);
      
      /*--- Add Residual ---*/
      LinSysRes.AddBlock(iPoint, Residual);
      
      /*--- Implicit part ---*/
      if (implicit)
        Jacobian.AddBlock(iPoint, iPoint, Jacobian_i);
      
    }
  }
  
  //	if (gravity) {
  //
  //	}
  
  //	if (freesurface) {
  //    for (iPoint = 0; iPoint < nPointDomain; iPoint++) {
  //
  //      su2double Volume = geometry->node[iPoint]->GetVolume();
  //      su2double **Gradient = solver_container[ADJLEVELSET_SOL]->node[iPoint]->GetGradient();
  //      su2double coeff = solver_container[LEVELSET_SOL]->node[iPoint]->GetSolution(0) / solver_container[FLOW_SOL]->node[iPoint]->GetDensityInc();
  //
  //      Residual[0] = 0.0;
  //      for (iDim = 0; iDim < nDim; iDim++) {
  //        Residual[iDim+1] = coeff*Gradient[0][iDim]*Volume;
  //      }
  //
  //      LinSysRes.AddBlock(iPoint, Residual);
  //
  //		}
  //	}
  
}

void CAdjEulerSolver::Source_Template(CGeometry *geometry, CSolver **solver_container, CNumerics *numerics,
                                      CConfig *config, unsigned short iMesh) {
}

void CAdjEulerSolver::SetUndivided_Laplacian(CGeometry *geometry, CConfig *config) {
  unsigned long iPoint, jPoint, iEdge;
  unsigned short iVar;
  su2double *Diff;
  
  Diff = new su2double[nVar];
  
  for (iPoint = 0; iPoint < nPointDomain; iPoint++)
    node[iPoint]->SetUnd_LaplZero();
  
  for (iEdge = 0; iEdge < geometry->GetnEdge(); iEdge++) {
    iPoint = geometry->edge[iEdge]->GetNode(0);
    jPoint = geometry->edge[iEdge]->GetNode(1);
    
    for (iVar = 0; iVar < nVar; iVar++)
      Diff[iVar] = node[iPoint]->GetSolution(iVar) - node[jPoint]->GetSolution(iVar);
    
#ifdef STRUCTURED_GRID
    
    if (geometry->node[iPoint]->GetDomain()) node[iPoint]->SubtractUnd_Lapl(Diff);
    if (geometry->node[jPoint]->GetDomain()) node[jPoint]->AddUnd_Lapl(Diff);
    
#else
    
    bool boundary_i = geometry->node[iPoint]->GetPhysicalBoundary();
    bool boundary_j = geometry->node[jPoint]->GetPhysicalBoundary();
    
    /*--- Both points inside the domain, or both in the boundary ---*/
    if ((!boundary_i && !boundary_j) || (boundary_i && boundary_j)) {
      if (geometry->node[iPoint]->GetDomain()) node[iPoint]->SubtractUnd_Lapl(Diff);
      if (geometry->node[jPoint]->GetDomain()) node[jPoint]->AddUnd_Lapl(Diff);
    }
    
    /*--- iPoint inside the domain, jPoint on the boundary ---*/
    if (!boundary_i && boundary_j)
      if (geometry->node[iPoint]->GetDomain()) node[iPoint]->SubtractUnd_Lapl(Diff);
    
    /*--- jPoint inside the domain, iPoint on the boundary ---*/
    if (boundary_i && !boundary_j)
      if (geometry->node[jPoint]->GetDomain()) node[jPoint]->AddUnd_Lapl(Diff);
    
#endif
    
  }
  
#ifdef STRUCTURED_GRID
  
  unsigned long Point_Normal = 0, iVertex;
  unsigned short iMarker;
  su2double *Psi_mirror;
  
  Psi_mirror = new su2double[nVar];
  
  /*--- Loop over all boundaries and include an extra contribution
   from a halo node. Find the nearest normal, interior point
   for a boundary node and make a linear approximation. ---*/
  for (iMarker = 0; iMarker < nMarker; iMarker++) {
    
    if (config->GetMarker_All_KindBC(iMarker) != SEND_RECEIVE &&
        config->GetMarker_All_KindBC(iMarker) != INTERFACE_BOUNDARY &&
        config->GetMarker_All_KindBC(iMarker) != NEARFIELD_BOUNDARY &&
        config->GetMarker_All_KindBC(iMarker) != PERIODIC_BOUNDARY) {
      
      for (iVertex = 0; iVertex < geometry->nVertex[iMarker]; iVertex++) {
        iPoint = geometry->vertex[iMarker][iVertex]->GetNode();
        
        if (geometry->node[iPoint]->GetDomain()) {
          
          Point_Normal = geometry->vertex[iMarker][iVertex]->GetNormal_Neighbor();
          
          /*--- Interpolate & compute difference in the conserved variables ---*/
          for (iVar = 0; iVar < nVar; iVar++) {
            Psi_mirror[iVar] = 2.0*node[iPoint]->GetSolution(iVar) - node[Point_Normal]->GetSolution(iVar);
            Diff[iVar]   = node[iPoint]->GetSolution(iVar) - Psi_mirror[iVar];
          }
          
          /*--- Subtract contribution at the boundary node only ---*/
          node[iPoint]->SubtractUnd_Lapl(Diff);
        }
      }
    }
  }
  
  delete [] Psi_mirror;
  
#endif
  
  delete [] Diff;
  
  /*--- MPI parallelization ---*/
  Set_MPI_Undivided_Laplacian(geometry, config);
  
}

void CAdjEulerSolver::SetDissipation_Switch(CGeometry *geometry, CConfig *config) {
  
  unsigned long iPoint;
  su2double SharpEdge_Distance, eps, ds, scale, Sensor, Param_Kappa_2, Param_Kappa_4;
  
  eps = config->GetLimiterCoeff()*config->GetRefElemLength();
  Param_Kappa_2 = config->GetKappa_2nd_AdjFlow();
  Param_Kappa_4 = config->GetKappa_4th_AdjFlow();
  
  if (Param_Kappa_2 != 0.0) scale = 2.0 * Param_Kappa_4 / Param_Kappa_2;
  else scale = 0.0;
  
  for (iPoint = 0; iPoint < nPoint; iPoint++) {
    
    SharpEdge_Distance = (geometry->node[iPoint]->GetSharpEdge_Distance() - config->GetSharpEdgesCoeff()*eps);
    
    ds = 0.0;
    if (SharpEdge_Distance < -eps) ds = 1.0;
    if (fabs(SharpEdge_Distance) <= eps) ds = 1.0 - (0.5*(1.0+(SharpEdge_Distance/eps)+(1.0/PI_NUMBER)*sin(PI_NUMBER*SharpEdge_Distance/eps)));
    if (SharpEdge_Distance > eps) ds = 0.0;
    
    Sensor = scale * ds;
    
    node[iPoint]->SetSensor(Sensor);
    
  }
  
  //	su2double dx = 0.1;
  //	su2double LimK = 0.03;
  //	su2double eps2 =  pow((LimK*dx),3);
  //
  //	unsigned long iPoint, jPoint;
  //	unsigned short iNeigh, nNeigh, iDim;
  //	su2double **Gradient_i, *Coord_i, *Coord_j, diff_coord, dist_ij, r_u, r_u_ij,
  //	du_max, du_min, u_ij, *Solution_i, *Solution_j, dp, dm;
  //
  //
  //	for (iPoint = 0; iPoint < nPoint; iPoint++)
  //
  //		if (geometry->node[iPoint]->GetDomain()) {
  //
  //			Solution_i = node[iPoint]->GetSolution();
  //			Gradient_i = node[iPoint]->GetGradient();
  //			Coord_i = geometry->node[iPoint]->GetCoord();
  //			nNeigh = geometry->node[iPoint]->GetnPoint();
  //
  //			/*--- Find max and min value of the variable in the control volume around the mesh point ---*/
  //			du_max = 1.0E-8; du_min = -1.0E-8;
  //			for (iNeigh = 0; iNeigh < nNeigh; iNeigh++) {
  //				jPoint = geometry->node[iPoint]->GetPoint(iNeigh);
  //				Solution_j = node[jPoint]->GetSolution();
  //				du_max = max(du_max, Solution_j[0] - Solution_i[0]);
  //				du_min = min(du_min, Solution_j[0] - Solution_i[0]);
  //			}
  //
  //			r_u = 1.0;
  //			for (iNeigh = 0; iNeigh < nNeigh; iNeigh++) {
  //
  //				/*--- Unconstrained reconstructed solution ---*/
  //				jPoint = geometry->node[iPoint]->GetPoint(iNeigh);
  //				Solution_j = node[jPoint]->GetSolution();
  //				Coord_j = geometry->node[jPoint]->GetCoord();
  //				u_ij = Solution_i[0]; dist_ij = 0;
  //				for (iDim = 0; iDim < nDim; iDim++) {
  //					diff_coord = Coord_j[iDim]-Coord_i[iDim];
  //					u_ij += 0.5*diff_coord*Gradient_i[0][iDim];
  //				}
  //
  //				/*--- Venkatakrishnan limiter ---*/
  //				if ((u_ij - Solution_i[0]) >= 0.0) dp = du_max;
  //				else	dp = du_min;
  //				dm = u_ij - Solution_i[0];
  //				r_u_ij = (dp*dp+2.0*dm*dp + eps2)/(dp*dp+2*dm*dm+dm*dp + eps2);
  //
  //				/*--- Take the smallest value of the limiter ---*/
  //				r_u = min(r_u, r_u_ij);
  //
  //			}
  //			node[iPoint]->SetSensor(1.0-r_u);
  //		}
  
  /*--- MPI parallelization ---*/
  Set_MPI_Dissipation_Switch(geometry, config);
  
}

void CAdjEulerSolver::ExplicitRK_Iteration(CGeometry *geometry, CSolver **solver_container,
                                           CConfig *config, unsigned short iRKStep) {
  su2double *Residual, *Res_TruncError, Vol, Delta, Res;
  unsigned short iVar;
  unsigned long iPoint;
  
  su2double RK_AlphaCoeff = config->Get_Alpha_RKStep(iRKStep);
  
  for (iVar = 0; iVar < nVar; iVar++) {
    SetRes_RMS(iVar, 0.0);
    SetRes_Max(iVar, 0.0, 0);
  }
  
  /*--- Update the solution ---*/
  for (iPoint = 0; iPoint < nPointDomain; iPoint++) {
    Vol = geometry->node[iPoint]->GetVolume();
    Delta = solver_container[FLOW_SOL]->node[iPoint]->GetDelta_Time() / Vol;
    
    Res_TruncError = node[iPoint]->GetResTruncError();
    Residual = LinSysRes.GetBlock(iPoint);
    
    for (iVar = 0; iVar < nVar; iVar++) {
      Res = Residual[iVar] + Res_TruncError[iVar];
      node[iPoint]->AddSolution(iVar, -Res*Delta*RK_AlphaCoeff);
      AddRes_RMS(iVar, Res*Res);
      AddRes_Max(iVar, fabs(Res), geometry->node[iPoint]->GetGlobalIndex(), geometry->node[iPoint]->GetCoord());
    }
    
  }
  
  /*--- MPI solution ---*/
  Set_MPI_Solution(geometry, config);
  
  /*--- Compute the root mean square residual ---*/
  SetResidual_RMS(geometry, config);
  
}

void CAdjEulerSolver::ExplicitEuler_Iteration(CGeometry *geometry, CSolver **solver_container, CConfig *config) {
  su2double *local_Residual, *local_Res_TruncError, Vol, Delta, Res;
  unsigned short iVar;
  unsigned long iPoint;
  
  for (iVar = 0; iVar < nVar; iVar++) {
    SetRes_RMS(iVar, 0.0);
    SetRes_Max(iVar, 0.0, 0);
  }
  
  /*--- Update the solution ---*/
  for (iPoint = 0; iPoint < nPointDomain; iPoint++) {
    Vol = geometry->node[iPoint]->GetVolume();
    Delta = solver_container[FLOW_SOL]->node[iPoint]->GetDelta_Time() / Vol;
    
    local_Res_TruncError = node[iPoint]->GetResTruncError();
    local_Residual = LinSysRes.GetBlock(iPoint);
    
    for (iVar = 0; iVar < nVar; iVar++) {
      Res = local_Residual[iVar] + local_Res_TruncError[iVar];
      node[iPoint]->AddSolution(iVar, -Res*Delta);
      AddRes_RMS(iVar, Res*Res);
      AddRes_Max(iVar, fabs(Res), geometry->node[iPoint]->GetGlobalIndex(), geometry->node[iPoint]->GetCoord());
    }
    
  }
  
  /*--- MPI solution ---*/
  Set_MPI_Solution(geometry, config);
  
  /*--- Compute the root mean square residual ---*/
  SetResidual_RMS(geometry, config);
  
}

void CAdjEulerSolver::ImplicitEuler_Iteration(CGeometry *geometry, CSolver **solver_container, CConfig *config) {
  
  unsigned short iVar;
  unsigned long iPoint, total_index;
  su2double Delta, *local_Res_TruncError, Vol;
  
  /*--- Set maximum residual to zero ---*/
  
  for (iVar = 0; iVar < nVar; iVar++) {
    SetRes_RMS(iVar, 0.0);
    SetRes_Max(iVar, 0.0, 0);
  }
  
  /*--- Build implicit system ---*/
  
  for (iPoint = 0; iPoint < nPointDomain; iPoint++) {
    
    /*--- Read the residual ---*/
    
    local_Res_TruncError = node[iPoint]->GetResTruncError();
    
    /*--- Read the volume ---*/
    
    Vol = geometry->node[iPoint]->GetVolume();
    
    /*--- Modify matrix diagonal to assure diagonal dominance ---*/
    
    if (solver_container[FLOW_SOL]->node[iPoint]->GetDelta_Time() != 0.0) {
      Delta = Vol / solver_container[FLOW_SOL]->node[iPoint]->GetDelta_Time();
      Jacobian.AddVal2Diag(iPoint, Delta);
    }
    else {
      Jacobian.SetVal2Diag(iPoint, 1.0);
      for (iVar = 0; iVar < nVar; iVar++) {
        total_index = iPoint*nVar + iVar;
        LinSysRes[total_index] = 0.0;
        local_Res_TruncError[iVar] = 0.0;
      }
    }
    
    /*--- Right hand side of the system (-Residual) and initial guess (x = 0) ---*/
    
    for (iVar = 0; iVar < nVar; iVar++) {
      total_index = iPoint*nVar+iVar;
      LinSysRes[total_index] = -(LinSysRes[total_index] + local_Res_TruncError[iVar]);
      LinSysSol[total_index] = 0.0;
      AddRes_RMS(iVar, LinSysRes[total_index]*LinSysRes[total_index]);
      AddRes_Max(iVar, fabs(LinSysRes[total_index]), geometry->node[iPoint]->GetGlobalIndex(), geometry->node[iPoint]->GetCoord());
    }
    
  }
  
  /*--- Initialize residual and solution at the ghost points ---*/
  
  for (iPoint = nPointDomain; iPoint < nPoint; iPoint++) {
    for (iVar = 0; iVar < nVar; iVar++) {
      total_index = iPoint*nVar + iVar;
      LinSysRes[total_index] = 0.0;
      LinSysSol[total_index] = 0.0;
    }
  }
  
  /*--- Solve or smooth the linear system ---*/
  
  CSysSolve system;
  system.Solve(Jacobian, LinSysRes, LinSysSol, geometry, config);
  
  /*--- Update solution (system written in terms of increments) ---*/
  
  for (iPoint = 0; iPoint < nPointDomain; iPoint++)
    for (iVar = 0; iVar < nVar; iVar++) {
      node[iPoint]->AddSolution(iVar, config->GetRelaxation_Factor_AdjFlow()*LinSysSol[iPoint*nVar+iVar]);
    }
  
  /*--- MPI solution ---*/
  
  Set_MPI_Solution(geometry, config);
  
  /*--- Compute the root mean square residual ---*/
  
  SetResidual_RMS(geometry, config);
  
}

void CAdjEulerSolver::Inviscid_Sensitivity(CGeometry *geometry, CSolver **solver_container, CNumerics *numerics, CConfig *config) {
  
  unsigned long iVertex, iPoint, Neigh;
  unsigned short iPos, jPos;
  unsigned short iDim, iMarker, iNeigh;
  su2double *d = NULL, *Normal = NULL, *Psi = NULL, *U = NULL, Enthalpy, conspsi = 0.0, Mach_Inf,
  Area, **PrimVar_Grad = NULL, **ConsVar_Grad = NULL, *ConsPsi_Grad = NULL,
  ConsPsi, d_press, grad_v, Beta2, v_gradconspsi, UnitNormal[3], *GridVel = NULL,
  LevelSet, Target_LevelSet, eps, r, ru, rv, rw, rE, p, T, dp_dr, dp_dru, dp_drv,
  dp_drw, dp_drE, dH_dr, dH_dru, dH_drv, dH_drw, dH_drE, H, *USens, D[3][3], Dd[3], scale = 1.0;
  su2double RefVel2, RefDensity, Mach2Vel, *Velocity_Inf, factor;
<<<<<<< HEAD
  
  USens = new su2double[nVar];
  
=======
  su2double Vn, SoundSpeed, *Velocity;
  
  USens = new su2double[nVar];
  Velocity = new su2double[nDim];

>>>>>>> 47b0d6fe
  su2double Gas_Constant    = config->GetGas_ConstantND();
  bool compressible      = (config->GetKind_Regime() == COMPRESSIBLE);
  bool incompressible    = (config->GetKind_Regime() == INCOMPRESSIBLE);
  bool freesurface       = (config->GetKind_Regime() == FREESURFACE);
  bool grid_movement     = config->GetGrid_Movement();
  su2double RefAreaCoeff    = config->GetRefAreaCoeff();
  su2double Mach_Motion     = config->GetMach_Motion();
  unsigned short ObjFunc = config->GetKind_ObjFunc();

  if (config->GetSystemMeasurements() == US) scale = 1.0/12.0;
  else scale = 1.0;
  
  /*--- Compute non-dimensional factor. For dynamic meshes, use the motion Mach 
   number as a reference value for computing the force coefficients. 
   Otherwise, use the freestream values,
   which is the standard convention. ---*/
  
  if (grid_movement) {
    Mach2Vel = sqrt(Gamma*Gas_Constant*config->GetTemperature_FreeStreamND());
    RefVel2 = (Mach_Motion*Mach2Vel)*(Mach_Motion*Mach2Vel);
  }
  else {
    Velocity_Inf = config->GetVelocity_FreeStreamND();
    RefVel2 = 0.0;
    for (iDim = 0; iDim < nDim; iDim++)
      RefVel2  += Velocity_Inf[iDim]*Velocity_Inf[iDim];
  }
  
  RefDensity  = config->GetDensity_FreeStreamND();

  factor = 1.0/(0.5*RefDensity*RefAreaCoeff*RefVel2);
  
  if ((ObjFunc == INVERSE_DESIGN_HEATFLUX) || (ObjFunc == FREE_SURFACE) ||
      (ObjFunc == TOTAL_HEATFLUX) || (ObjFunc == MAXIMUM_HEATFLUX) ||
<<<<<<< HEAD
      (ObjFunc == AVG_TOTAL_PRESSURE) || (ObjFunc == AVG_OUTLET_PRESSURE) ||
      (ObjFunc == MASS_FLOW_RATE)) factor = 1.0;
=======
      (ObjFunc == MASS_FLOW_RATE) ) factor = 1.0;

 if ((ObjFunc == AVG_TOTAL_PRESSURE) || (ObjFunc == AVG_OUTLET_PRESSURE) ||
     (ObjFunc == OUTFLOW_GENERALIZED)) factor = 1.0/Area_Monitored;
>>>>>>> 47b0d6fe
  
  /*--- Initialize sensitivities to zero ---*/
  
  Total_Sens_Geo = 0.0;
  Total_Sens_Mach = 0.0;
  Total_Sens_AoA = 0.0;
  Total_Sens_Press = 0.0;
  Total_Sens_Temp = 0.0;
<<<<<<< HEAD
=======
  Total_Sens_BPress = 0.0;
>>>>>>> 47b0d6fe
  
  /*--- Loop over boundary markers to select those for Euler walls ---*/
  
  for (iMarker = 0; iMarker < nMarker; iMarker++)
<<<<<<< HEAD
    
=======

>>>>>>> 47b0d6fe
    if (config->GetMarker_All_KindBC(iMarker) == EULER_WALL)
      
    /*--- Loop over points on the surface to store the auxiliary variable ---*/
      
      for (iVertex = 0; iVertex < geometry->nVertex[iMarker]; iVertex++) {
        iPoint = geometry->vertex[iMarker][iVertex]->GetNode();
        if (geometry->node[iPoint]->GetDomain()) {
          Psi = node[iPoint]->GetSolution();
          U = solver_container[FLOW_SOL]->node[iPoint]->GetSolution();
          if (compressible) {
            Enthalpy = solver_container[FLOW_SOL]->node[iPoint]->GetEnthalpy();
            conspsi = U[0]*Psi[0] + U[0]*Enthalpy*Psi[nDim+1];
          }
          if (incompressible || freesurface) {
            Beta2 = solver_container[FLOW_SOL]->node[iPoint]->GetBetaInc2();
            conspsi = Beta2*Psi[0];
          }
          for (iDim = 0; iDim < nDim; iDim++) conspsi += U[iDim+1]*Psi[iDim+1];
          
          node[iPoint]->SetAuxVar(conspsi);
          
          /*--- Also load the auxiliary variable for first neighbors ---*/
          
          for (iNeigh = 0; iNeigh < geometry->node[iPoint]->GetnPoint(); iNeigh++) {
            Neigh = geometry->node[iPoint]->GetPoint(iNeigh);
            Psi = node[Neigh]->GetSolution();
            U = solver_container[FLOW_SOL]->node[Neigh]->GetSolution();
            if (compressible) {
              Enthalpy = solver_container[FLOW_SOL]->node[Neigh]->GetEnthalpy();
              conspsi = U[0]*Psi[0] + U[0]*Enthalpy*Psi[nDim+1];
            }
            if (incompressible || freesurface) {
              Beta2 = solver_container[FLOW_SOL]->node[Neigh]->GetBetaInc2();
              conspsi = Beta2*Psi[0];
            }
            for (iDim = 0; iDim < nDim; iDim++) conspsi += U[iDim+1]*Psi[iDim+1];
            node[Neigh]->SetAuxVar(conspsi);
          }
        }
      }
  
  /*--- Compute surface gradients of the auxiliary variable ---*/
  
  SetAuxVar_Surface_Gradient(geometry, config);
  
  /*--- Evaluate the shape sensitivity ---*/
  
  for (iMarker = 0; iMarker < nMarker; iMarker++) {
    Sens_Geo[iMarker] = 0.0;
    
    if (config->GetMarker_All_KindBC(iMarker) == EULER_WALL) {
      for (iVertex = 0; iVertex < geometry->nVertex[iMarker]; iVertex++) {
        iPoint = geometry->vertex[iMarker][iVertex]->GetNode();
        if (geometry->node[iPoint]->GetDomain()) {
          
          d = node[iPoint]->GetForceProj_Vector();
          Normal = geometry->vertex[iMarker][iVertex]->GetNormal();
          Area = 0;
          for (iDim = 0; iDim < nDim; iDim++)
            Area += Normal[iDim]*Normal[iDim];
          Area = sqrt(Area);
          
          PrimVar_Grad = solver_container[FLOW_SOL]->node[iPoint]->GetGradient_Primitive();
          ConsVar_Grad = solver_container[FLOW_SOL]->node[iPoint]->GetGradient();
          ConsPsi_Grad = node[iPoint]->GetAuxVarGradient();
          ConsPsi = node[iPoint]->GetAuxVar();
          
          d_press = 0.0; grad_v = 0.0; v_gradconspsi = 0.0;
          for (iDim = 0; iDim < nDim; iDim++) {
            
            /*-- Retrieve the value of the pressure gradient ---*/
            
            if (compressible) d_press += d[iDim]*PrimVar_Grad[nDim+1][iDim];
            if (incompressible || freesurface) d_press += d[iDim]*ConsVar_Grad[0][iDim];
            
            /*-- Retrieve the value of the velocity gradient ---*/
            
            grad_v += PrimVar_Grad[iDim+1][iDim]*ConsPsi;
            
            /*-- Retrieve the value of the theta gradient ---*/
            
            v_gradconspsi += solver_container[FLOW_SOL]->node[iPoint]->GetVelocity(iDim) * ConsPsi_Grad[iDim];
            
            /*--- Additional sensitivity term for grid movement ---*/
            
            if (grid_movement) {
              GridVel = geometry->node[iPoint]->GetGridVel();
              v_gradconspsi -= GridVel[iDim] * ConsPsi_Grad[iDim];
            }
            
          }
          
          /*--- Compute additional term in the surface sensitivity for free surface problem. ---*/
          
          if (freesurface) {
            LevelSet = solver_container[FLOW_SOL]->node[iPoint]->GetSolution(nDim+1);
            Target_LevelSet = geometry->node[iPoint]->GetCoord(nDim-1);
            d_press += 0.5*(Target_LevelSet - LevelSet)*(Target_LevelSet - LevelSet);
          }
          
          /*--- Compute sensitivity for each surface point ---*/
          
          CSensitivity[iMarker][iVertex] = (d_press + grad_v + v_gradconspsi) * Area * scale * factor;
          
          /*--- Change the sign of the sensitivity if the normal has been flipped --*/
          
          if (geometry->node[iPoint]->GetFlip_Orientation())
            CSensitivity[iMarker][iVertex] = -CSensitivity[iMarker][iVertex];

          /*--- If sharp edge, set the sensitivity to 0 on that region ---*/
          
          if (config->GetSens_Remove_Sharp()) {
            eps = config->GetLimiterCoeff()*config->GetRefElemLength();
            if ( geometry->node[iPoint]->GetSharpEdge_Distance() < config->GetSharpEdgesCoeff()*eps )
              CSensitivity[iMarker][iVertex] = 0.0;
          }
          
          Sens_Geo[iMarker] -= CSensitivity[iMarker][iVertex];
          
        }
      }
      
      Total_Sens_Geo += Sens_Geo[iMarker];
      
    }
  }
  
  
  /*--- Farfield Sensitivity (Mach, AoA, Press, Temp), only for compressible flows ---*/
  
  if (compressible) {
    
    for (iMarker = 0; iMarker < nMarker; iMarker++) {
<<<<<<< HEAD
      
=======
      Sens_BPress[iMarker] = 0.0;
      if (config->GetMarker_All_KindBC(iMarker) == OUTLET_FLOW){

        for (iVertex = 0; iVertex < geometry->nVertex[iMarker]; iVertex++) {
          iPoint = geometry->vertex[iMarker][iVertex]->GetNode();

          if (geometry->node[iPoint]->GetDomain()) {
            Psi = node[iPoint]->GetSolution();
            U = solver_container[FLOW_SOL]->node[iPoint]->GetSolution();
            Normal = geometry->vertex[iMarker][iVertex]->GetNormal();

            Mach_Inf   = config->GetMach();
            if (grid_movement) Mach_Inf = config->GetMach_Motion();

            Area = 0.0; for (iDim = 0; iDim < nDim; iDim++) Area += Normal[iDim]*Normal[iDim];
            Area = sqrt(Area);

            for (iDim = 0; iDim < nDim; iDim++) UnitNormal[iDim] = -Normal[iDim]/Area;

            Vn = 0.0;
            for (iDim = 0; iDim < nDim; iDim++) {
              Velocity[iDim] = U[iDim+1]/U[0];
              Vn += UnitNormal[iDim]*Velocity[iDim];
            }

            SoundSpeed = solver_container[FLOW_SOL]->node[iPoint]->GetSoundSpeed();
            if (Vn<SoundSpeed){
              /* Characteristic-based
              Sens_BPress[iMarker]+=Psi[nDim+1]*(SoundSpeed-Vn)/Gamma_Minus_One;
              if (config->GetKind_ObjFunc()==AVG_OUTLET_PRESSURE)
                Sens_BPress[iMarker]+=Vn/(SoundSpeed+Vn);
              if (config->GetKind_ObjFunc()==AVG_TOTAL_PRESSURE){
                for (iDim=0; iDim<nDim; iDim++) Sens_BPress[iMarker]+=Velocity[iDim]*Velocity[iDim]/(2.0*Vn*(SoundSpeed+Vn));
              }
               */
              /*Pressure based*/
              Sens_BPress[iMarker]+=Psi[nDim+1]*(SoundSpeed*SoundSpeed-Vn*Vn)/(Vn*Gamma_Minus_One);
              if (config->GetKind_ObjFunc()==AVG_OUTLET_PRESSURE)
                Sens_BPress[iMarker]+=1;
              if (config->GetKind_ObjFunc()==AVG_TOTAL_PRESSURE){
                for (iDim=0; iDim<nDim; iDim++)
                  Sens_BPress[iMarker]+=0.5*Velocity[iDim]*Velocity[iDim]/(Vn*Vn);
              }
            }
          }
          Total_Sens_BPress+= Sens_BPress[iMarker] * scale * factor;
        }
      }

>>>>>>> 47b0d6fe
      if (config->GetMarker_All_KindBC(iMarker) == FAR_FIELD || config->GetMarker_All_KindBC(iMarker) == INLET_FLOW
          || config->GetMarker_All_KindBC(iMarker) == SUPERSONIC_INLET || config->GetMarker_All_KindBC(iMarker) == SUPERSONIC_OUTLET
          || config->GetMarker_All_KindBC(iMarker) == ENGINE_INFLOW  ) {
        
        Sens_Mach[iMarker]  = 0.0;
        Sens_AoA[iMarker]   = 0.0;
        Sens_Press[iMarker] = 0.0;
        Sens_Temp[iMarker]  = 0.0;
        
        for (iVertex = 0; iVertex < geometry->nVertex[iMarker]; iVertex++) {
          iPoint = geometry->vertex[iMarker][iVertex]->GetNode();
          
          if (geometry->node[iPoint]->GetDomain()) {
            Psi = node[iPoint]->GetSolution();
            U = solver_container[FLOW_SOL]->node[iPoint]->GetSolution();
            Normal = geometry->vertex[iMarker][iVertex]->GetNormal();
            
            Mach_Inf   = config->GetMach();
            if (grid_movement) Mach_Inf = config->GetMach_Motion();
            
            r = U[0]; ru = U[1]; rv = U[2];
            if (nDim == 2) { rw = 0.0; rE = U[3]; }
            else { rw = U[3]; rE = U[4]; }
            p = Gamma_Minus_One*(rE-(ru*ru + rv*rv + rw*rw)/(2*r));
            
            Area = 0.0; for (iDim = 0; iDim < nDim; iDim++) Area += Normal[iDim]*Normal[iDim];
            Area = sqrt(Area);
            for (iDim = 0; iDim < nDim; iDim++) UnitNormal[iDim] = -Normal[iDim]/Area;
            
            H = (rE + p)/r;
            
            dp_dr = Gamma_Minus_One*(ru*ru + rv*rv + rw*rw)/(2*r*r);
            dp_dru = -Gamma_Minus_One*ru/r;
            dp_drv = -Gamma_Minus_One*rv/r;
            if (nDim == 2) { dp_drw = 0.0; dp_drE = Gamma_Minus_One; }
            else { dp_drw = -Gamma_Minus_One*rw/r; dp_drE = Gamma_Minus_One; }
            
            dH_dr = (-H + dp_dr)/r; dH_dru = dp_dru/r; dH_drv = dp_drv/r;
            if (nDim == 2) { dH_drw = 0.0; dH_drE = (1 + dp_drE)/r; }
            else { dH_drw = dp_drw/r; dH_drE = (1 + dp_drE)/r; }
            
            if (nDim == 2) {
              Jacobian_j[0][0] = 0.0;
              Jacobian_j[1][0] = Area*UnitNormal[0];
              Jacobian_j[2][0] = Area*UnitNormal[1];
              Jacobian_j[3][0] = 0.0;
              
              Jacobian_j[0][1] = (-(ru*ru)/(r*r) + dp_dr)*Area*UnitNormal[0] + (-(ru*rv)/(r*r))*Area*UnitNormal[1];
              Jacobian_j[1][1] = (2*ru/r + dp_dru)*Area*UnitNormal[0] + (rv/r)*Area*UnitNormal[1];
              Jacobian_j[2][1] = (dp_drv)*Area*UnitNormal[0] + (ru/r)*Area*UnitNormal[1];
              Jacobian_j[3][1] = (dp_drE)*Area*UnitNormal[0];
              
              Jacobian_j[0][2] = (-(ru*rv)/(r*r))*Area*UnitNormal[0] + (-(rv*rv)/(r*r) + dp_dr)*Area*UnitNormal[1];
              Jacobian_j[1][2] = (rv/r)*Area*UnitNormal[0] + (dp_dru)*Area*UnitNormal[1];
              Jacobian_j[2][2] = (ru/r)*Area*UnitNormal[0] + (2*rv/r + dp_drv)*Area*UnitNormal[1];
              Jacobian_j[3][2] = (dp_drE)*Area*UnitNormal[1];
              
              Jacobian_j[0][3] = (ru*dH_dr)*Area*UnitNormal[0] + (rv*dH_dr)*Area*UnitNormal[1];
              Jacobian_j[1][3] = (H + ru*dH_dru)*Area*UnitNormal[0] + (rv*dH_dru)*Area*UnitNormal[1];
              Jacobian_j[2][3] = (ru*dH_drv)*Area*UnitNormal[0] + (H + rv*dH_drv)*Area*UnitNormal[1];
              Jacobian_j[3][3] = (ru*dH_drE)*Area*UnitNormal[0] + (rv*dH_drE)*Area*UnitNormal[1];
            }
            else {
              Jacobian_j[0][0] = 0.0;
              Jacobian_j[1][0] = Area*UnitNormal[0];
              Jacobian_j[2][0] = Area*UnitNormal[1];
              Jacobian_j[3][0] = Area*UnitNormal[2];
              Jacobian_j[4][0] = 0.0;
              
              Jacobian_j[0][1] = (-(ru*ru)/(r*r) + dp_dr)*Area*UnitNormal[0] + (-(ru*rv)/(r*r))*Area*UnitNormal[1] + (-(ru*rw)/(r*r))*Area*UnitNormal[2];
              Jacobian_j[1][1] = (2*ru/r + dp_dru)*Area*UnitNormal[0] + (rv/r)*Area*UnitNormal[1] + (rw/r)*Area*UnitNormal[2];
              Jacobian_j[2][1] = (dp_drv)*Area*UnitNormal[0] + (ru/r)*Area*UnitNormal[1];
              Jacobian_j[3][1] = (dp_drw)*Area*UnitNormal[0] + (ru/r)*Area*UnitNormal[2];
              Jacobian_j[4][1] = (dp_drE)*Area*UnitNormal[0];
              
              Jacobian_j[0][2] = (-(ru*rv)/(r*r))*Area*UnitNormal[0] + (-(rv*rv)/(r*r) + dp_dr)*Area*UnitNormal[1] + (-(rv*rw)/(r*r))*Area*UnitNormal[2];
              Jacobian_j[1][2] = (rv/r)*Area*UnitNormal[0] + (dp_dru)*Area*UnitNormal[1];
              Jacobian_j[2][2] = (ru/r)*Area*UnitNormal[0] + (2*rv/r + dp_drv)*Area*UnitNormal[1] + (rw/r)*Area*UnitNormal[2];
              Jacobian_j[3][2] = (dp_drw)*Area*UnitNormal[1] + (rv/r)*Area*UnitNormal[2];
              Jacobian_j[4][2] = (dp_drE)*Area*UnitNormal[1];
              
              Jacobian_j[0][3] = (-(ru*rw)/(r*r))*Area*UnitNormal[0] + (-(rv*rw)/(r*r))*Area*UnitNormal[1] + (-(rw*rw)/(r*r) + dp_dr)*Area*UnitNormal[2];
              Jacobian_j[1][3] = (rw/r)*Area*UnitNormal[0] + (dp_dru)*Area*UnitNormal[2];
              Jacobian_j[2][3] = (rw/r)*Area*UnitNormal[1] + (dp_drv)*Area*UnitNormal[2];
              Jacobian_j[3][3] = (ru/r)*Area*UnitNormal[0] + (rv/r)*Area*UnitNormal[1] + (2*rw/r + dp_drw)*Area*UnitNormal[2];
              Jacobian_j[4][3] = (dp_drE)*Area*UnitNormal[2];
              
              Jacobian_j[0][4] = (ru*dH_dr)*Area*UnitNormal[0] + (rv*dH_dr)*Area*UnitNormal[1] + (rw*dH_dr)*Area*UnitNormal[2];
              Jacobian_j[1][4] = (H + ru*dH_dru)*Area*UnitNormal[0] + (rv*dH_dru)*Area*UnitNormal[1] + (rw*dH_dru)*Area*UnitNormal[2];
              Jacobian_j[2][4] = (ru*dH_drv)*Area*UnitNormal[0] + (H + rv*dH_drv)*Area*UnitNormal[1] + (rw*dH_drv)*Area*UnitNormal[2];
              Jacobian_j[3][4] = (ru*dH_drw)*Area*UnitNormal[0] + (rv*dH_drw)*Area*UnitNormal[1] + (H + rw*dH_drw)*Area*UnitNormal[2];
              Jacobian_j[4][4] = (ru*dH_drE)*Area*UnitNormal[0] + (rv*dH_drE)*Area*UnitNormal[1] + (rw*dH_drE)*Area*UnitNormal[2];
            }
            
            /*--- Mach number sensitivity ---*/
            
            USens[0] = 0.0; USens[1] = ru/Mach_Inf; USens[2] = rv/Mach_Inf;
            if (nDim == 2) { USens[3] = Gamma*Mach_Inf*p; }
            else { USens[3] = rw/Mach_Inf; USens[4] = Gamma*Mach_Inf*p; }
            for (iPos = 0; iPos < nVar; iPos++) {
              for (jPos = 0; jPos < nVar; jPos++) {
                Sens_Mach[iMarker] += Psi[iPos]*Jacobian_j[jPos][iPos]*USens[jPos];
              }
            }
            
            /*--- AoA sensitivity ---*/
            
            USens[0] = 0.0;
            if (nDim == 2) { USens[1] = -rv; USens[2] = ru; USens[3] = 0.0; }
            else { USens[1] = -rw; USens[2] = 0.0; USens[3] = ru; USens[4] = 0.0; }
            for (iPos = 0; iPos < nVar; iPos++) {
              for (jPos = 0; jPos < nVar; jPos++) {
                Sens_AoA[iMarker] += Psi[iPos]*Jacobian_j[jPos][iPos]*USens[jPos];
              }
            }
            
            /*--- Pressure sensitivity ---*/
            
            USens[0] = r/p; USens[1] = ru/p; USens[2] = rv/p;
            if (nDim == 2) { USens[3] = rE/p; }
            else { USens[3] = rw/p; USens[4] = rE/p; }
            for (iPos = 0; iPos < nVar; iPos++) {
              for (jPos = 0; jPos < nVar; jPos++) {
                Sens_Press[iMarker] += Psi[iPos]*Jacobian_j[jPos][iPos]*USens[jPos];
              }
            }
            
            /*--- Temperature sensitivity ---*/
            
            T = p/(r*Gas_Constant);
            USens[0] = -r/T; USens[1] = 0.5*ru/T; USens[2] = 0.5*rv/T;
            if (nDim == 2) { USens[3] = (ru*ru + rv*rv + rw*rw)/(r*T); }
            else { USens[3] = 0.5*rw/T; USens[4] = (ru*ru + rv*rv + rw*rw)/(r*T); }
            for (iPos = 0; iPos < nVar; iPos++) {
              for (jPos = 0; jPos < nVar; jPos++) {
                Sens_Temp[iMarker] += Psi[iPos]*Jacobian_j[jPos][iPos]*USens[jPos];
              }
            }
          }
        }
        
        Total_Sens_Mach  -= Sens_Mach[iMarker] * scale * factor;
        Total_Sens_AoA   -= Sens_AoA[iMarker] * scale * factor;
        Total_Sens_Press -= Sens_Press[iMarker] * scale * factor;
        Total_Sens_Temp  -= Sens_Temp[iMarker] * scale * factor;
        
      }
    }
    
    /*--- Explicit contribution from objective function quantity ---*/
    
    for (iMarker = 0; iMarker < nMarker; iMarker++) {
      
      if (config->GetMarker_All_KindBC(iMarker) == EULER_WALL) {
        
        Sens_Mach[iMarker]  = 0.0;
        Sens_AoA[iMarker]   = 0.0;
        Sens_Press[iMarker] = 0.0;
        Sens_Temp[iMarker]  = 0.0;
        
        for (iVertex = 0; iVertex < geometry->nVertex[iMarker]; iVertex++) {
          iPoint = geometry->vertex[iMarker][iVertex]->GetNode();
          
          if (geometry->node[iPoint]->GetDomain()) {
            
            Normal = geometry->vertex[iMarker][iVertex]->GetNormal();
            p = solver_container[FLOW_SOL]->node[iPoint]->GetPressure();
            
            Mach_Inf   = config->GetMach();
            if (grid_movement) Mach_Inf = config->GetMach_Motion();
            
            d = node[iPoint]->GetForceProj_Vector();
            Area = 0.0; for (iDim = 0; iDim < nDim; iDim++) Area += Normal[iDim]*Normal[iDim];
            Area = sqrt(Area);
            for (iDim = 0; iDim < nDim; iDim++) UnitNormal[iDim] = -Normal[iDim]/Area;
            
            /*--- Mach number sensitivity ---*/
            
            for (iPos = 0; iPos < nDim; iPos++) Dd[iPos] = -(2.0/Mach_Inf)*d[iPos];
            for (iPos = 0; iPos < nDim; iPos++) Sens_Mach[iMarker] += p*Dd[iPos]*Area*UnitNormal[iPos];
            
            /*--- AoA sensitivity ---*/
            
            if (config->GetKind_ObjFunc() == DRAG_COEFFICIENT ||
                config->GetKind_ObjFunc() == LIFT_COEFFICIENT ||
                config->GetKind_ObjFunc() == SIDEFORCE_COEFFICIENT ||
                config->GetKind_ObjFunc() == EQUIVALENT_AREA ||
                config->GetKind_ObjFunc() == NEARFIELD_PRESSURE) {
              if (nDim == 2) {
                D[0][0] = 0.0; D[0][1] = -1.0;
                D[1][0] = 1.0; D[1][1] = 0.0;
              }
              else {
                D[0][0] = 0.0; D[0][1] = 0.0; D[0][2] = -1.0;
                D[1][0] = 0.0; D[1][1] = 0.0; D[1][2] = 0.0;
                D[2][0] = 1.0; D[2][1] = 0.0; D[2][2] = 0.0;
              }
              for (iPos = 0; iPos < nDim; iPos++) Dd[iPos] = 0.0;
              for (iPos = 0; iPos < nDim; iPos++) {
                for (jPos = 0; jPos < nDim; jPos++)
                  Dd[iPos] += D[iPos][jPos]*d[jPos];
              }
            }
            
            /*--- Coefficients with no explicit AoA dependece ---*/
            
            else {
              for (iPos = 0; iPos<nDim; iPos++) Dd[iPos] = 0.0;
            }
            
            for (iPos = 0; iPos < nDim; iPos++)
              Sens_AoA[iMarker] += p*Dd[iPos]*Area*UnitNormal[iPos];
            
            /*--- Pressure sensitivity ---*/
            
            for (iPos = 0; iPos<nDim; iPos++) Dd[iPos] = -(1/p)*d[iPos];
            for (iPos = 0; iPos<nDim; iPos++)
              Sens_Press[iMarker] += p*Dd[iPos]*Area*UnitNormal[iPos];
            
            /*--- Temperature sensitivity ---*/
            
            for (iPos = 0; iPos<nDim; iPos++) Dd[iPos] = 0.0;
            for (iPos = 0; iPos<nDim; iPos++)
              Sens_Temp[iMarker] += p*Dd[iPos]*Area*UnitNormal[iPos];
            
          }
        }
        
        Total_Sens_Mach  += Sens_Mach[iMarker] * scale * factor;
        Total_Sens_AoA   += Sens_AoA[iMarker] * scale * factor;
        Total_Sens_Press += Sens_Press[iMarker] * scale * factor;
        Total_Sens_Temp  += Sens_Temp[iMarker] * scale * factor;
        
      }
    }
  }
  
#ifdef HAVE_MPI
  
  su2double MyTotal_Sens_Geo   = Total_Sens_Geo;     Total_Sens_Geo = 0.0;
  su2double MyTotal_Sens_Mach  = Total_Sens_Mach;    Total_Sens_Mach = 0.0;
  su2double MyTotal_Sens_AoA   = Total_Sens_AoA;     Total_Sens_AoA = 0.0;
  su2double MyTotal_Sens_Press = Total_Sens_Press;   Total_Sens_Press = 0.0;
  su2double MyTotal_Sens_Temp  = Total_Sens_Temp;    Total_Sens_Temp = 0.0;
<<<<<<< HEAD
=======
  su2double MyTotal_Sens_BPress  = Total_Sens_BPress;    Total_Sens_BPress = 0.0;
>>>>>>> 47b0d6fe
  
  SU2_MPI::Allreduce(&MyTotal_Sens_Geo, &Total_Sens_Geo, 1, MPI_DOUBLE, MPI_SUM, MPI_COMM_WORLD);
  SU2_MPI::Allreduce(&MyTotal_Sens_Mach, &Total_Sens_Mach, 1, MPI_DOUBLE, MPI_SUM, MPI_COMM_WORLD);
  SU2_MPI::Allreduce(&MyTotal_Sens_AoA, &Total_Sens_AoA, 1, MPI_DOUBLE, MPI_SUM, MPI_COMM_WORLD);
  SU2_MPI::Allreduce(&MyTotal_Sens_Press, &Total_Sens_Press, 1, MPI_DOUBLE, MPI_SUM, MPI_COMM_WORLD);
  SU2_MPI::Allreduce(&MyTotal_Sens_Temp, &Total_Sens_Temp, 1, MPI_DOUBLE, MPI_SUM, MPI_COMM_WORLD);
<<<<<<< HEAD
=======
  SU2_MPI::Allreduce(&MyTotal_Sens_BPress, &Total_Sens_BPress, 1, MPI_DOUBLE, MPI_SUM, MPI_COMM_WORLD);
>>>>>>> 47b0d6fe
  
#endif
  
  delete [] USens;
<<<<<<< HEAD
=======
  delete [] Velocity;
  
>>>>>>> 47b0d6fe
}

void CAdjEulerSolver::Smooth_Sensitivity(CGeometry *geometry, CSolver **solver_container, CNumerics *numerics, CConfig *config) {
  unsigned short iMarker;
  unsigned long iVertex, jVertex, nVertex, iPoint;
  su2double **A, *b, Sens, *ArchLength, *Coord_begin, *Coord_end, dist;
  
  for (iMarker = 0; iMarker < nMarker; iMarker++) {
    if (config->GetMarker_All_KindBC(iMarker) == EULER_WALL) {
      nVertex = geometry->nVertex[iMarker];
      
      /*--- Allocate the linear system ---*/
      
      A = new su2double* [nVertex];
      b = new su2double [nVertex];
      ArchLength = new su2double [nVertex];
      for (iVertex = 0; iVertex < nVertex; iVertex++) {
        A[iVertex] = new su2double [nVertex];
      }
      
      /*--- Initialization ---*/
      
      for (iVertex = 0; iVertex < nVertex; iVertex++) {
        b[iVertex] = 0.0; ArchLength[iVertex] = 0.0;
        for (jVertex = 0; jVertex < nVertex; jVertex++)
          A[iVertex][jVertex] = 0.0;
      }
      
      /*--- Set the arch length ---*/
      
      ArchLength[0] = 0.0;
      for (iVertex = 1; iVertex < nVertex; iVertex++) {
        iPoint = geometry->vertex[iMarker][iVertex-1]->GetNode();
        Coord_begin = geometry->node[iPoint]->GetCoord();
        iPoint = geometry->vertex[iMarker][iVertex]->GetNode();
        Coord_end = geometry->node[iPoint]->GetCoord();
        dist = sqrt (pow( Coord_end[0]-Coord_begin[0], 2.0) + pow( Coord_end[1]-Coord_begin[1], 2.0));
        ArchLength[iVertex] = ArchLength[iVertex-1] + dist;
      }
      
      /*--- Remove the trailing edge effect ---*/
      
      su2double MinPosSens = 0.0; su2double MinNegSens = 0.0;
      for (iVertex = 0; iVertex < nVertex; iVertex++) {
        Sens = CSensitivity[iMarker][iVertex];
        if (ArchLength[iVertex] > ArchLength[nVertex-1]*0.01) { MinNegSens = Sens; break; }
      }
      
      for (iVertex = 0; iVertex < nVertex; iVertex++) {
        Sens = CSensitivity[iMarker][iVertex];
        if (ArchLength[iVertex] > ArchLength[nVertex-1]*0.99) { MinPosSens = Sens; break; }
      }
      
      for (iVertex = 0; iVertex < nVertex; iVertex++) {
        if (ArchLength[iVertex] < ArchLength[nVertex-1]*0.01)
          CSensitivity[iMarker][iVertex] = MinNegSens;
        if (ArchLength[iVertex] > ArchLength[nVertex-1]*0.99)
          CSensitivity[iMarker][iVertex] = MinPosSens;
      }
      
      /*--- Set the right hand side of the system ---*/
      
      for (iVertex = 0; iVertex < nVertex; iVertex++) {
        b[iVertex] = CSensitivity[iMarker][iVertex];
      }
      
      /*--- Set the mass matrix ---*/
      
      su2double Coeff = 0.0, BackDiff = 0.0, ForwDiff = 0.0, CentDiff = 0.0;
      su2double epsilon = 5E-5;
      for (iVertex = 0; iVertex < nVertex; iVertex++) {
        
        if ((iVertex != nVertex-1) && (iVertex != 0)) {
          BackDiff = (ArchLength[iVertex]-ArchLength[iVertex-1]);
          ForwDiff = (ArchLength[iVertex+1]-ArchLength[iVertex]);
          CentDiff = (ArchLength[iVertex+1]-ArchLength[iVertex-1]);
        }
        if (iVertex == nVertex-1) {
          BackDiff = (ArchLength[nVertex-1]-ArchLength[nVertex-2]);
          ForwDiff = (ArchLength[0]-ArchLength[nVertex-1]);
          CentDiff = (ArchLength[0]-ArchLength[nVertex-2]);
        }
        if (iVertex == 0) {
          BackDiff = (ArchLength[0]-ArchLength[nVertex-1]);
          ForwDiff = (ArchLength[1]-ArchLength[0]);
          CentDiff = (ArchLength[1]-ArchLength[nVertex-1]);
        }
        
        Coeff = epsilon*2.0/(BackDiff*ForwDiff*CentDiff);
        
        A[iVertex][iVertex] = Coeff*CentDiff;
        
        if (iVertex != 0) A[iVertex][iVertex-1] = -Coeff*ForwDiff;
        else A[iVertex][nVertex-1] = -Coeff*ForwDiff;
        
        if (iVertex != nVertex-1) A[iVertex][iVertex+1] = -Coeff*BackDiff;
        else A[iVertex][0] = -Coeff*BackDiff;
        
      }
      
      /*--- Add the gradient value in the main diagonal ---*/
      
      for (iVertex = 0; iVertex < nVertex; iVertex++)
        A[iVertex][iVertex] += 1.0;
      
      /*--- Dirichlet boundary condition ---*/
      
      unsigned long iVertex = SU2_TYPE::Int(nVertex/2);
      A[iVertex][iVertex] = 1.0;
      A[iVertex][iVertex+1] = 0.0;
      A[iVertex][iVertex-1] = 0.0;
      
      Gauss_Elimination(A, b, (unsigned short)nVertex);
      
      /*--- Set the new value of the sensitiviy ---*/
      
      for (iVertex = 0; iVertex < nVertex; iVertex++)
        CSensitivity[iMarker][iVertex] = b[iVertex];
      
      /*--- Deallocate the linear system ---*/
      
      for (iVertex = 0; iVertex < nVertex; iVertex++)
        delete [] A[iVertex];
      delete [] A;
      delete [] b;
      delete [] ArchLength;
      
    }
  }
  
  
}

void CAdjEulerSolver::GetEngine_Properties(CGeometry *geometry, CConfig *config, unsigned short iMesh, bool Output) {
  unsigned short iDim, iMarker, iVar;
  unsigned long iVertex, iPoint;
  su2double Area, Flow_Dir[3], alpha;
  
  unsigned short nMarker_EngineInflow = config->GetnMarker_EngineInflow();
  unsigned short nMarker_EngineBleed = config->GetnMarker_EngineBleed();
  unsigned short nMarker_EngineExhaust = config->GetnMarker_EngineExhaust();
  
  if ((nMarker_EngineInflow != 0) || (nMarker_EngineBleed != 0) || (nMarker_EngineExhaust != 0)) {
    
    /*--- Check the flow orientation in the nacelle inflow ---*/
    
    for (iMarker = 0; iMarker < config->GetnMarker_All(); iMarker++) {
      
      if ((config->GetMarker_All_KindBC(iMarker) == ENGINE_EXHAUST) || (config->GetMarker_All_KindBC(iMarker) == ENGINE_BLEED)) {
        
        /*--- Loop over all the vertices on this boundary marker ---*/
        
        for (iVertex = 0; iVertex < geometry->nVertex[iMarker]; iVertex++) {
          
          iPoint = geometry->vertex[iMarker][iVertex]->GetNode();
          
          /*--- Normal vector for this vertex (negate for outward convention) ---*/
          
          geometry->vertex[iMarker][iVertex]->GetNormal(Vector);
          
          for (iDim = 0; iDim < nDim; iDim++) Vector[iDim] = -Vector[iDim];
          
          Area = 0.0;
          for (iDim = 0; iDim < nDim; iDim++)
            Area += Vector[iDim]*Vector[iDim];
          Area = sqrt (Area);
          
          /*--- Compute unitary vector ---*/
          
          for (iDim = 0; iDim < nDim; iDim++)
            Vector[iDim] /= Area;
          
          /*--- The flow direction is defined by the local velocity on the surface ---*/
          
          for (iDim = 0; iDim < nDim; iDim++)
            Flow_Dir[iDim] = node[iPoint]->GetSolution(iDim+1) / node[iPoint]->GetSolution(0);
          
          /*--- Dot product of normal and flow direction. ---*/
          
          alpha = 0.0;
          for (iDim = 0; iDim < nDim; iDim++)
            alpha += Vector[iDim]*Flow_Dir[iDim];
          
          /*--- Flow in the wrong direction. ---*/
          
          if (alpha < 0.0) {
            
            /*--- Copy the old solution ---*/
            
            for (iVar = 0; iVar < nVar; iVar++)
              node[iPoint]->SetSolution(iVar, node[iPoint]->GetSolution_Old(iVar));
            
          }
          
        }
      }
      
    }
    
  }
  
}

void CAdjEulerSolver::BC_Euler_Wall(CGeometry *geometry, CSolver **solver_container, CNumerics *numerics, CConfig *config, unsigned short val_marker) {
  unsigned long iVertex, iPoint;
  su2double *d = NULL, *Normal, *U, *Psi_Aux, ProjVel = 0.0, bcn, vn = 0.0, Area, *UnitNormal;
  su2double *Velocity, *Psi, Enthalpy = 0.0, sq_vel, phin, phis1, phis2, DensityInc = 0.0, BetaInc2 = 0.0;
  unsigned short iDim, iVar, jDim;
  
  bool implicit = (config->GetKind_TimeIntScheme_AdjFlow() == EULER_IMPLICIT);
  bool compressible = (config->GetKind_Regime() == COMPRESSIBLE);
  bool incompressible = (config->GetKind_Regime() == INCOMPRESSIBLE);
  bool freesurface = (config->GetKind_Regime() == FREESURFACE);
  bool grid_movement = config->GetGrid_Movement();
  
  UnitNormal = new su2double[nDim];
  Velocity = new su2double[nDim];
  Psi      = new su2double[nVar];
  
  for (iVertex = 0; iVertex < geometry->nVertex[val_marker]; iVertex++) {
    iPoint = geometry->vertex[val_marker][iVertex]->GetNode();
    
    if (geometry->node[iPoint]->GetDomain()) {
      Normal = geometry->vertex[val_marker][iVertex]->GetNormal();
      
      /*--- Create a copy of the adjoint solution ---*/
      Psi_Aux = node[iPoint]->GetSolution();
      for (iVar = 0; iVar < nVar; iVar++) Psi[iVar] = Psi_Aux[iVar];
      
      /*--- Flow solution ---*/
      U = solver_container[FLOW_SOL]->node[iPoint]->GetSolution();
      
      /*--- Read the value of the objective function ---*/
      d = node[iPoint]->GetForceProj_Vector();
      
      /*--- Normal vector computation ---*/
      Area = 0.0; for (iDim = 0; iDim < nDim; iDim++) Area += Normal[iDim]*Normal[iDim];
      Area = sqrt(Area);
      for (iDim = 0; iDim < nDim; iDim++) UnitNormal[iDim] = -Normal[iDim]/Area;
      
      
      /*--- Compressible solver ---*/
      if (compressible) {
        
        for (iDim = 0; iDim < nDim; iDim++)
          Velocity[iDim] = U[iDim+1] / U[0];
        
        Enthalpy = solver_container[FLOW_SOL]->node[iPoint]->GetEnthalpy();
        sq_vel   = 0.5*solver_container[FLOW_SOL]->node[iPoint]->GetVelocity2();
        
        /*--- Compute projections ---*/
        ProjVel = 0.0; bcn = 0.0; vn = 0.0, phin = 0.0;
        for (iDim = 0; iDim < nDim; iDim++) {
          ProjVel -= Velocity[iDim]*Normal[iDim];
          bcn     += d[iDim]*UnitNormal[iDim];
          vn      += Velocity[iDim]*UnitNormal[iDim];
          phin    += Psi[iDim+1]*UnitNormal[iDim];
        }
        
        /*--- Extra boundary term for grid movement ---*/
        if (grid_movement) {
          su2double ProjGridVel = 0.0;
          su2double *GridVel = geometry->node[iPoint]->GetGridVel();
          for (iDim = 0; iDim < nDim; iDim++)
            ProjGridVel += GridVel[iDim]*UnitNormal[iDim];
          phin -= Psi[nVar-1]*ProjGridVel;
        }
        
        /*--- Introduce the boundary condition ---*/
        for (iDim = 0; iDim < nDim; iDim++)
          Psi[iDim+1] -= ( phin - bcn ) * UnitNormal[iDim];
        
        /*--- Inner products after introducing BC (Psi has changed) ---*/
        phis1 = 0.0; phis2 = Psi[0] + Enthalpy * Psi[nVar-1];
        for (iDim = 0; iDim < nDim; iDim++) {
          phis1 -= Normal[iDim]*Psi[iDim+1];
          phis2 += Velocity[iDim]*Psi[iDim+1];
        }
        
        /*--- Flux of the Euler wall ---*/
        Residual[0] = ProjVel * Psi[0] - phis2 * ProjVel + phis1 * Gamma_Minus_One * sq_vel;
        for (iDim = 0; iDim < nDim; iDim++)
          Residual[iDim+1] = ProjVel * Psi[iDim+1] - phis2 * Normal[iDim] - phis1 * Gamma_Minus_One * Velocity[iDim];
        Residual[nVar-1] = ProjVel * Psi[nVar-1] + phis1 * Gamma_Minus_One;
        
        /*--- Flux adjustment for grid movement ---*/
        if (grid_movement) {
          su2double ProjGridVel = 0.0;
          su2double *GridVel = geometry->node[iPoint]->GetGridVel();
          for (iDim = 0; iDim < nDim; iDim++)
            ProjGridVel -= GridVel[iDim]*Normal[iDim];
          Residual[0] -= ProjGridVel*Psi[0];
          for (iDim = 0; iDim < nDim; iDim++)
            Residual[iDim+1] -= ProjGridVel*Psi[iDim+1];
          Residual[nVar-1] -= ProjGridVel*Psi[nVar-1];
        }
        
        if (implicit) {
          
          /*--- Adjoint density ---*/
          Jacobian_ii[0][0] = 0.0;
          for (iDim = 0; iDim < nDim; iDim++)
            Jacobian_ii[0][iDim+1] = -ProjVel * (Velocity[iDim] - UnitNormal[iDim] * vn);
          Jacobian_ii[0][nVar-1] = -ProjVel * Enthalpy;
          
          /*--- Adjoint velocities ---*/
          for (iDim = 0; iDim < nDim; iDim++) {
            Jacobian_ii[iDim+1][0] = -Normal[iDim];
            for (jDim = 0; jDim < nDim; jDim++)
              Jacobian_ii[iDim+1][jDim+1] = -ProjVel*(UnitNormal[jDim]*UnitNormal[iDim] - Normal[iDim] * (Velocity[jDim] - UnitNormal[jDim] * vn));
            Jacobian_ii[iDim+1][iDim+1] += ProjVel;
            Jacobian_ii[iDim+1][nVar-1] = -Normal[iDim] * Enthalpy;
          }
          
          /*--- Adjoint energy ---*/
          Jacobian_ii[nVar-1][0] = 0.0;
          for (iDim = 0; iDim < nDim; iDim++)
            Jacobian_ii[nVar-1][iDim+1] = 0.0;
          Jacobian_ii[nVar-1][nVar-1] = ProjVel;
          
          /*--- Jacobian contribution due to grid movement ---*/
          if (grid_movement) {
            su2double ProjGridVel = 0.0;
            su2double *GridVel = geometry->node[iPoint]->GetGridVel();
            for (iDim = 0; iDim < nDim; iDim++)
              ProjGridVel -= GridVel[iDim]*Normal[iDim];
            Jacobian_ii[0][0] -= ProjGridVel;
            for (iDim = 0; iDim < nDim; iDim++)
              Jacobian_ii[iDim+1][iDim+1] -= ProjGridVel;
            Jacobian_ii[nVar-1][nVar-1] -= ProjGridVel;
          }
          
          Jacobian.SubtractBlock(iPoint, iPoint, Jacobian_ii);
          
        }
        
        /*--- Update residual ---*/
        LinSysRes.SubtractBlock(iPoint, Residual);
        
      }
      /*--- Incompressible solver ---*/
      if (incompressible || freesurface) {
        
        DensityInc = solver_container[FLOW_SOL]->node[iPoint]->GetDensityInc();
        BetaInc2 = solver_container[FLOW_SOL]->node[iPoint]->GetBetaInc2();
        
        for (iDim = 0; iDim < nDim; iDim++)
          Velocity[iDim] = U[iDim+1] / solver_container[FLOW_SOL]->node[iPoint]->GetDensityInc();
        
        /*--- Compute projections ---*/
        bcn = 0.0; phin = 0.0;
        for (iDim = 0; iDim < nDim; iDim++) {
          bcn += d[iDim]*UnitNormal[iDim];
          phin += Psi[iDim+1]*UnitNormal[iDim];
        }
        
        /*--- Introduce the boundary condition ---*/
        for (iDim = 0; iDim < nDim; iDim++)
          Psi[iDim+1] -= ( phin - bcn ) * UnitNormal[iDim];
        
        /*--- Inner products after introducing BC (Psi has changed) ---*/
        phis1 = 0.0; phis2 = Psi[0] * (BetaInc2 / DensityInc);
        for (iDim = 0; iDim < nDim; iDim++) {
          phis1 -= Normal[iDim]*Psi[iDim+1];
          phis2 += Velocity[iDim]*Psi[iDim+1];
        }
        
        /*--- Flux of the Euler wall ---*/
        Residual[0] = phis1;
        for (iDim = 0; iDim < nDim; iDim++)
          Residual[iDim+1] = - phis2 * Normal[iDim];
        
        /*--- Update residual ---*/
        LinSysRes.SubtractBlock(iPoint, Residual);
        
        if (implicit) {
          
          /*--- Adjoint density ---*/
          Jacobian_ii[0][0] = 0.0;
          for (iDim = 0; iDim < nDim; iDim++)
            Jacobian_ii[0][iDim+1] = - Normal[iDim];
          
          /*--- Adjoint velocities ---*/
          for (iDim = 0; iDim < nDim; iDim++) {
            Jacobian_ii[iDim+1][0] = -Normal[iDim] * (BetaInc2 / DensityInc) ;
            for (jDim = 0; jDim < nDim; jDim++)
              Jacobian_ii[iDim+1][jDim+1] = - Normal[iDim] * Velocity[jDim];
          }
          
          /*--- Update Jacobian ---*/
          Jacobian.SubtractBlock(iPoint, iPoint, Jacobian_ii);
        }
        
      }
      
    }
  }
  
  delete [] Velocity;
  delete [] UnitNormal;
  delete [] Psi;
  
}

void CAdjEulerSolver::BC_Sym_Plane(CGeometry *geometry, CSolver **solver_container, CNumerics *conv_numerics, CNumerics *visc_numerics,
                                   CConfig *config, unsigned short val_marker) {
  
  unsigned long iVertex, iPoint;
  su2double *Normal, ProjVel = 0.0, vn = 0.0, Area, *UnitNormal,
  *V_domain, *V_sym, *Psi_domain, *Psi_sym, *Velocity, Enthalpy = 0.0,
  sq_vel, phin, phis1, phis2, NormalAdjVel;
  unsigned short iDim, iVar, jDim;
  
  bool implicit = (config->GetKind_TimeIntScheme_AdjFlow() == EULER_IMPLICIT);
  bool compressible = (config->GetKind_Regime() == COMPRESSIBLE);
  bool incompressible = (config->GetKind_Regime() == INCOMPRESSIBLE);
  bool freesurface = (config->GetKind_Regime() == FREESURFACE);
  bool grid_movement = config->GetGrid_Movement();

  Normal = new su2double[nDim];
  UnitNormal = new su2double[nDim];
  Velocity = new su2double[nDim];
  Psi_domain = new su2double[nVar];
  Psi_sym = new su2double[nVar];
  
  for (iVertex = 0; iVertex < geometry->nVertex[val_marker]; iVertex++) {
    
    iPoint = geometry->vertex[val_marker][iVertex]->GetNode();
    
    if (geometry->node[iPoint]->GetDomain()) {
      
      geometry->vertex[val_marker][iVertex]->GetNormal(Normal);
      
      Area = 0;
      for (iDim = 0; iDim < nDim; iDim++) Area += Normal[iDim]*Normal[iDim];
      Area = sqrt(Area);
      
      for (iDim = 0; iDim < nDim; iDim++)
        UnitNormal[iDim]   = -Normal[iDim]/Area;
      
      if (compressible) {
        
        /*--- Create a copy of the adjoint solution ---*/
        
        for (iVar = 0; iVar < nVar; iVar++) Psi_domain[iVar] = node[iPoint]->GetSolution(iVar);

        /*--- Retrieve flow variables ---*/

        for (iDim = 0; iDim < nDim; iDim++)
          Velocity[iDim] = solver_container[FLOW_SOL]->node[iPoint]->GetVelocity(iDim);
        
        Enthalpy = solver_container[FLOW_SOL]->node[iPoint]->GetEnthalpy();
        sq_vel   = 0.5*solver_container[FLOW_SOL]->node[iPoint]->GetVelocity2();
        
        /*--- Compute projections ---*/
        
        ProjVel = 0.0; vn = 0.0, phin = 0.0;
        for (iDim = 0; iDim < nDim; iDim++) {
          ProjVel -= Velocity[iDim]*Normal[iDim];
          vn      += Velocity[iDim]*UnitNormal[iDim];
          phin    += Psi_domain[iDim+1]*UnitNormal[iDim];
        }
        
        /*--- Grid Movement ---*/
        
        if (grid_movement) {
          su2double ProjGridVel = 0.0;
          su2double *GridVel = geometry->node[iPoint]->GetGridVel();
          for (iDim = 0; iDim < nDim; iDim++) {
            ProjGridVel += GridVel[iDim]*UnitNormal[iDim];
          }
          phin -= Psi_domain[nVar-1]*ProjGridVel;
        }
        
        /*--- Introduce the boundary condition ---*/
        
        for (iDim = 0; iDim < nDim; iDim++)
          Psi_domain[iDim+1] -= phin * UnitNormal[iDim];
        
        /*--- Inner products after introducing BC (Psi has changed) ---*/
        
        phis1 = 0.0; phis2 = Psi_domain[0] + Enthalpy * Psi_domain[nVar-1];
        for (iDim = 0; iDim < nDim; iDim++) {
          phis1 -= Normal[iDim]*Psi_domain[iDim+1];
          phis2 += Velocity[iDim]*Psi_domain[iDim+1];
        }
        
        /*--- Flux of the Euler wall ---*/
        
        Residual_i[0] = ProjVel * Psi_domain[0] - phis2 * ProjVel + phis1 * Gamma_Minus_One * sq_vel;
        for (iDim = 0; iDim < nDim; iDim++)
          Residual_i[iDim+1] = ProjVel * Psi_domain[iDim+1] - phis2 * Normal[iDim] - phis1 * Gamma_Minus_One * Velocity[iDim];
        Residual_i[nVar-1] = ProjVel * Psi_domain[nVar-1] + phis1 * Gamma_Minus_One;
        
        /*--- Grid Movement ---*/
        
        if (grid_movement) {
          su2double ProjGridVel = 0.0;
          su2double *GridVel = geometry->node[iPoint]->GetGridVel();
          for (iDim = 0; iDim < nDim; iDim++)
            ProjGridVel -= GridVel[iDim]*Normal[iDim];
          Residual_i[0] -= ProjGridVel*Psi_domain[0];
          for (iDim = 0; iDim < nDim; iDim++)
            Residual_i[iDim+1] -= ProjGridVel*Psi_domain[iDim+1];
          Residual_i[nVar-1] -= ProjGridVel*Psi_domain[nVar-1];
        }
        
      }
      
      if (incompressible || freesurface) {
        
        /*--- Set the normal vector ---*/
        
        for (iDim = 0; iDim < nDim; iDim++) Normal[iDim] = -Normal[iDim];
        conv_numerics->SetNormal(Normal);
        
        /*--- Retrieve solution at boundary node ---*/
        
        V_domain = solver_container[FLOW_SOL]->node[iPoint]->GetPrimitive();
        V_sym = solver_container[FLOW_SOL]->node[iPoint]->GetPrimitive();

        conv_numerics->SetPrimitive(V_domain, V_sym);
        
        /*--- Adjoint flow solution at the wall ---*/
        
        for (iVar = 0; iVar < nVar; iVar++) {
          Psi_domain[iVar] = node[iPoint]->GetSolution(iVar);
          Psi_sym[iVar] = node[iPoint]->GetSolution(iVar);
        }
        
        /*--- Compute normal component of the adjoint velocity ---*/
        
        NormalAdjVel = 0.0;
        for (iDim = 0; iDim < nDim; iDim++)
          NormalAdjVel += Psi_domain[iDim+1]*UnitNormal[iDim];

        /*--- Remove the normal component ---*/
        
        for (iDim = 0; iDim < nDim; iDim++)
          Psi_sym[iDim+1] -= NormalAdjVel*UnitNormal[iDim];
        
        /*--- Set the value of the adjoint variables ---*/

        conv_numerics->SetAdjointVar(Psi_domain, Psi_sym);
        
        /*--- Compute the upwind flux ---*/
        
        conv_numerics->ComputeResidual(Residual_i, Residual_j, Jacobian_ii, Jacobian_ij, Jacobian_ji, Jacobian_jj, config);
        
      }
      
      /*--- Update residual ---*/
      
      LinSysRes.SubtractBlock(iPoint, Residual_i);
      
      /*--- Implicit stuff ---*/
      
      if (implicit) {
        
        if (compressible) {
          
          /*--- Adjoint density ---*/
          
          Jacobian_ii[0][0] = 0.0;
          for (iDim = 0; iDim < nDim; iDim++)
            Jacobian_ii[0][iDim+1] = -ProjVel * (Velocity[iDim] - UnitNormal[iDim] * vn);
          Jacobian_ii[0][nVar-1] = -ProjVel * Enthalpy;
          
          /*--- Adjoint velocities ---*/
          
          for (iDim = 0; iDim < nDim; iDim++) {
            Jacobian_ii[iDim+1][0] = -Normal[iDim];
            for (jDim = 0; jDim < nDim; jDim++)
              Jacobian_ii[iDim+1][jDim+1] = -ProjVel*(UnitNormal[jDim]*UnitNormal[iDim] - Normal[iDim] * (Velocity[jDim] - UnitNormal[jDim] * vn));
            Jacobian_ii[iDim+1][iDim+1] += ProjVel;
            Jacobian_ii[iDim+1][nVar-1] = -Normal[iDim] * Enthalpy;
          }
          
          /*--- Adjoint energy ---*/
          
          Jacobian_ii[nVar-1][0] = 0.0;
          for (iDim = 0; iDim < nDim; iDim++)
            Jacobian_ii[nVar-1][iDim+1] = 0.0;
          Jacobian_ii[nVar-1][nVar-1] = ProjVel;
          
          /*--- Contribution from grid movement ---*/
          
          if (grid_movement) {
            su2double ProjGridVel = 0.0;
            su2double *GridVel = geometry->node[iPoint]->GetGridVel();
            for (iDim = 0; iDim < nDim; iDim++)
              ProjGridVel -= GridVel[iDim]*Normal[iDim];
            Jacobian_ii[0][0] -= ProjGridVel;
            for (iDim = 0; iDim < nDim; iDim++)
              Jacobian_ii[iDim+1][iDim+1] -= ProjGridVel;
            Jacobian_ii[nVar-1][nVar-1] -= ProjGridVel;
          }
        }
        
         /*--- Update jacobian ---*/
        
        Jacobian.SubtractBlock(iPoint, iPoint, Jacobian_ii);
        
      }

    }
  }
  
  delete [] Velocity;
  delete [] Psi_domain;
  delete [] Psi_sym;
  delete [] Normal;
  delete [] UnitNormal;
  
}

void CAdjEulerSolver::BC_Interface_Boundary(CGeometry *geometry, CSolver **solver_container, CNumerics *numerics,
                                            CConfig *config) {
  
  unsigned long iVertex, iPoint, jPoint;
  unsigned short iDim, iVar, iMarker;
  su2double *V_i, *V_j;
  
  bool implicit = (config->GetKind_TimeIntScheme_Flow() == EULER_IMPLICIT);
  
  su2double *Normal = new su2double[nDim];
  su2double *Psi_i = new su2double[nVar];
  su2double *Psi_j = new su2double[nVar];
  
#ifndef HAVE_MPI
  
  for (iMarker = 0; iMarker < config->GetnMarker_All(); iMarker++) {
    
    if (config->GetMarker_All_KindBC(iMarker) == INTERFACE_BOUNDARY) {
      
      for (iVertex = 0; iVertex < geometry->nVertex[iMarker]; iVertex++) {
        iPoint = geometry->vertex[iMarker][iVertex]->GetNode();
        jPoint = geometry->vertex[iMarker][iVertex]->GetDonorPoint();
        
        if (geometry->node[iPoint]->GetDomain()) {
          
          /*--- Adjoint variables w/o reconstruction ---*/
          
          for (iVar = 0; iVar < nVar; iVar++) {
            Psi_i[iVar] = node[iPoint]->GetSolution(iVar);
            Psi_j[iVar] = node[jPoint]->GetSolution(iVar);
          }
          numerics->SetAdjointVar(Psi_i, Psi_j);
          
          /*--- Conservative variables w/o reconstruction ---*/
          
          V_i = solver_container[FLOW_SOL]->node[iPoint]->GetPrimitive();
          V_j = solver_container[FLOW_SOL]->node[iPoint]->GetPrimitive();
          numerics->SetPrimitive(V_i, V_j);
          
          /*--- Set face vector, and area ---*/
          
          geometry->vertex[iMarker][iVertex]->GetNormal(Normal);
          for (iDim = 0; iDim < nDim; iDim++) Normal[iDim] = -Normal[iDim];
          numerics->SetNormal(Normal);
          
          /*--- Compute residual ---*/
          
          numerics->ComputeResidual(Res_Conv_i, Res_Conv_j, Jacobian_ii, Jacobian_ij, Jacobian_ji, Jacobian_jj, config);
          
          /*--- Add Residuals and Jacobians ---*/
          
          LinSysRes.SubtractBlock(iPoint, Res_Conv_i);
          if (implicit) Jacobian.SubtractBlock(iPoint, iPoint, Jacobian_ii);
          
        }
      }
    }
  }
  
#else
  
  int rank, jProcessor;
  MPI_Status send_stat[1], recv_stat[1];
  MPI_Request send_req[1], recv_req[1];
  MPI_Comm_rank(MPI_COMM_WORLD, &rank);
  
  bool compute;
  su2double *Buffer_Send_Psi = new su2double[nVar];
  su2double *Buffer_Receive_Psi = new su2double[nVar];
  
  /*--- Do the send process, by the moment we are sending each
   node individually, this must be changed ---*/
  
  for (iMarker = 0; iMarker < config->GetnMarker_All(); iMarker++) {
    
    if (config->GetMarker_All_KindBC(iMarker) == INTERFACE_BOUNDARY) {
      
      for (iVertex = 0; iVertex < geometry->nVertex[iMarker]; iVertex++) {
        
        iPoint = geometry->vertex[iMarker][iVertex]->GetNode();
        
        if (geometry->node[iPoint]->GetDomain()) {
          
          /*--- Find the associate pair to the original node ---*/
          
          jPoint = geometry->vertex[iMarker][iVertex]->GetPeriodicPointDomain()[0];
          jProcessor = geometry->vertex[iMarker][iVertex]->GetPeriodicPointDomain()[1];
          
          if ((iPoint == jPoint) && (jProcessor == rank)) compute = false;
          else compute = true;
          
          /*--- We only send the information that belong to other boundary ---*/
          
          if (compute) {
            
            if (jProcessor != rank) {
              
              /*--- Copy the adjoint variable ---*/
              
              for (iVar = 0; iVar < nVar; iVar++)
                Buffer_Send_Psi[iVar] = node[iPoint]->GetSolution(iVar);
              
              SU2_MPI::Isend(Buffer_Send_Psi, nVar, MPI_DOUBLE, jProcessor, iPoint, MPI_COMM_WORLD, &send_req[0]);
              
              /*--- Wait for this set of non-blocking comm. to complete ---*/
              
              SU2_MPI::Waitall(1, send_req, send_stat);
              
            }
            
          }
          
        }
      }
      
      
      for (iVertex = 0; iVertex < geometry->nVertex[iMarker]; iVertex++) {
        
        iPoint = geometry->vertex[iMarker][iVertex]->GetNode();
        
        if (geometry->node[iPoint]->GetDomain()) {
          
          /*--- Find the associate pair to the original node ---*/
          
          jPoint = geometry->vertex[iMarker][iVertex]->GetPeriodicPointDomain()[0];
          jProcessor = geometry->vertex[iMarker][iVertex]->GetPeriodicPointDomain()[1];
          
          if ((iPoint == jPoint) && (jProcessor == rank)) compute = false;
          else compute = true;
          
          if (compute) {
            
            /*--- We only receive the information that belong to other boundary ---*/
            
            if (jProcessor != rank) {
              
              SU2_MPI::Irecv(Buffer_Receive_Psi, nVar, MPI_DOUBLE, jProcessor, jPoint, MPI_COMM_WORLD, &recv_req[0]);
              
              /*--- Wait for the this set of non-blocking recv's to complete ---*/
              
              SU2_MPI::Waitall(1, recv_req, recv_stat);
              
            } else {
              for (iVar = 0; iVar < nVar; iVar++)
                Buffer_Receive_Psi[iVar] = node[jPoint]->GetSolution(iVar);
            }
            
            /*--- Store the solution for both points ---*/
            
            for (iVar = 0; iVar < nVar; iVar++) {
              Psi_i[iVar] = node[iPoint]->GetSolution(iVar);
              Psi_j[iVar] = Buffer_Receive_Psi[iVar];
            }
            
            /*--- Set adjoint Variables ---*/
            
            numerics->SetAdjointVar(Psi_i, Psi_j);
            
            /*--- Conservative variables w/o reconstruction (the same at both points) ---*/
            
            V_i = solver_container[FLOW_SOL]->node[iPoint]->GetPrimitive();
            V_j = solver_container[FLOW_SOL]->node[iPoint]->GetPrimitive();
            numerics->SetPrimitive(V_i, V_j);
            
            /*--- Set Normal ---*/
            
            geometry->vertex[iMarker][iVertex]->GetNormal(Normal);
            for (iDim = 0; iDim < nDim; iDim++) Normal[iDim] = -Normal[iDim];
            numerics->SetNormal(Normal);
            
            /*--- Compute the convective residual using an upwind scheme ---*/
            numerics->ComputeResidual(Res_Conv_i, Res_Conv_j, Jacobian_ii, Jacobian_ij, Jacobian_ji, Jacobian_jj, config);
            
            /*--- Add Residuals and Jacobians ---*/
            
            LinSysRes.SubtractBlock(iPoint, Res_Conv_i);
            if (implicit) Jacobian.SubtractBlock(iPoint, iPoint, Jacobian_ii);
            
          }
          
        }
      }
    }
  }
  
  MPI_Barrier(MPI_COMM_WORLD);

  delete[] Buffer_Send_Psi;
  delete[] Buffer_Receive_Psi;
  
#endif
  
  delete[] Normal;
  delete[] Psi_i;
  delete[] Psi_j;
  
}

void CAdjEulerSolver::BC_NearField_Boundary(CGeometry *geometry, CSolver **solver_container, CNumerics *numerics,
                                            CConfig *config) {
  
  unsigned long iVertex, iPoint, jPoint, Pin, Pout;
  unsigned short iDim, iVar, iMarker;
  su2double *V_i, *V_j, *IntBoundary_Jump;
  
  bool implicit = (config->GetKind_TimeIntScheme_Flow() == EULER_IMPLICIT);
  
  su2double *Normal = new su2double[nDim];
  su2double *Psi_i = new su2double[nVar];
  su2double *Psi_j = new su2double[nVar];
  su2double *Psi_out = new su2double[nVar];
  su2double *Psi_in = new su2double[nVar];
  su2double *MeanPsi = new su2double[nVar];
  su2double *Psi_out_ghost = new su2double[nVar];
  su2double *Psi_in_ghost = new su2double[nVar];
  
  
#ifndef HAVE_MPI
  
  for (iMarker = 0; iMarker < config->GetnMarker_All(); iMarker++) {
    
    if (config->GetMarker_All_KindBC(iMarker) == NEARFIELD_BOUNDARY) {
      
      for (iVertex = 0; iVertex < geometry->nVertex[iMarker]; iVertex++) {
        iPoint = geometry->vertex[iMarker][iVertex]->GetNode();
        jPoint = geometry->vertex[iMarker][iVertex]->GetDonorPoint();
        
        if (geometry->node[iPoint]->GetDomain()) {
          
          /*--- Adjoint variables w/o reconstruction ---*/
          
          for (iVar = 0; iVar < nVar; iVar++) {
            Psi_i[iVar] = node[iPoint]->GetSolution(iVar);
            Psi_j[iVar] = node[jPoint]->GetSolution(iVar);
          }
          
          /*--- If equivalent area or nearfield pressure condition ---*/
          
          if ((config->GetKind_ObjFunc() == EQUIVALENT_AREA) ||
              (config->GetKind_ObjFunc() == NEARFIELD_PRESSURE)) {
            
            /*--- Identify the inner and the outer point (based on the normal direction) ---*/
            
            if (Normal[nDim-1] < 0.0) { Pin = iPoint; Pout = jPoint; }
            else { Pout = iPoint; Pin = jPoint; }
            
            for (iVar = 0; iVar < nVar; iVar++) {
              Psi_out[iVar] = node[Pout]->GetSolution(iVar);
              Psi_in[iVar] = node[Pin]->GetSolution(iVar);
              MeanPsi[iVar] = 0.5*(Psi_out[iVar] + Psi_in[iVar]);
            }
            
            IntBoundary_Jump = node[iPoint]->GetIntBoundary_Jump();
            
            /*--- Inner point ---*/
            
            if (iPoint == Pin) {
              for (iVar = 0; iVar < nVar; iVar++)
                Psi_in_ghost[iVar] = 2.0*MeanPsi[iVar] - Psi_in[iVar] - IntBoundary_Jump[iVar];
              numerics->SetAdjointVar(Psi_in, Psi_in_ghost);
            }
            
            /*--- Outer point ---*/
            
            if (iPoint == Pout) {
              for (iVar = 0; iVar < nVar; iVar++)
                Psi_out_ghost[iVar] = 2.0*MeanPsi[iVar] - Psi_out[iVar] + IntBoundary_Jump[iVar];
              numerics->SetAdjointVar(Psi_out, Psi_out_ghost);
            }
            
          }
          else {
            
            /*--- Just do a periodic BC ---*/
            
            numerics->SetAdjointVar(Psi_i, Psi_j);
            
          }
          
          /*--- Conservative variables w/o reconstruction ---*/
          
          V_i = solver_container[FLOW_SOL]->node[iPoint]->GetPrimitive();
          V_j = solver_container[FLOW_SOL]->node[iPoint]->GetPrimitive();
          numerics->SetPrimitive(V_i, V_j);
          
          /*--- Set Normal ---*/
          
          geometry->vertex[iMarker][iVertex]->GetNormal(Normal);
          for (iDim = 0; iDim < nDim; iDim++) Normal[iDim] = -Normal[iDim];
          numerics->SetNormal(Normal);
          
          
          /*--- Compute residual ---*/
          
          numerics->ComputeResidual(Res_Conv_i, Res_Conv_j, Jacobian_ii, Jacobian_ij, Jacobian_ji, Jacobian_jj, config);
          
          /*--- Add Residuals and Jacobians ---*/
          
          LinSysRes.SubtractBlock(iPoint, Res_Conv_i);
          if (implicit) Jacobian.SubtractBlock(iPoint, iPoint, Jacobian_ii);
          
        }
      }
    }
  }
  
#else
  
  int rank, jProcessor;
<<<<<<< HEAD
  MPI_Status send_stat[1], recv_stat[1], status;
  MPI_Request send_req[1], recv_req[1];
=======
  MPI_Status status;
  //MPI_Status send_stat[1], recv_stat[1];
  //MPI_Request send_req[1], recv_req[1];
>>>>>>> 47b0d6fe
  MPI_Comm_rank(MPI_COMM_WORLD, &rank);
  
  bool compute;
  su2double *Buffer_Send_Psi = new su2double[nVar];
  su2double *Buffer_Receive_Psi = new su2double[nVar];
  
  /*--- Do the send process, by the moment we are sending each
   node individually, this must be changed ---*/
  
  for (iMarker = 0; iMarker < config->GetnMarker_All(); iMarker++) {
    
    if (config->GetMarker_All_KindBC(iMarker) == NEARFIELD_BOUNDARY) {
      
      for (iVertex = 0; iVertex < geometry->nVertex[iMarker]; iVertex++) {
        
        iPoint = geometry->vertex[iMarker][iVertex]->GetNode();
        
        if (geometry->node[iPoint]->GetDomain()) {
          
          /*--- Find the associate pair to the original node ---*/
          
          jPoint = geometry->vertex[iMarker][iVertex]->GetPeriodicPointDomain()[0];
          jProcessor = geometry->vertex[iMarker][iVertex]->GetPeriodicPointDomain()[1];
          
          if ((iPoint == jPoint) && (jProcessor == rank)) compute = false;
          else compute = true;
          
          /*--- We only send the information that belong to other boundary ---*/
          if (compute) {
            
            if (jProcessor != rank) {
              
              /*--- Copy the adjoint variable ---*/
              
              for (iVar = 0; iVar < nVar; iVar++)
                Buffer_Send_Psi[iVar] = node[iPoint]->GetSolution(iVar);
              
              SU2_MPI::Bsend(Buffer_Send_Psi, nVar, MPI_DOUBLE, jProcessor, iPoint, MPI_COMM_WORLD);
              
              //          SU2_MPI::Isend(Buffer_Send_Psi, nVar, MPI_DOUBLE, jProcessor, iPoint, MPI_COMM_WORLD, &send_req[0]);
              
              /*--- Wait for this set of non-blocking comm. to complete ---*/
              
              //          SU2_MPI::Waitall(1, send_req, send_stat);
              
            }
            
          }
          
        }
      }
      
      
      for (iVertex = 0; iVertex < geometry->nVertex[iMarker]; iVertex++) {
        
        iPoint = geometry->vertex[iMarker][iVertex]->GetNode();
        
        if (geometry->node[iPoint]->GetDomain()) {
          
          /*--- Find the associate pair to the original node ---*/
          
          jPoint = geometry->vertex[iMarker][iVertex]->GetPeriodicPointDomain()[0];
          jProcessor = geometry->vertex[iMarker][iVertex]->GetPeriodicPointDomain()[1];
          
          if ((iPoint == jPoint) && (jProcessor == rank)) compute = false;
          else compute = true;
          
          if (compute) {
            
            /*--- We only receive the information that belong to other boundary ---*/
            
            if (jProcessor != rank) {
              
              SU2_MPI::Recv(Buffer_Receive_Psi, nVar, MPI_DOUBLE, jProcessor, jPoint, MPI_COMM_WORLD, &status);
              
              //          SU2_MPI::Irecv(Buffer_Receive_Psi, nVar, MPI_DOUBLE, jProcessor, jPoint, MPI_COMM_WORLD, &recv_req[0]);
              
              /*--- Wait for the this set of non-blocking recv's to complete ---*/
              
              //          SU2_MPI::Waitall(1, recv_req, recv_stat);
              
            }
            else {
              for (iVar = 0; iVar < nVar; iVar++)
                Buffer_Receive_Psi[iVar] = node[jPoint]->GetSolution(iVar);
            }
            
            /*--- Store the solution for both points ---*/
            
            for (iVar = 0; iVar < nVar; iVar++) {
              Psi_i[iVar] = node[iPoint]->GetSolution(iVar);
              Psi_j[iVar] = Buffer_Receive_Psi[iVar];
            }
            
            /*--- If equivalent area or nearfield pressure condition ---*/
            
            if ((config->GetKind_ObjFunc() == EQUIVALENT_AREA) ||
                (config->GetKind_ObjFunc() == NEARFIELD_PRESSURE)) {
              
              /*--- Identify the inner and the outer point (based on the normal direction) ---*/
              
              if (Normal[nDim-1] < 0.0) { Pin = iPoint; Pout = jPoint; }
              else { Pout = iPoint; Pin = jPoint; }
              
              IntBoundary_Jump = node[iPoint]->GetIntBoundary_Jump();
              
              /*--- Inner point ---*/
              
              if (iPoint == Pin) {
                for (iVar = 0; iVar < nVar; iVar++) {
                  Psi_in[iVar] = Psi_i[iVar]; Psi_out[iVar] = Psi_j[iVar];
                  MeanPsi[iVar] = 0.5*(Psi_out[iVar] + Psi_in[iVar]);
                  Psi_in_ghost[iVar] = 2.0*MeanPsi[iVar] - Psi_in[iVar] - IntBoundary_Jump[iVar];
                }
                numerics->SetAdjointVar(Psi_in, Psi_in_ghost);
              }
              
              /*--- Outer point ---*/
              
              if (iPoint == Pout) {
                for (iVar = 0; iVar < nVar; iVar++) {
                  Psi_in[iVar] = Psi_j[iVar]; Psi_out[iVar] = Psi_i[iVar];
                  MeanPsi[iVar] = 0.5*(Psi_out[iVar] + Psi_in[iVar]);
                  Psi_out_ghost[iVar] = 2.0*MeanPsi[iVar] - Psi_out[iVar] + IntBoundary_Jump[iVar];
                }
                numerics->SetAdjointVar(Psi_out, Psi_out_ghost);
              }
            }
            else {
              
              /*--- Just do a periodic BC ---*/
              
              numerics->SetAdjointVar(Psi_i, Psi_j);
              
            }
            
            /*--- Conservative variables w/o reconstruction (the same at both points) ---*/
            
            V_i = solver_container[FLOW_SOL]->node[iPoint]->GetPrimitive();
            V_j = solver_container[FLOW_SOL]->node[iPoint]->GetPrimitive();
            numerics->SetPrimitive(V_i, V_j);
            
            /*--- Set Normal ---*/
            
            geometry->vertex[iMarker][iVertex]->GetNormal(Normal);
            for (iDim = 0; iDim < nDim; iDim++) Normal[iDim] = -Normal[iDim];
            numerics->SetNormal(Normal);
            
            /*--- Compute residual ---*/
            
            numerics->ComputeResidual(Res_Conv_i, Res_Conv_j, Jacobian_ii, Jacobian_ij, Jacobian_ji, Jacobian_jj, config);
            
            /*--- Add Residuals and Jacobians ---*/
            
            LinSysRes.SubtractBlock(iPoint, Res_Conv_i);
            if (implicit) Jacobian.SubtractBlock(iPoint, iPoint, Jacobian_ii);
            
          }
        }
      }
    }
  }
  
  MPI_Barrier(MPI_COMM_WORLD);

  delete[] Buffer_Send_Psi;
  delete[] Buffer_Receive_Psi;
  
#endif
  
  delete[] Normal;
  delete[] Psi_i;
  delete[] Psi_j;
  delete[] Psi_out;
  delete[] Psi_in;
  delete[] MeanPsi;
  delete[] Psi_out_ghost;
  delete[] Psi_in_ghost;
  
  
}

void CAdjEulerSolver::BC_Far_Field(CGeometry *geometry, CSolver **solver_container, CNumerics *conv_numerics, CNumerics *visc_numerics, CConfig *config, unsigned short val_marker) {
  
  unsigned long iVertex, iPoint, Point_Normal;
  unsigned short iVar, iDim;
  su2double *Normal, *V_domain, *V_infty, *Psi_domain, *Psi_infty;
  
  bool implicit       = (config->GetKind_TimeIntScheme_AdjFlow() == EULER_IMPLICIT);
  bool grid_movement  = config->GetGrid_Movement();

  Normal = new su2double[nDim];
  Psi_domain = new su2double[nVar]; Psi_infty = new su2double[nVar];
  
  /*--- Loop over all the vertices ---*/
  
  for (iVertex = 0; iVertex < geometry->nVertex[val_marker]; iVertex++) {
    iPoint = geometry->vertex[val_marker][iVertex]->GetNode();
    
    /*--- If the node belongs to the domain ---*/
    
    if (geometry->node[iPoint]->GetDomain()) {
      
      /*--- Index of the closest interior node ---*/
      
      Point_Normal = geometry->vertex[val_marker][iVertex]->GetNormal_Neighbor();

      /*--- Set the normal vector ---*/
      
      geometry->vertex[val_marker][iVertex]->GetNormal(Normal);
      for (iDim = 0; iDim < nDim; iDim++) Normal[iDim] = -Normal[iDim];
      conv_numerics->SetNormal(Normal);
      
      /*--- Allocate the value at the infinity ---*/
      
      V_infty = solver_container[FLOW_SOL]->GetCharacPrimVar(val_marker, iVertex);
      
      /*--- Retrieve solution at the farfield boundary node ---*/
      
      V_domain = solver_container[FLOW_SOL]->node[iPoint]->GetPrimitive();
      
      conv_numerics->SetPrimitive(V_domain, V_infty);
      
      /*--- Adjoint flow solution at the wall ---*/
      
      for (iVar = 0; iVar < nVar; iVar++) {
        Psi_domain[iVar] = node[iPoint]->GetSolution(iVar);
        Psi_infty[iVar] = 0.0;
      }
      conv_numerics->SetAdjointVar(Psi_domain, Psi_infty);
      
      /*--- Grid Movement ---*/
      
      if (grid_movement)
        conv_numerics->SetGridVel(geometry->node[iPoint]->GetGridVel(), geometry->node[iPoint]->GetGridVel());
      
      /*--- Compute the upwind flux ---*/
      
      conv_numerics->ComputeResidual(Residual_i, Residual_j, Jacobian_ii, Jacobian_ij, Jacobian_ji, Jacobian_jj, config);
      
      /*--- Add and Subtract Residual ---*/
      
      LinSysRes.SubtractBlock(iPoint, Residual_i);
      
      /*--- Implicit contribution to the residual ---*/
      
      if (implicit)
        Jacobian.SubtractBlock(iPoint, iPoint, Jacobian_ii);
      
      /*--- Viscous residual contribution, it doesn't work ---*/
      
      if (config->GetViscous()) {
        
        /*--- Points in edge, coordinates and normal vector---*/
        
        visc_numerics->SetCoord(geometry->node[iPoint]->GetCoord(), geometry->node[Point_Normal]->GetCoord());
        visc_numerics->SetNormal(Normal);
        
        /*--- Conservative variables w/o reconstruction and adjoint variables w/o reconstruction---*/
        
        visc_numerics->SetPrimitive(V_domain, V_infty);
        visc_numerics->SetAdjointVar(Psi_domain, Psi_infty);
        
        /*--- Gradient and limiter of Adjoint Variables ---*/
        
        visc_numerics->SetAdjointVarGradient(node[iPoint]->GetGradient(), node[iPoint]->GetGradient());
        
        /*--- Compute residual ---*/
        
        visc_numerics->ComputeResidual(Residual_i, Residual_j, Jacobian_ii, Jacobian_ij, Jacobian_ji, Jacobian_jj, config);
        
        /*--- Update adjoint viscous residual ---*/
        
        LinSysRes.SubtractBlock(iPoint, Residual_i);
        
        if (implicit)
          Jacobian.SubtractBlock(iPoint, iPoint, Jacobian_ii);
        
      }
      
    }
  }
  
  delete [] Normal;
  delete [] Psi_domain; delete [] Psi_infty;
}

void CAdjEulerSolver::BC_Supersonic_Inlet(CGeometry *geometry, CSolver **solver_container,
    CNumerics *conv_numerics, CNumerics *visc_numerics, CConfig *config, unsigned short val_marker) {
  unsigned short iVar, iDim;
  unsigned long iVertex, iPoint, Point_Normal;
<<<<<<< HEAD
  su2double Area, UnitNormal[3];
=======
>>>>>>> 47b0d6fe
  su2double *V_inlet, *V_domain, *Normal, *Psi_domain, *Psi_inlet;

  bool implicit = (config->GetKind_TimeIntScheme_AdjFlow() == EULER_IMPLICIT);
  bool grid_movement = config->GetGrid_Movement();
  string Marker_Tag = config->GetMarker_All_TagBound(val_marker);

  Normal = new su2double[nDim];
  Psi_domain = new su2double[nVar]; Psi_inlet = new su2double[nVar];

  /*--- Loop over all the vertices on this boundary marker ---*/

  for (iVertex = 0; iVertex < geometry->nVertex[val_marker]; iVertex++) {
    iPoint = geometry->vertex[val_marker][iVertex]->GetNode();

    /*--- Check that the node belongs to the domain (i.e., not a halo node) ---*/

    if (geometry->node[iPoint]->GetDomain()) {

      /*--- Normal vector for this vertex (negate for outward convention) ---*/

      geometry->vertex[val_marker][iVertex]->GetNormal(Normal);
      for (iDim = 0; iDim < nDim; iDim++) Normal[iDim] = -Normal[iDim];
      conv_numerics->SetNormal(Normal);

<<<<<<< HEAD
      Area = 0.0;
      for (iDim = 0; iDim < nDim; iDim++)
        Area += Normal[iDim]*Normal[iDim];
      Area = sqrt (Area);

      for (iDim = 0; iDim < nDim; iDim++)
        UnitNormal[iDim] = Normal[iDim]/Area;

=======
>>>>>>> 47b0d6fe
      /*--- Allocate the value at the inlet ---*/

      V_inlet = solver_container[FLOW_SOL]->GetCharacPrimVar(val_marker, iVertex);

      /*--- Retrieve solution at the boundary node ---*/

      V_domain = solver_container[FLOW_SOL]->node[iPoint]->GetPrimitive();

      /*--- Adjoint flow solution at the boundary ---*/

      for (iVar = 0; iVar < nVar; iVar++)
        Psi_domain[iVar] = node[iPoint]->GetSolution(iVar);

      /*--- Construct the flow & adjoint states at the inlet ---*/
      /*--- Supersonic Inlet: All characteristic are exiting: using nearest neighbor to set value ---*/
      for (iVar = 0; iVar < nVar; iVar++)
        Psi_inlet[iVar] = Psi_domain[iVar];

      /*--- Set the flow and adjoint states in the solver ---*/

      conv_numerics->SetPrimitive(V_domain, V_inlet);
      conv_numerics->SetAdjointVar(Psi_domain, Psi_inlet);

      /*--- Grid Movement ---*/

      if (grid_movement)
        conv_numerics->SetGridVel(geometry->node[iPoint]->GetGridVel(),
                                  geometry->node[iPoint]->GetGridVel());

      /*--- Compute the residual using an upwind scheme ---*/

      conv_numerics->ComputeResidual(Residual_i, Residual_j, Jacobian_ii, Jacobian_ij,
                                     Jacobian_ji, Jacobian_jj, config);

      /*--- Add and Subtract Residual ---*/

      LinSysRes.SubtractBlock(iPoint, Residual_i);

      /*--- Implicit contribution to the residual ---*/

      if (implicit)
        Jacobian.SubtractBlock(iPoint, iPoint, Jacobian_ii);

      /*--- Viscous residual contribution, it doesn't work ---*/

      if (config->GetViscous()) {
<<<<<<< HEAD
=======
        
>>>>>>> 47b0d6fe
        /*--- Index of the closest interior node ---*/

        Point_Normal = geometry->vertex[val_marker][iVertex]->GetNormal_Neighbor();

        /*--- Points in edge, coordinates and normal vector---*/

        visc_numerics->SetCoord(geometry->node[iPoint]->GetCoord(), geometry->node[Point_Normal]->GetCoord());
        visc_numerics->SetNormal(Normal);

        /*--- Conservative variables w/o reconstruction and adjoint variables w/o reconstruction---*/

        visc_numerics->SetPrimitive(V_domain, V_inlet);
        visc_numerics->SetAdjointVar(Psi_domain, Psi_inlet);

        /*--- Gradient and limiter of Adjoint Variables ---*/

        visc_numerics->SetAdjointVarGradient(node[iPoint]->GetGradient(), node[iPoint]->GetGradient());

        /*--- Compute residual ---*/

        visc_numerics->ComputeResidual(Residual_i, Residual_j, Jacobian_ii, Jacobian_ij, Jacobian_ji, Jacobian_jj, config);

        /*--- Update adjoint viscous residual ---*/

        LinSysRes.SubtractBlock(iPoint, Residual_i);

        if (implicit)
          Jacobian.SubtractBlock(iPoint, iPoint, Jacobian_ii);

      }
    }
  }

  /*--- Free locally allocated memory ---*/

  delete [] Normal;
  delete [] Psi_domain; delete [] Psi_inlet;
  
}

void CAdjEulerSolver::BC_Supersonic_Outlet(CGeometry *geometry, CSolver **solver_container,
                                          CNumerics *conv_numerics, CNumerics *visc_numerics, CConfig *config, unsigned short val_marker) {
  unsigned short iVar, iDim;
  unsigned long iVertex, iPoint, Point_Normal;
<<<<<<< HEAD
  su2double Area, UnitNormal[3];
=======
>>>>>>> 47b0d6fe
  su2double *V_outlet, *V_domain, *Normal, *Psi_domain, *Psi_outlet;
  
  bool implicit = (config->GetKind_TimeIntScheme_AdjFlow() == EULER_IMPLICIT);
  bool grid_movement = config->GetGrid_Movement();
  string Marker_Tag = config->GetMarker_All_TagBound(val_marker);
  
  Normal = new su2double[nDim];
  Psi_domain = new su2double[nVar]; Psi_outlet = new su2double[nVar];
  
  /*--- Loop over all the vertices on this boundary marker ---*/
  
  for (iVertex = 0; iVertex < geometry->nVertex[val_marker]; iVertex++) {
    iPoint = geometry->vertex[val_marker][iVertex]->GetNode();
    
    /*--- Check that the node belongs to the domain (i.e., not a halo node) ---*/
    
    if (geometry->node[iPoint]->GetDomain()) {
      
      /*--- Normal vector for this vertex (negate for outward convention) ---*/
      
      geometry->vertex[val_marker][iVertex]->GetNormal(Normal);
      for (iDim = 0; iDim < nDim; iDim++) Normal[iDim] = -Normal[iDim];
      conv_numerics->SetNormal(Normal);
      
<<<<<<< HEAD
      Area = 0.0;
      for (iDim = 0; iDim < nDim; iDim++)
      Area += Normal[iDim]*Normal[iDim];
      Area = sqrt (Area);
      
      for (iDim = 0; iDim < nDim; iDim++)
      UnitNormal[iDim] = Normal[iDim]/Area;
      
=======
>>>>>>> 47b0d6fe
      /*--- Allocate the value at the inlet ---*/
      
      V_outlet = solver_container[FLOW_SOL]->GetCharacPrimVar(val_marker, iVertex);
      
      /*--- Retrieve solution at the boundary node ---*/
      
      V_domain = solver_container[FLOW_SOL]->node[iPoint]->GetPrimitive();
      
      /*--- Adjoint flow solution at the boundary ---*/
      
      for (iVar = 0; iVar < nVar; iVar++)
      Psi_domain[iVar] = node[iPoint]->GetSolution(iVar);
      
      /*--- Construct the flow & adjoint states at the inlet ---*/
      
      for (iVar = 0; iVar < nVar; iVar++)
      Psi_outlet[iVar] = 0.0;
      
      /*--- Set the flow and adjoint states in the solver ---*/
      
      conv_numerics->SetPrimitive(V_domain, V_outlet);
      conv_numerics->SetAdjointVar(Psi_domain, Psi_outlet);
      
      /*--- Grid Movement ---*/
      
      if (grid_movement)
      conv_numerics->SetGridVel(geometry->node[iPoint]->GetGridVel(),
                                geometry->node[iPoint]->GetGridVel());
      
      /*--- Compute the residual using an upwind scheme ---*/
      
      conv_numerics->ComputeResidual(Residual_i, Residual_j, Jacobian_ii, Jacobian_ij,
                                     Jacobian_ji, Jacobian_jj, config);
      
      /*--- Add and Subtract Residual ---*/
      
      LinSysRes.SubtractBlock(iPoint, Residual_i);
      
      /*--- Implicit contribution to the residual ---*/
      
      if (implicit)
      Jacobian.SubtractBlock(iPoint, iPoint, Jacobian_ii);
      
<<<<<<< HEAD
      /*--- Viscous residual contribution, it doesn't work ---*/

      if (config->GetViscous()) {

=======
      /*--- Viscous residual contribution (check again, Point_Normal was not being initialized before) ---*/

      if (config->GetViscous()) {

        /*--- Index of the closest interior node ---*/
        
        Point_Normal = geometry->vertex[val_marker][iVertex]->GetNormal_Neighbor();
        
>>>>>>> 47b0d6fe
        /*--- Points in edge, coordinates and normal vector---*/

        visc_numerics->SetCoord(geometry->node[iPoint]->GetCoord(), geometry->node[Point_Normal]->GetCoord());
        visc_numerics->SetNormal(Normal);

        /*--- Conservative variables w/o reconstruction and adjoint variables w/o reconstruction---*/

        visc_numerics->SetPrimitive(V_domain, V_outlet);
        visc_numerics->SetAdjointVar(Psi_domain, Psi_outlet);

        /*--- Gradient and limiter of Adjoint Variables ---*/

        visc_numerics->SetAdjointVarGradient(node[iPoint]->GetGradient(), node[iPoint]->GetGradient());

        /*--- Compute residual ---*/

        visc_numerics->ComputeResidual(Residual_i, Residual_j, Jacobian_ii, Jacobian_ij, Jacobian_ji, Jacobian_jj, config);

        /*--- Update adjoint viscous residual ---*/

        LinSysRes.SubtractBlock(iPoint, Residual_i);

        if (implicit)
          Jacobian.SubtractBlock(iPoint, iPoint, Jacobian_ii);

      }
    }
  }
  
  /*--- Free locally allocated memory ---*/
  
  delete [] Normal;
  delete [] Psi_domain; delete [] Psi_outlet;
  
}

void CAdjEulerSolver::BC_Inlet(CGeometry *geometry, CSolver **solver_container, CNumerics *conv_numerics, CNumerics *visc_numerics, CConfig *config, unsigned short val_marker) {
  
  unsigned short iVar, iDim;
  unsigned long iVertex, iPoint, Point_Normal;
  su2double Velocity[3], bcn, phin, Area, UnitNormal[3],
  ProjGridVel, *GridVel;
  su2double *V_inlet, *V_domain, *Normal, *Psi_domain, *Psi_inlet;

  unsigned short Kind_Inlet = config->GetKind_Inlet();
  bool implicit = (config->GetKind_TimeIntScheme_AdjFlow() == EULER_IMPLICIT);
  bool compressible = (config->GetKind_Regime() == COMPRESSIBLE);
  bool incompressible = (config->GetKind_Regime() == INCOMPRESSIBLE);
  bool freesurface = (config->GetKind_Regime() == FREESURFACE);
  bool grid_movement = config->GetGrid_Movement();
  string Marker_Tag = config->GetMarker_All_TagBound(val_marker);
  
  Normal = new su2double[nDim];
  Psi_domain = new su2double[nVar]; Psi_inlet = new su2double[nVar];
  
  /*--- Loop over all the vertices on this boundary marker ---*/
  
  for (iVertex = 0; iVertex < geometry->nVertex[val_marker]; iVertex++) {
    iPoint = geometry->vertex[val_marker][iVertex]->GetNode();
    
    /*--- Check that the node belongs to the domain (i.e., not a halo node) ---*/
    
    if (geometry->node[iPoint]->GetDomain()) {
      
      /*--- Normal vector for this vertex (negate for outward convention) ---*/
      
      geometry->vertex[val_marker][iVertex]->GetNormal(Normal);
      for (iDim = 0; iDim < nDim; iDim++) Normal[iDim] = -Normal[iDim];
      conv_numerics->SetNormal(Normal);
      
      Area = 0.0;
      for (iDim = 0; iDim < nDim; iDim++)
        Area += Normal[iDim]*Normal[iDim];
      Area = sqrt (Area);
      
      for (iDim = 0; iDim < nDim; iDim++)
        UnitNormal[iDim] = Normal[iDim]/Area;
      
      /*--- Allocate the value at the inlet ---*/
      
      V_inlet = solver_container[FLOW_SOL]->GetCharacPrimVar(val_marker, iVertex);
      
      /*--- Retrieve solution at the boundary node ---*/
      
      V_domain = solver_container[FLOW_SOL]->node[iPoint]->GetPrimitive();
      
      /*--- Adjoint flow solution at the boundary ---*/
      
      for (iVar = 0; iVar < nVar; iVar++)
        Psi_domain[iVar] = node[iPoint]->GetSolution(iVar);
      
      /*--- Construct the flow & adjoint states at the inlet ---*/
      if (compressible) {
        
        /*--- Subsonic, compressible inflow: first build the flow state
         using the same method as the direct problem. Then, based on
         those conservative values, compute the characteristic-based
         adjoint boundary condition. The boundary update to be applied
         depends on whether total conditions or mass flow are specified. ---*/
        
        switch (Kind_Inlet) {
            
            /*--- Total properties have been specified at the inlet. ---*/
          case TOTAL_CONDITIONS:
            
            /*--- Adjoint solution at the inlet. Set to zero for now
             but should be replaced with derived expression for this type of
             inlet. ---*/
            for (iVar = 0; iVar < nVar; iVar++)
              Psi_inlet[iVar] = 0.0;
            
            break;
            
            /*--- Mass flow has been specified at the inlet. ---*/
          case MASS_FLOW:
            
            /*--- Get primitives from current inlet state. ---*/
            for (iDim = 0; iDim < nDim; iDim++)
              Velocity[iDim] = solver_container[FLOW_SOL]->node[iPoint]->GetVelocity(iDim);

            /*--- Retrieve current adjoint solution values at the boundary ---*/
            for (iVar = 0; iVar < nVar; iVar++)
              Psi_inlet[iVar] = node[iPoint]->GetSolution(iVar);
            
            /*--- Some terms needed for the adjoint BC ---*/
            bcn = 0.0; phin = 0.0;
            for (iDim = 0; iDim < nDim; iDim++) {
              bcn  -= (Gamma/Gamma_Minus_One)*Velocity[iDim]*UnitNormal[iDim];
              phin += Psi_domain[iDim+1]*UnitNormal[iDim];
            }
            
            /*--- Extra boundary term for grid movement ---*/
            if (grid_movement) {
              ProjGridVel = 0.0;
              GridVel = geometry->node[iPoint]->GetGridVel();
              for (iDim = 0; iDim < nDim; iDim++)
                ProjGridVel += GridVel[iDim]*UnitNormal[iDim];
              bcn -= (1.0/Gamma_Minus_One)*ProjGridVel;
            }
            
            /*--- Impose value for PsiE based on hand-derived expression. ---*/
            Psi_inlet[nVar-1] = -phin*(1.0/bcn);
            
            break;
        }
        
      }
      
      if (incompressible || freesurface) {
        
        /*--- Adjoint solution at the inlet ---*/
        
        Psi_inlet[0] = node[iPoint]->GetSolution(0);
        for (iDim = 0; iDim < nDim; iDim++)
          Psi_inlet[iDim+1] = 0.0;
        
      }
      
      /*--- Set the flow and adjoint states in the solver ---*/
      
      conv_numerics->SetPrimitive(V_domain, V_inlet);
      conv_numerics->SetAdjointVar(Psi_domain, Psi_inlet);
      
      /*--- Grid Movement ---*/
      
      if (grid_movement)
        conv_numerics->SetGridVel(geometry->node[iPoint]->GetGridVel(),
                                  geometry->node[iPoint]->GetGridVel());
      
      /*--- Compute the residual using an upwind scheme ---*/
      
      conv_numerics->ComputeResidual(Residual_i, Residual_j, Jacobian_ii, Jacobian_ij,
                                     Jacobian_ji, Jacobian_jj, config);
      
      /*--- Add and Subtract Residual ---*/
      
      LinSysRes.SubtractBlock(iPoint, Residual_i);
      
      /*--- Implicit contribution to the residual ---*/
      
      if (implicit)
        Jacobian.SubtractBlock(iPoint, iPoint, Jacobian_ii);
      
      /*--- Viscous residual contribution, it doesn't work ---*/

      if (config->GetViscous()) {
        /*--- Index of the closest interior node ---*/

        Point_Normal = geometry->vertex[val_marker][iVertex]->GetNormal_Neighbor();

        /*--- Points in edge, coordinates and normal vector---*/

        visc_numerics->SetCoord(geometry->node[iPoint]->GetCoord(), geometry->node[Point_Normal]->GetCoord());
        visc_numerics->SetNormal(Normal);

        /*--- Conservative variables w/o reconstruction and adjoint variables w/o reconstruction---*/

        visc_numerics->SetPrimitive(V_domain, V_inlet);
        visc_numerics->SetAdjointVar(Psi_domain, Psi_inlet);

        /*--- Gradient and limiter of Adjoint Variables ---*/

        visc_numerics->SetAdjointVarGradient(node[iPoint]->GetGradient(), node[iPoint]->GetGradient());

        /*--- Compute residual ---*/

        visc_numerics->ComputeResidual(Residual_i, Residual_j, Jacobian_ii, Jacobian_ij, Jacobian_ji, Jacobian_jj, config);

        /*--- Update adjoint viscous residual ---*/

        LinSysRes.SubtractBlock(iPoint, Residual_i);

        if (implicit)
          Jacobian.SubtractBlock(iPoint, iPoint, Jacobian_ii);

      }
    }
  }
  
  /*--- Free locally allocated memory ---*/
  
  delete [] Normal;
  delete [] Psi_domain; delete [] Psi_inlet;
  
}

void CAdjEulerSolver::BC_Outlet(CGeometry *geometry, CSolver **solver_container, CNumerics *conv_numerics, CNumerics *visc_numerics, CConfig *config, unsigned short val_marker) {
  
  unsigned short iVar, iDim;
  unsigned long iVertex, iPoint, Point_Normal;
<<<<<<< HEAD
  su2double Pressure, P_Exit, Velocity[3], Velocity2 = 0.0;
  su2double Density, Height;
  su2double Vn = 0.0, SoundSpeed = 0.0, Mach_Exit, a1 = 0.0, LevelSet, Vn_Exit, Riemann, Entropy, Density_Outlet = 0.0;
  su2double Area, UnitNormal[3];
  su2double *V_outlet, *V_domain, *Psi_domain, *Psi_outlet, *Normal;
  su2double dpterm;
  
=======
  su2double Pressure=0.0, P_Exit=0.0,  Velocity2 = 0.0, Area=0.0, Density=0.0, Height=0.0,
      Vn = 0.0, SoundSpeed = 0.0,  LevelSet=0.0, Vn_Exit=0.0, ProjGridVel = 0.0,
      Riemann=0.0, Entropy=0.0, Density_Outlet = 0.0, Vn_rel=0.0;
  su2double Velocity[3], UnitNormal[3];
  su2double *V_outlet, *V_domain, *Psi_domain, *Psi_outlet, *Normal;
  su2double a1=0.0; /*Placeholder terms to simplify expressions/ repeated terms*/
  /*Gradient terms for the generalized boundary */
  su2double density_gradient, pressure_gradient, velocity_gradient;

>>>>>>> 47b0d6fe
  bool implicit = (config->GetKind_TimeIntScheme_AdjFlow() == EULER_IMPLICIT);
  bool compressible = (config->GetKind_Regime() == COMPRESSIBLE);
  bool incompressible = (config->GetKind_Regime() == INCOMPRESSIBLE);
  bool freesurface = (config->GetKind_Regime() == FREESURFACE);
  bool grid_movement  = config->GetGrid_Movement();
  su2double FreeSurface_Zero = config->GetFreeSurface_Zero();
  su2double PressFreeSurface = solver_container[FLOW_SOL]->GetPressure_Inf();
  su2double epsilon          = config->GetFreeSurface_Thickness();
  su2double RatioDensity     = config->GetRatioDensity();
  su2double Froude           = config->GetFroude();
  string Marker_Tag = config->GetMarker_All_TagBound(val_marker);
<<<<<<< HEAD
  
=======

>>>>>>> 47b0d6fe
  Psi_domain = new su2double [nVar]; Psi_outlet = new su2double [nVar];
  Normal = new su2double[nDim];

  /*--- Loop over all the vertices ---*/
<<<<<<< HEAD
  
  for (iVertex = 0; iVertex < geometry->nVertex[val_marker]; iVertex++) {
    iPoint = geometry->vertex[val_marker][iVertex]->GetNode();
    
    /*--- If the node belong to the domain ---*/
    
    if (geometry->node[iPoint]->GetDomain()) {
      
      /*--- Normal vector for this vertex (negate for outward convention) ---*/
      
=======

  for (iVertex = 0; iVertex < geometry->nVertex[val_marker]; iVertex++) {
    iPoint = geometry->vertex[val_marker][iVertex]->GetNode();

    /*--- If the node belong to the domain ---*/

    if (geometry->node[iPoint]->GetDomain()) {

      /*--- Normal vector for this vertex (negate for outward convention) ---*/

>>>>>>> 47b0d6fe
      geometry->vertex[val_marker][iVertex]->GetNormal(Normal);
      for (iDim = 0; iDim < nDim; iDim++) Normal[iDim] = -Normal[iDim];
      conv_numerics->SetNormal(Normal);

      Area = 0.0;
      for (iDim = 0; iDim < nDim; iDim++)
        Area += Normal[iDim]*Normal[iDim];
      Area = sqrt (Area);
<<<<<<< HEAD
      
      for (iDim = 0; iDim < nDim; iDim++)
        UnitNormal[iDim] = Normal[iDim]/Area;
      
      /*--- Set the normal point ---*/
      
      Point_Normal = geometry->vertex[val_marker][iVertex]->GetNormal_Neighbor();
      
      /*--- Allocate the value at the outlet ---*/
      
      V_outlet = solver_container[FLOW_SOL]->GetCharacPrimVar(val_marker, iVertex);
      
      /*--- Retrieve solution at the boundary node ---*/
      
      V_domain = solver_container[FLOW_SOL]->node[iPoint]->GetPrimitive();
      
      /*--- Adjoint flow solution at the boundary ---*/
      
      for (iVar = 0; iVar < nVar; iVar++)
        Psi_domain[iVar] = node[iPoint]->GetSolution(iVar);
      
      /*--- Construct the flow & adjoint states at the outlet ---*/
      
      if (compressible) {
        
        /*--- Retrieve the specified back pressure for this outlet, Non-dim. the inputs if necessary. ---*/
        
        P_Exit = config->GetOutlet_Pressure(Marker_Tag);
        P_Exit = P_Exit/config->GetPressure_Ref();
        
        /*--- Check whether the flow is supersonic at the exit. The type
         of boundary update depends on this. ---*/
        
=======

      for (iDim = 0; iDim < nDim; iDim++)
        UnitNormal[iDim] = Normal[iDim]/Area;

      /*--- Set the normal point ---*/

      Point_Normal = geometry->vertex[val_marker][iVertex]->GetNormal_Neighbor();

      /*--- Allocate the value at the outlet ---*/

      V_outlet = solver_container[FLOW_SOL]->GetCharacPrimVar(val_marker, iVertex);

      /*--- Retrieve solution at the boundary node ---*/

      V_domain = solver_container[FLOW_SOL]->node[iPoint]->GetPrimitive();

      /*--- Adjoint flow solution at the boundary ---*/

      for (iVar = 0; iVar < nVar; iVar++)
        Psi_domain[iVar] = node[iPoint]->GetSolution(iVar);

      /*--- Construct the flow & adjoint states at the outlet ---*/

      if (compressible) {

        /*--- Retrieve the specified back pressure for this outlet, Non-dim. the inputs if necessary. ---*/

        P_Exit = config->GetOutlet_Pressure(Marker_Tag);
        P_Exit = P_Exit/config->GetPressure_Ref();

        /*--- Check whether the flow is supersonic at the exit. The type
         of boundary update depends on this. ---*/

>>>>>>> 47b0d6fe
        Density = V_domain[nDim+2];
        Velocity2 = 0.0; Vn = 0.0;
        for (iDim = 0; iDim < nDim; iDim++) {
          Velocity[iDim] = V_domain[iDim+1];
          Velocity2 += Velocity[iDim]*Velocity[iDim];
          Vn += Velocity[iDim]*UnitNormal[iDim];
        }
<<<<<<< HEAD
        Pressure = V_domain[nDim+1];
        SoundSpeed = sqrt(Pressure*Gamma/Density);
        Mach_Exit  = sqrt(Velocity2)/SoundSpeed;
        
        if (Mach_Exit >= 1.0) {
          
          for (iVar = 0; iVar < nVar; iVar++) {
            Psi_outlet[iVar] = 0.0;
          }
          if (config->GetKind_ObjFunc() == AVG_OUTLET_PRESSURE) {
            /*--- Compute Riemann constant ---*/
            Entropy = Pressure*pow(1.0/Density, Gamma);
            Riemann = Vn + 2.0*SoundSpeed/Gamma_Minus_One;
            /*--- Compute (Vn - Ubn).n term for use in the BC. ---*/

            /*--- Compute the new fictious state at the outlet ---*/
            Density    = pow(P_Exit/Entropy,1.0/Gamma);
            Pressure   = P_Exit;
            SoundSpeed = sqrt(Gamma*P_Exit/Density);
            Vn_Exit    = Riemann - 2.0*SoundSpeed/Gamma_Minus_One;
            Velocity2  = 0.0;
            for (iDim = 0; iDim < nDim; iDim++) {
              Velocity[iDim] = Velocity[iDim] + (Vn_Exit-Vn)*UnitNormal[iDim];
              Velocity2 += Velocity[iDim]*Velocity[iDim];
            }

            /*--- Extra boundary term for grid movement ---*/

            if (grid_movement) {
              su2double ProjGridVel = 0.0;
              su2double *GridVel = geometry->node[iPoint]->GetGridVel();
              for (iDim = 0; iDim < nDim; iDim++)
                ProjGridVel += GridVel[iDim]*UnitNormal[iDim];
              //Ubn = ProjGridVel;
            }
            /*Repeated term*/
            dpterm = 1./((SoundSpeed-Vn_Exit)*(SoundSpeed+Vn_Exit))/2.;
            // Need a different term if v = c
            if (Vn_Exit==SoundSpeed)
                dpterm = 0;
            Psi_outlet[0] = dpterm*(-Vn_Exit*(2*SoundSpeed*SoundSpeed+Velocity2*(Gamma-1)));
            for (iDim = 0; iDim < nDim; iDim++) {
              Psi_outlet[iDim+1] = dpterm*(UnitNormal[iDim]*2*SoundSpeed+Velocity[iDim]*Vn_Exit*(Gamma-1));
            }
            Psi_outlet[nDim+1]=dpterm*(-2*Vn_Exit*(Gamma-1));
          }
          /*--- Total Pressure term. NOTE: this is AREA averaged
           * Additional terms are added later (as they are common between subsonic,
           * supersonic equations) ---*/
          if (config->GetKind_ObjFunc() == AVG_TOTAL_PRESSURE) {
            Psi_outlet[nDim+1]=-Gamma_Minus_One*(5*Velocity2-4*Vn*Vn*Gamma_Minus_One)/2/(SoundSpeed-Vn)/(SoundSpeed+Vn)/Vn;
            Psi_outlet[0] = 0.5*Psi_outlet[nDim+1]*Velocity2;
            for (iDim = 0; iDim < nDim; iDim++) {
              Psi_outlet[0]   += Psi_outlet[nDim+1]*a1*Velocity[iDim]*UnitNormal[iDim];
              Psi_outlet[iDim+1] = -Psi_outlet[nDim+1]*(a1*UnitNormal[iDim] + Velocity[iDim]);
            }
          }
        } else {
          /*---Subsonic Case(s) ---*/
          /*--- Compute Riemann constant ---*/
          Entropy = Pressure*pow(1.0/Density, Gamma);
          Riemann = Vn + 2.0*SoundSpeed/Gamma_Minus_One;
          /*--- Compute (Vn - Ubn).n term for use in the BC. ---*/
          
=======
        /*--- Extra boundary term for grid movement ---*/
        if (grid_movement) {
          su2double *GridVel = geometry->node[iPoint]->GetGridVel();
          for (iDim = 0; iDim < nDim; iDim++)
            ProjGridVel += GridVel[iDim]*UnitNormal[iDim];
        }

        Pressure = V_domain[nDim+1];
        SoundSpeed = sqrt(Pressure*Gamma/Density);

        /*--- Set Adjoint variables to 0 initially ---*/
        for (iVar = 0; iVar < nVar; iVar++) {
          Psi_outlet[iVar] = 0.0;
        }

        if (Vn >= SoundSpeed) {
          /*--- Objective-dependent additions to energy term ---*/
          Vn_Exit = Vn; /* Vn_Exit comes from Reiman conditions in subsonic case*/
          Vn_rel = Vn_Exit-ProjGridVel;
          /* Repeated term */
          a1 = Gamma_Minus_One/(Vn_rel*Vn_rel-SoundSpeed*SoundSpeed);

          switch (config->GetKind_ObjFunc()){
          case OUTFLOW_GENERALIZED:
            velocity_gradient = 0.0;
            for (iDim=0; iDim<nDim; iDim++) velocity_gradient += UnitNormal[iDim]*config->GetCoeff_ObjChainRule(iDim+1);
            density_gradient = config->GetCoeff_ObjChainRule(0);
            pressure_gradient = config->GetCoeff_ObjChainRule(4);
            Psi_outlet[nDim+1]=a1*(density_gradient/Vn_rel+pressure_gradient*Vn_rel-velocity_gradient/Density);
            break;
          case AVG_TOTAL_PRESSURE:
            /*--- Total Pressure term. NOTE: this is AREA averaged
             * Additional terms are added later (as they are common between subsonic,
             * supersonic equations) ---*/
            Velocity2  = 0.0;
            for (iDim = 0; iDim < nDim; iDim++) {
              Velocity2 += Velocity[iDim]*Velocity[iDim];
            }
            Psi_outlet[nDim+1]+=a1*Velocity2/(2.0*Vn_Exit);
            break;
          case AVG_OUTLET_PRESSURE:
            /*Area averaged static pressure*/
            /*--- Note: further terms are NOT added later for this case, only energy term is modified ---*/
            Psi_outlet[nDim+1]+=a1*Vn_Exit;
            break;
          default:
            break;
          }
        } else {
          /*---Subsonic Case: Psi-rho E term from volume, objective-specific terms which are common
           * between subsonic and supersonic cases are added later  ---*/
          /*--- Compute Riemann constant ---*/
          Entropy = Pressure*pow(1.0/Density, Gamma);
          Riemann = Vn + 2.0*SoundSpeed/Gamma_Minus_One;

>>>>>>> 47b0d6fe
          /*--- Compute the new fictious state at the outlet ---*/
          Density    = pow(P_Exit/Entropy,1.0/Gamma);
          SoundSpeed = sqrt(Gamma*P_Exit/Density);
          Vn_Exit    = Riemann - 2.0*SoundSpeed/Gamma_Minus_One;
<<<<<<< HEAD
=======
          /*--- Update velocity terms ---*/
          Vn_rel  = Vn_Exit-ProjGridVel;

>>>>>>> 47b0d6fe
          Velocity2  = 0.0;
          for (iDim = 0; iDim < nDim; iDim++) {
            Velocity[iDim] = Velocity[iDim] + (Vn_Exit-Vn)*UnitNormal[iDim];
            Velocity2 += Velocity[iDim]*Velocity[iDim];
          }
<<<<<<< HEAD
          
          /*--- Extra boundary term for grid movement ---*/
          
          if (grid_movement) {
            su2double ProjGridVel = 0.0;
            su2double *GridVel = geometry->node[iPoint]->GetGridVel();
            for (iDim = 0; iDim < nDim; iDim++)
              ProjGridVel += GridVel[iDim]*UnitNormal[iDim];
//            Ubn = ProjGridVel;
          }
          
          /*--- Shorthand for repeated term in the boundary conditions ---*/
          
          //a1 = Gamma*(P_Exit/(Density*Gamma_Minus_One))/(Vn-Ubn);
          a1 = sqrt(Gamma*P_Exit/Density)/(Gamma_Minus_One);
          
          /*--- Impose values for PsiRho & Phi using PsiE from domain. ---*/
          
          Psi_outlet[nVar-1] = Psi_domain[nVar-1];
          Psi_outlet[0] = 0.5*Psi_outlet[nVar-1]*Velocity2;
          for (iDim = 0; iDim < nDim; iDim++) {
            Psi_outlet[0]   += Psi_outlet[nVar-1]*a1*Velocity[iDim]*UnitNormal[iDim];
            Psi_outlet[iDim+1] = -Psi_outlet[nVar-1]*(a1*UnitNormal[iDim] + Velocity[iDim]);
          }
          
        }
        
      }
      if (incompressible || freesurface) {
        
        if (freesurface) {
          
          /*--- Density computation at the exit using the level set function ---*/
          
          Height = geometry->node[iPoint]->GetCoord(nDim-1);
          LevelSet = Height - FreeSurface_Zero;
          
          /*--- Pressure computation the density at the exit (imposed) ---*/
          
          if (LevelSet < -epsilon) Density_Outlet = config->GetDensity_FreeStreamND();
          if (LevelSet > epsilon) Density_Outlet = RatioDensity*config->GetDensity_FreeStreamND();
          V_outlet[0] = PressFreeSurface + Density_Outlet*((FreeSurface_Zero-Height)/(Froude*Froude));
          
          /*--- Neumann condition in the interface for the pressure and density ---*/
          
=======

          /*--- Extra boundary term for grid movement ---*/

          if (grid_movement) {
            ProjGridVel = 0.0;
            su2double *GridVel = geometry->node[iPoint]->GetGridVel();
            for (iDim = 0; iDim < nDim; iDim++)
              ProjGridVel += GridVel[iDim]*UnitNormal[iDim];
          }

          /*--- Impose values for PsiRho & Phi using PsiE from domain. ---*/

          Psi_outlet[nVar-1] = Psi_domain[nVar-1];

        }

        /*--- When Psi_outlet[nVar-1] is not 0, the other terms of Psi_outlet must be updated
        This occurs when subsonic, or for certain objective functions ---*/
        if ( Psi_outlet[nVar-1]!=0.0 ){
          /*--- Shorthand for repeated term in the boundary conditions ---*/
          /* Characteristic-based version
          a1 = SoundSpeed/Gamma_Minus_One;
          Psi_outlet[0] += Psi_outlet[nVar-1]*(Velocity2*0.5+Vn_rel*a1);
          for (iDim = 0; iDim < nDim; iDim++) {
            Psi_outlet[iDim+1] += -Psi_outlet[nVar-1]*(a1*UnitNormal[iDim] + Velocity[iDim]);
          }
           */
          /*Constant-pressure version*/
          a1 = SoundSpeed*SoundSpeed/Gamma_Minus_One/Vn;
          Psi_outlet[0] += Psi_outlet[nVar-1]*(Velocity2*0.5+Vn_rel*a1);
          for (iDim = 0; iDim < nDim; iDim++) {
            Psi_outlet[iDim+1] += -Psi_outlet[nVar-1]*(a1*UnitNormal[iDim] + Velocity[iDim]);
          }
        }

      }
      if (incompressible || freesurface) {

        if (freesurface) {

          /*--- Density computation at the exit using the level set function ---*/

          Height = geometry->node[iPoint]->GetCoord(nDim-1);
          LevelSet = Height - FreeSurface_Zero;

          /*--- Pressure computation the density at the exit (imposed) ---*/

          if (LevelSet < -epsilon) Density_Outlet = config->GetDensity_FreeStreamND();
          if (LevelSet > epsilon) Density_Outlet = RatioDensity*config->GetDensity_FreeStreamND();
          V_outlet[0] = PressFreeSurface + Density_Outlet*((FreeSurface_Zero-Height)/(Froude*Froude));

          /*--- Neumann condition in the interface for the pressure and density ---*/

>>>>>>> 47b0d6fe
          if (fabs(LevelSet) <= epsilon) {
            V_outlet[0] = solver_container[FLOW_SOL]->node[Point_Normal]->GetSolution(0);
            Density_Outlet = solver_container[FLOW_SOL]->node[Point_Normal]->GetDensityInc();
          }
<<<<<<< HEAD
          
        }
        
        else {
          
          /*--- Imposed pressure and density ---*/
          
          Density_Outlet = solver_container[FLOW_SOL]->GetDensity_Inf();
          V_outlet[0] = solver_container[FLOW_SOL]->GetPressure_Inf();
          
        }
        
        /*--- Neumann condition for the velocity ---*/
        
        for (iDim = 0; iDim < nDim; iDim++)
          V_outlet[iDim+1] = node[Point_Normal]->GetSolution(iDim+1);
        
        /*--- Adjoint flow solution at the outlet (hard-coded for size[3] again?) ---*/
        
=======

        }

        else {

          /*--- Imposed pressure and density ---*/

          Density_Outlet = solver_container[FLOW_SOL]->GetDensity_Inf();
          V_outlet[0] = solver_container[FLOW_SOL]->GetPressure_Inf();

        }

        /*--- Neumann condition for the velocity ---*/

        for (iDim = 0; iDim < nDim; iDim++)
          V_outlet[iDim+1] = node[Point_Normal]->GetSolution(iDim+1);

        /*--- Adjoint flow solution at the outlet (hard-coded for size[3] again?) ---*/

>>>>>>> 47b0d6fe
        Psi_outlet[2] = 0.0;
        su2double coeff = (2.0*V_domain[1])/ solver_container[FLOW_SOL]->node[Point_Normal]->GetBetaInc2();
        Psi_outlet[1] = node[Point_Normal]->GetSolution(1);
        Psi_outlet[0] = -coeff*Psi_outlet[1];
<<<<<<< HEAD
        
      }

      /*--- For mass_flow objective function add B.C. contribution ---*/
      if (config->GetKind_ObjFunc() == MASS_FLOW_RATE) {
        Psi_outlet[0]+=1;
      }
      /*--- For total pressure objective function. NOTE: this is AREA averaged term---*/
      if (config->GetKind_ObjFunc() == AVG_TOTAL_PRESSURE) {
        Psi_outlet[0]+=Velocity2*(2*Vn/(SoundSpeed+Vn)-SoundSpeed/2/Vn)+2*SoundSpeed*Vn*Vn*Gamma_Minus_One/(SoundSpeed+Vn);
        for  (iDim = 0; iDim < nDim; iDim++)
          Psi_outlet[iDim+1]-=UnitNormal[iDim]*(Velocity2*0.5+2*(Gamma_Minus_One)*(Velocity2+SoundSpeed*Vn))/Vn/(SoundSpeed+Vn)+Velocity[iDim]*(1-2*Gamma)/Vn;
      }
      
      /*--- Set the flow and adjoint states in the solver ---*/
      
      conv_numerics->SetPrimitive(V_domain, V_outlet);
      conv_numerics->SetAdjointVar(Psi_domain, Psi_outlet);
      
      /*--- Grid Movement ---*/
      
      if (grid_movement)
        conv_numerics->SetGridVel(geometry->node[iPoint]->GetGridVel(),
                                  geometry->node[iPoint]->GetGridVel());
      
      conv_numerics->ComputeResidual(Residual_i, Residual_j, Jacobian_ii, Jacobian_ij,
                                     Jacobian_ji, Jacobian_jj, config);
      
      /*--- Add and Subtract Residual ---*/
      
      LinSysRes.SubtractBlock(iPoint, Residual_i);
      
      /*--- Implicit contribution to the residual ---*/
      
      if (implicit)
        Jacobian.SubtractBlock(iPoint, iPoint, Jacobian_ii);
      
=======

      }

      /*--- Add terms for objective functions where additions are needed outside the energy term
       *     Terms which are added to the energy term are taken care of in the supersonic section above ---*/
      switch (config->GetKind_ObjFunc()){
      case MASS_FLOW_RATE:
        Psi_outlet[0]+=1;
        break;
      case OUTFLOW_GENERALIZED:
        density_gradient = config->GetCoeff_ObjChainRule(0);
        pressure_gradient = config->GetCoeff_ObjChainRule(4);
        velocity_gradient = 0.0;    /*Inside the option, this term is $\vec{v} \cdot \frac{dg}{d\vec{v}}$ */
        for (iDim=0; iDim<nDim; iDim++)
          velocity_gradient += Velocity[iDim]*config->GetCoeff_ObjChainRule(iDim+1);
        /* repeated term */
        /* Characteristic-based version (for possible future use.)
        a1 = 1.0/(SoundSpeed+Vn_Exit); // Repeated term
        normgrad = 0.0;   // n dot dgdv
        velgradcross=0.0; // (v x n ) dot (dgdv x n)
        for (iDim=0; iDim<nDim; iDim++){
          normgrad += UnitNormal[iDim]*config->GetCoeff_ObjChainRule(iDim+1);
        }
        velgradcross = (config->GetCoeff_ObjChainRule(1)*UnitNormal[1]-config->GetCoeff_ObjChainRule(2)*UnitNormal[0])*(Velocity[0]*UnitNormal[1]-Velocity[1]*UnitNormal[0]);
        if (nDim==3){
          velgradcross += (config->GetCoeff_ObjChainRule(2)*UnitNormal[2]-config->GetCoeff_ObjChainRule(3)*UnitNormal[1])*(Velocity[1]*UnitNormal[2]-Velocity[2]*UnitNormal[1]);
          velgradcross +=(config->GetCoeff_ObjChainRule(3)*UnitNormal[0]-config->GetCoeff_ObjChainRule(1)*UnitNormal[2])*(Velocity[2]*UnitNormal[0]-Velocity[0]*UnitNormal[2]);
        }
        Psi_outlet[0]+= ((SoundSpeed+Vn_Exit+Vn)*density_gradient/Vn_Exit -SoundSpeed*Vn_Exit*pressure_gradient - velocity_gradient/Density )*a1;
        Psi_outlet[0]-= velgradcross/Density/Vn_Exit*SoundSpeed*a1;
        for (iDim=0; iDim<nDim; iDim++){
          Psi_outlet[iDim+1]+=a1*UnitNormal[iDim]*(-density_gradient/Vn_Exit+ SoundSpeed*pressure_gradient - normgrad*SoundSpeed/Density/Vn_Exit);
          Psi_outlet[iDim+1]+=(config->GetCoeff_ObjChainRule(iDim+1)/Density/Vn_Exit);
        }
         */
        /*Pressure-fixed version*/
        Psi_outlet[0]+=density_gradient*2.0/Vn_Exit-velocity_gradient/Density/Vn_Exit;
        for (iDim=0; iDim<nDim; iDim++){
          Psi_outlet[iDim+1]+=config->GetCoeff_ObjChainRule(iDim+1)/Density/Vn_Exit-UnitNormal[iDim]*density_gradient/Vn_Exit/Vn_Exit;
        }
        break;
      case AVG_TOTAL_PRESSURE:
        /*--- For total pressure objective function. NOTE: this is AREA averaged term---*/
        Velocity2  = 0.0;
        for (iDim = 0; iDim < nDim; iDim++)
          Velocity2 += Velocity[iDim]*Velocity[iDim];
        /* Characteristic-based version
        a1 = 1.0/(SoundSpeed+Vn_Exit);
        Psi_outlet[0]-=a1*SoundSpeed*Velocity2/Vn_rel;
        for (iDim = 0; iDim < nDim; iDim++)
          Psi_outlet[iDim+1] +=a1*UnitNormal[iDim]*(-Velocity2)/(2.0*Vn_Exit)+Velocity[iDim]/Vn_Exit;
         */
        /*Pressure-fixed version*/
        for (iDim = 0; iDim < nDim; iDim++)
          Psi_outlet[iDim+1] += Velocity[iDim]/Vn_Exit-UnitNormal[iDim]*Velocity2/(Vn_Exit*Vn_Exit);
        break;
      case AVG_OUTLET_PRESSURE:
        /* Characteristic-based version
        a1 = 1.0/(SoundSpeed+Vn_Exit);
        Psi_outlet[0]+=-SoundSpeed*Vn_Exit*a1;
        for (iDim = 0; iDim < nDim; iDim++)
          Psi_outlet[iDim+1]+=UnitNormal[iDim]*SoundSpeed*a1;
         */
        /*Pressure-fixed version: all 0s*/
        break;
      default:
        break;
      }

      /*--- Set the flow and adjoint states in the solver ---*/

      conv_numerics->SetPrimitive(V_domain, V_outlet);
      conv_numerics->SetAdjointVar(Psi_domain, Psi_outlet);

      /*--- Grid Movement ---*/

      if (grid_movement)
        conv_numerics->SetGridVel(geometry->node[iPoint]->GetGridVel(),
            geometry->node[iPoint]->GetGridVel());

      conv_numerics->ComputeResidual(Residual_i, Residual_j, Jacobian_ii, Jacobian_ij,
          Jacobian_ji, Jacobian_jj, config);

      /*--- Add and Subtract Residual ---*/

      LinSysRes.SubtractBlock(iPoint, Residual_i);

      /*--- Implicit contribution to the residual ---*/

      if (implicit)
        Jacobian.SubtractBlock(iPoint, iPoint, Jacobian_ii);

>>>>>>> 47b0d6fe
      /*--- Viscous residual contribution, it doesn't work ---*/

      if (config->GetViscous()) {

<<<<<<< HEAD
        /*--- Points in edge, coordinates and normal vector---*/

        visc_numerics->SetCoord(geometry->node[iPoint]->GetCoord(), geometry->node[Point_Normal]->GetCoord());
        visc_numerics->SetNormal(Normal);
=======
        /*--- Set laminar and eddy viscosity at the infinity ---*/
        if (compressible) {
          V_outlet[nDim+5] = solver_container[FLOW_SOL]->node[iPoint]->GetLaminarViscosity();
          V_outlet[nDim+6] = solver_container[FLOW_SOL]->node[iPoint]->GetEddyViscosity();
        }
        if (incompressible || freesurface) {
          V_outlet[nDim+3] = solver_container[FLOW_SOL]->node[iPoint]->GetLaminarViscosityInc();
          V_outlet[nDim+4] = solver_container[FLOW_SOL]->node[iPoint]->GetEddyViscosityInc();
        }

        /*--- Points in edge, coordinates and normal vector---*/
        visc_numerics->SetNormal(Normal);
        visc_numerics->SetCoord(geometry->node[iPoint]->GetCoord(), geometry->node[Point_Normal]->GetCoord());

>>>>>>> 47b0d6fe

        /*--- Conservative variables w/o reconstruction and adjoint variables w/o reconstruction---*/

        visc_numerics->SetPrimitive(V_domain, V_outlet);
        visc_numerics->SetAdjointVar(Psi_domain, Psi_outlet);

<<<<<<< HEAD
=======
        /*--- Turbulent kinetic energy ---*/
        if (config->GetKind_Turb_Model() == SST)
          visc_numerics->SetTurbKineticEnergy(solver_container[TURB_SOL]->node[iPoint]->GetSolution(0), solver_container[TURB_SOL]->node[iPoint]->GetSolution(0));


>>>>>>> 47b0d6fe
        /*--- Gradient and limiter of Adjoint Variables ---*/

        visc_numerics->SetAdjointVarGradient(node[iPoint]->GetGradient(), node[iPoint]->GetGradient());

        /*--- Compute residual ---*/

        visc_numerics->ComputeResidual(Residual_i, Residual_j, Jacobian_ii, Jacobian_ij, Jacobian_ji, Jacobian_jj, config);

        /*--- Update adjoint viscous residual ---*/

        LinSysRes.SubtractBlock(iPoint, Residual_i);

        if (implicit)
          Jacobian.SubtractBlock(iPoint, iPoint, Jacobian_ii);

      }
    }
  }
  
  /*--- Free locally allocated memory ---*/
  
  delete [] Normal;
  delete [] Psi_domain; delete [] Psi_outlet;
  
}

void CAdjEulerSolver::BC_Engine_Inflow(CGeometry *geometry, CSolver **solver_container, CNumerics *conv_numerics, CNumerics *visc_numerics, CConfig *config, unsigned short val_marker) {
  
<<<<<<< HEAD
  su2double *Normal, *V_domain, *V_inflow, *Psi_domain, *Psi_inflow, P_Fan, Velocity[3], Velocity2, Density, Vn, UnitNormal[3], Area, a1;
=======
  su2double *Normal, *V_domain, *V_inflow, *Psi_domain, *Psi_inflow, P_Fan;
  su2double Velocity[3] = {0.0,0.0,0.0}, Velocity2, Density, Vn;
  su2double UnitNormal[3] = {0.0,0.0,0.0}, Area, a1;
>>>>>>> 47b0d6fe
  unsigned short iVar, iDim;
  unsigned long iVertex, iPoint;
  
  bool implicit = (config->GetKind_TimeIntScheme_AdjFlow() == EULER_IMPLICIT);
  string Marker_Tag = config->GetMarker_All_TagBound(val_marker);
  
  Normal = new su2double[nDim];
  Psi_domain = new su2double[nVar]; Psi_inflow = new su2double[nVar];
  
  /*--- Loop over all the vertices ---*/
  
  for (iVertex = 0; iVertex < geometry->nVertex[val_marker]; iVertex++) {
    iPoint = geometry->vertex[val_marker][iVertex]->GetNode();
    
    /*--- If the node belong to the domain ---*/
    
    if (geometry->node[iPoint]->GetDomain()) {
      
      /*--- Normal vector for this vertex (negate for outward convention) ---*/
      
      geometry->vertex[val_marker][iVertex]->GetNormal(Normal);
      for (iDim = 0; iDim < nDim; iDim++) Normal[iDim] = -Normal[iDim];
      conv_numerics->SetNormal(Normal);

      Area = 0.0;
      for (iDim = 0; iDim < nDim; iDim++)
        Area += Normal[iDim]*Normal[iDim];
      Area = sqrt (Area);
      
      for (iDim = 0; iDim < nDim; iDim++)
        UnitNormal[iDim] = Normal[iDim]/Area;
      
      /*--- Allocate the value at the inflow ---*/
      
      V_inflow = solver_container[FLOW_SOL]->GetCharacPrimVar(val_marker, iVertex);
      
      /*--- Retrieve solution at the boundary node ---*/
      
      V_domain = solver_container[FLOW_SOL]->node[iPoint]->GetPrimitive();
      
      /*--- Adjoint flow solution at the boundary ---*/
      
      for (iVar = 0; iVar < nVar; iVar++)
        Psi_domain[iVar] = node[iPoint]->GetSolution(iVar);
      
      /*--- Subsonic flow is assumed. ---*/
      
      P_Fan = config->GetInflow_Pressure(Marker_Tag);
      Density = V_domain[nDim+2];
      Velocity2 = 0.0; Vn = 0.0;
      for (iDim = 0; iDim < nDim; iDim++) {
        Velocity[iDim] = V_domain[iDim+1];
        Velocity2 += Velocity[iDim]*Velocity[iDim];
        Vn += Velocity[iDim]*UnitNormal[iDim];
      }
      
      /*--- Shorthand for repeated term in the boundary conditions ---*/
      
      a1 = Gamma*(P_Fan/(Density*Gamma_Minus_One))/Vn;
      
      /*--- Impose values for PsiRho & Phi using PsiE from domain. ---*/
      
      Psi_inflow[nVar-1] = Psi_domain[nVar-1];
      Psi_inflow[0] = 0.5*Psi_inflow[nVar-1]*Velocity2;
      for (iDim = 0; iDim < nDim; iDim++) {
        Psi_inflow[0]   += Psi_inflow[nVar-1]*a1*Velocity[iDim]*UnitNormal[iDim];
        Psi_inflow[iDim+1] = -Psi_inflow[nVar-1]*(a1*UnitNormal[iDim] + Velocity[iDim]);
      }
      
      /*--- Set the flow and adjoint states in the solver ---*/
      
      conv_numerics->SetPrimitive(V_domain, V_inflow);
      conv_numerics->SetAdjointVar(Psi_domain, Psi_inflow);
      
      /*--- Compute the residual ---*/
      
      conv_numerics->ComputeResidual(Residual_i, Residual_j, Jacobian_ii, Jacobian_ij,
                                     Jacobian_ji, Jacobian_jj, config);
      
      /*--- Add and Subtract Residual ---*/
      
      LinSysRes.SubtractBlock(iPoint, Residual_i);
      
      /*--- Implicit contribution to the residual ---*/
      
      if (implicit)
        Jacobian.SubtractBlock(iPoint, iPoint, Jacobian_ii);
      
    }
  }
  
  /*--- Free locally allocated memory ---*/

  delete [] Normal;
  delete [] Psi_domain; delete [] Psi_inflow;
  
}

void CAdjEulerSolver::BC_Engine_Bleed(CGeometry *geometry, CSolver **solver_container, CNumerics *conv_numerics, CNumerics *visc_numerics, CConfig *config, unsigned short val_marker) {
  
<<<<<<< HEAD
  su2double *Normal, *V_domain, *V_inflow, *Psi_domain, *Psi_inflow, P_Fan, Velocity[3], Velocity2, Density, Vn, UnitNormal[3], Area, a1;
=======
  su2double *Normal, *V_domain, *V_inflow, *Psi_domain, *Psi_inflow, P_Fan;
  su2double Velocity[3] = {0.0,0.0,0.0}, Velocity2, Density, Vn;
  su2double UnitNormal[3] = {0.0,0.0,0.0}, Area, a1;
>>>>>>> 47b0d6fe
  unsigned short iVar, iDim;
  unsigned long iVertex, iPoint;
  
  bool implicit = (config->GetKind_TimeIntScheme_AdjFlow() == EULER_IMPLICIT);
  string Marker_Tag = config->GetMarker_All_TagBound(val_marker);
  
  Normal = new su2double[nDim];
  Psi_domain = new su2double[nVar]; Psi_inflow = new su2double[nVar];
  
  /*--- Loop over all the vertices ---*/
  
  for (iVertex = 0; iVertex < geometry->nVertex[val_marker]; iVertex++) {
    iPoint = geometry->vertex[val_marker][iVertex]->GetNode();
    
    /*--- If the node belong to the domain ---*/
    
    if (geometry->node[iPoint]->GetDomain()) {
      
      /*--- Normal vector for this vertex (negate for outward convention) ---*/
      
      geometry->vertex[val_marker][iVertex]->GetNormal(Normal);
      for (iDim = 0; iDim < nDim; iDim++) Normal[iDim] = -Normal[iDim];
      conv_numerics->SetNormal(Normal);
      
      Area = 0.0;
      for (iDim = 0; iDim < nDim; iDim++)
        Area += Normal[iDim]*Normal[iDim];
      Area = sqrt (Area);
      
      for (iDim = 0; iDim < nDim; iDim++)
        UnitNormal[iDim] = Normal[iDim]/Area;
      
      /*--- Allocate the value at the inflow ---*/
      
      V_inflow = solver_container[FLOW_SOL]->GetCharacPrimVar(val_marker, iVertex);
      
      /*--- Retrieve solution at the boundary node ---*/
      
      V_domain = solver_container[FLOW_SOL]->node[iPoint]->GetPrimitive();
      
      /*--- Adjoint flow solution at the boundary ---*/
      
      for (iVar = 0; iVar < nVar; iVar++)
        Psi_domain[iVar] = node[iPoint]->GetSolution(iVar);
      
      /*--- Subsonic flow is assumed. ---*/
      
      P_Fan = config->GetInflow_Pressure(Marker_Tag);
      Density = V_domain[nDim+2];
      Velocity2 = 0.0; Vn = 0.0;
      for (iDim = 0; iDim < nDim; iDim++) {
        Velocity[iDim] = V_domain[iDim+1];
        Velocity2 += Velocity[iDim]*Velocity[iDim];
        Vn += Velocity[iDim]*UnitNormal[iDim];
      }
      
      /*--- Shorthand for repeated term in the boundary conditions ---*/
      
      a1 = Gamma*(P_Fan/(Density*Gamma_Minus_One))/Vn;
      
      /*--- Impose values for PsiRho & Phi using PsiE from domain. ---*/
      
      Psi_inflow[nVar-1] = Psi_domain[nVar-1];
      Psi_inflow[0] = 0.5*Psi_inflow[nVar-1]*Velocity2;
      for (iDim = 0; iDim < nDim; iDim++) {
        Psi_inflow[0]   += Psi_inflow[nVar-1]*a1*Velocity[iDim]*UnitNormal[iDim];
        Psi_inflow[iDim+1] = -Psi_inflow[nVar-1]*(a1*UnitNormal[iDim] + Velocity[iDim]);
      }
      
      /*--- Set the flow and adjoint states in the solver ---*/
      
      conv_numerics->SetPrimitive(V_domain, V_inflow);
      conv_numerics->SetAdjointVar(Psi_domain, Psi_inflow);
      
      /*--- Compute the residual ---*/
      
      conv_numerics->ComputeResidual(Residual_i, Residual_j, Jacobian_ii, Jacobian_ij,
                                     Jacobian_ji, Jacobian_jj, config);
      
      /*--- Add and Subtract Residual ---*/
      
      LinSysRes.SubtractBlock(iPoint, Residual_i);
      
      /*--- Implicit contribution to the residual ---*/
      
      if (implicit)
        Jacobian.SubtractBlock(iPoint, iPoint, Jacobian_ii);
      
    }
  }
  
  /*--- Free locally allocated memory ---*/
  
  delete [] Normal;
  delete [] Psi_domain; delete [] Psi_inflow;
  
}

void CAdjEulerSolver::BC_Engine_Exhaust(CGeometry *geometry, CSolver **solver_container, CNumerics *conv_numerics, CNumerics *visc_numerics, CConfig *config, unsigned short val_marker) {
  
  unsigned long iVertex, iPoint, Point_Normal;
<<<<<<< HEAD
  su2double Area, UnitNormal[3], *Normal, *V_domain, *V_exhaust, *Psi_domain, *Psi_exhaust;
=======
  su2double *Normal, *V_domain, *V_exhaust, *Psi_domain, *Psi_exhaust;
>>>>>>> 47b0d6fe
  unsigned short iVar, iDim;
  
  bool implicit = (config->GetKind_TimeIntScheme_AdjFlow() == EULER_IMPLICIT);
  string Marker_Tag = config->GetMarker_All_TagBound(val_marker);
  
  Normal = new su2double[nDim];
  Psi_domain = new su2double[nVar]; Psi_exhaust = new su2double[nVar];
  
  /*--- Loop over all the vertices on this boundary marker ---*/
  
  for (iVertex = 0; iVertex < geometry->nVertex[val_marker]; iVertex++) {
    iPoint = geometry->vertex[val_marker][iVertex]->GetNode();
    
    /*--- Check that the node belongs to the domain (i.e., not a halo node) ---*/
    
    if (geometry->node[iPoint]->GetDomain()) {
      
      /*--- Normal vector for this vertex (negate for outward convention) ---*/
      
      geometry->vertex[val_marker][iVertex]->GetNormal(Normal);
      for (iDim = 0; iDim < nDim; iDim++) Normal[iDim] = -Normal[iDim];
      conv_numerics->SetNormal(Normal);
<<<<<<< HEAD

      Area = 0.0;
      for (iDim = 0; iDim < nDim; iDim++)
        Area += Normal[iDim]*Normal[iDim];
      Area = sqrt (Area);
      
      for (iDim = 0; iDim < nDim; iDim++)
        UnitNormal[iDim] = Normal[iDim]/Area;
=======
>>>>>>> 47b0d6fe
      
      /*--- Index of the closest interior node ---*/
      
      Point_Normal = geometry->vertex[val_marker][iVertex]->GetNormal_Neighbor();
      
      /*--- Allocate the value at the exhaust ---*/
      
      V_exhaust = solver_container[FLOW_SOL]->GetCharacPrimVar(val_marker, iVertex);
      
      /*--- Retrieve solution at the boundary node ---*/
      
      V_domain = solver_container[FLOW_SOL]->node[iPoint]->GetPrimitive();
      
      /*--- Adjoint flow solution at the boundary ---*/
      
      for (iVar = 0; iVar < nVar; iVar++)
        Psi_domain[iVar] = node[iPoint]->GetSolution(iVar);
      
      /*--- Adjoint flow solution at the exhaust (this should be improved using characteristics bc) ---*/
      
      Psi_exhaust[0] = 0.0;
      for (iDim = 0; iDim < nDim; iDim++)
        Psi_exhaust[iDim+1] = node[Point_Normal]->GetSolution(iDim+1);
      Psi_exhaust[nDim+1] = 0.0;
      
      /*--- Set the flow and adjoint states in the solver ---*/
      
      conv_numerics->SetPrimitive(V_domain, V_exhaust);
      conv_numerics->SetAdjointVar(Psi_domain, Psi_exhaust);

      /*--- Compute the residual using an upwind scheme ---*/
      
      conv_numerics->ComputeResidual(Residual_i, Residual_j, Jacobian_ii, Jacobian_ij, Jacobian_ji, Jacobian_jj, config);
      
      /*--- Add and Subtract Residual ---*/
      
      LinSysRes.SubtractBlock(iPoint, Residual_i);
      
      /*--- Implicit contribution to the residual ---*/
      
      if (implicit)
        Jacobian.SubtractBlock(iPoint, iPoint, Jacobian_ii);

    }
  }
  
  delete [] Normal;
  delete [] Psi_domain; delete [] Psi_exhaust;
  
}

void CAdjEulerSolver::SetResidual_DualTime(CGeometry *geometry, CSolver **solver_container, CConfig *config, unsigned short iRKStep,
                                           unsigned short iMesh, unsigned short RunTime_EqSystem) {
  unsigned short iVar, jVar;
  unsigned long iPoint;
  su2double *U_time_nM1, *U_time_n, *U_time_nP1, Volume_nM1, Volume_n, Volume_nP1, TimeStep;
  
  bool implicit = (config->GetKind_TimeIntScheme_AdjFlow() == EULER_IMPLICIT);
  bool FlowEq = (RunTime_EqSystem == RUNTIME_FLOW_SYS);
  bool AdjEq = (RunTime_EqSystem == RUNTIME_ADJFLOW_SYS);
  bool incompressible = (config->GetKind_Regime() == INCOMPRESSIBLE);
  bool freesurface = (config->GetKind_Regime() == FREESURFACE);
  bool Grid_Movement = config->GetGrid_Movement();
  
  /*--- loop over points ---*/
  for (iPoint = 0; iPoint < nPointDomain; iPoint++) {
    
    /*--- Solution at time n-1, n and n+1 ---*/
    U_time_nM1 = node[iPoint]->GetSolution_time_n1();
    U_time_n   = node[iPoint]->GetSolution_time_n();
    U_time_nP1 = node[iPoint]->GetSolution();
    
    /*--- Volume at time n-1 and n ---*/
    if (Grid_Movement) {
      Volume_nM1 = geometry->node[iPoint]->GetVolume_nM1();
      Volume_n = geometry->node[iPoint]->GetVolume_n();
      Volume_nP1 = geometry->node[iPoint]->GetVolume();
    }
    else {
      Volume_nM1 = geometry->node[iPoint]->GetVolume();
      Volume_n = geometry->node[iPoint]->GetVolume();
      Volume_nP1 = geometry->node[iPoint]->GetVolume();
    }
    
    /*--- Time Step ---*/
    TimeStep = config->GetDelta_UnstTimeND();
    
    /*--- Compute Residual ---*/
    for (iVar = 0; iVar < nVar; iVar++) {
      if (config->GetUnsteady_Simulation() == DT_STEPPING_1ST)
        Residual[iVar] = ( U_time_nP1[iVar]*Volume_nP1 - U_time_n[iVar]*Volume_n ) / TimeStep;
      if (config->GetUnsteady_Simulation() == DT_STEPPING_2ND)
        Residual[iVar] = ( 3.0*U_time_nP1[iVar]*Volume_nP1 - 4.0*U_time_n[iVar]*Volume_n
                          +  1.0*U_time_nM1[iVar]*Volume_nM1 ) / (2.0*TimeStep);
    }
    
    if (((incompressible || freesurface) && FlowEq) || ((incompressible || freesurface) && AdjEq)) Residual[0] = 0.0;
    
    /*--- Add Residual ---*/
    LinSysRes.AddBlock(iPoint, Residual);
    
    if (implicit) {
      for (iVar = 0; iVar < nVar; iVar++) {
        for (jVar = 0; jVar < nVar; jVar++)
          Jacobian_i[iVar][jVar] = 0.0;
        
        if (config->GetUnsteady_Simulation() == DT_STEPPING_1ST)
          Jacobian_i[iVar][iVar] = Volume_nP1 / TimeStep;
        if (config->GetUnsteady_Simulation() == DT_STEPPING_2ND)
          Jacobian_i[iVar][iVar] = (Volume_nP1*3.0)/(2.0*TimeStep);
      }
      if (((incompressible || freesurface) && FlowEq) ||
          ((incompressible || freesurface) && AdjEq)) Jacobian_i[0][0] = 0.0;
      Jacobian.AddBlock(iPoint, iPoint, Jacobian_i);
    }
  }
  
}

CAdjNSSolver::CAdjNSSolver(void) : CAdjEulerSolver() { }

CAdjNSSolver::CAdjNSSolver(CGeometry *geometry, CConfig *config, unsigned short iMesh) : CAdjEulerSolver() {
  unsigned long iPoint, index, iVertex;
  string text_line, mesh_filename;
  unsigned short iDim, iVar, iMarker, nLineLets;
  ifstream restart_file;
  string filename, AdjExt;
<<<<<<< HEAD
  su2double dull_val;
=======
  su2double dull_val, Area=0.0, *Normal = NULL, myArea_Monitored;
>>>>>>> 47b0d6fe
  bool restart = config->GetRestart();
  bool compressible = (config->GetKind_Regime() == COMPRESSIBLE);
  bool incompressible = (config->GetKind_Regime() == INCOMPRESSIBLE);
  bool freesurface = (config->GetKind_Regime() == FREESURFACE);
  
  int rank = MASTER_NODE;
#ifdef HAVE_MPI
  MPI_Comm_rank(MPI_COMM_WORLD, &rank);
#endif
  
  /*--- Norm heat flux objective test ---*/
  
  pnorm = 10;
  
  /*--- Set the gamma value ---*/
  
  Gamma = config->GetGamma();
  Gamma_Minus_One = Gamma - 1.0;
  
  /*--- Define geometry constants in the solver structure ---*/
  
  nDim         = geometry->GetnDim();
  nMarker      = config->GetnMarker_All();
  nPoint       = geometry->GetnPoint();
  nPointDomain = geometry->GetnPointDomain();
  
  if (compressible) { nVar = nDim + 2; }
  if (incompressible) { nVar = nDim + 1; }
  if (freesurface) { nVar = nDim + 1; }
  
  node = new CVariable*[nPoint];
  
  /*--- Define some auxiliary arrays related to the residual ---*/
  
  Point_Max    = new unsigned long[nVar]; for (iVar = 0; iVar < nVar; iVar++) Point_Max[iVar]  = 0;
  Point_Max_Coord = new su2double*[nVar];
  for (iVar = 0; iVar < nVar; iVar++) {
    Point_Max_Coord[iVar] = new su2double[nDim];
    for (iDim = 0; iDim < nDim; iDim++) Point_Max_Coord[iVar][iDim] = 0.0;
  }
  Residual     = new su2double[nVar]; for (iVar = 0; iVar < nVar; iVar++) Residual[iVar]     = 0.0;
  Residual_RMS = new su2double[nVar]; for (iVar = 0; iVar < nVar; iVar++) Residual_RMS[iVar] = 0.0;
  Residual_Max = new su2double[nVar]; for (iVar = 0; iVar < nVar; iVar++) Residual_Max[iVar] = 0.0;
  Residual_i   = new su2double[nVar]; for (iVar = 0; iVar < nVar; iVar++) Residual_i[iVar]   = 0.0;
  Residual_j   = new su2double[nVar]; for (iVar = 0; iVar < nVar; iVar++) Residual_j[iVar]   = 0.0;
  Res_Conv_i   = new su2double[nVar]; for (iVar = 0; iVar < nVar; iVar++) Res_Conv_i[iVar]   = 0.0;
  Res_Visc_i   = new su2double[nVar]; for (iVar = 0; iVar < nVar; iVar++) Res_Visc_i[iVar]   = 0.0;
  Res_Conv_j   = new su2double[nVar]; for (iVar = 0; iVar < nVar; iVar++) Res_Conv_j[iVar]   = 0.0;
  Res_Visc_j   = new su2double[nVar]; for (iVar = 0; iVar < nVar; iVar++) Res_Visc_j[iVar]   = 0.0;
  
  /*--- Define some auxiliary arrays related to the solution ---*/
  
  Solution   = new su2double[nVar]; for (iVar = 0; iVar < nVar; iVar++) Solution[iVar]   = 0.0;
  Solution_i = new su2double[nVar]; for (iVar = 0; iVar < nVar; iVar++) Solution_i[iVar] = 0.0;
  Solution_j = new su2double[nVar]; for (iVar = 0; iVar < nVar; iVar++) Solution_j[iVar] = 0.0;

  /*--- Define some auxiliary arrays related to the flow solution ---*/
  
  FlowPrimVar_i = new su2double[nDim+7]; for (iVar = 0; iVar < nDim+7; iVar++) FlowPrimVar_i[iVar] = 0.0;
  FlowPrimVar_j = new su2double[nDim+7]; for (iVar = 0; iVar < nDim+7; iVar++) FlowPrimVar_j[iVar] = 0.0;

  /*--- Define some auxiliary vectors related to the geometry ---*/
  
  Vector   = new su2double[nDim]; for (iDim = 0; iDim < nDim; iDim++) Vector[iDim]   = 0.0;
  Vector_i = new su2double[nDim]; for (iDim = 0; iDim < nDim; iDim++) Vector_i[iDim] = 0.0;
  Vector_j = new su2double[nDim]; for (iDim = 0; iDim < nDim; iDim++) Vector_j[iDim] = 0.0;
  
  /*--- Point to point Jacobians. These are always defined because
   they are also used for sensitivity calculations. ---*/
  
  Jacobian_i = new su2double* [nVar];
  Jacobian_j = new su2double* [nVar];
  for (iVar = 0; iVar < nVar; iVar++) {
    Jacobian_i[iVar] = new su2double [nVar];
    Jacobian_j[iVar] = new su2double [nVar];
  }
  
  /*--- Solution and residual vectors ---*/
  
  LinSysSol.Initialize(nPoint, nPointDomain, nVar, 0.0);
  LinSysRes.Initialize(nPoint, nPointDomain, nVar, 0.0);
  
  /*--- Jacobians and vector structures for implicit computations ---*/
  
  if (config->GetKind_TimeIntScheme_AdjFlow() == EULER_IMPLICIT) {
    Jacobian_ii = new su2double*[nVar];
    Jacobian_ij = new su2double*[nVar];
    Jacobian_ji = new su2double*[nVar];
    Jacobian_jj = new su2double*[nVar];
    for (iVar = 0; iVar < nVar; iVar++) {
      Jacobian_ii[iVar] = new su2double[nVar];
      Jacobian_ij[iVar] = new su2double[nVar];
      Jacobian_ji[iVar] = new su2double[nVar];
      Jacobian_jj[iVar] = new su2double[nVar];
    }
    if (rank == MASTER_NODE)
      cout << "Initialize Jacobian structure (Adjoint N-S). MG level: " << iMesh <<"." << endl;
    Jacobian.Initialize(nPoint, nPointDomain, nVar, nVar, true, geometry, config);
    
    if ((config->GetKind_Linear_Solver_Prec() == LINELET) ||
        (config->GetKind_Linear_Solver() == SMOOTHER_LINELET)) {
      nLineLets = Jacobian.BuildLineletPreconditioner(geometry, config);
      if (rank == MASTER_NODE) cout << "Compute linelet structure. " << nLineLets << " elements in each line (average)." << endl;
    }
    
  } else {
    if (rank == MASTER_NODE)
      cout << "Explicit scheme. No Jacobian structure (Adjoint N-S). MG level: " << iMesh <<"." << endl;
  }
  
  /*--- Array structures for computation of gradients by least squares ---*/
  if (config->GetKind_Gradient_Method() == WEIGHTED_LEAST_SQUARES) {
    /*--- S matrix := inv(R)*traspose(inv(R)) ---*/
    Smatrix = new su2double* [nDim];
    for (iDim = 0; iDim < nDim; iDim++)
      Smatrix[iDim] = new su2double [nDim];
    /*--- c vector := transpose(WA)*(Wb) ---*/
    cvector = new su2double* [nVar];
    for (iVar = 0; iVar < nVar; iVar++)
      cvector[iVar] = new su2double [nDim];
  }
  
  /*--- Sensitivity definition and coefficient on all markers ---*/
  CSensitivity = new su2double* [nMarker];
  for (iMarker=0; iMarker<nMarker; iMarker++) {
    CSensitivity[iMarker] = new su2double [geometry->nVertex[iMarker]];
  }
  Sens_Geo   = new su2double[nMarker];
  Sens_Mach  = new su2double[nMarker];
  Sens_AoA   = new su2double[nMarker];
  Sens_Press = new su2double[nMarker];
  Sens_Temp  = new su2double[nMarker];
<<<<<<< HEAD
=======
  Sens_BPress = new su2double[nMarker];
>>>>>>> 47b0d6fe
  
  /*--- Initialize sensitivities to zero ---*/
  for (iMarker = 0; iMarker < nMarker; iMarker++) {
    Sens_Geo[iMarker]   = 0.0;
    Sens_Mach[iMarker]  = 0.0;
    Sens_AoA[iMarker]   = 0.0;
    Sens_Press[iMarker] = 0.0;
    Sens_Temp[iMarker]  = 0.0;
<<<<<<< HEAD
=======
    Sens_BPress[iMarker] = 0.0;
>>>>>>> 47b0d6fe
    for (iVertex = 0; iVertex < geometry->nVertex[iMarker]; iVertex++)
      CSensitivity[iMarker][iVertex] = 0.0;
  }
  
  /*--- Initialize the adjoint variables to zero (infinity state) ---*/
  PsiRho_Inf = 0.0;
  if ((config->GetKind_ObjFunc() == TOTAL_HEATFLUX) ||
      (config->GetKind_ObjFunc() == MAXIMUM_HEATFLUX) ||
      (config->GetKind_ObjFunc() == INVERSE_DESIGN_HEATFLUX))
    PsiE_Inf = -1.0;
  else
    PsiE_Inf = 0.0;
  Phi_Inf = new su2double [nDim];
  Phi_Inf[0] = 0.0; Phi_Inf[1] = 0.0;
  if (nDim == 3) Phi_Inf[2] = 0.0;
  
  if (!restart || (iMesh != MESH_0)) {
    /*--- Restart the solution from infinity ---*/
    for (iPoint = 0; iPoint < nPoint; iPoint++)
      node[iPoint] = new CAdjNSVariable(PsiRho_Inf, Phi_Inf, PsiE_Inf, nDim, nVar, config);
  }
  else {
    
    /*--- Restart the solution from file information ---*/
    mesh_filename = config->GetSolution_AdjFileName();
    filename = config->GetObjFunc_Extension(mesh_filename);
    
    restart_file.open(filename.data(), ios::in);
    
    /*--- In case there is no file ---*/
    if (restart_file.fail()) {
      if (rank == MASTER_NODE)
        cout << "There is no adjoint restart file!! " << filename.data() << "."<< endl;
      exit(EXIT_FAILURE);
    }
    
    /*--- In case this is a parallel simulation, we need to perform the
     Global2Local index transformation first. ---*/
    long *Global2Local;
    Global2Local = new long[geometry->GetGlobal_nPointDomain()];
    /*--- First, set all indices to a negative value by default ---*/
    for (iPoint = 0; iPoint < geometry->GetGlobal_nPointDomain(); iPoint++) {
      Global2Local[iPoint] = -1;
    }
    /*--- Now fill array with the transform values only for local points ---*/
    for (iPoint = 0; iPoint < nPointDomain; iPoint++) {
      Global2Local[geometry->node[iPoint]->GetGlobalIndex()] = iPoint;
    }
    
    /*--- Read all lines in the restart file ---*/
    long iPoint_Local; unsigned long iPoint_Global = 0;
    
    /*--- The first line is the header ---*/
    getline (restart_file, text_line);
    
    while (getline (restart_file, text_line)) {
      istringstream point_line(text_line);
      
      /*--- Retrieve local index. If this node from the restart file lives
       on a different processor, the value of iPoint_Local will be -1.
       Otherwise, the local index for this node on the current processor
       will be returned and used to instantiate the vars. ---*/
      iPoint_Local = Global2Local[iPoint_Global];
      if (iPoint_Local >= 0) {
        if (compressible) {
          if (nDim == 2) point_line >> index >> dull_val >> dull_val >> Solution[0] >> Solution[1] >> Solution[2] >> Solution[3];
          if (nDim == 3) point_line >> index >> dull_val >> dull_val >> dull_val >> Solution[0] >> Solution[1] >> Solution[2] >> Solution[3] >> Solution[4];
        }
        if (incompressible) {
          if (nDim == 2) point_line >> index >> dull_val >> dull_val >> Solution[0] >> Solution[1] >> Solution[2];
          if (nDim == 3) point_line >> index >> dull_val >> dull_val >> dull_val >> Solution[0] >> Solution[1] >> Solution[2] >> Solution[3];
        }
        if (freesurface) {
          if (nDim == 2) point_line >> index >> dull_val >> dull_val >> dull_val >> Solution[0] >> Solution[1] >> Solution[2];
          if (nDim == 3) point_line >> index >> dull_val >> dull_val >> dull_val >> dull_val >> Solution[0] >> Solution[1] >> Solution[2] >> Solution[3];
        }
        node[iPoint_Local] = new CAdjNSVariable(Solution, nDim, nVar, config);
      }
      iPoint_Global++;
    }
    
    /*--- Instantiate the variable class with an arbitrary solution
     at any halo/periodic nodes. The initial solution can be arbitrary,
     because a send/recv is performed immediately in the solver. ---*/
    for (iPoint = nPointDomain; iPoint < nPoint; iPoint++) {
      node[iPoint] = new CAdjNSVariable(Solution, nDim, nVar, config);
    }
    
    /*--- Close the restart file ---*/
    restart_file.close();
    
    /*--- Free memory needed for the transformation ---*/
    delete [] Global2Local;
  }
  
<<<<<<< HEAD
=======
  /*--- Calculate area monitored for area-averaged-outflow-quantity-based objectives ---*/
  myArea_Monitored = 0.0;
  if (config->GetKind_ObjFunc()==OUTFLOW_GENERALIZED || config->GetKind_ObjFunc()==AVG_TOTAL_PRESSURE ||
    config->GetKind_ObjFunc()==AVG_OUTLET_PRESSURE){
    for (iMarker =0; iMarker < config->GetnMarker_All();  iMarker++){
      if (config->GetMarker_All_Monitoring(iMarker) == YES){
        for (iVertex = 0; iVertex < geometry->nVertex[iMarker]; iVertex++) {
          iPoint = geometry->vertex[iMarker][iVertex]->GetNode();
          if (geometry->node[iPoint]->GetDomain()) {
            Normal = geometry->vertex[iMarker][iVertex]->GetNormal();
            Area = 0.0;
            for (iDim = 0; iDim < nDim; iDim++)
              Area += Normal[iDim]*Normal[iDim];
            myArea_Monitored += sqrt (Area);
          }
        }
      }
    }
  }
#ifdef HAVE_MPI
  Area_Monitored = 0.0;
  SU2_MPI::Allreduce(&myArea_Monitored, &Area_Monitored, 1, MPI_DOUBLE, MPI_SUM, MPI_COMM_WORLD);
#else
  Area_Monitored = myArea_Monitored;
#endif

>>>>>>> 47b0d6fe
  /*--- MPI solution ---*/
  Set_MPI_Solution(geometry, config);
  
}

CAdjNSSolver::~CAdjNSSolver(void) {
  
}


void CAdjNSSolver::SetTime_Step(CGeometry *geometry, CSolver **solver_container, CConfig *config,
                            unsigned short iMesh, unsigned long Iteration) {

  /*--- Use the flow solution to update the time step
   *    The time step depends on the characteristic velocity, which is the same
   *    for the adjoint and flow solutions, albeit in the opposite direction. ---*/
  solver_container[FLOW_SOL]->SetTime_Step(geometry, solver_container, config, iMesh, Iteration);
}

void CAdjNSSolver::Preprocessing(CGeometry *geometry, CSolver **solver_container, CConfig *config, unsigned short iMesh, unsigned short iRKStep, unsigned short RunTime_EqSystem, bool Output) {
  
  unsigned long iPoint, ErrorCounter = 0;
  su2double SharpEdge_Distance;
  bool RightSol = true;
  
#ifdef HAVE_MPI
  int rank;
  MPI_Comm_rank(MPI_COMM_WORLD, &rank);
#endif
  
  /*--- Retrieve information about the spatial and temporal integration for the
   adjoint equations (note that the flow problem may use different methods). ---*/
  
  bool implicit       = (config->GetKind_TimeIntScheme_AdjFlow() == EULER_IMPLICIT);
  bool limiter        = (config->GetSpatialOrder_AdjFlow() == SECOND_ORDER_LIMITER);
  bool center_jst     = (config->GetKind_Centered_AdjFlow() == JST);
  bool compressible   = (config->GetKind_Regime() == COMPRESSIBLE);
  bool incompressible = (config->GetKind_Regime() == INCOMPRESSIBLE);
  bool freesurface    = (config->GetKind_Regime() == FREESURFACE);
  bool engine         = ((config->GetnMarker_EngineInflow() != 0) || (config->GetnMarker_EngineBleed() != 0) || (config->GetnMarker_EngineExhaust() != 0));

  /*--- Compute nacelle inflow and exhaust properties ---*/
  
  if (engine) { GetEngine_Properties(geometry, config, iMesh, Output); }
  
  /*--- Residual initialization ---*/
  
  for (iPoint = 0; iPoint < nPoint; iPoint ++) {
    
    /*--- Get the distance form a sharp edge ---*/
    
    SharpEdge_Distance = geometry->node[iPoint]->GetSharpEdge_Distance();
    
    /*--- Initialize the non-physical points vector ---*/
    
    node[iPoint]->SetNon_Physical(false);
    
    /*--- Set the primitive variables incompressible and compressible
     adjoint variables ---*/
    
    if (compressible) RightSol = node[iPoint]->SetPrimVar_Compressible(SharpEdge_Distance, false, config);
    if (incompressible) RightSol = node[iPoint]->SetPrimVar_Incompressible(SharpEdge_Distance, false, config);
    if (freesurface) RightSol = node[iPoint]->SetPrimVar_FreeSurface(SharpEdge_Distance, false, config);
    if (!RightSol) { node[iPoint]->SetNon_Physical(true); ErrorCounter++; }
    
    /*--- Initialize the convective residual vector ---*/
    
    LinSysRes.SetBlock_Zero(iPoint);
    
  }
  
  /*--- Compute gradients adj for solution reconstruction and viscous term ---*/
  
  if (config->GetKind_Gradient_Method() == GREEN_GAUSS) SetSolution_Gradient_GG(geometry, config);
  if (config->GetKind_Gradient_Method() == WEIGHTED_LEAST_SQUARES) SetSolution_Gradient_LS(geometry, config);
  
  /*--- Limiter computation (upwind reconstruction) ---*/
  
  if (limiter) SetSolution_Limiter(geometry, config);

  /*--- Compute gradients adj for viscous term coupling ---*/

  if ((config->GetKind_Solver() == ADJ_RANS) && (!config->GetFrozen_Visc())) {
    if (config->GetKind_Gradient_Method() == GREEN_GAUSS) solver_container[ADJTURB_SOL]->SetSolution_Gradient_GG(geometry, config);
    if (config->GetKind_Gradient_Method() == WEIGHTED_LEAST_SQUARES) solver_container[ADJTURB_SOL]->SetSolution_Gradient_LS(geometry, config);
  }
  
  /*--- Artificial dissipation for centered schemes ---*/
  
  if (center_jst && (iMesh == MESH_0)) {
    SetDissipation_Switch(geometry, config);
    SetUndivided_Laplacian(geometry, config);
  }
  
  /*--- Initialize the Jacobian for implicit integration ---*/
  
  if (implicit) Jacobian.SetValZero();
  
  /*--- Error message ---*/
  
  if (config->GetConsole_Output_Verb() == VERB_HIGH) {
#ifdef HAVE_MPI
    unsigned long MyErrorCounter = ErrorCounter; ErrorCounter = 0;
    SU2_MPI::Allreduce(&MyErrorCounter, &ErrorCounter, 1, MPI_UNSIGNED_LONG, MPI_SUM, MPI_COMM_WORLD);
#endif
    if (iMesh == MESH_0) config->SetNonphysical_Points(ErrorCounter);
  }
  
}

void CAdjNSSolver::Viscous_Residual(CGeometry *geometry, CSolver **solver_container, CNumerics *numerics,
                                    CConfig *config, unsigned short iMesh, unsigned short iRKStep) {
  unsigned long iPoint, jPoint, iEdge;
  
  bool implicit = (config->GetKind_TimeIntScheme_AdjFlow() == EULER_IMPLICIT);
  
  for (iEdge = 0; iEdge < geometry->GetnEdge(); iEdge++) {
    
    /*--- Points in edge, coordinates and normal vector---*/
    
    iPoint = geometry->edge[iEdge]->GetNode(0);
    jPoint = geometry->edge[iEdge]->GetNode(1);
    
    numerics->SetCoord(geometry->node[iPoint]->GetCoord(), geometry->node[jPoint]->GetCoord());
    numerics->SetNormal(geometry->edge[iEdge]->GetNormal());
    
    /*--- Primitive variables w/o reconstruction and adjoint variables w/o reconstruction---*/
    
    numerics->SetPrimitive(solver_container[FLOW_SOL]->node[iPoint]->GetPrimitive(),
                           solver_container[FLOW_SOL]->node[jPoint]->GetPrimitive());
    
    numerics->SetAdjointVar(node[iPoint]->GetSolution(), node[jPoint]->GetSolution());
    
    /*--- Gradient and limiter of Adjoint Variables ---*/
    
    numerics->SetAdjointVarGradient(node[iPoint]->GetGradient(), node[jPoint]->GetGradient());
    
    /*--- Compute residual ---*/
    
    numerics->ComputeResidual(Residual_i, Residual_j, Jacobian_ii, Jacobian_ij, Jacobian_ji, Jacobian_jj, config);

    /*--- Update adjoint viscous residual ---*/
    
    LinSysRes.SubtractBlock(iPoint, Residual_i);
    LinSysRes.AddBlock(jPoint, Residual_j);
    
    if (implicit) {
      Jacobian.SubtractBlock(iPoint, iPoint, Jacobian_ii);
      Jacobian.SubtractBlock(iPoint, jPoint, Jacobian_ij);
      Jacobian.AddBlock(jPoint, iPoint, Jacobian_ji);
      Jacobian.AddBlock(jPoint, jPoint, Jacobian_jj);
    }
    
  }
  
}

void CAdjNSSolver::Source_Residual(CGeometry *geometry, CSolver **solver_container, CNumerics *numerics, CNumerics *second_numerics,
                                   CConfig *config, unsigned short iMesh) {
  
  unsigned long iPoint, jPoint, iEdge;
  
  bool implicit = (config->GetKind_TimeIntScheme_AdjFlow() == EULER_IMPLICIT);
  bool rotating_frame = config->GetRotating_Frame();
  bool freesurface = (config->GetKind_Regime() == FREESURFACE);
  
  /*--- Loop over all the points, note that we are supposing that primitive and
   adjoint gradients have been computed previously ---*/
  
  for (iPoint = 0; iPoint < nPointDomain; iPoint++) {
    
    /*--- Primitive variables w/o reconstruction, and its gradient ---*/
    
    numerics->SetPrimitive(solver_container[FLOW_SOL]->node[iPoint]->GetPrimitive(), NULL);
    
    numerics->SetPrimVarGradient(solver_container[FLOW_SOL]->node[iPoint]->GetGradient_Primitive(), NULL);

    /*--- Gradient of adjoint variables ---*/
    
    numerics->SetAdjointVarGradient(node[iPoint]->GetGradient(), NULL);
    numerics->SetAdjointVarLimiter(node[iPoint]->GetLimiter(), NULL);

    /*--- Set volume ---*/
    
    numerics->SetVolume(geometry->node[iPoint]->GetVolume());
    
    /*--- If turbulence computation we must add some coupling terms to the NS adjoint eq. ---*/
    
    if ((config->GetKind_Solver() == ADJ_RANS) && (!config->GetFrozen_Visc())) {
      
      /*--- Turbulent variables w/o reconstruction and its gradient ---*/
      
      numerics->SetTurbVar(solver_container[TURB_SOL]->node[iPoint]->GetSolution(), NULL);
      
      numerics->SetTurbVarGradient(solver_container[TURB_SOL]->node[iPoint]->GetGradient(), NULL);
      
      /*--- Turbulent adjoint variables w/o reconstruction and its gradient ---*/
      
      numerics->SetTurbAdjointVar(solver_container[ADJTURB_SOL]->node[iPoint]->GetSolution(), NULL);
      
      numerics->SetTurbAdjointGradient(solver_container[ADJTURB_SOL]->node[iPoint]->GetGradient(), NULL);
      
      /*--- Set distance to the surface ---*/
      
      numerics->SetDistance(geometry->node[iPoint]->GetWall_Distance(), 0.0);
      
    }
    
    /*--- Compute residual ---*/
    
    numerics->ComputeResidual(Residual, config);
    
    /*--- Add to the residual ---*/
    
    LinSysRes.AddBlock(iPoint, Residual);
    
  }
  
  /*--- If turbulence computation we must add some coupling terms to the NS adjoint eq. ---*/
  
  if ((config->GetKind_Solver() == ADJ_RANS) && (!config->GetFrozen_Visc())) {

    for (iEdge = 0; iEdge < geometry->GetnEdge(); iEdge++) {

      /*--- Points in edge, and normal vector ---*/

      iPoint = geometry->edge[iEdge]->GetNode(0);
      jPoint = geometry->edge[iEdge]->GetNode(1);
      second_numerics->SetNormal(geometry->edge[iEdge]->GetNormal());

      /*--- Conservative variables w/o reconstruction ---*/

      second_numerics->SetConservative(solver_container[FLOW_SOL]->node[iPoint]->GetSolution(),
                                     solver_container[FLOW_SOL]->node[jPoint]->GetSolution());

      /*--- Gradient of primitive variables w/o reconstruction ---*/
      
      second_numerics->SetPrimVarGradient(solver_container[FLOW_SOL]->node[iPoint]->GetGradient_Primitive(),
                                        solver_container[FLOW_SOL]->node[jPoint]->GetGradient_Primitive());

      /*--- Viscosity ---*/

      second_numerics->SetLaminarViscosity(solver_container[FLOW_SOL]->node[iPoint]->GetLaminarViscosity(),
                                         solver_container[FLOW_SOL]->node[jPoint]->GetLaminarViscosity());

      /*--- Turbulent variables w/o reconstruction ---*/

      second_numerics->SetTurbVar(solver_container[TURB_SOL]->node[iPoint]->GetSolution(),
                                solver_container[TURB_SOL]->node[jPoint]->GetSolution());

      /*--- Turbulent adjoint variables w/o reconstruction ---*/

      second_numerics->SetTurbAdjointVar(solver_container[ADJTURB_SOL]->node[iPoint]->GetSolution(),
                                       solver_container[ADJTURB_SOL]->node[jPoint]->GetSolution());

      /*--- Set distance to the surface ---*/

      second_numerics->SetDistance(geometry->node[iPoint]->GetWall_Distance(), geometry->node[jPoint]->GetWall_Distance());
      
      /*--- Update adjoint viscous residual ---*/
      
      second_numerics->ComputeResidual(Residual, config);
      
      LinSysRes.AddBlock(iPoint, Residual);
      LinSysRes.SubtractBlock(jPoint, Residual);
    }

  }
  
  // WARNING: The rotating frame source term has been placed in the second
  // source term container since the section below is commented. This needs a
  // permanent fix asap!
  
  if (rotating_frame) {
    
    /*--- Loop over all points ---*/
    for (iPoint = 0; iPoint < nPointDomain; iPoint++) {
      
      /*--- Load the adjoint variables ---*/
      second_numerics->SetAdjointVar(node[iPoint]->GetSolution(),
                                     node[iPoint]->GetSolution());
      
      /*--- Load the volume of the dual mesh cell ---*/
      second_numerics->SetVolume(geometry->node[iPoint]->GetVolume());
      
      /*--- Compute the adjoint rotating frame source residual ---*/
      second_numerics->ComputeResidual(Residual, Jacobian_i, config);
      
      /*--- Add the source residual to the total ---*/
      LinSysRes.AddBlock(iPoint, Residual);
      
      /*--- Add the implicit Jacobian contribution ---*/
      if (implicit) Jacobian.AddBlock(iPoint, iPoint, Jacobian_i);
      
    }
  }
  
  if (freesurface) {
//    for (iPoint = 0; iPoint < nPointDomain; iPoint++) {
//
//      su2double Volume = geometry->node[iPoint]->GetVolume();
//      su2double **Gradient = solver_container[ADJLEVELSET_SOL]->node[iPoint]->GetGradient();
//      su2double coeff = solver_container[LEVELSET_SOL]->node[iPoint]->GetSolution(0) / solver_container[FLOW_SOL]->node[iPoint]->GetDensityInc();
//
//      Residual[0] = 0.0;
//      for (iDim = 0; iDim < nDim; iDim++) {
//        Residual[iDim+1] = coeff*Gradient[0][iDim]*Volume;
//      }
//
//      LinSysRes.AddBlock(iPoint, Residual);
//
//		}
  }
  
}

void CAdjNSSolver::Viscous_Sensitivity(CGeometry *geometry, CSolver **solver_container, CNumerics *numerics, CConfig *config) {
  
  unsigned long iVertex, iPoint;
  unsigned short iDim, jDim, iMarker, iPos, jPos;
  su2double *d = NULL, **PsiVar_Grad = NULL, **PrimVar_Grad = NULL, div_phi, *Normal = NULL, Area,
<<<<<<< HEAD
  normal_grad_psi5, normal_grad_T, sigma_partial, Laminar_Viscosity = 0.0, heat_flux_factor, LevelSet, Target_LevelSet, temp_sens = 0.0, *Psi = NULL, *U = NULL, Enthalpy, **GridVel_Grad, gradPsi5_v, psi5_tau_partial, psi5_tau_grad_vel, source_v_1, Density, Pressure = 0.0, div_vel, val_turb_ke, vartheta, vartheta_partial, psi5_p_div_vel, Omega[3], rho_v[3], CrossProduct[3], delta[3][3] = {{1.0, 0.0, 0.0},{0.0,1.0,0.0},{0.0,0.0,1.0}}, r, ru, rv, rw, rE, p, T, dp_dr, dp_dru, dp_drv, dp_drw, dp_drE, dH_dr, dH_dru, dH_drv, dH_drw, dH_drE, H, D[3][3], Dd[3], Mach_Inf, eps, scale = 1.0;
=======
  normal_grad_psi5, normal_grad_T, sigma_partial, Laminar_Viscosity = 0.0, heat_flux_factor, LevelSet, Target_LevelSet, temp_sens = 0.0, *Psi = NULL, *U = NULL, Enthalpy, **GridVel_Grad, gradPsi5_v, psi5_tau_partial, psi5_tau_grad_vel, source_v_1, Density, Pressure = 0.0, div_vel, val_turb_ke, vartheta, vartheta_partial, psi5_p_div_vel, Omega[3], rho_v[3] = {0.0,0.0,0.0}, CrossProduct[3], delta[3][3] = {{1.0, 0.0, 0.0},{0.0,1.0,0.0},{0.0,0.0,1.0}}, r, ru, rv, rw, rE, p, T, dp_dr, dp_dru, dp_drv, dp_drw, dp_drE, dH_dr, dH_dru, dH_drv, dH_drw, dH_drE, H, D[3][3], Dd[3], Mach_Inf, eps, scale = 1.0;
>>>>>>> 47b0d6fe
  su2double RefVel2, RefDensity, Mach2Vel, *Velocity_Inf, factor;

  su2double *USens = new su2double[nVar];
  su2double *UnitNormal = new su2double[nDim];
  su2double *normal_grad_vel = new su2double[nDim];
  su2double *tang_deriv_psi5 = new su2double[nDim];
  su2double *tang_deriv_T = new su2double[nDim];
  su2double **Sigma = new su2double* [nDim];
  
  for (iDim = 0; iDim < nDim; iDim++)
    Sigma[iDim] = new su2double [nDim];
  
  su2double *normal_grad_gridvel = new su2double[nDim];
  su2double *normal_grad_v_ux =new su2double[nDim];
  su2double **Sigma_Psi5v = new su2double* [nDim];
  for (iDim = 0; iDim < nDim; iDim++)
    Sigma_Psi5v[iDim] = new su2double [nDim];
  su2double **tau = new su2double* [nDim];
  for (iDim = 0; iDim < nDim; iDim++)
    tau[iDim] = new su2double [nDim];
  su2double *Velocity = new su2double[nDim];
  
  bool compressible      = (config->GetKind_Regime() == COMPRESSIBLE);
  bool incompressible    = (config->GetKind_Regime() == INCOMPRESSIBLE);
  bool freesurface       = (config->GetKind_Regime() == FREESURFACE);
  bool rotating_frame    = config->GetRotating_Frame();
  bool grid_movement     = config->GetGrid_Movement();
  su2double RefAreaCoeff    = config->GetRefAreaCoeff();
  su2double Mach_Motion     = config->GetMach_Motion();
  unsigned short ObjFunc = config->GetKind_ObjFunc();
  su2double Gas_Constant    = config->GetGas_ConstantND();
  su2double Cp              = (Gamma / Gamma_Minus_One) * Gas_Constant;
  su2double Prandtl_Lam     = config->GetPrandtl_Lam();
  
  if (config->GetSystemMeasurements() == US) scale = 1.0/12.0;
  else scale = 1.0;
  
  /*--- Compute non-dimensional factor. For dynamic meshes, use the motion Mach
   number as a reference value for computing the force coefficients.
   Otherwise, use the freestream values,
   which is the standard convention. ---*/
  
  if (grid_movement) {
    Mach2Vel = sqrt(Gamma*Gas_Constant*config->GetTemperature_FreeStreamND());
    RefVel2 = (Mach_Motion*Mach2Vel)*(Mach_Motion*Mach2Vel);
  }
  else {
    Velocity_Inf = config->GetVelocity_FreeStreamND();
    RefVel2 = 0.0;
    for (iDim = 0; iDim < nDim; iDim++)
      RefVel2  += Velocity_Inf[iDim]*Velocity_Inf[iDim];
  }
  
  RefDensity  = config->GetDensity_FreeStreamND();
  
  factor = 1.0/(0.5*RefDensity*RefAreaCoeff*RefVel2);
  
  if ((ObjFunc == INVERSE_DESIGN_HEATFLUX) || (ObjFunc == FREE_SURFACE) ||
      (ObjFunc == TOTAL_HEATFLUX) || (ObjFunc == MAXIMUM_HEATFLUX) ||
<<<<<<< HEAD
      (ObjFunc == AVG_TOTAL_PRESSURE) || (ObjFunc == AVG_OUTLET_PRESSURE) ||
      (ObjFunc == MASS_FLOW_RATE)) factor = 1.0;
=======
      (ObjFunc == MASS_FLOW_RATE) ) factor = 1.0;

 if ((ObjFunc == AVG_TOTAL_PRESSURE) || (ObjFunc == AVG_OUTLET_PRESSURE) ||
     (ObjFunc == OUTFLOW_GENERALIZED)) factor = 1.0/Area_Monitored;

>>>>>>> 47b0d6fe

  /*--- Compute gradient of the grid velocity, if applicable ---*/
  
  if (grid_movement)
    SetGridVel_Gradient(geometry, config);
  
  Total_Sens_Geo = 0.0;
  Total_Sens_Mach = 0.0;
  Total_Sens_AoA = 0.0;
  Total_Sens_Press = 0.0;
  Total_Sens_Temp = 0.0;
  
  for (iMarker = 0; iMarker < nMarker; iMarker++) {
    
    Sens_Geo[iMarker] = 0.0;
    
    if ((config->GetMarker_All_KindBC(iMarker) == HEAT_FLUX) ||
        (config->GetMarker_All_KindBC(iMarker) == ISOTHERMAL)) {
      
      for (iVertex = 0; iVertex < geometry->nVertex[iMarker]; iVertex++) {
        
        iPoint = geometry->vertex[iMarker][iVertex]->GetNode();
        
        if (geometry->node[iPoint]->GetDomain()) {
          
          PsiVar_Grad = node[iPoint]->GetGradient();
          PrimVar_Grad = solver_container[FLOW_SOL]->node[iPoint]->GetGradient_Primitive();
          
          if (compressible) Laminar_Viscosity = solver_container[FLOW_SOL]->node[iPoint]->GetLaminarViscosity();
          if (incompressible || freesurface) Laminar_Viscosity = solver_container[FLOW_SOL]->node[iPoint]->GetLaminarViscosityInc();
          
          heat_flux_factor = Cp * Laminar_Viscosity / Prandtl_Lam;
          
          /*--- Compute face area and the unit normal to the surface ---*/
          
          Normal = geometry->vertex[iMarker][iVertex]->GetNormal();
          Area = 0.0; for (iDim = 0; iDim < nDim; iDim++) { Area += Normal[iDim]*Normal[iDim]; } Area = sqrt(Area);
          for (iDim = 0; iDim < nDim; iDim++) { UnitNormal[iDim] = Normal[iDim] / Area; }
          
          /*--- Compute the sensitivity related to the temperature ---*/
          
          if (compressible) {
            
            normal_grad_psi5 = 0.0; normal_grad_T = 0.0;
            for (iDim = 0; iDim < nDim; iDim++) {
              normal_grad_psi5 += PsiVar_Grad[nVar-1][iDim]*UnitNormal[iDim];
              normal_grad_T += PrimVar_Grad[0][iDim]*UnitNormal[iDim];
            }
            
            temp_sens = 0.0;
            if (config->GetMarker_All_KindBC(iMarker) == HEAT_FLUX) {
              
              /*--- Heat Flux Term: temp_sens = (\partial_tg \psi_5)\cdot (k \partial_tg T) ---*/
              
              for (iDim = 0; iDim < nDim; iDim++) {
                tang_deriv_psi5[iDim] = PsiVar_Grad[nVar-1][iDim] - normal_grad_psi5*UnitNormal[iDim];
                tang_deriv_T[iDim] = PrimVar_Grad[0][iDim] - normal_grad_T*UnitNormal[iDim];
              }
              for (iDim = 0; iDim < nDim; iDim++)
                temp_sens += heat_flux_factor * tang_deriv_psi5[iDim] * tang_deriv_T[iDim];
              
            } else if (config->GetMarker_All_KindBC(iMarker) == ISOTHERMAL) {
              
              /*--- Isothermal Term: temp_sens = - k * \partial_n(\psi_5) * \partial_n(T) ---*/
              
              temp_sens = - heat_flux_factor * normal_grad_psi5 * normal_grad_T;
              
            }
          }
          if (incompressible || freesurface) {
            
            /*--- Incompressible case ---*/
            
            temp_sens = 0.0;
            
          }
          
          /*--- Term: sigma_partial = \Sigma_{ji} n_i \partial_n v_j ---*/
          
          if (compressible) {
            div_phi = 0.0;
            for (iDim = 0; iDim < nDim; iDim++) {
              div_phi += PsiVar_Grad[iDim+1][iDim];
              for (jDim = 0; jDim < nDim; jDim++)
                Sigma[iDim][jDim] = Laminar_Viscosity * (PsiVar_Grad[iDim+1][jDim]+PsiVar_Grad[jDim+1][iDim]);
            }
            for (iDim = 0; iDim < nDim; iDim++)
              Sigma[iDim][iDim] -= TWO3*Laminar_Viscosity * div_phi;
          }
          if (incompressible || freesurface) {
            for (iDim = 0; iDim < nDim; iDim++) {
              for (jDim = 0; jDim < nDim; jDim++)
                Sigma[iDim][jDim] = Laminar_Viscosity * PsiVar_Grad[jDim+1][iDim];
            }
          }
          
          for (iDim = 0; iDim < nDim; iDim++) {
            normal_grad_vel[iDim] = 0.0;
            for (jDim = 0; jDim < nDim; jDim++)
              normal_grad_vel[iDim] += PrimVar_Grad[iDim+1][jDim]*UnitNormal[jDim];
          }
          
          sigma_partial = 0.0;
          for (iDim = 0; iDim < nDim; iDim++)
            for (jDim = 0; jDim < nDim; jDim++)
              sigma_partial += UnitNormal[iDim]*Sigma[iDim][jDim]*normal_grad_vel[jDim];
          
          /*--- Compute additional terms in the surface sensitivity for
           moving walls in a rotating frame or dynamic mesh problem. ---*/
          
          if (grid_movement) {
            
            Psi = node[iPoint]->GetSolution();
            U = solver_container[FLOW_SOL]->node[iPoint]->GetSolution();
            Density = U[0];
            if (compressible)   Pressure = solver_container[FLOW_SOL]->node[iPoint]->GetPressure();
            if (incompressible || freesurface) Pressure = solver_container[FLOW_SOL]->node[iPoint]->GetPressureInc();
            Enthalpy = solver_container[FLOW_SOL]->node[iPoint]->GetEnthalpy();
            
            /*--- Turbulent kinetic energy ---*/
            
            if (config->GetKind_Turb_Model() == SST)
              val_turb_ke = solver_container[TURB_SOL]->node[iPoint]->GetSolution(0);
            else
              val_turb_ke = 0.0;
            
            div_vel = 0.0;
            for (iDim = 0 ; iDim < nDim; iDim++) {
              Velocity[iDim] = U[iDim+1]/Density;
              div_vel += PrimVar_Grad[iDim+1][iDim];
            }
            
            for (iDim = 0 ; iDim < nDim; iDim++)
              for (jDim = 0 ; jDim < nDim; jDim++)
                tau[iDim][jDim] = Laminar_Viscosity*(PrimVar_Grad[jDim+1][iDim] + PrimVar_Grad[iDim+1][jDim])
                - TWO3*Laminar_Viscosity*div_vel*delta[iDim][jDim]
                - TWO3*Density*val_turb_ke*delta[iDim][jDim];
            
            /*--- Form normal_grad_gridvel = \partial_n (u_omega) ---*/
            
            GridVel_Grad = geometry->node[iPoint]->GetGridVel_Grad();
            for (iDim = 0; iDim < nDim; iDim++) {
              normal_grad_gridvel[iDim] = 0.0;
              for (jDim = 0; jDim < nDim; jDim++)
                normal_grad_gridvel[iDim] += GridVel_Grad[iDim][jDim]*UnitNormal[jDim];
            }
            
            /*--- Form normal_grad_v_ux = \partial_n (v - u_omega) ---*/
            
            for (iDim = 0; iDim < nDim; iDim++)
              normal_grad_v_ux[iDim] = normal_grad_vel[iDim] - normal_grad_gridvel[iDim];
            
            /*--- Form Sigma_Psi5v ---*/
            
            gradPsi5_v = 0.0;
            for (iDim = 0; iDim < nDim; iDim++) {
              gradPsi5_v += PsiVar_Grad[nDim+1][iDim]*Velocity[iDim];
              for (jDim = 0; jDim < nDim; jDim++)
                Sigma_Psi5v[iDim][jDim] = Laminar_Viscosity * (PsiVar_Grad[nDim+1][iDim]*Velocity[jDim]+PsiVar_Grad[nDim+1][jDim]*Velocity[iDim]);
            }
            for (iDim = 0; iDim < nDim; iDim++)
              Sigma_Psi5v[iDim][iDim] -= TWO3*Laminar_Viscosity * gradPsi5_v;
            
            
            /*--- Now compute terms of the surface sensitivity ---*/
            
            /*--- Form vartheta_partial = \vartheta * \partial_n (v - u_x) . n ---*/
            vartheta = Density*Psi[0] + Density*Enthalpy*Psi[nDim+1];
            for (iDim = 0; iDim < nDim; iDim++) {
              vartheta += U[iDim+1]*Psi[iDim+1];
            }
            vartheta_partial = 0.0;
            for (iDim = 0; iDim < nDim; iDim++)
              vartheta_partial += vartheta * normal_grad_v_ux[iDim] * UnitNormal[iDim];
            
            /*--- Form sigma_partial = n_i ( \Sigma_Phi_{ij} + \Sigma_Psi5v_{ij} ) \partial_n (v - u_x)_j ---*/
            
            sigma_partial = 0.0;
            for (iDim = 0; iDim < nDim; iDim++)
              for (jDim = 0; jDim < nDim; jDim++)
                sigma_partial += UnitNormal[iDim]*(Sigma[iDim][jDim]+Sigma_Psi5v[iDim][jDim])*normal_grad_v_ux[jDim];
            
            /*--- Form psi5_tau_partial = \Psi_5 * \partial_n (v - u_x)_i * tau_{ij} * n_j ---*/
            
            psi5_tau_partial = 0.0;
            for (iDim = 0; iDim < nDim; iDim++)
              for (jDim = 0; jDim < nDim; jDim++)
                psi5_tau_partial -= Psi[nDim+1]*normal_grad_v_ux[iDim]*tau[iDim][jDim]*UnitNormal[jDim];
            
            /*--- Form psi5_p_div_vel = ---*/
            
            psi5_p_div_vel = -Psi[nDim+1]*Pressure*div_vel;
            
            /*--- Form psi5_tau_grad_vel = \Psi_5 * tau_{ij} : \nabla( v ) ---*/
            
            psi5_tau_grad_vel = 0.0;
            for (iDim = 0; iDim < nDim; iDim++)
              for (jDim = 0; jDim < nDim; jDim++)
                psi5_tau_grad_vel += Psi[nDim+1]*tau[iDim][jDim]*PrimVar_Grad[iDim+1][jDim];
            
            /*--- Retrieve the angular velocity vector ---*/
            
            source_v_1 = 0.0;
            if (rotating_frame) {
              
              Omega[0]  = (config->GetRotation_Rate_X(ZONE_0)/config->GetOmega_Ref());
              Omega[1]  = (config->GetRotation_Rate_Y(ZONE_0)/config->GetOmega_Ref());
              Omega[2]  = (config->GetRotation_Rate_Z(ZONE_0)/config->GetOmega_Ref());
              
              /*--- Calculate momentum source terms as: rho * ( Omega X V ) ---*/
              
              for (iDim = 0; iDim < nDim; iDim++)
                rho_v[iDim] = U[iDim+1];
              if (nDim == 2) rho_v[2] = 0.0;
              
              CrossProduct[0] = Omega[1]*rho_v[2] - Omega[2]*rho_v[1];
              CrossProduct[1] = Omega[2]*rho_v[0] - Omega[0]*rho_v[2];
              CrossProduct[2] = Omega[0]*rho_v[1] - Omega[1]*rho_v[0];
              
              
              for (iDim = 0; iDim < nDim; iDim++) {
                source_v_1 += Psi[iDim+1]*CrossProduct[iDim];
              }
            }
            
            /*--- For simplicity, store all additional terms within sigma_partial ---*/
            
            sigma_partial = sigma_partial + vartheta_partial + psi5_tau_partial + psi5_p_div_vel + psi5_tau_grad_vel + source_v_1;
            
          }
          
          /*--- Compute additional term in the surface sensitivity for free surface problem. ---*/
          
          if (freesurface) {
            LevelSet = solver_container[FLOW_SOL]->node[iPoint]->GetSolution(nDim+1);
            Target_LevelSet = geometry->node[iPoint]->GetCoord(nDim-1);
            sigma_partial += 0.5*(Target_LevelSet - LevelSet)*(Target_LevelSet - LevelSet);
          }
          
          /*--- Compute sensitivity for each surface point ---*/
          
          CSensitivity[iMarker][iVertex] = (sigma_partial - temp_sens) * Area * scale * factor;
            
          /*--- Change the sign of the sensitivity if the normal has been flipped --*/

          if (geometry->node[iPoint]->GetFlip_Orientation())
            CSensitivity[iMarker][iVertex] = -CSensitivity[iMarker][iVertex];
          
          /*--- If sharp edge, set the sensitivity to 0 on that region ---*/
          
          if (config->GetSens_Remove_Sharp()) {
            eps = config->GetLimiterCoeff()*config->GetRefElemLength();
            if ( geometry->node[iPoint]->GetSharpEdge_Distance() < config->GetSharpEdgesCoeff()*eps )
              CSensitivity[iMarker][iVertex] = 0.0;
          }
          
          Sens_Geo[iMarker] -= CSensitivity[iMarker][iVertex];
          
        }
      }
      
      Total_Sens_Geo += Sens_Geo[iMarker];
      
    }
  }
  
  /*--- Farfield Sensitivity (Mach, AoA, Press, Temp), only for compressible flows ---*/
  
  if (compressible) {
    
    for (iMarker = 0; iMarker < nMarker; iMarker++) {
      
      if (config->GetMarker_All_KindBC(iMarker) == FAR_FIELD || config->GetMarker_All_KindBC(iMarker) == INLET_FLOW ||
          config->GetMarker_All_KindBC(iMarker) == SUPERSONIC_INLET || config->GetMarker_All_KindBC(iMarker) == SUPERSONIC_OUTLET ||
          config->GetMarker_All_KindBC(iMarker) == ENGINE_INFLOW  ) {
        
        Sens_Mach[iMarker]  = 0.0;
        Sens_AoA[iMarker]   = 0.0;
        Sens_Press[iMarker] = 0.0;
        Sens_Temp[iMarker]  = 0.0;
<<<<<<< HEAD
=======
        Sens_BPress[iMarker] = 0.0;
>>>>>>> 47b0d6fe
        
        for (iVertex = 0; iVertex < geometry->nVertex[iMarker]; iVertex++) {
          iPoint = geometry->vertex[iMarker][iVertex]->GetNode();
          
          if (geometry->node[iPoint]->GetDomain()) {
            Psi = node[iPoint]->GetSolution();
            U = solver_container[FLOW_SOL]->node[iPoint]->GetSolution();
            Normal = geometry->vertex[iMarker][iVertex]->GetNormal();
            
            Mach_Inf   = config->GetMach();
            if (grid_movement) Mach_Inf = config->GetMach_Motion();
            
            r = U[0]; ru = U[1]; rv = U[2];
            if (nDim == 2) { rw = 0.0; rE = U[3]; }
            else { rw = U[3]; rE = U[4]; }
            p = Gamma_Minus_One*(rE-(ru*ru + rv*rv + rw*rw)/(2*r));
            
            Area = 0.0; for (iDim = 0; iDim < nDim; iDim++) Area += Normal[iDim]*Normal[iDim];
            Area = sqrt(Area);
            for (iDim = 0; iDim < nDim; iDim++) UnitNormal[iDim] = -Normal[iDim]/Area;
            
            H = (rE + p)/r;
            
            dp_dr = Gamma_Minus_One*(ru*ru + rv*rv + rw*rw)/(2*r*r);
            dp_dru = -Gamma_Minus_One*ru/r;
            dp_drv = -Gamma_Minus_One*rv/r;
            if (nDim == 2) { dp_drw = 0.0; dp_drE = Gamma_Minus_One; }
            else { dp_drw = -Gamma_Minus_One*rw/r; dp_drE = Gamma_Minus_One; }
            
            dH_dr = (-H + dp_dr)/r; dH_dru = dp_dru/r; dH_drv = dp_drv/r;
            if (nDim == 2) { dH_drw = 0.0; dH_drE = (1 + dp_drE)/r; }
            else { dH_drw = dp_drw/r; dH_drE = (1 + dp_drE)/r; }
            
            if (nDim == 2) {
              Jacobian_j[0][0] = 0.0;
              Jacobian_j[1][0] = Area*UnitNormal[0];
              Jacobian_j[2][0] = Area*UnitNormal[1];
              Jacobian_j[3][0] = 0.0;
              
              Jacobian_j[0][1] = (-(ru*ru)/(r*r) + dp_dr)*Area*UnitNormal[0] + (-(ru*rv)/(r*r))*Area*UnitNormal[1];
              Jacobian_j[1][1] = (2*ru/r + dp_dru)*Area*UnitNormal[0] + (rv/r)*Area*UnitNormal[1];
              Jacobian_j[2][1] = (dp_drv)*Area*UnitNormal[0] + (ru/r)*Area*UnitNormal[1];
              Jacobian_j[3][1] = (dp_drE)*Area*UnitNormal[0];
              
              Jacobian_j[0][2] = (-(ru*rv)/(r*r))*Area*UnitNormal[0] + (-(rv*rv)/(r*r) + dp_dr)*Area*UnitNormal[1];
              Jacobian_j[1][2] = (rv/r)*Area*UnitNormal[0] + (dp_dru)*Area*UnitNormal[1];
              Jacobian_j[2][2] = (ru/r)*Area*UnitNormal[0] + (2*rv/r + dp_drv)*Area*UnitNormal[1];
              Jacobian_j[3][2] = (dp_drE)*Area*UnitNormal[1];
              
              Jacobian_j[0][3] = (ru*dH_dr)*Area*UnitNormal[0] + (rv*dH_dr)*Area*UnitNormal[1];
              Jacobian_j[1][3] = (H + ru*dH_dru)*Area*UnitNormal[0] + (rv*dH_dru)*Area*UnitNormal[1];
              Jacobian_j[2][3] = (ru*dH_drv)*Area*UnitNormal[0] + (H + rv*dH_drv)*Area*UnitNormal[1];
              Jacobian_j[3][3] = (ru*dH_drE)*Area*UnitNormal[0] + (rv*dH_drE)*Area*UnitNormal[1];
            }
            else {
              Jacobian_j[0][0] = 0.0;
              Jacobian_j[1][0] = Area*UnitNormal[0];
              Jacobian_j[2][0] = Area*UnitNormal[1];
              Jacobian_j[3][0] = Area*UnitNormal[2];
              Jacobian_j[4][0] = 0.0;
              
              Jacobian_j[0][1] = (-(ru*ru)/(r*r) + dp_dr)*Area*UnitNormal[0] + (-(ru*rv)/(r*r))*Area*UnitNormal[1] + (-(ru*rw)/(r*r))*Area*UnitNormal[2];
              Jacobian_j[1][1] = (2*ru/r + dp_dru)*Area*UnitNormal[0] + (rv/r)*Area*UnitNormal[1] + (rw/r)*Area*UnitNormal[2];
              Jacobian_j[2][1] = (dp_drv)*Area*UnitNormal[0] + (ru/r)*Area*UnitNormal[1];
              Jacobian_j[3][1] = (dp_drw)*Area*UnitNormal[0] + (ru/r)*Area*UnitNormal[2];
              Jacobian_j[4][1] = (dp_drE)*Area*UnitNormal[0];
              
              Jacobian_j[0][2] = (-(ru*rv)/(r*r))*Area*UnitNormal[0] + (-(rv*rv)/(r*r) + dp_dr)*Area*UnitNormal[1] + (-(rv*rw)/(r*r))*Area*UnitNormal[2];
              Jacobian_j[1][2] = (rv/r)*Area*UnitNormal[0] + (dp_dru)*Area*UnitNormal[1];
              Jacobian_j[2][2] = (ru/r)*Area*UnitNormal[0] + (2*rv/r + dp_drv)*Area*UnitNormal[1] + (rw/r)*Area*UnitNormal[2];
              Jacobian_j[3][2] = (dp_drw)*Area*UnitNormal[1] + (rv/r)*Area*UnitNormal[2];
              Jacobian_j[4][2] = (dp_drE)*Area*UnitNormal[1];
              
              Jacobian_j[0][3] = (-(ru*rw)/(r*r))*Area*UnitNormal[0] + (-(rv*rw)/(r*r))*Area*UnitNormal[1] + (-(rw*rw)/(r*r) + dp_dr)*Area*UnitNormal[2];
              Jacobian_j[1][3] = (rw/r)*Area*UnitNormal[0] + (dp_dru)*Area*UnitNormal[2];
              Jacobian_j[2][3] = (rw/r)*Area*UnitNormal[1] + (dp_drv)*Area*UnitNormal[2];
              Jacobian_j[3][3] = (ru/r)*Area*UnitNormal[0] + (rv/r)*Area*UnitNormal[1] + (2*rw/r + dp_drw)*Area*UnitNormal[2];
              Jacobian_j[4][3] = (dp_drE)*Area*UnitNormal[2];
              
              Jacobian_j[0][4] = (ru*dH_dr)*Area*UnitNormal[0] + (rv*dH_dr)*Area*UnitNormal[1] + (rw*dH_dr)*Area*UnitNormal[2];
              Jacobian_j[1][4] = (H + ru*dH_dru)*Area*UnitNormal[0] + (rv*dH_dru)*Area*UnitNormal[1] + (rw*dH_dru)*Area*UnitNormal[2];
              Jacobian_j[2][4] = (ru*dH_drv)*Area*UnitNormal[0] + (H + rv*dH_drv)*Area*UnitNormal[1] + (rw*dH_drv)*Area*UnitNormal[2];
              Jacobian_j[3][4] = (ru*dH_drw)*Area*UnitNormal[0] + (rv*dH_drw)*Area*UnitNormal[1] + (H + rw*dH_drw)*Area*UnitNormal[2];
              Jacobian_j[4][4] = (ru*dH_drE)*Area*UnitNormal[0] + (rv*dH_drE)*Area*UnitNormal[1] + (rw*dH_drE)*Area*UnitNormal[2];
            }
            
            /*--- Mach number sensitivity ---*/
            
            USens[0] = 0.0; USens[1] = ru/Mach_Inf; USens[2] = rv/Mach_Inf;
            if (nDim == 2) { USens[3] = Gamma*Mach_Inf*p; }
            else { USens[3] = rw/Mach_Inf; USens[4] = Gamma*Mach_Inf*p; }
            for (iPos = 0; iPos < nVar; iPos++) {
              for (jPos = 0; jPos < nVar; jPos++) {
                Sens_Mach[iMarker] += Psi[iPos]*Jacobian_j[jPos][iPos]*USens[jPos];
              }
            }
            
            /*--- AoA sensitivity ---*/
            
            USens[0] = 0.0;
            if (nDim == 2) { USens[1] = -rv; USens[2] = ru; USens[3] = 0.0; }
            else { USens[1] = -rw; USens[2] = 0.0; USens[3] = ru; USens[4] = 0.0; }
            for (iPos = 0; iPos < nVar; iPos++) {
              for (jPos = 0; jPos < nVar; jPos++) {
                Sens_AoA[iMarker] += Psi[iPos]*Jacobian_j[jPos][iPos]*USens[jPos];
              }
            }
            
            /*--- Pressure sensitivity ---*/
            
            USens[0] = r/p; USens[1] = ru/p; USens[2] = rv/p;
            if (nDim == 2) { USens[3] = rE/p; }
            else { USens[3] = rw/p; USens[4] = rE/p; }
            for (iPos = 0; iPos < nVar; iPos++) {
              for (jPos = 0; jPos < nVar; jPos++) {
                Sens_Press[iMarker] += Psi[iPos]*Jacobian_j[jPos][iPos]*USens[jPos];
              }
            }
            
            /*--- Temperature sensitivity ---*/
            
            T = p/(r*Gas_Constant);
            USens[0] = -r/T; USens[1] = 0.5*ru/T; USens[2] = 0.5*rv/T;
            if (nDim == 2) { USens[3] = (ru*ru + rv*rv + rw*rw)/(r*T); }
            else { USens[3] = 0.5*rw/T; USens[4] = (ru*ru + rv*rv + rw*rw)/(r*T); }
            for (iPos = 0; iPos < nVar; iPos++) {
              for (jPos = 0; jPos < nVar; jPos++) {
                Sens_Temp[iMarker] += Psi[iPos]*Jacobian_j[jPos][iPos]*USens[jPos];
              }
            }
          }
        }
        
        Total_Sens_Mach  -= Sens_Mach[iMarker] * scale * factor;
        Total_Sens_AoA   -= Sens_AoA[iMarker] * scale * factor;
        Total_Sens_Press -= Sens_Press[iMarker] * scale * factor;
        Total_Sens_Temp  -= Sens_Temp[iMarker] * scale * factor;
        
      }
      
    }
    
    /*--- Explicit contribution from objective function quantity ---*/
    
    for (iMarker = 0; iMarker < nMarker; iMarker++) {
      
      if ((config->GetMarker_All_KindBC(iMarker) == HEAT_FLUX) ||
          (config->GetMarker_All_KindBC(iMarker) == ISOTHERMAL)) {
        
        Sens_Mach[iMarker]  = 0.0;
        Sens_AoA[iMarker]   = 0.0;
        Sens_Press[iMarker] = 0.0;
        Sens_Temp[iMarker]  = 0.0;
<<<<<<< HEAD
=======
        Sens_BPress[iMarker] = 0.0;
>>>>>>> 47b0d6fe
        
        for (iVertex = 0; iVertex < geometry->nVertex[iMarker]; iVertex++) {
          iPoint = geometry->vertex[iMarker][iVertex]->GetNode();
          
          if (geometry->node[iPoint]->GetDomain()) {
            
            Normal = geometry->vertex[iMarker][iVertex]->GetNormal();
            p = solver_container[FLOW_SOL]->node[iPoint]->GetPressure();
            
            Mach_Inf   = config->GetMach();
            if (grid_movement) Mach_Inf = config->GetMach_Motion();
            
            d = node[iPoint]->GetForceProj_Vector();
            Area = 0.0; for (iDim = 0; iDim < nDim; iDim++) Area += Normal[iDim]*Normal[iDim];
            Area = sqrt(Area);
            for (iDim = 0; iDim < nDim; iDim++) UnitNormal[iDim] = -Normal[iDim]/Area;
            
            /*--- Mach number sensitivity ---*/
            
            for (iPos = 0; iPos < nDim; iPos++) Dd[iPos] = -(2.0/Mach_Inf)*d[iPos];
            for (iPos = 0; iPos < nDim; iPos++) Sens_Mach[iMarker] += p*Dd[iPos]*Area*UnitNormal[iPos];
            
            /*--- AoA sensitivity ---*/

            if (config->GetKind_ObjFunc() == DRAG_COEFFICIENT ||
                config->GetKind_ObjFunc() == LIFT_COEFFICIENT ||
                config->GetKind_ObjFunc() == SIDEFORCE_COEFFICIENT ||
                config->GetKind_ObjFunc() == EQUIVALENT_AREA ||
                config->GetKind_ObjFunc() == NEARFIELD_PRESSURE) {
              if (nDim == 2) {
                D[0][0] = 0.0; D[0][1] = -1.0;
                D[1][0] = 1.0; D[1][1] = 0.0;
              }
              else {
                D[0][0] = 0.0; D[0][1] = 0.0; D[0][2] = -1.0;
                D[1][0] = 0.0; D[1][1] = 0.0; D[1][2] = 0.0;
                D[2][0] = 1.0; D[2][1] = 0.0; D[2][2] = 0.0;
              }
              for (iPos = 0; iPos < nDim; iPos++) Dd[iPos] = 0.0;
              for (iPos = 0; iPos < nDim; iPos++) {
                for (jPos = 0; jPos < nDim; jPos++)
                  Dd[iPos] += D[iPos][jPos]*d[jPos];
              }
            }
            
            /*--- Coefficients with no explicit AoA dependece ---*/
            
            else {
              for (iPos = 0; iPos<nDim; iPos++) Dd[iPos] = 0.0;
            }
            
            for (iPos = 0; iPos < nDim; iPos++)
              Sens_AoA[iMarker] += p*Dd[iPos]*Area*UnitNormal[iPos];
            
            /*--- Pressure sensitivity ---*/
            
            for (iPos = 0; iPos<nDim; iPos++) Dd[iPos] = -(1/p)*d[iPos];
            for (iPos = 0; iPos<nDim; iPos++)
              Sens_Press[iMarker] += p*Dd[iPos]*Area*UnitNormal[iPos];
            
            /*--- Temperature sensitivity ---*/
            
            for (iPos = 0; iPos<nDim; iPos++) Dd[iPos] = 0.0;
            for (iPos = 0; iPos<nDim; iPos++)
              Sens_Temp[iMarker] += p*Dd[iPos]*Area*UnitNormal[iPos];
            
          }
        }
        
        Total_Sens_Mach  += Sens_Mach[iMarker] * scale * factor;
        Total_Sens_AoA   += Sens_AoA[iMarker] * scale * factor;
        Total_Sens_Press += Sens_Press[iMarker] * scale * factor;
        Total_Sens_Temp  += Sens_Temp[iMarker] * scale * factor;
        
      }
    }
  }
  
#ifdef HAVE_MPI
  
  su2double MyTotal_Sens_Geo   = Total_Sens_Geo;     Total_Sens_Geo = 0.0;
  su2double MyTotal_Sens_Mach  = Total_Sens_Mach;    Total_Sens_Mach = 0.0;
  su2double MyTotal_Sens_AoA   = Total_Sens_AoA;     Total_Sens_AoA = 0.0;
  su2double MyTotal_Sens_Press = Total_Sens_Press;   Total_Sens_Press = 0.0;
  su2double MyTotal_Sens_Temp  = Total_Sens_Temp;    Total_Sens_Temp = 0.0;
  
  SU2_MPI::Allreduce(&MyTotal_Sens_Geo, &Total_Sens_Geo, 1, MPI_DOUBLE, MPI_SUM, MPI_COMM_WORLD);
  SU2_MPI::Allreduce(&MyTotal_Sens_Mach, &Total_Sens_Mach, 1, MPI_DOUBLE, MPI_SUM, MPI_COMM_WORLD);
  SU2_MPI::Allreduce(&MyTotal_Sens_AoA, &Total_Sens_AoA, 1, MPI_DOUBLE, MPI_SUM, MPI_COMM_WORLD);
  SU2_MPI::Allreduce(&MyTotal_Sens_Press, &Total_Sens_Press, 1, MPI_DOUBLE, MPI_SUM, MPI_COMM_WORLD);
  SU2_MPI::Allreduce(&MyTotal_Sens_Temp, &Total_Sens_Temp, 1, MPI_DOUBLE, MPI_SUM, MPI_COMM_WORLD);
  
#endif
  
  delete [] USens;
  delete [] UnitNormal;
  delete [] normal_grad_vel;
  delete [] tang_deriv_psi5;
  delete [] tang_deriv_T;
  for (iDim = 0; iDim < nDim; iDim++)
    delete Sigma[iDim];
  delete [] Sigma;
  delete [] normal_grad_gridvel;
  delete [] normal_grad_v_ux;
  for (iDim = 0; iDim < nDim; iDim++)
    delete Sigma_Psi5v[iDim];
  for (iDim = 0; iDim < nDim; iDim++)
    delete tau[iDim];
  delete [] tau;
  delete [] Velocity;
  
}

void CAdjNSSolver::BC_HeatFlux_Wall(CGeometry *geometry, CSolver **solver_container, CNumerics *conv_numerics, CNumerics *visc_numerics, CConfig *config, unsigned short val_marker) {
  
  unsigned short iDim, iVar, jVar, jDim;
  unsigned long iVertex, iPoint, total_index, Point_Normal;
  
  su2double *d, l1psi, vartheta, Sigma_5, **PsiVar_Grad, phi[3];
  su2double sq_vel, ProjGridVel, Enthalpy = 0.0, *GridVel;
  su2double ViscDens, XiDens, Density, Pressure = 0.0, dPhiE_dn;
  su2double Laminar_Viscosity = 0.0, Eddy_Viscosity = 0.0;
  su2double Sigma_xx, Sigma_yy, Sigma_zz, Sigma_xy, Sigma_xz, Sigma_yz;
  su2double Sigma_xx5, Sigma_yy5, Sigma_zz5, Sigma_xy5, Sigma_xz5;
  su2double Sigma_yz5, eta_xx, eta_yy, eta_zz, eta_xy, eta_xz, eta_yz;
  su2double *Coord_i, *Coord_j, dist_ij_2;
  su2double dSigmaxx_phi1, dSigmayy_phi1, dSigmazz_phi1, dSigmaxy_phi1, dSigmaxz_phi1, dSigmayz_phi1;
  su2double dSigmaxx_phi2, dSigmayy_phi2, dSigmazz_phi2, dSigmaxy_phi2, dSigmaxz_phi2, dSigmayz_phi2;
  su2double dSigmaxx_phi3, dSigmayy_phi3, dSigmazz_phi3, dSigmaxy_phi3, dSigmaxz_phi3, dSigmayz_phi3;
  su2double dSigma5_psi5;
  
  bool implicit = (config->GetKind_TimeIntScheme_AdjFlow() == EULER_IMPLICIT);
  bool compressible   = (config->GetKind_Regime() == COMPRESSIBLE);
  bool incompressible = (config->GetKind_Regime() == INCOMPRESSIBLE);
  bool freesurface    = (config->GetKind_Regime() == FREESURFACE);
  bool grid_movement  = config->GetGrid_Movement();
  
  su2double Prandtl_Lam  = config->GetPrandtl_Lam();
  su2double Prandtl_Turb = config->GetPrandtl_Turb();
  
  su2double *Psi = new su2double[nVar];
  su2double **Tau = new su2double*[nDim];
  for (iDim = 0; iDim < nDim; iDim++)
    Tau[iDim] = new su2double [nDim];
  su2double *Velocity = new su2double[nDim];
  su2double *Normal = new su2double[nDim];
  su2double *Edge_Vector = new su2double[nDim];
  su2double **GradPhi = new su2double*[nDim];
  for (iDim = 0; iDim < nDim; iDim++)
    GradPhi[iDim] = new su2double [nDim];
  su2double *GradPsiE = new su2double [nDim];
  
  /*--- Loop over all of the vertices on this boundary marker ---*/
  
  for (iVertex = 0; iVertex < geometry->nVertex[val_marker]; iVertex++) {
    
    iPoint = geometry->vertex[val_marker][iVertex]->GetNode();
    
    /*--- Check if the node belongs to the domain (i.e, not a halo node) ---*/
    
    if (geometry->node[iPoint]->GetDomain()) {
      
      /*--- Normal vector for this vertex (negate for outward convention) ---*/
      
      geometry->vertex[val_marker][iVertex]->GetNormal(Normal);
      for (iDim = 0; iDim < nDim; iDim++) Normal[iDim] = -Normal[iDim];
      
      /*--- Initialize the convective & viscous residuals to zero ---*/
      
      for (iVar = 0; iVar < nVar; iVar++) {
        Res_Conv_i[iVar] = 0.0; Res_Visc_i[iVar] = 0.0;
        if (implicit) { for (jVar = 0; jVar < nVar; jVar ++) Jacobian_ii[iVar][jVar] = 0.0; }
      }
      
      /*--- Retrieve adjoint solution at the wall boundary node ---*/
      
      for (iVar = 0; iVar < nVar; iVar++)
        Psi[iVar] = node[iPoint]->GetSolution(iVar);
      
      /*--- Get the force projection vector (based on the objective function) ---*/
      
      d = node[iPoint]->GetForceProj_Vector();
      
      /*--- Set the adjoint velocity BC ---*/
      
      for (iDim = 0; iDim < nDim; iDim++) { phi[iDim] = d[iDim]; }
      
      /*--- Correct the adjoint velocity BC for dynamic meshes ---*/
      
      if (grid_movement) {
        GridVel = geometry->node[iPoint]->GetGridVel();
        for (iDim = 0; iDim < nDim; iDim++)
          phi[iDim] -= Psi[nDim+1]*GridVel[iDim];
      }
      
      /*--- Impose the value of the adjoint velocity as a strong boundary
       condition (Dirichlet). Fix the adjoint velocity and remove any addtional
       contribution to the residual at this node. ---*/
      
      for (iDim = 0; iDim < nDim; iDim++)
        node[iPoint]->SetSolution_Old(iDim+1, phi[iDim]);
      
      for (iDim = 0; iDim < nDim; iDim++)
        LinSysRes.SetBlock_Zero(iPoint, iDim+1);
      node[iPoint]->SetVel_ResTruncError_Zero();
      
      /*--- Compute additional contributions to the adjoint density and energy
       equations which will be added to the residual (weak imposition) ---*/
      
      if (compressible) {
        
        /*--- Energy residual due to the convective term ---*/
        
        l1psi = 0.0;
        for (iDim = 0; iDim < nDim; iDim++)
          l1psi += Normal[iDim]*d[iDim];
        Res_Conv_i[nDim+1] = l1psi*Gamma_Minus_One;
        
        /*--- Flux contribution and Jacobian contributions for moving
         walls. Note that these are only for the adjoint density and
         adjoint energy equations (the adjoint vel. uses a strong BC). ---*/
        
        if (grid_movement) {
          
          /*--- Get the grid velocity at this node and impose v = u_wall ---*/
          
          GridVel = geometry->node[iPoint]->GetGridVel();
          for (iDim = 0; iDim < nDim; iDim++) Velocity[iDim] = GridVel[iDim];
          
          /*--- Get some additional quantities from the flow solution ---*/
          
          Density = solver_container[FLOW_SOL]->node[iPoint]->GetDensity();
          if (compressible) {
            Pressure = solver_container[FLOW_SOL]->node[iPoint]->GetPressure();
            Enthalpy = solver_container[FLOW_SOL]->node[iPoint]->GetEnthalpy();
            Laminar_Viscosity = solver_container[FLOW_SOL]->node[iPoint]->GetLaminarViscosity();
            Eddy_Viscosity = solver_container[FLOW_SOL]->node[iPoint]->GetEddyViscosity(); // Should be zero at the wall
          }
          if (incompressible || freesurface) {
            Pressure = solver_container[FLOW_SOL]->node[iPoint]->GetPressureInc();
            Laminar_Viscosity = solver_container[FLOW_SOL]->node[iPoint]->GetLaminarViscosityInc();
            Eddy_Viscosity = solver_container[FLOW_SOL]->node[iPoint]->GetEddyViscosityInc(); // Should be zero at the wall
          }
          
          ViscDens = (Laminar_Viscosity + Eddy_Viscosity) / Density;
          XiDens = Gamma * (Laminar_Viscosity/Prandtl_Lam + Eddy_Viscosity/Prandtl_Turb) / Density;
          
          /*--- Compute projections, velocity squared divided by two, and
           other inner products. Note that we are imposing v = u_wall from
           the direct problem and that phi = d - \psi_5 * v ---*/
          
          ProjGridVel = 0.0; sq_vel = 0.0;
          vartheta = Psi[0] + Psi[nDim+1]*Enthalpy;
          for (iDim = 0; iDim < nDim; iDim++) {
            ProjGridVel += GridVel[iDim]*Normal[iDim];
            sq_vel      += 0.5*GridVel[iDim]*GridVel[iDim];
            vartheta    += GridVel[iDim]*phi[iDim];
          }
          
          /*--- Convective flux at the wall node (adjoint density) ---*/
          
          Res_Conv_i[0] = -vartheta*ProjGridVel + l1psi*Gamma_Minus_One*sq_vel;
          
          /*--- Implicit contributions from convective part ---*/
          
          if (implicit) {
            Jacobian_ii[0][0] += -ProjGridVel;
            Jacobian_ii[0][nVar-1] += -ProjGridVel * Enthalpy;
          }
          
          /*--- Viscous flux contributions at the wall node. Impose dPhiE_dn = 0 
           (adiabatic walls with frozen viscosity). ---*/
          
          dPhiE_dn = 0.0;
          
          /*--- Store the adjoint velocity and energy gradients for clarity ---*/
          
          PsiVar_Grad = node[iPoint]->GetGradient();
          for (iDim = 0; iDim < nDim; iDim++) {
            GradPsiE[iDim] =  PsiVar_Grad[nVar-1][iDim];
            for (jDim = 0; jDim < nDim; jDim++)
              GradPhi[iDim][jDim] =  PsiVar_Grad[iDim+1][jDim];
          }
          
          if (nDim == 2) {
            
            /*--- Compute the adjoint stress tensor ---*/
            
            Sigma_xx  = ViscDens * (FOUR3 * GradPhi[0][0] -  TWO3 * GradPhi[1][1]);
            Sigma_yy  = ViscDens * (-TWO3 * GradPhi[0][0] + FOUR3 * GradPhi[1][1]);
            Sigma_xy  = ViscDens * (GradPhi[1][0] + GradPhi[0][1]);
            Sigma_xx5 = ViscDens * ( FOUR3 * Velocity[0] * GradPsiE[0] -  TWO3 * Velocity[1] * GradPsiE[1]);
            Sigma_yy5 = ViscDens * (- TWO3 * Velocity[0] * GradPsiE[0] + FOUR3 * Velocity[1] * GradPsiE[1]);
            Sigma_xy5 = ViscDens * (Velocity[0] * GradPsiE[1] + Velocity[1] * GradPsiE[0]);
            Sigma_5   = XiDens * dPhiE_dn;
            eta_xx    = Sigma_xx + Sigma_xx5;
            eta_yy    = Sigma_yy + Sigma_yy5;
            eta_xy    = Sigma_xy + Sigma_xy5;
            
            /*--- Viscous flux at the wall node (adjoint density & energy only) ---*/
            
            Res_Visc_i[0] = - (Velocity[0] * Normal[0] * eta_xx  + Velocity[1] * Normal[1] * eta_yy
                               + (Velocity[0] * Normal[1] + Velocity[1] * Normal[0]) * eta_xy
                               - (sq_vel - Pressure/(Density*Gamma_Minus_One)) * Sigma_5);
            Res_Visc_i[nDim+1] = Sigma_5;
            
            /*--- Computation of the Jacobians at Point i---*/
            
            if (implicit) {
              
              /*--- Compute closest normal neighbor ---*/
              
              Point_Normal = geometry->vertex[val_marker][iVertex]->GetNormal_Neighbor();
              
              /*--- Get coordinates of i & nearest normal and compute distance ---*/
              
              Coord_i = geometry->node[iPoint]->GetCoord();
              Coord_j = geometry->node[Point_Normal]->GetCoord();
              dist_ij_2 = 0.0;
              for (iDim = 0; iDim < nDim; iDim++) {
                Edge_Vector[iDim] = Coord_j[iDim]-Coord_i[iDim];
                dist_ij_2 += Edge_Vector[iDim]*Edge_Vector[iDim];
              }
              
              dSigmaxx_phi1 = -FOUR3 * ViscDens * Edge_Vector[0]/dist_ij_2;
              dSigmaxx_phi2 =   TWO3 * ViscDens * Edge_Vector[1]/dist_ij_2;
              dSigmayy_phi1 =   TWO3 * ViscDens * Edge_Vector[0]/dist_ij_2;
              dSigmayy_phi2 = -FOUR3 * ViscDens * Edge_Vector[1]/dist_ij_2;
              dSigmaxy_phi1 = -ViscDens * Edge_Vector[1]/dist_ij_2;
              dSigmaxy_phi2 = -ViscDens * Edge_Vector[0]/dist_ij_2;
              
//              dSigmaxx5_psi5 = -ViscDens * ( FOUR3*Velocity[0]*Edge_Vector[0] -  TWO3*Velocity[1]*Edge_Vector[1] )/dist_ij_2;
//              dSigmayy5_psi5 = -ViscDens * (- TWO3*Velocity[0]*Edge_Vector[0] + FOUR3*Velocity[1]*Edge_Vector[1] )/dist_ij_2;
//              dSigmaxy5_psi5 = -ViscDens * ( Velocity[0]*Edge_Vector[1] + Velocity[1]*Edge_Vector[0] )/dist_ij_2;
              dSigma5_psi5   = -XiDens * ( Edge_Vector[0]*Normal[0] + Edge_Vector[1]*Normal[1] )/dist_ij_2;
              
              Jacobian_ii[0][0] += 0.0;
              Jacobian_ii[0][1] += -( Velocity[0]*Normal[0]*dSigmaxx_phi1 + Velocity[1]*Normal[1]*dSigmayy_phi1
                                     + (Velocity[0]*Normal[1] + Velocity[1]*Normal[0])*dSigmaxy_phi1 );
              Jacobian_ii[0][2] += -( Velocity[0]*Normal[0]*dSigmaxx_phi2 + Velocity[1]*Normal[1]*dSigmayy_phi2
                                     + (Velocity[0]*Normal[1] + Velocity[1]*Normal[0])*dSigmaxy_phi2 );
              Jacobian_ii[0][3] += (sq_vel - Pressure/(Density*Gamma_Minus_One)) * dSigma5_psi5;
              
              Jacobian_ii[3][0] += 0.0;
              Jacobian_ii[3][1] += 0.0;
              Jacobian_ii[3][2] += 0.0;
              Jacobian_ii[3][3] += dSigma5_psi5;
              
            }
            
            
          } else if (nDim == 3) {
            
            /*--- Compute the adjoint stress tensor ---*/
            Sigma_xx  = ViscDens * (FOUR3 * GradPhi[0][0] -  TWO3 * GradPhi[1][1] - TWO3  * GradPhi[2][2]);
            Sigma_yy  = ViscDens * (-TWO3 * GradPhi[0][0] + FOUR3 * GradPhi[1][1] - TWO3  * GradPhi[2][2]);
            Sigma_zz  = ViscDens * (-TWO3 * GradPhi[0][0] -  TWO3 * GradPhi[1][1] + FOUR3 * GradPhi[2][2]);
            Sigma_xy  = ViscDens * (GradPhi[1][0] + GradPhi[0][1]);
            Sigma_xz  = ViscDens * (GradPhi[2][0] + GradPhi[0][2]);
            Sigma_yz  = ViscDens * (GradPhi[2][1] + GradPhi[1][2]);
            Sigma_xx5 = ViscDens * ( FOUR3 * Velocity[0] * GradPsiE[0] -  TWO3 * Velocity[1] * GradPsiE[1] -  TWO3 * Velocity[2] * GradPsiE[2]);
            Sigma_yy5 = ViscDens * (- TWO3 * Velocity[0] * GradPsiE[0] + FOUR3 * Velocity[1] * GradPsiE[1] -  TWO3 * Velocity[2] * GradPsiE[2]);
            Sigma_zz5 = ViscDens * (- TWO3 * Velocity[0] * GradPsiE[0] -  TWO3 * Velocity[1] * GradPsiE[1] + FOUR3 * Velocity[2] * GradPsiE[2]);
            Sigma_xy5 = ViscDens * (Velocity[0] * GradPsiE[1] + Velocity[1] * GradPsiE[0]);
            Sigma_xz5 = ViscDens * (Velocity[0] * GradPsiE[2] + Velocity[2] * GradPsiE[0]);
            Sigma_yz5 = ViscDens * (Velocity[1] * GradPsiE[2] + Velocity[2] * GradPsiE[1]);
            Sigma_5   = XiDens * dPhiE_dn;
            eta_xx    = Sigma_xx + Sigma_xx5; eta_yy = Sigma_yy + Sigma_yy5; eta_zz = Sigma_zz + Sigma_zz5;
            eta_xy    = Sigma_xy + Sigma_xy5; eta_xz = Sigma_xz + Sigma_xz5; eta_yz = Sigma_yz + Sigma_yz5;
            
            /*--- Viscous flux at the wall node (adjoint density & energy only) ---*/
            
            Res_Visc_i[0] = - (Velocity[0] * Normal[0] * eta_xx  + Velocity[1] * Normal[1] * eta_yy + Velocity[2] * Normal[2] * eta_zz
                               + (Velocity[0] * Normal[1] + Velocity[1] * Normal[0]) * eta_xy
                               + (Velocity[0] * Normal[2] + Velocity[2] * Normal[0]) * eta_xz
                               + (Velocity[2] * Normal[1] + Velocity[1] * Normal[2]) * eta_yz
                               - (sq_vel - Pressure/(Density*Gamma_Minus_One)) * Sigma_5);
            Res_Visc_i[nDim+1] = Sigma_5;
            
            /*--- Computation of the Jacobians at Point i---*/
            
            if (implicit) {
              
              /*--- Compute closest normal neighbor ---*/
              
              Point_Normal = geometry->vertex[val_marker][iVertex]->GetNormal_Neighbor();
              
              /*--- Get coordinates of i & nearest normal and compute distance ---*/
              
              Coord_i = geometry->node[iPoint]->GetCoord();
              Coord_j = geometry->node[Point_Normal]->GetCoord();
              dist_ij_2 = 0.0;
              for (iDim = 0; iDim < nDim; iDim++) {
                Edge_Vector[iDim] = Coord_j[iDim]-Coord_i[iDim];
                dist_ij_2 += Edge_Vector[iDim]*Edge_Vector[iDim];
              }
              
              dSigmaxx_phi1 = -FOUR3 * ViscDens * Edge_Vector[0]/dist_ij_2;
              dSigmaxx_phi2 =   TWO3 * ViscDens * Edge_Vector[1]/dist_ij_2;
              dSigmaxx_phi3 =   TWO3 * ViscDens * Edge_Vector[2]/dist_ij_2;
              dSigmayy_phi1 =   TWO3 * ViscDens * Edge_Vector[0]/dist_ij_2;
              dSigmayy_phi2 = -FOUR3 * ViscDens * Edge_Vector[1]/dist_ij_2;
              dSigmayy_phi3 =   TWO3 * ViscDens * Edge_Vector[2]/dist_ij_2;
              dSigmazz_phi1 =   TWO3 * ViscDens * Edge_Vector[0]/dist_ij_2;
              dSigmazz_phi2 =   TWO3 * ViscDens * Edge_Vector[1]/dist_ij_2;
              dSigmazz_phi3 = -FOUR3 * ViscDens * Edge_Vector[2]/dist_ij_2;
              dSigmaxy_phi1 = -ViscDens * Edge_Vector[1]/dist_ij_2;
              dSigmaxy_phi2 = -ViscDens * Edge_Vector[0]/dist_ij_2;
              dSigmaxy_phi3 = 0;
              dSigmaxz_phi1 = -ViscDens * Edge_Vector[2]/dist_ij_2;
              dSigmaxz_phi2 = 0;
              dSigmaxz_phi3 = -ViscDens * Edge_Vector[0]/dist_ij_2;
              dSigmayz_phi1 = 0;
              dSigmayz_phi2 = -ViscDens * Edge_Vector[2]/dist_ij_2;
              dSigmayz_phi3 = -ViscDens * Edge_Vector[1]/dist_ij_2;
              
//              dSigmaxx5_psi5 = -ViscDens * ( FOUR3*Velocity[0]*Edge_Vector[0] -  TWO3*Velocity[1]*Edge_Vector[1] -  TWO3*Velocity[2]*Edge_Vector[2])/dist_ij_2;
//              dSigmayy5_psi5 = -ViscDens * (- TWO3*Velocity[0]*Edge_Vector[0] + FOUR3*Velocity[1]*Edge_Vector[1] -  TWO3*Velocity[2]*Edge_Vector[2])/dist_ij_2;
//              dSigmazz5_psi5 = -ViscDens * (- TWO3*Velocity[0]*Edge_Vector[0] -  TWO3*Velocity[1]*Edge_Vector[1] + FOUR3*Velocity[2]*Edge_Vector[2])/dist_ij_2;
//              dSigmaxy5_psi5 = -ViscDens * ( Velocity[0]*Edge_Vector[1] + Velocity[1]*Edge_Vector[0] )/dist_ij_2;
//              dSigmaxz5_psi5 = -ViscDens * ( Velocity[0]*Edge_Vector[2] + Velocity[2]*Edge_Vector[0] )/dist_ij_2;
//              dSigmayz5_psi5 = -ViscDens * ( Velocity[1]*Edge_Vector[2] + Velocity[2]*Edge_Vector[1] )/dist_ij_2;
              dSigma5_psi5   = -XiDens * ( Edge_Vector[0]*Normal[0] + Edge_Vector[1]*Normal[1] + Edge_Vector[2]*Normal[2] )/dist_ij_2;
              
              Jacobian_ii[0][0] += 0.0;
              Jacobian_ii[0][1] += -( Velocity[0]*Normal[0]*dSigmaxx_phi1 + Velocity[1]*Normal[1]*dSigmayy_phi1 + Velocity[2]*Normal[2]*dSigmazz_phi1
                                     + (Velocity[0]*Normal[1] + Velocity[1]*Normal[0])*dSigmaxy_phi1
                                     + (Velocity[0]*Normal[2] + Velocity[2]*Normal[0])*dSigmaxz_phi1
                                     + (Velocity[2]*Normal[1] + Velocity[1]*Normal[2])*dSigmayz_phi1 );
              Jacobian_ii[0][2] += -( Velocity[0]*Normal[0]*dSigmaxx_phi2 + Velocity[1]*Normal[1]*dSigmayy_phi2 + Velocity[2]*Normal[2]*dSigmazz_phi2
                                     + (Velocity[0]*Normal[1] + Velocity[1]*Normal[0])*dSigmaxy_phi2
                                     + (Velocity[0]*Normal[2] + Velocity[2]*Normal[0])*dSigmaxz_phi2
                                     + (Velocity[2]*Normal[1] + Velocity[1]*Normal[2])*dSigmayz_phi2 );
              Jacobian_ii[0][3] += -( Velocity[0]*Normal[0]*dSigmaxx_phi3 + Velocity[1]*Normal[1]*dSigmayy_phi3 + Velocity[2]*Normal[2]*dSigmazz_phi3
                                     + (Velocity[0]*Normal[1] + Velocity[1]*Normal[0])*dSigmaxy_phi3
                                     + (Velocity[0]*Normal[2] + Velocity[2]*Normal[0])*dSigmaxz_phi3
                                     + (Velocity[2]*Normal[1] + Velocity[1]*Normal[2])*dSigmayz_phi3 );
              Jacobian_ii[0][4] += (sq_vel - Pressure/(Density*Gamma_Minus_One)) * dSigma5_psi5;
              
              Jacobian_ii[4][0] += 0.0;
              Jacobian_ii[4][1] += 0.0;
              Jacobian_ii[4][2] += 0.0;
              Jacobian_ii[4][3] += 0.0;
              Jacobian_ii[4][4] += dSigma5_psi5;
              
            }
          }
        }
      }
      
      if (incompressible || freesurface) {
        
        /*--- Pressure residual due to the convective term ---*/
        
        l1psi = 0.0;
        for (iDim = 0; iDim < nDim; iDim++)
          l1psi += Normal[iDim]*d[iDim];
        Res_Conv_i[0] = l1psi;
      }
      
      /*--- Convective contribution to the residual at the wall ---*/
      
      LinSysRes.SubtractBlock(iPoint, Res_Conv_i);
      
      /*--- Viscous contribution to the residual at the wall ---*/
      
      LinSysRes.SubtractBlock(iPoint, Res_Visc_i);
      
      /*--- Enforce the no-slip boundary condition in a strong way by
       modifying the velocity-rows of the Jacobian (1 on the diagonal). ---*/
      
      if (implicit) {
        Jacobian.SubtractBlock(iPoint, iPoint, Jacobian_ii);
        for (iVar = 1; iVar <= nDim; iVar++) {
          total_index = iPoint*nVar+iVar;
          Jacobian.DeleteValsRowi(total_index);
        }
      }
      
    }
    
  }
  
  for (iDim = 0; iDim < nDim; iDim++)
    delete [] Tau[iDim];
  delete [] Tau;
  delete [] Psi;
  delete [] Velocity;
  delete [] Normal;
  delete [] Edge_Vector;
  delete [] GradPsiE;
  for (iDim = 0; iDim < nDim; iDim++)
    delete [] GradPhi[iDim];
  delete [] GradPhi;
  
}


void CAdjNSSolver::BC_Isothermal_Wall(CGeometry *geometry, CSolver **solver_container, CNumerics *conv_numerics, CNumerics *visc_numerics, CConfig *config, unsigned short val_marker) {
  
  unsigned long iVertex, iPoint, total_index;
  unsigned short iDim, iVar, jVar, jDim;
  su2double *d, q, *U, l1psi, dVisc_T, rho, pressure, div_phi,
  force_stress, Sigma_5, **PsiVar_Grad, phi[3] = {0.0,0.0,0.0};
  su2double phis1, phis2, sq_vel, ProjVel, Enthalpy, *GridVel, phi_u, d_n;
  su2double Energy, ViscDens, XiDens, Density, SoundSpeed, Pressure, dPhiE_dn, Laminar_Viscosity, Eddy_Viscosity,
  Sigma_xx, Sigma_yy, Sigma_zz, Sigma_xy, Sigma_xz, Sigma_yz,
  Sigma_xx5, Sigma_yy5, Sigma_zz5, Sigma_xy5, Sigma_xz5,
  Sigma_yz5, eta_xx, eta_yy, eta_zz, eta_xy, eta_xz, eta_yz;
  su2double kGTdotn;
  
  su2double *Psi = new su2double[nVar];
  su2double **Tau = new su2double* [nDim];
  for (iDim = 0; iDim < nDim; iDim++)
    Tau[iDim] = new su2double [nDim];
  su2double *Velocity = new su2double[nDim];
  su2double *Normal = new su2double[nDim];
  
  su2double **GradPhi = new su2double* [nDim];
  for (iDim = 0; iDim < nDim; iDim++)
    GradPhi[iDim] = new su2double [nDim];
  su2double *GradPsiE = new su2double [nDim];
  su2double *GradT;// = new su2double[nDim];
  su2double *GradP;
  su2double *GradDens;
  su2double *dPoRho2 = new su2double[nDim];
  
  bool implicit = (config->GetKind_TimeIntScheme_AdjFlow() == EULER_IMPLICIT);
  bool compressible = (config->GetKind_Regime() == COMPRESSIBLE);
  bool incompressible = (config->GetKind_Regime() == INCOMPRESSIBLE);
  bool grid_movement  = config->GetGrid_Movement();
  bool heat_flux_obj  = ((config->GetKind_ObjFunc() == TOTAL_HEATFLUX) ||
                         (config->GetKind_ObjFunc() == MAXIMUM_HEATFLUX) ||
                         (config->GetKind_ObjFunc() == INVERSE_DESIGN_HEATFLUX));
  
  su2double Prandtl_Lam  = config->GetPrandtl_Lam();
  su2double Prandtl_Turb = config->GetPrandtl_Turb();
  su2double Gas_Constant = config->GetGas_ConstantND();
  su2double Cp = (Gamma / Gamma_Minus_One) * Gas_Constant;
  su2double Thermal_Conductivity;
  su2double invrho3;
  su2double Volume;
  su2double mu2;
  su2double gpsiAv2;
  su2double gpsi5n;
  
  for (iVertex = 0; iVertex < geometry->nVertex[val_marker]; iVertex++) {
    
    iPoint = geometry->vertex[val_marker][iVertex]->GetNode();
    
    if (geometry->node[iPoint]->GetDomain()) {
      
      /*--- Initialize the convective & viscous residuals to zero ---*/
      for (iVar = 0; iVar < nVar; iVar++) {
        Res_Conv_i[iVar] = 0.0;
        Res_Visc_i[iVar] = 0.0;
        if (implicit) {
          for (jVar = 0; jVar < nVar; jVar ++)
            Jacobian_ii[iVar][jVar] = 0.0;
        }
      }
      
      /*--- Retrieve adjoint solution at the wall boundary node ---*/
      for (iVar = 0; iVar < nVar; iVar++)
        Psi[iVar] = node[iPoint]->GetSolution(iVar);
      
      /*--- Normal vector for this vertex (negate for outward convention) ---*/
      geometry->vertex[val_marker][iVertex]->GetNormal(Normal);
      Volume = geometry->node[iPoint]->GetVolume();
      for (iDim = 0; iDim < nDim; iDim++) Normal[iDim] = -Normal[iDim];
      
      /*--- Get the force projection vector (based on the objective function) ---*/
      d = node[iPoint]->GetForceProj_Vector();
      
      /*--- Adjustments to strong boundary condition for dynamic meshes ---*/
      if ( grid_movement) {
        GridVel = geometry->node[iPoint]->GetGridVel();
        for (iDim = 0; iDim < nDim; iDim++) {
          phi[iDim] = d[iDim] - Psi[nVar-1]*GridVel[iDim];
        }
      } else {
        for (iDim = 0; iDim < nDim; iDim++) {
          phi[iDim] = d[iDim];
        }
      }
      
      /*--- Strong BC imposition for the adjoint velocity equations ---*/
      for (iDim = 0; iDim < nDim; iDim++)
        LinSysRes.SetBlock_Zero(iPoint, iDim+1);
      node[iPoint]->SetVel_ResTruncError_Zero();
      for (iDim = 0; iDim < nDim; iDim++)
        node[iPoint]->SetSolution_Old(iDim+1, phi[iDim]);
      if (implicit) {
        for (iVar = 1; iVar <= nDim; iVar++) {
          total_index = iPoint*nVar+iVar;
          Jacobian.DeleteValsRowi(total_index);
        }
      }
      
      /*--- Get transport coefficient information ---*/
      Laminar_Viscosity    = solver_container[FLOW_SOL]->node[iPoint]->GetLaminarViscosity();
      Eddy_Viscosity       = solver_container[FLOW_SOL]->node[iPoint]->GetEddyViscosity();
      Thermal_Conductivity = Cp * ( Laminar_Viscosity/Prandtl_Lam
                                   +Eddy_Viscosity/Prandtl_Turb);
      
//      GradV = solver_container[FLOW_SOL]->node[iPoint]->GetGradient_Primitive();
      
      /*--- Calculate Dirichlet condition for energy equation ---*/
      if (!heat_flux_obj) {
        q = 0.0;
      }
      else {
        GradT = solver_container[FLOW_SOL]->node[iPoint]->GetGradient_Primitive()[0];
        kGTdotn = 0;
//        Xi = solver_container[FLOW_SOL]->GetTotal_MaxHeatFlux();
//        Xi = 1.0;
        for (iDim = 0; iDim < nDim; iDim++)
          kGTdotn += Thermal_Conductivity*GradT[iDim]*Normal[iDim];
        //q = - Xi * pnorm * pow(kGTdotn, pnorm-1.0);
        q = -1.0;
      }
      
      /*--- Strong BC enforcement of the energy equation ---*/
      LinSysRes.SetBlock_Zero(iPoint, nVar-1);
      node[iPoint]->SetEnergy_ResTruncError_Zero();
      node[iPoint]->SetSolution_Old(nDim+1, q);
      if (implicit) {
        iVar = nDim+1;
        total_index = iPoint*nVar+iVar;
        Jacobian.DeleteValsRowi(total_index);
      }
      
      /*--- Additional contributions to adjoint density (weak imposition) ---*/
      if (compressible) {
        
        /*--- Acquire gradient information ---*/
        PsiVar_Grad = node[iPoint]->GetGradient();
        GradP    = solver_container[FLOW_SOL]->node[iPoint]->GetGradient_Primitive()[nVar-1];
        GradDens = solver_container[FLOW_SOL]->node[iPoint]->GetGradient_Primitive()[nVar];
        
        /*--- Acqure flow information ---*/
        rho = solver_container[FLOW_SOL]->node[iPoint]->GetDensity();
        pressure = solver_container[FLOW_SOL]->node[iPoint]->GetPressure();
        invrho3 = (1.0/rho)*(1.0/rho)*(1.0/rho);
        
        /*--- Calculate supporting quantities ---*/
        mu2 = Thermal_Conductivity/Cp;
        gpsiAv2 = 0.0;
        gpsi5n = 0.0;
        for (iDim = 0; iDim < nDim; iDim++) {
          dPoRho2[iDim] = (GradP[iDim]*rho - 2.0*GradDens[iDim]*pressure)*invrho3;
          gpsiAv2 += -mu2*Gamma/Gamma_Minus_One * PsiVar_Grad[nVar-1][iDim]*dPoRho2[iDim];
          gpsi5n += PsiVar_Grad[nVar-1][iDim]*Normal[iDim];
        }
        
        /*--- Apply first order term to boundary ---*/
        Res_Conv_i[0] = gpsiAv2*Volume;
        
        /*--- Apply second order term to boundary ---*/
        Res_Visc_i[0] = -mu2*Gamma/(rho*Gamma_Minus_One)*(pressure/rho)*gpsi5n;
        
        /*--- Components of the effective and adjoint stress tensors ---*/
        PsiVar_Grad = node[iPoint]->GetGradient();
        div_phi = 0;
        for (iDim = 0; iDim < nDim; iDim++) {
          div_phi += PsiVar_Grad[iDim+1][iDim];
          for (jDim = 0; jDim < nDim; jDim++)
            Tau[iDim][jDim] = (PsiVar_Grad[iDim+1][jDim]+PsiVar_Grad[jDim+1][iDim]);
        }
        for (iDim = 0; iDim < nDim; iDim++)
          Tau[iDim][iDim] -= TWO3*div_phi;
        
        /*--- force_stress = n_i \Tau_{ij} d_j ---*/
        force_stress = 0.0;
        for (iDim = 0; iDim < nDim; iDim++)
          for (jDim = 0; jDim < nDim; jDim++)
            force_stress += Normal[iDim]*Tau[iDim][jDim]*d[jDim];
        
        /*--- \partial \mu_dyn \partial T ---*/
//        mu_dyn = solver_container[FLOW_SOL]->node[iPoint]->GetLaminarViscosity();
//        Temp = solver_container[FLOW_SOL]->node[iPoint]->GetTemperature();
        dVisc_T = 0.0;  // dVisc_T = mu_dyn*(Temp+3.0*mu2)/(2.0*Temp*(Temp+mu2));
        
        /*--- \Sigma_5 Check Area computation for Res_Conv[0] ---*/
        Sigma_5 = (Gamma/Cp)*dVisc_T*force_stress;
        
        /*--- Imposition of residuals ---*/
        rho = solver_container[FLOW_SOL]->node[iPoint]->GetDensity();
        pressure = solver_container[FLOW_SOL]->node[iPoint]->GetPressure();
        Res_Conv_i[0] = pressure*Sigma_5/(Gamma_Minus_One*rho*rho);
        
        /*--- Flux contribution and Jacobian contributions for moving
         walls. Note that these are only for the adjoint density and
         adjoint energy equations (the adjoint vel. uses a strong BC). ---*/
        if (grid_movement) {
          
          /*--- Get the appropriate grid velocity at this node ---*/
          GridVel = geometry->node[iPoint]->GetGridVel();
          
          /*--- Get the enthalpy from the direct solution ---*/
          Enthalpy = solver_container[FLOW_SOL]->node[iPoint]->GetEnthalpy();
          
          /*--- Compute projections, velocity squared divided by two, and
           other inner products. Note that we are imposing v = u_wall from
           the direct problem and that phi = d - \psi_5 * v ---*/
          ProjVel = 0.0; sq_vel = 0.0; phi_u = 0.0; d_n = 0.0;
          phis1 = 0.0; phis2 = Psi[0] + Enthalpy * Psi[nVar-1];
          for (iDim = 0; iDim < nDim; iDim++) {
            ProjVel += GridVel[iDim]*Normal[iDim];
            sq_vel  += 0.5*GridVel[iDim]*GridVel[iDim];
            phis1   += Normal[iDim]*phi[iDim];
            phis2   += GridVel[iDim]*phi[iDim];
            phi_u   += GridVel[iDim]*phi[iDim];
            d_n     += d[iDim]*Normal[iDim];
          }
//          phis1 += ProjVel * Psi[nVar-1];
          
          /*--- Convective flux at the wall node (adjoint density & energy only) ---*/
          
          /*--- Version 1 (full) ---*/
          //Res_Conv_i[0] = ProjVel * Psi[0] - phis2 * ProjVel + phis1 * Gamma_Minus_One * sq_vel - ProjVel*Psi[0];
          //Res_Conv_i[nVar-1] = ProjVel * Psi[nVar-1] + phis1 * Gamma_Minus_One - ProjVel*Psi[nVar-1];
          
          /*--- Simplified version ---*/
          Res_Conv_i[0] = -(Psi[0] + phi_u + Psi[nVar-1]*Enthalpy)*ProjVel + d_n*Gamma_Minus_One*sq_vel;
          
          /*--- TO DO: Implicit contributions for convective part ---*/
          
          
          /*--- Viscous flux contributions at the wall node ---*/
          U = solver_container[FLOW_SOL]->node[iPoint]->GetSolution();
          Laminar_Viscosity = solver_container[FLOW_SOL]->node[iPoint]->GetLaminarViscosity();
          Eddy_Viscosity = solver_container[FLOW_SOL]->node[iPoint]->GetEddyViscosity(); // Should be zero at the wall
          Density = U[0];
          for (iDim = 0; iDim < nDim; iDim++) {
            Velocity[iDim] = GridVel[iDim];
          }
          Energy = U[nDim+1] / Density;
          SoundSpeed = sqrt(Gamma*Gamma_Minus_One*(Energy-sq_vel));
          Pressure = (SoundSpeed * SoundSpeed * Density) / Gamma;
          ViscDens = (Laminar_Viscosity + Eddy_Viscosity) / Density;
          XiDens = Gamma * (Laminar_Viscosity/Prandtl_Lam + Eddy_Viscosity/Prandtl_Turb) / Density;
          
          /*--- Average of the derivatives of the adjoint variables ---*/
          PsiVar_Grad = node[iPoint]->GetGradient();
          
          for (iDim = 0; iDim < nDim; iDim++) {
            GradPsiE[iDim] =  PsiVar_Grad[nVar-1][iDim];
            for (jDim = 0; jDim < nDim; jDim++)
              GradPhi[iDim][jDim] =  PsiVar_Grad[iDim+1][jDim];
          }
          
          /*--- Impose dPhiE_dn = 0 (adiabatic walls with frozen viscosity). Note
           that this is where a different adjoint boundary condition for temperature
           could be imposed. ---*/
          dPhiE_dn = 0.0;
          
          if (nDim ==2) {
            
            /*--- Compute the adjoint stress tensor ---*/
            Sigma_xx  = ViscDens * (FOUR3 * GradPhi[0][0] -  TWO3 * GradPhi[1][1]);
            Sigma_yy  = ViscDens * (-TWO3 * GradPhi[0][0] + FOUR3 * GradPhi[1][1]);
            Sigma_xy  = ViscDens * (GradPhi[1][0] + GradPhi[0][1]);
            Sigma_xx5 = ViscDens * ( FOUR3 * Velocity[0] * GradPsiE[0] -  TWO3 * Velocity[1] * GradPsiE[1]);
            Sigma_yy5 = ViscDens * (- TWO3 * Velocity[0] * GradPsiE[0] + FOUR3 * Velocity[1] * GradPsiE[1]);
            Sigma_xy5 = ViscDens * (Velocity[0] * GradPsiE[1] + Velocity[1] * GradPsiE[0]);
            Sigma_5   = XiDens * dPhiE_dn;
            eta_xx    = Sigma_xx + Sigma_xx5;
            eta_yy    = Sigma_yy + Sigma_yy5;
            eta_xy    = Sigma_xy + Sigma_xy5;
            
            /*--- Viscous flux at the wall node (adjoint density & energy only) ---*/
            Res_Visc_i[0] = - (Velocity[0] * Normal[0] * eta_xx  + Velocity[1] * Normal[1] * eta_yy
                               + (Velocity[0] * Normal[1] + Velocity[1] * Normal[0]) * eta_xy
                               - (sq_vel - Pressure/(Density*Gamma_Minus_One)) * Sigma_5);
            Res_Visc_i[1] = 0.0;
            Res_Visc_i[2] = 0.0;
            
          } else if (nDim == 3) {
            
            /*--- Compute the adjoint stress tensor ---*/
            Sigma_xx  = ViscDens * (FOUR3 * GradPhi[0][0] -  TWO3 * GradPhi[1][1] - TWO3  * GradPhi[2][2]);
            Sigma_yy  = ViscDens * (-TWO3 * GradPhi[0][0] + FOUR3 * GradPhi[1][1] - TWO3  * GradPhi[2][2]);
            Sigma_zz  = ViscDens * (-TWO3 * GradPhi[0][0] -  TWO3 * GradPhi[1][1] + FOUR3 * GradPhi[2][2]);
            Sigma_xy  = ViscDens * (GradPhi[1][0] + GradPhi[0][1]);
            Sigma_xz  = ViscDens * (GradPhi[2][0] + GradPhi[0][2]);
            Sigma_yz  = ViscDens * (GradPhi[2][1] + GradPhi[1][2]);
            Sigma_xx5 = ViscDens * ( FOUR3 * Velocity[0] * GradPsiE[0] -  TWO3 * Velocity[1] * GradPsiE[1] -  TWO3 * Velocity[2] * GradPsiE[2]);
            Sigma_yy5 = ViscDens * (- TWO3 * Velocity[0] * GradPsiE[0] + FOUR3 * Velocity[1] * GradPsiE[1] -  TWO3 * Velocity[2] * GradPsiE[2]);
            Sigma_zz5 = ViscDens * (- TWO3 * Velocity[0] * GradPsiE[0] -  TWO3 * Velocity[1] * GradPsiE[1] + FOUR3 * Velocity[2] * GradPsiE[2]);
            Sigma_xy5 = ViscDens * (Velocity[0] * GradPsiE[1] + Velocity[1] * GradPsiE[0]);
            Sigma_xz5 = ViscDens * (Velocity[0] * GradPsiE[2] + Velocity[2] * GradPsiE[0]);
            Sigma_yz5 = ViscDens * (Velocity[1] * GradPsiE[2] + Velocity[2] * GradPsiE[1]);
            Sigma_5   = XiDens * dPhiE_dn;
            eta_xx    = Sigma_xx + Sigma_xx5; eta_yy = Sigma_yy + Sigma_yy5; eta_zz = Sigma_zz + Sigma_zz5;
            eta_xy    = Sigma_xy + Sigma_xy5; eta_xz = Sigma_xz + Sigma_xz5; eta_yz = Sigma_yz + Sigma_yz5;
            
            /*--- Viscous flux at the wall node (adjoint density & energy only) ---*/
            Res_Visc_i[0] = - (Velocity[0] * Normal[0] * eta_xx  + Velocity[1] * Normal[1] * eta_yy + Velocity[2] * Normal[2] * eta_zz
                               + (Velocity[0] * Normal[1] + Velocity[1] * Normal[0]) * eta_xy
                               + (Velocity[0] * Normal[2] + Velocity[2] * Normal[0]) * eta_xz
                               + (Velocity[2] * Normal[1] + Velocity[1] * Normal[2]) * eta_yz
                               - (sq_vel - Pressure/(Density*Gamma_Minus_One)) * Sigma_5);
            Res_Visc_i[1] = 0.0;
            Res_Visc_i[2] = 0.0;
            Res_Visc_i[3] = 0.0;
          }
        }
      }
      
      if (incompressible) {
        
        /*--- Pressure residual due to the convective term ---*/
        l1psi = 0.0;
        for (iDim = 0; iDim < nDim; iDim++)
          l1psi += Normal[iDim]*d[iDim];
        Res_Conv_i[0] = l1psi;
        
      }
      
      /*--- Update convective and viscous residuals ---*/
      LinSysRes.AddBlock(iPoint, Res_Conv_i);
      LinSysRes.SubtractBlock(iPoint, Res_Visc_i);
      if (implicit) {
        Jacobian.SubtractBlock(iPoint, iPoint, Jacobian_ii);
      }
      
    }
    
  }
  
  for (iDim = 0; iDim < nDim; iDim++)
    delete [] Tau[iDim];
  delete [] Tau;
  delete [] Psi;
  delete [] Velocity;
  delete [] Normal;
  delete [] GradPsiE;
  for (iDim = 0; iDim < nDim; iDim++)
    delete [] GradPhi[iDim];
  delete [] GradPhi;
  delete [] dPoRho2;
}
<|MERGE_RESOLUTION|>--- conflicted
+++ resolved
@@ -2,11 +2,7 @@
  * \file solution_adjoint_mean.cpp
  * \brief Main subrotuines for solving adjoint problems (Euler, Navier-Stokes, etc.).
  * \author F. Palacios, T. Economon
-<<<<<<< HEAD
- * \version 4.0.0 "Cardinal"
-=======
  * \version 4.1.0 "Cardinal"
->>>>>>> 47b0d6fe
  *
  * SU2 Lead Developers: Dr. Francisco Palacios (Francisco.D.Palacios@boeing.com).
  *                      Dr. Thomas D. Economon (economon@stanford.edu).
@@ -44,10 +40,7 @@
   Sens_Geo = NULL;
   Sens_Press = NULL;
   Sens_Temp = NULL;
-<<<<<<< HEAD
-=======
   Sens_BPress = NULL;
->>>>>>> 47b0d6fe
   iPoint_UndLapl = NULL;
   jPoint_UndLapl = NULL;
   Jacobian_Axisymmetric = NULL;
@@ -63,11 +56,7 @@
   unsigned short iDim, iVar, iMarker, nLineLets;
   ifstream restart_file;
   string filename, AdjExt;
-<<<<<<< HEAD
-  su2double dull_val;
-=======
   su2double dull_val, myArea_Monitored, Area, *Normal;
->>>>>>> 47b0d6fe
   bool restart = config->GetRestart();
   bool compressible = (config->GetKind_Regime() == COMPRESSIBLE);
   bool incompressible = (config->GetKind_Regime() == INCOMPRESSIBLE);
@@ -86,10 +75,7 @@
   Sens_Geo = NULL;
   Sens_Press = NULL;
   Sens_Temp = NULL;
-<<<<<<< HEAD
-=======
   Sens_BPress = NULL;
->>>>>>> 47b0d6fe
   iPoint_UndLapl = NULL;
   jPoint_UndLapl = NULL;
   Jacobian_Axisymmetric = NULL;
@@ -220,10 +206,7 @@
   Sens_AoA  = new su2double[nMarker];
   Sens_Press = new su2double[nMarker];
   Sens_Temp  = new su2double[nMarker];
-<<<<<<< HEAD
-=======
   Sens_BPress = new su2double[nMarker];
->>>>>>> 47b0d6fe
   
   for (iMarker = 0; iMarker < nMarker; iMarker++) {
     Sens_Geo[iMarker]  = 0.0;
@@ -231,10 +214,7 @@
     Sens_AoA[iMarker]  = 0.0;
     Sens_Press[iMarker] = 0.0;
     Sens_Temp[iMarker]  = 0.0;
-<<<<<<< HEAD
-=======
     Sens_BPress[iMarker] = 0.0;
->>>>>>> 47b0d6fe
     for (iVertex = 0; iVertex < geometry->nVertex[iMarker]; iVertex++)
       CSensitivity[iMarker][iVertex] = 0.0;
   }
@@ -245,8 +225,6 @@
   Phi_Inf[0] = 0.0; Phi_Inf[1] = 0.0;
   if (nDim == 3) Phi_Inf[2] = 0.0;
   
-<<<<<<< HEAD
-=======
   /*--- If outflow objective, nonzero initialization ---*/
   if ((config->GetKind_ObjFunc() == AVG_TOTAL_PRESSURE)){
     su2double SoundSpeed,*vel_inf,R,vel2,vel;
@@ -270,7 +248,6 @@
 
   }
 
->>>>>>> 47b0d6fe
   if (!restart || (iMesh != MESH_0)) {
     /*--- Restart the solution from infinity ---*/
     for (iPoint = 0; iPoint < nPoint; iPoint++)
@@ -354,8 +331,6 @@
   if (config->GetKind_ConvNumScheme_AdjFlow() == SPACE_CENTERED) space_centered = true;
   else space_centered = false;
   
-<<<<<<< HEAD
-=======
   /*--- Calculate area monitored for area-averaged-outflow-quantity-based objectives ---*/
   myArea_Monitored = 0.0;
   if (config->GetKind_ObjFunc()==OUTFLOW_GENERALIZED || config->GetKind_ObjFunc()==AVG_TOTAL_PRESSURE ||
@@ -382,7 +357,6 @@
   Area_Monitored = myArea_Monitored;
 #endif
 
->>>>>>> 47b0d6fe
   /*--- MPI solution ---*/
   Set_MPI_Solution(geometry, config);
   
@@ -397,10 +371,7 @@
   if (Sens_Geo != NULL) delete [] Sens_Geo;
   if (Sens_Press != NULL) delete [] Sens_Press;
   if (Sens_Temp != NULL) delete [] Sens_Temp;
-<<<<<<< HEAD
-=======
   if (Sens_BPress != NULL) delete [] Sens_BPress;
->>>>>>> 47b0d6fe
   if (iPoint_UndLapl != NULL) delete [] iPoint_UndLapl;
   if (jPoint_UndLapl != NULL) delete [] jPoint_UndLapl;
   if (FlowPrimVar_i != NULL) delete [] FlowPrimVar_i;
@@ -1216,11 +1187,7 @@
               ForceProj_Vector[2] =  CTRCQ2*(y - y_origin);
             }
             break;
-<<<<<<< HEAD
-          case INVERSE_DESIGN_HEATFLUX: case TOTAL_HEATFLUX : case MAXIMUM_HEATFLUX: case AVG_TOTAL_PRESSURE : case AVG_OUTLET_PRESSURE: case MASS_FLOW_RATE : case FREE_SURFACE :
-=======
           default :
->>>>>>> 47b0d6fe
             if (nDim == 2) { ForceProj_Vector[0] = 0.0; ForceProj_Vector[1] = 0.0; }
             if (nDim == 3) { ForceProj_Vector[0] = 0.0; ForceProj_Vector[1] = 0.0; ForceProj_Vector[2] = 0.0; }
             break;
@@ -1904,11 +1871,7 @@
   bool rotating_frame = config->GetRotating_Frame();
   bool axisymmetric   = config->GetAxisymmetric();
   //	bool gravity        = (config->GetGravityForce() == YES);
-<<<<<<< HEAD
   bool spectral_method  = (config->GetUnsteady_Simulation() == SPECTRAL_METHOD);
-=======
-  bool time_spectral  = (config->GetUnsteady_Simulation() == TIME_SPECTRAL);
->>>>>>> 47b0d6fe
   //	bool freesurface = (config->GetKind_Regime() == FREESURFACE);
   
   /*--- Initialize the source residual to zero ---*/
@@ -1938,11 +1901,7 @@
     }
   }
   
-<<<<<<< HEAD
   if (spectral_method) {
-=======
-  if (time_spectral) {
->>>>>>> 47b0d6fe
     
     su2double Volume, Source;
     
@@ -1954,11 +1913,7 @@
       
       /*--- Get stored time spectral source term ---*/
       for (iVar = 0; iVar < nVar; iVar++) {
-<<<<<<< HEAD
         Source = node[iPoint]->GetSpectralMethod_Source(iVar);
-=======
-        Source = node[iPoint]->GetTimeSpectral_Source(iVar);
->>>>>>> 47b0d6fe
         Residual[iVar] = Source*Volume;
       }
       
@@ -2380,17 +2335,11 @@
   LevelSet, Target_LevelSet, eps, r, ru, rv, rw, rE, p, T, dp_dr, dp_dru, dp_drv,
   dp_drw, dp_drE, dH_dr, dH_dru, dH_drv, dH_drw, dH_drE, H, *USens, D[3][3], Dd[3], scale = 1.0;
   su2double RefVel2, RefDensity, Mach2Vel, *Velocity_Inf, factor;
-<<<<<<< HEAD
-  
-  USens = new su2double[nVar];
-  
-=======
   su2double Vn, SoundSpeed, *Velocity;
   
   USens = new su2double[nVar];
   Velocity = new su2double[nDim];
 
->>>>>>> 47b0d6fe
   su2double Gas_Constant    = config->GetGas_ConstantND();
   bool compressible      = (config->GetKind_Regime() == COMPRESSIBLE);
   bool incompressible    = (config->GetKind_Regime() == INCOMPRESSIBLE);
@@ -2425,15 +2374,10 @@
   
   if ((ObjFunc == INVERSE_DESIGN_HEATFLUX) || (ObjFunc == FREE_SURFACE) ||
       (ObjFunc == TOTAL_HEATFLUX) || (ObjFunc == MAXIMUM_HEATFLUX) ||
-<<<<<<< HEAD
-      (ObjFunc == AVG_TOTAL_PRESSURE) || (ObjFunc == AVG_OUTLET_PRESSURE) ||
-      (ObjFunc == MASS_FLOW_RATE)) factor = 1.0;
-=======
       (ObjFunc == MASS_FLOW_RATE) ) factor = 1.0;
 
  if ((ObjFunc == AVG_TOTAL_PRESSURE) || (ObjFunc == AVG_OUTLET_PRESSURE) ||
      (ObjFunc == OUTFLOW_GENERALIZED)) factor = 1.0/Area_Monitored;
->>>>>>> 47b0d6fe
   
   /*--- Initialize sensitivities to zero ---*/
   
@@ -2442,19 +2386,12 @@
   Total_Sens_AoA = 0.0;
   Total_Sens_Press = 0.0;
   Total_Sens_Temp = 0.0;
-<<<<<<< HEAD
-=======
   Total_Sens_BPress = 0.0;
->>>>>>> 47b0d6fe
   
   /*--- Loop over boundary markers to select those for Euler walls ---*/
   
   for (iMarker = 0; iMarker < nMarker; iMarker++)
-<<<<<<< HEAD
-    
-=======
-
->>>>>>> 47b0d6fe
+
     if (config->GetMarker_All_KindBC(iMarker) == EULER_WALL)
       
     /*--- Loop over points on the surface to store the auxiliary variable ---*/
@@ -2588,9 +2525,6 @@
   if (compressible) {
     
     for (iMarker = 0; iMarker < nMarker; iMarker++) {
-<<<<<<< HEAD
-      
-=======
       Sens_BPress[iMarker] = 0.0;
       if (config->GetMarker_All_KindBC(iMarker) == OUTLET_FLOW){
 
@@ -2640,7 +2574,6 @@
         }
       }
 
->>>>>>> 47b0d6fe
       if (config->GetMarker_All_KindBC(iMarker) == FAR_FIELD || config->GetMarker_All_KindBC(iMarker) == INLET_FLOW
           || config->GetMarker_All_KindBC(iMarker) == SUPERSONIC_INLET || config->GetMarker_All_KindBC(iMarker) == SUPERSONIC_OUTLET
           || config->GetMarker_All_KindBC(iMarker) == ENGINE_INFLOW  ) {
@@ -2885,29 +2818,20 @@
   su2double MyTotal_Sens_AoA   = Total_Sens_AoA;     Total_Sens_AoA = 0.0;
   su2double MyTotal_Sens_Press = Total_Sens_Press;   Total_Sens_Press = 0.0;
   su2double MyTotal_Sens_Temp  = Total_Sens_Temp;    Total_Sens_Temp = 0.0;
-<<<<<<< HEAD
-=======
   su2double MyTotal_Sens_BPress  = Total_Sens_BPress;    Total_Sens_BPress = 0.0;
->>>>>>> 47b0d6fe
   
   SU2_MPI::Allreduce(&MyTotal_Sens_Geo, &Total_Sens_Geo, 1, MPI_DOUBLE, MPI_SUM, MPI_COMM_WORLD);
   SU2_MPI::Allreduce(&MyTotal_Sens_Mach, &Total_Sens_Mach, 1, MPI_DOUBLE, MPI_SUM, MPI_COMM_WORLD);
   SU2_MPI::Allreduce(&MyTotal_Sens_AoA, &Total_Sens_AoA, 1, MPI_DOUBLE, MPI_SUM, MPI_COMM_WORLD);
   SU2_MPI::Allreduce(&MyTotal_Sens_Press, &Total_Sens_Press, 1, MPI_DOUBLE, MPI_SUM, MPI_COMM_WORLD);
   SU2_MPI::Allreduce(&MyTotal_Sens_Temp, &Total_Sens_Temp, 1, MPI_DOUBLE, MPI_SUM, MPI_COMM_WORLD);
-<<<<<<< HEAD
-=======
   SU2_MPI::Allreduce(&MyTotal_Sens_BPress, &Total_Sens_BPress, 1, MPI_DOUBLE, MPI_SUM, MPI_COMM_WORLD);
->>>>>>> 47b0d6fe
   
 #endif
   
   delete [] USens;
-<<<<<<< HEAD
-=======
   delete [] Velocity;
   
->>>>>>> 47b0d6fe
 }
 
 void CAdjEulerSolver::Smooth_Sensitivity(CGeometry *geometry, CSolver **solver_container, CNumerics *numerics, CConfig *config) {
@@ -3833,14 +3757,9 @@
 #else
   
   int rank, jProcessor;
-<<<<<<< HEAD
-  MPI_Status send_stat[1], recv_stat[1], status;
-  MPI_Request send_req[1], recv_req[1];
-=======
   MPI_Status status;
   //MPI_Status send_stat[1], recv_stat[1];
   //MPI_Request send_req[1], recv_req[1];
->>>>>>> 47b0d6fe
   MPI_Comm_rank(MPI_COMM_WORLD, &rank);
   
   bool compute;
@@ -4132,10 +4051,6 @@
     CNumerics *conv_numerics, CNumerics *visc_numerics, CConfig *config, unsigned short val_marker) {
   unsigned short iVar, iDim;
   unsigned long iVertex, iPoint, Point_Normal;
-<<<<<<< HEAD
-  su2double Area, UnitNormal[3];
-=======
->>>>>>> 47b0d6fe
   su2double *V_inlet, *V_domain, *Normal, *Psi_domain, *Psi_inlet;
 
   bool implicit = (config->GetKind_TimeIntScheme_AdjFlow() == EULER_IMPLICIT);
@@ -4160,17 +4075,6 @@
       for (iDim = 0; iDim < nDim; iDim++) Normal[iDim] = -Normal[iDim];
       conv_numerics->SetNormal(Normal);
 
-<<<<<<< HEAD
-      Area = 0.0;
-      for (iDim = 0; iDim < nDim; iDim++)
-        Area += Normal[iDim]*Normal[iDim];
-      Area = sqrt (Area);
-
-      for (iDim = 0; iDim < nDim; iDim++)
-        UnitNormal[iDim] = Normal[iDim]/Area;
-
-=======
->>>>>>> 47b0d6fe
       /*--- Allocate the value at the inlet ---*/
 
       V_inlet = solver_container[FLOW_SOL]->GetCharacPrimVar(val_marker, iVertex);
@@ -4217,10 +4121,7 @@
       /*--- Viscous residual contribution, it doesn't work ---*/
 
       if (config->GetViscous()) {
-<<<<<<< HEAD
-=======
-        
->>>>>>> 47b0d6fe
+        
         /*--- Index of the closest interior node ---*/
 
         Point_Normal = geometry->vertex[val_marker][iVertex]->GetNormal_Neighbor();
@@ -4265,10 +4166,6 @@
                                           CNumerics *conv_numerics, CNumerics *visc_numerics, CConfig *config, unsigned short val_marker) {
   unsigned short iVar, iDim;
   unsigned long iVertex, iPoint, Point_Normal;
-<<<<<<< HEAD
-  su2double Area, UnitNormal[3];
-=======
->>>>>>> 47b0d6fe
   su2double *V_outlet, *V_domain, *Normal, *Psi_domain, *Psi_outlet;
   
   bool implicit = (config->GetKind_TimeIntScheme_AdjFlow() == EULER_IMPLICIT);
@@ -4293,17 +4190,6 @@
       for (iDim = 0; iDim < nDim; iDim++) Normal[iDim] = -Normal[iDim];
       conv_numerics->SetNormal(Normal);
       
-<<<<<<< HEAD
-      Area = 0.0;
-      for (iDim = 0; iDim < nDim; iDim++)
-      Area += Normal[iDim]*Normal[iDim];
-      Area = sqrt (Area);
-      
-      for (iDim = 0; iDim < nDim; iDim++)
-      UnitNormal[iDim] = Normal[iDim]/Area;
-      
-=======
->>>>>>> 47b0d6fe
       /*--- Allocate the value at the inlet ---*/
       
       V_outlet = solver_container[FLOW_SOL]->GetCharacPrimVar(val_marker, iVertex);
@@ -4347,21 +4233,14 @@
       if (implicit)
       Jacobian.SubtractBlock(iPoint, iPoint, Jacobian_ii);
       
-<<<<<<< HEAD
-      /*--- Viscous residual contribution, it doesn't work ---*/
+      /*--- Viscous residual contribution (check again, Point_Normal was not being initialized before) ---*/
 
       if (config->GetViscous()) {
 
-=======
-      /*--- Viscous residual contribution (check again, Point_Normal was not being initialized before) ---*/
-
-      if (config->GetViscous()) {
-
         /*--- Index of the closest interior node ---*/
         
         Point_Normal = geometry->vertex[val_marker][iVertex]->GetNormal_Neighbor();
         
->>>>>>> 47b0d6fe
         /*--- Points in edge, coordinates and normal vector---*/
 
         visc_numerics->SetCoord(geometry->node[iPoint]->GetCoord(), geometry->node[Point_Normal]->GetCoord());
@@ -4592,15 +4471,6 @@
   
   unsigned short iVar, iDim;
   unsigned long iVertex, iPoint, Point_Normal;
-<<<<<<< HEAD
-  su2double Pressure, P_Exit, Velocity[3], Velocity2 = 0.0;
-  su2double Density, Height;
-  su2double Vn = 0.0, SoundSpeed = 0.0, Mach_Exit, a1 = 0.0, LevelSet, Vn_Exit, Riemann, Entropy, Density_Outlet = 0.0;
-  su2double Area, UnitNormal[3];
-  su2double *V_outlet, *V_domain, *Psi_domain, *Psi_outlet, *Normal;
-  su2double dpterm;
-  
-=======
   su2double Pressure=0.0, P_Exit=0.0,  Velocity2 = 0.0, Area=0.0, Density=0.0, Height=0.0,
       Vn = 0.0, SoundSpeed = 0.0,  LevelSet=0.0, Vn_Exit=0.0, ProjGridVel = 0.0,
       Riemann=0.0, Entropy=0.0, Density_Outlet = 0.0, Vn_rel=0.0;
@@ -4610,7 +4480,6 @@
   /*Gradient terms for the generalized boundary */
   su2double density_gradient, pressure_gradient, velocity_gradient;
 
->>>>>>> 47b0d6fe
   bool implicit = (config->GetKind_TimeIntScheme_AdjFlow() == EULER_IMPLICIT);
   bool compressible = (config->GetKind_Regime() == COMPRESSIBLE);
   bool incompressible = (config->GetKind_Regime() == INCOMPRESSIBLE);
@@ -4622,38 +4491,21 @@
   su2double RatioDensity     = config->GetRatioDensity();
   su2double Froude           = config->GetFroude();
   string Marker_Tag = config->GetMarker_All_TagBound(val_marker);
-<<<<<<< HEAD
-  
-=======
-
->>>>>>> 47b0d6fe
+
   Psi_domain = new su2double [nVar]; Psi_outlet = new su2double [nVar];
   Normal = new su2double[nDim];
 
   /*--- Loop over all the vertices ---*/
-<<<<<<< HEAD
-  
+
   for (iVertex = 0; iVertex < geometry->nVertex[val_marker]; iVertex++) {
     iPoint = geometry->vertex[val_marker][iVertex]->GetNode();
-    
+
     /*--- If the node belong to the domain ---*/
-    
+
     if (geometry->node[iPoint]->GetDomain()) {
-      
+
       /*--- Normal vector for this vertex (negate for outward convention) ---*/
-      
-=======
-
-  for (iVertex = 0; iVertex < geometry->nVertex[val_marker]; iVertex++) {
-    iPoint = geometry->vertex[val_marker][iVertex]->GetNode();
-
-    /*--- If the node belong to the domain ---*/
-
-    if (geometry->node[iPoint]->GetDomain()) {
-
-      /*--- Normal vector for this vertex (negate for outward convention) ---*/
-
->>>>>>> 47b0d6fe
+
       geometry->vertex[val_marker][iVertex]->GetNormal(Normal);
       for (iDim = 0; iDim < nDim; iDim++) Normal[iDim] = -Normal[iDim];
       conv_numerics->SetNormal(Normal);
@@ -4662,75 +4514,39 @@
       for (iDim = 0; iDim < nDim; iDim++)
         Area += Normal[iDim]*Normal[iDim];
       Area = sqrt (Area);
-<<<<<<< HEAD
-      
+
       for (iDim = 0; iDim < nDim; iDim++)
         UnitNormal[iDim] = Normal[iDim]/Area;
-      
+
       /*--- Set the normal point ---*/
-      
+
       Point_Normal = geometry->vertex[val_marker][iVertex]->GetNormal_Neighbor();
-      
+
       /*--- Allocate the value at the outlet ---*/
-      
+
       V_outlet = solver_container[FLOW_SOL]->GetCharacPrimVar(val_marker, iVertex);
-      
+
       /*--- Retrieve solution at the boundary node ---*/
-      
+
       V_domain = solver_container[FLOW_SOL]->node[iPoint]->GetPrimitive();
-      
+
       /*--- Adjoint flow solution at the boundary ---*/
-      
+
       for (iVar = 0; iVar < nVar; iVar++)
         Psi_domain[iVar] = node[iPoint]->GetSolution(iVar);
-      
+
       /*--- Construct the flow & adjoint states at the outlet ---*/
-      
+
       if (compressible) {
-        
+
         /*--- Retrieve the specified back pressure for this outlet, Non-dim. the inputs if necessary. ---*/
-        
+
         P_Exit = config->GetOutlet_Pressure(Marker_Tag);
         P_Exit = P_Exit/config->GetPressure_Ref();
-        
+
         /*--- Check whether the flow is supersonic at the exit. The type
          of boundary update depends on this. ---*/
-        
-=======
-
-      for (iDim = 0; iDim < nDim; iDim++)
-        UnitNormal[iDim] = Normal[iDim]/Area;
-
-      /*--- Set the normal point ---*/
-
-      Point_Normal = geometry->vertex[val_marker][iVertex]->GetNormal_Neighbor();
-
-      /*--- Allocate the value at the outlet ---*/
-
-      V_outlet = solver_container[FLOW_SOL]->GetCharacPrimVar(val_marker, iVertex);
-
-      /*--- Retrieve solution at the boundary node ---*/
-
-      V_domain = solver_container[FLOW_SOL]->node[iPoint]->GetPrimitive();
-
-      /*--- Adjoint flow solution at the boundary ---*/
-
-      for (iVar = 0; iVar < nVar; iVar++)
-        Psi_domain[iVar] = node[iPoint]->GetSolution(iVar);
-
-      /*--- Construct the flow & adjoint states at the outlet ---*/
-
-      if (compressible) {
-
-        /*--- Retrieve the specified back pressure for this outlet, Non-dim. the inputs if necessary. ---*/
-
-        P_Exit = config->GetOutlet_Pressure(Marker_Tag);
-        P_Exit = P_Exit/config->GetPressure_Ref();
-
-        /*--- Check whether the flow is supersonic at the exit. The type
-         of boundary update depends on this. ---*/
-
->>>>>>> 47b0d6fe
+
         Density = V_domain[nDim+2];
         Velocity2 = 0.0; Vn = 0.0;
         for (iDim = 0; iDim < nDim; iDim++) {
@@ -4738,72 +4554,6 @@
           Velocity2 += Velocity[iDim]*Velocity[iDim];
           Vn += Velocity[iDim]*UnitNormal[iDim];
         }
-<<<<<<< HEAD
-        Pressure = V_domain[nDim+1];
-        SoundSpeed = sqrt(Pressure*Gamma/Density);
-        Mach_Exit  = sqrt(Velocity2)/SoundSpeed;
-        
-        if (Mach_Exit >= 1.0) {
-          
-          for (iVar = 0; iVar < nVar; iVar++) {
-            Psi_outlet[iVar] = 0.0;
-          }
-          if (config->GetKind_ObjFunc() == AVG_OUTLET_PRESSURE) {
-            /*--- Compute Riemann constant ---*/
-            Entropy = Pressure*pow(1.0/Density, Gamma);
-            Riemann = Vn + 2.0*SoundSpeed/Gamma_Minus_One;
-            /*--- Compute (Vn - Ubn).n term for use in the BC. ---*/
-
-            /*--- Compute the new fictious state at the outlet ---*/
-            Density    = pow(P_Exit/Entropy,1.0/Gamma);
-            Pressure   = P_Exit;
-            SoundSpeed = sqrt(Gamma*P_Exit/Density);
-            Vn_Exit    = Riemann - 2.0*SoundSpeed/Gamma_Minus_One;
-            Velocity2  = 0.0;
-            for (iDim = 0; iDim < nDim; iDim++) {
-              Velocity[iDim] = Velocity[iDim] + (Vn_Exit-Vn)*UnitNormal[iDim];
-              Velocity2 += Velocity[iDim]*Velocity[iDim];
-            }
-
-            /*--- Extra boundary term for grid movement ---*/
-
-            if (grid_movement) {
-              su2double ProjGridVel = 0.0;
-              su2double *GridVel = geometry->node[iPoint]->GetGridVel();
-              for (iDim = 0; iDim < nDim; iDim++)
-                ProjGridVel += GridVel[iDim]*UnitNormal[iDim];
-              //Ubn = ProjGridVel;
-            }
-            /*Repeated term*/
-            dpterm = 1./((SoundSpeed-Vn_Exit)*(SoundSpeed+Vn_Exit))/2.;
-            // Need a different term if v = c
-            if (Vn_Exit==SoundSpeed)
-                dpterm = 0;
-            Psi_outlet[0] = dpterm*(-Vn_Exit*(2*SoundSpeed*SoundSpeed+Velocity2*(Gamma-1)));
-            for (iDim = 0; iDim < nDim; iDim++) {
-              Psi_outlet[iDim+1] = dpterm*(UnitNormal[iDim]*2*SoundSpeed+Velocity[iDim]*Vn_Exit*(Gamma-1));
-            }
-            Psi_outlet[nDim+1]=dpterm*(-2*Vn_Exit*(Gamma-1));
-          }
-          /*--- Total Pressure term. NOTE: this is AREA averaged
-           * Additional terms are added later (as they are common between subsonic,
-           * supersonic equations) ---*/
-          if (config->GetKind_ObjFunc() == AVG_TOTAL_PRESSURE) {
-            Psi_outlet[nDim+1]=-Gamma_Minus_One*(5*Velocity2-4*Vn*Vn*Gamma_Minus_One)/2/(SoundSpeed-Vn)/(SoundSpeed+Vn)/Vn;
-            Psi_outlet[0] = 0.5*Psi_outlet[nDim+1]*Velocity2;
-            for (iDim = 0; iDim < nDim; iDim++) {
-              Psi_outlet[0]   += Psi_outlet[nDim+1]*a1*Velocity[iDim]*UnitNormal[iDim];
-              Psi_outlet[iDim+1] = -Psi_outlet[nDim+1]*(a1*UnitNormal[iDim] + Velocity[iDim]);
-            }
-          }
-        } else {
-          /*---Subsonic Case(s) ---*/
-          /*--- Compute Riemann constant ---*/
-          Entropy = Pressure*pow(1.0/Density, Gamma);
-          Riemann = Vn + 2.0*SoundSpeed/Gamma_Minus_One;
-          /*--- Compute (Vn - Ubn).n term for use in the BC. ---*/
-          
-=======
         /*--- Extra boundary term for grid movement ---*/
         if (grid_movement) {
           su2double *GridVel = geometry->node[iPoint]->GetGridVel();
@@ -4859,69 +4609,18 @@
           Entropy = Pressure*pow(1.0/Density, Gamma);
           Riemann = Vn + 2.0*SoundSpeed/Gamma_Minus_One;
 
->>>>>>> 47b0d6fe
           /*--- Compute the new fictious state at the outlet ---*/
           Density    = pow(P_Exit/Entropy,1.0/Gamma);
           SoundSpeed = sqrt(Gamma*P_Exit/Density);
           Vn_Exit    = Riemann - 2.0*SoundSpeed/Gamma_Minus_One;
-<<<<<<< HEAD
-=======
           /*--- Update velocity terms ---*/
           Vn_rel  = Vn_Exit-ProjGridVel;
 
->>>>>>> 47b0d6fe
           Velocity2  = 0.0;
           for (iDim = 0; iDim < nDim; iDim++) {
             Velocity[iDim] = Velocity[iDim] + (Vn_Exit-Vn)*UnitNormal[iDim];
             Velocity2 += Velocity[iDim]*Velocity[iDim];
           }
-<<<<<<< HEAD
-          
-          /*--- Extra boundary term for grid movement ---*/
-          
-          if (grid_movement) {
-            su2double ProjGridVel = 0.0;
-            su2double *GridVel = geometry->node[iPoint]->GetGridVel();
-            for (iDim = 0; iDim < nDim; iDim++)
-              ProjGridVel += GridVel[iDim]*UnitNormal[iDim];
-//            Ubn = ProjGridVel;
-          }
-          
-          /*--- Shorthand for repeated term in the boundary conditions ---*/
-          
-          //a1 = Gamma*(P_Exit/(Density*Gamma_Minus_One))/(Vn-Ubn);
-          a1 = sqrt(Gamma*P_Exit/Density)/(Gamma_Minus_One);
-          
-          /*--- Impose values for PsiRho & Phi using PsiE from domain. ---*/
-          
-          Psi_outlet[nVar-1] = Psi_domain[nVar-1];
-          Psi_outlet[0] = 0.5*Psi_outlet[nVar-1]*Velocity2;
-          for (iDim = 0; iDim < nDim; iDim++) {
-            Psi_outlet[0]   += Psi_outlet[nVar-1]*a1*Velocity[iDim]*UnitNormal[iDim];
-            Psi_outlet[iDim+1] = -Psi_outlet[nVar-1]*(a1*UnitNormal[iDim] + Velocity[iDim]);
-          }
-          
-        }
-        
-      }
-      if (incompressible || freesurface) {
-        
-        if (freesurface) {
-          
-          /*--- Density computation at the exit using the level set function ---*/
-          
-          Height = geometry->node[iPoint]->GetCoord(nDim-1);
-          LevelSet = Height - FreeSurface_Zero;
-          
-          /*--- Pressure computation the density at the exit (imposed) ---*/
-          
-          if (LevelSet < -epsilon) Density_Outlet = config->GetDensity_FreeStreamND();
-          if (LevelSet > epsilon) Density_Outlet = RatioDensity*config->GetDensity_FreeStreamND();
-          V_outlet[0] = PressFreeSurface + Density_Outlet*((FreeSurface_Zero-Height)/(Froude*Froude));
-          
-          /*--- Neumann condition in the interface for the pressure and density ---*/
-          
-=======
 
           /*--- Extra boundary term for grid movement ---*/
 
@@ -4975,95 +4674,33 @@
 
           /*--- Neumann condition in the interface for the pressure and density ---*/
 
->>>>>>> 47b0d6fe
           if (fabs(LevelSet) <= epsilon) {
             V_outlet[0] = solver_container[FLOW_SOL]->node[Point_Normal]->GetSolution(0);
             Density_Outlet = solver_container[FLOW_SOL]->node[Point_Normal]->GetDensityInc();
           }
-<<<<<<< HEAD
-          
-        }
-        
+
+        }
+
         else {
-          
+
           /*--- Imposed pressure and density ---*/
-          
+
           Density_Outlet = solver_container[FLOW_SOL]->GetDensity_Inf();
           V_outlet[0] = solver_container[FLOW_SOL]->GetPressure_Inf();
-          
-        }
-        
+
+        }
+
         /*--- Neumann condition for the velocity ---*/
-        
+
         for (iDim = 0; iDim < nDim; iDim++)
           V_outlet[iDim+1] = node[Point_Normal]->GetSolution(iDim+1);
-        
+
         /*--- Adjoint flow solution at the outlet (hard-coded for size[3] again?) ---*/
-        
-=======
-
-        }
-
-        else {
-
-          /*--- Imposed pressure and density ---*/
-
-          Density_Outlet = solver_container[FLOW_SOL]->GetDensity_Inf();
-          V_outlet[0] = solver_container[FLOW_SOL]->GetPressure_Inf();
-
-        }
-
-        /*--- Neumann condition for the velocity ---*/
-
-        for (iDim = 0; iDim < nDim; iDim++)
-          V_outlet[iDim+1] = node[Point_Normal]->GetSolution(iDim+1);
-
-        /*--- Adjoint flow solution at the outlet (hard-coded for size[3] again?) ---*/
-
->>>>>>> 47b0d6fe
+
         Psi_outlet[2] = 0.0;
         su2double coeff = (2.0*V_domain[1])/ solver_container[FLOW_SOL]->node[Point_Normal]->GetBetaInc2();
         Psi_outlet[1] = node[Point_Normal]->GetSolution(1);
         Psi_outlet[0] = -coeff*Psi_outlet[1];
-<<<<<<< HEAD
-        
-      }
-
-      /*--- For mass_flow objective function add B.C. contribution ---*/
-      if (config->GetKind_ObjFunc() == MASS_FLOW_RATE) {
-        Psi_outlet[0]+=1;
-      }
-      /*--- For total pressure objective function. NOTE: this is AREA averaged term---*/
-      if (config->GetKind_ObjFunc() == AVG_TOTAL_PRESSURE) {
-        Psi_outlet[0]+=Velocity2*(2*Vn/(SoundSpeed+Vn)-SoundSpeed/2/Vn)+2*SoundSpeed*Vn*Vn*Gamma_Minus_One/(SoundSpeed+Vn);
-        for  (iDim = 0; iDim < nDim; iDim++)
-          Psi_outlet[iDim+1]-=UnitNormal[iDim]*(Velocity2*0.5+2*(Gamma_Minus_One)*(Velocity2+SoundSpeed*Vn))/Vn/(SoundSpeed+Vn)+Velocity[iDim]*(1-2*Gamma)/Vn;
-      }
-      
-      /*--- Set the flow and adjoint states in the solver ---*/
-      
-      conv_numerics->SetPrimitive(V_domain, V_outlet);
-      conv_numerics->SetAdjointVar(Psi_domain, Psi_outlet);
-      
-      /*--- Grid Movement ---*/
-      
-      if (grid_movement)
-        conv_numerics->SetGridVel(geometry->node[iPoint]->GetGridVel(),
-                                  geometry->node[iPoint]->GetGridVel());
-      
-      conv_numerics->ComputeResidual(Residual_i, Residual_j, Jacobian_ii, Jacobian_ij,
-                                     Jacobian_ji, Jacobian_jj, config);
-      
-      /*--- Add and Subtract Residual ---*/
-      
-      LinSysRes.SubtractBlock(iPoint, Residual_i);
-      
-      /*--- Implicit contribution to the residual ---*/
-      
-      if (implicit)
-        Jacobian.SubtractBlock(iPoint, iPoint, Jacobian_ii);
-      
-=======
 
       }
 
@@ -5156,17 +4793,10 @@
       if (implicit)
         Jacobian.SubtractBlock(iPoint, iPoint, Jacobian_ii);
 
->>>>>>> 47b0d6fe
       /*--- Viscous residual contribution, it doesn't work ---*/
 
       if (config->GetViscous()) {
 
-<<<<<<< HEAD
-        /*--- Points in edge, coordinates and normal vector---*/
-
-        visc_numerics->SetCoord(geometry->node[iPoint]->GetCoord(), geometry->node[Point_Normal]->GetCoord());
-        visc_numerics->SetNormal(Normal);
-=======
         /*--- Set laminar and eddy viscosity at the infinity ---*/
         if (compressible) {
           V_outlet[nDim+5] = solver_container[FLOW_SOL]->node[iPoint]->GetLaminarViscosity();
@@ -5181,21 +4811,17 @@
         visc_numerics->SetNormal(Normal);
         visc_numerics->SetCoord(geometry->node[iPoint]->GetCoord(), geometry->node[Point_Normal]->GetCoord());
 
->>>>>>> 47b0d6fe
 
         /*--- Conservative variables w/o reconstruction and adjoint variables w/o reconstruction---*/
 
         visc_numerics->SetPrimitive(V_domain, V_outlet);
         visc_numerics->SetAdjointVar(Psi_domain, Psi_outlet);
 
-<<<<<<< HEAD
-=======
         /*--- Turbulent kinetic energy ---*/
         if (config->GetKind_Turb_Model() == SST)
           visc_numerics->SetTurbKineticEnergy(solver_container[TURB_SOL]->node[iPoint]->GetSolution(0), solver_container[TURB_SOL]->node[iPoint]->GetSolution(0));
 
 
->>>>>>> 47b0d6fe
         /*--- Gradient and limiter of Adjoint Variables ---*/
 
         visc_numerics->SetAdjointVarGradient(node[iPoint]->GetGradient(), node[iPoint]->GetGradient());
@@ -5224,13 +4850,9 @@
 
 void CAdjEulerSolver::BC_Engine_Inflow(CGeometry *geometry, CSolver **solver_container, CNumerics *conv_numerics, CNumerics *visc_numerics, CConfig *config, unsigned short val_marker) {
   
-<<<<<<< HEAD
-  su2double *Normal, *V_domain, *V_inflow, *Psi_domain, *Psi_inflow, P_Fan, Velocity[3], Velocity2, Density, Vn, UnitNormal[3], Area, a1;
-=======
   su2double *Normal, *V_domain, *V_inflow, *Psi_domain, *Psi_inflow, P_Fan;
   su2double Velocity[3] = {0.0,0.0,0.0}, Velocity2, Density, Vn;
   su2double UnitNormal[3] = {0.0,0.0,0.0}, Area, a1;
->>>>>>> 47b0d6fe
   unsigned short iVar, iDim;
   unsigned long iVertex, iPoint;
   
@@ -5331,13 +4953,9 @@
 
 void CAdjEulerSolver::BC_Engine_Bleed(CGeometry *geometry, CSolver **solver_container, CNumerics *conv_numerics, CNumerics *visc_numerics, CConfig *config, unsigned short val_marker) {
   
-<<<<<<< HEAD
-  su2double *Normal, *V_domain, *V_inflow, *Psi_domain, *Psi_inflow, P_Fan, Velocity[3], Velocity2, Density, Vn, UnitNormal[3], Area, a1;
-=======
   su2double *Normal, *V_domain, *V_inflow, *Psi_domain, *Psi_inflow, P_Fan;
   su2double Velocity[3] = {0.0,0.0,0.0}, Velocity2, Density, Vn;
   su2double UnitNormal[3] = {0.0,0.0,0.0}, Area, a1;
->>>>>>> 47b0d6fe
   unsigned short iVar, iDim;
   unsigned long iVertex, iPoint;
   
@@ -5439,11 +5057,7 @@
 void CAdjEulerSolver::BC_Engine_Exhaust(CGeometry *geometry, CSolver **solver_container, CNumerics *conv_numerics, CNumerics *visc_numerics, CConfig *config, unsigned short val_marker) {
   
   unsigned long iVertex, iPoint, Point_Normal;
-<<<<<<< HEAD
-  su2double Area, UnitNormal[3], *Normal, *V_domain, *V_exhaust, *Psi_domain, *Psi_exhaust;
-=======
   su2double *Normal, *V_domain, *V_exhaust, *Psi_domain, *Psi_exhaust;
->>>>>>> 47b0d6fe
   unsigned short iVar, iDim;
   
   bool implicit = (config->GetKind_TimeIntScheme_AdjFlow() == EULER_IMPLICIT);
@@ -5466,17 +5080,6 @@
       geometry->vertex[val_marker][iVertex]->GetNormal(Normal);
       for (iDim = 0; iDim < nDim; iDim++) Normal[iDim] = -Normal[iDim];
       conv_numerics->SetNormal(Normal);
-<<<<<<< HEAD
-
-      Area = 0.0;
-      for (iDim = 0; iDim < nDim; iDim++)
-        Area += Normal[iDim]*Normal[iDim];
-      Area = sqrt (Area);
-      
-      for (iDim = 0; iDim < nDim; iDim++)
-        UnitNormal[iDim] = Normal[iDim]/Area;
-=======
->>>>>>> 47b0d6fe
       
       /*--- Index of the closest interior node ---*/
       
@@ -5604,11 +5207,7 @@
   unsigned short iDim, iVar, iMarker, nLineLets;
   ifstream restart_file;
   string filename, AdjExt;
-<<<<<<< HEAD
-  su2double dull_val;
-=======
   su2double dull_val, Area=0.0, *Normal = NULL, myArea_Monitored;
->>>>>>> 47b0d6fe
   bool restart = config->GetRestart();
   bool compressible = (config->GetKind_Regime() == COMPRESSIBLE);
   bool incompressible = (config->GetKind_Regime() == INCOMPRESSIBLE);
@@ -5741,10 +5340,7 @@
   Sens_AoA   = new su2double[nMarker];
   Sens_Press = new su2double[nMarker];
   Sens_Temp  = new su2double[nMarker];
-<<<<<<< HEAD
-=======
   Sens_BPress = new su2double[nMarker];
->>>>>>> 47b0d6fe
   
   /*--- Initialize sensitivities to zero ---*/
   for (iMarker = 0; iMarker < nMarker; iMarker++) {
@@ -5753,10 +5349,7 @@
     Sens_AoA[iMarker]   = 0.0;
     Sens_Press[iMarker] = 0.0;
     Sens_Temp[iMarker]  = 0.0;
-<<<<<<< HEAD
-=======
     Sens_BPress[iMarker] = 0.0;
->>>>>>> 47b0d6fe
     for (iVertex = 0; iVertex < geometry->nVertex[iMarker]; iVertex++)
       CSensitivity[iMarker][iVertex] = 0.0;
   }
@@ -5852,8 +5445,6 @@
     delete [] Global2Local;
   }
   
-<<<<<<< HEAD
-=======
   /*--- Calculate area monitored for area-averaged-outflow-quantity-based objectives ---*/
   myArea_Monitored = 0.0;
   if (config->GetKind_ObjFunc()==OUTFLOW_GENERALIZED || config->GetKind_ObjFunc()==AVG_TOTAL_PRESSURE ||
@@ -5880,7 +5471,6 @@
   Area_Monitored = myArea_Monitored;
 #endif
 
->>>>>>> 47b0d6fe
   /*--- MPI solution ---*/
   Set_MPI_Solution(geometry, config);
   
@@ -6202,11 +5792,7 @@
   unsigned long iVertex, iPoint;
   unsigned short iDim, jDim, iMarker, iPos, jPos;
   su2double *d = NULL, **PsiVar_Grad = NULL, **PrimVar_Grad = NULL, div_phi, *Normal = NULL, Area,
-<<<<<<< HEAD
-  normal_grad_psi5, normal_grad_T, sigma_partial, Laminar_Viscosity = 0.0, heat_flux_factor, LevelSet, Target_LevelSet, temp_sens = 0.0, *Psi = NULL, *U = NULL, Enthalpy, **GridVel_Grad, gradPsi5_v, psi5_tau_partial, psi5_tau_grad_vel, source_v_1, Density, Pressure = 0.0, div_vel, val_turb_ke, vartheta, vartheta_partial, psi5_p_div_vel, Omega[3], rho_v[3], CrossProduct[3], delta[3][3] = {{1.0, 0.0, 0.0},{0.0,1.0,0.0},{0.0,0.0,1.0}}, r, ru, rv, rw, rE, p, T, dp_dr, dp_dru, dp_drv, dp_drw, dp_drE, dH_dr, dH_dru, dH_drv, dH_drw, dH_drE, H, D[3][3], Dd[3], Mach_Inf, eps, scale = 1.0;
-=======
   normal_grad_psi5, normal_grad_T, sigma_partial, Laminar_Viscosity = 0.0, heat_flux_factor, LevelSet, Target_LevelSet, temp_sens = 0.0, *Psi = NULL, *U = NULL, Enthalpy, **GridVel_Grad, gradPsi5_v, psi5_tau_partial, psi5_tau_grad_vel, source_v_1, Density, Pressure = 0.0, div_vel, val_turb_ke, vartheta, vartheta_partial, psi5_p_div_vel, Omega[3], rho_v[3] = {0.0,0.0,0.0}, CrossProduct[3], delta[3][3] = {{1.0, 0.0, 0.0},{0.0,1.0,0.0},{0.0,0.0,1.0}}, r, ru, rv, rw, rE, p, T, dp_dr, dp_dru, dp_drv, dp_drw, dp_drE, dH_dr, dH_dru, dH_drv, dH_drw, dH_drE, H, D[3][3], Dd[3], Mach_Inf, eps, scale = 1.0;
->>>>>>> 47b0d6fe
   su2double RefVel2, RefDensity, Mach2Vel, *Velocity_Inf, factor;
 
   su2double *USens = new su2double[nVar];
@@ -6266,16 +5852,11 @@
   
   if ((ObjFunc == INVERSE_DESIGN_HEATFLUX) || (ObjFunc == FREE_SURFACE) ||
       (ObjFunc == TOTAL_HEATFLUX) || (ObjFunc == MAXIMUM_HEATFLUX) ||
-<<<<<<< HEAD
-      (ObjFunc == AVG_TOTAL_PRESSURE) || (ObjFunc == AVG_OUTLET_PRESSURE) ||
-      (ObjFunc == MASS_FLOW_RATE)) factor = 1.0;
-=======
       (ObjFunc == MASS_FLOW_RATE) ) factor = 1.0;
 
  if ((ObjFunc == AVG_TOTAL_PRESSURE) || (ObjFunc == AVG_OUTLET_PRESSURE) ||
      (ObjFunc == OUTFLOW_GENERALIZED)) factor = 1.0/Area_Monitored;
 
->>>>>>> 47b0d6fe
 
   /*--- Compute gradient of the grid velocity, if applicable ---*/
   
@@ -6556,10 +6137,7 @@
         Sens_AoA[iMarker]   = 0.0;
         Sens_Press[iMarker] = 0.0;
         Sens_Temp[iMarker]  = 0.0;
-<<<<<<< HEAD
-=======
         Sens_BPress[iMarker] = 0.0;
->>>>>>> 47b0d6fe
         
         for (iVertex = 0; iVertex < geometry->nVertex[iMarker]; iVertex++) {
           iPoint = geometry->vertex[iMarker][iVertex]->GetNode();
@@ -6713,10 +6291,7 @@
         Sens_AoA[iMarker]   = 0.0;
         Sens_Press[iMarker] = 0.0;
         Sens_Temp[iMarker]  = 0.0;
-<<<<<<< HEAD
-=======
         Sens_BPress[iMarker] = 0.0;
->>>>>>> 47b0d6fe
         
         for (iVertex = 0; iVertex < geometry->nVertex[iMarker]; iVertex++) {
           iPoint = geometry->vertex[iMarker][iVertex]->GetNode();
