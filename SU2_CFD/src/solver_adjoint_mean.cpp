--- conflicted
+++ resolved
@@ -5637,11 +5637,7 @@
 }
 
 void CAdjEulerSolver::BC_ActDisk(CGeometry *geometry, CSolver **solver_container, CNumerics *conv_numerics,
-<<<<<<< HEAD
-                                 CNumerics *visc_numerics, CConfig *config, unsigned short val_marker, bool inlet_surface, unsigned short iRKStep) {
-=======
-                                 CNumerics *visc_numerics, CConfig *config, unsigned short val_marker, bool val_inlet_surface) {
->>>>>>> 5e170f46
+                                 CNumerics *visc_numerics, CConfig *config, unsigned short val_marker, bool val_inlet_surface, unsigned short iRKStep) {
   
 }
 
