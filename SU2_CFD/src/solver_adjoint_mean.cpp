--- conflicted
+++ resolved
@@ -3122,16 +3122,11 @@
     
   // }
   
-<<<<<<< HEAD
-  // /*--- MPI solution ---*/
-  // Set_MPI_Solution(geometry, config);
-=======
   /*--- MPI solution ---*/
   //Set_MPI_Solution(geometry, config);
-  
+
   InitiateComms(geometry, config, SOLUTION);
   CompleteComms(geometry, config, SOLUTION);
->>>>>>> 2bd43e1c
   
   // /*--- Compute the root mean square residual ---*/
   // SetResidual_RMS(geometry, config);
