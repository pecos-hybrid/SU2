/*!
 * \file variable_structure.cpp
 * \brief Definition of the solution fields.
 * \author F. Palacios, T. Economon
 * \version 6.0.1 "Falcon"
 *
 * The current SU2 release has been coordinated by the
 * SU2 International Developers Society <www.su2devsociety.org>
 * with selected contributions from the open-source community.
 *
 * The main research teams contributing to the current release are:
 *  - Prof. Juan J. Alonso's group at Stanford University.
 *  - Prof. Piero Colonna's group at Delft University of Technology.
 *  - Prof. Nicolas R. Gauger's group at Kaiserslautern University of Technology.
 *  - Prof. Alberto Guardone's group at Polytechnic University of Milan.
 *  - Prof. Rafael Palacios' group at Imperial College London.
 *  - Prof. Vincent Terrapon's group at the University of Liege.
 *  - Prof. Edwin van der Weide's group at the University of Twente.
 *  - Lab. of New Concepts in Aeronautics at Tech. Institute of Aeronautics.
 *
 * Copyright 2012-2018, Francisco D. Palacios, Thomas D. Economon,
 *                      Tim Albring, and the SU2 contributors.
 *
 * SU2 is free software; you can redistribute it and/or
 * modify it under the terms of the GNU Lesser General Public
 * License as published by the Free Software Foundation; either
 * version 2.1 of the License, or (at your option) any later version.
 *
 * SU2 is distributed in the hope that it will be useful,
 * but WITHOUT ANY WARRANTY; without even the implied warranty of
 * MERCHANTABILITY or FITNESS FOR A PARTICULAR PURPOSE. See the GNU
 * Lesser General Public License for more details.
 *
 * You should have received a copy of the GNU Lesser General Public
 * License along with SU2. If not, see <http://www.gnu.org/licenses/>.
 */

#include "../include/variable_structure.hpp"

unsigned short CVariable::nDim = 0;

CVariable::CVariable(void) {

  /*--- Array initialization ---*/
  Solution = NULL;
  Solution_Old = NULL;
  Solution_time_n = NULL;
  Solution_time_n1 = NULL;
  Gradient = NULL;
  Limiter = NULL;
  Solution_Max = NULL;
  Solution_Min = NULL;
  Grad_AuxVar = NULL;
  Undivided_Laplacian = NULL;
  Res_TruncError = NULL;
  Residual_Old = NULL;
  Residual_Sum = NULL;
<<<<<<< HEAD
  rk_stage_vectors = NULL;
=======
  Solution_Adj_Old = NULL;
  
>>>>>>> 5e170f46
}

CVariable::CVariable(unsigned short val_nvar, CConfig *config) {

  /*--- Array initialization ---*/
  Solution = NULL;
  Solution_Old = NULL;
  Solution_time_n = NULL;
  Solution_time_n1 = NULL;
  Gradient = NULL;
  Limiter = NULL;
  Solution_Max = NULL;
  Solution_Min = NULL;
  Grad_AuxVar = NULL;
  Undivided_Laplacian = NULL;
  Res_TruncError = NULL;
  Residual_Old = NULL;
  Residual_Sum = NULL;
<<<<<<< HEAD
  rk_stage_vectors = NULL;
  
=======
  Solution_Adj_Old = NULL;

>>>>>>> 5e170f46
  /*--- Initialize the number of solution variables. This version
   of the constructor will be used primarily for converting the
   restart files into solution files (SU2_SOL). ---*/
  nVar = val_nvar;
  
  /*--- Allocate the solution array - here it is also possible
   to allocate some extra flow variables that do not participate
   in the simulation ---*/
  Solution = new su2double [nVar];
  for (unsigned short iVar = 0; iVar < nVar; iVar++)
    Solution[iVar] = 0.0;
  
}

CVariable::CVariable(unsigned short val_nDim, unsigned short val_nvar, CConfig *config) {
  
  unsigned short iVar, iDim;
  
  /*--- Array initialization ---*/
  Solution = NULL;
  Solution_Old = NULL;
  Solution_time_n = NULL;
  Solution_time_n1 = NULL;
  Gradient = NULL;
  Limiter = NULL;
  Solution_Max = NULL;
  Solution_Min = NULL;
  Grad_AuxVar = NULL;
  Undivided_Laplacian = NULL;
  Res_TruncError = NULL;
  Residual_Old = NULL;
  Residual_Sum = NULL;
<<<<<<< HEAD
  rk_stage_vectors = NULL;
=======
  Solution_Adj_Old = NULL;
>>>>>>> 5e170f46
  
  /*--- Initializate the number of dimension and number of variables ---*/
  nDim = val_nDim;
  nVar = val_nvar;
  
  /*--- Allocate solution, solution old, residual and gradient 
   which is common for all the problems, here it is also possible 
   to allocate some extra flow variables that do not participate 
   in the simulation ---*/
  Solution = new su2double [nVar];
  
  for (iVar = 0; iVar < nVar; iVar++)
    Solution[iVar] = 0.0;

  Solution_Old = new su2double [nVar];
  
  Gradient = new su2double* [nVar];
  for (iVar = 0; iVar < nVar; iVar++) {
    Gradient[iVar] = new su2double [nDim];
    for (iDim = 0; iDim < nDim; iDim ++)
      Gradient[iVar][iDim] = 0.0;
  }
  
  if (config->GetUnsteady_Simulation() != NO) {
    Solution_time_n = new su2double [nVar];
    Solution_time_n1 = new su2double [nVar];
  }
  
	if (config->GetFSI_Simulation() && config->GetDiscrete_Adjoint()){
	  Solution_Adj_Old = new su2double [nVar];
	}
  
}

CVariable::~CVariable(void) {
  unsigned short iVar;

  if (Solution            != NULL) delete [] Solution;
  if (Solution_Old        != NULL) delete [] Solution_Old;
  if (Solution_time_n     != NULL) delete [] Solution_time_n;
  if (Solution_time_n1    != NULL) delete [] Solution_time_n1;
  if (Limiter             != NULL) delete [] Limiter;
  if (Solution_Max        != NULL) delete [] Solution_Max;
  if (Solution_Min        != NULL) delete [] Solution_Min;
  if (Grad_AuxVar         != NULL) delete [] Grad_AuxVar;
  //if (Undivided_Laplacian != NULL) delete [] Undivided_Laplacian; // Need to break pointer dependence btwn CNumerics and CVariable
  if (Res_TruncError      != NULL) delete [] Res_TruncError;
  if (Residual_Old        != NULL) delete [] Residual_Old;
  if (Residual_Sum        != NULL) delete [] Residual_Sum;
  if (Solution_Adj_Old    != NULL) delete [] Solution_Adj_Old;
  
  if (Gradient != NULL) {
    for (iVar = 0; iVar < nVar; iVar++)
      delete [] Gradient[iVar];
    delete [] Gradient;
  }

}

void CVariable::AddUnd_Lapl(su2double *val_und_lapl) {
  for (unsigned short iVar = 0; iVar < nVar; iVar++)
    Undivided_Laplacian[iVar] += val_und_lapl[iVar];
}

void CVariable::SubtractUnd_Lapl(su2double *val_und_lapl) {
  for (unsigned short iVar = 0; iVar < nVar; iVar++)
    Undivided_Laplacian[iVar] -= val_und_lapl[iVar];
}

void CVariable::SubtractUnd_Lapl(unsigned short val_var, su2double val_und_lapl) {
  Undivided_Laplacian[val_var] -= val_und_lapl;
}

void CVariable::SetUnd_LaplZero(void) {
  
  for (unsigned short iVar = 0; iVar < nVar; iVar++)
    Undivided_Laplacian[iVar] = 0.0;
  
}

void CVariable::SetUnd_Lapl(unsigned short val_var, su2double val_und_lapl) {
  
    Undivided_Laplacian[val_var] = val_und_lapl;
  
}

void CVariable::SetSolution(su2double *val_solution) {
  
  for (unsigned short iVar = 0; iVar < nVar; iVar++)
    Solution[iVar] = val_solution[iVar];
  
}

void CVariable::Set_OldSolution(void) {
  
  for (unsigned short iVar = 0; iVar < nVar; iVar++)
    Solution_Old[iVar] = Solution[iVar];
  
}

void CVariable::Set_OldSolution_Adj(void) {

  for (unsigned short iVar = 0; iVar < nVar; iVar++)
    Solution_Adj_Old[iVar] = Solution[iVar];

}


void CVariable::AddSolution(unsigned short val_var, su2double val_solution) {
  
  Solution[val_var] = Solution_Old[val_var] + val_solution;
  
}

void CVariable::AddClippedSolution(unsigned short val_var, su2double val_solution,
                                   su2double lowerlimit, su2double upperlimit) {
  
  Solution[val_var] = min(max((Solution_Old[val_var] + val_solution), lowerlimit), upperlimit);
  
}

void CVariable::AddConservativeSolution(unsigned short val_var, su2double val_solution,
    su2double val_density, su2double val_density_old, su2double lowerlimit, su2double upperlimit) {
  
  Solution[val_var] = min(max((Solution_Old[val_var]*val_density_old + val_solution)/val_density,
      lowerlimit), upperlimit);
  
}

void CVariable::Set_Solution(void) {
  
  for (unsigned short iVar = 0; iVar < nVar; iVar++)
     Solution[iVar] = Solution_Old[iVar];
  
}

void CVariable::Set_Solution_time_n(void) {
  
  for (unsigned short iVar = 0; iVar < nVar; iVar++)
    Solution_time_n[iVar] = Solution[iVar];
  
}

void CVariable::Set_Solution_time_n1(void) {
  
  for (unsigned short iVar = 0; iVar < nVar; iVar++)
    Solution_time_n1[iVar] = Solution_time_n[iVar];
  
}

void CVariable::Set_Solution_time_n(su2double *val_sol) {

  for (unsigned short iVar = 0; iVar < nVar; iVar++)
    Solution_time_n[iVar] = val_sol[iVar];

}

void CVariable::Set_Solution_time_n1(su2double *val_sol) {

  for (unsigned short iVar = 0; iVar < nVar; iVar++)
    Solution_time_n1[iVar] = val_sol[iVar];

}

void CVariable::AddRes_TruncError(su2double *val_truncation_error) {
  
  for (unsigned short iVar = 0; iVar < nVar; iVar++)
    Res_TruncError[iVar] += val_truncation_error[iVar];
  
}

void CVariable::SubtractRes_TruncError(su2double *val_truncation_error) {
  
  for (unsigned short iVar = 0; iVar < nVar; iVar++)
    Res_TruncError[iVar] -= val_truncation_error[iVar];
  
}

void CVariable::SetResidual_Old(su2double *val_residual_old) {
  
  for (unsigned short iVar = 0; iVar < nVar; iVar++)
    Residual_Old[iVar] = val_residual_old[iVar];
  
}

void CVariable::SetSolution_Old(su2double *val_solution_old) {
  
  for (unsigned short iVar = 0; iVar < nVar; iVar++)
    Solution_Old[iVar] = val_solution_old[iVar];
  
}

void CVariable::SetSolution_time_n(su2double *val_solution_time_n) {

  for (unsigned short iVar = 0; iVar < nVar; iVar++)
    Solution_time_n[iVar] = val_solution_time_n[iVar];

}

void CVariable::AddResidual_Sum(su2double *val_residual) {
  
  for (unsigned short iVar = 0; iVar < nVar; iVar++)
    Residual_Sum[iVar] += val_residual[iVar];
  
}

void CVariable::SetVel_ResTruncError_Zero(void) {
  
  for (unsigned short iDim = 0; iDim < nDim; iDim++)
    Res_TruncError[iDim+1] = 0.0;
  
}

void CVariable::SetEnergy_ResTruncError_Zero(void) {
  
  Res_TruncError[nDim+1] = 0.0;
  
}

void CVariable::SetVelSolutionZero(void) {
  
  for (unsigned short iDim = 0; iDim < nDim; iDim++)
    Solution[iDim+1] = 0.0;
  
}

void CVariable::SetVelSolutionVector(su2double *val_vector) {
  
  for (unsigned short iDim = 0; iDim < nDim; iDim++)
    Solution[iDim+1] = val_vector[iDim];
  
}

void CVariable::SetVelSolutionOldZero(void) {
  
  for (unsigned short iDim = 0; iDim < nDim; iDim++)
    Solution_Old[iDim+1] = 0.0;
  
}

void CVariable::SetVelSolutionOldVector(su2double *val_vector) {
  
  for (unsigned short iDim = 0; iDim < nDim; iDim++)
    Solution_Old[iDim+1] = val_vector[iDim];
  
}

void CVariable::SetSolutionZero(void) {
  
  for (unsigned short iVar = 0; iVar < nVar; iVar++)
    Solution[iVar] = 0.0;
  
}

void CVariable::SetSolutionZero(unsigned short val_var) {
  
    Solution[val_var] = 0.0;
  
}

void CVariable::SetResidualSumZero(void) {
  
  for (unsigned short iVar = 0; iVar < nVar; iVar++)
    Residual_Sum[iVar] = 0.0;
  
}

void CVariable::SetGradientZero(void) {
  
  for (unsigned short iVar = 0; iVar < nVar; iVar++)
    for (unsigned short iDim = 0; iDim < nDim; iDim++)
    Gradient[iVar][iDim] = 0.0;
  
}

void CVariable::SetAuxVarGradientZero(void) {
  
  for (unsigned short iDim = 0; iDim < nDim; iDim++)
    Grad_AuxVar[iDim] = 0.0;
  
}

void CVariable::SetGradient(su2double **val_gradient) {
  
  for (unsigned short iVar = 0; iVar < nVar; iVar++)
    for (unsigned short iDim = 0; iDim < nDim; iDim++)
    Gradient[iVar][iDim] = val_gradient[iVar][iDim];
  
}

void CVariable::SetRes_TruncErrorZero(void) {
  
  for (unsigned short iVar = 0; iVar < nVar; iVar++)
    Res_TruncError[iVar] = 0.0;
  
}

void CVariable::SetVal_ResTruncError_Zero(unsigned short val_var) {
  
    Res_TruncError[val_var] = 0.0;
  
}

void CVariable::GetResidual_Sum(su2double *val_residual) {
  
  for (unsigned short iVar = 0; iVar < nVar; iVar++)
    val_residual[iVar] = Residual_Sum[iVar];
  
}

void CVariable::GetResTruncError(su2double *val_trunc_error) {
  
  for (unsigned short iVar = 0; iVar < nVar; iVar++)
    val_trunc_error[iVar] = Res_TruncError[iVar];
  
}

void CVariable::SetRKSubstepResidual(unsigned short iRKStep,
                                     unsigned short iVar,
                                     su2double val          ) {
  assert(rk_stage_vectors!=NULL);
  rk_stage_vectors[iRKStep][iVar] = val;
}

su2double CVariable::GetRKSubstepResidual(unsigned short iRKStep,
                                          unsigned short iVar    ) {
  assert(rk_stage_vectors!=NULL);
  return rk_stage_vectors[iRKStep][iVar];
}

CBaselineVariable::CBaselineVariable(void) : CVariable() { }

CBaselineVariable::CBaselineVariable(su2double *val_solution, unsigned short val_nvar, CConfig *config) : CVariable(val_nvar, config) {
  
  for (unsigned short iVar = 0; iVar < nVar; iVar++)
    Solution[iVar] = val_solution[iVar];
  
}

CBaselineVariable::~CBaselineVariable(void) { }<|MERGE_RESOLUTION|>--- conflicted
+++ resolved
@@ -55,12 +55,9 @@
   Res_TruncError = NULL;
   Residual_Old = NULL;
   Residual_Sum = NULL;
-<<<<<<< HEAD
+  Solution_Adj_Old = NULL;
   rk_stage_vectors = NULL;
-=======
-  Solution_Adj_Old = NULL;
-  
->>>>>>> 5e170f46
+  
 }
 
 CVariable::CVariable(unsigned short val_nvar, CConfig *config) {
@@ -79,13 +76,9 @@
   Res_TruncError = NULL;
   Residual_Old = NULL;
   Residual_Sum = NULL;
-<<<<<<< HEAD
+  Solution_Adj_Old = NULL;
   rk_stage_vectors = NULL;
-  
-=======
-  Solution_Adj_Old = NULL;
-
->>>>>>> 5e170f46
+
   /*--- Initialize the number of solution variables. This version
    of the constructor will be used primarily for converting the
    restart files into solution files (SU2_SOL). ---*/
@@ -118,11 +111,8 @@
   Res_TruncError = NULL;
   Residual_Old = NULL;
   Residual_Sum = NULL;
-<<<<<<< HEAD
+  Solution_Adj_Old = NULL;
   rk_stage_vectors = NULL;
-=======
-  Solution_Adj_Old = NULL;
->>>>>>> 5e170f46
   
   /*--- Initializate the number of dimension and number of variables ---*/
   nDim = val_nDim;
