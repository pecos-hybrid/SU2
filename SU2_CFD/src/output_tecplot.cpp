--- conflicted
+++ resolved
@@ -174,32 +174,19 @@
         Tecplot_File << ",\"Density\"";
       }
       
-<<<<<<< HEAD
       if (((Kind_Solver == EULER) || (Kind_Solver == NAVIER_STOKES) || (Kind_Solver == RANS)) ||
         ((Kind_Solver == FEM_EULER) || (Kind_Solver == FEM_NAVIER_STOKES) || (Kind_Solver == FEM_RANS) || (Kind_Solver == FEM_LES)))  {
-        Tecplot_File << ",\"Pressure\",\"Temperature\",\"Pressure_Coefficient\",\"Mach\"";
+        Tecplot_File << ",\"Pressure\",\"Temperature\",\"C<sub>p</sub>\",\"Mach\"";
       }
       
       if (((Kind_Solver == NAVIER_STOKES) || (Kind_Solver == RANS))  ||
         ((Kind_Solver == FEM_NAVIER_STOKES) || (Kind_Solver == FEM_RANS) || (Kind_Solver == FEM_LES))) {
-        Tecplot_File << ",\"Laminar_Viscosity\", \"Skin_Friction_Coefficient\", \"Heat_Flux\", \"Y_Plus\"";
-      }
-      
-      if (Kind_Solver == RANS || Kind_Solver == FEM_RANS || Kind_Solver == FEM_LES) {
-        Tecplot_File << ", \"Eddy_Viscosity\"";
-=======
-      if ((Kind_Solver == EULER) || (Kind_Solver == NAVIER_STOKES) || (Kind_Solver == RANS)) {
-        Tecplot_File << ",\"Pressure\",\"Temperature\",\"C<sub>p</sub>\",\"Mach\"";
-      }
-      
-      if ((Kind_Solver == NAVIER_STOKES) || (Kind_Solver == RANS)) {
         if (nDim == 2) Tecplot_File << ", \"<greek>m</greek>\", \"C<sub>f</sub>_x\", \"C<sub>f</sub>_y\", \"h\", \"y<sup>+</sup>\"";
         else Tecplot_File << ", \"<greek>m</greek>\", \"C<sub>f</sub>_x\", \"C<sub>f</sub>_y\", \"C<sub>f</sub>_z\", \"h\", \"y<sup>+</sup>\"";
       }
       
-      if (Kind_Solver == RANS) {
+      if (Kind_Solver == RANS || Kind_Solver == FEM_RANS || Kind_Solver == FEM_LES) {
         Tecplot_File << ", \"<greek>m</greek><sub>t</sub>\"";
->>>>>>> 230bee9c
       }
       
       if (config->GetWrt_SharpEdges()) {
