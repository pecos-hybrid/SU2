/*!
 * \file integration_time.cpp
 * \brief Time dependent numerical methods
 * \author F. Palacios, T. Economon
 * \version 6.0.1 "Falcon"
 *
 * The current SU2 release has been coordinated by the
 * SU2 International Developers Society <www.su2devsociety.org>
 * with selected contributions from the open-source community.
 *
 * The main research teams contributing to the current release are:
 *  - Prof. Juan J. Alonso's group at Stanford University.
 *  - Prof. Piero Colonna's group at Delft University of Technology.
 *  - Prof. Nicolas R. Gauger's group at Kaiserslautern University of Technology.
 *  - Prof. Alberto Guardone's group at Polytechnic University of Milan.
 *  - Prof. Rafael Palacios' group at Imperial College London.
 *  - Prof. Vincent Terrapon's group at the University of Liege.
 *  - Prof. Edwin van der Weide's group at the University of Twente.
 *  - Lab. of New Concepts in Aeronautics at Tech. Institute of Aeronautics.
 *
 * Copyright 2012-2018, Francisco D. Palacios, Thomas D. Economon,
 *                      Tim Albring, and the SU2 contributors.
 *
 * SU2 is free software; you can redistribute it and/or
 * modify it under the terms of the GNU Lesser General Public
 * License as published by the Free Software Foundation; either
 * version 2.1 of the License, or (at your option) any later version.
 *
 * SU2 is distributed in the hope that it will be useful,
 * but WITHOUT ANY WARRANTY; without even the implied warranty of
 * MERCHANTABILITY or FITNESS FOR A PARTICULAR PURPOSE. See the GNU
 * Lesser General Public License for more details.
 *
 * You should have received a copy of the GNU Lesser General Public
 * License along with SU2. If not, see <http://www.gnu.org/licenses/>.
 */

#include "../include/integration_structure.hpp"

CMultiGridIntegration::CMultiGridIntegration(CConfig *config) : CIntegration(config) {}

CMultiGridIntegration::~CMultiGridIntegration(void) { }

void CMultiGridIntegration::MultiGrid_Iteration(CGeometry ***geometry,
                                                CSolver ****solver_container,
                                                CNumerics *****numerics_container,
                                                CConfig **config,
                                                unsigned short RunTime_EqSystem,
                                                unsigned long Iteration,
                                                unsigned short iZone) {
  unsigned short FinestMesh, iMGLevel = 0;
  su2double monitor = 1.0;
  bool FullMG = false;
  
  const bool restart = (config[iZone]->GetRestart() || config[iZone]->GetRestart_Flow());
  const bool startup_multigrid = ((config[iZone]->GetRestart_Flow())     &&
                                  (RunTime_EqSystem == RUNTIME_FLOW_SYS) &&
                                  (Iteration == 0));
  const bool direct = ((config[iZone]->GetKind_Solver() == EULER)                         ||
                       (config[iZone]->GetKind_Solver() == NAVIER_STOKES)                 ||
                       (config[iZone]->GetKind_Solver() == RANS)                          ||
                       (config[iZone]->GetKind_Solver() == DISC_ADJ_EULER)                ||
                       (config[iZone]->GetKind_Solver() == DISC_ADJ_NAVIER_STOKES)        ||
                       (config[iZone]->GetKind_Solver() == DISC_ADJ_RANS));
  const unsigned short SolContainer_Position = config[iZone]->GetContainerPosition(RunTime_EqSystem);
  unsigned short RecursiveParam = config[iZone]->GetMGCycle();
  
  if (config[iZone]->GetMGCycle() == FULLMG_CYCLE) {
    RecursiveParam = V_CYCLE;
    FullMG = true;
  }
  
<<<<<<< HEAD
  /*--- If low fidelity simulation ---*/

  if (config[iZone]->GetLowFidelitySim())
    config[iZone]->SetFinestMesh(MESH_1);
  
  /*--- If restart, update multigrid levels at the first multigrid iteration ---*/

  if ((restart && (Iteration == config[iZone]->GetnStartUpIter())) || startup_multigrid) {
=======
  /*--- If restart, update multigrid levels at the first multigrid iteration ---*/
	/*-- Since the restart takes care of this I dont think is required, but we should check after the new restart routines are added ---*/
  
  if ((restart && (Iteration == config[iZone]->GetnStartUpIter())) || startup_multigrid)
  {
>>>>>>> 5e170f46
    for (iMGLevel = 0; iMGLevel < config[iZone]->GetnMGLevels(); iMGLevel++) {
      
      SetRestricted_Solution(RunTime_EqSystem, solver_container[iZone][iMGLevel][SolContainer_Position],
                             solver_container[iZone][iMGLevel+1][SolContainer_Position],
                             geometry[iZone][iMGLevel], geometry[iZone][iMGLevel+1], config[iZone]);
      
      SetRestricted_Solution(RUNTIME_TURB_SYS, solver_container[iZone][iMGLevel][SolContainer_Position], solver_container[iZone][iMGLevel+1][SolContainer_Position], geometry[iZone][iMGLevel], geometry[iZone][iMGLevel+1], config[iZone]);
      
      SetRestricted_EddyVisc(RUNTIME_TURB_SYS, solver_container[iZone][iMGLevel][SolContainer_Position], solver_container[iZone][iMGLevel+1][SolContainer_Position], geometry[iZone][iMGLevel], geometry[iZone][iMGLevel+1], config[iZone]);
      
    }
  }
	
  /*--- Full multigrid strategy and start up with fine grid only works with the direct problem ---*/

  if (!config[iZone]->GetRestart() && FullMG && direct && ( Convergence_FullMG && (config[iZone]->GetFinestMesh() != MESH_0 ))) {
    SetProlongated_Solution(RunTime_EqSystem, solver_container[iZone][config[iZone]->GetFinestMesh()-1][SolContainer_Position],
                            solver_container[iZone][config[iZone]->GetFinestMesh()][SolContainer_Position],
                            geometry[iZone][config[iZone]->GetFinestMesh()-1], geometry[iZone][config[iZone]->GetFinestMesh()],
                            config[iZone]);
    config[iZone]->SubtractFinestMesh();
  }

  /*--- Set the current finest grid (full multigrid strategy) ---*/

  FinestMesh = config[iZone]->GetFinestMesh();

  /*--- Perform the Full Approximation Scheme multigrid ---*/

  MultiGrid_Cycle(geometry, solver_container, numerics_container, config,
                  FinestMesh, RecursiveParam, RunTime_EqSystem,
                  Iteration, iZone);

  /*--- Computes primitive variables and gradients in the finest mesh (useful for the next solver (turbulence) and output ---*/

   solver_container[iZone][MESH_0][SolContainer_Position]->Preprocessing(geometry[iZone][MESH_0],
                                                                         solver_container[iZone][MESH_0], config[iZone],
                                                                         MESH_0, NO_RK_ITER, RunTime_EqSystem, true);
  
  /*--- Compute non-dimensional parameters and the convergence monitor ---*/

  NonDimensional_Parameters(geometry[iZone], solver_container[iZone],
                            numerics_container[iZone], config[iZone],
                            FinestMesh, RunTime_EqSystem, Iteration, &monitor);
  
  /*--- Convergence strategy ---*/

  Convergence_Monitoring(geometry[iZone][FinestMesh], config[iZone], Iteration, monitor, FinestMesh);

}

void CMultiGridIntegration::MultiGrid_Cycle(CGeometry ***geometry,
                                            CSolver ****solver_container,
                                            CNumerics *****numerics_container,
                                            CConfig **config,
                                            unsigned short iMesh,
                                            unsigned short RecursiveParam,
                                            unsigned short RunTime_EqSystem,
                                            unsigned long Iteration,
                                            unsigned short iZone) {
  
  unsigned short iPreSmooth, iPostSmooth, iRKStep, iRKLimit = 1;
  
  bool startup_multigrid = (config[iZone]->GetRestart_Flow() && (RunTime_EqSystem == RUNTIME_FLOW_SYS) && (Iteration == 0));
  unsigned short SolContainer_Position = config[iZone]->GetContainerPosition(RunTime_EqSystem);
  
  /*--- Do a presmoothing on the grid iMesh to be restricted to the grid iMesh+1 ---*/

  for (iPreSmooth = 0; iPreSmooth < config[iZone]->GetMG_PreSmooth(iMesh); iPreSmooth++) {
    
    switch (config[iZone]->GetKind_TimeIntScheme()) {
      case RUNGE_KUTTA_EXPLICIT: iRKLimit = config[iZone]->GetnRKStep(); break;
<<<<<<< HEAD
      case RUNGE_KUTTA_LIMEX_SMR91: iRKLimit = config[iZone]->GetnRKStep(); break;
      case RUNGE_KUTTA_LIMEX_EDIRK: iRKLimit = config[iZone]->GetnRKStep(); break;
=======
      case CLASSICAL_RK4_EXPLICIT: iRKLimit = 4; break;
>>>>>>> 5e170f46
      case EULER_EXPLICIT: case EULER_IMPLICIT: iRKLimit = 1; break; }

    /*--- Time and space integration ---*/
    
    for (iRKStep = 0; iRKStep < iRKLimit; iRKStep++) {
      
      /*--- Send-Receive boundary conditions, and preprocessing ---*/
      
      solver_container[iZone][iMesh][SolContainer_Position]->Preprocessing(geometry[iZone][iMesh], solver_container[iZone][iMesh], config[iZone], iMesh, iRKStep, RunTime_EqSystem, false);

      if (iRKStep == 0) {
        
        /*--- Set the old solution ---*/
        
        solver_container[iZone][iMesh][SolContainer_Position]->Set_OldSolution(geometry[iZone][iMesh]);
<<<<<<< HEAD
        
        /*--- Compute time step, max eigenvalue, and integration scheme
         *    (steady and unsteady problems)
         * XXX: Note that the timestep and timestep are only calculated once
         * per each timestep.  This means that the "time" is not correctly
         * set for any RK substeps, so any sources/sinks that depend explicitly
         * on time will not be computed correctly. ---*/
=======

        if (config[iZone]->GetKind_TimeIntScheme() == CLASSICAL_RK4_EXPLICIT)
          solver_container[iZone][iMesh][SolContainer_Position]->Set_NewSolution(geometry[iZone][iMesh]);

        /*--- Compute time step, max eigenvalue, and integration scheme (steady and unsteady problems) ---*/
>>>>>>> 5e170f46
        
        solver_container[iZone][iMesh][SolContainer_Position]->SetTime_Step(geometry[iZone][iMesh], solver_container[iZone][iMesh], config[iZone], iMesh, Iteration);
        
        /*--- Restrict the solution and gradient for the adjoint problem ---*/
        
        Adjoint_Setup(geometry, solver_container, config, RunTime_EqSystem, Iteration, iZone);
        
      }
      
      /*--- Space integration ---*/

      Space_Integration(geometry[iZone][iMesh], solver_container[iZone][iMesh], numerics_container[iZone][iMesh][SolContainer_Position], config[iZone], iMesh, iRKStep, RunTime_EqSystem);
      
      /*--- Time integration, update solution using the old solution plus the solution increment ---*/

      Time_Integration(geometry[iZone][iMesh], solver_container[iZone][iMesh], config[iZone], iRKStep, RunTime_EqSystem, Iteration);
      
      /*--- Send-Receive boundary conditions, and postprocessing ---*/

      solver_container[iZone][iMesh][SolContainer_Position]->Postprocessing(geometry[iZone][iMesh], solver_container[iZone][iMesh], config[iZone], iMesh);
      
    }
    
  }
  
  /*--- Compute Forcing Term $P_(k+1) = I^(k+1)_k(P_k+F_k(u_k))-F_(k+1)(I^(k+1)_k u_k)$ and update solution for multigrid ---*/

  if ( (iMesh < config[iZone]->GetnMGLevels() && ((Iteration >= config[iZone]->GetnStartUpIter()) || startup_multigrid)) ) {
    /*--- Compute $r_k = P_k + F_k(u_k)$ ---*/
    
    solver_container[iZone][iMesh][SolContainer_Position]->Preprocessing(geometry[iZone][iMesh], solver_container[iZone][iMesh], config[iZone], iMesh, NO_RK_ITER, RunTime_EqSystem, false);
    Space_Integration(geometry[iZone][iMesh], solver_container[iZone][iMesh], numerics_container[iZone][iMesh][SolContainer_Position], config[iZone], iMesh, NO_RK_ITER, RunTime_EqSystem);
    SetResidual_Term(geometry[iZone][iMesh], solver_container[iZone][iMesh][SolContainer_Position]);
    
    /*--- Compute $r_(k+1) = F_(k+1)(I^(k+1)_k u_k)$ ---*/
    
    SetRestricted_Solution(RunTime_EqSystem, solver_container[iZone][iMesh][SolContainer_Position], solver_container[iZone][iMesh+1][SolContainer_Position], geometry[iZone][iMesh], geometry[iZone][iMesh+1], config[iZone]);
    solver_container[iZone][iMesh+1][SolContainer_Position]->Preprocessing(geometry[iZone][iMesh+1], solver_container[iZone][iMesh+1], config[iZone], iMesh+1, NO_RK_ITER, RunTime_EqSystem, false);
    Space_Integration(geometry[iZone][iMesh+1], solver_container[iZone][iMesh+1], numerics_container[iZone][iMesh+1][SolContainer_Position], config[iZone], iMesh+1, NO_RK_ITER, RunTime_EqSystem);
    
    /*--- Compute $P_(k+1) = I^(k+1)_k(r_k) - r_(k+1) ---*/
    
    SetForcing_Term(solver_container[iZone][iMesh][SolContainer_Position], solver_container[iZone][iMesh+1][SolContainer_Position], geometry[iZone][iMesh], geometry[iZone][iMesh+1], config[iZone], iMesh+1);
    
    /*--- Recursive call to MultiGrid_Cycle ---*/

    for (unsigned short imu = 0; imu <= RecursiveParam; imu++) {
      if (iMesh == config[iZone]->GetnMGLevels()-2) MultiGrid_Cycle(geometry, solver_container, numerics_container, config, iMesh+1, 0, RunTime_EqSystem, Iteration, iZone);
      else MultiGrid_Cycle(geometry, solver_container, numerics_container, config, iMesh+1, RecursiveParam, RunTime_EqSystem, Iteration, iZone);
    }
    
    /*--- Compute prolongated solution, and smooth the correction $u^(new)_k = u_k +  Smooth(I^k_(k+1)(u_(k+1)-I^(k+1)_k u_k))$ ---*/
    
    GetProlongated_Correction(RunTime_EqSystem, solver_container[iZone][iMesh][SolContainer_Position], solver_container[iZone][iMesh+1][SolContainer_Position],
                              geometry[iZone][iMesh], geometry[iZone][iMesh+1], config[iZone]);
    SmoothProlongated_Correction(RunTime_EqSystem, solver_container[iZone][iMesh][SolContainer_Position], geometry[iZone][iMesh],
                                 config[iZone]->GetMG_CorrecSmooth(iMesh), 1.25, config[iZone]);
    SetProlongated_Correction(solver_container[iZone][iMesh][SolContainer_Position], geometry[iZone][iMesh], config[iZone], iMesh);
    
    /*--- Solution postsmoothing in the prolongated grid ---*/

    for (iPostSmooth = 0; iPostSmooth < config[iZone]->GetMG_PostSmooth(iMesh); iPostSmooth++) {
      
      switch (config[iZone]->GetKind_TimeIntScheme()) {
        case RUNGE_KUTTA_EXPLICIT: iRKLimit = config[iZone]->GetnRKStep(); break;
<<<<<<< HEAD
        case RUNGE_KUTTA_LIMEX_SMR91: iRKLimit = config[iZone]->GetnRKStep(); break;
        case RUNGE_KUTTA_LIMEX_EDIRK: iRKLimit = config[iZone]->GetnRKStep(); break;
=======
        case CLASSICAL_RK4_EXPLICIT: iRKLimit = 4; break;
>>>>>>> 5e170f46
        case EULER_EXPLICIT: case EULER_IMPLICIT: iRKLimit = 1; break; }

      for (iRKStep = 0; iRKStep < iRKLimit; iRKStep++) {
        
        solver_container[iZone][iMesh][SolContainer_Position]->Preprocessing(geometry[iZone][iMesh], solver_container[iZone][iMesh], config[iZone], iMesh, iRKStep, RunTime_EqSystem, false);
        
        if (iRKStep == 0) {
          solver_container[iZone][iMesh][SolContainer_Position]->Set_OldSolution(geometry[iZone][iMesh]);
          if (config[iZone]->GetKind_TimeIntScheme() == CLASSICAL_RK4_EXPLICIT)
            solver_container[iZone][iMesh][SolContainer_Position]->Set_NewSolution(geometry[iZone][iMesh]);
          solver_container[iZone][iMesh][SolContainer_Position]->SetTime_Step(geometry[iZone][iMesh], solver_container[iZone][iMesh], config[iZone], iMesh, Iteration);
        }
        
        Space_Integration(geometry[iZone][iMesh], solver_container[iZone][iMesh], numerics_container[iZone][iMesh][SolContainer_Position], config[iZone], iMesh, iRKStep, RunTime_EqSystem);
        Time_Integration(geometry[iZone][iMesh], solver_container[iZone][iMesh], config[iZone], iRKStep, RunTime_EqSystem, Iteration);
        
        solver_container[iZone][iMesh][SolContainer_Position]->Postprocessing(geometry[iZone][iMesh], solver_container[iZone][iMesh], config[iZone], iMesh);
        
      }
    }
  }
  
}

void CMultiGridIntegration::GetProlongated_Correction(unsigned short RunTime_EqSystem, CSolver *sol_fine, CSolver *sol_coarse, CGeometry *geo_fine,
                                                      CGeometry *geo_coarse, CConfig *config) {
  unsigned long Point_Fine, Point_Coarse, iVertex;
  unsigned short Boundary, iMarker, iChildren, iVar;
  su2double Area_Parent, Area_Children, *Solution_Fine, *Solution_Coarse;
  
  const unsigned short nVar = sol_coarse->GetnVar();
  
  su2double *Solution = new su2double[nVar];
  
  for (Point_Coarse = 0; Point_Coarse < geo_coarse->GetnPointDomain(); Point_Coarse++) {
    
    Area_Parent = geo_coarse->node[Point_Coarse]->GetVolume();
    
    for (iVar = 0; iVar < nVar; iVar++) Solution[iVar] = 0.0;
    
    for (iChildren = 0; iChildren < geo_coarse->node[Point_Coarse]->GetnChildren_CV(); iChildren++) {
      Point_Fine = geo_coarse->node[Point_Coarse]->GetChildren_CV(iChildren);
      Area_Children = geo_fine->node[Point_Fine]->GetVolume();
      Solution_Fine = sol_fine->node[Point_Fine]->GetSolution();
      for (iVar = 0; iVar < nVar; iVar++)
        Solution[iVar] -= Solution_Fine[iVar]*Area_Children/Area_Parent;
    }
    
    Solution_Coarse = sol_coarse->node[Point_Coarse]->GetSolution();
    
    for (iVar = 0; iVar < nVar; iVar++)
      Solution[iVar] += Solution_Coarse[iVar];
    
    for (iVar = 0; iVar < nVar; iVar++)
      sol_coarse->node[Point_Coarse]->SetSolution_Old(Solution);
    
  }
  
  /*--- Remove any contributions from no-slip walls. ---*/
  
  for (iMarker = 0; iMarker < config->GetnMarker_All(); iMarker++) {
    Boundary = config->GetMarker_All_KindBC(iMarker);
    if ((Boundary == HEAT_FLUX             ) ||
        (Boundary == ISOTHERMAL            ) ||
        (Boundary == CHT_WALL_INTERFACE    )) {
      
      for (iVertex = 0; iVertex < geo_coarse->nVertex[iMarker]; iVertex++) {
        
        Point_Coarse = geo_coarse->vertex[iMarker][iVertex]->GetNode();
        
        /*--- For dirichlet boundary condtions, set the correction to zero.
         Note that Solution_Old stores the correction not the actual value ---*/
        
        sol_coarse->node[Point_Coarse]->SetVelSolutionOldZero();
        
      }
      
    }
  }
  
  /*--- MPI the set solution old ---*/
  
  sol_coarse->Set_MPI_Solution_Old(geo_coarse, config);
  
  for (Point_Coarse = 0; Point_Coarse < geo_coarse->GetnPointDomain(); Point_Coarse++) {
    for (iChildren = 0; iChildren < geo_coarse->node[Point_Coarse]->GetnChildren_CV(); iChildren++) {
      Point_Fine = geo_coarse->node[Point_Coarse]->GetChildren_CV(iChildren);
      sol_fine->LinSysRes.SetBlock(Point_Fine, sol_coarse->node[Point_Coarse]->GetSolution_Old());
    }
  }
  
  delete [] Solution;
  
}

void CMultiGridIntegration::SmoothProlongated_Correction (unsigned short RunTime_EqSystem, CSolver *solver, CGeometry *geometry,
                                                          unsigned short val_nSmooth, su2double val_smooth_coeff, CConfig *config) {
  su2double *Residual_Old, *Residual_Sum, *Residual, *Residual_i, *Residual_j;
  unsigned short iVar, iSmooth, iMarker, nneigh;
  unsigned long iEdge, iPoint, jPoint, iVertex;
  
  const unsigned short nVar = solver->GetnVar();
  
  if (val_nSmooth > 0) {
    
    Residual = new su2double [nVar];
    
    for (iPoint = 0; iPoint < geometry->GetnPoint(); iPoint++) {
      Residual_Old = solver->LinSysRes.GetBlock(iPoint);
      solver->node[iPoint]->SetResidual_Old(Residual_Old);
    }
    
    /*--- Jacobi iterations ---*/
    
    for (iSmooth = 0; iSmooth < val_nSmooth; iSmooth++) {
      for (iPoint = 0; iPoint < geometry->GetnPoint(); iPoint++)
        solver->node[iPoint]->SetResidualSumZero();
      
      /*--- Loop over Interior edges ---*/
      
      for (iEdge = 0; iEdge < geometry->GetnEdge(); iEdge++) {
        iPoint = geometry->edge[iEdge]->GetNode(0);
        jPoint = geometry->edge[iEdge]->GetNode(1);
        
        Residual_i = solver->LinSysRes.GetBlock(iPoint);
        Residual_j = solver->LinSysRes.GetBlock(jPoint);
        
        /*--- Accumulate nearest neighbor Residual to Res_sum for each variable ---*/
        
        solver->node[iPoint]->AddResidual_Sum(Residual_j);
        solver->node[jPoint]->AddResidual_Sum(Residual_i);
      }
      
      /*--- Loop over all mesh points (Update Residuals with averaged sum) ---*/
      
      for (iPoint = 0; iPoint < geometry->GetnPoint(); iPoint++) {
        nneigh = geometry->node[iPoint]->GetnPoint();
        Residual_Sum = solver->node[iPoint]->GetResidual_Sum();
        Residual_Old = solver->node[iPoint]->GetResidual_Old();
        for (iVar = 0; iVar < nVar; iVar++) {
          Residual[iVar] =(Residual_Old[iVar] + val_smooth_coeff*Residual_Sum[iVar])
          /(1.0 + val_smooth_coeff*su2double(nneigh));
        }
        solver->LinSysRes.SetBlock(iPoint, Residual);
      }
      
      /*--- Copy boundary values ---*/
      
      for (iMarker = 0; iMarker < geometry->GetnMarker(); iMarker++)
        if (config->GetMarker_All_KindBC(iMarker) != INTERNAL_BOUNDARY)
        for (iVertex = 0; iVertex < geometry->GetnVertex(iMarker); iVertex++) {
          iPoint = geometry->vertex[iMarker][iVertex]->GetNode();
          Residual_Old = solver->node[iPoint]->GetResidual_Old();
          solver->LinSysRes.SetBlock(iPoint, Residual_Old);
        }
    }
    
    delete [] Residual;
    
  }
}

void CMultiGridIntegration::Smooth_Solution(unsigned short RunTime_EqSystem, CSolver *solver, CGeometry *geometry,
                                            unsigned short val_nSmooth, su2double val_smooth_coeff, CConfig *config) {
  su2double *Solution_Old, *Solution_Sum, *Solution, *Solution_i, *Solution_j;
  unsigned short iVar, iSmooth, iMarker, nneigh;
  unsigned long iEdge, iPoint, jPoint, iVertex;
  
  const unsigned short nVar = solver->GetnVar();
  
  if (val_nSmooth > 0) {
    
    Solution = new su2double [nVar];
    
    for (iPoint = 0; iPoint < geometry->GetnPoint(); iPoint++) {
      Solution_Old = solver->node[iPoint]->GetSolution();
      solver->node[iPoint]->SetResidual_Old(Solution_Old);
    }
    
    /*--- Jacobi iterations ---*/
    
    for (iSmooth = 0; iSmooth < val_nSmooth; iSmooth++) {
      for (iPoint = 0; iPoint < geometry->GetnPoint(); iPoint++)
        solver->node[iPoint]->SetResidualSumZero();
      
      /*--- Loop over Interior edges ---*/
      
      for (iEdge = 0; iEdge < geometry->GetnEdge(); iEdge++) {
        iPoint = geometry->edge[iEdge]->GetNode(0);
        jPoint = geometry->edge[iEdge]->GetNode(1);
        
        Solution_i = solver->node[iPoint]->GetSolution();
        Solution_j = solver->node[jPoint]->GetSolution();
        
        /*--- Accumulate nearest neighbor Residual to Res_sum for each variable ---*/
        
        solver->node[iPoint]->AddResidual_Sum(Solution_j);
        solver->node[jPoint]->AddResidual_Sum(Solution_i);
      }
      
      /*--- Loop over all mesh points (Update Residuals with averaged sum) ---*/
      
      for (iPoint = 0; iPoint < geometry->GetnPoint(); iPoint++) {
        nneigh = geometry->node[iPoint]->GetnPoint();
        Solution_Sum = solver->node[iPoint]->GetResidual_Sum();
        Solution_Old = solver->node[iPoint]->GetResidual_Old();
        for (iVar = 0; iVar < nVar; iVar++) {
          Solution[iVar] =(Solution_Old[iVar] + val_smooth_coeff*Solution_Sum[iVar])
          /(1.0 + val_smooth_coeff*su2double(nneigh));
        }
        solver->node[iPoint]->SetSolution(Solution);
      }
      
      /*--- Copy boundary values ---*/
      
      for (iMarker = 0; iMarker < geometry->GetnMarker(); iMarker++)
        if (config->GetMarker_All_KindBC(iMarker) != INTERNAL_BOUNDARY)
        for (iVertex = 0; iVertex < geometry->GetnVertex(iMarker); iVertex++) {
          iPoint = geometry->vertex[iMarker][iVertex]->GetNode();
          Solution_Old = solver->node[iPoint]->GetResidual_Old();
          solver->node[iPoint]->SetSolution(Solution_Old);
        }
    }
    
    delete [] Solution;
    
  }
  
}

void CMultiGridIntegration::SetProlongated_Correction(CSolver *sol_fine, CGeometry *geo_fine, CConfig *config, unsigned short iMesh) {
  unsigned long Point_Fine;
  unsigned short iVar;
  su2double *Solution_Fine, *Residual_Fine;
  
  const unsigned short nVar = sol_fine->GetnVar();
  su2double factor = config->GetDamp_Correc_Prolong(); //pow(config->GetDamp_Correc_Prolong(), iMesh+1);
  
  su2double *Solution = new su2double [nVar];
  
  for (Point_Fine = 0; Point_Fine < geo_fine->GetnPointDomain(); Point_Fine++) {
    Residual_Fine = sol_fine->LinSysRes.GetBlock(Point_Fine);
    Solution_Fine = sol_fine->node[Point_Fine]->GetSolution();
    for (iVar = 0; iVar < nVar; iVar++) {
      /*--- Prevent a fine grid divergence due to a coarse grid divergence ---*/
      if (Residual_Fine[iVar] != Residual_Fine[iVar]) Residual_Fine[iVar] = 0.0;
      Solution[iVar] = Solution_Fine[iVar]+factor*Residual_Fine[iVar];
    }
    sol_fine->node[Point_Fine]->SetSolution(Solution);
  }
  
  /*--- MPI the new interpolated solution ---*/
  sol_fine->Set_MPI_Solution(geo_fine, config);
  
  delete [] Solution;
}


void CMultiGridIntegration::SetProlongated_Solution(unsigned short RunTime_EqSystem, CSolver *sol_fine, CSolver *sol_coarse, CGeometry *geo_fine, CGeometry *geo_coarse, CConfig *config) {
  unsigned long Point_Fine, Point_Coarse;
  unsigned short iChildren;
  
  for (Point_Coarse = 0; Point_Coarse < geo_coarse->GetnPointDomain(); Point_Coarse++) {
    for (iChildren = 0; iChildren < geo_coarse->node[Point_Coarse]->GetnChildren_CV(); iChildren++) {
      Point_Fine = geo_coarse->node[Point_Coarse]->GetChildren_CV(iChildren);
      sol_fine->node[Point_Fine]->SetSolution(sol_coarse->node[Point_Coarse]->GetSolution());
    }
  }
}

void CMultiGridIntegration::SetForcing_Term(CSolver *sol_fine, CSolver *sol_coarse, CGeometry *geo_fine, CGeometry *geo_coarse, CConfig *config, unsigned short iMesh) {
  unsigned long Point_Fine, Point_Coarse, iVertex;
  unsigned short iMarker, iVar, iChildren;
  su2double *Residual_Fine;
  
  const unsigned short nVar = sol_coarse->GetnVar();
  su2double factor = config->GetDamp_Res_Restric(); //pow(config->GetDamp_Res_Restric(), iMesh);
  
  su2double *Residual = new su2double[nVar];
  
  for (Point_Coarse = 0; Point_Coarse < geo_coarse->GetnPointDomain(); Point_Coarse++) {
    sol_coarse->node[Point_Coarse]->SetRes_TruncErrorZero();
    
    for (iVar = 0; iVar < nVar; iVar++) Residual[iVar] = 0.0;
    for (iChildren = 0; iChildren < geo_coarse->node[Point_Coarse]->GetnChildren_CV(); iChildren++) {
      Point_Fine = geo_coarse->node[Point_Coarse]->GetChildren_CV(iChildren);
      Residual_Fine = sol_fine->LinSysRes.GetBlock(Point_Fine);
      for (iVar = 0; iVar < nVar; iVar++)
        Residual[iVar] += factor*Residual_Fine[iVar];
    }
    sol_coarse->node[Point_Coarse]->AddRes_TruncError(Residual);
  }
  
  for (iMarker = 0; iMarker < config->GetnMarker_All(); iMarker++) {
    if ((config->GetMarker_All_KindBC(iMarker) == HEAT_FLUX              ) ||
        (config->GetMarker_All_KindBC(iMarker) == ISOTHERMAL             ) ||
        (config->GetMarker_All_KindBC(iMarker) == CHT_WALL_INTERFACE    )) {
      for (iVertex = 0; iVertex < geo_coarse->nVertex[iMarker]; iVertex++) {
        Point_Coarse = geo_coarse->vertex[iMarker][iVertex]->GetNode();
        sol_coarse->node[Point_Coarse]->SetVel_ResTruncError_Zero();
      }
    }
  }
  
  for (Point_Coarse = 0; Point_Coarse < geo_coarse->GetnPointDomain(); Point_Coarse++) {
    sol_coarse->node[Point_Coarse]->SubtractRes_TruncError(sol_coarse->LinSysRes.GetBlock(Point_Coarse));
  }
  
  delete [] Residual;
}

void CMultiGridIntegration::SetResidual_Term(CGeometry *geometry, CSolver *solver) {
  unsigned long iPoint;
  
  for (iPoint = 0; iPoint < geometry->GetnPointDomain(); iPoint++)
    solver->LinSysRes.AddBlock(iPoint, solver->node[iPoint]->GetResTruncError());
  
}

void CMultiGridIntegration::SetRestricted_Residual(CSolver *sol_fine, CSolver *sol_coarse, CGeometry *geo_fine, CGeometry *geo_coarse, CConfig *config) {
  unsigned long iVertex, Point_Fine, Point_Coarse;
  unsigned short iMarker, iVar, iChildren;
  su2double *Residual_Fine;
  
  const unsigned short nVar = sol_coarse->GetnVar();
  
  su2double *Residual = new su2double[nVar];
  
  for (Point_Coarse = 0; Point_Coarse < geo_coarse->GetnPointDomain(); Point_Coarse++) {
    sol_coarse->node[Point_Coarse]->SetRes_TruncErrorZero();
    
    for (iVar = 0; iVar < nVar; iVar++) Residual[iVar] = 0.0;
    for (iChildren = 0; iChildren < geo_coarse->node[Point_Coarse]->GetnChildren_CV(); iChildren++) {
      Point_Fine = geo_coarse->node[Point_Coarse]->GetChildren_CV(iChildren);
      Residual_Fine = sol_fine->LinSysRes.GetBlock(Point_Fine);
      for (iVar = 0; iVar < nVar; iVar++)
        Residual[iVar] += Residual_Fine[iVar];
    }
    sol_coarse->node[Point_Coarse]->AddRes_TruncError(Residual);
  }
  
  for (iMarker = 0; iMarker < config->GetnMarker_All(); iMarker++) {
    if ((config->GetMarker_All_KindBC(iMarker) == HEAT_FLUX              ) ||
        (config->GetMarker_All_KindBC(iMarker) == ISOTHERMAL             ) ||
        (config->GetMarker_All_KindBC(iMarker) == CHT_WALL_INTERFACE    )) {
      for (iVertex = 0; iVertex<geo_coarse->nVertex[iMarker]; iVertex++) {
        Point_Coarse = geo_coarse->vertex[iMarker][iVertex]->GetNode();
        sol_coarse->node[Point_Coarse]->SetVel_ResTruncError_Zero();
      }
    }
  }
  
  delete [] Residual;
}

void CMultiGridIntegration::SetRestricted_Solution(unsigned short RunTime_EqSystem, CSolver *sol_fine, CSolver *sol_coarse, CGeometry *geo_fine, CGeometry *geo_coarse, CConfig *config) {
  unsigned long iVertex, Point_Fine, Point_Coarse;
  unsigned short iMarker, iVar, iChildren, iDim;
  su2double Area_Parent, Area_Children, *Solution_Fine, *Grid_Vel, Vector[3];
  
  const unsigned short SolContainer_Position = config->GetContainerPosition(RunTime_EqSystem);
  const unsigned short nVar = sol_coarse->GetnVar();
  const unsigned short nDim = geo_fine->GetnDim();
  const bool grid_movement  = config->GetGrid_Movement();
  
  su2double *Solution = new su2double[nVar];
  
  /*--- Compute coarse solution from fine solution ---*/
  
  for (Point_Coarse = 0; Point_Coarse < geo_coarse->GetnPointDomain(); Point_Coarse++) {
    Area_Parent = geo_coarse->node[Point_Coarse]->GetVolume();
    
    for (iVar = 0; iVar < nVar; iVar++) Solution[iVar] = 0.0;
    
    for (iChildren = 0; iChildren < geo_coarse->node[Point_Coarse]->GetnChildren_CV(); iChildren++) {
      
      Point_Fine = geo_coarse->node[Point_Coarse]->GetChildren_CV(iChildren);
      Area_Children = geo_fine->node[Point_Fine]->GetVolume();
      Solution_Fine = sol_fine->node[Point_Fine]->GetSolution();
      for (iVar = 0; iVar < nVar; iVar++) {
        Solution[iVar] += Solution_Fine[iVar]*Area_Children/Area_Parent;
      }
    }
    
    sol_coarse->node[Point_Coarse]->SetSolution(Solution);
    
  }
  
  /*--- Update the solution at the no-slip walls ---*/
  
  for (iMarker = 0; iMarker < config->GetnMarker_All(); iMarker++) {
    if ((config->GetMarker_All_KindBC(iMarker) == HEAT_FLUX              ) ||
        (config->GetMarker_All_KindBC(iMarker) == ISOTHERMAL             ) ||
        (config->GetMarker_All_KindBC(iMarker) == CHT_WALL_INTERFACE    )) {
      
      for (iVertex = 0; iVertex < geo_coarse->nVertex[iMarker]; iVertex++) {
        Point_Coarse = geo_coarse->vertex[iMarker][iVertex]->GetNode();
        
        if (SolContainer_Position == FLOW_SOL) {
          
          /*--- At moving walls, set the solution based on the new density and wall velocity ---*/
          
          if (grid_movement) {
            Grid_Vel = geo_coarse->node[Point_Coarse]->GetGridVel();
            for (iDim = 0; iDim < nDim; iDim++)
              Vector[iDim] = sol_coarse->node[Point_Coarse]->GetSolution(0)*Grid_Vel[iDim];
            sol_coarse->node[Point_Coarse]->SetVelSolutionVector(Vector);
          } else {
            
            /*--- For stationary no-slip walls, set the velocity to zero. ---*/
            
            sol_coarse->node[Point_Coarse]->SetVelSolutionZero();
          }
          
        }
        
        if (SolContainer_Position == ADJFLOW_SOL) {
          sol_coarse->node[Point_Coarse]->SetVelSolutionDVector();
        }
        
      }
    }
  }
  
  /*--- MPI the new interpolated solution ---*/
  
  sol_coarse->Set_MPI_Solution(geo_coarse, config);
  
  delete [] Solution;
  
}

void CMultiGridIntegration::SetRestricted_Gradient(unsigned short RunTime_EqSystem, CSolver *sol_fine, CSolver *sol_coarse, CGeometry *geo_fine,
                                                   CGeometry *geo_coarse, CConfig *config) {
  unsigned long Point_Fine, Point_Coarse;
  unsigned short iVar, iDim, iChildren;
  su2double Area_Parent, Area_Children, **Gradient_fine;
  
  const unsigned short nDim = geo_coarse->GetnDim();
  const unsigned short nVar = sol_coarse->GetnVar();
  
  su2double **Gradient = new su2double* [nVar];
  for (iVar = 0; iVar < nVar; iVar++)
    Gradient[iVar] = new su2double [nDim];
  
  for (Point_Coarse = 0; Point_Coarse < geo_coarse->GetnPoint(); Point_Coarse++) {
    Area_Parent = geo_coarse->node[Point_Coarse]->GetVolume();
    
    for (iVar = 0; iVar < nVar; iVar++)
      for (iDim = 0; iDim < nDim; iDim++)
        Gradient[iVar][iDim] = 0.0;
    
    for (iChildren = 0; iChildren < geo_coarse->node[Point_Coarse]->GetnChildren_CV(); iChildren++) {
      Point_Fine = geo_coarse->node[Point_Coarse]->GetChildren_CV(iChildren);
      Area_Children = geo_fine->node[Point_Fine]->GetVolume();
      Gradient_fine = sol_fine->node[Point_Fine]->GetGradient();
      
      for (iVar = 0; iVar < nVar; iVar++)
        for (iDim = 0; iDim < nDim; iDim++)
          Gradient[iVar][iDim] += Gradient_fine[iVar][iDim]*Area_Children/Area_Parent;
    }
    sol_coarse->node[Point_Coarse]->SetGradient(Gradient);
  }
  
  for (iVar = 0; iVar < nVar; iVar++)
    delete [] Gradient[iVar];
  delete [] Gradient;
  
}

void CMultiGridIntegration::NonDimensional_Parameters(CGeometry **geometry, CSolver ***solver_container, CNumerics ****numerics_container,
                                                      CConfig *config, unsigned short FinestMesh, unsigned short RunTime_EqSystem, unsigned long Iteration,
                                                      su2double *monitor) {
  
  const unsigned short nDim = geometry[FinestMesh]->GetnDim();
  
  switch (RunTime_EqSystem) {
      
    case RUNTIME_FLOW_SYS:
      
      /*--- Calculate the inviscid and viscous forces ---*/
      
      solver_container[FinestMesh][FLOW_SOL]->Pressure_Forces(geometry[FinestMesh], config);
      solver_container[FinestMesh][FLOW_SOL]->Momentum_Forces(geometry[FinestMesh], config);
      solver_container[FinestMesh][FLOW_SOL]->Friction_Forces(geometry[FinestMesh], config);
      
      /*--- Evaluate convergence monitor ---*/
      
      if (config->GetConvCriteria() == CAUCHY) {
        if (config->GetCauchy_Func_Flow() == DRAG_COEFFICIENT) (*monitor) = solver_container[FinestMesh][FLOW_SOL]->GetTotal_CD();
        if (config->GetCauchy_Func_Flow() == LIFT_COEFFICIENT) (*monitor) = solver_container[FinestMesh][FLOW_SOL]->GetTotal_CL();
        if (config->GetCauchy_Func_Flow() == NEARFIELD_PRESSURE) (*monitor) = solver_container[FinestMesh][FLOW_SOL]->GetTotal_CNearFieldOF();
      }
      
      if (config->GetConvCriteria() == RESIDUAL) {
        if (config->GetResidual_Func_Flow() == RHO_RESIDUAL) (*monitor) = log10(solver_container[FinestMesh][FLOW_SOL]->GetRes_RMS(0));
        else if (config->GetResidual_Func_Flow() == RHO_ENERGY_RESIDUAL) {
          if (nDim == 2) (*monitor) = log10(solver_container[FinestMesh][FLOW_SOL]->GetRes_RMS(3));
          else (*monitor) = log10(solver_container[FinestMesh][FLOW_SOL]->GetRes_RMS(4));
        }
      }
      
      break;
      
    case RUNTIME_ADJFLOW_SYS:
      
      /*--- Calculate the inviscid and viscous sensitivities ---*/
      
      solver_container[FinestMesh][ADJFLOW_SOL]->Inviscid_Sensitivity(geometry[FinestMesh], solver_container[FinestMesh], numerics_container[FinestMesh][ADJFLOW_SOL][CONV_BOUND_TERM], config);
      solver_container[FinestMesh][ADJFLOW_SOL]->Viscous_Sensitivity(geometry[FinestMesh], solver_container[FinestMesh], numerics_container[FinestMesh][ADJFLOW_SOL][CONV_BOUND_TERM], config);
      
      /*--- Smooth the inviscid and viscous sensitivities ---*/
      
      if (config->GetKind_SensSmooth() != NONE) solver_container[FinestMesh][ADJFLOW_SOL]->Smooth_Sensitivity(geometry[FinestMesh], solver_container[FinestMesh], numerics_container[FinestMesh][ADJFLOW_SOL][CONV_BOUND_TERM], config);
      
      /*--- Evaluate convergence monitor ---*/
      
      if (config->GetConvCriteria() == CAUCHY) {
        if (config->GetCauchy_Func_AdjFlow() == SENS_GEOMETRY) (*monitor) = solver_container[FinestMesh][ADJFLOW_SOL]->GetTotal_Sens_Geo();
        if (config->GetCauchy_Func_AdjFlow() == SENS_MACH) (*monitor) = solver_container[FinestMesh][ADJFLOW_SOL]->GetTotal_Sens_Mach();
      }
      
      if (config->GetConvCriteria() == RESIDUAL) {
        if (config->GetResidual_Func_Flow() == RHO_RESIDUAL) (*monitor) = log10(solver_container[FinestMesh][ADJFLOW_SOL]->GetRes_RMS(0));
        else if (config->GetResidual_Func_Flow() == RHO_ENERGY_RESIDUAL) {
          if (nDim == 2) (*monitor) = log10(solver_container[FinestMesh][ADJFLOW_SOL]->GetRes_RMS(3));
          else (*monitor) = log10(solver_container[FinestMesh][ADJFLOW_SOL]->GetRes_RMS(4));
        }
      }
      
      break;
          
  }
  
}

CSingleGridIntegration::CSingleGridIntegration(CConfig *config) : CIntegration(config) { }

CSingleGridIntegration::~CSingleGridIntegration(void) { }

void CSingleGridIntegration::SingleGrid_Iteration(CGeometry ***geometry, CSolver ****solver_container,
                                                  CNumerics *****numerics_container, CConfig **config, unsigned short RunTime_EqSystem, unsigned long Iteration, unsigned short iZone) {
  unsigned short iMesh;
  su2double monitor = 0.0;
  
  unsigned short SolContainer_Position = config[iZone]->GetContainerPosition(RunTime_EqSystem);

  unsigned short FinestMesh = config[iZone]->GetFinestMesh();

  /*--- Preprocessing ---*/
  
  solver_container[iZone][FinestMesh][SolContainer_Position]->Preprocessing(geometry[iZone][FinestMesh], solver_container[iZone][FinestMesh], config[iZone], FinestMesh, 0, RunTime_EqSystem, false);
  
  /*--- Set the old solution ---*/
  
  solver_container[iZone][FinestMesh][SolContainer_Position]->Set_OldSolution(geometry[iZone][FinestMesh]);
  
  /*--- Time step evaluation ---*/
  
  solver_container[iZone][FinestMesh][SolContainer_Position]->SetTime_Step(geometry[iZone][FinestMesh], solver_container[iZone][FinestMesh], config[iZone], FinestMesh, 0);
  
  /*--- Space integration ---*/
  
  Space_Integration(geometry[iZone][FinestMesh], solver_container[iZone][FinestMesh], numerics_container[iZone][FinestMesh][SolContainer_Position],
                    config[iZone], FinestMesh, NO_RK_ITER, RunTime_EqSystem);
  
  /*--- Time integration ---*/
  
  Time_Integration(geometry[iZone][FinestMesh], solver_container[iZone][FinestMesh], config[iZone], NO_RK_ITER,
                   RunTime_EqSystem, Iteration);
  
  /*--- Postprocessing ---*/
  
  solver_container[iZone][FinestMesh][SolContainer_Position]->Postprocessing(geometry[iZone][FinestMesh], solver_container[iZone][FinestMesh], config[iZone], FinestMesh);
  
  /*--- Compute adimensional parameters and the convergence monitor ---*/
  
  switch (RunTime_EqSystem) {
    case RUNTIME_WAVE_SYS:    monitor = log10(solver_container[iZone][FinestMesh][WAVE_SOL]->GetRes_RMS(0));    break;
    case RUNTIME_FEA_SYS:     monitor = log10(solver_container[iZone][FinestMesh][FEA_SOL]->GetRes_RMS(0));     break;
    case RUNTIME_HEAT_SYS:    monitor = log10(solver_container[iZone][FinestMesh][HEAT_SOL]->GetRes_RMS(0));    break;
    case RUNTIME_POISSON_SYS: monitor = log10(solver_container[iZone][FinestMesh][POISSON_SOL]->GetRes_RMS(0)); break;
  }
  
  if (RunTime_EqSystem == RUNTIME_HEAT_SYS) {
    solver_container[iZone][FinestMesh][HEAT_SOL]->Heat_Fluxes(geometry[iZone][FinestMesh], solver_container[iZone][FinestMesh], config[iZone]);
  }
  
  /*--- Convergence strategy ---*/
  
  Convergence_Monitoring(geometry[iZone][FinestMesh], config[iZone], Iteration, monitor, FinestMesh);
  
  /*--- If turbulence model, copy the turbulence variables to the coarse levels ---*/
  
  if (RunTime_EqSystem == RUNTIME_TURB_SYS) {
    for (iMesh = FinestMesh; iMesh < config[iZone]->GetnMGLevels(); iMesh++) {
      SetRestricted_Solution(RunTime_EqSystem, solver_container[iZone][iMesh][SolContainer_Position], solver_container[iZone][iMesh+1][SolContainer_Position], geometry[iZone][iMesh], geometry[iZone][iMesh+1], config[iZone]);
      SetRestricted_EddyVisc(RunTime_EqSystem, solver_container[iZone][iMesh][SolContainer_Position], solver_container[iZone][iMesh+1][SolContainer_Position], geometry[iZone][iMesh], geometry[iZone][iMesh+1], config[iZone]);
    }
  }
}

void CSingleGridIntegration::SetRestricted_Solution(unsigned short RunTime_EqSystem, CSolver *sol_fine, CSolver *sol_coarse, CGeometry *geo_fine, CGeometry *geo_coarse, CConfig *config) {
  unsigned long Point_Fine, Point_Coarse;
  unsigned short iVar, iChildren;
  su2double Area_Parent, Area_Children, *Solution_Fine, *Solution;
  
  unsigned short nVar = sol_coarse->GetnVar();
  
  Solution = new su2double[nVar];
  
  /*--- Compute coarse solution from fine solution ---*/
  
  for (Point_Coarse = 0; Point_Coarse < geo_coarse->GetnPointDomain(); Point_Coarse++) {
    Area_Parent = geo_coarse->node[Point_Coarse]->GetVolume();
    
    for (iVar = 0; iVar < nVar; iVar++) Solution[iVar] = 0.0;
    
    for (iChildren = 0; iChildren < geo_coarse->node[Point_Coarse]->GetnChildren_CV(); iChildren++) {
      
      Point_Fine = geo_coarse->node[Point_Coarse]->GetChildren_CV(iChildren);
      Area_Children = geo_fine->node[Point_Fine]->GetVolume();
      Solution_Fine = sol_fine->node[Point_Fine]->GetSolution();
      for (iVar = 0; iVar < nVar; iVar++)
        Solution[iVar] += Solution_Fine[iVar]*Area_Children/Area_Parent;
    }
    
    sol_coarse->node[Point_Coarse]->SetSolution(Solution);
    
  }
  
  /*--- MPI the new interpolated solution ---*/
  
  sol_coarse->Set_MPI_Solution(geo_coarse, config);
  
  delete [] Solution;
  
}

void CSingleGridIntegration::SetRestricted_EddyVisc(unsigned short RunTime_EqSystem, CSolver *sol_fine, CSolver *sol_coarse, CGeometry *geo_fine, CGeometry *geo_coarse, CConfig *config) {
  
  unsigned long iVertex, Point_Fine, Point_Coarse;
  unsigned short iMarker, iChildren;
  su2double Area_Parent, Area_Children, EddyVisc_Fine, EddyVisc;
  
  /*--- Compute coarse Eddy Viscosity from fine solution ---*/
  
  for (Point_Coarse = 0; Point_Coarse < geo_coarse->GetnPointDomain(); Point_Coarse++) {
    Area_Parent = geo_coarse->node[Point_Coarse]->GetVolume();
    
    EddyVisc = 0.0;
    
    for (iChildren = 0; iChildren < geo_coarse->node[Point_Coarse]->GetnChildren_CV(); iChildren++) {
      Point_Fine = geo_coarse->node[Point_Coarse]->GetChildren_CV(iChildren);
      Area_Children = geo_fine->node[Point_Fine]->GetVolume();
      EddyVisc_Fine = sol_fine->node[Point_Fine]->GetmuT();
      EddyVisc += EddyVisc_Fine*Area_Children/Area_Parent;
    }
    
    sol_coarse->node[Point_Coarse]->SetmuT(EddyVisc);
    
  }
  
  /*--- Update solution at the no slip wall boundary, only the first
   variable (nu_tilde -in SA and SA_NEG- and k -in SST-), to guarantee that the eddy viscoisty
   is zero on the surface ---*/
  
  for (iMarker = 0; iMarker < config->GetnMarker_All(); iMarker++) {
    if ((config->GetMarker_All_KindBC(iMarker) == HEAT_FLUX              ) ||
        (config->GetMarker_All_KindBC(iMarker) == ISOTHERMAL             ) ||
        (config->GetMarker_All_KindBC(iMarker) == CHT_WALL_INTERFACE     )) {
      for (iVertex = 0; iVertex < geo_coarse->nVertex[iMarker]; iVertex++) {
        Point_Coarse = geo_coarse->vertex[iMarker][iVertex]->GetNode();
        sol_coarse->node[Point_Coarse]->SetmuT(0);
      }
    }
  }

  /*--- MPI the new interpolated solution (this also includes the eddy viscosity) ---*/
  
  sol_coarse->Set_MPI_Solution(geo_coarse, config);
  
}


CStructuralIntegration::CStructuralIntegration(CConfig *config) : CIntegration(config) { }

CStructuralIntegration::~CStructuralIntegration(void) { }

void CStructuralIntegration::Structural_Iteration(CGeometry ***geometry, CSolver ****solver_container,
                                                  CNumerics *****numerics_container, CConfig **config, unsigned short RunTime_EqSystem, unsigned long Iteration, unsigned short iZone) {

  unsigned short SolContainer_Position = config[iZone]->GetContainerPosition(RunTime_EqSystem);

  /*--- Preprocessing ---*/

  solver_container[iZone][MESH_0][SolContainer_Position]->Preprocessing(geometry[iZone][MESH_0], solver_container[iZone][MESH_0],
      config[iZone], numerics_container[iZone][MESH_0][SolContainer_Position], MESH_0, Iteration, RunTime_EqSystem, false);


  /*--- Space integration ---*/

  Space_Integration_FEM(geometry[iZone][MESH_0], solver_container[iZone][MESH_0], numerics_container[iZone][MESH_0][SolContainer_Position],
                    config[iZone], RunTime_EqSystem, Iteration);

  /*--- Time integration ---*/

  Time_Integration_FEM(geometry[iZone][MESH_0], solver_container[iZone][MESH_0], numerics_container[iZone][MESH_0][SolContainer_Position],
                config[iZone], RunTime_EqSystem, Iteration);

  /*--- Postprocessing ---*/

  solver_container[iZone][MESH_0][SolContainer_Position]->Postprocessing(geometry[iZone][MESH_0], solver_container[iZone][MESH_0],
      config[iZone], numerics_container[iZone][MESH_0][SolContainer_Position],  MESH_0);

  /*--- Convergence strategy ---*/

  switch (RunTime_EqSystem) {
    case RUNTIME_FEA_SYS: Convergence_Monitoring_FEM(geometry[iZone][MESH_0], config[iZone], solver_container[iZone][MESH_0][SolContainer_Position], Iteration); break;
    case RUNTIME_ADJFEA_SYS: Convergence_Monitoring_FEM_Adj(geometry[iZone][MESH_0], config[iZone], solver_container[iZone][MESH_0][SolContainer_Position], Iteration); break;
  }

}<|MERGE_RESOLUTION|>--- conflicted
+++ resolved
@@ -70,22 +70,11 @@
     FullMG = true;
   }
   
-<<<<<<< HEAD
-  /*--- If low fidelity simulation ---*/
-
-  if (config[iZone]->GetLowFidelitySim())
-    config[iZone]->SetFinestMesh(MESH_1);
-  
-  /*--- If restart, update multigrid levels at the first multigrid iteration ---*/
-
-  if ((restart && (Iteration == config[iZone]->GetnStartUpIter())) || startup_multigrid) {
-=======
   /*--- If restart, update multigrid levels at the first multigrid iteration ---*/
 	/*-- Since the restart takes care of this I dont think is required, but we should check after the new restart routines are added ---*/
   
   if ((restart && (Iteration == config[iZone]->GetnStartUpIter())) || startup_multigrid)
   {
->>>>>>> 5e170f46
     for (iMGLevel = 0; iMGLevel < config[iZone]->GetnMGLevels(); iMGLevel++) {
       
       SetRestricted_Solution(RunTime_EqSystem, solver_container[iZone][iMGLevel][SolContainer_Position],
@@ -158,12 +147,9 @@
     
     switch (config[iZone]->GetKind_TimeIntScheme()) {
       case RUNGE_KUTTA_EXPLICIT: iRKLimit = config[iZone]->GetnRKStep(); break;
-<<<<<<< HEAD
+      case CLASSICAL_RK4_EXPLICIT: iRKLimit = 4; break;
       case RUNGE_KUTTA_LIMEX_SMR91: iRKLimit = config[iZone]->GetnRKStep(); break;
       case RUNGE_KUTTA_LIMEX_EDIRK: iRKLimit = config[iZone]->GetnRKStep(); break;
-=======
-      case CLASSICAL_RK4_EXPLICIT: iRKLimit = 4; break;
->>>>>>> 5e170f46
       case EULER_EXPLICIT: case EULER_IMPLICIT: iRKLimit = 1; break; }
 
     /*--- Time and space integration ---*/
@@ -179,21 +165,16 @@
         /*--- Set the old solution ---*/
         
         solver_container[iZone][iMesh][SolContainer_Position]->Set_OldSolution(geometry[iZone][iMesh]);
-<<<<<<< HEAD
-        
+
+        if (config[iZone]->GetKind_TimeIntScheme() == CLASSICAL_RK4_EXPLICIT)
+          solver_container[iZone][iMesh][SolContainer_Position]->Set_NewSolution(geometry[iZone][iMesh]);
+
         /*--- Compute time step, max eigenvalue, and integration scheme
          *    (steady and unsteady problems)
          * XXX: Note that the timestep and timestep are only calculated once
          * per each timestep.  This means that the "time" is not correctly
          * set for any RK substeps, so any sources/sinks that depend explicitly
          * on time will not be computed correctly. ---*/
-=======
-
-        if (config[iZone]->GetKind_TimeIntScheme() == CLASSICAL_RK4_EXPLICIT)
-          solver_container[iZone][iMesh][SolContainer_Position]->Set_NewSolution(geometry[iZone][iMesh]);
-
-        /*--- Compute time step, max eigenvalue, and integration scheme (steady and unsteady problems) ---*/
->>>>>>> 5e170f46
         
         solver_container[iZone][iMesh][SolContainer_Position]->SetTime_Step(geometry[iZone][iMesh], solver_container[iZone][iMesh], config[iZone], iMesh, Iteration);
         
@@ -259,12 +240,9 @@
       
       switch (config[iZone]->GetKind_TimeIntScheme()) {
         case RUNGE_KUTTA_EXPLICIT: iRKLimit = config[iZone]->GetnRKStep(); break;
-<<<<<<< HEAD
+        case CLASSICAL_RK4_EXPLICIT: iRKLimit = 4; break;
         case RUNGE_KUTTA_LIMEX_SMR91: iRKLimit = config[iZone]->GetnRKStep(); break;
         case RUNGE_KUTTA_LIMEX_EDIRK: iRKLimit = config[iZone]->GetnRKStep(); break;
-=======
-        case CLASSICAL_RK4_EXPLICIT: iRKLimit = 4; break;
->>>>>>> 5e170f46
         case EULER_EXPLICIT: case EULER_IMPLICIT: iRKLimit = 1; break; }
 
       for (iRKStep = 0; iRKStep < iRKLimit; iRKStep++) {
