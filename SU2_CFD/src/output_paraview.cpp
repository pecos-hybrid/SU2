/*!
 * \file output_paraview.cpp
 * \brief Main subroutines for output solver information
 * \author F. Palacios, T. Economon
 * \version 6.0.1 "Falcon"
 *
 * The current SU2 release has been coordinated by the
 * SU2 International Developers Society <www.su2devsociety.org>
 * with selected contributions from the open-source community.
 *
 * The main research teams contributing to the current release are:
 *  - Prof. Juan J. Alonso's group at Stanford University.
 *  - Prof. Piero Colonna's group at Delft University of Technology.
 *  - Prof. Nicolas R. Gauger's group at Kaiserslautern University of Technology.
 *  - Prof. Alberto Guardone's group at Polytechnic University of Milan.
 *  - Prof. Rafael Palacios' group at Imperial College London.
 *  - Prof. Vincent Terrapon's group at the University of Liege.
 *  - Prof. Edwin van der Weide's group at the University of Twente.
 *  - Lab. of New Concepts in Aeronautics at Tech. Institute of Aeronautics.
 *
 * Copyright 2012-2018, Francisco D. Palacios, Thomas D. Economon,
 *                      Tim Albring, and the SU2 contributors.
 *
 * SU2 is free software; you can redistribute it and/or
 * modify it under the terms of the GNU Lesser General Public
 * License as published by the Free Software Foundation; either
 * version 2.1 of the License, or (at your option) any later version.
 *
 * SU2 is distributed in the hope that it will be useful,
 * but WITHOUT ANY WARRANTY; without even the implied warranty of
 * MERCHANTABILITY or FITNESS FOR A PARTICULAR PURPOSE. See the GNU
 * Lesser General Public License for more details.
 *
 * You should have received a copy of the GNU Lesser General Public
 * License along with SU2. If not, see <http://www.gnu.org/licenses/>.
 */

#include "../include/output_structure.hpp"

void COutput::SetParaview_ASCII(CConfig *config, CGeometry *geometry, unsigned short val_iZone, unsigned short val_nZone, bool surf_sol) {
    
  unsigned short iDim, iVar, nDim = geometry->GetnDim();
  unsigned short Kind_Solver = config->GetKind_Solver();
    
  unsigned long iPoint, iElem, iNode;
  unsigned long iExtIter = config->GetExtIter();
  unsigned long *LocalIndex = NULL;
  bool *SurfacePoint = NULL;
  
  unsigned long nSurf_Elem_Storage;
  unsigned long nGlobal_Elem_Storage;
  
  bool grid_movement  = config->GetGrid_Movement();
  bool adjoint = config->GetContinuous_Adjoint();
  bool disc_adj = config->GetDiscrete_Adjoint();
  bool fem = (config->GetKind_Solver() == FEM_ELASTICITY);
<<<<<<< HEAD
  bool hybrid = config->isHybrid_Turb_Model();
=======
  bool disc_adj_fem = (config->GetKind_Solver() == DISC_ADJ_FEM);

>>>>>>> 5e170f46

  char cstr[200], buffer[50];
  string filename, fieldname;
    
  /*--- Write file name with extension ---*/
  if (surf_sol) {
    if ((adjoint || disc_adj) && (!disc_adj_fem))
      filename = config->GetSurfAdjCoeff_FileName();
    else
      filename = config->GetSurfFlowCoeff_FileName();
  }
  else {
    if ((adjoint || disc_adj) && (!disc_adj_fem))
      filename = config->GetAdj_FileName();
    else
      filename = config->GetFlow_FileName();
  }
  
  if (Kind_Solver == FEM_ELASTICITY) {
    if (surf_sol)
      filename = config->GetSurfStructure_FileName().c_str();
    else
      filename = config->GetStructure_FileName().c_str();
  }

  if (Kind_Solver == DISC_ADJ_FEM) {
    if (surf_sol)
      filename = config->GetAdjSurfStructure_FileName().c_str();
    else
      filename = config->GetAdjStructure_FileName().c_str();
  }
  
  if (Kind_Solver == WAVE_EQUATION)
    filename = config->GetWave_FileName().c_str();
  
  if (Kind_Solver == POISSON_EQUATION)
    filename = config->GetStructure_FileName().c_str();

  if (Kind_Solver == HEAT_EQUATION)
    filename = config->GetHeat_FileName().c_str();
  
  if (config->GetKind_SU2() == SU2_DOT) {
    if (surf_sol)
      filename = config->GetSurfSens_FileName();
    else
      filename = config->GetVolSens_FileName();
  }

  strcpy (cstr, filename.c_str());
  if (Kind_Solver == POISSON_EQUATION) strcpy (cstr, config->GetStructure_FileName().c_str());
    

  /*--- Special cases where a number needs to be appended to the file name. ---*/

  if ((Kind_Solver == EULER || Kind_Solver == NAVIER_STOKES || Kind_Solver == RANS || Kind_Solver == FEM_ELASTICITY) &&
        (val_nZone > 1) && (config->GetUnsteady_Simulation() != HARMONIC_BALANCE)) {

    SPRINTF (buffer, "_%d", SU2_TYPE::Int(val_iZone));
    strcat(cstr, buffer);
  }
    
  /*--- Special cases where a number needs to be appended to the file name. ---*/
  if (((Kind_Solver == ADJ_EULER) || (Kind_Solver == ADJ_NAVIER_STOKES) || (Kind_Solver == ADJ_RANS)) &&
        (val_nZone > 1) && (config->GetUnsteady_Simulation() != HARMONIC_BALANCE)) {
    SPRINTF (buffer, "_%d", SU2_TYPE::Int(val_iZone));
    strcat(cstr, buffer);
  }
    
  if (config->GetUnsteady_Simulation() == HARMONIC_BALANCE) {
    if (SU2_TYPE::Int(val_iZone) < 10) SPRINTF (buffer, "_0000%d.vtk", SU2_TYPE::Int(val_iZone));
    if ((SU2_TYPE::Int(val_iZone) >= 10) && (SU2_TYPE::Int(val_iZone) < 100)) SPRINTF (buffer, "_000%d.vtk", SU2_TYPE::Int(val_iZone));
    if ((SU2_TYPE::Int(val_iZone) >= 100) && (SU2_TYPE::Int(val_iZone) < 1000)) SPRINTF (buffer, "_00%d.vtk", SU2_TYPE::Int(val_iZone));
    if ((SU2_TYPE::Int(val_iZone) >= 1000) && (SU2_TYPE::Int(val_iZone) < 10000)) SPRINTF (buffer, "_0%d.vtk", SU2_TYPE::Int(val_iZone));
    if (SU2_TYPE::Int(val_iZone) >= 10000) SPRINTF (buffer, "_%d.vtk", SU2_TYPE::Int(val_iZone));
        
  } else if (config->GetUnsteady_Simulation() && config->GetWrt_Unsteady()) {
    if (SU2_TYPE::Int(iExtIter) < 10) SPRINTF (buffer, "_0000%d.vtk", SU2_TYPE::Int(iExtIter));
    if ((SU2_TYPE::Int(iExtIter) >= 10) && (SU2_TYPE::Int(iExtIter) < 100)) SPRINTF (buffer, "_000%d.vtk", SU2_TYPE::Int(iExtIter));
    if ((SU2_TYPE::Int(iExtIter) >= 100) && (SU2_TYPE::Int(iExtIter) < 1000)) SPRINTF (buffer, "_00%d.vtk", SU2_TYPE::Int(iExtIter));
    if ((SU2_TYPE::Int(iExtIter) >= 1000) && (SU2_TYPE::Int(iExtIter) < 10000)) SPRINTF (buffer, "_0%d.vtk", SU2_TYPE::Int(iExtIter));
    if (SU2_TYPE::Int(iExtIter) >= 10000) SPRINTF (buffer, "_%d.vtk", SU2_TYPE::Int(iExtIter));

    } else if (config->GetDynamic_Analysis() && config->GetWrt_Dynamic()) {
      if ((SU2_TYPE::Int(iExtIter) >= 0) && (SU2_TYPE::Int(iExtIter) < 10)) SPRINTF (buffer, "_0000%d.vtk", SU2_TYPE::Int(iExtIter));
      if ((SU2_TYPE::Int(iExtIter) >= 10) && (SU2_TYPE::Int(iExtIter) < 100)) SPRINTF (buffer, "_000%d.vtk", SU2_TYPE::Int(iExtIter));
      if ((SU2_TYPE::Int(iExtIter) >= 100) && (SU2_TYPE::Int(iExtIter) < 1000)) SPRINTF (buffer, "_00%d.vtk", SU2_TYPE::Int(iExtIter));
      if ((SU2_TYPE::Int(iExtIter) >= 1000) && (SU2_TYPE::Int(iExtIter) < 10000)) SPRINTF (buffer, "_0%d.vtk", SU2_TYPE::Int(iExtIter));
      if (SU2_TYPE::Int(iExtIter) >= 10000) SPRINTF (buffer, "_%d.vtk", SU2_TYPE::Int(iExtIter));
  } else {
    SPRINTF (buffer, ".vtk");
  }
    
  strcat(cstr, buffer);
    
  /*--- Open Paraview ASCII file and write the header. ---*/
  ofstream Paraview_File;
  Paraview_File.open(cstr, ios::out);
  Paraview_File.precision(6);
  Paraview_File << "# vtk DataFile Version 3.0\n";
  Paraview_File << "vtk output\n";
  Paraview_File << "ASCII\n";
  Paraview_File << "DATASET UNSTRUCTURED_GRID\n";

  /*--- If it's a surface output, print only the points 
   that are in the element list, change the numbering ---*/
  
  if (surf_sol) {
        
    LocalIndex = new unsigned long [nGlobal_Poin+1];
    SurfacePoint = new bool [nGlobal_Poin+1];

    for (iPoint = 0; iPoint < nGlobal_Poin+1; iPoint++) SurfacePoint[iPoint] = false;

    for (iElem = 0; iElem < nGlobal_Line; iElem++) {
      iNode = iElem*N_POINTS_LINE;
      SurfacePoint[Conn_Line[iNode+0]] = true;
      SurfacePoint[Conn_Line[iNode+1]] = true;
    }
    for (iElem = 0; iElem < nGlobal_BoundTria; iElem++) {
      iNode = iElem*N_POINTS_TRIANGLE;
      SurfacePoint[Conn_BoundTria[iNode+0]] = true;
      SurfacePoint[Conn_BoundTria[iNode+1]] = true;
      SurfacePoint[Conn_BoundTria[iNode+2]] = true;
    }
    for (iElem = 0; iElem < nGlobal_BoundQuad; iElem++) {
      iNode = iElem*N_POINTS_QUADRILATERAL;
      SurfacePoint[Conn_BoundQuad[iNode+0]] = true;
      SurfacePoint[Conn_BoundQuad[iNode+1]] = true;
      SurfacePoint[Conn_BoundQuad[iNode+2]] = true;
      SurfacePoint[Conn_BoundQuad[iNode+3]] = true;
    }
    
    nSurf_Poin = 0;
    for (iPoint = 0; iPoint < nGlobal_Poin+1; iPoint++) {
      LocalIndex[iPoint] = 0;
      if (SurfacePoint[iPoint]) { nSurf_Poin++; LocalIndex[iPoint] = nSurf_Poin; }
    }
    
  }
  
  /*--- Write the header ---*/
  if (surf_sol) Paraview_File << "POINTS "<< nSurf_Poin <<" float\n";
  else Paraview_File << "POINTS "<< nGlobal_Poin <<" float\n";
  
  /*--- Write surface and volumetric solution data. ---*/
  for (iPoint = 0; iPoint < nGlobal_Poin; iPoint++) {
    
    if (surf_sol) {
      
      if (LocalIndex[iPoint+1] != 0) {
        
          /*--- Write the node coordinates ---*/
          if ((config->GetKind_SU2() != SU2_SOL) && (config->GetKind_SU2() != SU2_DOT)) {
            for (iDim = 0; iDim < nDim; iDim++)
              Paraview_File << scientific << Coords[iDim][iPoint] << "\t";
            if (nDim == 2) Paraview_File << scientific << "0.0" << "\t";
          }
          else {
            for (iDim = 0; iDim < nDim; iDim++)
              Paraview_File << scientific << Data[iDim][iPoint] << "\t";
            if (nDim == 2) Paraview_File << scientific << "0.0" << "\t";
          }
        
      }
      
    } else {
      
        if ((config->GetKind_SU2() != SU2_SOL) && (config->GetKind_SU2() != SU2_DOT)) {
          for (iDim = 0; iDim < nDim; iDim++)
            Paraview_File << scientific << Coords[iDim][iPoint] << "\t";
          if (nDim == 2) Paraview_File << scientific << "0.0" << "\t";
        }
        else {
          for (iDim = 0; iDim < nDim; iDim++)
            Paraview_File << scientific << Data[iDim][iPoint] << "\t";
          if (nDim == 2) Paraview_File << scientific << "0.0" << "\t";
        }
        
    }
  }
  
  /*--- Write the header ---*/
  nSurf_Elem_Storage = nGlobal_Line*3 +nGlobal_BoundTria*4 + nGlobal_BoundQuad*5;
  nGlobal_Elem_Storage = nGlobal_Tria*4 + nGlobal_Quad*5 + nGlobal_Tetr*5 + nGlobal_Hexa*9 + nGlobal_Pris*7 + nGlobal_Pyra*6;
  
  if (surf_sol) Paraview_File << "\nCELLS " << nSurf_Elem << "\t" << nSurf_Elem_Storage << "\n";
  else Paraview_File << "\nCELLS " << nGlobal_Elem << "\t" << nGlobal_Elem_Storage << "\n";
  
  if (surf_sol) {
    
    for (iElem = 0; iElem < nGlobal_Line; iElem++) {
      iNode = iElem*N_POINTS_LINE;
      Paraview_File << N_POINTS_LINE << "\t";
      Paraview_File << LocalIndex[Conn_Line[iNode+0]]-1 << "\t";
      Paraview_File << LocalIndex[Conn_Line[iNode+1]]-1 << "\t";
    }
    
    for (iElem = 0; iElem < nGlobal_BoundTria; iElem++) {
      iNode = iElem*N_POINTS_TRIANGLE;
      Paraview_File << N_POINTS_TRIANGLE << "\t";
      Paraview_File << LocalIndex[Conn_BoundTria[iNode+0]]-1 << "\t";
      Paraview_File << LocalIndex[Conn_BoundTria[iNode+1]]-1 << "\t";
      Paraview_File << LocalIndex[Conn_BoundTria[iNode+2]]-1 << "\t";
    }
    
    for (iElem = 0; iElem < nGlobal_BoundQuad; iElem++) {
      iNode = iElem*N_POINTS_QUADRILATERAL;
      Paraview_File << N_POINTS_QUADRILATERAL << "\t";
      Paraview_File << LocalIndex[Conn_BoundQuad[iNode+0]]-1 << "\t";
      Paraview_File << LocalIndex[Conn_BoundQuad[iNode+1]]-1 << "\t";
      Paraview_File << LocalIndex[Conn_BoundQuad[iNode+2]]-1 << "\t";
      Paraview_File << LocalIndex[Conn_BoundQuad[iNode+3]]-1 << "\t";
    }
    
  }
  else {
    
    for (iElem = 0; iElem < nGlobal_Tria; iElem++) {
      iNode = iElem*N_POINTS_TRIANGLE;
      Paraview_File << N_POINTS_TRIANGLE << "\t";
      Paraview_File << Conn_Tria[iNode+0]-1 << "\t";
      Paraview_File << Conn_Tria[iNode+1]-1 << "\t";
      Paraview_File << Conn_Tria[iNode+2]-1 << "\t";
    }
    
    for (iElem = 0; iElem < nGlobal_Quad; iElem++) {
      iNode = iElem*N_POINTS_QUADRILATERAL;
      Paraview_File << N_POINTS_QUADRILATERAL << "\t";
      Paraview_File << Conn_Quad[iNode+0]-1 << "\t";
      Paraview_File << Conn_Quad[iNode+1]-1 << "\t";
      Paraview_File << Conn_Quad[iNode+2]-1 << "\t";
      Paraview_File << Conn_Quad[iNode+3]-1 << "\t";
    }
    
    for (iElem = 0; iElem < nGlobal_Tetr; iElem++) {
      iNode = iElem*N_POINTS_TETRAHEDRON;
      Paraview_File << N_POINTS_TETRAHEDRON << "\t";
      Paraview_File << Conn_Tetr[iNode+0]-1 << "\t" << Conn_Tetr[iNode+1]-1 << "\t";
      Paraview_File << Conn_Tetr[iNode+2]-1 << "\t" << Conn_Tetr[iNode+3]-1 << "\t";
    }
    
    for (iElem = 0; iElem < nGlobal_Hexa; iElem++) {
      iNode = iElem*N_POINTS_HEXAHEDRON;
      Paraview_File << N_POINTS_HEXAHEDRON << "\t";
      Paraview_File << Conn_Hexa[iNode+0]-1 << "\t" << Conn_Hexa[iNode+1]-1 << "\t";
      Paraview_File << Conn_Hexa[iNode+2]-1 << "\t" << Conn_Hexa[iNode+3]-1 << "\t";
      Paraview_File << Conn_Hexa[iNode+4]-1 << "\t" << Conn_Hexa[iNode+5]-1 << "\t";
      Paraview_File << Conn_Hexa[iNode+6]-1 << "\t" << Conn_Hexa[iNode+7]-1 << "\t";
    }
    
    for (iElem = 0; iElem < nGlobal_Pris; iElem++) {
      iNode = iElem*N_POINTS_PRISM;
      Paraview_File << N_POINTS_PRISM << "\t";
      Paraview_File << Conn_Pris[iNode+0]-1 << "\t" << Conn_Pris[iNode+1]-1 << "\t";
      Paraview_File << Conn_Pris[iNode+2]-1 << "\t" << Conn_Pris[iNode+3]-1 << "\t";
      Paraview_File << Conn_Pris[iNode+4]-1 << "\t" << Conn_Pris[iNode+5]-1 << "\t";
    }
    
    for (iElem = 0; iElem < nGlobal_Pyra; iElem++) {
      iNode = iElem*N_POINTS_PYRAMID;
      Paraview_File << N_POINTS_PYRAMID << "\t";
      Paraview_File << Conn_Pyra[iNode+0]-1 << "\t" << Conn_Pyra[iNode+1]-1 << "\t";
      Paraview_File << Conn_Pyra[iNode+2]-1 << "\t" << Conn_Pyra[iNode+3]-1 << "\t";
      Paraview_File << Conn_Pyra[iNode+4]-1 << "\t";
    }
  }
  
  /*--- Write the header ---*/
  if (surf_sol) Paraview_File << "\nCELL_TYPES " << nSurf_Elem << "\n";
  else Paraview_File << "\nCELL_TYPES " << nGlobal_Elem << "\n";
  
  if (surf_sol) {
    for (iElem = 0; iElem < nGlobal_Line; iElem++) Paraview_File << "3\t";    
    for (iElem = 0; iElem < nGlobal_BoundTria; iElem++) Paraview_File << "5\t";    
    for (iElem = 0; iElem < nGlobal_BoundQuad; iElem++) Paraview_File << "9\t";
    
  }
  else {
    for (iElem = 0; iElem < nGlobal_Tria; iElem++) Paraview_File << "5\t";
    for (iElem = 0; iElem < nGlobal_Quad; iElem++) Paraview_File << "9\t";
    for (iElem = 0; iElem < nGlobal_Tetr; iElem++) Paraview_File << "10\t";
    for (iElem = 0; iElem < nGlobal_Hexa; iElem++) Paraview_File << "12\t";
    for (iElem = 0; iElem < nGlobal_Pris; iElem++) Paraview_File << "13\t";
    for (iElem = 0; iElem < nGlobal_Pyra; iElem++) Paraview_File << "14\t";
  }
  
  
  
  /*--- Write the header ---*/
  if (surf_sol) Paraview_File << "\nPOINT_DATA "<< nSurf_Poin <<"\n";
  else Paraview_File << "\nPOINT_DATA "<< nGlobal_Poin <<"\n";
  
  unsigned short VarCounter = 0;
  
  if ((config->GetKind_SU2() == SU2_SOL) || (config->GetKind_SU2() == SU2_DOT)) {
    
    /*--- If SU2_SOL called this routine, we already have a set of output
     variables with the appropriate string tags stored in the config class. ---*/
    for (unsigned short iField = 1; iField < config->fields.size(); iField++) {
      
      fieldname = config->fields[iField];

      bool output_variable = true;
      size_t found = config->fields[iField].find("\"x\"");
      if (found!=string::npos) output_variable = false;
      found = config->fields[iField].find("\"y\"");
      if (found!=string::npos) output_variable = false;
      found = config->fields[iField].find("\"z\"");
      if (found!=string::npos) output_variable = false;
      
      if (output_variable) {
        fieldname.erase(remove(fieldname.begin(), fieldname.end(), '"'), fieldname.end());

        Paraview_File << "\nSCALARS " << fieldname << " float 1\n";
        Paraview_File << "LOOKUP_TABLE default\n";
        
        for (iPoint = 0; iPoint < nGlobal_Poin; iPoint++) {
          if (surf_sol) {
            if (LocalIndex[iPoint+1] != 0) {
              /*--- Loop over the vars/residuals and write the values to file ---*/
              Paraview_File << scientific << Data[VarCounter][iPoint] << "\t";
            }
          } else {
            /*--- Loop over the vars/residuals and write the values to file ---*/
            Paraview_File << scientific << Data[VarCounter][iPoint] << "\t";
          }
        }
      }
      
      VarCounter++;

      
    }
    
  }  
  
  else {
    
    for (iVar = 0; iVar < nVar_Consv; iVar++) {

      if ((Kind_Solver == FEM_ELASTICITY) || (Kind_Solver == DISC_ADJ_FEM))
        Paraview_File << "\nSCALARS Displacement_" << iVar+1 << " float 1\n";
      else
        Paraview_File << "\nSCALARS Conservative_" << iVar+1 << " float 1\n";
      
      Paraview_File << "LOOKUP_TABLE default\n";
      
      for (iPoint = 0; iPoint < nGlobal_Poin; iPoint++) {
        if (surf_sol) {
          if (LocalIndex[iPoint+1] != 0) {
            /*--- Loop over the vars/residuals and write the values to file ---*/
            Paraview_File << scientific << Data[VarCounter][iPoint] << "\t";
          }
        } else {
          /*--- Loop over the vars/residuals and write the values to file ---*/
          Paraview_File << scientific << Data[VarCounter][iPoint] << "\t";
        }
      }
      VarCounter++;
    }
    
    if (config->GetWrt_Limiters()) {
      for (iVar = 0; iVar < nVar_Consv; iVar++) {
        
        Paraview_File << "\nSCALARS Limiter_" << iVar+1 << " float 1\n";
        Paraview_File << "LOOKUP_TABLE default\n";
        
        for (iPoint = 0; iPoint < nGlobal_Poin; iPoint++) {
          if (surf_sol) {
            if (LocalIndex[iPoint+1] != 0) {
              /*--- Loop over the vars/residuals and write the values to file ---*/
              Paraview_File << scientific << Data[VarCounter][iPoint] << "\t";
            }
          } else {
            /*--- Loop over the vars/residuals and write the values to file ---*/
            Paraview_File << scientific << Data[VarCounter][iPoint] << "\t";
          }
        }
        VarCounter++;
      }
    }
    
    if (config->GetWrt_Residuals()) {
      for (iVar = 0; iVar < nVar_Consv; iVar++) {
        
        Paraview_File << "\nSCALARS Residual_" << iVar+1 << " float 1\n";
        Paraview_File << "LOOKUP_TABLE default\n";
        
        for (iPoint = 0; iPoint < nGlobal_Poin; iPoint++) {
          if (surf_sol) {
            if (LocalIndex[iPoint+1] != 0) {
              /*--- Loop over the vars/residuals and write the values to file ---*/
              Paraview_File << scientific << Data[VarCounter][iPoint] << "\t";
            }
          } else {
            /*--- Loop over the vars/residuals and write the values to file ---*/
            Paraview_File << scientific << Data[VarCounter][iPoint] << "\t";
          }
        }
        VarCounter++;
      }
    }
    
    /*--- Add names for any extra variables (this will need to be adjusted). ---*/
    if (grid_movement && !fem) {
      
      Paraview_File << "\nSCALARS Grid_Velx float 1\n";
      Paraview_File << "LOOKUP_TABLE default\n";
      
      for (iPoint = 0; iPoint < nGlobal_Poin; iPoint++) {
        if (surf_sol) {
          if (LocalIndex[iPoint+1] != 0) {
            /*--- Loop over the vars/residuals and write the values to file ---*/
            Paraview_File << scientific << Data[VarCounter][iPoint] << "\t";
          }
        } else {
          /*--- Loop over the vars/residuals and write the values to file ---*/
          Paraview_File << scientific << Data[VarCounter][iPoint] << "\t";
        }
      }
      VarCounter++;
      
      Paraview_File << "\nSCALARS Grid_Vely float 1\n";
      Paraview_File << "LOOKUP_TABLE default\n";
      
      for (iPoint = 0; iPoint < nGlobal_Poin; iPoint++) {
        if (surf_sol) {
          if (LocalIndex[iPoint+1] != 0) {
            /*--- Loop over the vars/residuals and write the values to file ---*/
            Paraview_File << scientific << Data[VarCounter][iPoint] << "\t";
          }
        } else {
          /*--- Loop over the vars/residuals and write the values to file ---*/
          Paraview_File << scientific << Data[VarCounter][iPoint] << "\t";
        }
      }
      VarCounter++;
      
      if (nDim == 3) {
        
        Paraview_File << "\nSCALARS Grid_Velz float 1\n";
        Paraview_File << "LOOKUP_TABLE default\n";
        
        for (iPoint = 0; iPoint < nGlobal_Poin; iPoint++) {
          if (surf_sol) {
            if (LocalIndex[iPoint+1] != 0) {
              /*--- Loop over the vars/residuals and write the values to file ---*/
              Paraview_File << scientific << Data[VarCounter][iPoint] << "\t";
            }
          } else {
            /*--- Loop over the vars/residuals and write the values to file ---*/
            Paraview_File << scientific << Data[VarCounter][iPoint] << "\t";
          }
        }
        VarCounter++;
        
      }
    }
    
    if ((Kind_Solver == EULER) || (Kind_Solver == NAVIER_STOKES) || (Kind_Solver == RANS)) {
      
      Paraview_File << "\nSCALARS Pressure float 1\n";
      Paraview_File << "LOOKUP_TABLE default\n";
      
      for (iPoint = 0; iPoint < nGlobal_Poin; iPoint++) {
        if (surf_sol) {
          if (LocalIndex[iPoint+1] != 0) {
            /*--- Loop over the vars/residuals and write the values to file ---*/
            Paraview_File << scientific << Data[VarCounter][iPoint] << "\t";
          }
        } else {
          /*--- Loop over the vars/residuals and write the values to file ---*/
          Paraview_File << scientific << Data[VarCounter][iPoint] << "\t";
        }
      }
      VarCounter++;
      
      Paraview_File << "\nSCALARS Temperature float 1\n";
      Paraview_File << "LOOKUP_TABLE default\n";

      for (iPoint = 0; iPoint < nGlobal_Poin; iPoint++) {
        if (surf_sol) {
          if (LocalIndex[iPoint+1] != 0) {
            /*--- Loop over the vars/residuals and write the values to file ---*/
            Paraview_File << scientific << Data[VarCounter][iPoint] << "\t";
          }
        } else {
          /*--- Loop over the vars/residuals and write the values to file ---*/
          Paraview_File << scientific << Data[VarCounter][iPoint] << "\t";
        }
      }
      VarCounter++;

      Paraview_File << "\nSCALARS Pressure_Coefficient float 1\n";
      Paraview_File << "LOOKUP_TABLE default\n";
      
      for (iPoint = 0; iPoint < nGlobal_Poin; iPoint++) {
        if (surf_sol) {
          if (LocalIndex[iPoint+1] != 0) {
            /*--- Loop over the vars/residuals and write the values to file ---*/
            Paraview_File << scientific << Data[VarCounter][iPoint] << "\t";
          }
        } else {
          /*--- Loop over the vars/residuals and write the values to file ---*/
          Paraview_File << scientific << Data[VarCounter][iPoint] << "\t";
        }
      }
      VarCounter++;
      
      Paraview_File << "\nSCALARS Mach float 1\n";
      Paraview_File << "LOOKUP_TABLE default\n";
      
      for (iPoint = 0; iPoint < nGlobal_Poin; iPoint++) {
        if (surf_sol) {
          if (LocalIndex[iPoint+1] != 0) {
            /*--- Loop over the vars/residuals and write the values to file ---*/
            Paraview_File << scientific << Data[VarCounter][iPoint] << "\t";
          }
        } else {
          /*--- Loop over the vars/residuals and write the values to file ---*/
          Paraview_File << scientific << Data[VarCounter][iPoint] << "\t";
        }
      }
      VarCounter++;
      
    }
    
    if ((Kind_Solver == NAVIER_STOKES) || (Kind_Solver == RANS)) {

      Paraview_File << "\nSCALARS Laminar_Viscosity float 1\n";
      Paraview_File << "LOOKUP_TABLE default\n";
      
      for (iPoint = 0; iPoint < nGlobal_Poin; iPoint++) {
        if (surf_sol) {
          if (LocalIndex[iPoint+1] != 0) {
            /*--- Loop over the vars/residuals and write the values to file ---*/
            Paraview_File << scientific << Data[VarCounter][iPoint] << "\t";
          }
        } else {
          /*--- Loop over the vars/residuals and write the values to file ---*/
          Paraview_File << scientific << Data[VarCounter][iPoint] << "\t";
        }
      }
      VarCounter++;
      
      Paraview_File << "\nSCALARS Skin_Friction_Coefficient_X float 1\n";
      Paraview_File << "LOOKUP_TABLE default\n";
      
      for (iPoint = 0; iPoint < nGlobal_Poin; iPoint++) {
        if (surf_sol) {
          if (LocalIndex[iPoint+1] != 0) {
            /*--- Loop over the vars/residuals and write the values to file ---*/
            Paraview_File << scientific << Data[VarCounter][iPoint] << "\t";
          }
        } else {
          /*--- Loop over the vars/residuals and write the values to file ---*/
          Paraview_File << scientific << Data[VarCounter][iPoint] << "\t";
        }
      }
      VarCounter++;
      
      Paraview_File << "\nSCALARS Skin_Friction_Coefficient_Y float 1\n";
      Paraview_File << "LOOKUP_TABLE default\n";
      
      for (iPoint = 0; iPoint < nGlobal_Poin; iPoint++) {
        if (surf_sol) {
          if (LocalIndex[iPoint+1] != 0) {
            /*--- Loop over the vars/residuals and write the values to file ---*/
            Paraview_File << scientific << Data[VarCounter][iPoint] << "\t";
          }
        } else {
          /*--- Loop over the vars/residuals and write the values to file ---*/
          Paraview_File << scientific << Data[VarCounter][iPoint] << "\t";
        }
      }
      VarCounter++;
      
      if (nDim == 3) {
        
        Paraview_File << "\nSCALARS Skin_Friction_Coefficient_Z float 1\n";
        Paraview_File << "LOOKUP_TABLE default\n";
        
        for (iPoint = 0; iPoint < nGlobal_Poin; iPoint++) {
          if (surf_sol) {
            if (LocalIndex[iPoint+1] != 0) {
              /*--- Loop over the vars/residuals and write the values to file ---*/
              Paraview_File << scientific << Data[VarCounter][iPoint] << "\t";
            }
          } else {
            /*--- Loop over the vars/residuals and write the values to file ---*/
            Paraview_File << scientific << Data[VarCounter][iPoint] << "\t";
          }
        }
        VarCounter++;
        
      }
      
      Paraview_File << "\nSCALARS Heat_Flux float 1\n";
      Paraview_File << "LOOKUP_TABLE default\n";
      
      for (iPoint = 0; iPoint < nGlobal_Poin; iPoint++) {
        if (surf_sol) {
          if (LocalIndex[iPoint+1] != 0) {
            /*--- Loop over the vars/residuals and write the values to file ---*/
            Paraview_File << scientific << Data[VarCounter][iPoint] << "\t";
          }
        } else {
          /*--- Loop over the vars/residuals and write the values to file ---*/
          Paraview_File << scientific << Data[VarCounter][iPoint] << "\t";
        }
      }
      VarCounter++;
      
      Paraview_File << "\nSCALARS Y_Plus float 1\n";
      Paraview_File << "LOOKUP_TABLE default\n";
      
      for (iPoint = 0; iPoint < nGlobal_Poin; iPoint++) {
        if (surf_sol) {
          if (LocalIndex[iPoint+1] != 0) {
            /*--- Loop over the vars/residuals and write the values to file ---*/
            Paraview_File << scientific << Data[VarCounter][iPoint] << "\t";
          }
        } else {
          /*--- Loop over the vars/residuals and write the values to file ---*/
          Paraview_File << scientific << Data[VarCounter][iPoint] << "\t";
        }
      }
      VarCounter++;
      
    }
    
    if (Kind_Solver == RANS) {
      
      Paraview_File << "\nSCALARS Eddy_Viscosity float 1\n";
      Paraview_File << "LOOKUP_TABLE default\n";
      
      for (iPoint = 0; iPoint < nGlobal_Poin; iPoint++) {
        if (surf_sol) {
          if (LocalIndex[iPoint+1] != 0) {
            /*--- Loop over the vars/residuals and write the values to file ---*/
            Paraview_File << scientific << Data[VarCounter][iPoint] << "\t";
          }
        } else {
          /*--- Loop over the vars/residuals and write the values to file ---*/
          Paraview_File << scientific << Data[VarCounter][iPoint] << "\t";
        }
      }
      VarCounter++;
      
    }
    
    if (hybrid) {
      Paraview_File << "\nTENSORS Eddy_Viscosity_Anisotropy float\n";

      for (iPoint = 0; iPoint < nGlobal_Poin; iPoint++) {
        if (!surf_sol || LocalIndex[iPoint+1] != 0) {
          /*--- Loop over the vars/residuals and write the values to file ---*/
          for (int iDim = 0; iDim < 3; iDim++) {
            for (int jDim = 0; jDim < 3; jDim++) {
              Paraview_File << scientific << Data[VarCounter][iPoint] << "\t";
              VarCounter++;
            }
            Paraview_File << endl;
          }
          Paraview_File << endl;
          VarCounter -= 9;
        }
      }
      VarCounter += 9;
      Paraview_File << "\nTENSORS Resolution_Tensor float\n";

      for (iPoint = 0; iPoint < nGlobal_Poin; iPoint++) {
        if (!surf_sol || LocalIndex[iPoint+1] != 0) {
          /*--- Loop over the vars/residuals and write the values to file ---*/
          for (int iDim = 0; iDim < 3; iDim++) {
            for (int jDim = 0; jDim < 3; jDim++) {
              Paraview_File << scientific << Data[VarCounter][iPoint] << "\t";
              VarCounter++;
            }
            Paraview_File << endl;
          }
          Paraview_File << endl;
          VarCounter -= 9;
        }
      }
      VarCounter += 9;
      switch (config->GetKind_Hybrid_Blending()) {
        case RANS_ONLY:
          // No extra variables
          break;
        case CONVECTIVE:
          // Add resolution adequacy.
          Paraview_File << "\nSCALARS Resolution_Adequacy float 1\n";
          Paraview_File << "LOOKUP_TABLE default\n";
          /*--- Loop over the vars/residuals and write the values to file ---*/
          for (iPoint = 0; iPoint < nGlobal_Poin; iPoint++) {
            if (!surf_sol || LocalIndex[iPoint+1] != 0) {
                Paraview_File << scientific << Data[VarCounter][iPoint] << "\t";
            }
          }
          VarCounter++;
          // Add RANS weight
          Paraview_File << "\nSCALARS RANS_Weight float 1\n";
          Paraview_File << "LOOKUP_TABLE default\n";
          /*--- Loop over the vars/residuals and write the values to file ---*/
          for (iPoint = 0; iPoint < nGlobal_Poin; iPoint++) {
            if (!surf_sol || LocalIndex[iPoint+1] != 0) {
                Paraview_File << scientific << Data[VarCounter][iPoint] << "\t";
            }
          }
          VarCounter++;
          break;
      }
    }

    if (( Kind_Solver == ADJ_EULER         ) ||
        ( Kind_Solver == ADJ_NAVIER_STOKES ) ||
        ( Kind_Solver == ADJ_RANS          ) ||
        ( Kind_Solver == DISC_ADJ_EULER         ) ||
        ( Kind_Solver == DISC_ADJ_NAVIER_STOKES ) ||
        ( Kind_Solver == DISC_ADJ_RANS          ) ) {
      
      Paraview_File << "\nSCALARS Surface_Sensitivity float 1\n";
      Paraview_File << "LOOKUP_TABLE default\n";
      
      for (iPoint = 0; iPoint < nGlobal_Poin; iPoint++) {
        if (surf_sol) {
          if (LocalIndex[iPoint+1] != 0) {
            /*--- Loop over the vars/residuals and write the values to file ---*/
            Paraview_File << scientific << Data[VarCounter][iPoint] << "\t";
          }
        } else {
          /*--- Loop over the vars/residuals and write the values to file ---*/
          Paraview_File << scientific << Data[VarCounter][iPoint] << "\t";
        }
      }
      VarCounter++;
      
    }
    if  (( Kind_Solver == DISC_ADJ_EULER        ) ||
        ( Kind_Solver == DISC_ADJ_NAVIER_STOKES ) ||
        ( Kind_Solver == DISC_ADJ_RANS          ) ) {

      Paraview_File << "\nSCALARS Sensitivity_x float 1\n";
      Paraview_File << "LOOKUP_TABLE default\n";

      for (iPoint = 0; iPoint < nGlobal_Poin; iPoint++) {
        if (! surf_sol) {
          Paraview_File << scientific << Data[VarCounter][iPoint] << "\t";
        }
      }
      VarCounter++;

      Paraview_File << "\nSCALARS Sensitivity_y float 1\n";
      Paraview_File << "LOOKUP_TABLE default\n";

      for (iPoint = 0; iPoint < nGlobal_Poin; iPoint++) {
        if (! surf_sol) {
          Paraview_File << scientific << Data[VarCounter][iPoint] << "\t";
        }
      }
      VarCounter++;

      if (nDim == 3) {
        Paraview_File << "\nSCALARS Sensitivity_z float 1\n";
        Paraview_File << "LOOKUP_TABLE default\n";

        for (iPoint = 0; iPoint < nGlobal_Poin; iPoint++) {
          if (! surf_sol) {
            Paraview_File << scientific << Data[VarCounter][iPoint] << "\t";
          }
        }
        VarCounter++;
      }
    }

    if (Kind_Solver == FEM_ELASTICITY) {

       if (config->GetDynamic_Analysis() == DYNAMIC) {

           Paraview_File << "\nSCALARS Velocity_1 float 1\n";
           Paraview_File << "LOOKUP_TABLE default\n";

           for (iPoint = 0; iPoint < nGlobal_Poin; iPoint++) {
              if (! surf_sol) {
                Paraview_File << scientific << Data[VarCounter][iPoint] << "\t";
              }
            }
          VarCounter++;

          Paraview_File << "\nSCALARS Velocity_2 float 1\n";
          Paraview_File << "LOOKUP_TABLE default\n";

          for (iPoint = 0; iPoint < nGlobal_Poin; iPoint++) {
             if (! surf_sol) {
               Paraview_File << scientific << Data[VarCounter][iPoint] << "\t";
             }
           }
         VarCounter++;

         if (nDim == 3) {

           Paraview_File << "\nSCALARS Velocity_3 float 1\n";
           Paraview_File << "LOOKUP_TABLE default\n";

           for (iPoint = 0; iPoint < nGlobal_Poin; iPoint++) {
              if (! surf_sol) {
               Paraview_File << scientific << Data[VarCounter][iPoint] << "\t";
              }
            }
            VarCounter++;
         }

         Paraview_File << "\nSCALARS Acceleration_1 float 1\n";
         Paraview_File << "LOOKUP_TABLE default\n";

         for (iPoint = 0; iPoint < nGlobal_Poin; iPoint++) {
            if (! surf_sol) {
              Paraview_File << scientific << Data[VarCounter][iPoint] << "\t";
            }
          }
          VarCounter++;

          Paraview_File << "\nSCALARS Acceleration_2 float 1\n";
          Paraview_File << "LOOKUP_TABLE default\n";

          for (iPoint = 0; iPoint < nGlobal_Poin; iPoint++) {
             if (! surf_sol) {
               Paraview_File << scientific << Data[VarCounter][iPoint] << "\t";
             }
           }
         VarCounter++;

         if (nDim == 3) {

         Paraview_File << "\nSCALARS Acceleration_3 float 1\n";
         Paraview_File << "LOOKUP_TABLE default\n";

         for (iPoint = 0; iPoint < nGlobal_Poin; iPoint++) {
            if (! surf_sol) {
             Paraview_File << scientific << Data[VarCounter][iPoint] << "\t";
            }
          }
          VarCounter++;
         }

       }

       Paraview_File << "\nSCALARS Sxx float 1\n";
       Paraview_File << "LOOKUP_TABLE default\n";

       for (iPoint = 0; iPoint < nGlobal_Poin; iPoint++) {
          if (! surf_sol) {
            Paraview_File << scientific << Data[VarCounter][iPoint] << "\t";
          }
        }
      VarCounter++;

      Paraview_File << "\nSCALARS Syy float 1\n";
      Paraview_File << "LOOKUP_TABLE default\n";

      for (iPoint = 0; iPoint < nGlobal_Poin; iPoint++) {
         if (! surf_sol) {
           Paraview_File << scientific << Data[VarCounter][iPoint] << "\t";
         }
       }
     VarCounter++;

     Paraview_File << "\nSCALARS Sxy float 1\n";
     Paraview_File << "LOOKUP_TABLE default\n";

     for (iPoint = 0; iPoint < nGlobal_Poin; iPoint++) {
        if (! surf_sol) {
          Paraview_File << scientific << Data[VarCounter][iPoint] << "\t";
        }
      }
    VarCounter++;

    if (nDim == 3) {

      Paraview_File << "\nSCALARS Szz float 1\n";
      Paraview_File << "LOOKUP_TABLE default\n";

      for (iPoint = 0; iPoint < nGlobal_Poin; iPoint++) {
         if (! surf_sol) {
          Paraview_File << scientific << Data[VarCounter][iPoint] << "\t";
         }
       }
       VarCounter++;

       Paraview_File << "\nSCALARS Sxz float 1\n";
       Paraview_File << "LOOKUP_TABLE default\n";

       for (iPoint = 0; iPoint < nGlobal_Poin; iPoint++) {
        if (! surf_sol) {
          Paraview_File << scientific << Data[VarCounter][iPoint] << "\t";
        }
      }
      VarCounter++;

      Paraview_File << "\nSCALARS Syz float 1\n";
      Paraview_File << "LOOKUP_TABLE default\n";

      for (iPoint = 0; iPoint < nGlobal_Poin; iPoint++) {
       if (! surf_sol) {
        Paraview_File << scientific << Data[VarCounter][iPoint] << "\t";
       }
       }
     VarCounter++;

    }

      Paraview_File << "\nSCALARS Von_Mises_Stress float 1\n";
      Paraview_File << "LOOKUP_TABLE default\n";

      for (iPoint = 0; iPoint < nGlobal_Poin; iPoint++) {
        if (surf_sol) {
          if (LocalIndex[iPoint+1] != 0) {
            /*--- Loop over the vars/residuals and write the values to file ---*/
            Paraview_File << scientific << Data[VarCounter][iPoint] << "\t";
          }
        } else {
          /*--- Loop over the vars/residuals and write the values to file ---*/
          Paraview_File << scientific << Data[VarCounter][iPoint] << "\t";
        }
      }
      VarCounter++;

    }
    
    if ((Kind_Solver == DISC_ADJ_FEM) && (config->GetFSI_Simulation())) {

      Paraview_File << "\nSCALARS CrossTerm_1 float 1\n";
      Paraview_File << "LOOKUP_TABLE default\n";

      for (iPoint = 0; iPoint < nGlobal_Poin; iPoint++) {
        if (! surf_sol) {
          Paraview_File << scientific << Data[VarCounter][iPoint] << "\t";
        }
      }
      VarCounter++;

      Paraview_File << "\nSCALARS CrossTerm_2 float 1\n";
      Paraview_File << "LOOKUP_TABLE default\n";

      for (iPoint = 0; iPoint < nGlobal_Poin; iPoint++) {
        if (! surf_sol) {
          Paraview_File << scientific << Data[VarCounter][iPoint] << "\t";
        }
      }
      VarCounter++;

      if (nDim == 3){

        Paraview_File << "\nSCALARS CrossTerm_3 float 1\n";
        Paraview_File << "LOOKUP_TABLE default\n";

        for (iPoint = 0; iPoint < nGlobal_Poin; iPoint++) {
          if (! surf_sol) {
            Paraview_File << scientific << Data[VarCounter][iPoint] << "\t";
          }
        }
        VarCounter++;

      }

    }

  }
  
  Paraview_File.close();
  
  if (surf_sol) {
    delete [] LocalIndex;
    delete [] SurfacePoint;
  }
  
}

void COutput::SetParaview_MeshASCII(CConfig *config, CGeometry *geometry, unsigned short val_iZone, unsigned short val_nZone, bool surf_sol, bool new_file) {
  
  unsigned short iDim, iVar, nDim = geometry->GetnDim();
  unsigned short Kind_Solver = config->GetKind_Solver();
  
  unsigned long iPoint, iElem, iNode;
  unsigned long iExtIter = config->GetExtIter();
  unsigned long *LocalIndex = NULL;
  bool *SurfacePoint = NULL;
  
  unsigned long nSurf_Elem_Storage;
  unsigned long nGlobal_Elem_Storage;
  
  bool grid_movement  = config->GetGrid_Movement();
  bool adjoint = config->GetContinuous_Adjoint();
  bool fem = (config->GetKind_Solver() == FEM_ELASTICITY);
  
  char cstr[200], buffer[50];
  string filename, fieldname;
  
  /*--- Write file name with extension ---*/
  
  if (surf_sol) {
    if (adjoint)
      filename = config->GetSurfAdjCoeff_FileName();
    else
      filename = config->GetSurfFlowCoeff_FileName();
  }
  else {
    if (adjoint)
      filename = config->GetAdj_FileName();
    else
      filename = config->GetFlow_FileName();
  }
  if (config->GetKind_SU2() == SU2_DEF) {
    if (new_file) {
      if (surf_sol) filename = "surface_grid";
      else filename = "volumetric_grid";
    }
    else {
      if (surf_sol) filename = "surface_grid_def";
      else filename = "volumetric_grid_def";
    }
  }
  
  if (Kind_Solver == FEM_ELASTICITY) {
    if (surf_sol)
      filename = config->GetSurfStructure_FileName().c_str();
    else
      filename = config->GetStructure_FileName().c_str();
  }
  
  if (Kind_Solver == WAVE_EQUATION)
    filename = config->GetWave_FileName().c_str();
  
  if (Kind_Solver == POISSON_EQUATION)
    filename = config->GetStructure_FileName().c_str();
  
  if (Kind_Solver == HEAT_EQUATION)
    filename = config->GetHeat_FileName().c_str();
  
  strcpy (cstr, filename.c_str());
  if (Kind_Solver == POISSON_EQUATION) strcpy (cstr, config->GetStructure_FileName().c_str());
  
  /*--- Special cases where a number needs to be appended to the file name. ---*/
  if ((Kind_Solver == EULER || Kind_Solver == NAVIER_STOKES || Kind_Solver == RANS || Kind_Solver == FEM_ELASTICITY) &&
      (val_nZone > 1) && (config->GetUnsteady_Simulation() != HARMONIC_BALANCE)) {
    SPRINTF (buffer, "_%d", SU2_TYPE::Int(val_iZone));
    strcat(cstr, buffer);
  }
  
  /*--- Special cases where a number needs to be appended to the file name. ---*/
  if (((Kind_Solver == ADJ_EULER) || (Kind_Solver == ADJ_NAVIER_STOKES) || (Kind_Solver == ADJ_RANS)) &&
      (val_nZone > 1) && (config->GetUnsteady_Simulation() != HARMONIC_BALANCE)) {
    SPRINTF (buffer, "_%d", SU2_TYPE::Int(val_iZone));
    strcat(cstr, buffer);
  }
  
  if (config->GetUnsteady_Simulation() == HARMONIC_BALANCE) {
    if (SU2_TYPE::Int(val_iZone) < 10) SPRINTF (buffer, "_0000%d.vtk", SU2_TYPE::Int(val_iZone));
    if ((SU2_TYPE::Int(val_iZone) >= 10) && (SU2_TYPE::Int(val_iZone) < 100)) SPRINTF (buffer, "_000%d.vtk", SU2_TYPE::Int(val_iZone));
    if ((SU2_TYPE::Int(val_iZone) >= 100) && (SU2_TYPE::Int(val_iZone) < 1000)) SPRINTF (buffer, "_00%d.vtk", SU2_TYPE::Int(val_iZone));
    if ((SU2_TYPE::Int(val_iZone) >= 1000) && (SU2_TYPE::Int(val_iZone) < 10000)) SPRINTF (buffer, "_0%d.vtk", SU2_TYPE::Int(val_iZone));
    if (SU2_TYPE::Int(val_iZone) >= 10000) SPRINTF (buffer, "_%d.vtk", SU2_TYPE::Int(val_iZone));
    
  } else if (config->GetUnsteady_Simulation() && config->GetWrt_Unsteady()) {
    if (SU2_TYPE::Int(iExtIter) < 10) SPRINTF (buffer, "_0000%d.vtk", SU2_TYPE::Int(iExtIter));
    if ((SU2_TYPE::Int(iExtIter) >= 10) && (SU2_TYPE::Int(iExtIter) < 100)) SPRINTF (buffer, "_000%d.vtk", SU2_TYPE::Int(iExtIter));
    if ((SU2_TYPE::Int(iExtIter) >= 100) && (SU2_TYPE::Int(iExtIter) < 1000)) SPRINTF (buffer, "_00%d.vtk", SU2_TYPE::Int(iExtIter));
    if ((SU2_TYPE::Int(iExtIter) >= 1000) && (SU2_TYPE::Int(iExtIter) < 10000)) SPRINTF (buffer, "_0%d.vtk", SU2_TYPE::Int(iExtIter));
    if (SU2_TYPE::Int(iExtIter) >= 10000) SPRINTF (buffer, "_%d.vtk", SU2_TYPE::Int(iExtIter));

    } else if (config->GetDynamic_Analysis() && config->GetWrt_Dynamic()) {
      if ((SU2_TYPE::Int(iExtIter) >= 0) && (SU2_TYPE::Int(iExtIter) < 10)) SPRINTF (buffer, "_0000%d.vtk", SU2_TYPE::Int(iExtIter));
      if ((SU2_TYPE::Int(iExtIter) >= 10) && (SU2_TYPE::Int(iExtIter) < 100)) SPRINTF (buffer, "_000%d.vtk", SU2_TYPE::Int(iExtIter));
      if ((SU2_TYPE::Int(iExtIter) >= 100) && (SU2_TYPE::Int(iExtIter) < 1000)) SPRINTF (buffer, "_00%d.vtk", SU2_TYPE::Int(iExtIter));
      if ((SU2_TYPE::Int(iExtIter) >= 1000) && (SU2_TYPE::Int(iExtIter) < 10000)) SPRINTF (buffer, "_0%d.vtk", SU2_TYPE::Int(iExtIter));
      if (SU2_TYPE::Int(iExtIter) >= 10000) SPRINTF (buffer, "_%d.vtk", SU2_TYPE::Int(iExtIter));  
  } else {
    SPRINTF (buffer, ".vtk");
  }
  
  strcat(cstr, buffer);
  
  /*--- Open Paraview ASCII file and write the header. ---*/
  ofstream Paraview_File;
  Paraview_File.open(cstr, ios::out);
  Paraview_File.precision(6);
  Paraview_File << "# vtk DataFile Version 3.0\n";
  Paraview_File << "vtk output\n";
  Paraview_File << "ASCII\n";
  if (config->GetKind_SU2()!=SU2_DEF) Paraview_File << "DATASET UNSTRUCTURED_GRID\n";
  else Paraview_File << "DATASET UNSTRUCTURED_GRID\n";


  /*--- If it's a surface output, print only the points
   that are in the element list, change the numbering ---*/
  
  if (surf_sol) {
    
    LocalIndex = new unsigned long [nGlobal_Poin+1];
    SurfacePoint = new bool [nGlobal_Poin+1];
    
    for (iPoint = 0; iPoint < nGlobal_Poin+1; iPoint++) SurfacePoint[iPoint] = false;
    
    for (iElem = 0; iElem < nGlobal_Line; iElem++) {
      iNode = iElem*N_POINTS_LINE;
      SurfacePoint[Conn_Line[iNode+0]] = true;
      SurfacePoint[Conn_Line[iNode+1]] = true;
    }
    for (iElem = 0; iElem < nGlobal_BoundTria; iElem++) {
      iNode = iElem*N_POINTS_TRIANGLE;
      SurfacePoint[Conn_BoundTria[iNode+0]] = true;
      SurfacePoint[Conn_BoundTria[iNode+1]] = true;
      SurfacePoint[Conn_BoundTria[iNode+2]] = true;
    }
    for (iElem = 0; iElem < nGlobal_BoundQuad; iElem++) {
      iNode = iElem*N_POINTS_QUADRILATERAL;
      SurfacePoint[Conn_BoundQuad[iNode+0]] = true;
      SurfacePoint[Conn_BoundQuad[iNode+1]] = true;
      SurfacePoint[Conn_BoundQuad[iNode+2]] = true;
      SurfacePoint[Conn_BoundQuad[iNode+3]] = true;
    }
    
    nSurf_Poin = 0;
    for (iPoint = 0; iPoint < nGlobal_Poin+1; iPoint++) {
      LocalIndex[iPoint] = 0;
      if (SurfacePoint[iPoint]) { nSurf_Poin++; LocalIndex[iPoint] = nSurf_Poin; }
    }
    
  }
  
  /*--- Write the header ---*/
  if (surf_sol) Paraview_File << "POINTS "<< nSurf_Poin <<" float\n";
  else Paraview_File << "POINTS "<< nGlobal_Poin <<" float\n";
  
  /*--- Write surface and volumetric solution data. ---*/
  for (iPoint = 0; iPoint < nGlobal_Poin; iPoint++) {
    
    if (surf_sol) {
      
      if (LocalIndex[iPoint+1] != 0) {
        
        /*--- Write the node coordinates ---*/
        if (config->GetKind_SU2() != SU2_SOL) {
          for (iDim = 0; iDim < nDim; iDim++)
            Paraview_File << scientific << Coords[iDim][iPoint] << "\t";
          if (nDim == 2) Paraview_File << scientific << "0.0" << "\t";
        }
        else {
          for (iDim = 0; iDim < nDim; iDim++)
            Paraview_File << scientific << Data[iDim][iPoint] << "\t";
          if (nDim == 2) Paraview_File << scientific << "0.0" << "\t";
        }
        
      }
      
    } else {
      
      if (config->GetKind_SU2() != SU2_SOL) {
        for (iDim = 0; iDim < nDim; iDim++)
          Paraview_File << scientific << Coords[iDim][iPoint] << "\t";
        if (nDim == 2) Paraview_File << scientific << "0.0" << "\t";
      }
      else {
        for (iDim = 0; iDim < nDim; iDim++)
          Paraview_File << scientific << Data[iDim][iPoint] << "\t";
        if (nDim == 2) Paraview_File << scientific << "0.0" << "\t";
      }
      
    }
  }
  
  /*--- Write the header ---*/
  nSurf_Elem_Storage = nGlobal_Line*3 +nGlobal_BoundTria*4 + nGlobal_BoundQuad*5;
  nGlobal_Elem_Storage = nGlobal_Tria*4 + nGlobal_Quad*5 + nGlobal_Tetr*5 + nGlobal_Hexa*9 + nGlobal_Pris*7 + nGlobal_Pyra*6;
  
  if (surf_sol) Paraview_File << "\nCELLS " << nSurf_Elem << "\t" << nSurf_Elem_Storage << "\n";
  else Paraview_File << "\nCELLS " << nGlobal_Elem << "\t" << nGlobal_Elem_Storage << "\n";
  
  if (surf_sol) {
    
    for (iElem = 0; iElem < nGlobal_Line; iElem++) {
      iNode = iElem*N_POINTS_LINE;
      Paraview_File << N_POINTS_LINE << "\t";
      Paraview_File << LocalIndex[Conn_Line[iNode+0]]-1 << "\t";
      Paraview_File << LocalIndex[Conn_Line[iNode+1]]-1 << "\t";
    }
    
    for (iElem = 0; iElem < nGlobal_BoundTria; iElem++) {
      iNode = iElem*N_POINTS_TRIANGLE;
      Paraview_File << N_POINTS_TRIANGLE << "\t";
      Paraview_File << LocalIndex[Conn_BoundTria[iNode+0]]-1 << "\t";
      Paraview_File << LocalIndex[Conn_BoundTria[iNode+1]]-1 << "\t";
      Paraview_File << LocalIndex[Conn_BoundTria[iNode+2]]-1 << "\t";
    }
    
    for (iElem = 0; iElem < nGlobal_BoundQuad; iElem++) {
      iNode = iElem*N_POINTS_QUADRILATERAL;
      Paraview_File << N_POINTS_QUADRILATERAL << "\t";
      Paraview_File << LocalIndex[Conn_BoundQuad[iNode+0]]-1 << "\t";
      Paraview_File << LocalIndex[Conn_BoundQuad[iNode+1]]-1 << "\t";
      Paraview_File << LocalIndex[Conn_BoundQuad[iNode+2]]-1 << "\t";
      Paraview_File << LocalIndex[Conn_BoundQuad[iNode+3]]-1 << "\t";
    }
    
  }
  else {
    
    for (iElem = 0; iElem < nGlobal_Tria; iElem++) {
      iNode = iElem*N_POINTS_TRIANGLE;
      Paraview_File << N_POINTS_TRIANGLE << "\t";
      Paraview_File << Conn_Tria[iNode+0]-1 << "\t";
      Paraview_File << Conn_Tria[iNode+1]-1 << "\t";
      Paraview_File << Conn_Tria[iNode+2]-1 << "\t";
    }
    
    for (iElem = 0; iElem < nGlobal_Quad; iElem++) {
      iNode = iElem*N_POINTS_QUADRILATERAL;
      Paraview_File << N_POINTS_QUADRILATERAL << "\t";
      Paraview_File << Conn_Quad[iNode+0]-1 << "\t";
      Paraview_File << Conn_Quad[iNode+1]-1 << "\t";
      Paraview_File << Conn_Quad[iNode+2]-1 << "\t";
      Paraview_File << Conn_Quad[iNode+3]-1 << "\t";
    }
    
    for (iElem = 0; iElem < nGlobal_Tetr; iElem++) {
      iNode = iElem*N_POINTS_TETRAHEDRON;
      Paraview_File << N_POINTS_TETRAHEDRON << "\t";
      Paraview_File << Conn_Tetr[iNode+0]-1 << "\t" << Conn_Tetr[iNode+1]-1 << "\t";
      Paraview_File << Conn_Tetr[iNode+2]-1 << "\t" << Conn_Tetr[iNode+3]-1 << "\t";
    }
    
    for (iElem = 0; iElem < nGlobal_Hexa; iElem++) {
      iNode = iElem*N_POINTS_HEXAHEDRON;
      Paraview_File << N_POINTS_HEXAHEDRON << "\t";
      Paraview_File << Conn_Hexa[iNode+0]-1 << "\t" << Conn_Hexa[iNode+1]-1 << "\t";
      Paraview_File << Conn_Hexa[iNode+2]-1 << "\t" << Conn_Hexa[iNode+3]-1 << "\t";
      Paraview_File << Conn_Hexa[iNode+4]-1 << "\t" << Conn_Hexa[iNode+5]-1 << "\t";
      Paraview_File << Conn_Hexa[iNode+6]-1 << "\t" << Conn_Hexa[iNode+7]-1 << "\t";
    }
    
    for (iElem = 0; iElem < nGlobal_Pris; iElem++) {
      iNode = iElem*N_POINTS_PRISM;
      Paraview_File << N_POINTS_PRISM << "\t";
      Paraview_File << Conn_Pris[iNode+0]-1 << "\t" << Conn_Pris[iNode+1]-1 << "\t";
      Paraview_File << Conn_Pris[iNode+2]-1 << "\t" << Conn_Pris[iNode+3]-1 << "\t";
      Paraview_File << Conn_Pris[iNode+4]-1 << "\t" << Conn_Pris[iNode+5]-1 << "\t";
    }
    
    for (iElem = 0; iElem < nGlobal_Pyra; iElem++) {
      iNode = iElem*N_POINTS_PYRAMID;
      Paraview_File << N_POINTS_PYRAMID << "\t";
      Paraview_File << Conn_Pyra[iNode+0]-1 << "\t" << Conn_Pyra[iNode+1]-1 << "\t";
      Paraview_File << Conn_Pyra[iNode+2]-1 << "\t" << Conn_Pyra[iNode+3]-1 << "\t";
      Paraview_File << Conn_Pyra[iNode+4]-1 << "\t";
    }
  }
  
  /*--- Write the header ---*/
  if (surf_sol) Paraview_File << "\nCELL_TYPES " << nSurf_Elem << "\n";
  else Paraview_File << "\nCELL_TYPES " << nGlobal_Elem << "\n";
  
  if (surf_sol) {
    for (iElem = 0; iElem < nGlobal_Line; iElem++) Paraview_File << "3\t";
    for (iElem = 0; iElem < nGlobal_BoundTria; iElem++) Paraview_File << "5\t";
    for (iElem = 0; iElem < nGlobal_BoundQuad; iElem++) Paraview_File << "9\t";
    
  }
  else {
    for (iElem = 0; iElem < nGlobal_Tria; iElem++) Paraview_File << "5\t";
    for (iElem = 0; iElem < nGlobal_Quad; iElem++) Paraview_File << "9\t";
    for (iElem = 0; iElem < nGlobal_Tetr; iElem++) Paraview_File << "10\t";
    for (iElem = 0; iElem < nGlobal_Hexa; iElem++) Paraview_File << "12\t";
    for (iElem = 0; iElem < nGlobal_Pris; iElem++) Paraview_File << "13\t";
    for (iElem = 0; iElem < nGlobal_Pyra; iElem++) Paraview_File << "14\t";
  }
  
  
  
  /*--- Write the header ---*/
  if (config->GetKind_SU2() != SU2_DEF) {
    if (surf_sol) Paraview_File << "\nPOINT_DATA "<< nSurf_Poin <<"\n";
    else Paraview_File << "\nPOINT_DATA "<< nGlobal_Poin <<"\n";
  }
  
  unsigned short VarCounter = 0;
  
  if (config->GetKind_SU2() == SU2_SOL) {
    
    /*--- If SU2_SOL called this routine, we already have a set of output
     variables with the appropriate string tags stored in the config class. ---*/
    for (unsigned short iField = 1; iField < config->fields.size(); iField++) {
      
      fieldname = config->fields[iField];
      
      bool output_variable = true;
      size_t found = config->fields[iField].find("\"x\"");
      if (found!=string::npos) output_variable = false;
      found = config->fields[iField].find("\"y\"");
      if (found!=string::npos) output_variable = false;
      found = config->fields[iField].find("\"z\"");
      if (found!=string::npos) output_variable = false;
      
      if (output_variable) {
        fieldname.erase(remove(fieldname.begin(), fieldname.end(), '"'), fieldname.end());

        Paraview_File << "\nSCALARS " << fieldname << " float 1\n";
        Paraview_File << "LOOKUP_TABLE default\n";
        
        for (iPoint = 0; iPoint < nGlobal_Poin; iPoint++) {
          if (surf_sol) {
            if (LocalIndex[iPoint+1] != 0) {
              /*--- Loop over the vars/residuals and write the values to file ---*/
              Paraview_File << scientific << Data[VarCounter][iPoint] << "\t";
            }
          } else {
            /*--- Loop over the vars/residuals and write the values to file ---*/
            Paraview_File << scientific << Data[VarCounter][iPoint] << "\t";
          }
        }
      }
      
      VarCounter++;
      
      
    }
    
  }
  
  else if (config->GetKind_SU2()!=SU2_DEF) {
    
    for (iVar = 0; iVar < nVar_Consv; iVar++) {

      if (Kind_Solver == FEM_ELASTICITY)
        Paraview_File << "\nSCALARS Displacement_" << iVar+1 << " float 1\n";
      else
        Paraview_File << "\nSCALARS Conservative_" << iVar+1 << " float 1\n";
      
      Paraview_File << "LOOKUP_TABLE default\n";
      
      for (iPoint = 0; iPoint < nGlobal_Poin; iPoint++) {
        if (surf_sol) {
          if (LocalIndex[iPoint+1] != 0) {
            /*--- Loop over the vars/residuals and write the values to file ---*/
            Paraview_File << scientific << Data[VarCounter][iPoint] << "\t";
          }
        } else {
          /*--- Loop over the vars/residuals and write the values to file ---*/
          Paraview_File << scientific << Data[VarCounter][iPoint] << "\t";
        }
      }
      VarCounter++;
    }
    
    if (config->GetWrt_Limiters()) {
      for (iVar = 0; iVar < nVar_Consv; iVar++) {
        
        Paraview_File << "\nSCALARS Limiter_" << iVar+1 << " float 1\n";
        Paraview_File << "LOOKUP_TABLE default\n";
        
        for (iPoint = 0; iPoint < nGlobal_Poin; iPoint++) {
          if (surf_sol) {
            if (LocalIndex[iPoint+1] != 0) {
              /*--- Loop over the vars/residuals and write the values to file ---*/
              Paraview_File << scientific << Data[VarCounter][iPoint] << "\t";
            }
          } else {
            /*--- Loop over the vars/residuals and write the values to file ---*/
            Paraview_File << scientific << Data[VarCounter][iPoint] << "\t";
          }
        }
        VarCounter++;
      }
    }
    
    if (config->GetWrt_Residuals()) {
      for (iVar = 0; iVar < nVar_Consv; iVar++) {
        
        Paraview_File << "\nSCALARS Residual_" << iVar+1 << " float 1\n";
        Paraview_File << "LOOKUP_TABLE default\n";
        
        for (iPoint = 0; iPoint < nGlobal_Poin; iPoint++) {
          if (surf_sol) {
            if (LocalIndex[iPoint+1] != 0) {
              /*--- Loop over the vars/residuals and write the values to file ---*/
              Paraview_File << scientific << Data[VarCounter][iPoint] << "\t";
            }
          } else {
            /*--- Loop over the vars/residuals and write the values to file ---*/
            Paraview_File << scientific << Data[VarCounter][iPoint] << "\t";
          }
        }
        VarCounter++;
      }
    }
    
    /*--- Add names for any extra variables (this will need to be adjusted). ---*/
    if (grid_movement && !fem) {
      
      Paraview_File << "\nSCALARS Grid_Velx float 1\n";
      Paraview_File << "LOOKUP_TABLE default\n";
      
      for (iPoint = 0; iPoint < nGlobal_Poin; iPoint++) {
        if (surf_sol) {
          if (LocalIndex[iPoint+1] != 0) {
            /*--- Loop over the vars/residuals and write the values to file ---*/
            Paraview_File << scientific << Data[VarCounter][iPoint] << "\t";
          }
        } else {
          /*--- Loop over the vars/residuals and write the values to file ---*/
          Paraview_File << scientific << Data[VarCounter][iPoint] << "\t";
        }
      }
      VarCounter++;
      
      Paraview_File << "\nSCALARS Grid_Vely float 1\n";
      Paraview_File << "LOOKUP_TABLE default\n";
      
      for (iPoint = 0; iPoint < nGlobal_Poin; iPoint++) {
        if (surf_sol) {
          if (LocalIndex[iPoint+1] != 0) {
            /*--- Loop over the vars/residuals and write the values to file ---*/
            Paraview_File << scientific << Data[VarCounter][iPoint] << "\t";
          }
        } else {
          /*--- Loop over the vars/residuals and write the values to file ---*/
          Paraview_File << scientific << Data[VarCounter][iPoint] << "\t";
        }
      }
      VarCounter++;
      
      if (nDim == 3) {
        
        Paraview_File << "\nSCALARS Grid_Velz float 1\n";
        Paraview_File << "LOOKUP_TABLE default\n";
        
        for (iPoint = 0; iPoint < nGlobal_Poin; iPoint++) {
          if (surf_sol) {
            if (LocalIndex[iPoint+1] != 0) {
              /*--- Loop over the vars/residuals and write the values to file ---*/
              Paraview_File << scientific << Data[VarCounter][iPoint] << "\t";
            }
          } else {
            /*--- Loop over the vars/residuals and write the values to file ---*/
            Paraview_File << scientific << Data[VarCounter][iPoint] << "\t";
          }
        }
        VarCounter++;
        
      }
    }
    
    if ((Kind_Solver == EULER) || (Kind_Solver == NAVIER_STOKES) || (Kind_Solver == RANS)) {
      
      Paraview_File << "\nSCALARS Pressure float 1\n";
      Paraview_File << "LOOKUP_TABLE default\n";
      
      for (iPoint = 0; iPoint < nGlobal_Poin; iPoint++) {
        if (surf_sol) {
          if (LocalIndex[iPoint+1] != 0) {
            /*--- Loop over the vars/residuals and write the values to file ---*/
            Paraview_File << scientific << Data[VarCounter][iPoint] << "\t";
          }
        } else {
          /*--- Loop over the vars/residuals and write the values to file ---*/
          Paraview_File << scientific << Data[VarCounter][iPoint] << "\t";
        }
      }
      VarCounter++;
      
      Paraview_File << "\nSCALARS Temperature float 1\n";
      Paraview_File << "LOOKUP_TABLE default\n";
      
      for (iPoint = 0; iPoint < nGlobal_Poin; iPoint++) {
        if (surf_sol) {
          if (LocalIndex[iPoint+1] != 0) {
            /*--- Loop over the vars/residuals and write the values to file ---*/
            Paraview_File << scientific << Data[VarCounter][iPoint] << "\t";
          }
        } else {
          /*--- Loop over the vars/residuals and write the values to file ---*/
          Paraview_File << scientific << Data[VarCounter][iPoint] << "\t";
        }
      }
      VarCounter++;
      
      Paraview_File << "\nSCALARS Pressure_Coefficient float 1\n";
      Paraview_File << "LOOKUP_TABLE default\n";
      
      for (iPoint = 0; iPoint < nGlobal_Poin; iPoint++) {
        if (surf_sol) {
          if (LocalIndex[iPoint+1] != 0) {
            /*--- Loop over the vars/residuals and write the values to file ---*/
            Paraview_File << scientific << Data[VarCounter][iPoint] << "\t";
          }
        } else {
          /*--- Loop over the vars/residuals and write the values to file ---*/
          Paraview_File << scientific << Data[VarCounter][iPoint] << "\t";
        }
      }
      VarCounter++;
      
      Paraview_File << "\nSCALARS Mach float 1\n";
      Paraview_File << "LOOKUP_TABLE default\n";
      
      for (iPoint = 0; iPoint < nGlobal_Poin; iPoint++) {
        if (surf_sol) {
          if (LocalIndex[iPoint+1] != 0) {
            /*--- Loop over the vars/residuals and write the values to file ---*/
            Paraview_File << scientific << Data[VarCounter][iPoint] << "\t";
          }
        } else {
          /*--- Loop over the vars/residuals and write the values to file ---*/
          Paraview_File << scientific << Data[VarCounter][iPoint] << "\t";
        }
      }
      VarCounter++;
      
    }
    
    if ((Kind_Solver == NAVIER_STOKES) || (Kind_Solver == RANS)) {
      
      Paraview_File << "\nSCALARS Laminar_Viscosity float 1\n";
      Paraview_File << "LOOKUP_TABLE default\n";
      
      for (iPoint = 0; iPoint < nGlobal_Poin; iPoint++) {
        if (surf_sol) {
          if (LocalIndex[iPoint+1] != 0) {
            /*--- Loop over the vars/residuals and write the values to file ---*/
            Paraview_File << scientific << Data[VarCounter][iPoint] << "\t";
          }
        } else {
          /*--- Loop over the vars/residuals and write the values to file ---*/
          Paraview_File << scientific << Data[VarCounter][iPoint] << "\t";
        }
      }
      VarCounter++;
      
      Paraview_File << "\nSCALARS Skin_Friction_Coefficient float 1\n";
      Paraview_File << "LOOKUP_TABLE default\n";
      
      for (iPoint = 0; iPoint < nGlobal_Poin; iPoint++) {
        if (surf_sol) {
          if (LocalIndex[iPoint+1] != 0) {
            /*--- Loop over the vars/residuals and write the values to file ---*/
            Paraview_File << scientific << Data[VarCounter][iPoint] << "\t";
          }
        } else {
          /*--- Loop over the vars/residuals and write the values to file ---*/
          Paraview_File << scientific << Data[VarCounter][iPoint] << "\t";
        }
      }
      VarCounter++;
      
      Paraview_File << "\nSCALARS Heat_Flux float 1\n";
      Paraview_File << "LOOKUP_TABLE default\n";
      
      for (iPoint = 0; iPoint < nGlobal_Poin; iPoint++) {
        if (surf_sol) {
          if (LocalIndex[iPoint+1] != 0) {
            /*--- Loop over the vars/residuals and write the values to file ---*/
            Paraview_File << scientific << Data[VarCounter][iPoint] << "\t";
          }
        } else {
          /*--- Loop over the vars/residuals and write the values to file ---*/
          Paraview_File << scientific << Data[VarCounter][iPoint] << "\t";
        }
      }
      VarCounter++;
      
      Paraview_File << "\nSCALARS Y_Plus float 1\n";
      Paraview_File << "LOOKUP_TABLE default\n";
      
      for (iPoint = 0; iPoint < nGlobal_Poin; iPoint++) {
        if (surf_sol) {
          if (LocalIndex[iPoint+1] != 0) {
            /*--- Loop over the vars/residuals and write the values to file ---*/
            Paraview_File << scientific << Data[VarCounter][iPoint] << "\t";
          }
        } else {
          /*--- Loop over the vars/residuals and write the values to file ---*/
          Paraview_File << scientific << Data[VarCounter][iPoint] << "\t";
        }
      }
      VarCounter++;
      
    }
    
    if (Kind_Solver == RANS) {
      
      Paraview_File << "\nSCALARS Eddy_Viscosity float 1\n";
      Paraview_File << "LOOKUP_TABLE default\n";
      
      for (iPoint = 0; iPoint < nGlobal_Poin; iPoint++) {
        if (surf_sol) {
          if (LocalIndex[iPoint+1] != 0) {
            /*--- Loop over the vars/residuals and write the values to file ---*/
            Paraview_File << scientific << Data[VarCounter][iPoint] << "\t";
          }
        } else {
          /*--- Loop over the vars/residuals and write the values to file ---*/
          Paraview_File << scientific << Data[VarCounter][iPoint] << "\t";
        }
      }
      VarCounter++;
      
    }
    
    if (( Kind_Solver == ADJ_EULER         ) ||
        ( Kind_Solver == ADJ_NAVIER_STOKES ) ||
        ( Kind_Solver == ADJ_RANS          )   ) {
      
      Paraview_File << "\nSCALARS Surface_Sensitivity float 1\n";
      Paraview_File << "LOOKUP_TABLE default\n";
      
      for (iPoint = 0; iPoint < nGlobal_Poin; iPoint++) {
        if (surf_sol) {
          if (LocalIndex[iPoint+1] != 0) {
            /*--- Loop over the vars/residuals and write the values to file ---*/
            Paraview_File << scientific << Data[VarCounter][iPoint] << "\t";
          }
        } else {
          /*--- Loop over the vars/residuals and write the values to file ---*/
          Paraview_File << scientific << Data[VarCounter][iPoint] << "\t";
        }
      }
      VarCounter++;
      
    }

    if (Kind_Solver == FEM_ELASTICITY) {

        if (config->GetDynamic_Analysis() == DYNAMIC) {

            Paraview_File << "\nSCALARS Velocity_1 float 1\n";
            Paraview_File << "LOOKUP_TABLE default\n";

            for (iPoint = 0; iPoint < nGlobal_Poin; iPoint++) {
               if (! surf_sol) {
                 Paraview_File << scientific << Data[VarCounter][iPoint] << "\t";
               }
             }
           VarCounter++;

           Paraview_File << "\nSCALARS Velocity_2 float 1\n";
           Paraview_File << "LOOKUP_TABLE default\n";

           for (iPoint = 0; iPoint < nGlobal_Poin; iPoint++) {
              if (! surf_sol) {
                Paraview_File << scientific << Data[VarCounter][iPoint] << "\t";
              }
            }
          VarCounter++;

          if (nDim == 3) {

            Paraview_File << "\nSCALARS Velocity_3 float 1\n";
            Paraview_File << "LOOKUP_TABLE default\n";

            for (iPoint = 0; iPoint < nGlobal_Poin; iPoint++) {
               if (! surf_sol) {
                Paraview_File << scientific << Data[VarCounter][iPoint] << "\t";
               }
             }
             VarCounter++;
          }

          Paraview_File << "\nSCALARS Acceleration_1 float 1\n";
          Paraview_File << "LOOKUP_TABLE default\n";

          for (iPoint = 0; iPoint < nGlobal_Poin; iPoint++) {
             if (! surf_sol) {
               Paraview_File << scientific << Data[VarCounter][iPoint] << "\t";
             }
           }
           VarCounter++;

           Paraview_File << "\nSCALARS Acceleration_2 float 1\n";
           Paraview_File << "LOOKUP_TABLE default\n";

           for (iPoint = 0; iPoint < nGlobal_Poin; iPoint++) {
              if (! surf_sol) {
                Paraview_File << scientific << Data[VarCounter][iPoint] << "\t";
              }
            }
          VarCounter++;

          if (nDim == 3) {

          Paraview_File << "\nSCALARS Acceleration_3 float 1\n";
          Paraview_File << "LOOKUP_TABLE default\n";

          for (iPoint = 0; iPoint < nGlobal_Poin; iPoint++) {
             if (! surf_sol) {
              Paraview_File << scientific << Data[VarCounter][iPoint] << "\t";
             }
           }
           VarCounter++;
          }

        }

        Paraview_File << "\nSCALARS Sxx float 1\n";
        Paraview_File << "LOOKUP_TABLE default\n";

        for (iPoint = 0; iPoint < nGlobal_Poin; iPoint++) {
           if (! surf_sol) {
             Paraview_File << scientific << Data[VarCounter][iPoint] << "\t";
           }
         }
       VarCounter++;

       Paraview_File << "\nSCALARS Syy float 1\n";
       Paraview_File << "LOOKUP_TABLE default\n";

       for (iPoint = 0; iPoint < nGlobal_Poin; iPoint++) {
          if (! surf_sol) {
            Paraview_File << scientific << Data[VarCounter][iPoint] << "\t";
          }
        }
      VarCounter++;

      Paraview_File << "\nSCALARS Sxy float 1\n";
      Paraview_File << "LOOKUP_TABLE default\n";

      for (iPoint = 0; iPoint < nGlobal_Poin; iPoint++) {
         if (! surf_sol) {
           Paraview_File << scientific << Data[VarCounter][iPoint] << "\t";
         }
       }
     VarCounter++;

     if (nDim == 3) {

       Paraview_File << "\nSCALARS Szz float 1\n";
       Paraview_File << "LOOKUP_TABLE default\n";

       for (iPoint = 0; iPoint < nGlobal_Poin; iPoint++) {
          if (! surf_sol) {
           Paraview_File << scientific << Data[VarCounter][iPoint] << "\t";
          }
        }
        VarCounter++;

        Paraview_File << "\nSCALARS Sxz float 1\n";
        Paraview_File << "LOOKUP_TABLE default\n";

        for (iPoint = 0; iPoint < nGlobal_Poin; iPoint++) {
         if (! surf_sol) {
           Paraview_File << scientific << Data[VarCounter][iPoint] << "\t";
         }
       }
       VarCounter++;

       Paraview_File << "\nSCALARS Syz float 1\n";
       Paraview_File << "LOOKUP_TABLE default\n";

       for (iPoint = 0; iPoint < nGlobal_Poin; iPoint++) {
        if (! surf_sol) {
         Paraview_File << scientific << Data[VarCounter][iPoint] << "\t";
        }
        }
      VarCounter++;

     }

       Paraview_File << "\nSCALARS Von_Mises_Stress float 1\n";
       Paraview_File << "LOOKUP_TABLE default\n";

       for (iPoint = 0; iPoint < nGlobal_Poin; iPoint++) {
         if (surf_sol) {
           if (LocalIndex[iPoint+1] != 0) {
             /*--- Loop over the vars/residuals and write the values to file ---*/
             Paraview_File << scientific << Data[VarCounter][iPoint] << "\t";
           }
         } else {
           /*--- Loop over the vars/residuals and write the values to file ---*/
           Paraview_File << scientific << Data[VarCounter][iPoint] << "\t";
         }
       }
       VarCounter++;

     }


  }
  
  Paraview_File.close();
  
  if (surf_sol)  delete [] LocalIndex;
  if (SurfacePoint != NULL) delete [] SurfacePoint;
  
}

void COutput::WriteParaViewASCII_Parallel(CConfig *config, CGeometry *geometry, CSolver **solver, unsigned short val_iZone, unsigned short val_nZone, bool surf_sol) {

  unsigned short iDim, nDim = geometry->GetnDim();
  unsigned short Kind_Solver = config->GetKind_Solver();

  unsigned long iPoint, iElem, iNode;
  unsigned long iExtIter = config->GetExtIter();

  unsigned long nSurf_Elem_Storage;
  unsigned long nGlobal_Elem_Storage;

  bool adjoint = config->GetContinuous_Adjoint();
  bool disc_adj = config->GetDiscrete_Adjoint();

  char cstr[200], buffer[50];
  string filename, fieldname;
  ofstream Paraview_File;

  int iProcessor;

  /*--- Write file name with extension ---*/
  if (surf_sol) {
    if (adjoint || disc_adj)
      filename = config->GetSurfAdjCoeff_FileName();
    else
      filename = config->GetSurfFlowCoeff_FileName();
  }
  else {
    if (adjoint || disc_adj)
      filename = config->GetAdj_FileName();
    else
      filename = config->GetFlow_FileName();
  }

  if (Kind_Solver == FEM_ELASTICITY) {
    if (surf_sol)
      filename = config->GetSurfStructure_FileName().c_str();
    else
      filename = config->GetStructure_FileName().c_str();
  }

  if (Kind_Solver == WAVE_EQUATION)
    filename = config->GetWave_FileName().c_str();

  if (Kind_Solver == POISSON_EQUATION)
    filename = config->GetStructure_FileName().c_str();

  if (Kind_Solver == HEAT_EQUATION)
    filename = config->GetHeat_FileName().c_str();

  if (config->GetKind_SU2() == SU2_DOT) {
    if (surf_sol)
      filename = config->GetSurfSens_FileName();
    else
      filename = config->GetVolSens_FileName();
  }

  strcpy (cstr, filename.c_str());
  if (Kind_Solver == POISSON_EQUATION) strcpy (cstr, config->GetStructure_FileName().c_str());


  /*--- Special cases where a number needs to be appended to the file name. ---*/

  if ((Kind_Solver == EULER || Kind_Solver == NAVIER_STOKES || Kind_Solver == RANS || Kind_Solver == FEM_ELASTICITY) &&
      (val_nZone > 1) && (config->GetUnsteady_Simulation() != HARMONIC_BALANCE)) {

    SPRINTF (buffer, "_%d", SU2_TYPE::Int(val_iZone));
    strcat(cstr, buffer);
  }

  /*--- Special cases where a number needs to be appended to the file name. ---*/
  if (((Kind_Solver == ADJ_EULER) || (Kind_Solver == ADJ_NAVIER_STOKES) || (Kind_Solver == ADJ_RANS)) &&
      (val_nZone > 1) && (config->GetUnsteady_Simulation() != HARMONIC_BALANCE)) {
    SPRINTF (buffer, "_%d", SU2_TYPE::Int(val_iZone));
    strcat(cstr, buffer);
  }

  if (config->GetUnsteady_Simulation() == HARMONIC_BALANCE) {
    if (SU2_TYPE::Int(val_iZone) < 10) SPRINTF (buffer, "_0000%d.vtk", SU2_TYPE::Int(val_iZone));
    if ((SU2_TYPE::Int(val_iZone) >= 10) && (SU2_TYPE::Int(val_iZone) < 100)) SPRINTF (buffer, "_000%d.vtk", SU2_TYPE::Int(val_iZone));
    if ((SU2_TYPE::Int(val_iZone) >= 100) && (SU2_TYPE::Int(val_iZone) < 1000)) SPRINTF (buffer, "_00%d.vtk", SU2_TYPE::Int(val_iZone));
    if ((SU2_TYPE::Int(val_iZone) >= 1000) && (SU2_TYPE::Int(val_iZone) < 10000)) SPRINTF (buffer, "_0%d.vtk", SU2_TYPE::Int(val_iZone));
    if (SU2_TYPE::Int(val_iZone) >= 10000) SPRINTF (buffer, "_%d.vtk", SU2_TYPE::Int(val_iZone));

  } else if (config->GetUnsteady_Simulation() && config->GetWrt_Unsteady()) {
    if (SU2_TYPE::Int(iExtIter) < 10) SPRINTF (buffer, "_0000%d.vtk", SU2_TYPE::Int(iExtIter));
    if ((SU2_TYPE::Int(iExtIter) >= 10) && (SU2_TYPE::Int(iExtIter) < 100)) SPRINTF (buffer, "_000%d.vtk", SU2_TYPE::Int(iExtIter));
    if ((SU2_TYPE::Int(iExtIter) >= 100) && (SU2_TYPE::Int(iExtIter) < 1000)) SPRINTF (buffer, "_00%d.vtk", SU2_TYPE::Int(iExtIter));
    if ((SU2_TYPE::Int(iExtIter) >= 1000) && (SU2_TYPE::Int(iExtIter) < 10000)) SPRINTF (buffer, "_0%d.vtk", SU2_TYPE::Int(iExtIter));
    if (SU2_TYPE::Int(iExtIter) >= 10000) SPRINTF (buffer, "_%d.vtk", SU2_TYPE::Int(iExtIter));

  } else if (config->GetDynamic_Analysis() && config->GetWrt_Dynamic()) {
    if ((SU2_TYPE::Int(iExtIter) >= 0) && (SU2_TYPE::Int(iExtIter) < 10)) SPRINTF (buffer, "_0000%d.vtk", SU2_TYPE::Int(iExtIter));
    if ((SU2_TYPE::Int(iExtIter) >= 10) && (SU2_TYPE::Int(iExtIter) < 100)) SPRINTF (buffer, "_000%d.vtk", SU2_TYPE::Int(iExtIter));
    if ((SU2_TYPE::Int(iExtIter) >= 100) && (SU2_TYPE::Int(iExtIter) < 1000)) SPRINTF (buffer, "_00%d.vtk", SU2_TYPE::Int(iExtIter));
    if ((SU2_TYPE::Int(iExtIter) >= 1000) && (SU2_TYPE::Int(iExtIter) < 10000)) SPRINTF (buffer, "_0%d.vtk", SU2_TYPE::Int(iExtIter));
    if (SU2_TYPE::Int(iExtIter) >= 10000) SPRINTF (buffer, "_%d.vtk", SU2_TYPE::Int(iExtIter));
  } else {
    SPRINTF (buffer, ".vtk");
  }

  strcat(cstr, buffer);

  /*--- Open Paraview ASCII file and write the header. ---*/

    if (rank == MASTER_NODE) {
  Paraview_File.open(cstr, ios::out);
  Paraview_File.precision(6);
  Paraview_File << "# vtk DataFile Version 3.0\n";
  Paraview_File << "vtk output\n";
  Paraview_File << "ASCII\n";
  Paraview_File << "DATASET UNSTRUCTURED_GRID\n";

  /*--- Write the header ---*/
  if (surf_sol) Paraview_File << "POINTS "<< nGlobal_Surf_Poin <<" float\n";
  else Paraview_File << "POINTS "<< nGlobal_Poin_Par <<" float\n";

    }

  Paraview_File.close();

#ifdef HAVE_MPI
  SU2_MPI::Barrier(MPI_COMM_WORLD);
#endif

  /*--- Each processor opens the file. ---*/

  Paraview_File.open(cstr, ios::out | ios::app);

  /*--- Write surface and volumetric point coordinates. ---*/

  for (iProcessor = 0; iProcessor < size; iProcessor++) {
    if (rank == iProcessor) {

      /*--- Write the node data from this proc ---*/

      if (surf_sol) {
        for (iPoint = 0; iPoint < nSurf_Poin_Par; iPoint++) {
          for (iDim = 0; iDim < nDim; iDim++)
            Paraview_File << scientific << Parallel_Surf_Data[iDim][iPoint] << "\t";
          if (nDim == 2) Paraview_File << scientific << "0.0" << "\t";
        }
      } else {

        for (iPoint = 0; iPoint < nParallel_Poin; iPoint++) {
          for (iDim = 0; iDim < nDim; iDim++)
            Paraview_File << scientific << Parallel_Data[iDim][iPoint] << "\t";
          if (nDim == 2) Paraview_File << scientific << "0.0" << "\t";
        }
      }
    }
    Paraview_File.flush();
#ifdef HAVE_MPI
    SU2_MPI::Barrier(MPI_COMM_WORLD);
#endif
  }

  /*--- Reduce the total number of each element. ---*/

  unsigned long nTot_Line, nTot_BoundTria, nTot_BoundQuad, nTot_Tria, nTot_Quad, nTot_Tetr, nTot_Hexa, nTot_Pris, nTot_Pyra;
#ifdef HAVE_MPI
  SU2_MPI::Reduce(&nParallel_Line, &nTot_Line, 1, MPI_UNSIGNED_LONG, MPI_SUM, MASTER_NODE, MPI_COMM_WORLD);
  SU2_MPI::Reduce(&nParallel_BoundTria, &nTot_BoundTria, 1, MPI_UNSIGNED_LONG, MPI_SUM, MASTER_NODE, MPI_COMM_WORLD);
  SU2_MPI::Reduce(&nParallel_BoundQuad, &nTot_BoundQuad, 1, MPI_UNSIGNED_LONG, MPI_SUM, MASTER_NODE, MPI_COMM_WORLD);

  SU2_MPI::Reduce(&nParallel_Tria, &nTot_Tria, 1, MPI_UNSIGNED_LONG, MPI_SUM, MASTER_NODE, MPI_COMM_WORLD);
  SU2_MPI::Reduce(&nParallel_Quad, &nTot_Quad, 1, MPI_UNSIGNED_LONG, MPI_SUM, MASTER_NODE, MPI_COMM_WORLD);
  SU2_MPI::Reduce(&nParallel_Tetr, &nTot_Tetr, 1, MPI_UNSIGNED_LONG, MPI_SUM, MASTER_NODE, MPI_COMM_WORLD);
  SU2_MPI::Reduce(&nParallel_Hexa, &nTot_Hexa, 1, MPI_UNSIGNED_LONG, MPI_SUM, MASTER_NODE, MPI_COMM_WORLD);
  SU2_MPI::Reduce(&nParallel_Pris, &nTot_Pris, 1, MPI_UNSIGNED_LONG, MPI_SUM, MASTER_NODE, MPI_COMM_WORLD);
  SU2_MPI::Reduce(&nParallel_Pyra, &nTot_Pyra, 1, MPI_UNSIGNED_LONG, MPI_SUM, MASTER_NODE, MPI_COMM_WORLD);
#else
  nTot_Line      = nParallel_Line;
  nTot_BoundTria = nParallel_BoundTria;
  nTot_BoundQuad = nParallel_BoundQuad;

  nTot_Tria = nParallel_Tria;
  nTot_Quad = nParallel_Quad;
  nTot_Tetr = nParallel_Tetr;
  nTot_Hexa = nParallel_Hexa;
  nTot_Pris = nParallel_Pris;
  nTot_Pyra = nParallel_Pyra;
#endif

  if (rank == MASTER_NODE) {

  /*--- Write the header ---*/
  nSurf_Elem_Storage = nTot_Line*3 +nTot_BoundTria*4 + nTot_BoundQuad*5;
  nGlobal_Elem_Storage = nTot_Tria*4 + nTot_Quad*5 + nTot_Tetr*5 + nTot_Hexa*9 + nTot_Pris*7 + nTot_Pyra*6;

  if (surf_sol) Paraview_File << "\nCELLS " << nSurf_Elem_Par << "\t" << nSurf_Elem_Storage << "\n";
  else Paraview_File << "\nCELLS " << nGlobal_Elem_Par << "\t" << nGlobal_Elem_Storage << "\n";

  }

  Paraview_File.flush();
#ifdef HAVE_MPI
  SU2_MPI::Barrier(MPI_COMM_WORLD);
#endif

  /*--- Write connectivity data. ---*/

  for (iProcessor = 0; iProcessor < size; iProcessor++) {
    if (rank == iProcessor) {

  if (surf_sol) {

    for (iElem = 0; iElem < nParallel_Line; iElem++) {
      iNode = iElem*N_POINTS_LINE;
      Paraview_File << N_POINTS_LINE << "\t";
      Paraview_File << Conn_BoundLine_Par[iNode+0]-1 << "\t";
      Paraview_File << Conn_BoundLine_Par[iNode+1]-1 << "\t";
    }

    for (iElem = 0; iElem < nParallel_BoundTria; iElem++) {
      iNode = iElem*N_POINTS_TRIANGLE;
      Paraview_File << N_POINTS_TRIANGLE << "\t";
      Paraview_File << Conn_BoundTria_Par[iNode+0]-1 << "\t";
      Paraview_File << Conn_BoundTria_Par[iNode+1]-1 << "\t";
      Paraview_File << Conn_BoundTria_Par[iNode+2]-1 << "\t";
    }

    for (iElem = 0; iElem < nParallel_BoundQuad; iElem++) {
      iNode = iElem*N_POINTS_QUADRILATERAL;
      Paraview_File << N_POINTS_QUADRILATERAL << "\t";
      Paraview_File << Conn_BoundQuad_Par[iNode+0]-1 << "\t";
      Paraview_File << Conn_BoundQuad_Par[iNode+1]-1 << "\t";
      Paraview_File << Conn_BoundQuad_Par[iNode+2]-1 << "\t";
      Paraview_File << Conn_BoundQuad_Par[iNode+3]-1 << "\t";
    }

  }
  else {

    for (iElem = 0; iElem < nParallel_Tria; iElem++) {
      iNode = iElem*N_POINTS_TRIANGLE;
      Paraview_File << N_POINTS_TRIANGLE << "\t";
      Paraview_File << Conn_Tria_Par[iNode+0]-1 << "\t";
      Paraview_File << Conn_Tria_Par[iNode+1]-1 << "\t";
      Paraview_File << Conn_Tria_Par[iNode+2]-1 << "\t";
    }

    for (iElem = 0; iElem < nParallel_Quad; iElem++) {
      iNode = iElem*N_POINTS_QUADRILATERAL;
      Paraview_File << N_POINTS_QUADRILATERAL << "\t";
      Paraview_File << Conn_Quad_Par[iNode+0]-1 << "\t";
      Paraview_File << Conn_Quad_Par[iNode+1]-1 << "\t";
      Paraview_File << Conn_Quad_Par[iNode+2]-1 << "\t";
      Paraview_File << Conn_Quad_Par[iNode+3]-1 << "\t";
    }

    for (iElem = 0; iElem < nParallel_Tetr; iElem++) {
      iNode = iElem*N_POINTS_TETRAHEDRON;
      Paraview_File << N_POINTS_TETRAHEDRON << "\t";
      Paraview_File << Conn_Tetr_Par[iNode+0]-1 << "\t" << Conn_Tetr_Par[iNode+1]-1 << "\t";
      Paraview_File << Conn_Tetr_Par[iNode+2]-1 << "\t" << Conn_Tetr_Par[iNode+3]-1 << "\t";
    }

    for (iElem = 0; iElem < nParallel_Hexa; iElem++) {
      iNode = iElem*N_POINTS_HEXAHEDRON;
      Paraview_File << N_POINTS_HEXAHEDRON << "\t";
      Paraview_File << Conn_Hexa_Par[iNode+0]-1 << "\t" << Conn_Hexa_Par[iNode+1]-1 << "\t";
      Paraview_File << Conn_Hexa_Par[iNode+2]-1 << "\t" << Conn_Hexa_Par[iNode+3]-1 << "\t";
      Paraview_File << Conn_Hexa_Par[iNode+4]-1 << "\t" << Conn_Hexa_Par[iNode+5]-1 << "\t";
      Paraview_File << Conn_Hexa_Par[iNode+6]-1 << "\t" << Conn_Hexa_Par[iNode+7]-1 << "\t";
    }

    for (iElem = 0; iElem < nParallel_Pris; iElem++) {
      iNode = iElem*N_POINTS_PRISM;
      Paraview_File << N_POINTS_PRISM << "\t";
      Paraview_File << Conn_Pris_Par[iNode+0]-1 << "\t" << Conn_Pris_Par[iNode+1]-1 << "\t";
      Paraview_File << Conn_Pris_Par[iNode+2]-1 << "\t" << Conn_Pris_Par[iNode+3]-1 << "\t";
      Paraview_File << Conn_Pris_Par[iNode+4]-1 << "\t" << Conn_Pris_Par[iNode+5]-1 << "\t";
    }

    for (iElem = 0; iElem < nParallel_Pyra; iElem++) {
      iNode = iElem*N_POINTS_PYRAMID;
      Paraview_File << N_POINTS_PYRAMID << "\t";
      Paraview_File << Conn_Pyra_Par[iNode+0]-1 << "\t" << Conn_Pyra_Par[iNode+1]-1 << "\t";
      Paraview_File << Conn_Pyra_Par[iNode+2]-1 << "\t" << Conn_Pyra_Par[iNode+3]-1 << "\t";
      Paraview_File << Conn_Pyra_Par[iNode+4]-1 << "\t";
    }
  }
    }    Paraview_File.flush();
#ifdef HAVE_MPI
    SU2_MPI::Barrier(MPI_COMM_WORLD);
#endif
  }

    if (rank == MASTER_NODE) {

  /*--- Write the header ---*/
  if (surf_sol) Paraview_File << "\nCELL_TYPES " << nSurf_Elem_Par << "\n";
  else Paraview_File << "\nCELL_TYPES " << nGlobal_Elem_Par << "\n";
    }

  Paraview_File.flush();
#ifdef HAVE_MPI
  SU2_MPI::Barrier(MPI_COMM_WORLD);
#endif

  for (iProcessor = 0; iProcessor < size; iProcessor++) {
    if (rank == iProcessor) {
      if (surf_sol) {
        for (iElem = 0; iElem < nParallel_Line; iElem++) Paraview_File << "3\t";
        for (iElem = 0; iElem < nParallel_BoundTria; iElem++) Paraview_File << "5\t";
        for (iElem = 0; iElem < nParallel_BoundQuad; iElem++) Paraview_File << "9\t";
      }
      else {
        for (iElem = 0; iElem < nParallel_Tria; iElem++) Paraview_File << "5\t";
        for (iElem = 0; iElem < nParallel_Quad; iElem++) Paraview_File << "9\t";
        for (iElem = 0; iElem < nParallel_Tetr; iElem++) Paraview_File << "10\t";
        for (iElem = 0; iElem < nParallel_Hexa; iElem++) Paraview_File << "12\t";
        for (iElem = 0; iElem < nParallel_Pris; iElem++) Paraview_File << "13\t";
        for (iElem = 0; iElem < nParallel_Pyra; iElem++) Paraview_File << "14\t";
      }
    }    Paraview_File.flush();
#ifdef HAVE_MPI
    SU2_MPI::Barrier(MPI_COMM_WORLD);
#endif
  }
  
    if (rank == MASTER_NODE) {
  /*--- Write the header ---*/
  if (surf_sol) Paraview_File << "\nPOINT_DATA "<< nGlobal_Surf_Poin <<"\n";
  else Paraview_File << "\nPOINT_DATA "<< nGlobal_Poin_Par <<"\n";

    }

  Paraview_File.flush();
#ifdef HAVE_MPI
  SU2_MPI::Barrier(MPI_COMM_WORLD);
#endif

  unsigned short varStart = 2;
  if (nDim == 3) varStart++;

  /*--- Need to adjust container location to avoid PointID tag and coords. ---*/
  unsigned short VarCounter = varStart;

  for (unsigned short iField = varStart; iField < Variable_Names.size(); iField++) {

    fieldname = Variable_Names[iField];

    fieldname.erase(remove(fieldname.begin(), fieldname.end(), '"'), fieldname.end());

    if (rank == MASTER_NODE) {

      Paraview_File << "\nSCALARS " << fieldname << " float 1\n";
      Paraview_File << "LOOKUP_TABLE default\n";
    }

    Paraview_File.flush();
#ifdef HAVE_MPI
    SU2_MPI::Barrier(MPI_COMM_WORLD);
#endif

    /*--- Write surface and volumetric point coordinates. ---*/

    for (iProcessor = 0; iProcessor < size; iProcessor++) {
      if (rank == iProcessor) {

        /*--- Write the node data from this proc ---*/

        if (surf_sol) {
          for (iPoint = 0; iPoint < nSurf_Poin_Par; iPoint++) {
            Paraview_File << scientific << Parallel_Surf_Data[VarCounter][iPoint] << "\t";
          }
        } else {
          for (iPoint = 0; iPoint < nParallel_Poin; iPoint++) {
            Paraview_File << scientific << Parallel_Data[VarCounter][iPoint] << "\t";
          }
        }
      }
      Paraview_File.flush();
#ifdef HAVE_MPI
      SU2_MPI::Barrier(MPI_COMM_WORLD);
#endif
    }
    
    VarCounter++;
    
  }

  Paraview_File.close();
  
}<|MERGE_RESOLUTION|>--- conflicted
+++ resolved
@@ -54,12 +54,9 @@
   bool adjoint = config->GetContinuous_Adjoint();
   bool disc_adj = config->GetDiscrete_Adjoint();
   bool fem = (config->GetKind_Solver() == FEM_ELASTICITY);
-<<<<<<< HEAD
+  bool disc_adj_fem = (config->GetKind_Solver() == DISC_ADJ_FEM);
   bool hybrid = config->isHybrid_Turb_Model();
-=======
-  bool disc_adj_fem = (config->GetKind_Solver() == DISC_ADJ_FEM);
-
->>>>>>> 5e170f46
+
 
   char cstr[200], buffer[50];
   string filename, fieldname;
