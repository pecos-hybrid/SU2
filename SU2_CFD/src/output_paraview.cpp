/*!
 * \file output_paraview.cpp
 * \brief Main subroutines for the output of ParaView visualization files.
 * \author F. Palacios, T. Economon, E. van der Weide
 * \version 6.2.0 "Falcon"
 *
 * The current SU2 release has been coordinated by the
 * SU2 International Developers Society <www.su2devsociety.org>
 * with selected contributions from the open-source community.
 *
 * The main research teams contributing to the current release are:
 *  - Prof. Juan J. Alonso's group at Stanford University.
 *  - Prof. Piero Colonna's group at Delft University of Technology.
 *  - Prof. Nicolas R. Gauger's group at Kaiserslautern University of Technology.
 *  - Prof. Alberto Guardone's group at Polytechnic University of Milan.
 *  - Prof. Rafael Palacios' group at Imperial College London.
 *  - Prof. Vincent Terrapon's group at the University of Liege.
 *  - Prof. Edwin van der Weide's group at the University of Twente.
 *  - Lab. of New Concepts in Aeronautics at Tech. Institute of Aeronautics.
 *
 * Copyright 2012-2019, Francisco D. Palacios, Thomas D. Economon,
 *                      Tim Albring, and the SU2 contributors.
 *
 * SU2 is free software; you can redistribute it and/or
 * modify it under the terms of the GNU Lesser General Public
 * License as published by the Free Software Foundation; either
 * version 2.1 of the License, or (at your option) any later version.
 *
 * SU2 is distributed in the hope that it will be useful,
 * but WITHOUT ANY WARRANTY; without even the implied warranty of
 * MERCHANTABILITY or FITNESS FOR A PARTICULAR PURPOSE. See the GNU
 * Lesser General Public License for more details.
 *
 * You should have received a copy of the GNU Lesser General Public
 * License along with SU2. If not, see <http://www.gnu.org/licenses/>.
 */

#include "../include/output_structure.hpp"

/*--- Subroutine to swap bytes, in case we need to convert to
 big endian, which is expected for ParaView binary legacy format. ---*/

void SwapBytes(char *buffer,
               size_t nBytes,
               unsigned long nVar) {
  
  /*--- Store half the number of bytes in kk. ---*/
  
  const int kk = (int)nBytes/2;
  
  /*--- Loop over the number of variables in the buffer. ---*/
  
  for (int j = 0; j < (int)nVar; j++) {
    
    /*--- Initialize ii and jj, which are used to store the
     indices of the bytes to be swapped. ---*/
    
    int ii = j*(int)nBytes;
    int jj = ii + (int)nBytes - 1;
    
    /*--- Swap the bytes. ---*/
    
    for (int i = 0; i < kk; i++) {
      char tmp   = buffer[jj];
      buffer[jj] = buffer[ii];
      buffer[ii] = tmp;
      
      ii++;
      jj--;
      
    }
  }
}

string GetVTKFilename(CConfig *config, unsigned short val_iZone,
                      unsigned short val_nZone, bool surf_sol) {
  
  unsigned short Kind_Solver = config->GetKind_Solver();
  
  unsigned long iExtIter = config->GetExtIter();
  
  bool adjoint = config->GetContinuous_Adjoint();
  bool disc_adj = config->GetDiscrete_Adjoint();
  
  char cstr[200], buffer[50];
  string fileroot, fieldname;
  ofstream Paraview_File;
  
  /*--- Write file name with extension ---*/
  if (surf_sol) {
    if (adjoint || disc_adj)
      fileroot = config->GetSurfAdjCoeff_FileName();
    else
      fileroot = config->GetSurfFlowCoeff_FileName();
  }
  else {
    if (adjoint || disc_adj)
      fileroot = config->GetAdj_FileName();
    else
      fileroot = config->GetFlow_FileName();
  }
  
  if (Kind_Solver == FEM_ELASTICITY) {
    if (surf_sol)
      fileroot = config->GetSurfStructure_FileName().c_str();
    else
      fileroot = config->GetStructure_FileName().c_str();
  }
  
  if (Kind_Solver == HEAT_EQUATION_FVM) {
    if (surf_sol) fileroot = config->GetSurfHeat_FileName().c_str();
    else fileroot = config->GetHeat_FileName().c_str();
  }
  
  if (config->GetKind_SU2() == SU2_DOT) {
    if (surf_sol)
      fileroot = config->GetSurfSens_FileName();
    else
      fileroot = config->GetVolSens_FileName();
  }
  
  strcpy (cstr, fileroot.c_str());
  
  /*--- Special cases where a number needs to be appended to the file name. ---*/
  
  if ((Kind_Solver == EULER || Kind_Solver == NAVIER_STOKES || Kind_Solver == RANS ||
       Kind_Solver == ADJ_EULER || Kind_Solver == ADJ_NAVIER_STOKES || Kind_Solver == ADJ_RANS ||
       Kind_Solver == DISC_ADJ_EULER || Kind_Solver == DISC_ADJ_NAVIER_STOKES || Kind_Solver == DISC_ADJ_RANS ||
       Kind_Solver == FEM_ELASTICITY || Kind_Solver == HEAT_EQUATION_FVM) &&
      (val_nZone > 1) &&
      (config->GetUnsteady_Simulation() != HARMONIC_BALANCE)) {
    SPRINTF (buffer, "_%d", SU2_TYPE::Int(val_iZone));
    strcat(cstr, buffer);
  }
  
  if (config->GetUnsteady_Simulation() == HARMONIC_BALANCE) {
    if (SU2_TYPE::Int(val_iZone) < 10) SPRINTF (buffer, "_0000%d.vtk", SU2_TYPE::Int(val_iZone));
    if ((SU2_TYPE::Int(val_iZone) >= 10) && (SU2_TYPE::Int(val_iZone) < 100)) SPRINTF (buffer, "_000%d.vtk", SU2_TYPE::Int(val_iZone));
    if ((SU2_TYPE::Int(val_iZone) >= 100) && (SU2_TYPE::Int(val_iZone) < 1000)) SPRINTF (buffer, "_00%d.vtk", SU2_TYPE::Int(val_iZone));
    if ((SU2_TYPE::Int(val_iZone) >= 1000) && (SU2_TYPE::Int(val_iZone) < 10000)) SPRINTF (buffer, "_0%d.vtk", SU2_TYPE::Int(val_iZone));
    if (SU2_TYPE::Int(val_iZone) >= 10000) SPRINTF (buffer, "_%d.vtk", SU2_TYPE::Int(val_iZone));
    
  } else if (config->GetUnsteady_Simulation() && config->GetWrt_Unsteady()) {
    if (SU2_TYPE::Int(iExtIter) < 10) SPRINTF (buffer, "_0000%d.vtk", SU2_TYPE::Int(iExtIter));
    if ((SU2_TYPE::Int(iExtIter) >= 10) && (SU2_TYPE::Int(iExtIter) < 100)) SPRINTF (buffer, "_000%d.vtk", SU2_TYPE::Int(iExtIter));
    if ((SU2_TYPE::Int(iExtIter) >= 100) && (SU2_TYPE::Int(iExtIter) < 1000)) SPRINTF (buffer, "_00%d.vtk", SU2_TYPE::Int(iExtIter));
    if ((SU2_TYPE::Int(iExtIter) >= 1000) && (SU2_TYPE::Int(iExtIter) < 10000)) SPRINTF (buffer, "_0%d.vtk", SU2_TYPE::Int(iExtIter));
    if (SU2_TYPE::Int(iExtIter) >= 10000) SPRINTF (buffer, "_%d.vtk", SU2_TYPE::Int(iExtIter));
    
  } else if (config->GetDynamic_Analysis() && config->GetWrt_Dynamic()) {
    if ((SU2_TYPE::Int(iExtIter) >= 0) && (SU2_TYPE::Int(iExtIter) < 10)) SPRINTF (buffer, "_0000%d.vtk", SU2_TYPE::Int(iExtIter));
    if ((SU2_TYPE::Int(iExtIter) >= 10) && (SU2_TYPE::Int(iExtIter) < 100)) SPRINTF (buffer, "_000%d.vtk", SU2_TYPE::Int(iExtIter));
    if ((SU2_TYPE::Int(iExtIter) >= 100) && (SU2_TYPE::Int(iExtIter) < 1000)) SPRINTF (buffer, "_00%d.vtk", SU2_TYPE::Int(iExtIter));
    if ((SU2_TYPE::Int(iExtIter) >= 1000) && (SU2_TYPE::Int(iExtIter) < 10000)) SPRINTF (buffer, "_0%d.vtk", SU2_TYPE::Int(iExtIter));
    if (SU2_TYPE::Int(iExtIter) >= 10000) SPRINTF (buffer, "_%d.vtk", SU2_TYPE::Int(iExtIter));
  } else {
    SPRINTF (buffer, ".vtk");
  }
  
  strcat(cstr, buffer);
  string filename = cstr;
  return filename;
}

void COutput::SetParaview_ASCII(CConfig *config, CGeometry *geometry, unsigned short val_iZone, unsigned short val_nZone, bool surf_sol) {
    
  unsigned short iDim, iVar, nDim = geometry->GetnDim();
  unsigned short Kind_Solver = config->GetKind_Solver();
  unsigned short iInst = config->GetiInst();
    
  unsigned long iPoint, iElem, iNode;
  unsigned long iExtIter = config->GetExtIter();
  unsigned long *LocalIndex = NULL;
  bool *SurfacePoint = NULL;
  
  unsigned long nSurf_Elem_Storage;
  unsigned long nGlobal_Elem_Storage;
  
  bool grid_movement  = config->GetGrid_Movement();
  bool adjoint = config->GetContinuous_Adjoint();
  bool disc_adj = config->GetDiscrete_Adjoint();
  bool fem = (config->GetKind_Solver() == FEM_ELASTICITY);
  bool disc_adj_fem = (config->GetKind_Solver() == DISC_ADJ_FEM);
  bool dynamic_hybrid = (config->GetKind_HybridRANSLES() == MODEL_SPLIT);


  char cstr[200], buffer[50];
  string filename, fieldname;
    
  /*--- Write file name with extension ---*/
  if (surf_sol) {
    if ((adjoint || disc_adj) && (!disc_adj_fem))
      filename = config->GetSurfAdjCoeff_FileName();
    else
      filename = config->GetSurfFlowCoeff_FileName();
  }
  else {
    if ((adjoint || disc_adj) && (!disc_adj_fem))
      filename = config->GetAdj_FileName();
    else
      filename = config->GetFlow_FileName();
  }
  
  if (Kind_Solver == FEM_ELASTICITY) {
    if (surf_sol)
      filename = config->GetSurfStructure_FileName().c_str();
    else
      filename = config->GetStructure_FileName().c_str();
  }

  if (Kind_Solver == DISC_ADJ_FEM) {
    if (surf_sol)
      filename = config->GetAdjSurfStructure_FileName().c_str();
    else
      filename = config->GetAdjStructure_FileName().c_str();
  }

  if (Kind_Solver == HEAT_EQUATION_FVM) {
    if (surf_sol) filename = config->GetSurfHeat_FileName().c_str();
    else filename = config->GetHeat_FileName().c_str();
  }
  
  if (config->GetKind_SU2() == SU2_DOT) {
    if (surf_sol)
      filename = config->GetSurfSens_FileName();
    else
      filename = config->GetVolSens_FileName();
  }

  strcpy (cstr, filename.c_str());

  /*--- Special cases where a number needs to be appended to the file name. ---*/

  if ((Kind_Solver == EULER || Kind_Solver == NAVIER_STOKES || Kind_Solver == RANS || 
       Kind_Solver == ADJ_EULER || Kind_Solver == ADJ_NAVIER_STOKES || Kind_Solver == ADJ_RANS ||
       Kind_Solver == DISC_ADJ_EULER || Kind_Solver == DISC_ADJ_NAVIER_STOKES || Kind_Solver == DISC_ADJ_RANS ||
       Kind_Solver == FEM_ELASTICITY || Kind_Solver == HEAT_EQUATION_FVM) &&
      (val_nZone > 1) &&
      (config->GetUnsteady_Simulation() != HARMONIC_BALANCE)) {
    SPRINTF (buffer, "_%d", SU2_TYPE::Int(val_iZone));
    strcat(cstr, buffer);
  }
    
  if (config->GetUnsteady_Simulation() == HARMONIC_BALANCE) {
    if (SU2_TYPE::Int(iInst) < 10) SPRINTF (buffer, "_0000%d.vtk", SU2_TYPE::Int(iInst));
    if ((SU2_TYPE::Int(iInst) >= 10) && (SU2_TYPE::Int(iInst) < 100)) SPRINTF (buffer, "_000%d.vtk", SU2_TYPE::Int(iInst));
    if ((SU2_TYPE::Int(iInst) >= 100) && (SU2_TYPE::Int(iInst) < 1000)) SPRINTF (buffer, "_00%d.vtk", SU2_TYPE::Int(iInst));
    if ((SU2_TYPE::Int(iInst) >= 1000) && (SU2_TYPE::Int(iInst) < 10000)) SPRINTF (buffer, "_0%d.vtk", SU2_TYPE::Int(iInst));
    if (SU2_TYPE::Int(iInst) >= 10000) SPRINTF (buffer, "_%d.vtk", SU2_TYPE::Int(iInst));
        
  } else if (config->GetUnsteady_Simulation() && config->GetWrt_Unsteady()) {
    if (SU2_TYPE::Int(iExtIter) < 10) SPRINTF (buffer, "_0000%d.vtk", SU2_TYPE::Int(iExtIter));
    if ((SU2_TYPE::Int(iExtIter) >= 10) && (SU2_TYPE::Int(iExtIter) < 100)) SPRINTF (buffer, "_000%d.vtk", SU2_TYPE::Int(iExtIter));
    if ((SU2_TYPE::Int(iExtIter) >= 100) && (SU2_TYPE::Int(iExtIter) < 1000)) SPRINTF (buffer, "_00%d.vtk", SU2_TYPE::Int(iExtIter));
    if ((SU2_TYPE::Int(iExtIter) >= 1000) && (SU2_TYPE::Int(iExtIter) < 10000)) SPRINTF (buffer, "_0%d.vtk", SU2_TYPE::Int(iExtIter));
    if (SU2_TYPE::Int(iExtIter) >= 10000) SPRINTF (buffer, "_%d.vtk", SU2_TYPE::Int(iExtIter));

    } else if (config->GetDynamic_Analysis() && config->GetWrt_Dynamic()) {
      if ((SU2_TYPE::Int(iExtIter) >= 0) && (SU2_TYPE::Int(iExtIter) < 10)) SPRINTF (buffer, "_0000%d.vtk", SU2_TYPE::Int(iExtIter));
      if ((SU2_TYPE::Int(iExtIter) >= 10) && (SU2_TYPE::Int(iExtIter) < 100)) SPRINTF (buffer, "_000%d.vtk", SU2_TYPE::Int(iExtIter));
      if ((SU2_TYPE::Int(iExtIter) >= 100) && (SU2_TYPE::Int(iExtIter) < 1000)) SPRINTF (buffer, "_00%d.vtk", SU2_TYPE::Int(iExtIter));
      if ((SU2_TYPE::Int(iExtIter) >= 1000) && (SU2_TYPE::Int(iExtIter) < 10000)) SPRINTF (buffer, "_0%d.vtk", SU2_TYPE::Int(iExtIter));
      if (SU2_TYPE::Int(iExtIter) >= 10000) SPRINTF (buffer, "_%d.vtk", SU2_TYPE::Int(iExtIter));
  } else {
    SPRINTF (buffer, ".vtk");
  }
    
  strcat(cstr, buffer);
    
  /*--- Open Paraview ASCII file and write the header. ---*/
  ofstream Paraview_File;
  Paraview_File.open(cstr, ios::out);
  Paraview_File.precision(6);
  Paraview_File << "# vtk DataFile Version 3.0\n";
  Paraview_File << "vtk output\n";
  Paraview_File << "ASCII\n";
  Paraview_File << "DATASET UNSTRUCTURED_GRID\n";

  /*--- If it's a surface output, print only the points 
   that are in the element list, change the numbering ---*/
  
  if (surf_sol) {
        
    LocalIndex = new unsigned long [nGlobal_Poin+1];
    SurfacePoint = new bool [nGlobal_Poin+1];

    for (iPoint = 0; iPoint < nGlobal_Poin+1; iPoint++) SurfacePoint[iPoint] = false;

    for (iElem = 0; iElem < nGlobal_Line; iElem++) {
      iNode = iElem*N_POINTS_LINE;
      SurfacePoint[Conn_Line[iNode+0]] = true;
      SurfacePoint[Conn_Line[iNode+1]] = true;
    }
    for (iElem = 0; iElem < nGlobal_BoundTria; iElem++) {
      iNode = iElem*N_POINTS_TRIANGLE;
      SurfacePoint[Conn_BoundTria[iNode+0]] = true;
      SurfacePoint[Conn_BoundTria[iNode+1]] = true;
      SurfacePoint[Conn_BoundTria[iNode+2]] = true;
    }
    for (iElem = 0; iElem < nGlobal_BoundQuad; iElem++) {
      iNode = iElem*N_POINTS_QUADRILATERAL;
      SurfacePoint[Conn_BoundQuad[iNode+0]] = true;
      SurfacePoint[Conn_BoundQuad[iNode+1]] = true;
      SurfacePoint[Conn_BoundQuad[iNode+2]] = true;
      SurfacePoint[Conn_BoundQuad[iNode+3]] = true;
    }
    
    nSurf_Poin = 0;
    for (iPoint = 0; iPoint < nGlobal_Poin+1; iPoint++) {
      LocalIndex[iPoint] = 0;
      if (SurfacePoint[iPoint]) { nSurf_Poin++; LocalIndex[iPoint] = nSurf_Poin; }
    }
    
  }
  
  /*--- Write the header ---*/
<<<<<<< HEAD
  if (surf_sol) Paraview_File << "POINTS "<< nSurf_Poin <<" double\n";
  else Paraview_File << "POINTS "<< nGlobal_Poin <<" double\n";
=======
  if (surf_sol) Paraview_File << "POINTS "<< nSurf_Poin <<" float\n";
  else Paraview_File << "POINTS "<< nGlobal_Poin <<" float\n";

  Paraview_File << setprecision(16);
>>>>>>> 4ccec150
  
  /*--- Write surface and volumetric solution data. ---*/
  for (iPoint = 0; iPoint < nGlobal_Poin; iPoint++) {
    
    if (surf_sol) {
      
      if (LocalIndex[iPoint+1] != 0) {
        
          /*--- Write the node coordinates ---*/
          if ((config->GetKind_SU2() != SU2_SOL) && (config->GetKind_SU2() != SU2_DOT)) {
            for (iDim = 0; iDim < nDim; iDim++)
              Paraview_File << scientific << Coords[iDim][iPoint] << "\t";
            if (nDim == 2) Paraview_File << scientific << "0.0" << "\t";
          }
          else {
            for (iDim = 0; iDim < nDim; iDim++)
              Paraview_File << scientific << Data[iDim][iPoint] << "\t";
            if (nDim == 2) Paraview_File << scientific << "0.0" << "\t";
          }
        
      }
      
    } else {
      
        if ((config->GetKind_SU2() != SU2_SOL) && (config->GetKind_SU2() != SU2_DOT)) {
          for (iDim = 0; iDim < nDim; iDim++)
            Paraview_File << scientific << Coords[iDim][iPoint] << "\t";
          if (nDim == 2) Paraview_File << scientific << "0.0" << "\t";
        }
        else {
          for (iDim = 0; iDim < nDim; iDim++)
            Paraview_File << scientific << Data[iDim][iPoint] << "\t";
          if (nDim == 2) Paraview_File << scientific << "0.0" << "\t";
        }
        
    }
  }
  
  /*--- Write the header ---*/
  nSurf_Elem_Storage = nGlobal_Line*3 +nGlobal_BoundTria*4 + nGlobal_BoundQuad*5;
  nGlobal_Elem_Storage = nGlobal_Tria*4 + nGlobal_Quad*5 + nGlobal_Tetr*5 + nGlobal_Hexa*9 + nGlobal_Pris*7 + nGlobal_Pyra*6;
  
  if (surf_sol) Paraview_File << "\nCELLS " << nSurf_Elem << "\t" << nSurf_Elem_Storage << "\n";
  else Paraview_File << "\nCELLS " << nGlobal_Elem << "\t" << nGlobal_Elem_Storage << "\n";
  
  if (surf_sol) {
    
    for (iElem = 0; iElem < nGlobal_Line; iElem++) {
      iNode = iElem*N_POINTS_LINE;
      Paraview_File << N_POINTS_LINE << "\t";
      Paraview_File << LocalIndex[Conn_Line[iNode+0]]-1 << "\t";
      Paraview_File << LocalIndex[Conn_Line[iNode+1]]-1 << "\t";
    }
    
    for (iElem = 0; iElem < nGlobal_BoundTria; iElem++) {
      iNode = iElem*N_POINTS_TRIANGLE;
      Paraview_File << N_POINTS_TRIANGLE << "\t";
      Paraview_File << LocalIndex[Conn_BoundTria[iNode+0]]-1 << "\t";
      Paraview_File << LocalIndex[Conn_BoundTria[iNode+1]]-1 << "\t";
      Paraview_File << LocalIndex[Conn_BoundTria[iNode+2]]-1 << "\t";
    }
    
    for (iElem = 0; iElem < nGlobal_BoundQuad; iElem++) {
      iNode = iElem*N_POINTS_QUADRILATERAL;
      Paraview_File << N_POINTS_QUADRILATERAL << "\t";
      Paraview_File << LocalIndex[Conn_BoundQuad[iNode+0]]-1 << "\t";
      Paraview_File << LocalIndex[Conn_BoundQuad[iNode+1]]-1 << "\t";
      Paraview_File << LocalIndex[Conn_BoundQuad[iNode+2]]-1 << "\t";
      Paraview_File << LocalIndex[Conn_BoundQuad[iNode+3]]-1 << "\t";
    }
    
  }
  else {
    
    for (iElem = 0; iElem < nGlobal_Tria; iElem++) {
      iNode = iElem*N_POINTS_TRIANGLE;
      Paraview_File << N_POINTS_TRIANGLE << "\t";
      Paraview_File << Conn_Tria[iNode+0]-1 << "\t";
      Paraview_File << Conn_Tria[iNode+1]-1 << "\t";
      Paraview_File << Conn_Tria[iNode+2]-1 << "\t";
    }
    
    for (iElem = 0; iElem < nGlobal_Quad; iElem++) {
      iNode = iElem*N_POINTS_QUADRILATERAL;
      Paraview_File << N_POINTS_QUADRILATERAL << "\t";
      Paraview_File << Conn_Quad[iNode+0]-1 << "\t";
      Paraview_File << Conn_Quad[iNode+1]-1 << "\t";
      Paraview_File << Conn_Quad[iNode+2]-1 << "\t";
      Paraview_File << Conn_Quad[iNode+3]-1 << "\t";
    }
    
    for (iElem = 0; iElem < nGlobal_Tetr; iElem++) {
      iNode = iElem*N_POINTS_TETRAHEDRON;
      Paraview_File << N_POINTS_TETRAHEDRON << "\t";
      Paraview_File << Conn_Tetr[iNode+0]-1 << "\t" << Conn_Tetr[iNode+1]-1 << "\t";
      Paraview_File << Conn_Tetr[iNode+2]-1 << "\t" << Conn_Tetr[iNode+3]-1 << "\t";
    }
    
    for (iElem = 0; iElem < nGlobal_Hexa; iElem++) {
      iNode = iElem*N_POINTS_HEXAHEDRON;
      Paraview_File << N_POINTS_HEXAHEDRON << "\t";
      Paraview_File << Conn_Hexa[iNode+0]-1 << "\t" << Conn_Hexa[iNode+1]-1 << "\t";
      Paraview_File << Conn_Hexa[iNode+2]-1 << "\t" << Conn_Hexa[iNode+3]-1 << "\t";
      Paraview_File << Conn_Hexa[iNode+4]-1 << "\t" << Conn_Hexa[iNode+5]-1 << "\t";
      Paraview_File << Conn_Hexa[iNode+6]-1 << "\t" << Conn_Hexa[iNode+7]-1 << "\t";
    }
    
    for (iElem = 0; iElem < nGlobal_Pris; iElem++) {
      iNode = iElem*N_POINTS_PRISM;
      Paraview_File << N_POINTS_PRISM << "\t";
      Paraview_File << Conn_Pris[iNode+0]-1 << "\t" << Conn_Pris[iNode+1]-1 << "\t";
      Paraview_File << Conn_Pris[iNode+2]-1 << "\t" << Conn_Pris[iNode+3]-1 << "\t";
      Paraview_File << Conn_Pris[iNode+4]-1 << "\t" << Conn_Pris[iNode+5]-1 << "\t";
    }
    
    for (iElem = 0; iElem < nGlobal_Pyra; iElem++) {
      iNode = iElem*N_POINTS_PYRAMID;
      Paraview_File << N_POINTS_PYRAMID << "\t";
      Paraview_File << Conn_Pyra[iNode+0]-1 << "\t" << Conn_Pyra[iNode+1]-1 << "\t";
      Paraview_File << Conn_Pyra[iNode+2]-1 << "\t" << Conn_Pyra[iNode+3]-1 << "\t";
      Paraview_File << Conn_Pyra[iNode+4]-1 << "\t";
    }
  }
  
  /*--- Write the header ---*/
  if (surf_sol) Paraview_File << "\nCELL_TYPES " << nSurf_Elem << "\n";
  else Paraview_File << "\nCELL_TYPES " << nGlobal_Elem << "\n";
  
  if (surf_sol) {
    for (iElem = 0; iElem < nGlobal_Line; iElem++) Paraview_File << "3\t";    
    for (iElem = 0; iElem < nGlobal_BoundTria; iElem++) Paraview_File << "5\t";    
    for (iElem = 0; iElem < nGlobal_BoundQuad; iElem++) Paraview_File << "9\t";
    
  }
  else {
    for (iElem = 0; iElem < nGlobal_Tria; iElem++) Paraview_File << "5\t";
    for (iElem = 0; iElem < nGlobal_Quad; iElem++) Paraview_File << "9\t";
    for (iElem = 0; iElem < nGlobal_Tetr; iElem++) Paraview_File << "10\t";
    for (iElem = 0; iElem < nGlobal_Hexa; iElem++) Paraview_File << "12\t";
    for (iElem = 0; iElem < nGlobal_Pris; iElem++) Paraview_File << "13\t";
    for (iElem = 0; iElem < nGlobal_Pyra; iElem++) Paraview_File << "14\t";
  }
  
  
  
  /*--- Write the header ---*/
  if (surf_sol) Paraview_File << "\nPOINT_DATA "<< nSurf_Poin <<"\n";
  else Paraview_File << "\nPOINT_DATA "<< nGlobal_Poin <<"\n";
  
  unsigned short VarCounter = 0;
  
  if ((config->GetKind_SU2() == SU2_SOL) || (config->GetKind_SU2() == SU2_DOT)) {
    
    /*--- If SU2_SOL called this routine, we already have a set of output
     variables with the appropriate string tags stored in the config class. ---*/
    for (unsigned short iField = 1; iField < config->fields.size(); iField++) {
      
      fieldname = config->fields[iField];

      fieldname.erase(remove(fieldname.begin(), fieldname.end(), '"'), fieldname.end());

      bool output_variable = true;
      if (fieldname == "x") {
        output_variable = false;
        //skip
        VarCounter++;
      }
      if (fieldname == "y")  {
        output_variable = false;
        //skip
        VarCounter++;
      }
      if (fieldname == "z")  {
        output_variable = false;
        //skip
        VarCounter++;
      }

      bool isVector = false;
      size_t found = config->fields[iField].find("_x");
      if (found!=string::npos) {
        output_variable = true;
        isVector = true;
      }
      found = config->fields[iField].find("_y");
      if (found!=string::npos) {
        output_variable = false;
        //skip
        VarCounter++;
      }
      found = config->fields[iField].find("_z");
      if (found!=string::npos) {
        output_variable = false;
        //skip
        VarCounter++;
      }

      if (output_variable && isVector) {

        /*--- Several output variables should be written as vectors. ---*/

        fieldname.erase(fieldname.end()-2,fieldname.end());

        if (rank == MASTER_NODE) {
          Paraview_File << "\nVECTORS " << fieldname << " double\n";
        }

        for (iPoint = 0; iPoint < nGlobal_Poin; iPoint++) {
          if (surf_sol) {
            if (LocalIndex[iPoint+1] != 0) {
              /*--- Loop over the vars/residuals and write the values to file ---*/
              Paraview_File << scientific << Data[VarCounter+0][iPoint] << "\t" << Data[VarCounter+1][iPoint] << "\t";
              if (nDim == 3) Paraview_File << scientific << Data[VarCounter+2][iPoint] << "\t";
              if (nDim == 2) Paraview_File << scientific << "0.0" << "\t";

            }
          } else {
            /*--- Loop over the vars/residuals and write the values to file ---*/
            Paraview_File << scientific << Data[VarCounter+0][iPoint] << "\t" << Data[VarCounter+1][iPoint] << "\t";
            if (nDim == 3) Paraview_File << scientific << Data[VarCounter+2][iPoint] << "\t";
            if (nDim == 2) Paraview_File << scientific << "0.0" << "\t";
          }
        }

        VarCounter++;

      }

      else if (output_variable) {

        Paraview_File << "\nSCALARS " << fieldname << " double 1\n";
        Paraview_File << "LOOKUP_TABLE default\n";

        for (iPoint = 0; iPoint < nGlobal_Poin; iPoint++) {
          if (surf_sol) {
            if (LocalIndex[iPoint+1] != 0) {
              /*--- Loop over the vars/residuals and write the values to file ---*/
              Paraview_File << scientific << Data[VarCounter][iPoint] << "\t";
            }
          } else {
            /*--- Loop over the vars/residuals and write the values to file ---*/
            Paraview_File << scientific << Data[VarCounter][iPoint] << "\t";
          }
        }

        VarCounter++;
        
      }
      
    }
    
  } else {
    
    for (iVar = 0; iVar < nVar_Consv; iVar++) {

      if ((Kind_Solver == FEM_ELASTICITY) || (Kind_Solver == DISC_ADJ_FEM))
        Paraview_File << "\nSCALARS Displacement_" << iVar+1 << " double 1\n";
      else
        Paraview_File << "\nSCALARS Conservative_" << iVar+1 << " double 1\n";
      
      Paraview_File << "LOOKUP_TABLE default\n";
      
      for (iPoint = 0; iPoint < nGlobal_Poin; iPoint++) {
        if (surf_sol) {
          if (LocalIndex[iPoint+1] != 0) {
            /*--- Loop over the vars/residuals and write the values to file ---*/
            Paraview_File << scientific << Data[VarCounter][iPoint] << "\t";
          }
        } else {
          /*--- Loop over the vars/residuals and write the values to file ---*/
          Paraview_File << scientific << Data[VarCounter][iPoint] << "\t";
        }
      }
      VarCounter++;
    }
    
    if (config->GetKind_Averaging() != NO_AVERAGING) {
      for (iVar = 0; iVar < nVar_Consv; iVar++) {

        Paraview_File << "\nSCALARS Average_" << iVar+1 << " float 1\n";
        Paraview_File << "LOOKUP_TABLE default\n";

        for (iPoint = 0; iPoint < nGlobal_Poin; iPoint++) {
          if (surf_sol) {
            if (LocalIndex[iPoint+1] != 0) {
              /*--- Loop over the vars/residuals and write the values to file ---*/
              Paraview_File << scientific << Data[VarCounter][iPoint] << "\t";
            }
          } else {
            /*--- Loop over the vars/residuals and write the values to file ---*/
            Paraview_File << scientific << Data[VarCounter][iPoint] << "\t";
          }
        }
        VarCounter++;
      }
    }

    if (config->GetWrt_Limiters()) {
      for (iVar = 0; iVar < nVar_Consv; iVar++) {
        
        Paraview_File << "\nSCALARS Limiter_" << iVar+1 << " double 1\n";
        Paraview_File << "LOOKUP_TABLE default\n";
        
        for (iPoint = 0; iPoint < nGlobal_Poin; iPoint++) {
          if (surf_sol) {
            if (LocalIndex[iPoint+1] != 0) {
              /*--- Loop over the vars/residuals and write the values to file ---*/
              Paraview_File << scientific << Data[VarCounter][iPoint] << "\t";
            }
          } else {
            /*--- Loop over the vars/residuals and write the values to file ---*/
            Paraview_File << scientific << Data[VarCounter][iPoint] << "\t";
          }
        }
        VarCounter++;
      }
    }
    
    if (config->GetWrt_Residuals()) {
      for (iVar = 0; iVar < nVar_Consv; iVar++) {
        
        Paraview_File << "\nSCALARS Residual_" << iVar+1 << " double 1\n";
        Paraview_File << "LOOKUP_TABLE default\n";
        
        for (iPoint = 0; iPoint < nGlobal_Poin; iPoint++) {
          if (surf_sol) {
            if (LocalIndex[iPoint+1] != 0) {
              /*--- Loop over the vars/residuals and write the values to file ---*/
              Paraview_File << scientific << Data[VarCounter][iPoint] << "\t";
            }
          } else {
            /*--- Loop over the vars/residuals and write the values to file ---*/
            Paraview_File << scientific << Data[VarCounter][iPoint] << "\t";
          }
        }
        VarCounter++;
      }
    }
    
    /*--- Add names for any extra variables (this will need to be adjusted). ---*/
    if (grid_movement && !fem) {
      
      Paraview_File << "\nSCALARS Grid_Velx double 1\n";
      Paraview_File << "LOOKUP_TABLE default\n";
      
      for (iPoint = 0; iPoint < nGlobal_Poin; iPoint++) {
        if (surf_sol) {
          if (LocalIndex[iPoint+1] != 0) {
            /*--- Loop over the vars/residuals and write the values to file ---*/
            Paraview_File << scientific << Data[VarCounter][iPoint] << "\t";
          }
        } else {
          /*--- Loop over the vars/residuals and write the values to file ---*/
          Paraview_File << scientific << Data[VarCounter][iPoint] << "\t";
        }
      }
      VarCounter++;
      
      Paraview_File << "\nSCALARS Grid_Vely double 1\n";
      Paraview_File << "LOOKUP_TABLE default\n";
      
      for (iPoint = 0; iPoint < nGlobal_Poin; iPoint++) {
        if (surf_sol) {
          if (LocalIndex[iPoint+1] != 0) {
            /*--- Loop over the vars/residuals and write the values to file ---*/
            Paraview_File << scientific << Data[VarCounter][iPoint] << "\t";
          }
        } else {
          /*--- Loop over the vars/residuals and write the values to file ---*/
          Paraview_File << scientific << Data[VarCounter][iPoint] << "\t";
        }
      }
      VarCounter++;
      
      if (nDim == 3) {
        
        Paraview_File << "\nSCALARS Grid_Velz double 1\n";
        Paraview_File << "LOOKUP_TABLE default\n";
        
        for (iPoint = 0; iPoint < nGlobal_Poin; iPoint++) {
          if (surf_sol) {
            if (LocalIndex[iPoint+1] != 0) {
              /*--- Loop over the vars/residuals and write the values to file ---*/
              Paraview_File << scientific << Data[VarCounter][iPoint] << "\t";
            }
          } else {
            /*--- Loop over the vars/residuals and write the values to file ---*/
            Paraview_File << scientific << Data[VarCounter][iPoint] << "\t";
          }
        }
        VarCounter++;
        
      }
    }
    
    if ((Kind_Solver == EULER) || (Kind_Solver == NAVIER_STOKES) || (Kind_Solver == RANS)) {
      
      Paraview_File << "\nSCALARS Pressure double 1\n";
      Paraview_File << "LOOKUP_TABLE default\n";
      
      for (iPoint = 0; iPoint < nGlobal_Poin; iPoint++) {
        if (surf_sol) {
          if (LocalIndex[iPoint+1] != 0) {
            /*--- Loop over the vars/residuals and write the values to file ---*/
            Paraview_File << scientific << Data[VarCounter][iPoint] << "\t";
          }
        } else {
          /*--- Loop over the vars/residuals and write the values to file ---*/
          Paraview_File << scientific << Data[VarCounter][iPoint] << "\t";
        }
      }
      VarCounter++;
      
      Paraview_File << "\nSCALARS Temperature double 1\n";
      Paraview_File << "LOOKUP_TABLE default\n";

      for (iPoint = 0; iPoint < nGlobal_Poin; iPoint++) {
        if (surf_sol) {
          if (LocalIndex[iPoint+1] != 0) {
            /*--- Loop over the vars/residuals and write the values to file ---*/
            Paraview_File << scientific << Data[VarCounter][iPoint] << "\t";
          }
        } else {
          /*--- Loop over the vars/residuals and write the values to file ---*/
          Paraview_File << scientific << Data[VarCounter][iPoint] << "\t";
        }
      }
      VarCounter++;

      Paraview_File << "\nSCALARS Pressure_Coefficient double 1\n";
      Paraview_File << "LOOKUP_TABLE default\n";
      
      for (iPoint = 0; iPoint < nGlobal_Poin; iPoint++) {
        if (surf_sol) {
          if (LocalIndex[iPoint+1] != 0) {
            /*--- Loop over the vars/residuals and write the values to file ---*/
            Paraview_File << scientific << Data[VarCounter][iPoint] << "\t";
          }
        } else {
          /*--- Loop over the vars/residuals and write the values to file ---*/
          Paraview_File << scientific << Data[VarCounter][iPoint] << "\t";
        }
      }
      VarCounter++;
      
      Paraview_File << "\nSCALARS Mach double 1\n";
      Paraview_File << "LOOKUP_TABLE default\n";
      
      for (iPoint = 0; iPoint < nGlobal_Poin; iPoint++) {
        if (surf_sol) {
          if (LocalIndex[iPoint+1] != 0) {
            /*--- Loop over the vars/residuals and write the values to file ---*/
            Paraview_File << scientific << Data[VarCounter][iPoint] << "\t";
          }
        } else {
          /*--- Loop over the vars/residuals and write the values to file ---*/
          Paraview_File << scientific << Data[VarCounter][iPoint] << "\t";
        }
      }
      VarCounter++;
      
    }
    
    if ((Kind_Solver == NAVIER_STOKES) || (Kind_Solver == RANS)) {

      Paraview_File << "\nSCALARS Laminar_Viscosity double 1\n";
      Paraview_File << "LOOKUP_TABLE default\n";
      
      for (iPoint = 0; iPoint < nGlobal_Poin; iPoint++) {
        if (surf_sol) {
          if (LocalIndex[iPoint+1] != 0) {
            /*--- Loop over the vars/residuals and write the values to file ---*/
            Paraview_File << scientific << Data[VarCounter][iPoint] << "\t";
          }
        } else {
          /*--- Loop over the vars/residuals and write the values to file ---*/
          Paraview_File << scientific << Data[VarCounter][iPoint] << "\t";
        }
      }
      VarCounter++;
      
      Paraview_File << "\nSCALARS Skin_Friction_Coefficient_X double 1\n";
      Paraview_File << "LOOKUP_TABLE default\n";
      
      for (iPoint = 0; iPoint < nGlobal_Poin; iPoint++) {
        if (surf_sol) {
          if (LocalIndex[iPoint+1] != 0) {
            /*--- Loop over the vars/residuals and write the values to file ---*/
            Paraview_File << scientific << Data[VarCounter][iPoint] << "\t";
          }
        } else {
          /*--- Loop over the vars/residuals and write the values to file ---*/
          Paraview_File << scientific << Data[VarCounter][iPoint] << "\t";
        }
      }
      VarCounter++;
      
      Paraview_File << "\nSCALARS Skin_Friction_Coefficient_Y double 1\n";
      Paraview_File << "LOOKUP_TABLE default\n";
      
      for (iPoint = 0; iPoint < nGlobal_Poin; iPoint++) {
        if (surf_sol) {
          if (LocalIndex[iPoint+1] != 0) {
            /*--- Loop over the vars/residuals and write the values to file ---*/
            Paraview_File << scientific << Data[VarCounter][iPoint] << "\t";
          }
        } else {
          /*--- Loop over the vars/residuals and write the values to file ---*/
          Paraview_File << scientific << Data[VarCounter][iPoint] << "\t";
        }
      }
      VarCounter++;
      
      if (nDim == 3) {
        
        Paraview_File << "\nSCALARS Skin_Friction_Coefficient_Z double 1\n";
        Paraview_File << "LOOKUP_TABLE default\n";
        
        for (iPoint = 0; iPoint < nGlobal_Poin; iPoint++) {
          if (surf_sol) {
            if (LocalIndex[iPoint+1] != 0) {
              /*--- Loop over the vars/residuals and write the values to file ---*/
              Paraview_File << scientific << Data[VarCounter][iPoint] << "\t";
            }
          } else {
            /*--- Loop over the vars/residuals and write the values to file ---*/
            Paraview_File << scientific << Data[VarCounter][iPoint] << "\t";
          }
        }
        VarCounter++;
        
      }
      
      Paraview_File << "\nSCALARS Heat_Flux double 1\n";
      Paraview_File << "LOOKUP_TABLE default\n";
      
      for (iPoint = 0; iPoint < nGlobal_Poin; iPoint++) {
        if (surf_sol) {
          if (LocalIndex[iPoint+1] != 0) {
            /*--- Loop over the vars/residuals and write the values to file ---*/
            Paraview_File << scientific << Data[VarCounter][iPoint] << "\t";
          }
        } else {
          /*--- Loop over the vars/residuals and write the values to file ---*/
          Paraview_File << scientific << Data[VarCounter][iPoint] << "\t";
        }
      }
      VarCounter++;
      
      Paraview_File << "\nSCALARS Y_Plus double 1\n";
      Paraview_File << "LOOKUP_TABLE default\n";
      
      for (iPoint = 0; iPoint < nGlobal_Poin; iPoint++) {
        if (surf_sol) {
          if (LocalIndex[iPoint+1] != 0) {
            /*--- Loop over the vars/residuals and write the values to file ---*/
            Paraview_File << scientific << Data[VarCounter][iPoint] << "\t";
          }
        } else {
          /*--- Loop over the vars/residuals and write the values to file ---*/
          Paraview_File << scientific << Data[VarCounter][iPoint] << "\t";
        }
      }
      VarCounter++;
      
    }
    
    if (Kind_Solver == RANS) {
      
      Paraview_File << "\nSCALARS Eddy_Viscosity double 1\n";
      Paraview_File << "LOOKUP_TABLE default\n";
      
      for (iPoint = 0; iPoint < nGlobal_Poin; iPoint++) {
        if (surf_sol) {
          if (LocalIndex[iPoint+1] != 0) {
            /*--- Loop over the vars/residuals and write the values to file ---*/
            Paraview_File << scientific << Data[VarCounter][iPoint] << "\t";
          }
        } else {
          /*--- Loop over the vars/residuals and write the values to file ---*/
          Paraview_File << scientific << Data[VarCounter][iPoint] << "\t";
        }
      }
      VarCounter++;
      
    }
    
    for (std::vector<COutputVariable>::iterator it = output_vars[val_iZone].begin();
         it != output_vars[val_iZone].end(); ++it) {

      Paraview_File << "\nSCALARS " << it->Name << " float 1\n";
      Paraview_File << "LOOKUP_TABLE default\n";

      for (iPoint = 0; iPoint < nGlobal_Poin; iPoint++) {
        if (surf_sol) {
          if (LocalIndex[iPoint+1] != 0) {
            /*--- Loop over the vars/residuals and write the values to file ---*/
            Paraview_File << scientific << Data[VarCounter][iPoint] << "\t";
          }
        } else {
          /*--- Loop over the vars/residuals and write the values to file ---*/
          Paraview_File << scientific << Data[VarCounter][iPoint] << "\t";
        }
      }
      VarCounter++;

    }
    
    // TODO: Add vector output here.

    for (std::vector<COutputTensor>::iterator it = output_tensors[val_iZone].begin();
         it != output_tensors[val_iZone].end(); ++it) {
      Paraview_File << "\nTENSORS " << it->Name << " float\n";

      for (iPoint = 0; iPoint < nGlobal_Poin; iPoint++) {
        if (!surf_sol || LocalIndex[iPoint+1] != 0) {
          /*--- Loop over the vars/residuals and write the values to file ---*/
          for (unsigned short iDim = 0; iDim < nDim; iDim++) {
            for (unsigned short jDim = 0; jDim < nDim; jDim++) {
              Paraview_File << scientific << Data[VarCounter][iPoint] << "\t";
              VarCounter++;
            }
            Paraview_File << endl;
          }
          Paraview_File << endl;
          VarCounter -= nDim*nDim;
        }
      }
      VarCounter += nDim*nDim;
    }

    if (dynamic_hybrid && config->GetWrt_Resolution_Tensors()) {
      Paraview_File << "\nTENSORS Resolution_Tensor float\n";

      for (iPoint = 0; iPoint < nGlobal_Poin; iPoint++) {
        if (!surf_sol || LocalIndex[iPoint+1] != 0) {
          /*--- Loop over the vars/residuals and write the values to file ---*/
          for (int iDim = 0; iDim < 3; iDim++) {
            for (int jDim = 0; jDim < 3; jDim++) {
              Paraview_File << scientific << Data[VarCounter][iPoint] << "\t";
              VarCounter++;
            }
            Paraview_File << endl;
          }
          Paraview_File << endl;
          VarCounter -= 9;
        }
      }
      VarCounter += 9;
    }

    if (( Kind_Solver == ADJ_EULER         ) ||
        ( Kind_Solver == ADJ_NAVIER_STOKES ) ||
        ( Kind_Solver == ADJ_RANS          ) ||
        ( Kind_Solver == DISC_ADJ_EULER         ) ||
        ( Kind_Solver == DISC_ADJ_NAVIER_STOKES ) ||
        ( Kind_Solver == DISC_ADJ_RANS          ) ) {
      
      Paraview_File << "\nSCALARS Surface_Sensitivity double 1\n";
      Paraview_File << "LOOKUP_TABLE default\n";
      
      for (iPoint = 0; iPoint < nGlobal_Poin; iPoint++) {
        if (surf_sol) {
          if (LocalIndex[iPoint+1] != 0) {
            /*--- Loop over the vars/residuals and write the values to file ---*/
            Paraview_File << scientific << Data[VarCounter][iPoint] << "\t";
          }
        } else {
          /*--- Loop over the vars/residuals and write the values to file ---*/
          Paraview_File << scientific << Data[VarCounter][iPoint] << "\t";
        }
      }
      VarCounter++;
      
    }
    if  (( Kind_Solver == DISC_ADJ_EULER        ) ||
        ( Kind_Solver == DISC_ADJ_NAVIER_STOKES ) ||
        ( Kind_Solver == DISC_ADJ_RANS          ) ) {

      Paraview_File << "\nSCALARS Sensitivity_x double 1\n";
      Paraview_File << "LOOKUP_TABLE default\n";

      for (iPoint = 0; iPoint < nGlobal_Poin; iPoint++) {
        if (! surf_sol) {
          Paraview_File << scientific << Data[VarCounter][iPoint] << "\t";
        }
      }
      VarCounter++;

      Paraview_File << "\nSCALARS Sensitivity_y double 1\n";
      Paraview_File << "LOOKUP_TABLE default\n";

      for (iPoint = 0; iPoint < nGlobal_Poin; iPoint++) {
        if (! surf_sol) {
          Paraview_File << scientific << Data[VarCounter][iPoint] << "\t";
        }
      }
      VarCounter++;

      if (nDim == 3) {
        Paraview_File << "\nSCALARS Sensitivity_z double 1\n";
        Paraview_File << "LOOKUP_TABLE default\n";

        for (iPoint = 0; iPoint < nGlobal_Poin; iPoint++) {
          if (! surf_sol) {
            Paraview_File << scientific << Data[VarCounter][iPoint] << "\t";
          }
        }
        VarCounter++;
      }
    }

    if (Kind_Solver == FEM_ELASTICITY) {

       if (config->GetDynamic_Analysis() == DYNAMIC) {

           Paraview_File << "\nSCALARS Velocity_1 double 1\n";
           Paraview_File << "LOOKUP_TABLE default\n";

           for (iPoint = 0; iPoint < nGlobal_Poin; iPoint++) {
              if (! surf_sol) {
                Paraview_File << scientific << Data[VarCounter][iPoint] << "\t";
              }
            }
          VarCounter++;

          Paraview_File << "\nSCALARS Velocity_2 double 1\n";
          Paraview_File << "LOOKUP_TABLE default\n";

          for (iPoint = 0; iPoint < nGlobal_Poin; iPoint++) {
             if (! surf_sol) {
               Paraview_File << scientific << Data[VarCounter][iPoint] << "\t";
             }
           }
         VarCounter++;

         if (nDim == 3) {

           Paraview_File << "\nSCALARS Velocity_3 double 1\n";
           Paraview_File << "LOOKUP_TABLE default\n";

           for (iPoint = 0; iPoint < nGlobal_Poin; iPoint++) {
              if (! surf_sol) {
               Paraview_File << scientific << Data[VarCounter][iPoint] << "\t";
              }
            }
            VarCounter++;
         }

         Paraview_File << "\nSCALARS Acceleration_1 double 1\n";
         Paraview_File << "LOOKUP_TABLE default\n";

         for (iPoint = 0; iPoint < nGlobal_Poin; iPoint++) {
            if (! surf_sol) {
              Paraview_File << scientific << Data[VarCounter][iPoint] << "\t";
            }
          }
          VarCounter++;

          Paraview_File << "\nSCALARS Acceleration_2 double 1\n";
          Paraview_File << "LOOKUP_TABLE default\n";

          for (iPoint = 0; iPoint < nGlobal_Poin; iPoint++) {
             if (! surf_sol) {
               Paraview_File << scientific << Data[VarCounter][iPoint] << "\t";
             }
           }
         VarCounter++;

         if (nDim == 3) {

         Paraview_File << "\nSCALARS Acceleration_3 double 1\n";
         Paraview_File << "LOOKUP_TABLE default\n";

         for (iPoint = 0; iPoint < nGlobal_Poin; iPoint++) {
            if (! surf_sol) {
             Paraview_File << scientific << Data[VarCounter][iPoint] << "\t";
            }
          }
          VarCounter++;
         }

       }

       Paraview_File << "\nSCALARS Sxx double 1\n";
       Paraview_File << "LOOKUP_TABLE default\n";

       for (iPoint = 0; iPoint < nGlobal_Poin; iPoint++) {
          if (! surf_sol) {
            Paraview_File << scientific << Data[VarCounter][iPoint] << "\t";
          }
        }
      VarCounter++;

      Paraview_File << "\nSCALARS Syy double 1\n";
      Paraview_File << "LOOKUP_TABLE default\n";

      for (iPoint = 0; iPoint < nGlobal_Poin; iPoint++) {
         if (! surf_sol) {
           Paraview_File << scientific << Data[VarCounter][iPoint] << "\t";
         }
       }
     VarCounter++;

     Paraview_File << "\nSCALARS Sxy double 1\n";
     Paraview_File << "LOOKUP_TABLE default\n";

     for (iPoint = 0; iPoint < nGlobal_Poin; iPoint++) {
        if (! surf_sol) {
          Paraview_File << scientific << Data[VarCounter][iPoint] << "\t";
        }
      }
    VarCounter++;

    if (nDim == 3) {

      Paraview_File << "\nSCALARS Szz double 1\n";
      Paraview_File << "LOOKUP_TABLE default\n";

      for (iPoint = 0; iPoint < nGlobal_Poin; iPoint++) {
         if (! surf_sol) {
          Paraview_File << scientific << Data[VarCounter][iPoint] << "\t";
         }
       }
       VarCounter++;

       Paraview_File << "\nSCALARS Sxz double 1\n";
       Paraview_File << "LOOKUP_TABLE default\n";

       for (iPoint = 0; iPoint < nGlobal_Poin; iPoint++) {
        if (! surf_sol) {
          Paraview_File << scientific << Data[VarCounter][iPoint] << "\t";
        }
      }
      VarCounter++;

      Paraview_File << "\nSCALARS Syz double 1\n";
      Paraview_File << "LOOKUP_TABLE default\n";

      for (iPoint = 0; iPoint < nGlobal_Poin; iPoint++) {
       if (! surf_sol) {
        Paraview_File << scientific << Data[VarCounter][iPoint] << "\t";
       }
       }
     VarCounter++;

    }

      Paraview_File << "\nSCALARS Von_Mises_Stress double 1\n";
      Paraview_File << "LOOKUP_TABLE default\n";

      for (iPoint = 0; iPoint < nGlobal_Poin; iPoint++) {
        if (surf_sol) {
          if (LocalIndex[iPoint+1] != 0) {
            /*--- Loop over the vars/residuals and write the values to file ---*/
            Paraview_File << scientific << Data[VarCounter][iPoint] << "\t";
          }
        } else {
          /*--- Loop over the vars/residuals and write the values to file ---*/
          Paraview_File << scientific << Data[VarCounter][iPoint] << "\t";
        }
      }
      VarCounter++;

    }
    
    if ((Kind_Solver == DISC_ADJ_FEM) && (config->GetFSI_Simulation())) {

      Paraview_File << "\nSCALARS CrossTerm_1 double 1\n";
      Paraview_File << "LOOKUP_TABLE default\n";

      for (iPoint = 0; iPoint < nGlobal_Poin; iPoint++) {
        if (! surf_sol) {
          Paraview_File << scientific << Data[VarCounter][iPoint] << "\t";
        }
      }
      VarCounter++;

      Paraview_File << "\nSCALARS CrossTerm_2 double 1\n";
      Paraview_File << "LOOKUP_TABLE default\n";

      for (iPoint = 0; iPoint < nGlobal_Poin; iPoint++) {
        if (! surf_sol) {
          Paraview_File << scientific << Data[VarCounter][iPoint] << "\t";
        }
      }
      VarCounter++;

      if (nDim == 3){

        Paraview_File << "\nSCALARS CrossTerm_3 double 1\n";
        Paraview_File << "LOOKUP_TABLE default\n";

        for (iPoint = 0; iPoint < nGlobal_Poin; iPoint++) {
          if (! surf_sol) {
            Paraview_File << scientific << Data[VarCounter][iPoint] << "\t";
          }
        }
        VarCounter++;

      }

    }

  }
  
  Paraview_File.close();
  
  if (surf_sol) {
    delete [] LocalIndex;
    delete [] SurfacePoint;
  }
  
}

void COutput::SetParaview_MeshASCII(CConfig *config, CGeometry *geometry, unsigned short val_iZone, unsigned short val_nZone, bool surf_sol, bool new_file) {
  
  unsigned short iDim, iVar, nDim = geometry->GetnDim();
  unsigned short Kind_Solver = config->GetKind_Solver();
  
  unsigned long iPoint, iElem, iNode;
  unsigned long iExtIter = config->GetExtIter();
  unsigned long *LocalIndex = NULL;
  bool *SurfacePoint = NULL;
  
  unsigned long nSurf_Elem_Storage;
  unsigned long nGlobal_Elem_Storage;
  
  bool grid_movement  = config->GetGrid_Movement();
  bool adjoint = config->GetContinuous_Adjoint();
  bool fem = (config->GetKind_Solver() == FEM_ELASTICITY);
  
  char cstr[200], buffer[50];
  string filename, fieldname;
  
  /*--- Write file name with extension ---*/
  
  if (surf_sol) {
    if (adjoint)
      filename = config->GetSurfAdjCoeff_FileName();
    else
      filename = config->GetSurfFlowCoeff_FileName();
  }
  else {
    if (adjoint)
      filename = config->GetAdj_FileName();
    else
      filename = config->GetFlow_FileName();
  }
  if (config->GetKind_SU2() == SU2_DEF) {
    if (new_file) {
      if (surf_sol) filename = "surface_grid";
      else filename = "volumetric_grid";
    }
    else {
      if (surf_sol) filename = "surface_grid_def";
      else filename = "volumetric_grid_def";
    }
  }
  
  if (Kind_Solver == FEM_ELASTICITY) {
    if (surf_sol)
      filename = config->GetSurfStructure_FileName().c_str();
    else {
      filename = config->GetStructure_FileName().c_str();
      if (!new_file) {
        filename = filename + "_def";
      }
    }
  }
  
  
  if (Kind_Solver == HEAT_EQUATION_FVM) {
    if (surf_sol) filename = config->GetSurfHeat_FileName().c_str();
    else filename = config->GetHeat_FileName().c_str();
  }
  
  strcpy (cstr, filename.c_str());
  
  /*--- Special cases where a number needs to be appended to the file name. ---*/
  if ((Kind_Solver == EULER || Kind_Solver == NAVIER_STOKES || Kind_Solver == RANS || Kind_Solver == FEM_ELASTICITY || Kind_Solver == HEAT_EQUATION_FVM) &&
      (val_nZone > 1) && (config->GetUnsteady_Simulation() != HARMONIC_BALANCE)) {
    SPRINTF (buffer, "_%d", SU2_TYPE::Int(val_iZone));
    strcat(cstr, buffer);
  }
  
  /*--- Special cases where a number needs to be appended to the file name. ---*/
  if (((Kind_Solver == ADJ_EULER) || (Kind_Solver == ADJ_NAVIER_STOKES) || (Kind_Solver == ADJ_RANS)) &&
      (val_nZone > 1) && (config->GetUnsteady_Simulation() != HARMONIC_BALANCE)) {
    SPRINTF (buffer, "_%d", SU2_TYPE::Int(val_iZone));
    strcat(cstr, buffer);
  }
  
  if (config->GetUnsteady_Simulation() == HARMONIC_BALANCE) {
    if (SU2_TYPE::Int(val_iZone) < 10) SPRINTF (buffer, "_0000%d.vtk", SU2_TYPE::Int(val_iZone));
    if ((SU2_TYPE::Int(val_iZone) >= 10) && (SU2_TYPE::Int(val_iZone) < 100)) SPRINTF (buffer, "_000%d.vtk", SU2_TYPE::Int(val_iZone));
    if ((SU2_TYPE::Int(val_iZone) >= 100) && (SU2_TYPE::Int(val_iZone) < 1000)) SPRINTF (buffer, "_00%d.vtk", SU2_TYPE::Int(val_iZone));
    if ((SU2_TYPE::Int(val_iZone) >= 1000) && (SU2_TYPE::Int(val_iZone) < 10000)) SPRINTF (buffer, "_0%d.vtk", SU2_TYPE::Int(val_iZone));
    if (SU2_TYPE::Int(val_iZone) >= 10000) SPRINTF (buffer, "_%d.vtk", SU2_TYPE::Int(val_iZone));
    
  } else if (config->GetUnsteady_Simulation() && config->GetWrt_Unsteady()) {
    if (SU2_TYPE::Int(iExtIter) < 10) SPRINTF (buffer, "_0000%d.vtk", SU2_TYPE::Int(iExtIter));
    if ((SU2_TYPE::Int(iExtIter) >= 10) && (SU2_TYPE::Int(iExtIter) < 100)) SPRINTF (buffer, "_000%d.vtk", SU2_TYPE::Int(iExtIter));
    if ((SU2_TYPE::Int(iExtIter) >= 100) && (SU2_TYPE::Int(iExtIter) < 1000)) SPRINTF (buffer, "_00%d.vtk", SU2_TYPE::Int(iExtIter));
    if ((SU2_TYPE::Int(iExtIter) >= 1000) && (SU2_TYPE::Int(iExtIter) < 10000)) SPRINTF (buffer, "_0%d.vtk", SU2_TYPE::Int(iExtIter));
    if (SU2_TYPE::Int(iExtIter) >= 10000) SPRINTF (buffer, "_%d.vtk", SU2_TYPE::Int(iExtIter));

    } else if (config->GetDynamic_Analysis() && config->GetWrt_Dynamic()) {
      if ((SU2_TYPE::Int(iExtIter) >= 0) && (SU2_TYPE::Int(iExtIter) < 10)) SPRINTF (buffer, "_0000%d.vtk", SU2_TYPE::Int(iExtIter));
      if ((SU2_TYPE::Int(iExtIter) >= 10) && (SU2_TYPE::Int(iExtIter) < 100)) SPRINTF (buffer, "_000%d.vtk", SU2_TYPE::Int(iExtIter));
      if ((SU2_TYPE::Int(iExtIter) >= 100) && (SU2_TYPE::Int(iExtIter) < 1000)) SPRINTF (buffer, "_00%d.vtk", SU2_TYPE::Int(iExtIter));
      if ((SU2_TYPE::Int(iExtIter) >= 1000) && (SU2_TYPE::Int(iExtIter) < 10000)) SPRINTF (buffer, "_0%d.vtk", SU2_TYPE::Int(iExtIter));
      if (SU2_TYPE::Int(iExtIter) >= 10000) SPRINTF (buffer, "_%d.vtk", SU2_TYPE::Int(iExtIter));  
  } else {
    SPRINTF (buffer, ".vtk");
  }
  
  strcat(cstr, buffer);
  
  /*--- Open Paraview ASCII file and write the header. ---*/
  ofstream Paraview_File;
  Paraview_File.open(cstr, ios::out);
  Paraview_File.precision(6);
  Paraview_File << "# vtk DataFile Version 3.0\n";
  Paraview_File << "vtk output\n";
  Paraview_File << "ASCII\n";
  if (config->GetKind_SU2()!=SU2_DEF) Paraview_File << "DATASET UNSTRUCTURED_GRID\n";
  else Paraview_File << "DATASET UNSTRUCTURED_GRID\n";


  /*--- If it's a surface output, print only the points
   that are in the element list, change the numbering ---*/
  
  if (surf_sol) {
    
    LocalIndex = new unsigned long [nGlobal_Poin+1];
    SurfacePoint = new bool [nGlobal_Poin+1];
    
    for (iPoint = 0; iPoint < nGlobal_Poin+1; iPoint++) SurfacePoint[iPoint] = false;
    
    for (iElem = 0; iElem < nGlobal_Line; iElem++) {
      iNode = iElem*N_POINTS_LINE;
      SurfacePoint[Conn_Line[iNode+0]] = true;
      SurfacePoint[Conn_Line[iNode+1]] = true;
    }
    for (iElem = 0; iElem < nGlobal_BoundTria; iElem++) {
      iNode = iElem*N_POINTS_TRIANGLE;
      SurfacePoint[Conn_BoundTria[iNode+0]] = true;
      SurfacePoint[Conn_BoundTria[iNode+1]] = true;
      SurfacePoint[Conn_BoundTria[iNode+2]] = true;
    }
    for (iElem = 0; iElem < nGlobal_BoundQuad; iElem++) {
      iNode = iElem*N_POINTS_QUADRILATERAL;
      SurfacePoint[Conn_BoundQuad[iNode+0]] = true;
      SurfacePoint[Conn_BoundQuad[iNode+1]] = true;
      SurfacePoint[Conn_BoundQuad[iNode+2]] = true;
      SurfacePoint[Conn_BoundQuad[iNode+3]] = true;
    }
    
    nSurf_Poin = 0;
    for (iPoint = 0; iPoint < nGlobal_Poin+1; iPoint++) {
      LocalIndex[iPoint] = 0;
      if (SurfacePoint[iPoint]) { nSurf_Poin++; LocalIndex[iPoint] = nSurf_Poin; }
    }
    
  }
  
  /*--- Write the header ---*/
  if (surf_sol) Paraview_File << "POINTS "<< nSurf_Poin <<" double\n";
  else Paraview_File << "POINTS "<< nGlobal_Poin <<" double\n";
  
  /*--- Write surface and volumetric solution data. ---*/
  for (iPoint = 0; iPoint < nGlobal_Poin; iPoint++) {
    
    if (surf_sol) {
      
      if (LocalIndex[iPoint+1] != 0) {
        
        /*--- Write the node coordinates ---*/
        if (config->GetKind_SU2() != SU2_SOL) {
          for (iDim = 0; iDim < nDim; iDim++)
            Paraview_File << scientific << Coords[iDim][iPoint] << "\t";
          if (nDim == 2) Paraview_File << scientific << "0.0" << "\t";
        }
        else {
          for (iDim = 0; iDim < nDim; iDim++)
            Paraview_File << scientific << Data[iDim][iPoint] << "\t";
          if (nDim == 2) Paraview_File << scientific << "0.0" << "\t";
        }
        
      }
      
    } else {
      
      if (config->GetKind_SU2() != SU2_SOL) {
        for (iDim = 0; iDim < nDim; iDim++)
          Paraview_File << scientific << Coords[iDim][iPoint] << "\t";
        if (nDim == 2) Paraview_File << scientific << "0.0" << "\t";
      }
      else {
        for (iDim = 0; iDim < nDim; iDim++)
          Paraview_File << scientific << Data[iDim][iPoint] << "\t";
        if (nDim == 2) Paraview_File << scientific << "0.0" << "\t";
      }
      
    }
  }
  
  /*--- Write the header ---*/
  nSurf_Elem_Storage = nGlobal_Line*3 +nGlobal_BoundTria*4 + nGlobal_BoundQuad*5;
  nGlobal_Elem_Storage = nGlobal_Tria*4 + nGlobal_Quad*5 + nGlobal_Tetr*5 + nGlobal_Hexa*9 + nGlobal_Pris*7 + nGlobal_Pyra*6;
  
  if (surf_sol) Paraview_File << "\nCELLS " << nSurf_Elem << "\t" << nSurf_Elem_Storage << "\n";
  else Paraview_File << "\nCELLS " << nGlobal_Elem << "\t" << nGlobal_Elem_Storage << "\n";
  
  if (surf_sol) {
    
    for (iElem = 0; iElem < nGlobal_Line; iElem++) {
      iNode = iElem*N_POINTS_LINE;
      Paraview_File << N_POINTS_LINE << "\t";
      Paraview_File << LocalIndex[Conn_Line[iNode+0]]-1 << "\t";
      Paraview_File << LocalIndex[Conn_Line[iNode+1]]-1 << "\t";
    }
    
    for (iElem = 0; iElem < nGlobal_BoundTria; iElem++) {
      iNode = iElem*N_POINTS_TRIANGLE;
      Paraview_File << N_POINTS_TRIANGLE << "\t";
      Paraview_File << LocalIndex[Conn_BoundTria[iNode+0]]-1 << "\t";
      Paraview_File << LocalIndex[Conn_BoundTria[iNode+1]]-1 << "\t";
      Paraview_File << LocalIndex[Conn_BoundTria[iNode+2]]-1 << "\t";
    }
    
    for (iElem = 0; iElem < nGlobal_BoundQuad; iElem++) {
      iNode = iElem*N_POINTS_QUADRILATERAL;
      Paraview_File << N_POINTS_QUADRILATERAL << "\t";
      Paraview_File << LocalIndex[Conn_BoundQuad[iNode+0]]-1 << "\t";
      Paraview_File << LocalIndex[Conn_BoundQuad[iNode+1]]-1 << "\t";
      Paraview_File << LocalIndex[Conn_BoundQuad[iNode+2]]-1 << "\t";
      Paraview_File << LocalIndex[Conn_BoundQuad[iNode+3]]-1 << "\t";
    }
    
  }
  else {
    
    for (iElem = 0; iElem < nGlobal_Tria; iElem++) {
      iNode = iElem*N_POINTS_TRIANGLE;
      Paraview_File << N_POINTS_TRIANGLE << "\t";
      Paraview_File << Conn_Tria[iNode+0]-1 << "\t";
      Paraview_File << Conn_Tria[iNode+1]-1 << "\t";
      Paraview_File << Conn_Tria[iNode+2]-1 << "\t";
    }
    
    for (iElem = 0; iElem < nGlobal_Quad; iElem++) {
      iNode = iElem*N_POINTS_QUADRILATERAL;
      Paraview_File << N_POINTS_QUADRILATERAL << "\t";
      Paraview_File << Conn_Quad[iNode+0]-1 << "\t";
      Paraview_File << Conn_Quad[iNode+1]-1 << "\t";
      Paraview_File << Conn_Quad[iNode+2]-1 << "\t";
      Paraview_File << Conn_Quad[iNode+3]-1 << "\t";
    }
    
    for (iElem = 0; iElem < nGlobal_Tetr; iElem++) {
      iNode = iElem*N_POINTS_TETRAHEDRON;
      Paraview_File << N_POINTS_TETRAHEDRON << "\t";
      Paraview_File << Conn_Tetr[iNode+0]-1 << "\t" << Conn_Tetr[iNode+1]-1 << "\t";
      Paraview_File << Conn_Tetr[iNode+2]-1 << "\t" << Conn_Tetr[iNode+3]-1 << "\t";
    }
    
    for (iElem = 0; iElem < nGlobal_Hexa; iElem++) {
      iNode = iElem*N_POINTS_HEXAHEDRON;
      Paraview_File << N_POINTS_HEXAHEDRON << "\t";
      Paraview_File << Conn_Hexa[iNode+0]-1 << "\t" << Conn_Hexa[iNode+1]-1 << "\t";
      Paraview_File << Conn_Hexa[iNode+2]-1 << "\t" << Conn_Hexa[iNode+3]-1 << "\t";
      Paraview_File << Conn_Hexa[iNode+4]-1 << "\t" << Conn_Hexa[iNode+5]-1 << "\t";
      Paraview_File << Conn_Hexa[iNode+6]-1 << "\t" << Conn_Hexa[iNode+7]-1 << "\t";
    }
    
    for (iElem = 0; iElem < nGlobal_Pris; iElem++) {
      iNode = iElem*N_POINTS_PRISM;
      Paraview_File << N_POINTS_PRISM << "\t";
      Paraview_File << Conn_Pris[iNode+0]-1 << "\t" << Conn_Pris[iNode+1]-1 << "\t";
      Paraview_File << Conn_Pris[iNode+2]-1 << "\t" << Conn_Pris[iNode+3]-1 << "\t";
      Paraview_File << Conn_Pris[iNode+4]-1 << "\t" << Conn_Pris[iNode+5]-1 << "\t";
    }
    
    for (iElem = 0; iElem < nGlobal_Pyra; iElem++) {
      iNode = iElem*N_POINTS_PYRAMID;
      Paraview_File << N_POINTS_PYRAMID << "\t";
      Paraview_File << Conn_Pyra[iNode+0]-1 << "\t" << Conn_Pyra[iNode+1]-1 << "\t";
      Paraview_File << Conn_Pyra[iNode+2]-1 << "\t" << Conn_Pyra[iNode+3]-1 << "\t";
      Paraview_File << Conn_Pyra[iNode+4]-1 << "\t";
    }
  }
  
  /*--- Write the header ---*/
  if (surf_sol) Paraview_File << "\nCELL_TYPES " << nSurf_Elem << "\n";
  else Paraview_File << "\nCELL_TYPES " << nGlobal_Elem << "\n";
  
  if (surf_sol) {
    for (iElem = 0; iElem < nGlobal_Line; iElem++) Paraview_File << "3\t";
    for (iElem = 0; iElem < nGlobal_BoundTria; iElem++) Paraview_File << "5\t";
    for (iElem = 0; iElem < nGlobal_BoundQuad; iElem++) Paraview_File << "9\t";
    
  }
  else {
    for (iElem = 0; iElem < nGlobal_Tria; iElem++) Paraview_File << "5\t";
    for (iElem = 0; iElem < nGlobal_Quad; iElem++) Paraview_File << "9\t";
    for (iElem = 0; iElem < nGlobal_Tetr; iElem++) Paraview_File << "10\t";
    for (iElem = 0; iElem < nGlobal_Hexa; iElem++) Paraview_File << "12\t";
    for (iElem = 0; iElem < nGlobal_Pris; iElem++) Paraview_File << "13\t";
    for (iElem = 0; iElem < nGlobal_Pyra; iElem++) Paraview_File << "14\t";
  }
  
  
  
  /*--- Write the header ---*/
  if (config->GetKind_SU2() != SU2_DEF) {
    if (surf_sol) Paraview_File << "\nPOINT_DATA "<< nSurf_Poin <<"\n";
    else Paraview_File << "\nPOINT_DATA "<< nGlobal_Poin <<"\n";
  }
  
  unsigned short VarCounter = 0;
  
  if (config->GetKind_SU2() == SU2_SOL) {
    
    /*--- If SU2_SOL called this routine, we already have a set of output
     variables with the appropriate string tags stored in the config class. ---*/
    for (unsigned short iField = 1; iField < config->fields.size(); iField++) {
      
      fieldname = config->fields[iField];
      
      bool output_variable = true;
      size_t found = config->fields[iField].find("\"x\"");
      if (found!=string::npos) output_variable = false;
      found = config->fields[iField].find("\"y\"");
      if (found!=string::npos) output_variable = false;
      found = config->fields[iField].find("\"z\"");
      if (found!=string::npos) output_variable = false;
      
      if (output_variable) {
        fieldname.erase(remove(fieldname.begin(), fieldname.end(), '"'), fieldname.end());

        Paraview_File << "\nSCALARS " << fieldname << " double 1\n";
        Paraview_File << "LOOKUP_TABLE default\n";
        
        for (iPoint = 0; iPoint < nGlobal_Poin; iPoint++) {
          if (surf_sol) {
            if (LocalIndex[iPoint+1] != 0) {
              /*--- Loop over the vars/residuals and write the values to file ---*/
              Paraview_File << scientific << Data[VarCounter][iPoint] << "\t";
            }
          } else {
            /*--- Loop over the vars/residuals and write the values to file ---*/
            Paraview_File << scientific << Data[VarCounter][iPoint] << "\t";
          }
        }
      }
      
      VarCounter++;
      
      
    }
    
  }
  
  else if (config->GetKind_SU2()!=SU2_DEF) {
    
    for (iVar = 0; iVar < nVar_Consv; iVar++) {

      if (Kind_Solver == FEM_ELASTICITY)
        Paraview_File << "\nSCALARS Displacement_" << iVar+1 << " double 1\n";
      else
        Paraview_File << "\nSCALARS Conservative_" << iVar+1 << " double 1\n";
      
      Paraview_File << "LOOKUP_TABLE default\n";
      
      for (iPoint = 0; iPoint < nGlobal_Poin; iPoint++) {
        if (surf_sol) {
          if (LocalIndex[iPoint+1] != 0) {
            /*--- Loop over the vars/residuals and write the values to file ---*/
            Paraview_File << scientific << Data[VarCounter][iPoint] << "\t";
          }
        } else {
          /*--- Loop over the vars/residuals and write the values to file ---*/
          Paraview_File << scientific << Data[VarCounter][iPoint] << "\t";
        }
      }
      VarCounter++;
    }

    if (config->GetKind_Averaging() != NO_AVERAGING) {
      for (iVar = 0; iVar < nVar_Consv; iVar++) {

        Paraview_File << "\nSCALARS Average_" << iVar+1 << " float 1\n";
        Paraview_File << "LOOKUP_TABLE default\n";

        for (iPoint = 0; iPoint < nGlobal_Poin; iPoint++) {
          if (surf_sol) {
            if (LocalIndex[iPoint+1] != 0) {
              /*--- Loop over the vars/residuals and write the values to file ---*/
              Paraview_File << scientific << Data[VarCounter][iPoint] << "\t";
            }
          } else {
            /*--- Loop over the vars/residuals and write the values to file ---*/
            Paraview_File << scientific << Data[VarCounter][iPoint] << "\t";
          }
        }
        VarCounter++;
      }
    }
    
    if (config->GetWrt_Limiters()) {
      for (iVar = 0; iVar < nVar_Consv; iVar++) {
        
        Paraview_File << "\nSCALARS Limiter_" << iVar+1 << " double 1\n";
        Paraview_File << "LOOKUP_TABLE default\n";
        
        for (iPoint = 0; iPoint < nGlobal_Poin; iPoint++) {
          if (surf_sol) {
            if (LocalIndex[iPoint+1] != 0) {
              /*--- Loop over the vars/residuals and write the values to file ---*/
              Paraview_File << scientific << Data[VarCounter][iPoint] << "\t";
            }
          } else {
            /*--- Loop over the vars/residuals and write the values to file ---*/
            Paraview_File << scientific << Data[VarCounter][iPoint] << "\t";
          }
        }
        VarCounter++;
      }
    }
    
    if (config->GetWrt_Residuals()) {
      for (iVar = 0; iVar < nVar_Consv; iVar++) {
        
        Paraview_File << "\nSCALARS Residual_" << iVar+1 << " double 1\n";
        Paraview_File << "LOOKUP_TABLE default\n";
        
        for (iPoint = 0; iPoint < nGlobal_Poin; iPoint++) {
          if (surf_sol) {
            if (LocalIndex[iPoint+1] != 0) {
              /*--- Loop over the vars/residuals and write the values to file ---*/
              Paraview_File << scientific << Data[VarCounter][iPoint] << "\t";
            }
          } else {
            /*--- Loop over the vars/residuals and write the values to file ---*/
            Paraview_File << scientific << Data[VarCounter][iPoint] << "\t";
          }
        }
        VarCounter++;
      }
    }
    
    /*--- Add names for any extra variables (this will need to be adjusted). ---*/
    if (grid_movement && !fem) {
      
      Paraview_File << "\nSCALARS Grid_Velx double 1\n";
      Paraview_File << "LOOKUP_TABLE default\n";
      
      for (iPoint = 0; iPoint < nGlobal_Poin; iPoint++) {
        if (surf_sol) {
          if (LocalIndex[iPoint+1] != 0) {
            /*--- Loop over the vars/residuals and write the values to file ---*/
            Paraview_File << scientific << Data[VarCounter][iPoint] << "\t";
          }
        } else {
          /*--- Loop over the vars/residuals and write the values to file ---*/
          Paraview_File << scientific << Data[VarCounter][iPoint] << "\t";
        }
      }
      VarCounter++;
      
      Paraview_File << "\nSCALARS Grid_Vely double 1\n";
      Paraview_File << "LOOKUP_TABLE default\n";
      
      for (iPoint = 0; iPoint < nGlobal_Poin; iPoint++) {
        if (surf_sol) {
          if (LocalIndex[iPoint+1] != 0) {
            /*--- Loop over the vars/residuals and write the values to file ---*/
            Paraview_File << scientific << Data[VarCounter][iPoint] << "\t";
          }
        } else {
          /*--- Loop over the vars/residuals and write the values to file ---*/
          Paraview_File << scientific << Data[VarCounter][iPoint] << "\t";
        }
      }
      VarCounter++;
      
      if (nDim == 3) {
        
        Paraview_File << "\nSCALARS Grid_Velz double 1\n";
        Paraview_File << "LOOKUP_TABLE default\n";
        
        for (iPoint = 0; iPoint < nGlobal_Poin; iPoint++) {
          if (surf_sol) {
            if (LocalIndex[iPoint+1] != 0) {
              /*--- Loop over the vars/residuals and write the values to file ---*/
              Paraview_File << scientific << Data[VarCounter][iPoint] << "\t";
            }
          } else {
            /*--- Loop over the vars/residuals and write the values to file ---*/
            Paraview_File << scientific << Data[VarCounter][iPoint] << "\t";
          }
        }
        VarCounter++;
        
      }
    }
    
    if ((Kind_Solver == EULER) || (Kind_Solver == NAVIER_STOKES) || (Kind_Solver == RANS)) {
      
      Paraview_File << "\nSCALARS Pressure double 1\n";
      Paraview_File << "LOOKUP_TABLE default\n";
      
      for (iPoint = 0; iPoint < nGlobal_Poin; iPoint++) {
        if (surf_sol) {
          if (LocalIndex[iPoint+1] != 0) {
            /*--- Loop over the vars/residuals and write the values to file ---*/
            Paraview_File << scientific << Data[VarCounter][iPoint] << "\t";
          }
        } else {
          /*--- Loop over the vars/residuals and write the values to file ---*/
          Paraview_File << scientific << Data[VarCounter][iPoint] << "\t";
        }
      }
      VarCounter++;
      
      Paraview_File << "\nSCALARS Temperature double 1\n";
      Paraview_File << "LOOKUP_TABLE default\n";
      
      for (iPoint = 0; iPoint < nGlobal_Poin; iPoint++) {
        if (surf_sol) {
          if (LocalIndex[iPoint+1] != 0) {
            /*--- Loop over the vars/residuals and write the values to file ---*/
            Paraview_File << scientific << Data[VarCounter][iPoint] << "\t";
          }
        } else {
          /*--- Loop over the vars/residuals and write the values to file ---*/
          Paraview_File << scientific << Data[VarCounter][iPoint] << "\t";
        }
      }
      VarCounter++;
      
      Paraview_File << "\nSCALARS Pressure_Coefficient double 1\n";
      Paraview_File << "LOOKUP_TABLE default\n";
      
      for (iPoint = 0; iPoint < nGlobal_Poin; iPoint++) {
        if (surf_sol) {
          if (LocalIndex[iPoint+1] != 0) {
            /*--- Loop over the vars/residuals and write the values to file ---*/
            Paraview_File << scientific << Data[VarCounter][iPoint] << "\t";
          }
        } else {
          /*--- Loop over the vars/residuals and write the values to file ---*/
          Paraview_File << scientific << Data[VarCounter][iPoint] << "\t";
        }
      }
      VarCounter++;
      
      Paraview_File << "\nSCALARS Mach double 1\n";
      Paraview_File << "LOOKUP_TABLE default\n";
      
      for (iPoint = 0; iPoint < nGlobal_Poin; iPoint++) {
        if (surf_sol) {
          if (LocalIndex[iPoint+1] != 0) {
            /*--- Loop over the vars/residuals and write the values to file ---*/
            Paraview_File << scientific << Data[VarCounter][iPoint] << "\t";
          }
        } else {
          /*--- Loop over the vars/residuals and write the values to file ---*/
          Paraview_File << scientific << Data[VarCounter][iPoint] << "\t";
        }
      }
      VarCounter++;
      
    }
    
    if ((Kind_Solver == NAVIER_STOKES) || (Kind_Solver == RANS)) {
      
      Paraview_File << "\nSCALARS Laminar_Viscosity double 1\n";
      Paraview_File << "LOOKUP_TABLE default\n";
      
      for (iPoint = 0; iPoint < nGlobal_Poin; iPoint++) {
        if (surf_sol) {
          if (LocalIndex[iPoint+1] != 0) {
            /*--- Loop over the vars/residuals and write the values to file ---*/
            Paraview_File << scientific << Data[VarCounter][iPoint] << "\t";
          }
        } else {
          /*--- Loop over the vars/residuals and write the values to file ---*/
          Paraview_File << scientific << Data[VarCounter][iPoint] << "\t";
        }
      }
      VarCounter++;
      
      Paraview_File << "\nSCALARS Skin_Friction_Coefficient double 1\n";
      Paraview_File << "LOOKUP_TABLE default\n";
      
      for (iPoint = 0; iPoint < nGlobal_Poin; iPoint++) {
        if (surf_sol) {
          if (LocalIndex[iPoint+1] != 0) {
            /*--- Loop over the vars/residuals and write the values to file ---*/
            Paraview_File << scientific << Data[VarCounter][iPoint] << "\t";
          }
        } else {
          /*--- Loop over the vars/residuals and write the values to file ---*/
          Paraview_File << scientific << Data[VarCounter][iPoint] << "\t";
        }
      }
      VarCounter++;
      
      Paraview_File << "\nSCALARS Heat_Flux double 1\n";
      Paraview_File << "LOOKUP_TABLE default\n";
      
      for (iPoint = 0; iPoint < nGlobal_Poin; iPoint++) {
        if (surf_sol) {
          if (LocalIndex[iPoint+1] != 0) {
            /*--- Loop over the vars/residuals and write the values to file ---*/
            Paraview_File << scientific << Data[VarCounter][iPoint] << "\t";
          }
        } else {
          /*--- Loop over the vars/residuals and write the values to file ---*/
          Paraview_File << scientific << Data[VarCounter][iPoint] << "\t";
        }
      }
      VarCounter++;
      
      Paraview_File << "\nSCALARS Y_Plus double 1\n";
      Paraview_File << "LOOKUP_TABLE default\n";
      
      for (iPoint = 0; iPoint < nGlobal_Poin; iPoint++) {
        if (surf_sol) {
          if (LocalIndex[iPoint+1] != 0) {
            /*--- Loop over the vars/residuals and write the values to file ---*/
            Paraview_File << scientific << Data[VarCounter][iPoint] << "\t";
          }
        } else {
          /*--- Loop over the vars/residuals and write the values to file ---*/
          Paraview_File << scientific << Data[VarCounter][iPoint] << "\t";
        }
      }
      VarCounter++;
      
    }
    
    if (Kind_Solver == RANS) {
      
      Paraview_File << "\nSCALARS Eddy_Viscosity double 1\n";
      Paraview_File << "LOOKUP_TABLE default\n";
      
      for (iPoint = 0; iPoint < nGlobal_Poin; iPoint++) {
        if (surf_sol) {
          if (LocalIndex[iPoint+1] != 0) {
            /*--- Loop over the vars/residuals and write the values to file ---*/
            Paraview_File << scientific << Data[VarCounter][iPoint] << "\t";
          }
        } else {
          /*--- Loop over the vars/residuals and write the values to file ---*/
          Paraview_File << scientific << Data[VarCounter][iPoint] << "\t";
        }
      }
      VarCounter++;
      
    }
    
    for (std::vector<COutputVariable>::iterator it = output_vars[val_iZone].begin();
         it != output_vars[val_iZone].end(); ++it) {
      
      Paraview_File << "\nSCALARS " << it->Name << " float 1\n";
      Paraview_File << "LOOKUP_TABLE default\n";
      
      for (iPoint = 0; iPoint < nGlobal_Poin; iPoint++) {
        if (surf_sol) {
          if (LocalIndex[iPoint+1] != 0) {
            /*--- Loop over the vars/residuals and write the values to file ---*/
            Paraview_File << scientific << Data[VarCounter][iPoint] << "\t";
          }
        } else {
          /*--- Loop over the vars/residuals and write the values to file ---*/
          Paraview_File << scientific << Data[VarCounter][iPoint] << "\t";
        }
      }
      VarCounter++;
      
    }
    
    // TODO: Add vectors here.

    for (std::vector<COutputTensor>::iterator it = output_tensors[val_iZone].begin();
         it != output_tensors[val_iZone].end(); ++it) {
      Paraview_File << "\nTENSORS " << it->Name << " float\n";

      for (iPoint = 0; iPoint < nGlobal_Poin; iPoint++) {
        if (!surf_sol || LocalIndex[iPoint+1] != 0) {
          /*--- Loop over the vars/residuals and write the values to file ---*/
          for (unsigned short iDim = 0; iDim < nDim; iDim++) {
            for (unsigned short jDim = 0; jDim < nDim; jDim++) {
              Paraview_File << scientific << Data[VarCounter][iPoint] << "\t";
              VarCounter++;
            }
            Paraview_File << endl;
          }
          Paraview_File << endl;
          VarCounter -= nDim*nDim;
        }
      }
      VarCounter += nDim*nDim;
    }
    if (( Kind_Solver == ADJ_EULER         ) ||
        ( Kind_Solver == ADJ_NAVIER_STOKES ) ||
        ( Kind_Solver == ADJ_RANS          )   ) {
      
      Paraview_File << "\nSCALARS Surface_Sensitivity double 1\n";
      Paraview_File << "LOOKUP_TABLE default\n";
      
      for (iPoint = 0; iPoint < nGlobal_Poin; iPoint++) {
        if (surf_sol) {
          if (LocalIndex[iPoint+1] != 0) {
            /*--- Loop over the vars/residuals and write the values to file ---*/
            Paraview_File << scientific << Data[VarCounter][iPoint] << "\t";
          }
        } else {
          /*--- Loop over the vars/residuals and write the values to file ---*/
          Paraview_File << scientific << Data[VarCounter][iPoint] << "\t";
        }
      }
      VarCounter++;
      
    }

    if (Kind_Solver == FEM_ELASTICITY) {

        if (config->GetDynamic_Analysis() == DYNAMIC) {

            Paraview_File << "\nSCALARS Velocity_1 double 1\n";
            Paraview_File << "LOOKUP_TABLE default\n";

            for (iPoint = 0; iPoint < nGlobal_Poin; iPoint++) {
               if (! surf_sol) {
                 Paraview_File << scientific << Data[VarCounter][iPoint] << "\t";
               }
             }
           VarCounter++;

           Paraview_File << "\nSCALARS Velocity_2 double 1\n";
           Paraview_File << "LOOKUP_TABLE default\n";

           for (iPoint = 0; iPoint < nGlobal_Poin; iPoint++) {
              if (! surf_sol) {
                Paraview_File << scientific << Data[VarCounter][iPoint] << "\t";
              }
            }
          VarCounter++;

          if (nDim == 3) {

            Paraview_File << "\nSCALARS Velocity_3 double 1\n";
            Paraview_File << "LOOKUP_TABLE default\n";

            for (iPoint = 0; iPoint < nGlobal_Poin; iPoint++) {
               if (! surf_sol) {
                Paraview_File << scientific << Data[VarCounter][iPoint] << "\t";
               }
             }
             VarCounter++;
          }

          Paraview_File << "\nSCALARS Acceleration_1 double 1\n";
          Paraview_File << "LOOKUP_TABLE default\n";

          for (iPoint = 0; iPoint < nGlobal_Poin; iPoint++) {
             if (! surf_sol) {
               Paraview_File << scientific << Data[VarCounter][iPoint] << "\t";
             }
           }
           VarCounter++;

           Paraview_File << "\nSCALARS Acceleration_2 double 1\n";
           Paraview_File << "LOOKUP_TABLE default\n";

           for (iPoint = 0; iPoint < nGlobal_Poin; iPoint++) {
              if (! surf_sol) {
                Paraview_File << scientific << Data[VarCounter][iPoint] << "\t";
              }
            }
          VarCounter++;

          if (nDim == 3) {

          Paraview_File << "\nSCALARS Acceleration_3 double 1\n";
          Paraview_File << "LOOKUP_TABLE default\n";

          for (iPoint = 0; iPoint < nGlobal_Poin; iPoint++) {
             if (! surf_sol) {
              Paraview_File << scientific << Data[VarCounter][iPoint] << "\t";
             }
           }
           VarCounter++;
          }

        }

        Paraview_File << "\nSCALARS Sxx double 1\n";
        Paraview_File << "LOOKUP_TABLE default\n";

        for (iPoint = 0; iPoint < nGlobal_Poin; iPoint++) {
           if (! surf_sol) {
             Paraview_File << scientific << Data[VarCounter][iPoint] << "\t";
           }
         }
       VarCounter++;

       Paraview_File << "\nSCALARS Syy double 1\n";
       Paraview_File << "LOOKUP_TABLE default\n";

       for (iPoint = 0; iPoint < nGlobal_Poin; iPoint++) {
          if (! surf_sol) {
            Paraview_File << scientific << Data[VarCounter][iPoint] << "\t";
          }
        }
      VarCounter++;

      Paraview_File << "\nSCALARS Sxy double 1\n";
      Paraview_File << "LOOKUP_TABLE default\n";

      for (iPoint = 0; iPoint < nGlobal_Poin; iPoint++) {
         if (! surf_sol) {
           Paraview_File << scientific << Data[VarCounter][iPoint] << "\t";
         }
       }
     VarCounter++;

     if (nDim == 3) {

       Paraview_File << "\nSCALARS Szz double 1\n";
       Paraview_File << "LOOKUP_TABLE default\n";

       for (iPoint = 0; iPoint < nGlobal_Poin; iPoint++) {
          if (! surf_sol) {
           Paraview_File << scientific << Data[VarCounter][iPoint] << "\t";
          }
        }
        VarCounter++;

        Paraview_File << "\nSCALARS Sxz double 1\n";
        Paraview_File << "LOOKUP_TABLE default\n";

        for (iPoint = 0; iPoint < nGlobal_Poin; iPoint++) {
         if (! surf_sol) {
           Paraview_File << scientific << Data[VarCounter][iPoint] << "\t";
         }
       }
       VarCounter++;

       Paraview_File << "\nSCALARS Syz double 1\n";
       Paraview_File << "LOOKUP_TABLE default\n";

       for (iPoint = 0; iPoint < nGlobal_Poin; iPoint++) {
        if (! surf_sol) {
         Paraview_File << scientific << Data[VarCounter][iPoint] << "\t";
        }
        }
      VarCounter++;

     }

       Paraview_File << "\nSCALARS Von_Mises_Stress double 1\n";
       Paraview_File << "LOOKUP_TABLE default\n";

       for (iPoint = 0; iPoint < nGlobal_Poin; iPoint++) {
         if (surf_sol) {
           if (LocalIndex[iPoint+1] != 0) {
             /*--- Loop over the vars/residuals and write the values to file ---*/
             Paraview_File << scientific << Data[VarCounter][iPoint] << "\t";
           }
         } else {
           /*--- Loop over the vars/residuals and write the values to file ---*/
           Paraview_File << scientific << Data[VarCounter][iPoint] << "\t";
         }
       }
       VarCounter++;

     }


  }
  
  Paraview_File.close();
  
  if (surf_sol)  delete [] LocalIndex;
  if (SurfacePoint != NULL) delete [] SurfacePoint;
  
}

void COutput::WriteParaViewASCII_Parallel(CConfig *config, CGeometry *geometry, CSolver **solver, unsigned short val_iZone, unsigned short val_nZone, unsigned short val_iInst, unsigned short val_nInst, bool surf_sol) {

  unsigned short iDim, nDim = geometry->GetnDim();
  unsigned short Kind_Solver = config->GetKind_Solver();

  unsigned long iPoint, iElem, iNode;
  unsigned long iExtIter = config->GetExtIter();

  unsigned long nSurf_Elem_Storage;
  unsigned long nGlobal_Elem_Storage;

  bool adjoint = config->GetContinuous_Adjoint();
  bool disc_adj = config->GetDiscrete_Adjoint();

  char cstr[200], buffer[50];
  string filename, fieldname;
  ofstream Paraview_File;

  int iProcessor;

  /*--- Write file name with extension ---*/
  if (surf_sol) {
    if (adjoint || disc_adj)
      filename = config->GetSurfAdjCoeff_FileName();
    else
      filename = config->GetSurfFlowCoeff_FileName();
  }
  else {
    if (adjoint || disc_adj)
      filename = config->GetAdj_FileName();
    else
      filename = config->GetFlow_FileName();
  }

  if (Kind_Solver == FEM_ELASTICITY) {
    if (surf_sol)
      filename = config->GetSurfStructure_FileName().c_str();
    else
      filename = config->GetStructure_FileName().c_str();
  }
  
  if (Kind_Solver == HEAT_EQUATION_FVM) {
    if (surf_sol) filename = config->GetSurfHeat_FileName().c_str();
    else filename = config->GetHeat_FileName().c_str();
  }

  if (config->GetKind_SU2() == SU2_DOT) {
    if (surf_sol)
      filename = config->GetSurfSens_FileName();
    else
      filename = config->GetVolSens_FileName();
  }

  strcpy (cstr, filename.c_str());

  /*--- Special cases where a number needs to be appended to the file name. ---*/

  if ((Kind_Solver == EULER || Kind_Solver == NAVIER_STOKES || Kind_Solver == RANS ||
       Kind_Solver == ADJ_EULER || Kind_Solver == ADJ_NAVIER_STOKES || Kind_Solver == ADJ_RANS ||
       Kind_Solver == DISC_ADJ_EULER || Kind_Solver == DISC_ADJ_NAVIER_STOKES || Kind_Solver == DISC_ADJ_RANS ||
       Kind_Solver == FEM_ELASTICITY || Kind_Solver == HEAT_EQUATION_FVM) &&
      (val_nZone > 1) &&
      (config->GetUnsteady_Simulation() != HARMONIC_BALANCE)) {
    SPRINTF (buffer, "_%d", SU2_TYPE::Int(val_iZone));
    strcat(cstr, buffer);
  }

  if (config->GetUnsteady_Simulation() == HARMONIC_BALANCE) {
    if (SU2_TYPE::Int(val_iInst) < 10) SPRINTF (buffer, "_0000%d.vtk", SU2_TYPE::Int(val_iInst));
    if ((SU2_TYPE::Int(val_iInst) >= 10) && (SU2_TYPE::Int(val_iInst) < 100)) SPRINTF (buffer, "_000%d.vtk", SU2_TYPE::Int(val_iInst));
    if ((SU2_TYPE::Int(val_iInst) >= 100) && (SU2_TYPE::Int(val_iInst) < 1000)) SPRINTF (buffer, "_00%d.vtk", SU2_TYPE::Int(val_iInst));
    if ((SU2_TYPE::Int(val_iInst) >= 1000) && (SU2_TYPE::Int(val_iInst) < 10000)) SPRINTF (buffer, "_0%d.vtk", SU2_TYPE::Int(val_iInst));
    if (SU2_TYPE::Int(val_iInst) >= 10000) SPRINTF (buffer, "_%d.vtk", SU2_TYPE::Int(val_iInst));

  } else if (config->GetUnsteady_Simulation() && config->GetWrt_Unsteady()) {
    if (SU2_TYPE::Int(iExtIter) < 10) SPRINTF (buffer, "_0000%d.vtk", SU2_TYPE::Int(iExtIter));
    if ((SU2_TYPE::Int(iExtIter) >= 10) && (SU2_TYPE::Int(iExtIter) < 100)) SPRINTF (buffer, "_000%d.vtk", SU2_TYPE::Int(iExtIter));
    if ((SU2_TYPE::Int(iExtIter) >= 100) && (SU2_TYPE::Int(iExtIter) < 1000)) SPRINTF (buffer, "_00%d.vtk", SU2_TYPE::Int(iExtIter));
    if ((SU2_TYPE::Int(iExtIter) >= 1000) && (SU2_TYPE::Int(iExtIter) < 10000)) SPRINTF (buffer, "_0%d.vtk", SU2_TYPE::Int(iExtIter));
    if (SU2_TYPE::Int(iExtIter) >= 10000) SPRINTF (buffer, "_%d.vtk", SU2_TYPE::Int(iExtIter));

  } else if (config->GetDynamic_Analysis() && config->GetWrt_Dynamic()) {
    if ((SU2_TYPE::Int(iExtIter) >= 0) && (SU2_TYPE::Int(iExtIter) < 10)) SPRINTF (buffer, "_0000%d.vtk", SU2_TYPE::Int(iExtIter));
    if ((SU2_TYPE::Int(iExtIter) >= 10) && (SU2_TYPE::Int(iExtIter) < 100)) SPRINTF (buffer, "_000%d.vtk", SU2_TYPE::Int(iExtIter));
    if ((SU2_TYPE::Int(iExtIter) >= 100) && (SU2_TYPE::Int(iExtIter) < 1000)) SPRINTF (buffer, "_00%d.vtk", SU2_TYPE::Int(iExtIter));
    if ((SU2_TYPE::Int(iExtIter) >= 1000) && (SU2_TYPE::Int(iExtIter) < 10000)) SPRINTF (buffer, "_0%d.vtk", SU2_TYPE::Int(iExtIter));
    if (SU2_TYPE::Int(iExtIter) >= 10000) SPRINTF (buffer, "_%d.vtk", SU2_TYPE::Int(iExtIter));
  } else {
    SPRINTF (buffer, ".vtk");
  }

  strcat(cstr, buffer);

  /*--- Open Paraview ASCII file and write the header. ---*/

    if (rank == MASTER_NODE) {
  Paraview_File.open(cstr, ios::out);
  Paraview_File.precision(6);
  Paraview_File << "# vtk DataFile Version 3.0\n";
  Paraview_File << "vtk output\n";
  Paraview_File << "ASCII\n";
  Paraview_File << "DATASET UNSTRUCTURED_GRID\n";

  /*--- Write the header ---*/
  if (surf_sol) Paraview_File << "POINTS "<< nGlobal_Surf_Poin <<" double\n";
  else Paraview_File << "POINTS "<< nGlobal_Poin_Par <<" double\n";

    }

  Paraview_File.close();

#ifdef HAVE_MPI
  SU2_MPI::Barrier(MPI_COMM_WORLD);
#endif

  /*--- Each processor opens the file. ---*/

  Paraview_File.open(cstr, ios::out | ios::app);

  /*--- Write surface and volumetric point coordinates. ---*/

  for (iProcessor = 0; iProcessor < size; iProcessor++) {
    if (rank == iProcessor) {

      /*--- Write the node data from this proc ---*/

      if (surf_sol) {
        for (iPoint = 0; iPoint < nSurf_Poin_Par; iPoint++) {
          for (iDim = 0; iDim < nDim; iDim++)
            Paraview_File << scientific << Parallel_Surf_Data[iDim][iPoint] << "\t";
          if (nDim == 2) Paraview_File << scientific << "0.0" << "\t";
        }
      } else {

        for (iPoint = 0; iPoint < nParallel_Poin; iPoint++) {
          for (iDim = 0; iDim < nDim; iDim++)
            Paraview_File << scientific << Parallel_Data[iDim][iPoint] << "\t";
          if (nDim == 2) Paraview_File << scientific << "0.0" << "\t";
        }
      }
    }
    Paraview_File.flush();
#ifdef HAVE_MPI
    SU2_MPI::Barrier(MPI_COMM_WORLD);
#endif
  }

  /*--- Reduce the total number of each element. ---*/

  unsigned long nTot_Line, nTot_BoundTria, nTot_BoundQuad, nTot_Tria, nTot_Quad, nTot_Tetr, nTot_Hexa, nTot_Pris, nTot_Pyra;
#ifdef HAVE_MPI
  SU2_MPI::Reduce(&nParallel_Line, &nTot_Line, 1, MPI_UNSIGNED_LONG, MPI_SUM, MASTER_NODE, MPI_COMM_WORLD);
  SU2_MPI::Reduce(&nParallel_BoundTria, &nTot_BoundTria, 1, MPI_UNSIGNED_LONG, MPI_SUM, MASTER_NODE, MPI_COMM_WORLD);
  SU2_MPI::Reduce(&nParallel_BoundQuad, &nTot_BoundQuad, 1, MPI_UNSIGNED_LONG, MPI_SUM, MASTER_NODE, MPI_COMM_WORLD);

  SU2_MPI::Reduce(&nParallel_Tria, &nTot_Tria, 1, MPI_UNSIGNED_LONG, MPI_SUM, MASTER_NODE, MPI_COMM_WORLD);
  SU2_MPI::Reduce(&nParallel_Quad, &nTot_Quad, 1, MPI_UNSIGNED_LONG, MPI_SUM, MASTER_NODE, MPI_COMM_WORLD);
  SU2_MPI::Reduce(&nParallel_Tetr, &nTot_Tetr, 1, MPI_UNSIGNED_LONG, MPI_SUM, MASTER_NODE, MPI_COMM_WORLD);
  SU2_MPI::Reduce(&nParallel_Hexa, &nTot_Hexa, 1, MPI_UNSIGNED_LONG, MPI_SUM, MASTER_NODE, MPI_COMM_WORLD);
  SU2_MPI::Reduce(&nParallel_Pris, &nTot_Pris, 1, MPI_UNSIGNED_LONG, MPI_SUM, MASTER_NODE, MPI_COMM_WORLD);
  SU2_MPI::Reduce(&nParallel_Pyra, &nTot_Pyra, 1, MPI_UNSIGNED_LONG, MPI_SUM, MASTER_NODE, MPI_COMM_WORLD);
#else
  nTot_Line      = nParallel_Line;
  nTot_BoundTria = nParallel_BoundTria;
  nTot_BoundQuad = nParallel_BoundQuad;

  nTot_Tria = nParallel_Tria;
  nTot_Quad = nParallel_Quad;
  nTot_Tetr = nParallel_Tetr;
  nTot_Hexa = nParallel_Hexa;
  nTot_Pris = nParallel_Pris;
  nTot_Pyra = nParallel_Pyra;
#endif

  if (rank == MASTER_NODE) {

  /*--- Write the header ---*/
  nSurf_Elem_Storage = nTot_Line*3 +nTot_BoundTria*4 + nTot_BoundQuad*5;
  nGlobal_Elem_Storage = nTot_Tria*4 + nTot_Quad*5 + nTot_Tetr*5 + nTot_Hexa*9 + nTot_Pris*7 + nTot_Pyra*6;

  if (surf_sol) Paraview_File << "\nCELLS " << nSurf_Elem_Par << "\t" << nSurf_Elem_Storage << "\n";
  else Paraview_File << "\nCELLS " << nGlobal_Elem_Par << "\t" << nGlobal_Elem_Storage << "\n";

  }

  Paraview_File.flush();
#ifdef HAVE_MPI
  SU2_MPI::Barrier(MPI_COMM_WORLD);
#endif

  /*--- Write connectivity data. ---*/

  for (iProcessor = 0; iProcessor < size; iProcessor++) {
    if (rank == iProcessor) {

  if (surf_sol) {

    for (iElem = 0; iElem < nParallel_Line; iElem++) {
      iNode = iElem*N_POINTS_LINE;
      Paraview_File << N_POINTS_LINE << "\t";
      Paraview_File << Conn_BoundLine_Par[iNode+0]-1 << "\t";
      Paraview_File << Conn_BoundLine_Par[iNode+1]-1 << "\t";
    }

    for (iElem = 0; iElem < nParallel_BoundTria; iElem++) {
      iNode = iElem*N_POINTS_TRIANGLE;
      Paraview_File << N_POINTS_TRIANGLE << "\t";
      Paraview_File << Conn_BoundTria_Par[iNode+0]-1 << "\t";
      Paraview_File << Conn_BoundTria_Par[iNode+1]-1 << "\t";
      Paraview_File << Conn_BoundTria_Par[iNode+2]-1 << "\t";
    }

    for (iElem = 0; iElem < nParallel_BoundQuad; iElem++) {
      iNode = iElem*N_POINTS_QUADRILATERAL;
      Paraview_File << N_POINTS_QUADRILATERAL << "\t";
      Paraview_File << Conn_BoundQuad_Par[iNode+0]-1 << "\t";
      Paraview_File << Conn_BoundQuad_Par[iNode+1]-1 << "\t";
      Paraview_File << Conn_BoundQuad_Par[iNode+2]-1 << "\t";
      Paraview_File << Conn_BoundQuad_Par[iNode+3]-1 << "\t";
    }

  }
  else {

    for (iElem = 0; iElem < nParallel_Tria; iElem++) {
      iNode = iElem*N_POINTS_TRIANGLE;
      Paraview_File << N_POINTS_TRIANGLE << "\t";
      Paraview_File << Conn_Tria_Par[iNode+0]-1 << "\t";
      Paraview_File << Conn_Tria_Par[iNode+1]-1 << "\t";
      Paraview_File << Conn_Tria_Par[iNode+2]-1 << "\t";
    }

    for (iElem = 0; iElem < nParallel_Quad; iElem++) {
      iNode = iElem*N_POINTS_QUADRILATERAL;
      Paraview_File << N_POINTS_QUADRILATERAL << "\t";
      Paraview_File << Conn_Quad_Par[iNode+0]-1 << "\t";
      Paraview_File << Conn_Quad_Par[iNode+1]-1 << "\t";
      Paraview_File << Conn_Quad_Par[iNode+2]-1 << "\t";
      Paraview_File << Conn_Quad_Par[iNode+3]-1 << "\t";
    }

    for (iElem = 0; iElem < nParallel_Tetr; iElem++) {
      iNode = iElem*N_POINTS_TETRAHEDRON;
      Paraview_File << N_POINTS_TETRAHEDRON << "\t";
      Paraview_File << Conn_Tetr_Par[iNode+0]-1 << "\t" << Conn_Tetr_Par[iNode+1]-1 << "\t";
      Paraview_File << Conn_Tetr_Par[iNode+2]-1 << "\t" << Conn_Tetr_Par[iNode+3]-1 << "\t";
    }

    for (iElem = 0; iElem < nParallel_Hexa; iElem++) {
      iNode = iElem*N_POINTS_HEXAHEDRON;
      Paraview_File << N_POINTS_HEXAHEDRON << "\t";
      Paraview_File << Conn_Hexa_Par[iNode+0]-1 << "\t" << Conn_Hexa_Par[iNode+1]-1 << "\t";
      Paraview_File << Conn_Hexa_Par[iNode+2]-1 << "\t" << Conn_Hexa_Par[iNode+3]-1 << "\t";
      Paraview_File << Conn_Hexa_Par[iNode+4]-1 << "\t" << Conn_Hexa_Par[iNode+5]-1 << "\t";
      Paraview_File << Conn_Hexa_Par[iNode+6]-1 << "\t" << Conn_Hexa_Par[iNode+7]-1 << "\t";
    }

    for (iElem = 0; iElem < nParallel_Pris; iElem++) {
      iNode = iElem*N_POINTS_PRISM;
      Paraview_File << N_POINTS_PRISM << "\t";
      Paraview_File << Conn_Pris_Par[iNode+0]-1 << "\t" << Conn_Pris_Par[iNode+1]-1 << "\t";
      Paraview_File << Conn_Pris_Par[iNode+2]-1 << "\t" << Conn_Pris_Par[iNode+3]-1 << "\t";
      Paraview_File << Conn_Pris_Par[iNode+4]-1 << "\t" << Conn_Pris_Par[iNode+5]-1 << "\t";
    }

    for (iElem = 0; iElem < nParallel_Pyra; iElem++) {
      iNode = iElem*N_POINTS_PYRAMID;
      Paraview_File << N_POINTS_PYRAMID << "\t";
      Paraview_File << Conn_Pyra_Par[iNode+0]-1 << "\t" << Conn_Pyra_Par[iNode+1]-1 << "\t";
      Paraview_File << Conn_Pyra_Par[iNode+2]-1 << "\t" << Conn_Pyra_Par[iNode+3]-1 << "\t";
      Paraview_File << Conn_Pyra_Par[iNode+4]-1 << "\t";
    }
  }
    }    Paraview_File.flush();
#ifdef HAVE_MPI
    SU2_MPI::Barrier(MPI_COMM_WORLD);
#endif
  }

    if (rank == MASTER_NODE) {

  /*--- Write the header ---*/
  if (surf_sol) Paraview_File << "\nCELL_TYPES " << nSurf_Elem_Par << "\n";
  else Paraview_File << "\nCELL_TYPES " << nGlobal_Elem_Par << "\n";
    }

  Paraview_File.flush();
#ifdef HAVE_MPI
  SU2_MPI::Barrier(MPI_COMM_WORLD);
#endif

  for (iProcessor = 0; iProcessor < size; iProcessor++) {
    if (rank == iProcessor) {
      if (surf_sol) {
        for (iElem = 0; iElem < nParallel_Line; iElem++) Paraview_File << "3\t";
        for (iElem = 0; iElem < nParallel_BoundTria; iElem++) Paraview_File << "5\t";
        for (iElem = 0; iElem < nParallel_BoundQuad; iElem++) Paraview_File << "9\t";
      }
      else {
        for (iElem = 0; iElem < nParallel_Tria; iElem++) Paraview_File << "5\t";
        for (iElem = 0; iElem < nParallel_Quad; iElem++) Paraview_File << "9\t";
        for (iElem = 0; iElem < nParallel_Tetr; iElem++) Paraview_File << "10\t";
        for (iElem = 0; iElem < nParallel_Hexa; iElem++) Paraview_File << "12\t";
        for (iElem = 0; iElem < nParallel_Pris; iElem++) Paraview_File << "13\t";
        for (iElem = 0; iElem < nParallel_Pyra; iElem++) Paraview_File << "14\t";
      }
    }    Paraview_File.flush();
#ifdef HAVE_MPI
    SU2_MPI::Barrier(MPI_COMM_WORLD);
#endif
  }
  
    if (rank == MASTER_NODE) {
  /*--- Write the header ---*/
  if (surf_sol) Paraview_File << "\nPOINT_DATA "<< nGlobal_Surf_Poin <<"\n";
  else Paraview_File << "\nPOINT_DATA "<< nGlobal_Poin_Par <<"\n";

    }

  Paraview_File.flush();
#ifdef HAVE_MPI
  SU2_MPI::Barrier(MPI_COMM_WORLD);
#endif

  unsigned short varStart = 2;
  if (nDim == 3) varStart++;

  /*--- Need to adjust container location to avoid PointID tag and coords. ---*/
  unsigned short VarCounter = varStart;

  for (unsigned short iField = varStart; iField < Variable_Names.size(); iField++) {

    fieldname = Variable_Names[iField];

    fieldname.erase(remove(fieldname.begin(), fieldname.end(), '"'), fieldname.end());

    bool output_variable = true, isVector = false;
    size_t found = Variable_Names[iField].find("_x");
    if (found!=string::npos) {
      output_variable = true;
      isVector = true;
    }
    found = Variable_Names[iField].find("_y");
    if (found!=string::npos) {
      output_variable = false;
      //skip
      Paraview_File.flush();
#ifdef HAVE_MPI
      SU2_MPI::Barrier(MPI_COMM_WORLD);
#endif
      VarCounter++;
    }
found = Variable_Names[iField].find("_z");
    if (found!=string::npos) {
      output_variable = false;
      //skip
      Paraview_File.flush();
#ifdef HAVE_MPI
      SU2_MPI::Barrier(MPI_COMM_WORLD);
#endif
      VarCounter++;
    }

    if (output_variable && isVector) {

      fieldname.erase(fieldname.end()-2,fieldname.end());

      if (rank == MASTER_NODE) {
        Paraview_File << "\nVECTORS " << fieldname << " double\n";
      }

      Paraview_File.flush();
#ifdef HAVE_MPI
      SU2_MPI::Barrier(MPI_COMM_WORLD);
#endif

      /*--- Write surface and volumetric point coordinates. ---*/

      for (iProcessor = 0; iProcessor < size; iProcessor++) {
        if (rank == iProcessor) {

          /*--- Write the node data from this proc ---*/

          if (surf_sol) {
            for (iPoint = 0; iPoint < nSurf_Poin_Par; iPoint++) {
              /*--- Loop over the vars/residuals and write the values to file ---*/
              Paraview_File << scientific << Parallel_Surf_Data[VarCounter+0][iPoint] << "\t" << Parallel_Surf_Data[VarCounter+1][iPoint] << "\t";
              if (nDim == 3) Paraview_File << scientific << Parallel_Surf_Data[VarCounter+2][iPoint] << "\t";
              if (nDim == 2) Paraview_File << scientific << "0.0" << "\t";
            }
          } else {
            for (iPoint = 0; iPoint < nParallel_Poin; iPoint++) {
              Paraview_File << scientific << Parallel_Data[VarCounter+0][iPoint] << "\t" << Parallel_Data[VarCounter+1][iPoint] << "\t";
              if (nDim == 3) Paraview_File << scientific << Parallel_Data[VarCounter+2][iPoint] << "\t";
              if (nDim == 2) Paraview_File << scientific << "0.0" << "\t";
            }
          }
        }
        Paraview_File.flush();
#ifdef HAVE_MPI
        SU2_MPI::Barrier(MPI_COMM_WORLD);
#endif
      }

      VarCounter++;

    } else if (output_variable) {

      if (rank == MASTER_NODE) {

        Paraview_File << "\nSCALARS " << fieldname << " double 1\n";
        Paraview_File << "LOOKUP_TABLE default\n";
      }

      Paraview_File.flush();
#ifdef HAVE_MPI
      SU2_MPI::Barrier(MPI_COMM_WORLD);
#endif

      /*--- Write surface and volumetric point coordinates. ---*/

      for (iProcessor = 0; iProcessor < size; iProcessor++) {
        if (rank == iProcessor) {

          /*--- Write the node data from this proc ---*/

          if (surf_sol) {
            for (iPoint = 0; iPoint < nSurf_Poin_Par; iPoint++) {
              Paraview_File << scientific << Parallel_Surf_Data[VarCounter][iPoint] << "\t";
            }
          } else {
            for (iPoint = 0; iPoint < nParallel_Poin; iPoint++) {
              Paraview_File << scientific << Parallel_Data[VarCounter][iPoint] << "\t";
            }
          }
        }
        Paraview_File.flush();
#ifdef HAVE_MPI
        SU2_MPI::Barrier(MPI_COMM_WORLD);
#endif
      }
      
      VarCounter++;
    }

  }

  Paraview_File.close();
  
}

void COutput::WriteParaViewBinary_Parallel(CConfig *config,
                                           CGeometry *geometry,
                                           CSolver **solver,
                                           unsigned short val_iZone,
                                           unsigned short val_nZone,
                                           bool surf_sol) {
  
  unsigned short iDim, nDim = geometry->GetnDim();
  
  unsigned long iPoint, iElem, iNode;
  
  string filename, fieldname;
  ofstream Paraview_File;
  
  filename = GetVTKFilename(config, val_iZone, val_nZone, surf_sol);
  
  int MAX_STRING_LENGTH = 255;
  char str_buf[MAX_STRING_LENGTH], fname[100];
  
  const int NCOORDS = 3;
  
  strcpy(fname, filename.c_str());
  
  /*--- Check for big endian. We have to swap bytes otherwise. ---*/
  
  bool BigEndian;
  union {int i; char c[4];} val;
  val.i = 0x76543210;
  if (val.c[0] == 0x10) BigEndian = false;
  else BigEndian = true;
  
  /*--- Serial implementation in case we have not compiled with MPI. ---*/
  
#ifndef HAVE_MPI
  
  FILE* fhw;
  fhw = fopen(fname, "wb");
  
  unsigned long iNode2;
  unsigned long nSurf_Elem_Storage;
  unsigned long nGlobal_Elem_Storage;
  
  /*--- Error check for opening the file. ---*/
  
  if (!fhw) {
    SU2_MPI::Error(string("Unable to open VTK binary legacy file ") +
                   filename, CURRENT_FUNCTION);
  }
  
  /*--- File header written in ASCII. ---*/
  
  strcpy(str_buf, "# vtk DataFile Version 3.0\n");
  fwrite(str_buf, sizeof(char), strlen(str_buf), fhw);
  
  strcpy(str_buf, "vtk output\n");
  fwrite(str_buf, sizeof(char), strlen(str_buf), fhw);
  
  strcpy(str_buf, "BINARY\n");
  fwrite(str_buf, sizeof(char), strlen(str_buf), fhw);
  
  strcpy(str_buf, "DATASET UNSTRUCTURED_GRID\n");
  fwrite(str_buf, sizeof(char), strlen(str_buf), fhw);
  
  /*--- Write the point coordinates. ---*/
  
  unsigned long GlobalPoint;
  su2double **Data;
  if (surf_sol) {
    GlobalPoint  = nSurf_Poin_Par;
    Data         = Parallel_Surf_Data;
  } else {
    GlobalPoint  = nGlobal_Poin_Par;
    Data         = Parallel_Data;
  }
  
  SPRINTF(str_buf, "POINTS %i float\n", (int)GlobalPoint);
  fwrite(str_buf, sizeof(char), strlen(str_buf), fhw);
  
  /*--- Load/write the 1D buffer of point coordinates. ---*/
  
  float *coord_buf = new float[GlobalPoint*NCOORDS];
  for (iPoint = 0; iPoint < GlobalPoint; iPoint++) {
    for (iDim = 0; iDim < NCOORDS; iDim++) {
      if (nDim == 2 && iDim == 2) {
        coord_buf[iPoint*NCOORDS + iDim] = 0.0;
      } else {
        float val = (float)SU2_TYPE::GetValue(Data[iDim][iPoint]);
        coord_buf[iPoint*NCOORDS + iDim] = val;
      }
    }
  }
  if (!BigEndian) SwapBytes((char *)coord_buf, sizeof(float), 3*GlobalPoint);
  
  fwrite(coord_buf, sizeof(float), 3*GlobalPoint, fhw);
  delete [] coord_buf;
  
  /*--- Write the connectivity data. ---*/
  
  unsigned long nTot_Line, nTot_BoundTria, nTot_BoundQuad;
  nTot_Line      = nParallel_Line;
  nTot_BoundTria = nParallel_BoundTria;
  nTot_BoundQuad = nParallel_BoundQuad;
  nSurf_Elem_Storage = nTot_Line*3 +nTot_BoundTria*4 + nTot_BoundQuad*5;
  
  unsigned long nTot_Tria, nTot_Quad;
  unsigned long nTot_Tetr, nTot_Hexa, nTot_Pris, nTot_Pyra;
  nTot_Tria = nParallel_Tria;
  nTot_Quad = nParallel_Quad;
  nTot_Tetr = nParallel_Tetr;
  nTot_Hexa = nParallel_Hexa;
  nTot_Pris = nParallel_Pris;
  nTot_Pyra = nParallel_Pyra;
  nGlobal_Elem_Storage = (nTot_Tria*4 + nTot_Quad*5 + nTot_Tetr*5 +
                          nTot_Hexa*9 + nTot_Pris*7 + nTot_Pyra*6);
  
  int *conn_buf = NULL;
  
  if (surf_sol) {
    SPRINTF (str_buf, "\nCELLS %i %i\n", (int)nSurf_Elem_Par,
             (int)nSurf_Elem_Storage);
    fwrite(str_buf, sizeof(char), strlen(str_buf), fhw);
    conn_buf = new int[nSurf_Elem_Par*(N_POINTS_QUADRILATERAL+1)];
  } else {
    SPRINTF (str_buf, "\nCELLS %i %i\n", (int)nGlobal_Elem_Par,
             (int)nGlobal_Elem_Storage);
    fwrite(str_buf, sizeof(char), strlen(str_buf), fhw);
    conn_buf = new int[nGlobal_Elem_Par*(N_POINTS_HEXAHEDRON+1)];
  }
  
  /*--- Load/write 1D buffers for the connectivity of each element type. ---*/
  
  if (surf_sol) {
    
    for (iElem = 0; iElem < nParallel_Line; iElem++) {
      iNode  = iElem*N_POINTS_LINE;
      iNode2 = iElem*(N_POINTS_LINE+1);
      conn_buf[iNode2+0] = N_POINTS_LINE;
      conn_buf[iNode2+1] = Conn_BoundLine_Par[iNode+0]-1;
      conn_buf[iNode2+2] = Conn_BoundLine_Par[iNode+1]-1;
    }
    if (!BigEndian) SwapBytes((char *)conn_buf, sizeof(int),
                nParallel_Line*(N_POINTS_LINE+1));
    fwrite(conn_buf, sizeof(int),
           nParallel_Line*(N_POINTS_LINE+1), fhw);
    
    for (iElem = 0; iElem < nParallel_BoundTria; iElem++) {
      iNode  = iElem*N_POINTS_TRIANGLE;
      iNode2 = iElem*(N_POINTS_TRIANGLE+1);
      conn_buf[iNode2+0] = N_POINTS_TRIANGLE;
      conn_buf[iNode2+1] = Conn_BoundTria_Par[iNode+0]-1;
      conn_buf[iNode2+2] = Conn_BoundTria_Par[iNode+1]-1;
      conn_buf[iNode2+3] = Conn_BoundTria_Par[iNode+2]-1;
    }
    if (!BigEndian) SwapBytes((char *)conn_buf, sizeof(int),
                nParallel_BoundTria*(N_POINTS_TRIANGLE+1));
    fwrite(conn_buf, sizeof(int),
           nParallel_BoundTria*(N_POINTS_TRIANGLE+1), fhw);
    
    for (iElem = 0; iElem < nParallel_BoundQuad; iElem++) {
      iNode  = iElem*N_POINTS_QUADRILATERAL;
      iNode2 = iElem*(N_POINTS_QUADRILATERAL+1);
      conn_buf[iNode2+0] = N_POINTS_QUADRILATERAL;
      conn_buf[iNode2+1] = Conn_BoundQuad_Par[iNode+0]-1;
      conn_buf[iNode2+2] = Conn_BoundQuad_Par[iNode+1]-1;
      conn_buf[iNode2+3] = Conn_BoundQuad_Par[iNode+2]-1;
      conn_buf[iNode2+4] = Conn_BoundQuad_Par[iNode+3]-1;
    }
    if (!BigEndian) SwapBytes((char *)conn_buf, sizeof(int),
                nParallel_BoundQuad*(N_POINTS_QUADRILATERAL+1));
    fwrite(conn_buf, sizeof(int),
           nParallel_BoundQuad*(N_POINTS_QUADRILATERAL+1), fhw);
    
  } else {
    
    for (iElem = 0; iElem < nParallel_Tria; iElem++) {
      iNode  = iElem*N_POINTS_TRIANGLE;
      iNode2 = iElem*(N_POINTS_TRIANGLE+1);
      conn_buf[iNode2+0] = N_POINTS_TRIANGLE;
      conn_buf[iNode2+1] = Conn_Tria_Par[iNode+0]-1;
      conn_buf[iNode2+2] = Conn_Tria_Par[iNode+1]-1;
      conn_buf[iNode2+3] = Conn_Tria_Par[iNode+2]-1;
    }
    if (!BigEndian) SwapBytes((char *)conn_buf, sizeof(int),
                              nParallel_Tria*(N_POINTS_TRIANGLE+1));
    fwrite(conn_buf, sizeof(int),
           nParallel_Tria*(N_POINTS_TRIANGLE+1), fhw);
    
    for (iElem = 0; iElem < nParallel_Quad; iElem++) {
      iNode  = iElem*N_POINTS_QUADRILATERAL;
      iNode2 = iElem*(N_POINTS_QUADRILATERAL+1);
      conn_buf[iNode2+0] = N_POINTS_QUADRILATERAL;
      conn_buf[iNode2+1] = Conn_Quad_Par[iNode+0]-1;
      conn_buf[iNode2+2] = Conn_Quad_Par[iNode+1]-1;
      conn_buf[iNode2+3] = Conn_Quad_Par[iNode+2]-1;
      conn_buf[iNode2+4] = Conn_Quad_Par[iNode+3]-1;
    }
    if (!BigEndian) SwapBytes((char *)conn_buf, sizeof(int),
                              nParallel_Quad*(N_POINTS_QUADRILATERAL+1));
    fwrite(conn_buf, sizeof(int),
           nParallel_Quad*(N_POINTS_QUADRILATERAL+1), fhw);
    
    for (iElem = 0; iElem < nParallel_Tetr; iElem++) {
      iNode  = iElem*N_POINTS_TETRAHEDRON;
      iNode2 = iElem*(N_POINTS_TETRAHEDRON+1);
      conn_buf[iNode2+0] = N_POINTS_TETRAHEDRON;
      conn_buf[iNode2+1] = Conn_Tetr_Par[iNode+0]-1;
      conn_buf[iNode2+2] = Conn_Tetr_Par[iNode+1]-1;
      conn_buf[iNode2+3] = Conn_Tetr_Par[iNode+2]-1;
      conn_buf[iNode2+4] = Conn_Tetr_Par[iNode+3]-1;
    }
    if (!BigEndian) SwapBytes((char *)conn_buf, sizeof(int),
                              nParallel_Tetr*(N_POINTS_TETRAHEDRON+1));
    fwrite(conn_buf, sizeof(int),
           nParallel_Tetr*(N_POINTS_TETRAHEDRON+1), fhw);
    
    for (iElem = 0; iElem < nParallel_Hexa; iElem++) {
      iNode  = iElem*N_POINTS_HEXAHEDRON;
      iNode2 = iElem*(N_POINTS_HEXAHEDRON+1);
      conn_buf[iNode2+0] = N_POINTS_HEXAHEDRON;
      conn_buf[iNode2+1] = Conn_Hexa_Par[iNode+0]-1;
      conn_buf[iNode2+2] = Conn_Hexa_Par[iNode+1]-1;
      conn_buf[iNode2+3] = Conn_Hexa_Par[iNode+2]-1;
      conn_buf[iNode2+4] = Conn_Hexa_Par[iNode+3]-1;
      conn_buf[iNode2+5] = Conn_Hexa_Par[iNode+4]-1;
      conn_buf[iNode2+6] = Conn_Hexa_Par[iNode+5]-1;
      conn_buf[iNode2+7] = Conn_Hexa_Par[iNode+6]-1;
      conn_buf[iNode2+8] = Conn_Hexa_Par[iNode+7]-1;
    }
    if (!BigEndian) SwapBytes((char *)conn_buf, sizeof(int),
                              nParallel_Hexa*(N_POINTS_HEXAHEDRON+1));
    fwrite(conn_buf, sizeof(int),
           nParallel_Hexa*(N_POINTS_HEXAHEDRON+1), fhw);
    
    for (iElem = 0; iElem < nParallel_Pris; iElem++) {
      iNode  = iElem*N_POINTS_PRISM;
      iNode2 = iElem*(N_POINTS_PRISM+1);
      conn_buf[iNode2+0] = N_POINTS_PRISM;
      conn_buf[iNode2+1] = Conn_Pris_Par[iNode+0]-1;
      conn_buf[iNode2+2] = Conn_Pris_Par[iNode+1]-1;
      conn_buf[iNode2+3] = Conn_Pris_Par[iNode+2]-1;
      conn_buf[iNode2+4] = Conn_Pris_Par[iNode+3]-1;
      conn_buf[iNode2+5] = Conn_Pris_Par[iNode+4]-1;
      conn_buf[iNode2+6] = Conn_Pris_Par[iNode+5]-1;
    }
    if (!BigEndian) SwapBytes((char *)conn_buf, sizeof(int),
                              nParallel_Pris*(N_POINTS_PRISM+1));
    fwrite(conn_buf, sizeof(int),
           nParallel_Pris*(N_POINTS_PRISM+1), fhw);
    
    for (iElem = 0; iElem < nParallel_Pyra; iElem++) {
      iNode  = iElem*N_POINTS_PYRAMID;
      iNode2 = iElem*(N_POINTS_PYRAMID+1);
      conn_buf[iNode2+0] = N_POINTS_PYRAMID;
      conn_buf[iNode2+1] = Conn_Pyra_Par[iNode+0]-1;
      conn_buf[iNode2+2] = Conn_Pyra_Par[iNode+1]-1;
      conn_buf[iNode2+3] = Conn_Pyra_Par[iNode+2]-1;
      conn_buf[iNode2+4] = Conn_Pyra_Par[iNode+3]-1;
      conn_buf[iNode2+5] = Conn_Pyra_Par[iNode+4]-1;
    }
    if (!BigEndian) SwapBytes((char *)conn_buf, sizeof(int),
                              nParallel_Pyra*(N_POINTS_PYRAMID+1));
    fwrite(conn_buf, sizeof(int),
           nParallel_Pyra*(N_POINTS_PYRAMID+1), fhw);
    
  }
  
  if (conn_buf != NULL) delete [] conn_buf;
  
  /*--- Load/write the cell type for all elements in the file. ---*/
  
  if (surf_sol) {
    SPRINTF (str_buf, "\nCELL_TYPES %i\n", SU2_TYPE::Int(nSurf_Elem_Par));
    fwrite(str_buf, sizeof(char), strlen(str_buf), fhw);
  } else {
    SPRINTF (str_buf, "\nCELL_TYPES %i\n", SU2_TYPE::Int(nGlobal_Elem_Par));
    fwrite(str_buf, sizeof(char), strlen(str_buf), fhw);
  }
  
  int *type_buf = NULL;
  if (surf_sol) {
    
    type_buf = new int[nSurf_Elem_Par];
    
    for (iElem = 0; iElem < nParallel_Line; iElem++) {
      type_buf[iElem] = LINE;
    }
    if (!BigEndian)
      SwapBytes((char *)type_buf, sizeof(int), nParallel_Line);
    fwrite(type_buf, sizeof(int), nParallel_Line, fhw);
    
    for (iElem = 0; iElem < nParallel_BoundTria; iElem++) {
      type_buf[iElem] = TRIANGLE;
    }
    if (!BigEndian)
      SwapBytes((char *)type_buf, sizeof(int), nParallel_BoundTria);
    fwrite(type_buf, sizeof(int), nParallel_BoundTria, fhw);
    
    for (iElem = 0; iElem < nParallel_BoundQuad; iElem++) {
      type_buf[iElem] = QUADRILATERAL;
    }
    if (!BigEndian)
      SwapBytes((char *)type_buf, sizeof(int), nParallel_BoundQuad);
    fwrite(type_buf, sizeof(int), nParallel_BoundQuad, fhw);
    
  } else {
    
    type_buf = new int[nGlobal_Elem_Par];
    
    for (iElem = 0; iElem < nParallel_Tria; iElem++) {
      type_buf[iElem] = TRIANGLE;
    }
    if (!BigEndian)
      SwapBytes((char *)type_buf, sizeof(int), nParallel_Tria);
    fwrite(type_buf, sizeof(int), nParallel_Tria, fhw);
    
    for (iElem = 0; iElem < nParallel_Quad; iElem++) {
      type_buf[iElem] = QUADRILATERAL;
    }
    if (!BigEndian)
      SwapBytes((char *)type_buf, sizeof(int), nParallel_Quad);
    fwrite(type_buf, sizeof(int), nParallel_Quad, fhw);
    
    for (iElem = 0; iElem < nParallel_Tetr; iElem++) {
      type_buf[iElem] = TETRAHEDRON;
    }
    if (!BigEndian)
      SwapBytes((char *)type_buf, sizeof(int), nParallel_Tetr);
    fwrite(type_buf, sizeof(int), nParallel_Tetr, fhw);
    
    for (iElem = 0; iElem < nParallel_Hexa; iElem++) {
      type_buf[iElem] = HEXAHEDRON;
    }
    if (!BigEndian)
      SwapBytes((char *)type_buf, sizeof(int), nParallel_Hexa);
    fwrite(type_buf, sizeof(int), nParallel_Hexa, fhw);
    
    for (iElem = 0; iElem < nParallel_Pris; iElem++) {
      type_buf[iElem] = PRISM;
    }
    if (!BigEndian)
      SwapBytes((char *)type_buf, sizeof(int), nParallel_Pris);
    fwrite(type_buf, sizeof(int), nParallel_Pris, fhw);
    
    for (iElem = 0; iElem < nParallel_Pyra; iElem++) {
      type_buf[iElem] = PYRAMID;
    }
    if (!BigEndian)
      SwapBytes((char *)type_buf, sizeof(int), nParallel_Pyra);
    fwrite(type_buf, sizeof(int), nParallel_Pyra, fhw);
    
  }
  
  if (type_buf != NULL) delete [] type_buf;
  
  /*--- Now write the scalar and vector data (reuse the counts above). ---*/
  
  SPRINTF (str_buf, "\nPOINT_DATA %i\n", (int)GlobalPoint);
  fwrite(str_buf, sizeof(char), strlen(str_buf), fhw);
  
  unsigned short varStart = 2;
  if (nDim == 3) varStart++;
  
  /*--- Need to adjust container location to avoid PointID tag and coords. ---*/
  
  unsigned short iField, VarCounter = varStart;
  for (iField = varStart; iField < Variable_Names.size(); iField++) {
    
    fieldname = Variable_Names[iField];
    fieldname.erase(remove(fieldname.begin(), fieldname.end(), '"'),
                    fieldname.end());
    
    bool output_variable = true, isVector = false;
    size_t found = Variable_Names[iField].find("_x");
    if (found!=string::npos) {
      output_variable = true;
      isVector = true;
    }
    found = Variable_Names[iField].find("_y");
    if (found!=string::npos) {
      //skip
      output_variable = false;
      VarCounter++;
    }
    found = Variable_Names[iField].find("_z");
    if (found!=string::npos) {
      //skip
      output_variable = false;
      VarCounter++;
    }
    
    if (output_variable && isVector) {
      
      fieldname.erase(fieldname.end()-2,fieldname.end());
      SPRINTF (str_buf, "\nVECTORS %s float\n", fieldname.c_str());
      fwrite(str_buf, sizeof(char), strlen(str_buf), fhw);
      
      /*--- Prepare the 1D data buffer on this rank. ---*/
      
      float *vec_buf = new float[GlobalPoint*NCOORDS];
      
      /*--- For now, create a temp 1D buffer to load up the data for writing.
       This will be replaced with a derived data type most likely. ---*/
      
      float val = 0.0;
      for (iPoint = 0; iPoint < GlobalPoint; iPoint++)
        for (iDim = 0; iDim < NCOORDS; iDim++) {
          if (nDim == 2 && iDim == 2) {
            vec_buf[iPoint*NCOORDS + iDim] = 0.0;
          } else {
            val = (float)SU2_TYPE::GetValue(Data[VarCounter+iDim][iPoint]);
            vec_buf[iPoint*NCOORDS + iDim] = val;
          }
        }
      if (!BigEndian)
        SwapBytes((char *)vec_buf, sizeof(float), NCOORDS*GlobalPoint);
      fwrite(vec_buf, sizeof(float), NCOORDS*GlobalPoint, fhw);
      
      delete [] vec_buf;
      
      VarCounter++;
      
    } else if (output_variable) {
      
      SPRINTF (str_buf, "\nSCALARS %s float 1\n", fieldname.c_str());
      fwrite(str_buf, sizeof(char), strlen(str_buf), fhw);
      
      SPRINTF (str_buf, "LOOKUP_TABLE default\n");
      fwrite(str_buf, sizeof(char), strlen(str_buf), fhw);
      
      /*--- Prepare the 1D data buffer on this rank. ---*/
      
      float *scalar_buf = new float[GlobalPoint];
      
      /*--- For now, create a temp 1D buffer to load up the data for writing.
       This will be replaced with a derived data type most likely. ---*/
      
      for (iPoint = 0; iPoint < GlobalPoint; iPoint++) {
        float val = (float)SU2_TYPE::GetValue(Data[VarCounter][iPoint]);
        scalar_buf[iPoint] = val;
      }
      if (!BigEndian)
        SwapBytes((char *)scalar_buf, sizeof(float), GlobalPoint);
      fwrite(scalar_buf, sizeof(float), GlobalPoint, fhw);
      
      delete [] scalar_buf;
      
      VarCounter++;
    }
    
  }
  
  /*--- Close the file. ---*/
  
  fclose(fhw);
  
  
#else
  
  /*--- Parallel binary output using MPI I/O. ---*/
  
  MPI_File fhw;
  SU2_MPI::Status status;
  MPI_Datatype etype, filetype;
  MPI_Offset disp, disp2;
  int ierr;
  
  /*--- All ranks open the file using MPI. Here, we try to open the file with
   exclusive so that an error is generated if the file exists. We always want
   to write a fresh output file, so we delete any existing files and create
   a new one. ---*/
  
  ierr = MPI_File_open(MPI_COMM_WORLD, fname,
                       MPI_MODE_CREATE|MPI_MODE_EXCL|MPI_MODE_WRONLY,
                       MPI_INFO_NULL, &fhw);
  if (ierr != MPI_SUCCESS)  {
    MPI_File_close(&fhw);
    if (rank == 0)
      MPI_File_delete(fname, MPI_INFO_NULL);
    ierr = MPI_File_open(MPI_COMM_WORLD, fname,
                         MPI_MODE_CREATE|MPI_MODE_EXCL|MPI_MODE_WRONLY,
                         MPI_INFO_NULL, &fhw);
  }
  
  /*--- Error check opening the file. ---*/
  
  if (ierr) {
    SU2_MPI::Error(string("Unable to open VTK binary legacy file ") +
                   string(fname), CURRENT_FUNCTION);
  }
  
  /*--- Set pointer to our output data for simplicity. ---*/
  
  su2double **Data;
  if (surf_sol) {
    Data = Parallel_Surf_Data;
  } else {
    Data = Parallel_Data;
  }
  
  /*--- Write the initial strings to the file. Only the master will
   write the header lines, but all ranks will store the offsets. ---*/
  
  disp = 0;
  strcpy(str_buf, "# vtk DataFile Version 3.0\n");
  if (rank == MASTER_NODE)
    MPI_File_write_at(fhw, disp, str_buf, strlen(str_buf),
                      MPI_CHAR, MPI_STATUS_IGNORE);
  disp += strlen(str_buf)*sizeof(char);
  
  strcpy(str_buf, "vtk output\n");
  if (rank == MASTER_NODE)
    MPI_File_write_at(fhw, disp, str_buf, strlen(str_buf),
                      MPI_CHAR, MPI_STATUS_IGNORE);
  disp += strlen(str_buf)*sizeof(char);
  
  strcpy(str_buf, "BINARY\n");
  if (rank == MASTER_NODE)
    MPI_File_write_at(fhw, disp, str_buf, strlen(str_buf),
                      MPI_CHAR, MPI_STATUS_IGNORE);
  disp += strlen(str_buf)*sizeof(char);
  
  strcpy(str_buf, "DATASET UNSTRUCTURED_GRID\n");
  if (rank == MASTER_NODE)
    MPI_File_write_at(fhw, disp, str_buf, strlen(str_buf),
                      MPI_CHAR, MPI_STATUS_IGNORE);
  disp += strlen(str_buf)*sizeof(char);
  
  /*--- Communicate the number of total points that will be
   written by each rank. After this communication, each proc knows how
   many poinnts will be written before its location in the file and the
   offsets can be correctly set. ---*/
  
  unsigned long myPoint, GlobalPoint;
  if (surf_sol) {
    GlobalPoint = nGlobal_Surf_Poin;
    myPoint     = nSurf_Poin_Par;
  } else {
    GlobalPoint = nGlobal_Poin_Par;
    myPoint     = nParallel_Poin;
  }
  
  int *nPoint_Snd = new int[size+1];
  int *nPoint_Cum = new int[size+1];
  
  nPoint_Snd[0] = 0; nPoint_Cum[0] = 0;
  for (int ii=1; ii < size; ii++) {
    nPoint_Snd[ii] = myPoint; nPoint_Cum[ii] = 0;
  }
  nPoint_Snd[size] = myPoint; nPoint_Cum[size] = 0;
  
  /*--- Communicate the local counts to all ranks for building offsets. ---*/
  
  SU2_MPI::Alltoall(&(nPoint_Snd[1]), 1, MPI_INT,
                    &(nPoint_Cum[1]), 1, MPI_INT, MPI_COMM_WORLD);
  
  /*--- Put the counters into cumulative storage format. ---*/
  
  for (int ii = 0; ii < size; ii++) {
    nPoint_Cum[ii+1] += nPoint_Cum[ii];
  }
  
  SPRINTF(str_buf, "POINTS %i float\n", SU2_TYPE::Int(GlobalPoint));
  if (rank == MASTER_NODE)
    MPI_File_write_at(fhw, disp, str_buf, strlen(str_buf),
                      MPI_CHAR, MPI_STATUS_IGNORE);
  disp += strlen(str_buf)*sizeof(char);
  
  /*--- Load/write the 1D buffer of point coordinates. Note that we
   always have 3 coordinate dimensions, even for 2D problems. ---*/
  
  float *coord_buf = new float[myPoint*NCOORDS];
  for (iPoint = 0; iPoint < myPoint; iPoint++) {
    for (iDim = 0; iDim < NCOORDS; iDim++) {
      if (nDim == 2 && iDim == 2) {
        coord_buf[iPoint*NCOORDS + iDim] = 0.0;
      } else {
        float val = (float)SU2_TYPE::GetValue(Data[iDim][iPoint]);
        coord_buf[iPoint*NCOORDS + iDim] = val;
      }
    }
  }
  if (!BigEndian) SwapBytes((char *)coord_buf, sizeof(float), myPoint*NCOORDS);

  /*--- We will write the point coordinates as floats. ---*/
  
  etype = MPI_FLOAT;
  
  /*--- Define a derived datatype for this ranks contiguous
   chunk of data that will be placed in the file. ---*/
  
  MPI_Type_contiguous(myPoint*NCOORDS, MPI_FLOAT, &filetype);
  MPI_Type_commit(&filetype);
  
  /*--- Compute the offset for this rank's linear partition of the
   data in bytes. ---*/
  
  disp2 = disp + NCOORDS*nPoint_Cum[rank]*sizeof(float);
  
  /*--- Set the view for the MPI file write, i.e., describe the
   location in the file that this rank "sees" for writing its
   piece of the file. ---*/
  
  MPI_File_set_view(fhw, disp2, etype, filetype,
                    (char*)"native", MPI_INFO_NULL);
  
  /*--- Collective call for all ranks to write simultaneously. ---*/
  
  MPI_File_write_all(fhw, coord_buf, myPoint*NCOORDS, MPI_FLOAT, &status);
  
  /*--- Update the displacement position for MPI IO. ---*/
  
  disp += NCOORDS*nPoint_Cum[size]*sizeof(float);
  
  /*--- Free the derived datatype and coordinate array. ---*/
  
  MPI_Type_free(&filetype);
  delete [] coord_buf;
  
  /*--- Compute our local number of elements, the required storage,
   and reduce the total number of elements and storage globally. ---*/
  
  unsigned long nTot_Line, nTot_BoundTria, nTot_BoundQuad;
  unsigned long nTot_Tria, nTot_Quad;
  unsigned long nTot_Tetr, nTot_Hexa, nTot_Pris, nTot_Pyra;
  unsigned long myElem, myElemStorage, GlobalElem, GlobalElemStorage;
  
  if (surf_sol) {
    
    SU2_MPI::Allreduce(&nParallel_Line,      &nTot_Line,      1,
                       MPI_UNSIGNED_LONG, MPI_SUM, MPI_COMM_WORLD);
    SU2_MPI::Allreduce(&nParallel_BoundTria, &nTot_BoundTria, 1,
                       MPI_UNSIGNED_LONG, MPI_SUM, MPI_COMM_WORLD);
    SU2_MPI::Allreduce(&nParallel_BoundQuad, &nTot_BoundQuad, 1,
                       MPI_UNSIGNED_LONG, MPI_SUM, MPI_COMM_WORLD);
    
    myElem        = (nParallel_Line   + nParallel_BoundTria   +
                     nParallel_BoundQuad);
    myElemStorage = (nParallel_Line*3 + nParallel_BoundTria*4 +
                     nParallel_BoundQuad*5);
    
    GlobalElem        = nTot_Line   + nTot_BoundTria   + nTot_BoundQuad;
    GlobalElemStorage = nTot_Line*3 + nTot_BoundTria*4 + nTot_BoundQuad*5;
    
  } else {
    
    SU2_MPI::Allreduce(&nParallel_Tria, &nTot_Tria, 1,
                       MPI_UNSIGNED_LONG, MPI_SUM, MPI_COMM_WORLD);
    SU2_MPI::Allreduce(&nParallel_Quad, &nTot_Quad, 1,
                       MPI_UNSIGNED_LONG, MPI_SUM, MPI_COMM_WORLD);
    SU2_MPI::Allreduce(&nParallel_Tetr, &nTot_Tetr, 1,
                       MPI_UNSIGNED_LONG, MPI_SUM, MPI_COMM_WORLD);
    SU2_MPI::Allreduce(&nParallel_Hexa, &nTot_Hexa, 1,
                       MPI_UNSIGNED_LONG, MPI_SUM, MPI_COMM_WORLD);
    SU2_MPI::Allreduce(&nParallel_Pris, &nTot_Pris, 1,
                       MPI_UNSIGNED_LONG, MPI_SUM, MPI_COMM_WORLD);
    SU2_MPI::Allreduce(&nParallel_Pyra, &nTot_Pyra, 1,
                       MPI_UNSIGNED_LONG, MPI_SUM, MPI_COMM_WORLD);
    
    myElem        = (nParallel_Tria + nParallel_Quad + nParallel_Tetr +
                     nParallel_Hexa + nParallel_Pris + nParallel_Pyra);
    myElemStorage = (nParallel_Tria*4 + nParallel_Quad*5 + nParallel_Tetr*5 +
                     nParallel_Hexa*9 + nParallel_Pris*7 + nParallel_Pyra*6);
    
    GlobalElem        = (nTot_Tria   + nTot_Quad   + nTot_Tetr   +
                         nTot_Hexa   + nTot_Pris   + nTot_Pyra);
    GlobalElemStorage = (nTot_Tria*4 + nTot_Quad*5 + nTot_Tetr*5 +
                         nTot_Hexa*9 + nTot_Pris*7 + nTot_Pyra*6);
    
  }
  
  /*--- Communicate the number of total cells/storage that will be
   written by each rank. After this communication, each proc knows how
   many cells will be written before its location in the file and the
   offsets can be correctly set. ---*/
  
  int *nElem_Snd = new int[size+1]; int *nElemStorage_Snd = new int[size+1];
  int *nElem_Cum = new int[size+1]; int *nElemStorage_Cum = new int[size+1];
  
  nElem_Snd[0] = 0; nElemStorage_Snd[0] = 0;
  nElem_Cum[0] = 0; nElemStorage_Cum[0] = 0;
  for (int ii=1; ii < size; ii++) {
    nElem_Snd[ii] = myElem; nElemStorage_Snd[ii] = myElemStorage;
    nElem_Cum[ii] = 0;      nElemStorage_Cum[ii] = 0;
  }
  nElem_Snd[size] = myElem; nElemStorage_Snd[size] = myElemStorage;
  nElem_Cum[size] = 0;      nElemStorage_Cum[size] = 0;
  
  /*--- Communicate the local counts to all ranks for building offsets. ---*/
  
  SU2_MPI::Alltoall(&(nElem_Snd[1]), 1, MPI_INT,
                    &(nElem_Cum[1]), 1, MPI_INT, MPI_COMM_WORLD);
  
  SU2_MPI::Alltoall(&(nElemStorage_Snd[1]), 1, MPI_INT,
                    &(nElemStorage_Cum[1]), 1, MPI_INT, MPI_COMM_WORLD);
  
  /*--- Put the counters into cumulative storage format. ---*/
  
  for (int ii = 0; ii < size; ii++) {
    nElem_Cum[ii+1]        += nElem_Cum[ii];
    nElemStorage_Cum[ii+1] += nElemStorage_Cum[ii];
  }
  
  /*--- Reset the file view before writing the next ASCII line for cells. ---*/
  
  MPI_File_set_view(fhw, 0, MPI_BYTE, MPI_BYTE,
                    (char*)"native", MPI_INFO_NULL);
  SPRINTF(str_buf, "\nCELLS %i %i\n", SU2_TYPE::Int(GlobalElem),
          SU2_TYPE::Int(GlobalElemStorage));
  if (rank == MASTER_NODE)
    MPI_File_write_at(fhw, disp, str_buf, strlen(str_buf),
                      MPI_CHAR, MPI_STATUS_IGNORE);
  disp += strlen(str_buf)*sizeof(char);
  
  /*--- Load/write 1D buffers for the connectivity of each element type. ---*/
  
  int *conn_buf = new int[myElemStorage];
  unsigned long iStorage = 0;
  
  if (surf_sol) {
    
    for (iElem = 0; iElem < nParallel_Line; iElem++) {
      iNode  = iElem*N_POINTS_LINE;
      conn_buf[iStorage+0] = N_POINTS_LINE;
      conn_buf[iStorage+1] = Conn_BoundLine_Par[iNode+0]-1;
      conn_buf[iStorage+2] = Conn_BoundLine_Par[iNode+1]-1;
      iStorage += (N_POINTS_LINE+1);
    }
    
    for (iElem = 0; iElem < nParallel_BoundTria; iElem++) {
      iNode  = iElem*N_POINTS_TRIANGLE;
      conn_buf[iStorage+0] = N_POINTS_TRIANGLE;
      conn_buf[iStorage+1] = Conn_BoundTria_Par[iNode+0]-1;
      conn_buf[iStorage+2] = Conn_BoundTria_Par[iNode+1]-1;
      conn_buf[iStorage+3] = Conn_BoundTria_Par[iNode+2]-1;
      iStorage += (N_POINTS_TRIANGLE+1);
    }
    
    for (iElem = 0; iElem < nParallel_BoundQuad; iElem++) {
      iNode  = iElem*N_POINTS_QUADRILATERAL;
      conn_buf[iStorage+0] = N_POINTS_QUADRILATERAL;
      conn_buf[iStorage+1] = Conn_BoundQuad_Par[iNode+0]-1;
      conn_buf[iStorage+2] = Conn_BoundQuad_Par[iNode+1]-1;
      conn_buf[iStorage+3] = Conn_BoundQuad_Par[iNode+2]-1;
      conn_buf[iStorage+4] = Conn_BoundQuad_Par[iNode+3]-1;
      iStorage += (N_POINTS_QUADRILATERAL+1);
    }
    
  } else {
    
    for (iElem = 0; iElem < nParallel_Tria; iElem++) {
      iNode  = iElem*N_POINTS_TRIANGLE;
      conn_buf[iStorage+0] = N_POINTS_TRIANGLE;
      conn_buf[iStorage+1] = Conn_Tria_Par[iNode+0]-1;
      conn_buf[iStorage+2] = Conn_Tria_Par[iNode+1]-1;
      conn_buf[iStorage+3] = Conn_Tria_Par[iNode+2]-1;
      iStorage += (N_POINTS_TRIANGLE+1);
    }
    
    for (iElem = 0; iElem < nParallel_Quad; iElem++) {
      iNode  = iElem*N_POINTS_QUADRILATERAL;
      conn_buf[iStorage+0] = N_POINTS_QUADRILATERAL;
      conn_buf[iStorage+1] = Conn_Quad_Par[iNode+0]-1;
      conn_buf[iStorage+2] = Conn_Quad_Par[iNode+1]-1;
      conn_buf[iStorage+3] = Conn_Quad_Par[iNode+2]-1;
      conn_buf[iStorage+4] = Conn_Quad_Par[iNode+3]-1;
      iStorage += (N_POINTS_QUADRILATERAL+1);
      
    }
    
    for (iElem = 0; iElem < nParallel_Tetr; iElem++) {
      iNode  = iElem*N_POINTS_TETRAHEDRON;
      conn_buf[iStorage+0] = N_POINTS_TETRAHEDRON;
      conn_buf[iStorage+1] = Conn_Tetr_Par[iNode+0]-1;
      conn_buf[iStorage+2] = Conn_Tetr_Par[iNode+1]-1;
      conn_buf[iStorage+3] = Conn_Tetr_Par[iNode+2]-1;
      conn_buf[iStorage+4] = Conn_Tetr_Par[iNode+3]-1;
      iStorage += (N_POINTS_TETRAHEDRON+1);
      
    }
    
    for (iElem = 0; iElem < nParallel_Hexa; iElem++) {
      iNode  = iElem*N_POINTS_HEXAHEDRON;
      conn_buf[iStorage+0] = N_POINTS_HEXAHEDRON;
      conn_buf[iStorage+1] = Conn_Hexa_Par[iNode+0]-1;
      conn_buf[iStorage+2] = Conn_Hexa_Par[iNode+1]-1;
      conn_buf[iStorage+3] = Conn_Hexa_Par[iNode+2]-1;
      conn_buf[iStorage+4] = Conn_Hexa_Par[iNode+3]-1;
      conn_buf[iStorage+5] = Conn_Hexa_Par[iNode+4]-1;
      conn_buf[iStorage+6] = Conn_Hexa_Par[iNode+5]-1;
      conn_buf[iStorage+7] = Conn_Hexa_Par[iNode+6]-1;
      conn_buf[iStorage+8] = Conn_Hexa_Par[iNode+7]-1;
      iStorage += (N_POINTS_HEXAHEDRON+1);
    }
    
    for (iElem = 0; iElem < nParallel_Pris; iElem++) {
      iNode  = iElem*N_POINTS_PRISM;
      conn_buf[iStorage+0] = N_POINTS_PRISM;
      conn_buf[iStorage+1] = Conn_Pris_Par[iNode+0]-1;
      conn_buf[iStorage+2] = Conn_Pris_Par[iNode+1]-1;
      conn_buf[iStorage+3] = Conn_Pris_Par[iNode+2]-1;
      conn_buf[iStorage+4] = Conn_Pris_Par[iNode+3]-1;
      conn_buf[iStorage+5] = Conn_Pris_Par[iNode+4]-1;
      conn_buf[iStorage+6] = Conn_Pris_Par[iNode+5]-1;
      iStorage += (N_POINTS_PRISM+1);
    }
    
    for (iElem = 0; iElem < nParallel_Pyra; iElem++) {
      iNode  = iElem*N_POINTS_PYRAMID;
      conn_buf[iStorage+0] = N_POINTS_PYRAMID;
      conn_buf[iStorage+1] = Conn_Pyra_Par[iNode+0]-1;
      conn_buf[iStorage+2] = Conn_Pyra_Par[iNode+1]-1;
      conn_buf[iStorage+3] = Conn_Pyra_Par[iNode+2]-1;
      conn_buf[iStorage+4] = Conn_Pyra_Par[iNode+3]-1;
      conn_buf[iStorage+5] = Conn_Pyra_Par[iNode+4]-1;
      iStorage += (N_POINTS_PYRAMID+1);
    }
    
  }
  if (!BigEndian) SwapBytes((char *)conn_buf, sizeof(int), myElemStorage);
  
  /*--- We write the connectivity with MPI_INTs. ---*/
  
  etype = MPI_INT;
  
  /*--- Define a derived datatype for this ranks contiguous
   chunk of data that will be placed in the file. ---*/
  
  MPI_Type_contiguous(myElemStorage, MPI_INT, &filetype);
  MPI_Type_commit(&filetype);
  
  /*--- Compute the offset for this rank's linear partition of the
   data in bytes. ---*/
  
  disp2 = (disp + nElemStorage_Cum[rank]*sizeof(int));
  
  /*--- Set the view for the MPI file write, i.e., describe the
   location in the file that this rank "sees" for writing its
   piece of the file. ---*/
  
  MPI_File_set_view(fhw, disp2, etype, filetype,
                    (char*)"native", MPI_INFO_NULL);
  
  /*--- Collective call for all ranks to write simultaneously. ---*/
  
  MPI_File_write_all(fhw, conn_buf, myElemStorage, MPI_INT, &status);
  
  /*--- Update the displacement position for MPI IO. ---*/
  
  disp += nElemStorage_Cum[size]*sizeof(int);
  
  /*--- Free the derived datatype. ---*/
  
  MPI_Type_free(&filetype);
  delete [] conn_buf;
  
  /*--- Load/write the cell type for all elements in the file. ---*/
  
  MPI_File_set_view(fhw, 0, MPI_BYTE, MPI_BYTE,
                    (char*)"native", MPI_INFO_NULL);
  SPRINTF (str_buf, "\nCELL_TYPES %i\n", SU2_TYPE::Int(GlobalElem));
  if (rank == MASTER_NODE)
    MPI_File_write_at(fhw, disp, str_buf, strlen(str_buf),
                      MPI_CHAR, MPI_STATUS_IGNORE);
  disp += strlen(str_buf)*sizeof(char);
  
  int *type_buf = new int[myElem];
  unsigned long jElem = 0;
  
  if (surf_sol) {
    for (iElem = 0; iElem < nParallel_Line; iElem++) {
      type_buf[jElem] = LINE; jElem++;
    }
    for (iElem = 0; iElem < nParallel_BoundTria; iElem++) {
      type_buf[jElem] = TRIANGLE; jElem++;
    }
    for (iElem = 0; iElem < nParallel_BoundQuad; iElem++) {
      type_buf[jElem] = QUADRILATERAL; jElem++;
    }
  } else {
    for (iElem = 0; iElem < nParallel_Tria; iElem++) {
      type_buf[jElem] = TRIANGLE; jElem++;
    }
    for (iElem = 0; iElem < nParallel_Quad; iElem++) {
      type_buf[jElem] = QUADRILATERAL; jElem++;
    }
    for (iElem = 0; iElem < nParallel_Tetr; iElem++) {
      type_buf[jElem] = TETRAHEDRON; jElem++;
    }
    for (iElem = 0; iElem < nParallel_Hexa; iElem++) {
      type_buf[jElem] = HEXAHEDRON; jElem++;
    }
    for (iElem = 0; iElem < nParallel_Pris; iElem++) {
      type_buf[jElem] = PRISM; jElem++;
    }
    for (iElem = 0; iElem < nParallel_Pyra; iElem++) {
      type_buf[jElem] = PYRAMID; jElem++;
    }
  }
  if (!BigEndian) SwapBytes((char *)type_buf, sizeof(int), myElem);

  /*--- We write the cell types with MPI_INTs. ---*/
  
  etype = MPI_INT;
  
  /*--- Define a derived datatype for this ranks contiguous
   chunk of data that will be placed in the file. ---*/
  
  MPI_Type_contiguous(myElem, MPI_INT, &filetype);
  MPI_Type_commit(&filetype);
  
  /*--- Compute the offset for this rank's linear partition of the
   data in bytes. ---*/
  
  disp2 = (disp + nElem_Cum[rank]*sizeof(int));
  
  /*--- Set the view for the MPI file write, i.e., describe the
   location in the file that this rank "sees" for writing its
   piece of the file. ---*/
  
  MPI_File_set_view(fhw, disp2, etype, filetype,
                    (char*)"native", MPI_INFO_NULL);
  
  /*--- Collective call for all ranks to write simultaneously. ---*/
  
  MPI_File_write_all(fhw, type_buf, myElem, MPI_INT, &status);
  
  /*--- Update the displacement position for MPI IO. ---*/
  
  disp += nElem_Cum[size]*sizeof(int);
  
  /*--- Free the derived datatype. ---*/
  
  MPI_Type_free(&filetype);
  if (type_buf != NULL) delete [] type_buf;
  
  /*--- Now write the scalar and vector point data. ---*/
  
  MPI_File_set_view(fhw, 0, MPI_BYTE, MPI_BYTE,
                    (char*)"native", MPI_INFO_NULL);
  SPRINTF (str_buf, "\nPOINT_DATA %i\n", SU2_TYPE::Int(GlobalPoint));
  if (rank == MASTER_NODE)
    MPI_File_write_at(fhw, disp, str_buf, strlen(str_buf),
                      MPI_CHAR, MPI_STATUS_IGNORE);
  disp += strlen(str_buf)*sizeof(char);
  
  /*--- Adjust container start location to avoid point coords. ---*/
  
  unsigned short varStart = 2;
  if (nDim == 3) varStart++;
  
  /*--- Loop over all variables that have been registered in the output. ---*/
  
  unsigned short iField, VarCounter = varStart;
  for (iField = varStart; iField < Variable_Names.size(); iField++) {
    
    fieldname = Variable_Names[iField];
    fieldname.erase(remove(fieldname.begin(), fieldname.end(), '"'),
                    fieldname.end());
    
    /*--- Check whether this field is a vector or scalar. ---*/
    
    bool output_variable = true, isVector = false;
    size_t found = Variable_Names[iField].find("_x");
    if (found!=string::npos) {
      output_variable = true;
      isVector        = true;
    }
    found = Variable_Names[iField].find("_y");
    if (found!=string::npos) {
      /*--- We have found a vector, so skip the Y component. ---*/
      output_variable = false;
      VarCounter++;
    }
    found = Variable_Names[iField].find("_z");
    if (found!=string::npos) {
      /*--- We have found a vector, so skip the Z component. ---*/
      output_variable = false;
      VarCounter++;
    }
    
    /*--- Write the point data as an <X,Y,Z> vector or a scalar. ---*/
    
    if (output_variable && isVector) {
      
      /*--- Adjust the string name to remove the leading "X-" ---*/
      
      fieldname.erase(fieldname.end()-2,fieldname.end());
      MPI_File_set_view(fhw, 0, MPI_BYTE, MPI_BYTE,
                        (char*)"native", MPI_INFO_NULL);
      SPRINTF (str_buf, "\nVECTORS %s float\n", fieldname.c_str());
      if (rank == MASTER_NODE)
        MPI_File_write_at(fhw, disp, str_buf, strlen(str_buf),
                          MPI_CHAR, MPI_STATUS_IGNORE);
      disp += strlen(str_buf)*sizeof(char);
      
      /*--- Prepare the 1D data buffer on this rank. ---*/
      
      float *vec_buf = new float[myPoint*NCOORDS];
      
      /*--- Load up the buffer for writing this rank's vector data. ---*/
      
      float val = 0.0;
      for (iPoint = 0; iPoint < myPoint; iPoint++) {
        for (iDim = 0; iDim < NCOORDS; iDim++) {
          if (nDim == 2 && iDim == 2) {
            vec_buf[iPoint*NCOORDS + iDim] = 0.0;
          } else {
            val = (float)SU2_TYPE::GetValue(Data[VarCounter+iDim][iPoint]);
            vec_buf[iPoint*NCOORDS + iDim] = val;
          }
        }
      }
      if (!BigEndian)
        SwapBytes((char *)vec_buf, sizeof(float), myPoint*NCOORDS);

      /*--- We will write the point data as floats. ---*/
      
      etype = MPI_FLOAT;
      
      /*--- Define a derived datatype for this ranks contiguous
       chunk of data that will be placed in the file. ---*/
      
      MPI_Type_contiguous(myPoint*NCOORDS, MPI_FLOAT, &filetype);
      MPI_Type_commit(&filetype);
      
      /*--- Compute the offset for this rank's linear partition of the
       data in bytes. ---*/
      
      disp2 = disp + NCOORDS*nPoint_Cum[rank]*sizeof(float);
      
      /*--- Set the view for the MPI file write, i.e., describe the
       location in the file that this rank "sees" for writing its
       piece of the file. ---*/
      
      MPI_File_set_view(fhw, disp2, etype, filetype,
                        (char*)"native", MPI_INFO_NULL);
      
      /*--- Collective call for all ranks to write simultaneously. ---*/
      
      MPI_File_write_all(fhw, vec_buf, myPoint*NCOORDS, MPI_FLOAT, &status);
      
      /*--- Update the displacement position for MPI IO. ---*/
      
      disp += NCOORDS*nPoint_Cum[size]*sizeof(float);
      
      /*--- Free the derived datatype and coordinate array. ---*/
      
      MPI_Type_free(&filetype);
      delete [] vec_buf; vec_buf = NULL;
      
      VarCounter++;
      
    } else if (output_variable) {
      
      MPI_File_set_view(fhw, 0, MPI_BYTE, MPI_BYTE,
                        (char*)"native", MPI_INFO_NULL);
      SPRINTF (str_buf, "\nSCALARS %s float 1\n", fieldname.c_str());
      if (rank == MASTER_NODE)
        MPI_File_write_at(fhw, disp, str_buf, strlen(str_buf),
                          MPI_CHAR, MPI_STATUS_IGNORE);
      disp += strlen(str_buf)*sizeof(char);
      
      MPI_File_set_view(fhw, 0, MPI_BYTE, MPI_BYTE,
                        (char*)"native", MPI_INFO_NULL);
      SPRINTF (str_buf, "LOOKUP_TABLE default\n");
      if (rank == MASTER_NODE)
        MPI_File_write_at(fhw, disp, str_buf, strlen(str_buf),
                          MPI_CHAR, MPI_STATUS_IGNORE);
      disp += strlen(str_buf)*sizeof(char);
      
      /*--- Prepare the 1D data buffer on this rank. ---*/
      
      float *scalar_buf = new float[myPoint];
      
      /*--- For now, create a temp 1D buffer to load up the data for writing.
       This will be replaced with a derived data type most likely. ---*/
      
      for (iPoint = 0; iPoint < myPoint; iPoint++) {
        float val = (float)SU2_TYPE::GetValue(Data[VarCounter][iPoint]);
        scalar_buf[iPoint] = val;
      }
      if (!BigEndian) SwapBytes((char *)scalar_buf, sizeof(float), myPoint);
      
      /*--- We will write the point data as floats. ---*/
      
      etype = MPI_FLOAT;
      
      /*--- Define a derived datatype for this ranks contiguous
       chunk of data that will be placed in the file. ---*/
      
      MPI_Type_contiguous(myPoint, MPI_FLOAT, &filetype);
      MPI_Type_commit(&filetype);
      
      /*--- Compute the offset for this rank's linear partition of the
       data in bytes. ---*/
      
      disp2 = disp + nPoint_Cum[rank]*sizeof(float);
      
      /*--- Set the view for the MPI file write, i.e., describe the
       location in the file that this rank "sees" for writing its
       piece of the file. ---*/
      
      MPI_File_set_view(fhw, disp2, etype, filetype,
                        (char*)"native", MPI_INFO_NULL);
      
      /*--- Collective call for all ranks to write simultaneously. ---*/
      
      MPI_File_write_all(fhw, scalar_buf, myPoint, MPI_FLOAT, &status);
      
      /*--- Update the displacement position for MPI IO. ---*/
      
      disp += nPoint_Cum[size]*sizeof(float);
      
      /*--- Free the derived datatype and coordinate array. ---*/
      
      MPI_Type_free(&filetype);
      delete [] scalar_buf; scalar_buf = NULL;
      
      VarCounter++;
    }
    
  }
  
  /*--- All ranks close the file after writing. ---*/
  
  MPI_File_close(&fhw);
  
  /*--- Delete the offset counters that we needed for MPI IO. ---*/
  
  delete [] nElem_Snd;        delete [] nElem_Cum;
  delete [] nElemStorage_Snd; delete [] nElemStorage_Cum;
  delete [] nPoint_Snd;       delete [] nPoint_Cum;
  
#endif
  
}<|MERGE_RESOLUTION|>--- conflicted
+++ resolved
@@ -314,15 +314,10 @@
   }
   
   /*--- Write the header ---*/
-<<<<<<< HEAD
   if (surf_sol) Paraview_File << "POINTS "<< nSurf_Poin <<" double\n";
   else Paraview_File << "POINTS "<< nGlobal_Poin <<" double\n";
-=======
-  if (surf_sol) Paraview_File << "POINTS "<< nSurf_Poin <<" float\n";
-  else Paraview_File << "POINTS "<< nGlobal_Poin <<" float\n";
 
   Paraview_File << setprecision(16);
->>>>>>> 4ccec150
   
   /*--- Write surface and volumetric solution data. ---*/
   for (iPoint = 0; iPoint < nGlobal_Poin; iPoint++) {
