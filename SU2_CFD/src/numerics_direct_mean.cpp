--- conflicted
+++ resolved
@@ -1750,20 +1750,7 @@
   grid_movement = config->GetGrid_Movement();
   kappa = config->GetRoe_Kappa(); // 1 is unstable
 
-<<<<<<< HEAD
-  Diff_U = new double [nVar];
-  Velocity_i = new double [nDim];
-  Velocity_j = new double [nDim];
-  RoeVelocity = new double [nDim];
-  delta_vel  = new double [nDim];
-  delta_wave = new double [nVar];
-  ProjFlux_i = new double [nVar];
-  ProjFlux_j = new double [nVar];
-  Lambda = new double [nVar];
-  Epsilon = new double [nVar];
-  P_Tensor = new double* [nVar];
-  invP_Tensor = new double* [nVar];
-=======
+
   Diff_U = new su2double [nVar];
   Velocity_i = new su2double [nDim];
   Velocity_j = new su2double [nDim];
@@ -1776,7 +1763,7 @@
   Epsilon = new su2double [nVar];
   P_Tensor = new su2double* [nVar];
   invP_Tensor = new su2double* [nVar];
->>>>>>> 2cedd73e
+
   for (iVar = 0; iVar < nVar; iVar++) {
     P_Tensor[iVar] = new su2double [nVar];
     invP_Tensor[iVar] = new su2double [nVar];
