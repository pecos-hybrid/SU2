--- conflicted
+++ resolved
@@ -965,16 +965,9 @@
 
 CUpwSLAU_Flow::CUpwSLAU_Flow(unsigned short val_nDim, unsigned short val_nVar, CConfig *config, bool val_low_dissipation) : CNumerics(val_nDim, val_nVar, config) {
   
-<<<<<<< HEAD
   implicit = ( (config->GetKind_TimeIntScheme_Flow() == EULER_IMPLICIT) ||
                (config->GetKind_TimeIntScheme_Flow() == RUNGE_KUTTA_LIMEX_EDIRK) ||
                (config->GetKind_TimeIntScheme_Flow() == RUNGE_KUTTA_LIMEX_SMR91) );
-
-  kappa = config->GetRoe_Kappa();
-  grid_movement = config->GetGrid_Movement();
-=======
-  implicit = (config->GetKind_TimeIntScheme_Flow() == EULER_IMPLICIT);
->>>>>>> 5e170f46
   
   Gamma = config->GetGamma();
   Gamma_Minus_One = Gamma - 1.0;
@@ -3340,20 +3333,13 @@
 
   RoeSoundSpeed2 = RoeChi + RoeKappa*(RoeEnthalpy-0.5*sq_vel);
 
-<<<<<<< HEAD
-CUpwRoe_Flow::CUpwRoe_Flow(unsigned short val_nDim, unsigned short val_nVar, CConfig *config) : CNumerics(val_nDim, val_nVar, config) {
-  
+}
+
+CUpwL2Roe_Flow::CUpwL2Roe_Flow(unsigned short val_nDim, unsigned short val_nVar, CConfig *config) : CNumerics(val_nDim, val_nVar, config) {
+    
   implicit = ( (config->GetKind_TimeIntScheme_Flow() == EULER_IMPLICIT) ||
                (config->GetKind_TimeIntScheme_Flow() == RUNGE_KUTTA_LIMEX_EDIRK) ||
                (config->GetKind_TimeIntScheme_Flow() == RUNGE_KUTTA_LIMEX_SMR91) );
-
-=======
-}
-
-CUpwL2Roe_Flow::CUpwL2Roe_Flow(unsigned short val_nDim, unsigned short val_nVar, CConfig *config) : CNumerics(val_nDim, val_nVar, config) {
-    
-  implicit = (config->GetKind_TimeIntScheme_Flow() == EULER_IMPLICIT);
->>>>>>> 5e170f46
   grid_movement = config->GetGrid_Movement();
   kappa = config->GetRoe_Kappa(); // 1 is unstable
   
@@ -3649,19 +3635,11 @@
     
 }
 
-<<<<<<< HEAD
-
-CUpwGeneralRoe_Flow::CUpwGeneralRoe_Flow(unsigned short val_nDim, unsigned short val_nVar, CConfig *config) : CNumerics(val_nDim, val_nVar, config) {
-
+CUpwLMRoe_Flow::CUpwLMRoe_Flow(unsigned short val_nDim, unsigned short val_nVar, CConfig *config) : CNumerics(val_nDim, val_nVar, config) {
+    
   implicit = ( (config->GetKind_TimeIntScheme_Flow() == EULER_IMPLICIT) ||
                (config->GetKind_TimeIntScheme_Flow() == RUNGE_KUTTA_LIMEX_EDIRK) ||
                (config->GetKind_TimeIntScheme_Flow() == RUNGE_KUTTA_LIMEX_SMR91) );
-
-=======
-CUpwLMRoe_Flow::CUpwLMRoe_Flow(unsigned short val_nDim, unsigned short val_nVar, CConfig *config) : CNumerics(val_nDim, val_nVar, config) {
-    
-  implicit = (config->GetKind_TimeIntScheme_Flow() == EULER_IMPLICIT);
->>>>>>> 5e170f46
   grid_movement = config->GetGrid_Movement();
   kappa = config->GetRoe_Kappa(); // 1 is unstable
   
@@ -4496,20 +4474,15 @@
   }
 
   /*--- Get projected flux tensor ---*/
-<<<<<<< HEAD
+  bool QCR = config->GetQCR();
 
   if (hasAnisoEddyViscosity) {
     GetViscousProjFlux(Mean_PrimVar, Mean_GradPrimVar, Mean_turb_ke, Normal,
-                       Mean_Laminar_Viscosity, Mean_Aniso_Eddy_Viscosity);
+                       Mean_Laminar_Viscosity, Mean_Aniso_Eddy_Viscosity, QCR);
   } else {
     GetViscousProjFlux(Mean_PrimVar, Mean_GradPrimVar, Mean_turb_ke, Normal,
-                       Mean_Laminar_Viscosity, Mean_Eddy_Viscosity);
-  }
-=======
-  bool QCR = config->GetQCR();
-
-  GetViscousProjFlux(Mean_PrimVar, Mean_GradPrimVar, Mean_turb_ke, Normal, Mean_Laminar_Viscosity, Mean_Eddy_Viscosity,QCR);
->>>>>>> 5e170f46
+                       Mean_Laminar_Viscosity, Mean_Eddy_Viscosity, QCR);
+  }
 
   /*--- Update viscous residual ---*/
 
@@ -4678,15 +4651,9 @@
 
 CAvgGradCorrected_Flow::CAvgGradCorrected_Flow(unsigned short val_nDim, unsigned short val_nVar, CConfig *config) : CNumerics(val_nDim, val_nVar, config) {
 
-<<<<<<< HEAD
   implicit = ( (config->GetKind_TimeIntScheme_Flow() == EULER_IMPLICIT) ||
                (config->GetKind_TimeIntScheme_Flow() == RUNGE_KUTTA_LIMEX_EDIRK) ||
                (config->GetKind_TimeIntScheme_Flow() == RUNGE_KUTTA_LIMEX_SMR91) );
-
-  limiter = config->GetViscous_Limiter_Flow();
-=======
-  implicit = (config->GetKind_TimeIntScheme_Flow() == EULER_IMPLICIT);
->>>>>>> 5e170f46
 
   PrimVar_i = new su2double [nDim+3];
   PrimVar_j = new su2double [nDim+3];
@@ -5243,14 +5210,9 @@
   su2double yinv, Pressure_i, Enthalpy_i, Velocity_i, sq_vel;
   unsigned short iDim, iVar, jVar;
   
-<<<<<<< HEAD
   bool implicit = ( (config->GetKind_TimeIntScheme_Flow() == EULER_IMPLICIT) ||
                     (config->GetKind_TimeIntScheme_Flow() == RUNGE_KUTTA_LIMEX_EDIRK) ||
                     (config->GetKind_TimeIntScheme_Flow() == RUNGE_KUTTA_LIMEX_SMR91) );
-
-=======
-  bool implicit       = (config->GetKind_TimeIntScheme_Flow() == EULER_IMPLICIT);
->>>>>>> 5e170f46
   bool compressible   = (config->GetKind_Regime() == COMPRESSIBLE);
   bool incompressible = (config->GetKind_Regime() == INCOMPRESSIBLE);
   
