--- conflicted
+++ resolved
@@ -3179,10 +3179,6 @@
   implicit = ( (config->GetKind_TimeIntScheme_Flow() == EULER_IMPLICIT) ||
                (config->GetKind_TimeIntScheme_Flow() == RUNGE_KUTTA_LIMEX_EDIRK) ||
                (config->GetKind_TimeIntScheme_Flow() == RUNGE_KUTTA_LIMEX_SMR91) );
-<<<<<<< HEAD
-
-=======
->>>>>>> 5b408387
   grid_movement = config->GetGrid_Movement();
   kappa = config->GetRoe_Kappa(); // 1 is unstable
 
@@ -4863,7 +4859,6 @@
   if (tau_jacobian_i != NULL) {
     for (unsigned short iDim = 0; iDim < nDim; iDim++) {
       delete [] tau_jacobian_i[iDim];
-<<<<<<< HEAD
     }
     delete [] tau_jacobian_i;
   }
@@ -4911,68 +4906,6 @@
   for (iDim = 0 ; iDim < nDim; iDim++)
     div_vel += val_gradprimvar[iDim+1][iDim];
 
-  for (iDim = 0 ; iDim < nDim; iDim++)
-    for (jDim = 0 ; jDim < nDim; jDim++)
-      tau[iDim][jDim] = total_viscosity*( val_gradprimvar[jDim+1][iDim] + val_gradprimvar[iDim+1][jDim] )
-                        - TWO3*total_viscosity*div_vel*delta[iDim][jDim]
-                        - TWO3*Density*val_turb_ke*delta[iDim][jDim];
-}
-
-void CAvgGrad_Base::AddQCR(const su2double* const *val_gradprimvar) {
-
-  su2double den_aux, c_cr1= 0.3, O_ik, O_jk;
-  unsigned short iDim, jDim, kDim;
-
-  /*--- Denominator Antisymmetric normalized rotation tensor ---*/
-
-=======
-    }
-    delete [] tau_jacobian_i;
-  }
-  if (heat_flux_vector != NULL) {
-    delete [] heat_flux_vector;
-  }
-  if (heat_flux_jac_i != NULL) {
-    delete [] heat_flux_jac_i;
-  }
-
-  delete [] Edge_Vector;
-  if (Proj_Mean_GradPrimVar_Edge != NULL)
-    delete [] Proj_Mean_GradPrimVar_Edge;
-}
-
-void CAvgGrad_Base::CorrectGradient(su2double** GradPrimVar,
-                                    const su2double* val_PrimVar_i,
-                                    const su2double* val_PrimVar_j,
-                                    const su2double* val_edge_vector,
-                                    const su2double val_dist_ij_2,
-                                    const unsigned short val_nPrimVar) {
-  for (unsigned short iVar = 0; iVar < val_nPrimVar; iVar++) {
-    Proj_Mean_GradPrimVar_Edge[iVar] = 0.0;
-    for (unsigned short iDim = 0; iDim < nDim; iDim++) {
-      Proj_Mean_GradPrimVar_Edge[iVar] += GradPrimVar[iVar][iDim]*val_edge_vector[iDim];
-    }
-    for (unsigned short iDim = 0; iDim < nDim; iDim++) {
-      GradPrimVar[iVar][iDim] -= (Proj_Mean_GradPrimVar_Edge[iVar] -
-                                 (val_PrimVar_j[iVar]-val_PrimVar_i[iVar]))*val_edge_vector[iDim] / val_dist_ij_2;
-    }
-  }
-}
-
-void CAvgGrad_Base::SetStressTensor(const su2double *val_primvar,
-                           const su2double* const *val_gradprimvar,
-                           const su2double val_turb_ke,
-                           const su2double val_laminar_viscosity,
-                           const su2double val_eddy_viscosity) {
-
-  unsigned short iDim, jDim;
-  const su2double Density = val_primvar[nDim+2];
-  const su2double total_viscosity = val_laminar_viscosity + val_eddy_viscosity;
-
-  su2double div_vel = 0.0;
-  for (iDim = 0 ; iDim < nDim; iDim++)
-    div_vel += val_gradprimvar[iDim+1][iDim];
-
   /* --- If UQ methodology is used, calculate tau using the perturbed reynolds stress tensor --- */
 
   if (using_uq){
@@ -4998,7 +4931,6 @@
 
   /*--- Denominator Antisymmetric normalized rotation tensor ---*/
 
->>>>>>> 5b408387
   den_aux = 0.0;
   for (iDim = 0 ; iDim < nDim; iDim++)
     for (jDim = 0 ; jDim < nDim; jDim++)
@@ -5034,85 +4966,6 @@
 
   /*--- First, compute wall shear stress as the magnitude of the wall-tangential
    component of the shear stress tensor---*/
-<<<<<<< HEAD
-
-  for (iDim = 0; iDim < nDim; iDim++) {
-    TauElem[iDim] = 0.0;
-    for (jDim = 0; jDim < nDim; jDim++)
-      TauElem[iDim] += tau[iDim][jDim]*UnitNormal[jDim];
-  }
-
-  TauNormal = 0.0;
-  for (iDim = 0; iDim < nDim; iDim++)
-    TauNormal += TauElem[iDim] * UnitNormal[iDim];
-
-  for (iDim = 0; iDim < nDim; iDim++)
-    TauTangent[iDim] = TauElem[iDim] - TauNormal * UnitNormal[iDim];
-
-  WallShearStress = 0.0;
-  for (iDim = 0; iDim < nDim; iDim++)
-    WallShearStress += TauTangent[iDim]*TauTangent[iDim];
-  WallShearStress = sqrt(WallShearStress);
-
-  /*--- Scale the stress tensor by the ratio of the wall shear stress
-   to the computed representation of the shear stress ---*/
-
-  for (iDim = 0 ; iDim < nDim; iDim++)
-    for (jDim = 0 ; jDim < nDim; jDim++)
-      tau[iDim][jDim] = tau[iDim][jDim]*(val_tau_wall/WallShearStress);
-}
-
-
-void CAvgGrad_Base::SetTauJacobian(const su2double *val_Mean_PrimVar,
-                                   const su2double val_laminar_viscosity,
-                                   const su2double val_eddy_viscosity,
-                                   const su2double val_dist_ij,
-                                   const su2double *val_normal) {
-
-  /*--- QCR and wall functions are **not** accounted for here ---*/
-
-  const su2double Density = val_Mean_PrimVar[nDim+2];
-  const su2double total_viscosity = val_laminar_viscosity + val_eddy_viscosity;
-  const su2double xi = total_viscosity/(Density*val_dist_ij);
-
-  for (unsigned short iDim = 0; iDim < nDim; iDim++) {
-    for (unsigned short jDim = 0; jDim < nDim; jDim++) {
-      // Jacobian w.r.t. momentum
-      tau_jacobian_i[iDim][jDim+1] = -xi*(delta[iDim][jDim] + val_normal[iDim]*val_normal[jDim]/3.0);
-    }
-    // Jacobian w.r.t. density
-    tau_jacobian_i[iDim][0] = 0;
-    for (unsigned short jDim = 0; jDim < nDim; jDim++) {
-       tau_jacobian_i[iDim][0] -= tau_jacobian_i[iDim][jDim+1]*val_Mean_PrimVar[jDim+1];
-    }
-    // Jacobian w.r.t. energy
-    tau_jacobian_i[iDim][nDim+1] = 0;
-  }
-}
-
-void CAvgGrad_Base::GetIncTauJacobian(const su2double val_laminar_viscosity,
-                                      const su2double val_eddy_viscosity,
-                                      const su2double val_dist_ij,
-                                      const su2double *val_normal) {
-
-  const su2double total_viscosity = val_laminar_viscosity + val_eddy_viscosity;
-  const su2double xi = total_viscosity/val_dist_ij;
-
-  for (unsigned short iDim = 0; iDim < nDim; iDim++) {
-    tau_jacobian_i[iDim][0] = 0;
-    for (unsigned short jDim = 0; jDim < nDim; jDim++) {
-      tau_jacobian_i[iDim][jDim+1] = -xi*(delta[iDim][jDim] + val_normal[iDim]*val_normal[jDim]/3.0);
-    }
-    tau_jacobian_i[iDim][nDim+1] = 0;
-  }
-}
-
-void CAvgGrad_Base::GetViscousProjFlux(const su2double *val_primvar,
-                                       const su2double *val_normal) {
-
-  /*--- Primitive variables -> [Temp vel_x vel_y vel_z Pressure] ---*/
-
-=======
 
   for (iDim = 0; iDim < nDim; iDim++) {
     TauElem[iDim] = 0.0;
@@ -5352,7 +5205,6 @@
 
   /*--- Primitive variables -> [Temp vel_x vel_y vel_z Pressure] ---*/
 
->>>>>>> 5b408387
   if (nDim == 2) {
     Flux_Tensor[0][0] = 0.0;
     Flux_Tensor[1][0] = tau[0][0];
@@ -5560,23 +5412,13 @@
     CorrectGradient(Mean_GradPrimVar, PrimVar_i, PrimVar_j, Edge_Vector,
                     dist_ij_2, nDim+1);
   }
-<<<<<<< HEAD
-
+  
   /*--- Wall shear stress values (wall functions) ---*/
-
+  
   if (TauWall_i > 0.0 && TauWall_j > 0.0) Mean_TauWall = 0.5*(TauWall_i + TauWall_j);
   else if (TauWall_i > 0.0) Mean_TauWall = TauWall_i;
   else if (TauWall_j > 0.0) Mean_TauWall = TauWall_j;
   else Mean_TauWall = -1.0;
-  
-=======
-  
-  /*--- Wall shear stress values (wall functions) ---*/
-  
-  if (TauWall_i > 0.0 && TauWall_j > 0.0) Mean_TauWall = 0.5*(TauWall_i + TauWall_j);
-  else if (TauWall_i > 0.0) Mean_TauWall = TauWall_i;
-  else if (TauWall_j > 0.0) Mean_TauWall = TauWall_j;
-  else Mean_TauWall = -1.0;
 
   /* --- If using UQ methodology, set Reynolds Stress tensor and perform perturbation--- */
 
@@ -5584,7 +5426,6 @@
     SetReynoldsStressMatrix(Mean_turb_ke);
     SetPerturbedRSM(Mean_turb_ke, config);
   }
->>>>>>> 5b408387
   /*--- Get projected flux tensor ---*/
 
   SetStressTensor(Mean_PrimVar, Mean_GradPrimVar, Mean_turb_ke,
@@ -5844,10 +5685,6 @@
     CorrectGradient(Mean_GradPrimVar, PrimVar_i, PrimVar_j, Edge_Vector,
                     dist_ij_2, nDim+1);
   }
-<<<<<<< HEAD
-  
-=======
->>>>>>> 5b408387
   
   /* --- If using UQ methodology, set Reynolds Stress tensor and perform perturbation--- */
 
