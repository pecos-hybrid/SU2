--- conflicted
+++ resolved
@@ -1169,7 +1169,9 @@
 
 CUpwAUSMPLUSUP2_Flow::CUpwAUSMPLUSUP2_Flow(unsigned short val_nDim, unsigned short val_nVar, CConfig *config) : CNumerics(val_nDim, val_nVar, config) {
   
-  implicit = (config->GetKind_TimeIntScheme_Flow() == EULER_IMPLICIT);
+  implicit = ( (config->GetKind_TimeIntScheme_Flow() == EULER_IMPLICIT) ||
+               (config->GetKind_TimeIntScheme_Flow() == RUNGE_KUTTA_LIMEX_EDIRK) ||
+               (config->GetKind_TimeIntScheme_Flow() == RUNGE_KUTTA_LIMEX_SMR91) );
   
   Gamma = config->GetGamma();
   Gamma_Minus_One = Gamma - 1.0;
@@ -1210,11 +1212,6 @@
     delete [] P_Tensor[iVar];
     delete [] invP_Tensor[iVar];
   }
-<<<<<<< HEAD
-    
-  if (slau_low_diss){
-    SetRoe_Dissipation(Dissipation_i, Dissipation_j, Sensor_i, Sensor_j, Dissipation_ij, config);
-=======
   delete [] P_Tensor;
   delete [] invP_Tensor;
   
@@ -1237,7 +1234,6 @@
   for (iDim = 0; iDim < nDim; iDim++) {
     Velocity_i[iDim] = V_i[iDim+1];
     sq_vel += Velocity_i[iDim]*Velocity_i[iDim];
->>>>>>> 284b2a5b
   }
   sq_veli=sq_vel; 
   
@@ -1383,7 +1379,9 @@
 
 CUpwSLAU_Flow::CUpwSLAU_Flow(unsigned short val_nDim, unsigned short val_nVar, CConfig *config, bool val_low_dissipation) : CNumerics(val_nDim, val_nVar, config) {
   
-  implicit = (config->GetKind_TimeIntScheme_Flow() == EULER_IMPLICIT);
+  implicit = ( (config->GetKind_TimeIntScheme_Flow() == EULER_IMPLICIT) ||
+               (config->GetKind_TimeIntScheme_Flow() == RUNGE_KUTTA_LIMEX_EDIRK) ||
+               (config->GetKind_TimeIntScheme_Flow() == RUNGE_KUTTA_LIMEX_SMR91) );
   
   Gamma = config->GetGamma();
   Gamma_Minus_One = Gamma - 1.0;
@@ -1509,13 +1507,8 @@
       if (mR >= 0 ) BetaR = 0.0;
       else BetaR = 1.0;
   }
-<<<<<<< HEAD
-  
-  if (slau_low_dissipation){
-=======
     
   if (slau_low_diss){
->>>>>>> 284b2a5b
     SetRoe_Dissipation(Dissipation_i, Dissipation_j, Sensor_i, Sensor_j, Dissipation_ij, config);
   }
   
@@ -1587,7 +1580,9 @@
 
 CUpwSLAU2_Flow::CUpwSLAU2_Flow(unsigned short val_nDim, unsigned short val_nVar, CConfig *config, bool val_low_dissipation) : CNumerics(val_nDim, val_nVar, config) {
   
-  implicit = (config->GetKind_TimeIntScheme_Flow() == EULER_IMPLICIT);
+  implicit = ( (config->GetKind_TimeIntScheme_Flow() == EULER_IMPLICIT) ||
+               (config->GetKind_TimeIntScheme_Flow() == RUNGE_KUTTA_LIMEX_EDIRK) ||
+               (config->GetKind_TimeIntScheme_Flow() == RUNGE_KUTTA_LIMEX_SMR91) );
   
   Gamma = config->GetGamma();
   Gamma_Minus_One = Gamma - 1.0;
@@ -1786,7 +1781,9 @@
 
 CUpwHLLC_Flow::CUpwHLLC_Flow(unsigned short val_nDim, unsigned short val_nVar, CConfig *config) : CNumerics(val_nDim, val_nVar, config) {
   
-  implicit = (config->GetKind_TimeIntScheme_Flow() == EULER_IMPLICIT);
+  implicit = ( (config->GetKind_TimeIntScheme_Flow() == EULER_IMPLICIT) ||
+               (config->GetKind_TimeIntScheme_Flow() == RUNGE_KUTTA_LIMEX_EDIRK) ||
+               (config->GetKind_TimeIntScheme_Flow() == RUNGE_KUTTA_LIMEX_SMR91) );
   kappa = config->GetRoe_Kappa();
   grid_movement = config->GetGrid_Movement();
   
@@ -3179,7 +3176,9 @@
 CUpwRoe_Flow::CUpwRoe_Flow(unsigned short val_nDim, unsigned short val_nVar, CConfig *config, bool val_low_dissipation) :
                              CNumerics(val_nDim, val_nVar, config) {
   
-  implicit = (config->GetKind_TimeIntScheme_Flow() == EULER_IMPLICIT);
+  implicit = ( (config->GetKind_TimeIntScheme_Flow() == EULER_IMPLICIT) ||
+               (config->GetKind_TimeIntScheme_Flow() == RUNGE_KUTTA_LIMEX_EDIRK) ||
+               (config->GetKind_TimeIntScheme_Flow() == RUNGE_KUTTA_LIMEX_SMR91) );
   grid_movement = config->GetGrid_Movement();
   kappa = config->GetRoe_Kappa(); // 1 is unstable
 
@@ -3427,7 +3426,9 @@
 
 CUpwGeneralRoe_Flow::CUpwGeneralRoe_Flow(unsigned short val_nDim, unsigned short val_nVar, CConfig *config) : CNumerics(val_nDim, val_nVar, config) {
 
-  implicit = (config->GetKind_TimeIntScheme_Flow() == EULER_IMPLICIT);
+  implicit = ( (config->GetKind_TimeIntScheme_Flow() == EULER_IMPLICIT) ||
+               (config->GetKind_TimeIntScheme_Flow() == RUNGE_KUTTA_LIMEX_EDIRK) ||
+               (config->GetKind_TimeIntScheme_Flow() == RUNGE_KUTTA_LIMEX_SMR91) );
   grid_movement = config->GetGrid_Movement();
   kappa = config->GetRoe_Kappa(); // 1 is unstable
 
@@ -3887,11 +3888,9 @@
   if (RoeSoundSpeed2 <= 0.0) {
     for (iVar = 0; iVar < nVar; iVar++) {
       val_residual[iVar] = 0.0;
-      if (implicit) {
-        for (jVar = 0; jVar < nVar; jVar++) {
-          val_Jacobian_i[iVar][iVar] = 0.0;
-          val_Jacobian_j[iVar][iVar] = 0.0;
-        }
+      for (jVar = 0; jVar < nVar; jVar++) {
+        val_Jacobian_i[iVar][iVar] = 0.0;
+        val_Jacobian_j[iVar][iVar] = 0.0;
       }
     }
     AD::SetPreaccOut(val_residual, nVar);
@@ -4802,16 +4801,6 @@
   
 }
 
-<<<<<<< HEAD
-CAvgGrad_Flow::CAvgGrad_Flow(unsigned short val_nDim, unsigned short val_nVar,
-                             CConfig *config, bool aniso_viscosity)
-    : CNumerics(val_nDim, val_nVar, config),
-      hasAnisoEddyViscosity(aniso_viscosity) {
-
-  implicit = ( (config->GetKind_TimeIntScheme_Flow() == EULER_IMPLICIT) ||
-               (config->GetKind_TimeIntScheme_Flow() == RUNGE_KUTTA_LIMEX_EDIRK) ||
-               (config->GetKind_TimeIntScheme_Flow() == RUNGE_KUTTA_LIMEX_SMR91) );
-=======
 CAvgGrad_Base::CAvgGrad_Base(unsigned short val_nDim,
                              unsigned short val_nVar,
                              unsigned short val_nPrimVar,
@@ -4822,7 +4811,10 @@
       correct_gradient(val_correct_grad) {
 
   unsigned short iVar, iDim;
->>>>>>> 284b2a5b
+
+  implicit = ( (config->GetKind_TimeIntScheme_Flow() == EULER_IMPLICIT) ||
+               (config->GetKind_TimeIntScheme_Flow() == RUNGE_KUTTA_LIMEX_EDIRK) ||
+               (config->GetKind_TimeIntScheme_Flow() == RUNGE_KUTTA_LIMEX_SMR91) );
 
 
   TauWall_i = 0; TauWall_j = 0;
@@ -4835,8 +4827,6 @@
   for (iVar = 0; iVar < nPrimVar; iVar++)
     Mean_GradPrimVar[iVar] = new su2double [nDim];
 
-<<<<<<< HEAD
-=======
   Edge_Vector = new su2double[nDim];
 
   if (correct_gradient) {
@@ -4852,7 +4842,6 @@
   heat_flux_vector = new su2double[nDim];
   heat_flux_jac_i = new su2double[nVar];
 
->>>>>>> 284b2a5b
 }
 
 CAvgGrad_Base::~CAvgGrad_Base() {
@@ -4882,14 +4871,6 @@
     delete [] Proj_Mean_GradPrimVar_Edge;
 }
 
-<<<<<<< HEAD
-void CAvgGrad_Flow::ComputeResidual(su2double *val_residual,
-                                    su2double **val_Jacobian_i,
-                                    su2double **val_Jacobian_j,
-                                    CConfig *config) {
-  unsigned short iDim, jDim, iVar;
-  su2double** Mean_Aniso_Eddy_Viscosity = NULL;
-=======
 void CAvgGrad_Base::CorrectGradient(su2double** GradPrimVar,
                                     const su2double* val_PrimVar_i,
                                     const su2double* val_PrimVar_j,
@@ -4971,7 +4952,6 @@
 
   unsigned short iDim, jDim;
   su2double TauNormal, TauElem[3], TauTangent[3], WallShearStress, Area, UnitNormal[3];
->>>>>>> 284b2a5b
 
   Area = 0.0;
   for (iDim = 0; iDim < nDim; iDim++)
@@ -4990,38 +4970,9 @@
       TauElem[iDim] += tau[iDim][jDim]*UnitNormal[jDim];
   }
 
-<<<<<<< HEAD
-  if (hasAnisoEddyViscosity) {
-
-    Mean_Aniso_Eddy_Viscosity = new su2double*[nDim];
-    for (iDim = 0; iDim<nDim; iDim++)
-      Mean_Aniso_Eddy_Viscosity[iDim] = new su2double[nDim];
-
-    // I assume here that it is hybrid
-    for (iDim = 0; iDim<nDim; iDim++) {
-      for (jDim = 0; jDim<nDim; jDim++) {
-        Mean_Aniso_Eddy_Viscosity[iDim][jDim] = 0.5*
-            (HybridParameter_i[0]*Eddy_Viscosity_i *
-             Eddy_Viscosity_Anisotropy_i[iDim][jDim] +
-             HybridParameter_j[0]*Eddy_Viscosity_j *
-             Eddy_Viscosity_Anisotropy_j[iDim][jDim]);
-      }
-    }
-  } else {
-    Mean_Eddy_Viscosity = 0.5*(Eddy_Viscosity_i + Eddy_Viscosity_j);
-  }
-
-  /*--- Mean Viscosities and turbulent kinetic energy---*/
-  
-  Mean_Laminar_Viscosity = 0.5*(Laminar_Viscosity_i + Laminar_Viscosity_j);
-  Mean_turb_ke = 0.5*(turb_ke_i + turb_ke_j);
-  
-  /*--- Mean gradient approximation ---*/
-=======
   TauNormal = 0.0;
   for (iDim = 0; iDim < nDim; iDim++)
     TauNormal += TauElem[iDim] * UnitNormal[iDim];
->>>>>>> 284b2a5b
 
   for (iDim = 0; iDim < nDim; iDim++)
     TauTangent[iDim] = TauElem[iDim] - TauNormal * UnitNormal[iDim];
@@ -5097,20 +5048,10 @@
     }
   }
 
-<<<<<<< HEAD
-  if (hasAnisoEddyViscosity) {
-    GetViscousProjFlux(Mean_PrimVar, Mean_GradPrimVar, Mean_turb_ke, Normal,
-                       Mean_Laminar_Viscosity, Mean_Aniso_Eddy_Viscosity, QCR);
-  } else {
-    GetViscousProjFlux(Mean_PrimVar, Mean_GradPrimVar, Mean_turb_ke, Normal,
-                       Mean_Laminar_Viscosity, Mean_Eddy_Viscosity, QCR);
-  }
-=======
   for (iDim = 0; iDim < 3; iDim++)
     delete [] S_ij[iDim];
   delete [] S_ij;
 }
->>>>>>> 284b2a5b
 
 void CAvgGrad_Base::SetPerturbedRSM(su2double turb_ke, CConfig *config){
 
@@ -5188,60 +5129,17 @@
         New_Eig_Vec[iDim][jDim] = Eig_Vec[2-iDim][jDim];
       }
     }
-<<<<<<< HEAD
-    else {
-      if (hasAnisoEddyViscosity) {
-        GetViscousProjJacs(Mean_PrimVar, Mean_Laminar_Viscosity,
-                           Mean_Aniso_Eddy_Viscosity,
-                           dist_ij, UnitNormal, Area,
-                           Proj_Flux_Tensor, val_Jacobian_i, val_Jacobian_j);
-      } else {
-        GetViscousProjJacs(Mean_PrimVar, Mean_Laminar_Viscosity,
-                           Mean_Eddy_Viscosity, dist_ij, UnitNormal, Area,
-                           Proj_Flux_Tensor, val_Jacobian_i, val_Jacobian_j);
-=======
   }
 
   else {
     for (iDim=0; iDim<3; iDim++) {
       for (jDim=0; jDim<3; jDim++) {
         New_Eig_Vec[iDim][jDim] = Eig_Vec[iDim][jDim];
->>>>>>> 284b2a5b
       }
     }
   }
-<<<<<<< HEAD
-  
-  if (Mean_Aniso_Eddy_Viscosity != NULL) {
-    for (iDim = 0; iDim < nDim; iDim++) {
-      delete[] Mean_Aniso_Eddy_Viscosity[iDim];
-    }
-    delete[] Mean_Aniso_Eddy_Viscosity;
-  }
-}
-
-CGeneralAvgGrad_Flow::CGeneralAvgGrad_Flow(unsigned short val_nDim, unsigned short val_nVar, CConfig *config) : CNumerics(val_nDim, val_nVar, config) {
-  
-  implicit = ( (config->GetKind_TimeIntScheme_Flow() == EULER_IMPLICIT) ||
-               (config->GetKind_TimeIntScheme_Flow() == RUNGE_KUTTA_LIMEX_EDIRK) ||
-               (config->GetKind_TimeIntScheme_Flow() == RUNGE_KUTTA_LIMEX_SMR91) );
-
-  
-  /*--- Compressible flow, primitive variables nDim+3, (vx, vy, vz, P, rho, h) ---*/
-  PrimVar_i = new su2double [nDim+4];
-  PrimVar_j = new su2double [nDim+4];
-  Mean_PrimVar = new su2double [nDim+4];
-  Mean_SecVar = new su2double [2];
-  
-  /*--- Compressible flow, primitive gradient variables nDim+3, (T, vx, vy, vz) ---*/
-  Mean_GradPrimVar = new su2double* [nDim+1];
-  for (iVar = 0; iVar < nDim+1; iVar++)
-    Mean_GradPrimVar[iVar] = new su2double [nDim];
-}
-=======
 
   EigenRecomposition(newA_ij, New_Eig_Vec, Eig_Val, 3);
->>>>>>> 284b2a5b
 
   /* compute perturbed Reynolds stress matrix; use under-relaxation factor (uq_urlx)*/
   for (iDim = 0; iDim< 3; iDim++){
@@ -5439,17 +5337,11 @@
 
 }
 
-<<<<<<< HEAD
-  implicit = ( (config->GetKind_TimeIntScheme_Flow() == EULER_IMPLICIT) ||
-               (config->GetKind_TimeIntScheme_Flow() == RUNGE_KUTTA_LIMEX_EDIRK) ||
-               (config->GetKind_TimeIntScheme_Flow() == RUNGE_KUTTA_LIMEX_SMR91) );
-=======
 CAvgGrad_Flow::CAvgGrad_Flow(unsigned short val_nDim,
                              unsigned short val_nVar,
                              bool val_correct_grad,
                              CConfig *config)
     : CAvgGrad_Base(val_nDim, val_nVar, val_nDim+3, val_correct_grad, config) {
->>>>>>> 284b2a5b
 
 }
 
@@ -5580,14 +5472,6 @@
 }
 
 
-<<<<<<< HEAD
-CGeneralAvgGradCorrected_Flow::CGeneralAvgGradCorrected_Flow(unsigned short val_nDim, unsigned short val_nVar, CConfig *config) : CNumerics(val_nDim, val_nVar, config) {
-  
-  implicit = ( (config->GetKind_TimeIntScheme_Flow() == EULER_IMPLICIT) ||
-               (config->GetKind_TimeIntScheme_Flow() == RUNGE_KUTTA_LIMEX_EDIRK) ||
-               (config->GetKind_TimeIntScheme_Flow() == RUNGE_KUTTA_LIMEX_SMR91) );
-
-=======
 
 void CAvgGrad_Flow::SetHeatFluxVector(const su2double* const *val_gradprimvar,
                                       const su2double val_laminar_viscosity,
@@ -5653,7 +5537,6 @@
                                            bool val_correct_grad,
                                            CConfig *config)
     : CAvgGrad_Base(val_nDim, val_nVar, val_nDim+4, val_correct_grad, config) {
->>>>>>> 284b2a5b
   
   Mean_SecVar = new su2double [2];
   
@@ -5922,15 +5805,7 @@
   unsigned short iDim, iVar, jVar;
   su2double Omega[3] = {0,0,0}, Momentum[3] = {0,0,0};
   
-<<<<<<< HEAD
-  bool implicit = ( (config->GetKind_TimeIntScheme_Flow() == EULER_IMPLICIT) ||
-                    (config->GetKind_TimeIntScheme_Flow() == RUNGE_KUTTA_LIMEX_EDIRK) ||
-                    (config->GetKind_TimeIntScheme_Flow() == RUNGE_KUTTA_LIMEX_SMR91) );
-
-  bool compressible = (config->GetKind_Regime() == COMPRESSIBLE);
-=======
   bool implicit     = (config->GetKind_TimeIntScheme_Flow() == EULER_IMPLICIT);
->>>>>>> 284b2a5b
   
   /*--- Retrieve the angular velocity vector from config. ---*/
   
@@ -5993,15 +5868,9 @@
   su2double yinv, Pressure_i, Enthalpy_i, Velocity_i, sq_vel;
   unsigned short iDim, iVar, jVar;
   
-<<<<<<< HEAD
   bool implicit = ( (config->GetKind_TimeIntScheme_Flow() == EULER_IMPLICIT) ||
                     (config->GetKind_TimeIntScheme_Flow() == RUNGE_KUTTA_LIMEX_EDIRK) ||
                     (config->GetKind_TimeIntScheme_Flow() == RUNGE_KUTTA_LIMEX_SMR91) );
-  bool compressible   = (config->GetKind_Regime() == COMPRESSIBLE);
-  bool incompressible = (config->GetKind_Regime() == INCOMPRESSIBLE);
-=======
-  bool implicit = (config->GetKind_TimeIntScheme_Flow() == EULER_IMPLICIT);
->>>>>>> 284b2a5b
   
   if (Coord_i[1] > EPS) {
     
