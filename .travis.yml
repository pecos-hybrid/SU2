--- conflicted
+++ resolved
@@ -17,11 +17,7 @@
 branches:
     only:
         - pecos-dev
-<<<<<<< HEAD
-        - pecos-model-split
-=======
-        - pecos_release_6.2.0_merge
->>>>>>> 39cb47a4
+        - pecos-merge-ms-forcing-v6.2.0
 
 python:
     - 2.7
