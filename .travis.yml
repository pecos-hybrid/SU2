--- conflicted
+++ resolved
@@ -22,11 +22,7 @@
 branches:
     only:
         - pecos-dev
-<<<<<<< HEAD
         - pecos-merge-ms-forcing-v6.2.0
-=======
-        - pecos-add-k-diffusion
->>>>>>> acb86935
 
 addons:
   apt:
@@ -128,7 +124,6 @@
     # build ninja
     - echo $CONFIGURE_COMMAND
     - ./bootstrap
-    - autoreconf -f -i
     - $CONFIGURE_COMMAND
     - echo $INSTALL_COMMAND
     - $INSTALL_COMMAND
@@ -137,26 +132,4 @@
     - export SU2_RUN=$TRAVIS_BUILD_DIR/bin
     - export SU2_HOME=$TRAVIS_BUILD_DIR
     - export PATH=$PATH:$SU2_RUN
-<<<<<<< HEAD
-    - export PYTHONPATH=$PYTHONPATH:$SU2_RUN
-
-before_script:
-    # Get the test cases
-    - if [[ "${REGRESSION_TESTS}" == "ON" ]]; then
-      git clone -b v6.2.0 https://github.com/su2code/TestCases.git ./TestData &&
-      cp -R ./TestData/* ./TestCases/ &&
-      cd TestCases/;
-      fi
-
-script:
-    # Run the tests via the Python scripts
-    - if [[ "${REGRESSION_TESTS}" == "ON" ]]; then
-      python $TEST_SCRIPT;
-      fi
-    # Run the unit tests
-    - if [[ "${UNIT_TESTS}" == "ON" ]]; then
-      cd $TRAVIS_BUILD_DIR && make check -j4;
-      fi
-=======
-    - export PYTHONPATH=$PYTHONPATH:$SU2_RUN
->>>>>>> acb86935
+    - export PYTHONPATH=$PYTHONPATH:$SU2_RUN