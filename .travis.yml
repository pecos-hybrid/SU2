--- conflicted
+++ resolved
@@ -17,16 +17,11 @@
 branches:
     only:
         - pecos-dev
-<<<<<<< HEAD
-        - refactor-viscous-numerics
         - pecos-model-split
-=======
-        - pecos-improve-unit-tests
->>>>>>> 2e25d040
 
 python:
-    # TODO: Re-include python 3 after testing is complete
     - 2.7
+    - 3.6
 
 matrix:
   include:
