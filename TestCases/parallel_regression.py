--- conflicted
+++ resolved
@@ -56,13 +56,8 @@
     channel           = TestCase('channel')
     channel.cfg_dir   = "euler/channel"
     channel.cfg_file  = "inv_channel_RK.cfg"
-<<<<<<< HEAD
     channel.test_iter = 100
     channel.test_vals = [-3.077573, 2.288646, 0.008701, 0.029075] #last 4 columns
-=======
-    channel.test_iter = 20
-    channel.test_vals = [ -2.638725, 2.829514, 0.041076, 0.001657 ] #last 4 columns
->>>>>>> 5e170f46
     channel.su2_exec  = "parallel_computation.py -f"
     channel.timeout   = 1600
     channel.tol       = 0.00001
@@ -191,13 +186,8 @@
     rae2822_sst           = TestCase('rae2822_sst')
     rae2822_sst.cfg_dir   = "rans/rae2822"
     rae2822_sst.cfg_file  = "turb_SST_RAE2822.cfg"
-<<<<<<< HEAD
-    rae2822_sst.test_iter = 100
-    rae2822_sst.test_vals = [-1.199574, 3.982491, 0.904265, 0.025941] #last 4 columns
-=======
     rae2822_sst.test_iter = 20
     rae2822_sst.test_vals = [-0.510795, 4.910154, 0.835836, 0.054149] #last 4 columns
->>>>>>> 5e170f46
     rae2822_sst.su2_exec  = "parallel_computation.py -f"
     rae2822_sst.timeout   = 1600
     rae2822_sst.tol       = 0.00001
@@ -269,55 +259,6 @@
     propeller.tol       = 0.00001
     test_list.append(propeller)
     
-    #################################
-    ## Compressible RANS Restart  ###
-    #################################
-    
-    # NACA0012 SST Multigrid restart
-    turb_naca0012_sst_restart_mg           = TestCase('turb_naca0012_sst_restart_mg')
-    turb_naca0012_sst_restart_mg.cfg_dir   = "rans/naca0012"
-    turb_naca0012_sst_restart_mg.cfg_file  = "turb_NACA0012_sst_multigrid_restart.cfg"
-    turb_naca0012_sst_restart_mg.test_iter = 20
-    turb_naca0012_sst_restart_mg.ntest_vals = 5
-    turb_naca0012_sst_restart_mg.test_vals = [-6.436237, -4.558626, 1.231779, -0.007019, 0.081472] #last 5 columns
-    turb_naca0012_sst_restart_mg.su2_exec  = "parallel_computation.py -f"
-    turb_naca0012_sst_restart_mg.timeout   = 3200
-    turb_naca0012_sst_restart_mg.tol       = 0.000001
-    test_list.append(turb_naca0012_sst_restart_mg)
-
-<<<<<<< HEAD
-=======
-    #############################
-    ### Incompressible Euler  ###
-    #############################
-
-    # NACA0012 Hydrofoil
-    inc_euler_naca0012           = TestCase('inc_euler_naca0012')
-    inc_euler_naca0012.cfg_dir   = "incomp_euler/naca0012"
-    inc_euler_naca0012.cfg_file  = "incomp_NACA0012.cfg"
-    inc_euler_naca0012.test_iter = 20
-    inc_euler_naca0012.test_vals = [-3.544713, -3.135163, 0.968232, 0.010161] #last 4 columns
-    inc_euler_naca0012.su2_exec  = "parallel_computation.py -f"
-    inc_euler_naca0012.timeout   = 1600
-    inc_euler_naca0012.tol       = 0.00001
-    test_list.append(inc_euler_naca0012)
-
-    #############################
-    ### Incompressible N-S    ###
-    #############################
-
-    # Laminar cylinder
-    inc_lam_cylinder          = TestCase('inc_lam_cylinder')
-    inc_lam_cylinder.cfg_dir   = "incomp_navierstokes/cylinder"
-    inc_lam_cylinder.cfg_file  = "incomp_cylinder.cfg"
-    inc_lam_cylinder.test_iter = 10
-    inc_lam_cylinder.test_vals = [-3.755682, -3.318630, -0.005906, 6.254292] #last 4 columns
-    inc_lam_cylinder.su2_exec  = "parallel_computation.py -f"
-    inc_lam_cylinder.timeout   = 1600
-    inc_lam_cylinder.tol       = 0.00001
-    test_list.append(inc_lam_cylinder)
-
->>>>>>> 5e170f46
     ############################
     ### Incompressible RANS  ###
     ############################
@@ -333,8 +274,6 @@
     inc_turb_naca0012.tol       = 0.00001
     test_list.append(inc_turb_naca0012)
 
-<<<<<<< HEAD
-=======
     ############################
     ###      Transition      ###
     ############################
@@ -350,7 +289,6 @@
     schubauer_klebanoff_transition.tol          = 0.00001
     test_list.append(schubauer_klebanoff_transition)
 
->>>>>>> 5e170f46
     #####################################
     ### Cont. adj. compressible Euler ###
     #####################################
@@ -377,49 +315,10 @@
     contadj_oneram6.tol       = 0.00001
     test_list.append(contadj_oneram6)
 
-<<<<<<< HEAD
-=======
-    # Inviscid WEDGE: tests averaged outflow total pressure adjoint
-    contadj_wedge             = TestCase('contadj_wedge')
-    contadj_wedge.cfg_dir   = "cont_adj_euler/wedge"
-    contadj_wedge.cfg_file  = "inv_wedge_ROE.cfg"
-    contadj_wedge.test_iter = 10  
-    contadj_wedge.test_vals = [2.856008, -2.767216, 1.0029e+06, 7.0328e-14] #last 4 columns
-    contadj_wedge.su2_exec  = "parallel_computation.py -f"
-    contadj_wedge.timeout   = 1600
-    contadj_wedge.tol       = 0.00001
-    test_list.append(contadj_wedge)
-
-    # Inviscid fixed CL NACA0012
-    contadj_fixed_CL_naca0012           = TestCase('contadj_fixedcl_naca0012')
-    contadj_fixed_CL_naca0012.cfg_dir   = "fixed_cl/naca0012"
-    contadj_fixed_CL_naca0012.cfg_file  = "inv_NACA0012_ContAdj.cfg"
-    contadj_fixed_CL_naca0012.test_iter = 100
-    contadj_fixed_CL_naca0012.test_vals = [0.339385, -5.198719, 0.254980, -0.000163] #last 4 columns
-    contadj_fixed_CL_naca0012.su2_exec  = "parallel_computation.py -f"
-    contadj_fixed_CL_naca0012.timeout   = 1600
-    contadj_fixed_CL_naca0012.tol       = 0.00001
-    test_list.append(contadj_fixed_CL_naca0012)
-
->>>>>>> 5e170f46
     ###################################
     ### Cont. adj. compressible N-S ###
     ###################################
 
-<<<<<<< HEAD
-=======
-    # Adjoint laminar cylinder
-    contadj_ns_cylinder           = TestCase('contadj_ns_cylinder')
-    contadj_ns_cylinder.cfg_dir   = "cont_adj_navierstokes/cylinder"
-    contadj_ns_cylinder.cfg_file  = "lam_cylinder.cfg"
-    contadj_ns_cylinder.test_iter = 20
-    contadj_ns_cylinder.test_vals = [ -3.648130, -9.104844, 2.056700, -0.000000] #last 4 columns
-    contadj_ns_cylinder.su2_exec  = "parallel_computation.py -f"
-    contadj_ns_cylinder.timeout   = 1600
-    contadj_ns_cylinder.tol       = 0.00001
-    test_list.append(contadj_ns_cylinder)
-
->>>>>>> 5e170f46
     # Adjoint laminar naca0012 subsonic
     contadj_ns_naca0012_sub           = TestCase('contadj_ns_naca0012_sub')
     contadj_ns_naca0012_sub.cfg_dir   = "cont_adj_navierstokes/naca0012_sub"
@@ -479,65 +378,6 @@
     contadj_rans_rae2822.tol       = 0.00001
     test_list.append(contadj_rans_rae2822)
 
-<<<<<<< HEAD
-=======
-    #######################################
-    ### Cont. adj. incompressible Euler ###
-    #######################################
-
-    # Adjoint Incompressible Inviscid NACA0012
-    contadj_incomp_NACA0012           = TestCase('contadj_incomp_NACA0012')
-    contadj_incomp_NACA0012.cfg_dir   = "cont_adj_incomp_euler/naca0012"
-    contadj_incomp_NACA0012.cfg_file  = "incomp_NACA0012.cfg"
-    contadj_incomp_NACA0012.test_iter = 5
-    contadj_incomp_NACA0012.test_vals = [-11.968536, -12.133235, 1.939900, 0.000000] #last 4 columns
-    contadj_incomp_NACA0012.su2_exec  = "parallel_computation.py -f"
-    contadj_incomp_NACA0012.timeout   = 1600
-    contadj_incomp_NACA0012.tol       = 0.00001
-    test_list.append(contadj_incomp_NACA0012)
-
-    #####################################
-    ### Cont. adj. incompressible N-S ###
-    #####################################
-
-    # Adjoint Incompressible Viscous Cylinder
-    contadj_incomp_cylinder           = TestCase('contadj_incomp_cylinder')
-    contadj_incomp_cylinder.cfg_dir   = "cont_adj_incomp_navierstokes/cylinder"
-    contadj_incomp_cylinder.cfg_file  = "lam_incomp_cylinder.cfg"
-    contadj_incomp_cylinder.test_iter = 25
-    contadj_incomp_cylinder.test_vals = [-5.721205, -6.989432, 2.932100, 0.000000] #last 4 columns
-    contadj_incomp_cylinder.su2_exec  = "parallel_computation.py -f"
-    contadj_incomp_cylinder.timeout   = 1600
-    contadj_incomp_cylinder.tol       = 0.00001
-    test_list.append(contadj_incomp_cylinder)
-
-    ######################################                                                                                  
-    ### Harmonic Balance               ###                                                                                  
-    ######################################                                                                                    
-
-    # Description of the regression test 
-    harmonic_balance           = TestCase('harmonic_balance')
-    harmonic_balance.cfg_dir   = "harmonic_balance"
-    harmonic_balance.cfg_file  = "HB.cfg"
-    harmonic_balance.test_iter = 25
-    harmonic_balance.test_vals = [-1.569573, 3.941896, 0.008780, 0.079775] #last 4 columns
-    harmonic_balance.su2_exec  = "parallel_computation.py -f"
-    harmonic_balance.timeout   = 1600
-    harmonic_balance.tol       = 0.00001
-    test_list.append(harmonic_balance)
-
-    # Turbulent pitching NACA 64a010 airfoil
-    hb_rans_preconditioning           = TestCase('hb_rans_preconditioning')
-    hb_rans_preconditioning.cfg_dir   = "harmonic_balance/hb_rans_preconditioning"
-    hb_rans_preconditioning.cfg_file  = "davis.cfg"
-    hb_rans_preconditioning.test_iter = 25
-    hb_rans_preconditioning.test_vals = [-1.900976,-5.876722, 0.007761, 0.125934] #last 4 columns
-    hb_rans_preconditioning.su2_exec  = "parallel_computation.py -f"
-    hb_rans_preconditioning.timeout   = 1600
-    hb_rans_preconditioning.tol       = 0.00001
-    test_list.append(hb_rans_preconditioning)
-
->>>>>>> 5e170f46
     ######################################
     ### Moving Wall                    ###
     ######################################
@@ -573,11 +413,7 @@
     square_cylinder.cfg_dir   = "unsteady/square_cylinder"
     square_cylinder.cfg_file  = "turb_square.cfg"
     square_cylinder.test_iter = 3
-<<<<<<< HEAD
-    square_cylinder.test_vals = [-1.166358, 0.069831, 1.398549, 2.197047] #last 4 columns
-=======
     square_cylinder.test_vals = [-1.166437, 0.076752, 1.398549, 2.197047] #last 4 columns
->>>>>>> 5e170f46
     square_cylinder.su2_exec  = "parallel_computation.py -f"
     square_cylinder.timeout   = 1600
     square_cylinder.tol       = 0.00001
@@ -608,245 +444,6 @@
     aeroelastic.unsteady  = True
     test_list.append(aeroelastic)
 
-    # Delayed Detached Eddy Simulation
-    ddes_flatplate        = TestCase('ddes_flatplate')
-    ddes_flatplate.cfg_dir   = "ddes/flatplate"
-    ddes_flatplate.cfg_file  = "ddes_flatplate.cfg"
-    ddes_flatplate.test_iter = 10
-    ddes_flatplate.test_vals = [-2.714721, -5.883008, -0.214968, 0.023783] #last 4 columns
-    ddes_flatplate.su2_exec  = "parallel_computation.py -f"
-    ddes_flatplate.timeout   = 1600
-    ddes_flatplate.tol       = 0.00001
-    ddes_flatplate.unsteady  = True
-    test_list.append(ddes_flatplate)    
-
-<<<<<<< HEAD
-=======
-    ######################################
-    ### NICFD                          ###
-    ######################################	
-
-    # Rarefaction shock wave edge_VW
-    edge_VW           = TestCase('edge_VW')
-    edge_VW.cfg_dir   = "nicf/edge"
-    edge_VW.cfg_file  = "edge_VW.cfg"
-    edge_VW.test_iter = 100
-    edge_VW.test_vals = [-5.059867, 1.114232, -0.000009, 0.000000] #last 4 columns
-    edge_VW.su2_exec  = "parallel_computation.py -f"
-    edge_VW.timeout   = 1600
-    edge_VW.tol       = 0.00001
-    test_list.append(edge_VW)
-
-    # Rarefaction shock wave edge_PPR
-    edge_PPR           = TestCase('edge_PPR')
-    edge_PPR.cfg_dir   = "nicf/edge"
-    edge_PPR.cfg_file  = "edge_PPR.cfg"
-    edge_PPR.test_iter = 100
-    edge_PPR.test_vals = [-5.487473, 0.653442, -0.000037, 0.000000] #last 4 columns
-    edge_PPR.su2_exec  = "parallel_computation.py -f"
-    edge_PPR.timeout   = 1600
-    edge_PPR.tol       = 0.00001
-    test_list.append(edge_PPR)
-    
-    ######################################
-    ### Turbomachinery                 ###
-    ######################################	
-
-    # Jones APU Turbocharger
-    Jones_tc           = TestCase('jones_turbocharger')
-    Jones_tc.cfg_dir   = "turbomachinery/APU_turbocharger"
-    Jones_tc.cfg_file  = "Jones.cfg"
-    Jones_tc.test_iter = 5
-    Jones_tc.test_vals = [-5.294493, 0.429399, 80.085030, 1.034808] #last 4 columns
-    Jones_tc.su2_exec  = "parallel_computation.py -f"
-    Jones_tc.timeout   = 1600
-    Jones_tc.tol       = 0.00001
-    test_list.append(Jones_tc)
-
-	# Jones APU Turbocharger restart
-    Jones_tc_rst           = TestCase('jones_turbocharger_restart')
-    Jones_tc_rst.cfg_dir   = "turbomachinery/APU_turbocharger"
-    Jones_tc_rst.cfg_file  = "Jones_rst.cfg"
-    Jones_tc_rst.test_iter = 5
-    Jones_tc_rst.test_vals = [-4.409575, -1.605695, 82.250580, 2.791302] #last 4 columns
-    Jones_tc_rst.su2_exec  = "parallel_computation.py -f"
-    Jones_tc_rst.timeout   = 1600
-    Jones_tc_rst.tol       = 0.00001
-    test_list.append(Jones_tc_rst)
-
-    # 2D axial stage
-    axial_stage2D           = TestCase('axial_stage2D')
-    axial_stage2D.cfg_dir   = "turbomachinery/axial_stage_2D"
-    axial_stage2D.cfg_file  = "Axial_stage2D.cfg"
-    axial_stage2D.test_iter = 20
-    axial_stage2D.test_vals = [-1.835157, 5.788694, 73.679930, 0.888906] #last 4 columns
-    axial_stage2D.su2_exec  = "parallel_computation.py -f"
-    axial_stage2D.timeout   = 1600
-    axial_stage2D.tol       = 0.00001
-    test_list.append(axial_stage2D)
-    
-    # 2D transonic stator
-    transonic_stator           = TestCase('transonic_stator')
-    transonic_stator.cfg_dir   = "turbomachinery/transonic_stator_2D"
-    transonic_stator.cfg_file  = "transonic_stator.cfg"
-    transonic_stator.test_iter = 20
-    transonic_stator.test_vals = [-1.102837, 6.115650, 67.308710, 0.071862] #last 4 columns
-    transonic_stator.su2_exec  = "parallel_computation.py -f"
-    transonic_stator.timeout   = 1600
-    transonic_stator.tol       = 0.00001
-    test_list.append(transonic_stator)
-    
-    # 2D transonic stator restart
-    transonic_stator_rst           = TestCase('transonic_stator_restart')
-    transonic_stator_rst.cfg_dir   = "turbomachinery/transonic_stator_2D"
-    transonic_stator_rst.cfg_file  = "transonic_stator_rst.cfg"
-    transonic_stator_rst.test_iter = 20
-    transonic_stator_rst.test_vals = [-0.484778, 4.462654, 6.460856, 0.004009] #last 4 columns
-    transonic_stator_rst.su2_exec  = "parallel_computation.py -f"
-    transonic_stator_rst.timeout   = 1600
-    transonic_stator_rst.tol       = 0.00001
-    test_list.append(transonic_stator_rst)
-
-    ######################################
-    ### Sliding Mesh                   ###
-    ######################################
-
-    # Uniform flow
-    uniform_flow         = TestCase('uniform_flow')
-    uniform_flow.cfg_dir   = "sliding_interface/uniform_flow"
-    uniform_flow.cfg_file  = "uniform_NN.cfg"
-    uniform_flow.test_iter = 50
-    uniform_flow.test_vals = [-0.368836, 5.156090, 0.000000, 0.000000] #last 4 columns
-    uniform_flow.su2_exec  = "parallel_computation.py -f"
-    uniform_flow.timeout   = 1600
-    uniform_flow.tol       = 0.000001
-    uniform_flow.unsteady  = True
-    test_list.append(uniform_flow) 
-
-    # Channel_2D
-    channel_2D           = TestCase('channel_2D')
-    channel_2D.cfg_dir   = "sliding_interface/channel_2D"
-    channel_2D.cfg_file  = "channel_2D_WA.cfg"
-    channel_2D.test_iter = 4
-    channel_2D.test_vals = [-1.656855, 4.263163, 0.000000, 0.000000] #last 4 columns
-    channel_2D.su2_exec  = "parallel_computation.py -f"
-    channel_2D.timeout   = 100
-    channel_2D.tol       = 0.00001
-    channel_2D.unsteady  = True
-    test_list.append(channel_2D)
-
-    # Channel_3D
-    channel_3D           = TestCase('channel_3D')
-    channel_3D.cfg_dir   = "sliding_interface/channel_3D"
-    channel_3D.cfg_file  = "channel_3D_WA.cfg"
-    channel_3D.test_iter = 2
-    channel_3D.test_vals = [-1.999171, 3.956649, 0.000000, 0.000000] #last 4 columns
-    channel_3D.su2_exec  = "parallel_computation.py -f"
-    channel_3D.timeout   = 1600
-    channel_3D.tol       = 0.00001
-    channel_3D.unsteady  = True
-    test_list.append(channel_3D)
-
-    # Pipe
-    pipe           = TestCase('pipe')
-    pipe.cfg_dir   = "sliding_interface/pipe"
-    pipe.cfg_file  = "pipe_NN.cfg"
-    pipe.test_iter = 2
-    pipe.test_vals = [-3.503708, 3.194241, 0.000000, 0.000000] #last 4 columns
-    pipe.su2_exec  = "parallel_computation.py -f"
-    pipe.timeout   = 1600
-    pipe.tol       = 0.00001
-    pipe.unsteady  = True
-    test_list.append(pipe)
-
-    # Rotating cylinders
-    rotating_cylinders           = TestCase('rotating_cylinders')
-    rotating_cylinders.cfg_dir   = "sliding_interface/rotating_cylinders"
-    rotating_cylinders.cfg_file  = "rot_cylinders_WA.cfg"
-    rotating_cylinders.test_iter = 3
-    rotating_cylinders.test_vals = [-1.253466, 4.531328, 0.000000, 0.000000] #last 4 columns
-    rotating_cylinders.su2_exec  = "parallel_computation.py -f"
-    rotating_cylinders.timeout   = 1600
-    rotating_cylinders.tol       = 0.00001
-    rotating_cylinders.unsteady  = True
-    test_list.append(rotating_cylinders)
-
-    # Supersonic vortex shedding
-    supersonic_vortex_shedding           = TestCase('supersonic_vortex_shedding')
-    supersonic_vortex_shedding.cfg_dir   = "sliding_interface/supersonic_vortex_shedding"
-    supersonic_vortex_shedding.cfg_file  = "sup_vor_shed_WA.cfg"
-    supersonic_vortex_shedding.test_iter = 5
-    supersonic_vortex_shedding.test_vals = [-1.124863, 4.604517, 0.000000, 0.000000] #last 4 columns
-    supersonic_vortex_shedding.su2_exec  = "parallel_computation.py -f"
-    supersonic_vortex_shedding.timeout   = 1600
-    supersonic_vortex_shedding.tol       = 0.00001
-    supersonic_vortex_shedding.unsteady  = True
-    test_list.append(supersonic_vortex_shedding)
-
-    # Bars_SST_2D
-    bars_SST_2D           = TestCase('bars_SST_2D')
-    bars_SST_2D.cfg_dir   = "sliding_interface/bars_SST_2D"
-    bars_SST_2D.cfg_file  = "bars.cfg"
-    bars_SST_2D.test_iter = 13
-    bars_SST_2D.test_vals = [-2.133553, 1.644733, -0.000831, 0.117497] #last 4 columns
-    bars_SST_2D.su2_exec  = "SU2_CFD"
-    bars_SST_2D.timeout   = 1600
-    bars_SST_2D.tol       = 0.00001
-    test_list.append(bars_SST_2D)
-
-    ##########################
-    ### FEA - FSI          ###
-    ##########################   
-
-    # Static beam, 3d
-    statbeam3d           = TestCase('statbeam3d')
-    statbeam3d.cfg_dir   = "fea_fsi/StatBeam_3d"
-    statbeam3d.cfg_file  = "configBeam_3d.cfg"
-    statbeam3d.test_iter = 0
-    statbeam3d.test_vals = [-8.520066, -8.069308, -8.062384, 64095.000000] #last 4 columns
-    statbeam3d.su2_exec  = "parallel_computation_fsi.py -f"
-    statbeam3d.timeout   = 1600
-    statbeam3d.tol       = 0.00001
-    test_list.append(statbeam3d)
-
-    # Dynamic beam, 2d
-    dynbeam2d           = TestCase('dynbeam2d')
-    dynbeam2d.cfg_dir   = "fea_fsi/DynBeam_2d"
-    dynbeam2d.cfg_file  = "configBeam_2d.cfg"
-    dynbeam2d.test_iter = 6
-    dynbeam2d.test_vals = [-9.420641, -5.365871, -12.430382, 6.5210e+04] #last 4 columns
-    dynbeam2d.su2_exec  = "parallel_computation_fsi.py -f"
-    dynbeam2d.timeout   = 1600
-    dynbeam2d.tol       = 0.00001
-    test_list.append(dynbeam2d)
-
-    # FSI, 2d
-    fsi2d           = TestCase('fsi2d')
-    fsi2d.cfg_dir   = "fea_fsi/WallChannel_2d"
-    fsi2d.cfg_file  = "configFSI_2D.cfg"
-    fsi2d.test_iter = 4
-    fsi2d.test_vals = [2.000000, 0.500000, -7.780230, -1.142095] #last 4 columns
-    fsi2d.su2_exec  = "parallel_computation_fsi.py -f"
-    fsi2d.timeout   = 1600
-    fsi2d.tol       = 0.00001
-    test_list.append(fsi2d)
-
->>>>>>> 5e170f46
-    ##########################
-    ### Zonal multiphysics ###
-    ##########################
-
-    # CHT incompressible
-    cht_incompressible           = TestCase('cht_incompressible')
-    cht_incompressible.cfg_dir   = "coupled_cht/incompressible"
-    cht_incompressible.cfg_file  = "coupled_cht_incompressible.cfg"
-    cht_incompressible.test_iter = 10
-    cht_incompressible.test_vals = [-6.153795, -44082.624869, -7.448554, 24831.915190] #last 4 columns
-    cht_incompressible.su2_exec  = "parallel_computation.py -f"
-    cht_incompressible.timeout   = 1600
-    cht_incompressible.tol       = 0.00001
-    test_list.append(cht_incompressible)
-
     ##########################
     ###   Python wrapper   ###
     ##########################
@@ -878,11 +475,7 @@
     pywrapper_square_cylinder.cfg_dir   = "unsteady/square_cylinder"
     pywrapper_square_cylinder.cfg_file  = "turb_square.cfg"
     pywrapper_square_cylinder.test_iter = 3
-<<<<<<< HEAD
-    pywrapper_square_cylinder.test_vals = [-1.166358, 0.069831, 1.398549, 2.197047] #last 4 columns
-=======
     pywrapper_square_cylinder.test_vals = [-1.166437, 0.076752, 1.398549, 2.197047] #last 4 columns
->>>>>>> 5e170f46
     pywrapper_square_cylinder.su2_exec  = "mpirun -np 2 SU2_CFD.py --parallel -f"
     pywrapper_square_cylinder.timeout   = 1600
     pywrapper_square_cylinder.tol       = 0.00001
@@ -900,8 +493,6 @@
     pywrapper_aeroelastic.tol       = 0.000001
     pywrapper_aeroelastic.unsteady  = True
     test_list.append(pywrapper_aeroelastic)
-<<<<<<< HEAD
-=======
 
     # FSI, 2d
     pywrapper_fsi2d           = TestCase('pywrapper_fsi2d')
@@ -1001,7 +592,6 @@
     tutorial_lam_flatplate.tol        = 0.00001
     tutorial_lam_flatplate.no_restart = True
     test_list.append(tutorial_lam_flatplate)
->>>>>>> 5e170f46
     
     # Turbulent Flat Plate
     tutorial_turb_flatplate            = TestCase('turbulent_flatplate_tutorial')
@@ -1081,171 +671,6 @@
     
     pass_list = [ test.run_test() for test in test_list ]
 
-<<<<<<< HEAD
-=======
-
-    ######################################
-    ### RUN SU2_DEF TESTS              ###
-    ######################################
-    
-    # Inviscid NACA0012 (triangles)
-    naca0012_def            = TestCase('naca0012_def')
-    naca0012_def.cfg_dir   = "deformation/naca0012"
-    naca0012_def.cfg_file  = "def_NACA0012.cfg"
-    naca0012_def.test_iter = 10
-    naca0012_def.test_vals = [4.626580e-03] #residual
-    naca0012_def.su2_exec  = "mpirun -n 2 SU2_DEF"
-    naca0012_def.timeout   = 1600
-    naca0012_def.tol       = 1e-8
-    
-    pass_list.append(naca0012_def.run_def())
-    test_list.append(naca0012_def)
-
-    # RAE2822 (mixed tris + quads)
-    rae2822_def            = TestCase('rae2822_def')
-    rae2822_def.cfg_dir   = "deformation/rae2822"
-    rae2822_def.cfg_file  = "def_RAE2822.cfg"
-    rae2822_def.test_iter = 10
-    rae2822_def.test_vals = [9.147140e-09] #residual
-    rae2822_def.su2_exec  = "mpirun -n 2 SU2_DEF"
-    rae2822_def.timeout   = 1600
-    rae2822_def.tol       = 1e-13
-    
-    pass_list.append(rae2822_def.run_def())
-    test_list.append(rae2822_def)
-    
-    # Turb NACA4412 (quads, wall distance)
-    naca4412_def            = TestCase('naca4412_def')
-    naca4412_def.cfg_dir   = "deformation/naca4412"
-    naca4412_def.cfg_file  = "def_NACA4412.cfg"
-    naca4412_def.test_iter = 10
-    naca4412_def.test_vals = [2.210380e-12] #residual
-    naca4412_def.su2_exec  = "mpirun -n 2 SU2_DEF"
-    naca4412_def.timeout   = 1600
-    naca4412_def.tol       = 1e-12
-    
-    pass_list.append(naca4412_def.run_def())
-    test_list.append(naca4412_def)
-    
-    # Brick of tets (inverse volume)
-    brick_tets_def            = TestCase('brick_tets_def')
-    brick_tets_def.cfg_dir   = "deformation/brick_tets"
-    brick_tets_def.cfg_file  = "def_brick_tets.cfg"
-    brick_tets_def.test_iter = 10
-    brick_tets_def.test_vals = [9.584000e-04] #residual
-    brick_tets_def.su2_exec  = "mpirun -n 2 SU2_DEF"
-    brick_tets_def.timeout   = 1600
-    brick_tets_def.tol       = 1e-9
-    
-    pass_list.append(brick_tets_def.run_def())
-    test_list.append(brick_tets_def)
-    
-    # Brick of isotropic hexas (inverse volume)
-    brick_hex_def           = TestCase('brick_hex_def')
-    brick_hex_def.cfg_dir   = "deformation/brick_hex"
-    brick_hex_def.cfg_file  = "def_brick_hex.cfg"
-    brick_hex_def.test_iter = 10
-    brick_hex_def.test_vals = [2.024230e-04] #residual
-    brick_hex_def.su2_exec  = "mpirun -n 2 SU2_DEF"
-    brick_hex_def.timeout   = 1600
-    brick_hex_def.tol       = 1e-9
-    
-    pass_list.append(brick_hex_def.run_def())
-    test_list.append(brick_hex_def)
-    
-    # Brick with a pyramid layer (inverse volume)
-    brick_pyra_def           = TestCase('brick_pyra_def')
-    brick_pyra_def.cfg_dir   = "deformation/brick_pyra"
-    brick_pyra_def.cfg_file  = "def_brick_pyra.cfg"
-    brick_pyra_def.test_iter = 10
-    brick_pyra_def.test_vals = [1.976680e-03] #residual
-    brick_pyra_def.su2_exec  = "mpirun -n 2 SU2_DEF"
-    brick_pyra_def.timeout   = 1600
-    brick_pyra_def.tol       = 1e-8
-    
-    pass_list.append(brick_pyra_def.run_def())
-    test_list.append(brick_pyra_def)
-    
-    # Brick of isotropic prisms (inverse volume)
-    brick_prism_def           = TestCase('brick_prism_def')
-    brick_prism_def.cfg_dir   = "deformation/brick_prism"
-    brick_prism_def.cfg_file  = "def_brick_prism.cfg"
-    brick_prism_def.test_iter = 10
-    brick_prism_def.test_vals = [6.210870e-03] #residual
-    brick_prism_def.su2_exec  = "mpirun -n 2 SU2_DEF"
-    brick_prism_def.timeout   = 1600
-    brick_prism_def.tol       = 1e-8
-    
-    pass_list.append(brick_prism_def.run_def())
-    test_list.append(brick_prism_def)
-    
-    # Brick of prisms with high aspect ratio cells near the wall (wall distance)
-    brick_prism_rans_def           = TestCase('brick_prism_rans_def')
-    brick_prism_rans_def.cfg_dir   = "deformation/brick_prism_rans"
-    brick_prism_rans_def.cfg_file  = "def_brick_prism_rans.cfg"
-    brick_prism_rans_def.test_iter = 10
-    brick_prism_rans_def.test_vals = [2.788570e-07] #residual
-    brick_prism_rans_def.su2_exec  = "mpirun -n 2 SU2_DEF"
-    brick_prism_rans_def.timeout   = 1600
-    brick_prism_rans_def.tol       = 1e-12
-    
-    pass_list.append(brick_prism_rans_def.run_def())
-    test_list.append(brick_prism_rans_def)
-    
-    # Brick of hexas with high aspect ratio cells near the wall (inverse volume)
-    brick_hex_rans_def           = TestCase('brick_hex_rans_def')
-    brick_hex_rans_def.cfg_dir   = "deformation/brick_hex_rans"
-    brick_hex_rans_def.cfg_file  = "def_brick_hex_rans.cfg"
-    brick_hex_rans_def.test_iter = 10
-    brick_hex_rans_def.test_vals = [3.566260e-06] #residual
-    brick_hex_rans_def.su2_exec  = "mpirun -n 2 SU2_DEF"
-    brick_hex_rans_def.timeout   = 1600
-    brick_hex_rans_def.tol       = 1e-11
-    
-    pass_list.append(brick_hex_rans_def.run_def())
-    test_list.append(brick_hex_rans_def)
-
-    # Cylindrical FFD test
-    cylinder_ffd_def           = TestCase('cylinder_ffd_def')
-    cylinder_ffd_def.cfg_dir   = "deformation/cylindrical_ffd"
-    cylinder_ffd_def.cfg_file  = "def_cylindrical.cfg"
-    cylinder_ffd_def.test_iter = 10
-    cylinder_ffd_def.test_vals = [7.969090e-04] #residual
-    cylinder_ffd_def.su2_exec  = "mpirun -n 2 SU2_DEF"
-    cylinder_ffd_def.timeout   = 1600
-    cylinder_ffd_def.tol       = 1e-9
-
-    pass_list.append(cylinder_ffd_def.run_def())
-    test_list.append(cylinder_ffd_def)
-
-    # Spherical FFD test
-    sphere_ffd_def           = TestCase('sphere_ffd_def')
-    sphere_ffd_def.cfg_dir   = "deformation/spherical_ffd"
-    sphere_ffd_def.cfg_file  = "def_spherical.cfg"
-    sphere_ffd_def.test_iter = 10
-    sphere_ffd_def.test_vals = [3.929760e-03] #residual
-    sphere_ffd_def.su2_exec  = "mpirun -n 2 SU2_DEF"
-    sphere_ffd_def.timeout   = 1600
-    sphere_ffd_def.tol       = 1e-8
-
-    pass_list.append(sphere_ffd_def.run_def())
-    test_list.append(sphere_ffd_def)
-
-    # Spherical FFD test using BSplines
-    sphere_ffd_def_bspline           = TestCase('sphere_ffd_def_bspline')
-    sphere_ffd_def_bspline.cfg_dir   = "deformation/spherical_ffd"
-    sphere_ffd_def_bspline.cfg_file  = "def_spherical_bspline.cfg"
-    sphere_ffd_def_bspline.test_iter = 10
-    sphere_ffd_def_bspline.test_vals = [2.232980e-03] #residual
-    sphere_ffd_def_bspline.su2_exec  = "mpirun -n 2 SU2_DEF"
-    sphere_ffd_def_bspline.timeout   = 1600
-    sphere_ffd_def_bspline.tol       = 1e-8
-
-    pass_list.append(sphere_ffd_def_bspline.run_def())
-    test_list.append(sphere_ffd_def_bspline)
-
-
->>>>>>> 5e170f46
     # Tests summary
     print('==================================================================')
     print('Summary of the parallel tests')
