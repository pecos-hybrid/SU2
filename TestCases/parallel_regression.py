--- conflicted
+++ resolved
@@ -56,13 +56,8 @@
     channel           = TestCase('channel')
     channel.cfg_dir   = "euler/channel"
     channel.cfg_file  = "inv_channel_RK.cfg"
-<<<<<<< HEAD
-    channel.test_iter = 100
-    channel.test_vals = [-3.077573, 2.288646, 0.008701, 0.029075] #last 4 columns
-=======
     channel.test_iter = 20
     channel.test_vals = [-2.652944, 2.813720, 0.033489, 0.002890] #last 4 columns
->>>>>>> 284b2a5b
     channel.su2_exec  = "parallel_computation.py -f"
     channel.timeout   = 1600
     channel.tol       = 0.00001
@@ -144,11 +139,7 @@
     flatplate.cfg_dir   = "navierstokes/flatplate"
     flatplate.cfg_file  = "lam_flatplate.cfg"
     flatplate.test_iter = 20
-<<<<<<< HEAD
-    flatplate.test_vals = [-4.679940, 0.781126, -0.136009, 0.022966] #last 4 columns
-=======
     flatplate.test_vals = [-4.648345, 0.813157, -0.130644, 0.024357] #last 4 columns
->>>>>>> 284b2a5b
     flatplate.su2_exec  = "parallel_computation.py -f"
     flatplate.timeout   = 1600
     flatplate.tol       = 0.00001
@@ -159,11 +150,7 @@
     cylinder.cfg_dir   = "navierstokes/cylinder"
     cylinder.cfg_file  = "lam_cylinder.cfg"
     cylinder.test_iter = 25
-<<<<<<< HEAD
-    cylinder.test_vals = [-6.757297, -1.289314, -0.125936, 0.625403] #last 4 columns
-=======
     cylinder.test_vals = [-6.759137, -1.291223, 0.107133, 0.853339] #last 4 columns
->>>>>>> 284b2a5b
     cylinder.su2_exec  = "parallel_computation.py -f"
     cylinder.timeout   = 1600
     cylinder.tol       = 0.00001
@@ -222,11 +209,7 @@
     rae2822_sst.cfg_dir   = "rans/rae2822"
     rae2822_sst.cfg_file  = "turb_SST_RAE2822.cfg"
     rae2822_sst.test_iter = 20
-<<<<<<< HEAD
-    rae2822_sst.test_vals = [-0.510795, 4.910127, 0.835841, 0.054150] #last 4 columns
-=======
     rae2822_sst.test_vals = [-0.510806, 4.917085, 0.827700, 0.053330] #last 4 columns
->>>>>>> 284b2a5b
     rae2822_sst.su2_exec  = "parallel_computation.py -f"
     rae2822_sst.timeout   = 1600
     rae2822_sst.tol       = 0.00001
@@ -237,11 +220,7 @@
     turb_flatplate.cfg_dir   = "rans/flatplate"
     turb_flatplate.cfg_file  = "turb_SA_flatplate.cfg"
     turb_flatplate.test_iter = 20
-<<<<<<< HEAD
-    turb_flatplate.test_vals = [-4.146390, -6.736667, -0.176279, 0.057569] #last 4 columns
-=======
     turb_flatplate.test_vals = [-4.146812, -6.734016, -0.176480, 0.057451] #last 4 columns
->>>>>>> 284b2a5b
     turb_flatplate.su2_exec  = "parallel_computation.py -f"
     turb_flatplate.timeout   = 1600
     turb_flatplate.tol       = 0.00001
@@ -252,11 +231,7 @@
     turb_oneram6.cfg_dir   = "rans/oneram6"
     turb_oneram6.cfg_file  = "turb_ONERAM6.cfg"
     turb_oneram6.test_iter = 10
-<<<<<<< HEAD
-    turb_oneram6.test_vals = [-2.327506, -6.563401, 0.230473, 0.155832] #last 4 columns
-=======
     turb_oneram6.test_vals = [-2.327522, -6.564350, 0.230471, 0.155843] #last 4 columns
->>>>>>> 284b2a5b
     turb_oneram6.su2_exec  = "parallel_computation.py -f"
     turb_oneram6.timeout   = 3200
     turb_oneram6.tol       = 0.00001
@@ -306,8 +281,6 @@
     propeller.tol       = 0.00001
     test_list.append(propeller)
     
-<<<<<<< HEAD
-=======
     #################################
     ## Compressible RANS Restart  ###
     #################################
@@ -387,7 +360,6 @@
     inc_poly_cylinder.tol       = 0.00001
     test_list.append(inc_poly_cylinder)
 
->>>>>>> 284b2a5b
     ############################
     ### Incompressible RANS  ###
     ############################
@@ -529,8 +501,6 @@
     contadj_oneram6.tol       = 0.00001
     test_list.append(contadj_oneram6)
 
-<<<<<<< HEAD
-=======
     # Inviscid WEDGE: tests averaged outflow total pressure adjoint
     contadj_wedge             = TestCase('contadj_wedge')
     contadj_wedge.cfg_dir   = "cont_adj_euler/wedge"
@@ -553,13 +523,10 @@
     contadj_fixed_CL_naca0012.tol       = 0.00001
     test_list.append(contadj_fixed_CL_naca0012)
 
->>>>>>> 284b2a5b
     ###################################
     ### Cont. adj. compressible N-S ###
     ###################################
 
-<<<<<<< HEAD
-=======
     # Adjoint laminar cylinder
     contadj_ns_cylinder           = TestCase('contadj_ns_cylinder')
     contadj_ns_cylinder.cfg_dir   = "cont_adj_navierstokes/cylinder"
@@ -571,7 +538,6 @@
     contadj_ns_cylinder.tol       = 0.00001
     test_list.append(contadj_ns_cylinder)
 
->>>>>>> 284b2a5b
     # Adjoint laminar naca0012 subsonic
     contadj_ns_naca0012_sub           = TestCase('contadj_ns_naca0012_sub')
     contadj_ns_naca0012_sub.cfg_dir   = "cont_adj_navierstokes/naca0012_sub"
@@ -631,8 +597,6 @@
     contadj_rans_rae2822.tol       = 0.00001
     test_list.append(contadj_rans_rae2822)
 
-<<<<<<< HEAD
-=======
     #############################
     ### Compressibele RANS UQ ###
     #############################
@@ -718,7 +682,6 @@
     hb_rans_preconditioning.tol       = 0.00001
     test_list.append(hb_rans_preconditioning)
 
->>>>>>> 284b2a5b
     ######################################
     ### Moving Wall                    ###
     ######################################
@@ -739,11 +702,7 @@
     spinning_cylinder.cfg_dir   = "moving_wall/spinning_cylinder"
     spinning_cylinder.cfg_file  = "spinning_cylinder.cfg"
     spinning_cylinder.test_iter = 25
-<<<<<<< HEAD
-    spinning_cylinder.test_vals = [-7.648371, -2.202832, 1.236929, 1.609010] #last 4 columns
-=======
     spinning_cylinder.test_vals = [-7.696962, -2.251552, 1.542932, 1.564127] #last 4 columns
->>>>>>> 284b2a5b
     spinning_cylinder.su2_exec  = "parallel_computation.py -f"
     spinning_cylinder.timeout   = 1600
     spinning_cylinder.tol       = 0.00001
@@ -789,8 +748,6 @@
     aeroelastic.unsteady  = True
     test_list.append(aeroelastic)
 
-<<<<<<< HEAD
-=======
     # Delayed Detached Eddy Simulation
     ddes_flatplate        = TestCase('ddes_flatplate')
     ddes_flatplate.cfg_dir   = "ddes/flatplate"
@@ -1050,7 +1007,6 @@
     cht_incompressible.tol       = 0.00001
     test_list.append(cht_incompressible)
 
->>>>>>> 284b2a5b
     ##########################
     ###   Python wrapper   ###
     ##########################
@@ -1136,12 +1092,6 @@
     pywrapper_rigidMotion.unsteady      = True
     test_list.append(pywrapper_rigidMotion)
     
-<<<<<<< HEAD
-    # Skip the tutorial cases. The tutorial cases have the cfg files in
-    # the tutorial repository itself, and some of their cfg file options
-    # do not match ours.  This could be fixed in the future by creating
-    # our own tutorial repository.
-=======
     ######################################
     ### RUN TUTORIAL CASES             ###
     ######################################
@@ -1277,7 +1227,6 @@
     tutorial_design_multiobj.tol        = 0.00001
     tutorial_design_multiobj.no_restart = True
     test_list.append(tutorial_design_multiobj)
->>>>>>> 284b2a5b
 
     ######################################
     ### RUN TESTS                      ###
@@ -1285,8 +1234,6 @@
     
     pass_list = [ test.run_test() for test in test_list ]
 
-<<<<<<< HEAD
-=======
 
     ######################################
     ### RUN SU2_DEF TESTS              ###
@@ -1462,7 +1409,6 @@
     test_list.append(sphere_ffd_def_bspline)
 
 
->>>>>>> 284b2a5b
     # Tests summary
     print('==================================================================')
     print('Summary of the parallel tests')
