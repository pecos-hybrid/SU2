--- conflicted
+++ resolved
@@ -56,13 +56,8 @@
     channel           = TestCase('channel')
     channel.cfg_dir   = "euler/channel"
     channel.cfg_file  = "inv_channel_RK.cfg"
-<<<<<<< HEAD
-    channel.test_iter = 100
-    channel.test_vals = [-3.077573, 2.288646, 0.008701, 0.029075] #last 4 columns
-=======
     channel.test_iter = 20
     channel.test_vals = [-2.652944, 2.813720, 0.033489, 0.002890] #last 4 columns
->>>>>>> 284b2a5b
     channel.su2_exec  = "parallel_computation.py -f"
     channel.timeout   = 1600
     channel.tol       = 0.00001
@@ -124,17 +119,6 @@
     polar_naca0012.tol       = 0.00001
     test_list.append(polar_naca0012)
 
-    # HYPERSONIC FLOW PAST BLUNT BODY          
-    bluntbody           = TestCase('bluntbody')
-    bluntbody.cfg_dir   = "euler/bluntbody"
-    bluntbody.cfg_file  = "blunt.cfg"
-    bluntbody.test_iter = 20
-    bluntbody.test_vals = [0.626808, 7.014695, -0.000000, 1.648026] #last 4 columns
-    bluntbody.su2_exec  = "parallel_computation.py -f"
-    bluntbody.timeout   = 1600
-    bluntbody.tol       = 0.00001
-    test_list.append(bluntbody)
-
     ##########################
     ###  Compressible N-S  ###
     ##########################
@@ -286,88 +270,6 @@
     propeller.tol       = 0.00001
     test_list.append(propeller)
     
-<<<<<<< HEAD
-=======
-    #################################
-    ## Compressible RANS Restart  ###
-    #################################
-    
-    # NACA0012 SST Multigrid restart
-    turb_naca0012_sst_restart_mg           = TestCase('turb_naca0012_sst_restart_mg')
-    turb_naca0012_sst_restart_mg.cfg_dir   = "rans/naca0012"
-    turb_naca0012_sst_restart_mg.cfg_file  = "turb_NACA0012_sst_multigrid_restart.cfg"
-    turb_naca0012_sst_restart_mg.test_iter = 20
-    turb_naca0012_sst_restart_mg.ntest_vals = 5
-    turb_naca0012_sst_restart_mg.test_vals = [-6.437400, -4.558626, 1.231779, -0.007820, 0.081480] #last 5 columns
-    turb_naca0012_sst_restart_mg.su2_exec  = "parallel_computation.py -f"
-    turb_naca0012_sst_restart_mg.timeout   = 3200
-    turb_naca0012_sst_restart_mg.tol       = 0.000001
-    test_list.append(turb_naca0012_sst_restart_mg)
-
-    #############################
-    ### Incompressible Euler  ###
-    #############################
-
-    # NACA0012 Hydrofoil
-    inc_euler_naca0012           = TestCase('inc_euler_naca0012')
-    inc_euler_naca0012.cfg_dir   = "incomp_euler/naca0012"
-    inc_euler_naca0012.cfg_file  = "incomp_NACA0012.cfg"
-    inc_euler_naca0012.test_iter = 20
-    inc_euler_naca0012.test_vals = [-4.821760, -3.785208, 0.505728, 0.007424] #last 4 columns
-    inc_euler_naca0012.su2_exec  = "parallel_computation.py -f"
-    inc_euler_naca0012.timeout   = 1600
-    inc_euler_naca0012.tol       = 0.00001
-    test_list.append(inc_euler_naca0012)
-
-    # C-D nozzle with pressure inlet and mass flow outlet
-    inc_nozzle           = TestCase('inc_nozzle')
-    inc_nozzle.cfg_dir   = "incomp_euler/nozzle"
-    inc_nozzle.cfg_file  = "inv_nozzle.cfg"
-    inc_nozzle.test_iter = 20
-    inc_nozzle.test_vals = [-5.852261, -4.818859, -0.000280, 0.124229] #last 4 columns
-    inc_nozzle.su2_exec  = "parallel_computation.py -f"
-    inc_nozzle.timeout   = 1600
-    inc_nozzle.tol       = 0.00001
-    test_list.append(inc_nozzle)
-
-    #############################
-    ### Incompressible N-S    ###
-    #############################
-
-    # Laminar cylinder
-    inc_lam_cylinder          = TestCase('inc_lam_cylinder')
-    inc_lam_cylinder.cfg_dir   = "incomp_navierstokes/cylinder"
-    inc_lam_cylinder.cfg_file  = "incomp_cylinder.cfg"
-    inc_lam_cylinder.test_iter = 10
-    inc_lam_cylinder.test_vals = [-3.987107, -3.176477, -0.057813, 7.691336] #last 4 columns
-    inc_lam_cylinder.su2_exec  = "parallel_computation.py -f"
-    inc_lam_cylinder.timeout   = 1600
-    inc_lam_cylinder.tol       = 0.00001
-    test_list.append(inc_lam_cylinder)
-
-    # Buoyancy-driven cavity
-    inc_buoyancy          = TestCase('inc_buoyancy')
-    inc_buoyancy.cfg_dir   = "incomp_navierstokes/buoyancy_cavity"
-    inc_buoyancy.cfg_file  = "lam_buoyancy_cavity.cfg"
-    inc_buoyancy.test_iter = 20
-    inc_buoyancy.test_vals = [-4.436564, 0.508012, 0.000000, 0.000000] #last 4 columns
-    inc_buoyancy.su2_exec  = "parallel_computation.py -f"
-    inc_buoyancy.timeout   = 1600
-    inc_buoyancy.tol       = 0.00001
-    test_list.append(inc_buoyancy)
-
-    # Laminar heated cylinder with polynomial fluid model
-    inc_poly_cylinder          = TestCase('inc_poly_cylinder')
-    inc_poly_cylinder.cfg_dir   = "incomp_navierstokes/cylinder"
-    inc_poly_cylinder.cfg_file  = "poly_cylinder.cfg"
-    inc_poly_cylinder.test_iter = 20
-    inc_poly_cylinder.test_vals = [-7.812686, -2.080649, 0.016033, 1.912088] #last 4 columns
-    inc_poly_cylinder.su2_exec  = "parallel_computation.py -f"
-    inc_poly_cylinder.timeout   = 1600
-    inc_poly_cylinder.tol       = 0.00001
-    test_list.append(inc_poly_cylinder)
-
->>>>>>> 284b2a5b
     ############################
     ### Incompressible RANS  ###
     ############################
@@ -382,91 +284,6 @@
     inc_turb_naca0012.timeout   = 1600
     inc_turb_naca0012.tol       = 0.00001
     test_list.append(inc_turb_naca0012)
-    
-    ####################
-    ### DG-FEM Euler ###
-    ####################
-    
-    # NACA0012
-    fem_euler_naca0012           = TestCase('fem_euler_naca0012')
-    fem_euler_naca0012.cfg_dir   = "hom_euler/NACA0012_5thOrder"
-    fem_euler_naca0012.cfg_file  = "fem_NACA0012_reg.cfg"
-    fem_euler_naca0012.test_iter = 10
-    fem_euler_naca0012.test_vals = [-6.519946,-5.976944,0.255551,0.000028] #last 4 columns
-    fem_euler_naca0012.su2_exec  = "mpirun -n 2 SU2_CFD"
-    fem_euler_naca0012.timeout   = 1600
-    fem_euler_naca0012.tol       = 0.00001
-    test_list.append(fem_euler_naca0012)
-    
-    ############################
-    ### DG-FEM Navier-Stokes ###
-    ############################
-    
-    # Flat plate
-    fem_ns_flatplate           = TestCase('fem_ns_flatplate')
-    fem_ns_flatplate.cfg_dir   = "hom_navierstokes/FlatPlate/nPoly4"
-    fem_ns_flatplate.cfg_file  = "lam_flatplate_reg.cfg"
-    fem_ns_flatplate.test_iter = 25
-    fem_ns_flatplate.test_vals = [1.383727,3.175247,0.058387,0.257951] #last 4 columns
-    fem_ns_flatplate.su2_exec  = "mpirun -n 2 SU2_CFD"
-    fem_ns_flatplate.timeout   = 1600
-    fem_ns_flatplate.tol       = 0.00001
-    test_list.append(fem_ns_flatplate)
-    
-    # Steady cylinder
-    fem_ns_cylinder           = TestCase('fem_ns_cylinder')
-    fem_ns_cylinder.cfg_dir   = "hom_navierstokes/CylinderViscous/nPoly3"
-    fem_ns_cylinder.cfg_file  = "fem_Cylinder_reg.cfg"
-    fem_ns_cylinder.test_iter = 10
-    fem_ns_cylinder.test_vals = [0.454960,0.979123,-0.000028,79.984799] #last 4 columns
-    fem_ns_cylinder.su2_exec  = "mpirun -n 2 SU2_CFD"
-    fem_ns_cylinder.timeout   = 1600
-    fem_ns_cylinder.tol       = 0.00001
-    test_list.append(fem_ns_cylinder)
-
-    # Steady sphere
-    fem_ns_sphere           = TestCase('fem_ns_sphere')
-    fem_ns_sphere.cfg_dir   = "hom_navierstokes/SphereViscous/nPoly3_QuadDominant"
-    fem_ns_sphere.cfg_file  = "fem_Sphere_reg.cfg"
-    fem_ns_sphere.test_iter = 10
-    fem_ns_sphere.test_vals = [-0.288121,0.240324,0.000258,21.797363] #last 4 columns
-    fem_ns_sphere.su2_exec  = "SU2_CFD"
-    fem_ns_sphere.timeout   = 1600
-    fem_ns_sphere.tol       = 0.00001
-    test_list.append(fem_ns_sphere)
-
-    # Unsteady sphere ADER
-    fem_ns_sphere_ader           = TestCase('fem_ns_sphere_ader')
-    fem_ns_sphere_ader.cfg_dir   = "hom_navierstokes/SphereViscous/nPoly3_QuadDominant"
-    fem_ns_sphere_ader.cfg_file  = "fem_Sphere_reg_ADER.cfg"
-    fem_ns_sphere_ader.test_iter = 10
-    fem_ns_sphere_ader.test_vals = [-35.000000,-35.000000,0.000047,31.110911] #last 4 columns
-    fem_ns_sphere_ader.su2_exec  = "SU2_CFD"
-    fem_ns_sphere_ader.timeout   = 1600
-    fem_ns_sphere_ader.tol       = 0.00001
-    test_list.append(fem_ns_sphere_ader)
-
-    # Unsteady cylinder
-    fem_ns_unsteady_cylinder           = TestCase('fem_ns_unsteady_cylinder')
-    fem_ns_unsteady_cylinder.cfg_dir   = "hom_navierstokes/UnsteadyCylinder/nPoly4"
-    fem_ns_unsteady_cylinder.cfg_file  = "fem_unst_cylinder.cfg"
-    fem_ns_unsteady_cylinder.test_iter = 10
-    fem_ns_unsteady_cylinder.test_vals = [-3.558582,-3.014464,-0.038927,1.383983] #last 4 columns
-    fem_ns_unsteady_cylinder.su2_exec  = "SU2_CFD"
-    fem_ns_unsteady_cylinder.timeout   = 1600
-    fem_ns_unsteady_cylinder.tol       = 0.00001
-    test_list.append(fem_ns_unsteady_cylinder)
-
-    # Unsteady cylinder ADER
-    fem_ns_unsteady_cylinder_ader           = TestCase('fem_ns_unsteady_cylinder_ader')
-    fem_ns_unsteady_cylinder_ader.cfg_dir   = "hom_navierstokes/UnsteadyCylinder/nPoly4"
-    fem_ns_unsteady_cylinder_ader.cfg_file  = "fem_unst_cylinder_ADER.cfg"
-    fem_ns_unsteady_cylinder_ader.test_iter = 10
-    fem_ns_unsteady_cylinder_ader.test_vals = [-35.000000,-35.000000,-0.041003,1.391339] #last 4 columns
-    fem_ns_unsteady_cylinder_ader.su2_exec  = "SU2_CFD"
-    fem_ns_unsteady_cylinder_ader.timeout   = 1600
-    fem_ns_unsteady_cylinder_ader.tol       = 0.00001
-    test_list.append(fem_ns_unsteady_cylinder_ader)
 
     ############################
     ###      Transition      ###
@@ -509,49 +326,10 @@
     contadj_oneram6.tol       = 0.00001
     test_list.append(contadj_oneram6)
 
-<<<<<<< HEAD
-=======
-    # Inviscid WEDGE: tests averaged outflow total pressure adjoint
-    contadj_wedge             = TestCase('contadj_wedge')
-    contadj_wedge.cfg_dir   = "cont_adj_euler/wedge"
-    contadj_wedge.cfg_file  = "inv_wedge_ROE.cfg"
-    contadj_wedge.test_iter = 10  
-    contadj_wedge.test_vals = [2.856008, -2.767216, 1.0029e+06, 7.0328e-14] #last 4 columns
-    contadj_wedge.su2_exec  = "parallel_computation.py -f"
-    contadj_wedge.timeout   = 1600
-    contadj_wedge.tol       = 0.00001
-    test_list.append(contadj_wedge)
-
-    # Inviscid fixed CL NACA0012
-    contadj_fixed_CL_naca0012           = TestCase('contadj_fixedcl_naca0012')
-    contadj_fixed_CL_naca0012.cfg_dir   = "fixed_cl/naca0012"
-    contadj_fixed_CL_naca0012.cfg_file  = "inv_NACA0012_ContAdj.cfg"
-    contadj_fixed_CL_naca0012.test_iter = 100
-    contadj_fixed_CL_naca0012.test_vals = [0.378865, -5.157403, 0.268320, -0.000149] #last 4 columns
-    contadj_fixed_CL_naca0012.su2_exec  = "parallel_computation.py -f"
-    contadj_fixed_CL_naca0012.timeout   = 1600
-    contadj_fixed_CL_naca0012.tol       = 0.00001
-    test_list.append(contadj_fixed_CL_naca0012)
-
->>>>>>> 284b2a5b
     ###################################
     ### Cont. adj. compressible N-S ###
     ###################################
 
-<<<<<<< HEAD
-=======
-    # Adjoint laminar cylinder
-    contadj_ns_cylinder           = TestCase('contadj_ns_cylinder')
-    contadj_ns_cylinder.cfg_dir   = "cont_adj_navierstokes/cylinder"
-    contadj_ns_cylinder.cfg_file  = "lam_cylinder.cfg"
-    contadj_ns_cylinder.test_iter = 20
-    contadj_ns_cylinder.test_vals = [-3.644966, -9.102024, 2.056700, -0.000000] #last 4 columns
-    contadj_ns_cylinder.su2_exec  = "parallel_computation.py -f"
-    contadj_ns_cylinder.timeout   = 1600
-    contadj_ns_cylinder.tol       = 0.00001
-    test_list.append(contadj_ns_cylinder)
-
->>>>>>> 284b2a5b
     # Adjoint laminar naca0012 subsonic
     contadj_ns_naca0012_sub           = TestCase('contadj_ns_naca0012_sub')
     contadj_ns_naca0012_sub.cfg_dir   = "cont_adj_navierstokes/naca0012_sub"
@@ -611,94 +389,6 @@
     contadj_rans_rae2822.tol       = 0.00001
     test_list.append(contadj_rans_rae2822)
 
-<<<<<<< HEAD
-=======
-    #############################
-    ### Compressibele RANS UQ ###
-    #############################
-
-    # NACA0012 1c
-    turb_naca0012_1c           = TestCase('turb_naca0012_1c')
-    turb_naca0012_1c.cfg_dir   = "rans_uq/naca0012"
-    turb_naca0012_1c.cfg_file  = "turb_NACA0012_uq_1c.cfg"
-    turb_naca0012_1c.test_iter = 10
-    turb_naca0012_1c.test_vals = [-4.947155, 1.257866, 5.479018, 1.995741] #last 4 columns
-    turb_naca0012_1c.su2_exec  = "parallel_computation.py -f"
-    turb_naca0012_1c.timeout   = 1600
-    turb_naca0012_1c.tol       = 0.00001
-    test_list.append(turb_naca0012_1c)
-
-    # NACA0012 2c
-    turb_naca0012_2c           = TestCase('turb_naca0012_2c')
-    turb_naca0012_2c.cfg_dir   = "rans_uq/naca0012"
-    turb_naca0012_2c.cfg_file  = "turb_NACA0012_uq_2c.cfg"
-    turb_naca0012_2c.test_iter = 10
-    turb_naca0012_2c.test_vals = [-5.348048, 1.132075, 5.213292, 1.842312] #last 4 columns
-    turb_naca0012_2c.su2_exec  = "parallel_computation.py -f"
-    turb_naca0012_2c.timeout   = 1600
-    turb_naca0012_2c.tol       = 0.00001
-    test_list.append(turb_naca0012_2c)
-
-    # NACA0012 3c
-    turb_naca0012_3c           = TestCase('turb_naca0012_3c')
-    turb_naca0012_3c.cfg_dir   = "rans_uq/naca0012"
-    turb_naca0012_3c.cfg_file  = "turb_NACA0012_uq_3c.cfg"
-    turb_naca0012_3c.test_iter = 10
-    turb_naca0012_3c.test_vals = [-5.422180, 1.098616, 5.101282, 1.780416] #last 4 columns
-    turb_naca0012_3c.su2_exec  = "parallel_computation.py -f"
-    turb_naca0012_3c.timeout   = 1600
-    turb_naca0012_3c.tol       = 0.00001
-    test_list.append(turb_naca0012_3c)
-
-    # NACA0012 p1c1
-    turb_naca0012_p1c1           = TestCase('turb_naca0012_p1c1')
-    turb_naca0012_p1c1.cfg_dir   = "rans_uq/naca0012"
-    turb_naca0012_p1c1.cfg_file  = "turb_NACA0012_uq_p1c1.cfg"
-    turb_naca0012_p1c1.test_iter = 10
-    turb_naca0012_p1c1.test_vals = [-5.025714, 1.280518, 5.928580, 2.286016] #last 4 columns
-    turb_naca0012_p1c1.su2_exec  = "parallel_computation.py -f"
-    turb_naca0012_p1c1.timeout   = 1600
-    turb_naca0012_p1c1.tol       = 0.00001
-    test_list.append(turb_naca0012_p1c1)
-
-    # NACA0012 p1c2
-    turb_naca0012_p1c2           = TestCase('turb_naca0012_p1c2')
-    turb_naca0012_p1c2.cfg_dir   = "rans_uq/naca0012"
-    turb_naca0012_p1c2.cfg_file  = "turb_NACA0012_uq_p1c2.cfg"
-    turb_naca0012_p1c2.test_iter = 10
-    turb_naca0012_p1c2.test_vals = [-5.359023, 1.152958, 5.570020, 2.048439] #last 4 columns
-    turb_naca0012_p1c2.su2_exec  = "parallel_computation.py -f"
-    turb_naca0012_p1c2.timeout   = 1600
-    turb_naca0012_p1c2.tol       = 0.00001
-    test_list.append(turb_naca0012_p1c2)
-
-    ######################################                                                                                  
-    ### Harmonic Balance               ###                                                                                  
-    ######################################                                                                                    
-
-    # Description of the regression test 
-    harmonic_balance           = TestCase('harmonic_balance')
-    harmonic_balance.cfg_dir   = "harmonic_balance"
-    harmonic_balance.cfg_file  = "HB.cfg"
-    harmonic_balance.test_iter = 25
-    harmonic_balance.test_vals = [-1.569573, 3.941896, 0.008780, 0.079775] #last 4 columns
-    harmonic_balance.su2_exec  = "parallel_computation.py -f"
-    harmonic_balance.timeout   = 1600
-    harmonic_balance.tol       = 0.00001
-    test_list.append(harmonic_balance)
-
-    # Turbulent pitching NACA 64a010 airfoil
-    hb_rans_preconditioning           = TestCase('hb_rans_preconditioning')
-    hb_rans_preconditioning.cfg_dir   = "harmonic_balance/hb_rans_preconditioning"
-    hb_rans_preconditioning.cfg_file  = "davis.cfg"
-    hb_rans_preconditioning.test_iter = 25
-    hb_rans_preconditioning.test_vals = [-1.900984, -5.880441, 0.007759, 0.125931] #last 4 columns
-    hb_rans_preconditioning.su2_exec  = "parallel_computation.py -f"
-    hb_rans_preconditioning.timeout   = 1600
-    hb_rans_preconditioning.tol       = 0.00001
-    test_list.append(hb_rans_preconditioning)
-
->>>>>>> 284b2a5b
     ######################################
     ### Moving Wall                    ###
     ######################################
@@ -765,268 +455,6 @@
     aeroelastic.unsteady  = True
     test_list.append(aeroelastic)
 
-<<<<<<< HEAD
-=======
-    # Delayed Detached Eddy Simulation
-    ddes_flatplate        = TestCase('ddes_flatplate')
-    ddes_flatplate.cfg_dir   = "ddes/flatplate"
-    ddes_flatplate.cfg_file  = "ddes_flatplate.cfg"
-    ddes_flatplate.test_iter = 10
-    ddes_flatplate.test_vals = [-2.714721, -5.883008, -0.214968, 0.023783] #last 4 columns
-    ddes_flatplate.su2_exec  = "parallel_computation.py -f"
-    ddes_flatplate.timeout   = 1600
-    ddes_flatplate.tol       = 0.00001
-    ddes_flatplate.unsteady  = True
-    test_list.append(ddes_flatplate)    
-
-    ######################################
-    ### NICFD                          ###
-    ######################################	
-
-    # Rarefaction shock wave edge_VW
-    edge_VW           = TestCase('edge_VW')
-    edge_VW.cfg_dir   = "nicf/edge"
-    edge_VW.cfg_file  = "edge_VW.cfg"
-    edge_VW.test_iter = 100
-    edge_VW.test_vals = [-5.187663, 0.970512, -0.000009, 0.000000] #last 4 columns
-    edge_VW.su2_exec  = "parallel_computation.py -f"
-    edge_VW.timeout   = 1600
-    edge_VW.tol       = 0.00001
-    test_list.append(edge_VW)
-
-    # Rarefaction shock wave edge_PPR
-    edge_PPR           = TestCase('edge_PPR')
-    edge_PPR.cfg_dir   = "nicf/edge"
-    edge_PPR.cfg_file  = "edge_PPR.cfg"
-    edge_PPR.test_iter = 100
-    edge_PPR.test_vals = [-5.474846, 0.666610, -0.000037, 0.000000] #last 4 columns
-    edge_PPR.su2_exec  = "parallel_computation.py -f"
-    edge_PPR.timeout   = 1600
-    edge_PPR.tol       = 0.00001
-    test_list.append(edge_PPR)
-    
-    ######################################
-    ### Turbomachinery                 ###
-    ######################################	
-
-    # Jones APU Turbocharger
-    Jones_tc           = TestCase('jones_turbocharger')
-    Jones_tc.cfg_dir   = "turbomachinery/APU_turbocharger"
-    Jones_tc.cfg_file  = "Jones.cfg"
-    Jones_tc.test_iter = 5
-    Jones_tc.test_vals = [-5.294362, 0.429473, 80.085570, 1.034776] #last 4 columns
-    Jones_tc.su2_exec  = "parallel_computation.py -f"
-    Jones_tc.timeout   = 1600
-    Jones_tc.tol       = 0.00001
-    test_list.append(Jones_tc)
-
-	# Jones APU Turbocharger restart
-    Jones_tc_rst           = TestCase('jones_turbocharger_restart')
-    Jones_tc_rst.cfg_dir   = "turbomachinery/APU_turbocharger"
-    Jones_tc_rst.cfg_file  = "Jones_rst.cfg"
-    Jones_tc_rst.test_iter = 5
-    Jones_tc_rst.test_vals = [-4.411257, -1.606960, 82.250600, 2.791316] #last 4 columns
-    Jones_tc_rst.su2_exec  = "parallel_computation.py -f"
-    Jones_tc_rst.timeout   = 1600
-    Jones_tc_rst.tol       = 0.00001
-    test_list.append(Jones_tc_rst)
-
-    # 2D axial stage
-    axial_stage2D           = TestCase('axial_stage2D')
-    axial_stage2D.cfg_dir   = "turbomachinery/axial_stage_2D"
-    axial_stage2D.cfg_file  = "Axial_stage2D.cfg"
-    axial_stage2D.test_iter = 20
-    axial_stage2D.test_vals = [-1.835157, 5.788771, 73.679900, 0.888920] #last 4 columns
-    axial_stage2D.su2_exec  = "parallel_computation.py -f"
-    axial_stage2D.timeout   = 1600
-    axial_stage2D.tol       = 0.00001
-    test_list.append(axial_stage2D)
-    
-    # 2D transonic stator
-    transonic_stator           = TestCase('transonic_stator')
-    transonic_stator.cfg_dir   = "turbomachinery/transonic_stator_2D"
-    transonic_stator.cfg_file  = "transonic_stator.cfg"
-    transonic_stator.test_iter = 20
-    transonic_stator.test_vals = [-1.106673, 6.115796, 67.304410, 0.071847] #last 4 columns
-    transonic_stator.su2_exec  = "parallel_computation.py -f"
-    transonic_stator.timeout   = 1600
-    transonic_stator.tol       = 0.00001
-    test_list.append(transonic_stator)
-    
-    # 2D transonic stator restart
-    transonic_stator_rst           = TestCase('transonic_stator_restart')
-    transonic_stator_rst.cfg_dir   = "turbomachinery/transonic_stator_2D"
-    transonic_stator_rst.cfg_file  = "transonic_stator_rst.cfg"
-    transonic_stator_rst.test_iter = 20
-    transonic_stator_rst.test_vals = [-0.484635, 4.462656, 6.460177, 0.004009] #last 4 columns
-    transonic_stator_rst.su2_exec  = "parallel_computation.py -f"
-    transonic_stator_rst.timeout   = 1600
-    transonic_stator_rst.tol       = 0.00001
-    test_list.append(transonic_stator_rst)
-
-    ######################################
-    ### Sliding Mesh                   ###
-    ######################################
-
-    # Uniform flow
-    uniform_flow         = TestCase('uniform_flow')
-    uniform_flow.cfg_dir   = "sliding_interface/uniform_flow"
-    uniform_flow.cfg_file  = "uniform_NN.cfg"
-    uniform_flow.test_iter = 50
-    uniform_flow.test_vals = [-0.368836, 5.156090, 0.000000, 0.000000] #last 4 columns
-    uniform_flow.su2_exec  = "parallel_computation.py -f"
-    uniform_flow.timeout   = 1600
-    uniform_flow.tol       = 0.000001
-    uniform_flow.unsteady  = True
-    test_list.append(uniform_flow) 
-
-    # Channel_2D
-    channel_2D           = TestCase('channel_2D')
-    channel_2D.cfg_dir   = "sliding_interface/channel_2D"
-    channel_2D.cfg_file  = "channel_2D_WA.cfg"
-    channel_2D.test_iter = 4
-    channel_2D.test_vals = [-1.656863, 4.263134, 0.000000, 0.000000] #last 4 columns
-    channel_2D.su2_exec  = "parallel_computation.py -f"
-    channel_2D.timeout   = 100
-    channel_2D.tol       = 0.00001
-    channel_2D.unsteady  = True
-    test_list.append(channel_2D)
-
-    # Channel_3D
-    channel_3D           = TestCase('channel_3D')
-    channel_3D.cfg_dir   = "sliding_interface/channel_3D"
-    channel_3D.cfg_file  = "channel_3D_WA.cfg"
-    channel_3D.test_iter = 2
-    channel_3D.test_vals = [-1.999171, 3.956649, 0.000000, 0.000000] #last 4 columns
-    channel_3D.su2_exec  = "parallel_computation.py -f"
-    channel_3D.timeout   = 1600
-    channel_3D.tol       = 0.00001
-    channel_3D.unsteady  = True
-    test_list.append(channel_3D)
-
-    # Pipe
-    pipe           = TestCase('pipe')
-    pipe.cfg_dir   = "sliding_interface/pipe"
-    pipe.cfg_file  = "pipe_NN.cfg"
-    pipe.test_iter = 2
-    pipe.test_vals = [-3.503708, 3.194241, 0.000000, 0.000000] #last 4 columns
-    pipe.su2_exec  = "parallel_computation.py -f"
-    pipe.timeout   = 1600
-    pipe.tol       = 0.00001
-    pipe.unsteady  = True
-    test_list.append(pipe)
-
-    # Rotating cylinders
-    rotating_cylinders           = TestCase('rotating_cylinders')
-    rotating_cylinders.cfg_dir   = "sliding_interface/rotating_cylinders"
-    rotating_cylinders.cfg_file  = "rot_cylinders_WA.cfg"
-    rotating_cylinders.test_iter = 3
-    rotating_cylinders.test_vals = [-1.253430, 4.531359, 0.000000, 0.000000] #last 4 columns
-    rotating_cylinders.su2_exec  = "parallel_computation.py -f"
-    rotating_cylinders.timeout   = 1600
-    rotating_cylinders.tol       = 0.00001
-    rotating_cylinders.unsteady  = True
-    test_list.append(rotating_cylinders)
-
-    # Supersonic vortex shedding
-    supersonic_vortex_shedding           = TestCase('supersonic_vortex_shedding')
-    supersonic_vortex_shedding.cfg_dir   = "sliding_interface/supersonic_vortex_shedding"
-    supersonic_vortex_shedding.cfg_file  = "sup_vor_shed_WA.cfg"
-    supersonic_vortex_shedding.test_iter = 5
-    supersonic_vortex_shedding.test_vals = [-1.126767, 4.600769, 0.000000, 0.000000] #last 4 columns
-    supersonic_vortex_shedding.su2_exec  = "parallel_computation.py -f"
-    supersonic_vortex_shedding.timeout   = 1600
-    supersonic_vortex_shedding.tol       = 0.00001
-    supersonic_vortex_shedding.unsteady  = True
-    test_list.append(supersonic_vortex_shedding)
-
-    # Bars_SST_2D
-    bars_SST_2D           = TestCase('bars_SST_2D')
-    bars_SST_2D.cfg_dir   = "sliding_interface/bars_SST_2D"
-    bars_SST_2D.cfg_file  = "bars.cfg"
-    bars_SST_2D.test_iter = 13
-    bars_SST_2D.test_vals = [-2.133553, 1.644733, -0.000831, 0.117497] #last 4 columns
-    bars_SST_2D.su2_exec  = "SU2_CFD"
-    bars_SST_2D.timeout   = 1600
-    bars_SST_2D.tol       = 0.00001
-    test_list.append(bars_SST_2D)
-    
-    # Sliding mesh with incompressible flows (steady)
-    slinc_steady           = TestCase('slinc_steady')
-    slinc_steady.cfg_dir   = "sliding_interface/incompressible_steady"
-    slinc_steady.cfg_file  = "config.cfg"
-    slinc_steady.test_iter = 19
-    slinc_steady.test_vals = [-4.214657, 1.265231, 0.000000, 0.000000] #last 4 columns
-    slinc_steady.su2_exec  = "SU2_CFD"
-    slinc_steady.timeout   = 100
-    slinc_steady.tol       = 0.00002
-    test_list.append(slinc_steady)
-    
-    # Sliding mesh with incompressible flows (unsteady)
-    # slinc_unsteady           = TestCase('slinc_unsteady')
-    # slinc_unsteady.cfg_dir   = "sliding_interface/incompressible_unsteady"
-    # slinc_unsteady.cfg_file  = "config.cfg"
-    # slinc_unsteady.test_iter = 19
-    # slinc_unsteady.test_vals = [-3.513701,1.931626,0.000000,0.000000] #last 4 columns
-    # slinc_unsteady.su2_exec  = "SU2_CFD"
-    # slinc_unsteady.timeout   = 100
-    # slinc_unsteady.tol       = 0.00001
-    # slinc_unsteady.unsteady  = True
-    # test_list.append(slinc_unsteady)    
-
-    ##########################
-    ### FEA - FSI          ###
-    ##########################   
-
-    # Static beam, 3d
-    statbeam3d           = TestCase('statbeam3d')
-    statbeam3d.cfg_dir   = "fea_fsi/StatBeam_3d"
-    statbeam3d.cfg_file  = "configBeam_3d.cfg"
-    statbeam3d.test_iter = 0
-    statbeam3d.test_vals = [-8.396805, -8.162227, -8.156107, 64095.000000] #last 4 columns
-    statbeam3d.su2_exec  = "parallel_computation_fsi.py -f"
-    statbeam3d.timeout   = 1600
-    statbeam3d.tol       = 0.00001
-    test_list.append(statbeam3d)
-
-    # Dynamic beam, 2d
-    dynbeam2d           = TestCase('dynbeam2d')
-    dynbeam2d.cfg_dir   = "fea_fsi/DynBeam_2d"
-    dynbeam2d.cfg_file  = "configBeam_2d.cfg"
-    dynbeam2d.test_iter = 6
-    dynbeam2d.test_vals = [-9.420641, -5.365871, -12.430382, 6.5210e+04] #last 4 columns
-    dynbeam2d.su2_exec  = "parallel_computation_fsi.py -f"
-    dynbeam2d.timeout   = 1600
-    dynbeam2d.tol       = 0.00001
-    test_list.append(dynbeam2d)
-
-    # FSI, 2d
-    fsi2d           = TestCase('fsi2d')
-    fsi2d.cfg_dir   = "fea_fsi/WallChannel_2d"
-    fsi2d.cfg_file  = "configFSI.cfg"
-    fsi2d.test_iter = 4
-    fsi2d.test_vals = [2.000000, 0.500000, -7.780230, -1.142095] #last 4 columns
-    fsi2d.su2_exec  = "parallel_computation_fsi.py -f"
-    fsi2d.timeout   = 1600
-    fsi2d.tol       = 0.00001
-    test_list.append(fsi2d)
-
-    ##########################
-    ### Zonal multiphysics ###
-    ##########################
-
-    # CHT incompressible
-    cht_incompressible           = TestCase('cht_incompressible')
-    cht_incompressible.cfg_dir   = "coupled_cht/incompressible"
-    cht_incompressible.cfg_file  = "config.cfg"
-    cht_incompressible.test_iter = 10
-    cht_incompressible.test_vals = [0.000000, 0.000000, -7.792549, -10248.498468] #last 4 columns
-    cht_incompressible.su2_exec  = "parallel_computation.py -f"
-    cht_incompressible.timeout   = 1600
-    cht_incompressible.tol       = 0.00001
-    test_list.append(cht_incompressible)
-
->>>>>>> 284b2a5b
     ##########################
     ###   Python wrapper   ###
     ##########################
@@ -1112,148 +540,6 @@
     pywrapper_rigidMotion.unsteady      = True
     test_list.append(pywrapper_rigidMotion)
     
-<<<<<<< HEAD
-    # Skip the tutorial cases. The tutorial cases have the cfg files in
-    # the tutorial repository itself, and some of their cfg file options
-    # do not match ours.  This could be fixed in the future by creating
-    # our own tutorial repository.
-=======
-    ######################################
-    ### RUN TUTORIAL CASES             ###
-    ######################################
-    
-    # Inviscid Bump
-    tutorial_inv_bump            = TestCase('inviscid_bump_tutorial')
-    tutorial_inv_bump.cfg_dir    = "../Tutorials/Inviscid_Bump"
-    tutorial_inv_bump.cfg_file   = "inv_channel.cfg"
-    tutorial_inv_bump.test_iter  = 0
-    tutorial_inv_bump.test_vals  = [-1.437425, 4.075857, -0.262268, 0.059163] #last 4 columns
-    tutorial_inv_bump.su2_exec   = "mpirun -np 2 SU2_CFD"
-    tutorial_inv_bump.timeout    = 1600
-    tutorial_inv_bump.tol        = 0.00001
-    tutorial_inv_bump.no_restart = True
-    test_list.append(tutorial_inv_bump)
-    
-    # Inviscid Wedge
-    tutorial_inv_wedge            = TestCase('inviscid_wedge_tutorial')
-    tutorial_inv_wedge.cfg_dir    = "../Tutorials/Inviscid_Wedge"
-    tutorial_inv_wedge.cfg_file   = "inv_wedge_HLLC.cfg"
-    tutorial_inv_wedge.test_iter  = 0
-    tutorial_inv_wedge.test_vals  = [-0.481460, 5.253008, -0.240968, 0.042348] #last 4 columns
-    tutorial_inv_wedge.su2_exec   = "mpirun -np 2 SU2_CFD"
-    tutorial_inv_wedge.timeout    = 1600
-    tutorial_inv_wedge.tol        = 0.00001
-    tutorial_inv_wedge.no_restart = True
-    test_list.append(tutorial_inv_wedge)
-    
-    # Inviscid ONERA M6
-    tutorial_inv_onera            = TestCase('inviscid_onera_tutorial')
-    tutorial_inv_onera.cfg_dir    = "../Tutorials/Inviscid_ONERAM6"
-    tutorial_inv_onera.cfg_file   = "inv_ONERAM6.cfg"
-    tutorial_inv_onera.test_iter  = 0
-    tutorial_inv_onera.test_vals  = [-5.204928, -4.597762, 0.166172, 0.053116] #last 4 columns
-    tutorial_inv_onera.su2_exec   = "mpirun -np 2 SU2_CFD"
-    tutorial_inv_onera.timeout    = 1600
-    tutorial_inv_onera.tol        = 0.00001
-    tutorial_inv_onera.no_restart = True
-    test_list.append(tutorial_inv_onera)
-    
-    # Laminar Cylinder
-    tutorial_lam_cylinder            = TestCase('laminar_cylinder_tutorial')
-    tutorial_lam_cylinder.cfg_dir    = "../Tutorials/Laminar_Cylinder"
-    tutorial_lam_cylinder.cfg_file   = "lam_cylinder.cfg"
-    tutorial_lam_cylinder.test_iter  = 0
-    tutorial_lam_cylinder.test_vals  = [-6.162141, -0.699617, -0.119017, 60.376542] #last 4 columns
-    tutorial_lam_cylinder.su2_exec   = "mpirun -np 2 SU2_CFD"
-    tutorial_lam_cylinder.timeout    = 1600
-    tutorial_lam_cylinder.tol        = 0.00001
-    tutorial_lam_cylinder.no_restart = True
-    test_list.append(tutorial_lam_cylinder)
-
-    # Laminar Flat Plate
-    tutorial_lam_flatplate            = TestCase('laminar_flatplate_tutorial')
-    tutorial_lam_flatplate.cfg_dir    = "../Tutorials/Laminar_Flat_Plate"
-    tutorial_lam_flatplate.cfg_file   = "lam_flatplate.cfg"
-    tutorial_lam_flatplate.test_iter  = 0
-    tutorial_lam_flatplate.test_vals  = [-2.821818, 2.657591, -0.683901, 0.028634] #last 4 columns
-    tutorial_lam_flatplate.su2_exec   = "mpirun -np 2 SU2_CFD"
-    tutorial_lam_flatplate.timeout    = 1600
-    tutorial_lam_flatplate.tol        = 0.00001
-    tutorial_lam_flatplate.no_restart = True
-    test_list.append(tutorial_lam_flatplate)
-    
-    # Turbulent Flat Plate
-    tutorial_turb_flatplate            = TestCase('turbulent_flatplate_tutorial')
-    tutorial_turb_flatplate.cfg_dir    = "../Tutorials/Turbulent_Flat_Plate"
-    tutorial_turb_flatplate.cfg_file   = "turb_SA_flatplate.cfg"
-    tutorial_turb_flatplate.test_iter  = 0
-    tutorial_turb_flatplate.test_vals  = [-2.258584, -4.899476, -0.792617, 0.200320] #last 4 columns
-    tutorial_turb_flatplate.su2_exec   = "mpirun -np 2 SU2_CFD"
-    tutorial_turb_flatplate.timeout    = 1600
-    tutorial_turb_flatplate.tol        = 0.00001
-    tutorial_turb_flatplate.no_restart = True
-    test_list.append(tutorial_turb_flatplate)
-    
-    # Transitional FlatPlate
-    tutorial_trans_flatplate            = TestCase('transitional_flatplate_tutorial')
-    tutorial_trans_flatplate.cfg_dir    = "../Tutorials/Transitional_Flat_Plate"
-    tutorial_trans_flatplate.cfg_file   = "transitional_BC_model_ConfigFile.cfg"
-    tutorial_trans_flatplate.test_iter  = 0
-    tutorial_trans_flatplate.test_vals  = [-22.021786, -15.330906, 0.000000, 0.023952] #last 4 columns
-    tutorial_trans_flatplate.su2_exec   = "mpirun -np 2 SU2_CFD"
-    tutorial_trans_flatplate.timeout    = 1600
-    tutorial_trans_flatplate.tol        = 0.00001
-    tutorial_trans_flatplate.no_restart = True
-    test_list.append(tutorial_trans_flatplate)
-
-    # Turbulent ONERA M6
-    tutorial_turb_oneram6            = TestCase('turbulent_oneram6_tutorial')
-    tutorial_turb_oneram6.cfg_dir    = "../Tutorials/Turbulent_ONERAM6"
-    tutorial_turb_oneram6.cfg_file   = "turb_ONERAM6.cfg"
-    tutorial_turb_oneram6.test_iter  = 0
-    tutorial_turb_oneram6.test_vals  = [-4.499497, -11.518486, 0.391887, 0.343811] #last 4 columns
-    tutorial_turb_oneram6.su2_exec   = "mpirun -np 2 SU2_CFD"
-    tutorial_turb_oneram6.timeout    = 1600
-    tutorial_turb_oneram6.tol        = 0.00001
-    tutorial_turb_oneram6.no_restart = True
-    test_list.append(tutorial_turb_oneram6)
-
-    # Inviscid NACA 0012 Design
-    tutorial_design_inv_naca0012            = TestCase('design_inv_naca0012')
-    tutorial_design_inv_naca0012.cfg_dir    = "../Tutorials/Inviscid_2D_Unconstrained_NACA0012"
-    tutorial_design_inv_naca0012.cfg_file   = "inv_NACA0012_basic.cfg"
-    tutorial_design_inv_naca0012.test_iter  = 0
-    tutorial_design_inv_naca0012.test_vals  = [-3.585391, -2.989014, 0.100830, 0.176231] #last 4 columns
-    tutorial_design_inv_naca0012.su2_exec   = "mpirun -np 2 SU2_CFD"
-    tutorial_design_inv_naca0012.timeout    = 1600
-    tutorial_design_inv_naca0012.tol        = 0.00001
-    tutorial_design_inv_naca0012.no_restart = True
-    test_list.append(tutorial_design_inv_naca0012)
-
-    # Turbulent RAE 2822 Design
-    tutorial_design_turb_rae2822            = TestCase('design_turb_rae2822')
-    tutorial_design_turb_rae2822.cfg_dir    = "../Tutorials/Turbulent_2D_Constrained_RAE2822"
-    tutorial_design_turb_rae2822.cfg_file   = "turb_SA_RAE2822.cfg"
-    tutorial_design_turb_rae2822.test_iter  = 0
-    tutorial_design_turb_rae2822.test_vals  = [-1.700114, -4.931291, 0.293884, 0.331019] #last 4 columns
-    tutorial_design_turb_rae2822.su2_exec   = "mpirun -np 2 SU2_CFD"
-    tutorial_design_turb_rae2822.timeout    = 1600
-    tutorial_design_turb_rae2822.tol        = 0.00001
-    tutorial_design_turb_rae2822.no_restart = True
-    test_list.append(tutorial_design_turb_rae2822)
-
-    # Multi Objective Design
-    tutorial_design_multiobj            = TestCase('design_multiobj')
-    tutorial_design_multiobj.cfg_dir    = "../Tutorials/Multi_Objective_Shape_Design"
-    tutorial_design_multiobj.cfg_file   = "inv_wedge_ROE_multiobj_combo.cfg"
-    tutorial_design_multiobj.test_iter  = 0
-    tutorial_design_multiobj.test_vals  = [2.657333, -3.020635, 324840.000000, 0.000000] #last 4 columns
-    tutorial_design_multiobj.su2_exec   = "mpirun -np 2 SU2_CFD"
-    tutorial_design_multiobj.timeout    = 1600
-    tutorial_design_multiobj.tol        = 0.00001
-    tutorial_design_multiobj.no_restart = True
-    test_list.append(tutorial_design_multiobj)
->>>>>>> 284b2a5b
 
     ######################################
     ### RUN TESTS                      ###
@@ -1261,184 +547,6 @@
     
     pass_list = [ test.run_test() for test in test_list ]
 
-<<<<<<< HEAD
-=======
-
-    ######################################
-    ### RUN SU2_DEF TESTS              ###
-    ######################################
-    
-    # Inviscid NACA0012 (triangles)
-    naca0012_def            = TestCase('naca0012_def')
-    naca0012_def.cfg_dir   = "deformation/naca0012"
-    naca0012_def.cfg_file  = "def_NACA0012.cfg"
-    naca0012_def.test_iter = 10
-    naca0012_def.test_vals = [0.00354532] #residual
-    naca0012_def.su2_exec  = "mpirun -n 2 SU2_DEF"
-    naca0012_def.timeout   = 1600
-    naca0012_def.tol       = 1e-8
-    
-    pass_list.append(naca0012_def.run_def())
-    test_list.append(naca0012_def)
-    
-    # Inviscid NACA0012 based on SURFACE_FILE input (surface_bump.dat)
-    naca0012_def_file            = TestCase('naca0012_def_file')
-    naca0012_def_file.cfg_dir   = "deformation/naca0012"
-    naca0012_def_file.cfg_file  = "surface_file_NACA0012.cfg"
-    naca0012_def_file.test_iter = 10
-    naca0012_def_file.test_vals = [0.00354532] #residual
-    naca0012_def_file.su2_exec  = "mpirun -n 2 SU2_DEF"
-    naca0012_def_file.timeout   = 1600
-    naca0012_def_file.tol       = 1e-8
-    
-    pass_list.append(naca0012_def_file.run_def())
-    test_list.append(naca0012_def_file)
-
-    # RAE2822 (mixed tris + quads)
-    rae2822_def            = TestCase('rae2822_def')
-    rae2822_def.cfg_dir   = "deformation/rae2822"
-    rae2822_def.cfg_file  = "def_RAE2822.cfg"
-    rae2822_def.test_iter = 10
-    rae2822_def.test_vals = [8.2438e-09] #residual
-    rae2822_def.su2_exec  = "mpirun -n 2 SU2_DEF"
-    rae2822_def.timeout   = 1600
-    rae2822_def.tol       = 1e-13
-    
-    pass_list.append(rae2822_def.run_def())
-    test_list.append(rae2822_def)
-    
-    # Turb NACA4412 (quads, wall distance)
-    naca4412_def            = TestCase('naca4412_def')
-    naca4412_def.cfg_dir   = "deformation/naca4412"
-    naca4412_def.cfg_file  = "def_NACA4412.cfg"
-    naca4412_def.test_iter = 10
-    naca4412_def.test_vals = [2.210380e-12] #residual
-    naca4412_def.su2_exec  = "mpirun -n 2 SU2_DEF"
-    naca4412_def.timeout   = 1600
-    naca4412_def.tol       = 1e-12
-    
-    pass_list.append(naca4412_def.run_def())
-    test_list.append(naca4412_def)
-    
-    # Brick of tets (inverse volume)
-    brick_tets_def            = TestCase('brick_tets_def')
-    brick_tets_def.cfg_dir   = "deformation/brick_tets"
-    brick_tets_def.cfg_file  = "def_brick_tets.cfg"
-    brick_tets_def.test_iter = 10
-    brick_tets_def.test_vals = [0.000954604] #residual
-    brick_tets_def.su2_exec  = "mpirun -n 2 SU2_DEF"
-    brick_tets_def.timeout   = 1600
-    brick_tets_def.tol       = 1e-9
-    
-    pass_list.append(brick_tets_def.run_def())
-    test_list.append(brick_tets_def)
-    
-    # Brick of isotropic hexas (inverse volume)
-    brick_hex_def           = TestCase('brick_hex_def')
-    brick_hex_def.cfg_dir   = "deformation/brick_hex"
-    brick_hex_def.cfg_file  = "def_brick_hex.cfg"
-    brick_hex_def.test_iter = 10
-    brick_hex_def.test_vals = [0.000199532] #residual
-    brick_hex_def.su2_exec  = "mpirun -n 2 SU2_DEF"
-    brick_hex_def.timeout   = 1600
-    brick_hex_def.tol       = 1e-9
-    
-    pass_list.append(brick_hex_def.run_def())
-    test_list.append(brick_hex_def)
-    
-    # Brick with a pyramid layer (inverse volume)
-    brick_pyra_def           = TestCase('brick_pyra_def')
-    brick_pyra_def.cfg_dir   = "deformation/brick_pyra"
-    brick_pyra_def.cfg_file  = "def_brick_pyra.cfg"
-    brick_pyra_def.test_iter = 10
-    brick_pyra_def.test_vals = [0.00195253] #residual
-    brick_pyra_def.su2_exec  = "mpirun -n 2 SU2_DEF"
-    brick_pyra_def.timeout   = 1600
-    brick_pyra_def.tol       = 1e-8
-    
-    pass_list.append(brick_pyra_def.run_def())
-    test_list.append(brick_pyra_def)
-    
-    # Brick of isotropic prisms (inverse volume)
-    brick_prism_def           = TestCase('brick_prism_def')
-    brick_prism_def.cfg_dir   = "deformation/brick_prism"
-    brick_prism_def.cfg_file  = "def_brick_prism.cfg"
-    brick_prism_def.test_iter = 10
-    brick_prism_def.test_vals = [0.00623185] #residual
-    brick_prism_def.su2_exec  = "mpirun -n 2 SU2_DEF"
-    brick_prism_def.timeout   = 1600
-    brick_prism_def.tol       = 1e-8
-    
-    pass_list.append(brick_prism_def.run_def())
-    test_list.append(brick_prism_def)
-    
-    # Brick of prisms with high aspect ratio cells near the wall (wall distance)
-    brick_prism_rans_def           = TestCase('brick_prism_rans_def')
-    brick_prism_rans_def.cfg_dir   = "deformation/brick_prism_rans"
-    brick_prism_rans_def.cfg_file  = "def_brick_prism_rans.cfg"
-    brick_prism_rans_def.test_iter = 10
-    brick_prism_rans_def.test_vals = [2.79013e-07] #residual
-    brick_prism_rans_def.su2_exec  = "mpirun -n 2 SU2_DEF"
-    brick_prism_rans_def.timeout   = 1600
-    brick_prism_rans_def.tol       = 1e-12
-    
-    pass_list.append(brick_prism_rans_def.run_def())
-    test_list.append(brick_prism_rans_def)
-    
-    # Brick of hexas with high aspect ratio cells near the wall (inverse volume)
-    brick_hex_rans_def           = TestCase('brick_hex_rans_def')
-    brick_hex_rans_def.cfg_dir   = "deformation/brick_hex_rans"
-    brick_hex_rans_def.cfg_file  = "def_brick_hex_rans.cfg"
-    brick_hex_rans_def.test_iter = 10
-    brick_hex_rans_def.test_vals = [3.55635e-06] #residual
-    brick_hex_rans_def.su2_exec  = "mpirun -n 2 SU2_DEF"
-    brick_hex_rans_def.timeout   = 1600
-    brick_hex_rans_def.tol       = 1e-11
-    
-    pass_list.append(brick_hex_rans_def.run_def())
-    test_list.append(brick_hex_rans_def)
-
-    # Cylindrical FFD test
-    cylinder_ffd_def           = TestCase('cylinder_ffd_def')
-    cylinder_ffd_def.cfg_dir   = "deformation/cylindrical_ffd"
-    cylinder_ffd_def.cfg_file  = "def_cylindrical.cfg"
-    cylinder_ffd_def.test_iter = 10
-    cylinder_ffd_def.test_vals = [0.00054847] #residual
-    cylinder_ffd_def.su2_exec  = "mpirun -n 2 SU2_DEF"
-    cylinder_ffd_def.timeout   = 1600
-    cylinder_ffd_def.tol       = 1e-9
-
-    pass_list.append(cylinder_ffd_def.run_def())
-    test_list.append(cylinder_ffd_def)
-
-    # Spherical FFD test
-    sphere_ffd_def           = TestCase('sphere_ffd_def')
-    sphere_ffd_def.cfg_dir   = "deformation/spherical_ffd"
-    sphere_ffd_def.cfg_file  = "def_spherical.cfg"
-    sphere_ffd_def.test_iter = 10
-    sphere_ffd_def.test_vals = [0.00359947] #residual
-    sphere_ffd_def.su2_exec  = "mpirun -n 2 SU2_DEF"
-    sphere_ffd_def.timeout   = 1600
-    sphere_ffd_def.tol       = 1e-8
-
-    pass_list.append(sphere_ffd_def.run_def())
-    test_list.append(sphere_ffd_def)
-
-    # Spherical FFD test using BSplines
-    sphere_ffd_def_bspline           = TestCase('sphere_ffd_def_bspline')
-    sphere_ffd_def_bspline.cfg_dir   = "deformation/spherical_ffd"
-    sphere_ffd_def_bspline.cfg_file  = "def_spherical_bspline.cfg"
-    sphere_ffd_def_bspline.test_iter = 10
-    sphere_ffd_def_bspline.test_vals = [0.00208206] #residual
-    sphere_ffd_def_bspline.su2_exec  = "mpirun -n 2 SU2_DEF"
-    sphere_ffd_def_bspline.timeout   = 1600
-    sphere_ffd_def_bspline.tol       = 1e-8
-
-    pass_list.append(sphere_ffd_def_bspline.run_def())
-    test_list.append(sphere_ffd_def_bspline)
-
-
->>>>>>> 284b2a5b
     # Tests summary
     print('==================================================================')
     print('Summary of the parallel tests')
