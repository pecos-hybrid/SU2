#!/usr/bin/env python

## \file serial_regression.py
#  \brief Python script for automated regression testing of SU2 examples
#  \author A. Aranake, A. Campos, T. Economon, T. Lukaczyk, S. Padron
#  \version 6.2.0 "Falcon"
#
# The current SU2 release has been coordinated by the
# SU2 International Developers Society <www.su2devsociety.org>
# with selected contributions from the open-source community.
#
# The main research teams contributing to the current release are:
#  - Prof. Juan J. Alonso's group at Stanford University.
#  - Prof. Piero Colonna's group at Delft University of Technology.
#  - Prof. Nicolas R. Gauger's group at Kaiserslautern University of Technology.
#  - Prof. Alberto Guardone's group at Polytechnic University of Milan.
#  - Prof. Rafael Palacios' group at Imperial College London.
#  - Prof. Vincent Terrapon's group at the University of Liege.
#  - Prof. Edwin van der Weide's group at the University of Twente.
#  - Lab. of New Concepts in Aeronautics at Tech. Institute of Aeronautics.
#
# Copyright 2012-2019, Francisco D. Palacios, Thomas D. Economon,
#                      Tim Albring, and the SU2 contributors.
#
# SU2 is free software; you can redistribute it and/or
# modify it under the terms of the GNU Lesser General Public
# License as published by the Free Software Foundation; either
# version 2.1 of the License, or (at your option) any later version.
#
# SU2 is distributed in the hope that it will be useful,
# but WITHOUT ANY WARRANTY; without even the implied warranty of
# MERCHANTABILITY or FITNESS FOR A PARTICULAR PURPOSE. See the GNU
# Lesser General Public License for more details.
#
# You should have received a copy of the GNU Lesser General Public
# License along with SU2. If not, see <http://www.gnu.org/licenses/>.

# make print(*args) function available in PY2.6+, does'nt work on PY < 2.6
from __future__ import print_function

import sys
from TestCase import TestCase

def main():
    '''This program runs SU2 and ensures that the output matches specified values. 
       This will be used to do checks when code is pushed to github 
       to make sure nothing is broken. '''

    test_list = []

<<<<<<< HEAD
=======
    #####################################
    ### Disc. adj. compressible Euler ###
    #####################################

    # Inviscid NACA0012
    discadj_naca0012           = TestCase('discadj_naca0012')
    discadj_naca0012.cfg_dir   = "cont_adj_euler/naca0012"
    discadj_naca0012.cfg_file  = "inv_NACA0012_discadj.cfg"
    discadj_naca0012.test_iter = 100
    discadj_naca0012.test_vals = [-3.606839, -9.035212, -0.000000, 0.005688] #last 4 columns
    discadj_naca0012.su2_exec  = "SU2_CFD_AD"
    discadj_naca0012.timeout   = 1600
    discadj_naca0012.tol       = 0.00001
    test_list.append(discadj_naca0012)

    # Inviscid Cylinder 3D (multiple markers)
    discadj_cylinder3D           = TestCase('discadj_cylinder3D')
    discadj_cylinder3D.cfg_dir   = "disc_adj_euler/cylinder3D"
    discadj_cylinder3D.cfg_file  = "inv_cylinder3D.cfg"
    discadj_cylinder3D.test_iter = 5
    discadj_cylinder3D.test_vals = [-3.724711, -4.052467, -0.000000, 0.000000] #last 4 columns
    discadj_cylinder3D.su2_exec  = "SU2_CFD_AD"
    discadj_cylinder3D.timeout   = 1600
    discadj_cylinder3D.tol       = 0.00001
    test_list.append(discadj_cylinder3D)

    # Arina nozzle 2D  
    discadj_arina2k              = TestCase('discadj_arina2k')
    discadj_arina2k.cfg_dir      = "disc_adj_euler/arina2k"
    discadj_arina2k.cfg_file     = "Arina2KRS.cfg"
    discadj_arina2k.test_iter    = 20
    discadj_arina2k.test_vals    = [-0.774805, -0.801209, 3.1979e+02, 0.0000e+00] #last 4 columns
    discadj_arina2k.su2_exec     = "SU2_CFD_AD"
    discadj_arina2k.timeout      = 8400
    discadj_arina2k.tol          = 0.00001
    test_list.append(discadj_arina2k)

>>>>>>> 284b2a5b
    #######################################################
    ### Disc. adj. compressible RANS                    ###
    #######################################################
    
    # Adjoint turbulent NACA0012 SA
    discadj_rans_naca0012_sa           = TestCase('discadj_rans_naca0012_sa')
    discadj_rans_naca0012_sa.cfg_dir   = "disc_adj_rans/naca0012"
    discadj_rans_naca0012_sa.cfg_file  = "turb_NACA0012_sa.cfg"
    discadj_rans_naca0012_sa.test_iter = 10
    discadj_rans_naca0012_sa.test_vals = [-1.751962, 0.485751, 0.182121, -0.000018] #last 4 columns
    discadj_rans_naca0012_sa.su2_exec  = "SU2_CFD_AD"
    discadj_rans_naca0012_sa.timeout   = 1600
    discadj_rans_naca0012_sa.tol       = 0.00001
    test_list.append(discadj_rans_naca0012_sa)

    # Adjoint turbulent NACA0012 SST
    discadj_rans_naca0012_sst           = TestCase('discadj_rans_naca0012_sst')
    discadj_rans_naca0012_sst.cfg_dir   = "disc_adj_rans/naca0012"
    discadj_rans_naca0012_sst.cfg_file  = "turb_NACA0012_sst.cfg"
    discadj_rans_naca0012_sst.test_iter = 10
    discadj_rans_naca0012_sst.test_vals = [-1.654903, -0.491485, 0.109157, 0.000011] #last 4 columns
    discadj_rans_naca0012_sst.su2_exec  = "SU2_CFD_AD"
    discadj_rans_naca0012_sst.timeout   = 1600
    discadj_rans_naca0012_sst.tol       = 0.00001
    test_list.append(discadj_rans_naca0012_sst)

<<<<<<< HEAD
=======
    #######################################
    ### Disc. adj. incompressible Euler ###
    #######################################

    # Adjoint Incompressible Inviscid NACA0012
    discadj_incomp_NACA0012           = TestCase('discadj_incomp_NACA0012')
    discadj_incomp_NACA0012.cfg_dir   = "disc_adj_incomp_euler/naca0012"
    discadj_incomp_NACA0012.cfg_file  = "incomp_NACA0012_disc.cfg"
    discadj_incomp_NACA0012.test_iter = 20
    discadj_incomp_NACA0012.test_vals = [-3.633197, -2.544956, 0.000000, 0.000000] #last 4 columns
    discadj_incomp_NACA0012.su2_exec  = "SU2_CFD_AD"
    discadj_incomp_NACA0012.timeout   = 1600
    discadj_incomp_NACA0012.tol       = 0.00001
    test_list.append(discadj_incomp_NACA0012)

    #####################################
    ### Disc. adj. incompressible N-S ###
    #####################################

    # Adjoint Incompressible Viscous Cylinder (Heated)
    discadj_incomp_cylinder           = TestCase('discadj_incomp_cylinder')
    discadj_incomp_cylinder.cfg_dir   = "disc_adj_incomp_navierstokes/cylinder"
    discadj_incomp_cylinder.cfg_file  = "heated_cylinder.cfg"
    discadj_incomp_cylinder.test_iter = 20
    discadj_incomp_cylinder.test_vals = [-2.374306, -2.371564, 0.000000, 0.000000] #last 4 columns
    discadj_incomp_cylinder.su2_exec  = "SU2_CFD_AD"
    discadj_incomp_cylinder.timeout   = 1600
    discadj_incomp_cylinder.tol       = 0.00001
    test_list.append(discadj_incomp_cylinder)

    ######################################
    ### Disc. adj. incompressible RANS ###
    ######################################

    # Adjoint Incompressible Turbulent NACA 0012 SA
    discadj_incomp_turb_NACA0012_sa           = TestCase('discadj_incomp_turb_NACA0012_sa')
    discadj_incomp_turb_NACA0012_sa.cfg_dir   = "disc_adj_incomp_rans/naca0012"
    discadj_incomp_turb_NACA0012_sa.cfg_file  = "turb_naca0012_sa.cfg"
    discadj_incomp_turb_NACA0012_sa.test_iter = 10
    discadj_incomp_turb_NACA0012_sa.test_vals = [-3.845979, -1.031094, 0.000000, 0.000000] #last 4 columns
    discadj_incomp_turb_NACA0012_sa.su2_exec  = "SU2_CFD_AD"
    discadj_incomp_turb_NACA0012_sa.timeout   = 1600
    discadj_incomp_turb_NACA0012_sa.tol       = 0.00001
    test_list.append(discadj_incomp_turb_NACA0012_sa)

    # Adjoint Incompressible Turbulent NACA 0012 SST
    discadj_incomp_turb_NACA0012_sst           = TestCase('discadj_incomp_turb_NACA0012_sst')
    discadj_incomp_turb_NACA0012_sst.cfg_dir   = "disc_adj_incomp_rans/naca0012"
    discadj_incomp_turb_NACA0012_sst.cfg_file  = "turb_naca0012_sst.cfg"
    discadj_incomp_turb_NACA0012_sst.test_iter = 10
    discadj_incomp_turb_NACA0012_sst.test_vals = [-3.845759, -2.416668, 0.000000, 0.000000] #last 4 columns
    discadj_incomp_turb_NACA0012_sst.su2_exec  = "SU2_CFD_AD"
    discadj_incomp_turb_NACA0012_sst.timeout   = 1600
    discadj_incomp_turb_NACA0012_sst.tol       = 0.00001
    test_list.append(discadj_incomp_turb_NACA0012_sst)

>>>>>>> 284b2a5b
    #######################################################
    ### Unsteady Disc. adj. compressible RANS           ###
    #######################################################
   
    # Turbulent Cylinder
    discadj_cylinder           = TestCase('unsteady_cylinder')
    discadj_cylinder.cfg_dir   = "disc_adj_rans/cylinder"
    discadj_cylinder.cfg_file  = "cylinder.cfg" 
    discadj_cylinder.test_iter = 9
    discadj_cylinder.test_vals = [3.746904, -1.544886, -0.008345, 0.000014] #last 4 columns
    discadj_cylinder.su2_exec  = "SU2_CFD_AD"
    discadj_cylinder.timeout   = 1600
    discadj_cylinder.tol       = 0.00001
    discadj_cylinder.unsteady  = True
    test_list.append(discadj_cylinder)
    
    ##########################################################################
    ### Unsteady Disc. adj. compressible RANS DualTimeStepping 1st order   ###
    ##########################################################################

    # Turbulent Cylinder
    discadj_DT_1ST_cylinder           = TestCase('unsteady_cylinder_DT_1ST')
    discadj_DT_1ST_cylinder.cfg_dir   = "disc_adj_rans/cylinder_DT_1ST"
    discadj_DT_1ST_cylinder.cfg_file  = "cylinder.cfg"
    discadj_DT_1ST_cylinder.test_iter = 9
    discadj_DT_1ST_cylinder.test_vals = [3.698165, -1.607052, -2.2500e-03, 2.7211e-05] #last 4 columns
    discadj_DT_1ST_cylinder.su2_exec  = "SU2_CFD_AD"
    discadj_DT_1ST_cylinder.timeout   = 1600
    discadj_DT_1ST_cylinder.tol       = 0.00001
    discadj_DT_1ST_cylinder.unsteady  = True
    test_list.append(discadj_DT_1ST_cylinder)

    ###################################
<<<<<<< HEAD
=======
    ### Structural Adjoint          ###
    ###################################
   
    # Structural model
    discadj_fea           = TestCase('discadj_fea')
    discadj_fea.cfg_dir   = "disc_adj_fea"
    discadj_fea.cfg_file  = "configAD_fem.cfg" 
    discadj_fea.test_iter = 9
    discadj_fea.test_vals = [-6.282767, -6.361594, -3.6413e-04, -8.7087e+00] #last 4 columns
    discadj_fea.su2_exec  = "SU2_CFD_AD"
    discadj_fea.timeout   = 1600
    discadj_fea.tol       = 0.00001
    test_list.append(discadj_fea)    

    ###################################
    ### Disc. adj. heat             ###
    ###################################

    # Discrete adjoint for heated cylinder
    discadj_heat           = TestCase('discadj_heat')
    discadj_heat.cfg_dir   = "disc_adj_heat"
    discadj_heat.cfg_file  = "disc_adj_heat.cfg"
    discadj_heat.test_iter = 10
    discadj_heat.test_vals = [3.176483, 1.144873, -1040.512028, -3277.663739] #last 4 columns
    discadj_heat.su2_exec  = "SU2_CFD_AD"
    discadj_heat.timeout   = 1600
    discadj_heat.tol       = 0.00001
    test_list.append(discadj_heat)

    ###################################
>>>>>>> 284b2a5b
    ### Coupled FSI Adjoint         ###
    ###################################
   
    # Structural model
    discadj_fsi           = TestCase('discadj_fsi')
    discadj_fsi.cfg_dir   = "disc_adj_fsi"
    discadj_fsi.cfg_file  = "configAD_fsi.cfg" 
    discadj_fsi.test_iter = 3000
    discadj_fsi.test_vals = [0.958848,-0.157183,0.658415,1.302076] #last 4 columns
    discadj_fsi.su2_exec  = "SU2_CFD_AD"
    discadj_fsi.timeout   = 1600
    discadj_fsi.tol       = 0.00001
    test_list.append(discadj_fsi)      

    ######################################
    ### RUN TESTS                      ###
    ######################################  

    pass_list = [ test.run_test() for test in test_list ]
    
    ######################################
    ### RUN PYTHON TESTS               ###
    ######################################
    
    # test discrete_adjoint.py
    discadj_euler_py = TestCase('discadj_euler_py')
    discadj_euler_py.cfg_dir = "cont_adj_euler/naca0012"
    discadj_euler_py.cfg_file  = "inv_NACA0012.cfg"
    discadj_euler_py.test_iter = 10
    discadj_euler_py.su2_exec  = "discrete_adjoint.py"
    discadj_euler_py.timeout   = 1600
    discadj_euler_py.reference_file = "of_grad_cd_disc.dat.ref"
    discadj_euler_py.test_file = "of_grad_cd.dat"
    pass_list.append(discadj_euler_py.run_filediff())
    test_list.append(discadj_euler_py)
    
    # test discrete_adjoint with multiple ffd boxes
    discadj_multiple_ffd_py = TestCase('discadj_multiple_ffd_py')
    discadj_multiple_ffd_py.cfg_dir = "multiple_ffd/naca0012"
    discadj_multiple_ffd_py.cfg_file  = "inv_NACA0012_ffd.cfg"
    discadj_multiple_ffd_py.test_iter = 9
    discadj_multiple_ffd_py.su2_exec  = "discrete_adjoint.py"
    discadj_multiple_ffd_py.timeout   = 1600
    discadj_multiple_ffd_py.reference_file = "of_grad_cd.dat.ref"
    discadj_multiple_ffd_py.test_file = "of_grad_cd.dat"
    pass_list.append(discadj_multiple_ffd_py.run_filediff())
    test_list.append(discadj_multiple_ffd_py)

    # test direct_differentiation.py
    directdiff_euler_py = TestCase('directdiff_euler_py')
    directdiff_euler_py.cfg_dir = "cont_adj_euler/naca0012"
    directdiff_euler_py.cfg_file  = "inv_NACA0012_FD.cfg"
    directdiff_euler_py.test_iter = 10
    directdiff_euler_py.su2_exec  = "direct_differentiation.py"
    directdiff_euler_py.timeout   = 1600
    directdiff_euler_py.reference_file = "of_grad_directdiff.dat.ref"
    directdiff_euler_py.test_file = "DIRECTDIFF/of_grad_directdiff.dat"
    pass_list.append(directdiff_euler_py.run_filediff())
    test_list.append(directdiff_euler_py)

<<<<<<< HEAD
=======
    # test direct_differentiation.py with multiple ffd boxes
    directdiff_multiple_ffd_py = TestCase('directdiff_multiple_ffd_py')
    directdiff_multiple_ffd_py.cfg_dir = "multiple_ffd/naca0012"
    directdiff_multiple_ffd_py.cfg_file  = "inv_NACA0012_ffd.cfg"
    directdiff_multiple_ffd_py.test_iter = 9
    directdiff_multiple_ffd_py.su2_exec  = "direct_differentiation.py"
    directdiff_multiple_ffd_py.timeout   = 1600
    directdiff_multiple_ffd_py.reference_file = "of_grad_directdiff.dat.ref"
    directdiff_multiple_ffd_py.test_file = "DIRECTDIFF/of_grad_directdiff.dat"
    pass_list.append(directdiff_multiple_ffd_py.run_filediff())
    test_list.append(directdiff_multiple_ffd_py)

    # test continuous_adjoint.py, with multiple objectives
    discadj_multi_py            = TestCase('discadj_multi_py')
    discadj_multi_py.cfg_dir    = "cont_adj_euler/wedge"
    discadj_multi_py.cfg_file   = "inv_wedge_ROE_multiobj.cfg"
    discadj_multi_py.test_iter  = 10
    discadj_multi_py.su2_exec   = "discrete_adjoint.py"
    discadj_multi_py.timeout    = 1600
    discadj_multi_py.reference_file = "of_grad_combo.dat.refdiscrete"
    discadj_multi_py.test_file  = "of_grad_combo.dat"
    pass_list.append(discadj_multi_py.run_filediff())
    test_list.append(discadj_multi_py)

>>>>>>> 284b2a5b
    # Tests summary
    print('==================================================================')
    print('Summary of the serial tests')
    print('python version:', sys.version)
    for i, test in enumerate(test_list):
        if (pass_list[i]):
            print('  passed - %s'%test.tag)
        else:
            print('* FAILED - %s'%test.tag)
    
    if all(pass_list):
        sys.exit(0)
    else:
        sys.exit(1)
    # done

if __name__ == '__main__':
    main()<|MERGE_RESOLUTION|>--- conflicted
+++ resolved
@@ -48,8 +48,6 @@
 
     test_list = []
 
-<<<<<<< HEAD
-=======
     #####################################
     ### Disc. adj. compressible Euler ###
     #####################################
@@ -87,7 +85,6 @@
     discadj_arina2k.tol          = 0.00001
     test_list.append(discadj_arina2k)
 
->>>>>>> 284b2a5b
     #######################################################
     ### Disc. adj. compressible RANS                    ###
     #######################################################
@@ -114,8 +111,6 @@
     discadj_rans_naca0012_sst.tol       = 0.00001
     test_list.append(discadj_rans_naca0012_sst)
 
-<<<<<<< HEAD
-=======
     #######################################
     ### Disc. adj. incompressible Euler ###
     #######################################
@@ -172,7 +167,6 @@
     discadj_incomp_turb_NACA0012_sst.tol       = 0.00001
     test_list.append(discadj_incomp_turb_NACA0012_sst)
 
->>>>>>> 284b2a5b
     #######################################################
     ### Unsteady Disc. adj. compressible RANS           ###
     #######################################################
@@ -206,8 +200,6 @@
     test_list.append(discadj_DT_1ST_cylinder)
 
     ###################################
-<<<<<<< HEAD
-=======
     ### Structural Adjoint          ###
     ###################################
    
@@ -238,7 +230,6 @@
     test_list.append(discadj_heat)
 
     ###################################
->>>>>>> 284b2a5b
     ### Coupled FSI Adjoint         ###
     ###################################
    
@@ -299,8 +290,6 @@
     pass_list.append(directdiff_euler_py.run_filediff())
     test_list.append(directdiff_euler_py)
 
-<<<<<<< HEAD
-=======
     # test direct_differentiation.py with multiple ffd boxes
     directdiff_multiple_ffd_py = TestCase('directdiff_multiple_ffd_py')
     directdiff_multiple_ffd_py.cfg_dir = "multiple_ffd/naca0012"
@@ -325,7 +314,6 @@
     pass_list.append(discadj_multi_py.run_filediff())
     test_list.append(discadj_multi_py)
 
->>>>>>> 284b2a5b
     # Tests summary
     print('==================================================================')
     print('Summary of the serial tests')
