#!/usr/bin/env python

## \file serial_regression.py
#  \brief Python script for automated regression testing of SU2 examples
#  \author A. Aranake, A. Campos, T. Economon, T. Lukaczyk, S. Padron
#  \version 6.2.0 "Falcon"
#
# The current SU2 release has been coordinated by the
# SU2 International Developers Society <www.su2devsociety.org>
# with selected contributions from the open-source community.
#
# The main research teams contributing to the current release are:
#  - Prof. Juan J. Alonso's group at Stanford University.
#  - Prof. Piero Colonna's group at Delft University of Technology.
#  - Prof. Nicolas R. Gauger's group at Kaiserslautern University of Technology.
#  - Prof. Alberto Guardone's group at Polytechnic University of Milan.
#  - Prof. Rafael Palacios' group at Imperial College London.
#  - Prof. Vincent Terrapon's group at the University of Liege.
#  - Prof. Edwin van der Weide's group at the University of Twente.
#  - Lab. of New Concepts in Aeronautics at Tech. Institute of Aeronautics.
#
# Copyright 2012-2019, Francisco D. Palacios, Thomas D. Economon,
#                      Tim Albring, and the SU2 contributors.
#
# SU2 is free software; you can redistribute it and/or
# modify it under the terms of the GNU Lesser General Public
# License as published by the Free Software Foundation; either
# version 2.1 of the License, or (at your option) any later version.
#
# SU2 is distributed in the hope that it will be useful,
# but WITHOUT ANY WARRANTY; without even the implied warranty of
# MERCHANTABILITY or FITNESS FOR A PARTICULAR PURPOSE. See the GNU
# Lesser General Public License for more details.
#
# You should have received a copy of the GNU Lesser General Public
# License along with SU2. If not, see <http://www.gnu.org/licenses/>.

# make print(*args) function available in PY2.6+, does'nt work on PY < 2.6
from __future__ import print_function

import sys
from TestCase import TestCase

def main():
    '''This program runs SU2 and ensures that the output matches specified values. 
       This will be used to do checks when code is pushed to github 
       to make sure nothing is broken. '''

    test_list = []

<<<<<<< HEAD
=======
    #####################################
    ### Disc. adj. compressible Euler ###
    #####################################

    # Inviscid NACA0012
    discadj_naca0012           = TestCase('discadj_naca0012')
    discadj_naca0012.cfg_dir   = "cont_adj_euler/naca0012"
    discadj_naca0012.cfg_file  = "inv_NACA0012_discadj.cfg"
    discadj_naca0012.test_iter = 100
    discadj_naca0012.test_vals = [-3.606839, -9.035212, -0.000000, 0.005688] #last 4 columns
    discadj_naca0012.su2_exec  = "SU2_CFD_AD"
    discadj_naca0012.timeout   = 1600
    discadj_naca0012.tol       = 0.00001
    test_list.append(discadj_naca0012)

    # Inviscid Cylinder 3D (multiple markers)
    discadj_cylinder3D           = TestCase('discadj_cylinder3D')
    discadj_cylinder3D.cfg_dir   = "disc_adj_euler/cylinder3D"
    discadj_cylinder3D.cfg_file  = "inv_cylinder3D.cfg"
    discadj_cylinder3D.test_iter = 5
    discadj_cylinder3D.test_vals = [-3.724711, -4.052467, -0.000000, 0.000000] #last 4 columns
    discadj_cylinder3D.su2_exec  = "SU2_CFD_AD"
    discadj_cylinder3D.timeout   = 1600
    discadj_cylinder3D.tol       = 0.00001
    test_list.append(discadj_cylinder3D)

    # Arina nozzle 2D  
    discadj_arina2k              = TestCase('discadj_arina2k')
    discadj_arina2k.cfg_dir      = "disc_adj_euler/arina2k"
    discadj_arina2k.cfg_file     = "Arina2KRS.cfg"
    discadj_arina2k.test_iter    = 20
    discadj_arina2k.test_vals    = [-0.774805, -0.801209, 3.1979e+02, 0.0000e+00] #last 4 columns
    discadj_arina2k.su2_exec     = "SU2_CFD_AD"
    discadj_arina2k.timeout      = 8400
    discadj_arina2k.tol          = 0.00001
    test_list.append(discadj_arina2k)

>>>>>>> 284b2a5b
    #######################################################
    ### Disc. adj. compressible RANS                    ###
    #######################################################
    
    # Adjoint turbulent NACA0012 SA
    discadj_rans_naca0012_sa           = TestCase('discadj_rans_naca0012_sa')
    discadj_rans_naca0012_sa.cfg_dir   = "disc_adj_rans/naca0012"
    discadj_rans_naca0012_sa.cfg_file  = "turb_NACA0012_sa.cfg"
    discadj_rans_naca0012_sa.test_iter = 10
    discadj_rans_naca0012_sa.test_vals = [-1.751962, 0.485751, 0.182121, -0.000018] #last 4 columns
    discadj_rans_naca0012_sa.su2_exec  = "SU2_CFD_AD"
    discadj_rans_naca0012_sa.timeout   = 1600
    discadj_rans_naca0012_sa.tol       = 0.00001
    test_list.append(discadj_rans_naca0012_sa)

    # Adjoint turbulent NACA0012 SST
    discadj_rans_naca0012_sst           = TestCase('discadj_rans_naca0012_sst')
    discadj_rans_naca0012_sst.cfg_dir   = "disc_adj_rans/naca0012"
    discadj_rans_naca0012_sst.cfg_file  = "turb_NACA0012_sst.cfg"
    discadj_rans_naca0012_sst.test_iter = 10
    discadj_rans_naca0012_sst.test_vals = [-1.654903, -0.491485, 0.109157, 0.000011] #last 4 columns
    discadj_rans_naca0012_sst.su2_exec  = "SU2_CFD_AD"
    discadj_rans_naca0012_sst.timeout   = 1600
    discadj_rans_naca0012_sst.tol       = 0.00001
    test_list.append(discadj_rans_naca0012_sst)

<<<<<<< HEAD
=======
    #######################################
    ### Disc. adj. incompressible Euler ###
    #######################################

    # Adjoint Incompressible Inviscid NACA0012
    discadj_incomp_NACA0012           = TestCase('discadj_incomp_NACA0012')
    discadj_incomp_NACA0012.cfg_dir   = "disc_adj_incomp_euler/naca0012"
    discadj_incomp_NACA0012.cfg_file  = "incomp_NACA0012_disc.cfg"
    discadj_incomp_NACA0012.test_iter = 20
    discadj_incomp_NACA0012.test_vals = [-3.633197, -2.544956, 0.000000, 0.000000] #last 4 columns
    discadj_incomp_NACA0012.su2_exec  = "SU2_CFD_AD"
    discadj_incomp_NACA0012.timeout   = 1600
    discadj_incomp_NACA0012.tol       = 0.00001
    test_list.append(discadj_incomp_NACA0012)

    #####################################
    ### Disc. adj. incompressible N-S ###
    #####################################

    # Adjoint Incompressible Viscous Cylinder (Heated)
    discadj_incomp_cylinder           = TestCase('discadj_incomp_cylinder')
    discadj_incomp_cylinder.cfg_dir   = "disc_adj_incomp_navierstokes/cylinder"
    discadj_incomp_cylinder.cfg_file  = "heated_cylinder.cfg"
    discadj_incomp_cylinder.test_iter = 20
    discadj_incomp_cylinder.test_vals = [-2.374306, -2.371564, 0.000000, 0.000000] #last 4 columns
    discadj_incomp_cylinder.su2_exec  = "SU2_CFD_AD"
    discadj_incomp_cylinder.timeout   = 1600
    discadj_incomp_cylinder.tol       = 0.00001
    test_list.append(discadj_incomp_cylinder)

    ######################################
    ### Disc. adj. incompressible RANS ###
    ######################################

    # Adjoint Incompressible Turbulent NACA 0012 SA
    discadj_incomp_turb_NACA0012_sa           = TestCase('discadj_incomp_turb_NACA0012_sa')
    discadj_incomp_turb_NACA0012_sa.cfg_dir   = "disc_adj_incomp_rans/naca0012"
    discadj_incomp_turb_NACA0012_sa.cfg_file  = "turb_naca0012_sa.cfg"
    discadj_incomp_turb_NACA0012_sa.test_iter = 10
    discadj_incomp_turb_NACA0012_sa.test_vals = [-3.845979, -1.031094, 0.000000, 0.000000] #last 4 columns
    discadj_incomp_turb_NACA0012_sa.su2_exec  = "SU2_CFD_AD"
    discadj_incomp_turb_NACA0012_sa.timeout   = 1600
    discadj_incomp_turb_NACA0012_sa.tol       = 0.00001
    test_list.append(discadj_incomp_turb_NACA0012_sa)

    # Adjoint Incompressible Turbulent NACA 0012 SST
    discadj_incomp_turb_NACA0012_sst           = TestCase('discadj_incomp_turb_NACA0012_sst')
    discadj_incomp_turb_NACA0012_sst.cfg_dir   = "disc_adj_incomp_rans/naca0012"
    discadj_incomp_turb_NACA0012_sst.cfg_file  = "turb_naca0012_sst.cfg"
    discadj_incomp_turb_NACA0012_sst.test_iter = 10
    discadj_incomp_turb_NACA0012_sst.test_vals = [-3.845759, -2.416668, 0.000000, 0.000000] #last 4 columns
    discadj_incomp_turb_NACA0012_sst.su2_exec  = "SU2_CFD_AD"
    discadj_incomp_turb_NACA0012_sst.timeout   = 1600
    discadj_incomp_turb_NACA0012_sst.tol       = 0.00001
    test_list.append(discadj_incomp_turb_NACA0012_sst)

>>>>>>> 284b2a5b
    #######################################################
    ### Unsteady Disc. adj. compressible RANS           ###
    #######################################################
   
    # Turbulent Cylinder
    discadj_cylinder           = TestCase('unsteady_cylinder')
    discadj_cylinder.cfg_dir   = "disc_adj_rans/cylinder"
    discadj_cylinder.cfg_file  = "cylinder.cfg" 
    discadj_cylinder.test_iter = 9
    discadj_cylinder.test_vals = [3.746904, -1.544886, -0.008345, 0.000014] #last 4 columns
    discadj_cylinder.su2_exec  = "SU2_CFD_AD"
    discadj_cylinder.timeout   = 1600
    discadj_cylinder.tol       = 0.00001
    discadj_cylinder.unsteady  = True
    test_list.append(discadj_cylinder)
    
    ##########################################################################
    ### Unsteady Disc. adj. compressible RANS DualTimeStepping 1st order   ###
    ##########################################################################

    # Turbulent Cylinder
    discadj_DT_1ST_cylinder           = TestCase('unsteady_cylinder_DT_1ST')
    discadj_DT_1ST_cylinder.cfg_dir   = "disc_adj_rans/cylinder_DT_1ST"
    discadj_DT_1ST_cylinder.cfg_file  = "cylinder.cfg"
    discadj_DT_1ST_cylinder.test_iter = 9
    discadj_DT_1ST_cylinder.test_vals = [3.698165, -1.607052, -2.2500e-03, 2.7211e-05] #last 4 columns
    discadj_DT_1ST_cylinder.su2_exec  = "SU2_CFD_AD"
    discadj_DT_1ST_cylinder.timeout   = 1600
    discadj_DT_1ST_cylinder.tol       = 0.00001
    discadj_DT_1ST_cylinder.unsteady  = True
    test_list.append(discadj_DT_1ST_cylinder)

    ###################################
<<<<<<< HEAD
=======
    ### Structural Adjoint          ###
    ###################################
   
    # Structural model
    discadj_fea           = TestCase('discadj_fea')
    discadj_fea.cfg_dir   = "disc_adj_fea"
    discadj_fea.cfg_file  = "configAD_fem.cfg" 
    discadj_fea.test_iter = 9
    discadj_fea.test_vals = [-6.282767, -6.361594, -3.6413e-04, -8.7087e+00] #last 4 columns
    discadj_fea.su2_exec  = "SU2_CFD_AD"
    discadj_fea.timeout   = 1600
    discadj_fea.tol       = 0.00001
    test_list.append(discadj_fea)    

    ###################################
    ### Disc. adj. heat             ###
    ###################################

    # Discrete adjoint for heated cylinder
    discadj_heat           = TestCase('discadj_heat')
    discadj_heat.cfg_dir   = "disc_adj_heat"
    discadj_heat.cfg_file  = "disc_adj_heat.cfg"
    discadj_heat.test_iter = 10
    discadj_heat.test_vals = [3.176483, 1.144873, -1040.512028, -3277.663739] #last 4 columns
    discadj_heat.su2_exec  = "SU2_CFD_AD"
    discadj_heat.timeout   = 1600
    discadj_heat.tol       = 0.00001
    test_list.append(discadj_heat)

    ###################################
>>>>>>> 284b2a5b
    ### Coupled FSI Adjoint         ###
    ###################################
   
    # Structural model
    discadj_fsi           = TestCase('discadj_fsi')
    discadj_fsi.cfg_dir   = "disc_adj_fsi"
    discadj_fsi.cfg_file  = "configAD_fsi.cfg" 
    discadj_fsi.test_iter = 3000
    discadj_fsi.test_vals = [0.958848,-0.157183,0.658415,1.302076] #last 4 columns
    discadj_fsi.su2_exec  = "SU2_CFD_AD"
    discadj_fsi.timeout   = 1600
    discadj_fsi.tol       = 0.00001
    test_list.append(discadj_fsi)      

    ######################################
    ### RUN TESTS                      ###
    ######################################  

    pass_list = [ test.run_test() for test in test_list ]
    
    ######################################
    ### RUN PYTHON TESTS               ###
    ######################################
    
    # test discrete_adjoint.py
    discadj_euler_py = TestCase('discadj_euler_py')
    discadj_euler_py.cfg_dir = "cont_adj_euler/naca0012"
    discadj_euler_py.cfg_file  = "inv_NACA0012.cfg"
    discadj_euler_py.test_iter = 10
    discadj_euler_py.su2_exec  = "discrete_adjoint.py"
    discadj_euler_py.timeout   = 1600
    discadj_euler_py.reference_file = "of_grad_cd_disc.dat.ref"
    discadj_euler_py.test_file = "of_grad_cd.dat"
    pass_list.append(discadj_euler_py.run_filediff())
    test_list.append(discadj_euler_py)
    
    # test discrete_adjoint with multiple ffd boxes
    discadj_multiple_ffd_py = TestCase('discadj_multiple_ffd_py')
    discadj_multiple_ffd_py.cfg_dir = "multiple_ffd/naca0012"
    discadj_multiple_ffd_py.cfg_file  = "inv_NACA0012_ffd.cfg"
    discadj_multiple_ffd_py.test_iter = 9
    discadj_multiple_ffd_py.su2_exec  = "discrete_adjoint.py"
    discadj_multiple_ffd_py.timeout   = 1600
    discadj_multiple_ffd_py.reference_file = "of_grad_cd.dat.ref"
    discadj_multiple_ffd_py.test_file = "of_grad_cd.dat"
    pass_list.append(discadj_multiple_ffd_py.run_filediff())
    test_list.append(discadj_multiple_ffd_py)

    # test direct_differentiation.py
    directdiff_euler_py = TestCase('directdiff_euler_py')
    directdiff_euler_py.cfg_dir = "cont_adj_euler/naca0012"
    directdiff_euler_py.cfg_file  = "inv_NACA0012_FD.cfg"
    directdiff_euler_py.test_iter = 10
    directdiff_euler_py.su2_exec  = "direct_differentiation.py"
    directdiff_euler_py.timeout   = 1600
    directdiff_euler_py.reference_file = "of_grad_directdiff.dat.ref"
    directdiff_euler_py.test_file = "DIRECTDIFF/of_grad_directdiff.dat"
    pass_list.append(directdiff_euler_py.run_filediff())
    test_list.append(directdiff_euler_py)

<<<<<<< HEAD
=======
    # test direct_differentiation.py with multiple ffd boxes
    directdiff_multiple_ffd_py = TestCase('directdiff_multiple_ffd_py')
    directdiff_multiple_ffd_py.cfg_dir = "multiple_ffd/naca0012"
    directdiff_multiple_ffd_py.cfg_file  = "inv_NACA0012_ffd.cfg"
    directdiff_multiple_ffd_py.test_iter = 9
    directdiff_multiple_ffd_py.su2_exec  = "direct_differentiation.py"
    directdiff_multiple_ffd_py.timeout   = 1600
    directdiff_multiple_ffd_py.reference_file = "of_grad_directdiff.dat.ref"
    directdiff_multiple_ffd_py.test_file = "DIRECTDIFF/of_grad_directdiff.dat"
    pass_list.append(directdiff_multiple_ffd_py.run_filediff())
    test_list.append(directdiff_multiple_ffd_py)

    # test continuous_adjoint.py, with multiple objectives
    discadj_multi_py            = TestCase('discadj_multi_py')
    discadj_multi_py.cfg_dir    = "cont_adj_euler/wedge"
    discadj_multi_py.cfg_file   = "inv_wedge_ROE_multiobj.cfg"
    discadj_multi_py.test_iter  = 10
    discadj_multi_py.su2_exec   = "discrete_adjoint.py"
    discadj_multi_py.timeout    = 1600
    discadj_multi_py.reference_file = "of_grad_combo.dat.refdiscrete"
    discadj_multi_py.test_file  = "of_grad_combo.dat"
    pass_list.append(discadj_multi_py.run_filediff())
    test_list.append(discadj_multi_py)

>>>>>>> 284b2a5b
    # Tests summary
    print('==================================================================')
    print('Summary of the serial tests')
    print('python version:', sys.version)
    for i, test in enumerate(test_list):
        if (pass_list[i]):
            print('  passed - %s'%test.tag)
        else:
            print('* FAILED - %s'%test.tag)
    
    if all(pass_list):
        sys.exit(0)
    else:
        sys.exit(1)
    # done

if __name__ == '__main__':
    main()<|MERGE_RESOLUTION|>--- conflicted
+++ resolved
@@ -48,46 +48,6 @@
 
     test_list = []
 
-<<<<<<< HEAD
-=======
-    #####################################
-    ### Disc. adj. compressible Euler ###
-    #####################################
-
-    # Inviscid NACA0012
-    discadj_naca0012           = TestCase('discadj_naca0012')
-    discadj_naca0012.cfg_dir   = "cont_adj_euler/naca0012"
-    discadj_naca0012.cfg_file  = "inv_NACA0012_discadj.cfg"
-    discadj_naca0012.test_iter = 100
-    discadj_naca0012.test_vals = [-3.606839, -9.035212, -0.000000, 0.005688] #last 4 columns
-    discadj_naca0012.su2_exec  = "SU2_CFD_AD"
-    discadj_naca0012.timeout   = 1600
-    discadj_naca0012.tol       = 0.00001
-    test_list.append(discadj_naca0012)
-
-    # Inviscid Cylinder 3D (multiple markers)
-    discadj_cylinder3D           = TestCase('discadj_cylinder3D')
-    discadj_cylinder3D.cfg_dir   = "disc_adj_euler/cylinder3D"
-    discadj_cylinder3D.cfg_file  = "inv_cylinder3D.cfg"
-    discadj_cylinder3D.test_iter = 5
-    discadj_cylinder3D.test_vals = [-3.724711, -4.052467, -0.000000, 0.000000] #last 4 columns
-    discadj_cylinder3D.su2_exec  = "SU2_CFD_AD"
-    discadj_cylinder3D.timeout   = 1600
-    discadj_cylinder3D.tol       = 0.00001
-    test_list.append(discadj_cylinder3D)
-
-    # Arina nozzle 2D  
-    discadj_arina2k              = TestCase('discadj_arina2k')
-    discadj_arina2k.cfg_dir      = "disc_adj_euler/arina2k"
-    discadj_arina2k.cfg_file     = "Arina2KRS.cfg"
-    discadj_arina2k.test_iter    = 20
-    discadj_arina2k.test_vals    = [-0.774805, -0.801209, 3.1979e+02, 0.0000e+00] #last 4 columns
-    discadj_arina2k.su2_exec     = "SU2_CFD_AD"
-    discadj_arina2k.timeout      = 8400
-    discadj_arina2k.tol          = 0.00001
-    test_list.append(discadj_arina2k)
-
->>>>>>> 284b2a5b
     #######################################################
     ### Disc. adj. compressible RANS                    ###
     #######################################################
@@ -114,65 +74,6 @@
     discadj_rans_naca0012_sst.tol       = 0.00001
     test_list.append(discadj_rans_naca0012_sst)
 
-<<<<<<< HEAD
-=======
-    #######################################
-    ### Disc. adj. incompressible Euler ###
-    #######################################
-
-    # Adjoint Incompressible Inviscid NACA0012
-    discadj_incomp_NACA0012           = TestCase('discadj_incomp_NACA0012')
-    discadj_incomp_NACA0012.cfg_dir   = "disc_adj_incomp_euler/naca0012"
-    discadj_incomp_NACA0012.cfg_file  = "incomp_NACA0012_disc.cfg"
-    discadj_incomp_NACA0012.test_iter = 20
-    discadj_incomp_NACA0012.test_vals = [-3.633197, -2.544956, 0.000000, 0.000000] #last 4 columns
-    discadj_incomp_NACA0012.su2_exec  = "SU2_CFD_AD"
-    discadj_incomp_NACA0012.timeout   = 1600
-    discadj_incomp_NACA0012.tol       = 0.00001
-    test_list.append(discadj_incomp_NACA0012)
-
-    #####################################
-    ### Disc. adj. incompressible N-S ###
-    #####################################
-
-    # Adjoint Incompressible Viscous Cylinder (Heated)
-    discadj_incomp_cylinder           = TestCase('discadj_incomp_cylinder')
-    discadj_incomp_cylinder.cfg_dir   = "disc_adj_incomp_navierstokes/cylinder"
-    discadj_incomp_cylinder.cfg_file  = "heated_cylinder.cfg"
-    discadj_incomp_cylinder.test_iter = 20
-    discadj_incomp_cylinder.test_vals = [-2.374306, -2.371564, 0.000000, 0.000000] #last 4 columns
-    discadj_incomp_cylinder.su2_exec  = "SU2_CFD_AD"
-    discadj_incomp_cylinder.timeout   = 1600
-    discadj_incomp_cylinder.tol       = 0.00001
-    test_list.append(discadj_incomp_cylinder)
-
-    ######################################
-    ### Disc. adj. incompressible RANS ###
-    ######################################
-
-    # Adjoint Incompressible Turbulent NACA 0012 SA
-    discadj_incomp_turb_NACA0012_sa           = TestCase('discadj_incomp_turb_NACA0012_sa')
-    discadj_incomp_turb_NACA0012_sa.cfg_dir   = "disc_adj_incomp_rans/naca0012"
-    discadj_incomp_turb_NACA0012_sa.cfg_file  = "turb_naca0012_sa.cfg"
-    discadj_incomp_turb_NACA0012_sa.test_iter = 10
-    discadj_incomp_turb_NACA0012_sa.test_vals = [-3.845979, -1.031094, 0.000000, 0.000000] #last 4 columns
-    discadj_incomp_turb_NACA0012_sa.su2_exec  = "SU2_CFD_AD"
-    discadj_incomp_turb_NACA0012_sa.timeout   = 1600
-    discadj_incomp_turb_NACA0012_sa.tol       = 0.00001
-    test_list.append(discadj_incomp_turb_NACA0012_sa)
-
-    # Adjoint Incompressible Turbulent NACA 0012 SST
-    discadj_incomp_turb_NACA0012_sst           = TestCase('discadj_incomp_turb_NACA0012_sst')
-    discadj_incomp_turb_NACA0012_sst.cfg_dir   = "disc_adj_incomp_rans/naca0012"
-    discadj_incomp_turb_NACA0012_sst.cfg_file  = "turb_naca0012_sst.cfg"
-    discadj_incomp_turb_NACA0012_sst.test_iter = 10
-    discadj_incomp_turb_NACA0012_sst.test_vals = [-3.845759, -2.416668, 0.000000, 0.000000] #last 4 columns
-    discadj_incomp_turb_NACA0012_sst.su2_exec  = "SU2_CFD_AD"
-    discadj_incomp_turb_NACA0012_sst.timeout   = 1600
-    discadj_incomp_turb_NACA0012_sst.tol       = 0.00001
-    test_list.append(discadj_incomp_turb_NACA0012_sst)
-
->>>>>>> 284b2a5b
     #######################################################
     ### Unsteady Disc. adj. compressible RANS           ###
     #######################################################
@@ -189,56 +90,7 @@
     discadj_cylinder.unsteady  = True
     test_list.append(discadj_cylinder)
     
-    ##########################################################################
-    ### Unsteady Disc. adj. compressible RANS DualTimeStepping 1st order   ###
-    ##########################################################################
-
-    # Turbulent Cylinder
-    discadj_DT_1ST_cylinder           = TestCase('unsteady_cylinder_DT_1ST')
-    discadj_DT_1ST_cylinder.cfg_dir   = "disc_adj_rans/cylinder_DT_1ST"
-    discadj_DT_1ST_cylinder.cfg_file  = "cylinder.cfg"
-    discadj_DT_1ST_cylinder.test_iter = 9
-    discadj_DT_1ST_cylinder.test_vals = [3.698165, -1.607052, -2.2500e-03, 2.7211e-05] #last 4 columns
-    discadj_DT_1ST_cylinder.su2_exec  = "SU2_CFD_AD"
-    discadj_DT_1ST_cylinder.timeout   = 1600
-    discadj_DT_1ST_cylinder.tol       = 0.00001
-    discadj_DT_1ST_cylinder.unsteady  = True
-    test_list.append(discadj_DT_1ST_cylinder)
-
     ###################################
-<<<<<<< HEAD
-=======
-    ### Structural Adjoint          ###
-    ###################################
-   
-    # Structural model
-    discadj_fea           = TestCase('discadj_fea')
-    discadj_fea.cfg_dir   = "disc_adj_fea"
-    discadj_fea.cfg_file  = "configAD_fem.cfg" 
-    discadj_fea.test_iter = 9
-    discadj_fea.test_vals = [-6.282767, -6.361594, -3.6413e-04, -8.7087e+00] #last 4 columns
-    discadj_fea.su2_exec  = "SU2_CFD_AD"
-    discadj_fea.timeout   = 1600
-    discadj_fea.tol       = 0.00001
-    test_list.append(discadj_fea)    
-
-    ###################################
-    ### Disc. adj. heat             ###
-    ###################################
-
-    # Discrete adjoint for heated cylinder
-    discadj_heat           = TestCase('discadj_heat')
-    discadj_heat.cfg_dir   = "disc_adj_heat"
-    discadj_heat.cfg_file  = "disc_adj_heat.cfg"
-    discadj_heat.test_iter = 10
-    discadj_heat.test_vals = [3.176483, 1.144873, -1040.512028, -3277.663739] #last 4 columns
-    discadj_heat.su2_exec  = "SU2_CFD_AD"
-    discadj_heat.timeout   = 1600
-    discadj_heat.tol       = 0.00001
-    test_list.append(discadj_heat)
-
-    ###################################
->>>>>>> 284b2a5b
     ### Coupled FSI Adjoint         ###
     ###################################
    
@@ -275,18 +127,6 @@
     pass_list.append(discadj_euler_py.run_filediff())
     test_list.append(discadj_euler_py)
     
-    # test discrete_adjoint with multiple ffd boxes
-    discadj_multiple_ffd_py = TestCase('discadj_multiple_ffd_py')
-    discadj_multiple_ffd_py.cfg_dir = "multiple_ffd/naca0012"
-    discadj_multiple_ffd_py.cfg_file  = "inv_NACA0012_ffd.cfg"
-    discadj_multiple_ffd_py.test_iter = 9
-    discadj_multiple_ffd_py.su2_exec  = "discrete_adjoint.py"
-    discadj_multiple_ffd_py.timeout   = 1600
-    discadj_multiple_ffd_py.reference_file = "of_grad_cd.dat.ref"
-    discadj_multiple_ffd_py.test_file = "of_grad_cd.dat"
-    pass_list.append(discadj_multiple_ffd_py.run_filediff())
-    test_list.append(discadj_multiple_ffd_py)
-
     # test direct_differentiation.py
     directdiff_euler_py = TestCase('directdiff_euler_py')
     directdiff_euler_py.cfg_dir = "cont_adj_euler/naca0012"
@@ -299,33 +139,6 @@
     pass_list.append(directdiff_euler_py.run_filediff())
     test_list.append(directdiff_euler_py)
 
-<<<<<<< HEAD
-=======
-    # test direct_differentiation.py with multiple ffd boxes
-    directdiff_multiple_ffd_py = TestCase('directdiff_multiple_ffd_py')
-    directdiff_multiple_ffd_py.cfg_dir = "multiple_ffd/naca0012"
-    directdiff_multiple_ffd_py.cfg_file  = "inv_NACA0012_ffd.cfg"
-    directdiff_multiple_ffd_py.test_iter = 9
-    directdiff_multiple_ffd_py.su2_exec  = "direct_differentiation.py"
-    directdiff_multiple_ffd_py.timeout   = 1600
-    directdiff_multiple_ffd_py.reference_file = "of_grad_directdiff.dat.ref"
-    directdiff_multiple_ffd_py.test_file = "DIRECTDIFF/of_grad_directdiff.dat"
-    pass_list.append(directdiff_multiple_ffd_py.run_filediff())
-    test_list.append(directdiff_multiple_ffd_py)
-
-    # test continuous_adjoint.py, with multiple objectives
-    discadj_multi_py            = TestCase('discadj_multi_py')
-    discadj_multi_py.cfg_dir    = "cont_adj_euler/wedge"
-    discadj_multi_py.cfg_file   = "inv_wedge_ROE_multiobj.cfg"
-    discadj_multi_py.test_iter  = 10
-    discadj_multi_py.su2_exec   = "discrete_adjoint.py"
-    discadj_multi_py.timeout    = 1600
-    discadj_multi_py.reference_file = "of_grad_combo.dat.refdiscrete"
-    discadj_multi_py.test_file  = "of_grad_combo.dat"
-    pass_list.append(discadj_multi_py.run_filediff())
-    test_list.append(discadj_multi_py)
-
->>>>>>> 284b2a5b
     # Tests summary
     print('==================================================================')
     print('Summary of the serial tests')
