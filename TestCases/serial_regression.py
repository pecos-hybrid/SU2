#!/usr/bin/env python

## \file serial_regression.py
#  \brief Python script for automated regression testing of SU2 examples
#  \author A. Aranake, A. Campos, T. Economon, T. Lukaczyk, S. Padron
#  \version 6.2.0 "Falcon"
#
# The current SU2 release has been coordinated by the
# SU2 International Developers Society <www.su2devsociety.org>
# with selected contributions from the open-source community.
#
# The main research teams contributing to the current release are:
#  - Prof. Juan J. Alonso's group at Stanford University.
#  - Prof. Piero Colonna's group at Delft University of Technology.
#  - Prof. Nicolas R. Gauger's group at Kaiserslautern University of Technology.
#  - Prof. Alberto Guardone's group at Polytechnic University of Milan.
#  - Prof. Rafael Palacios' group at Imperial College London.
#  - Prof. Vincent Terrapon's group at the University of Liege.
#  - Prof. Edwin van der Weide's group at the University of Twente.
#  - Lab. of New Concepts in Aeronautics at Tech. Institute of Aeronautics.
#
# Copyright 2012-2019, Francisco D. Palacios, Thomas D. Economon,
#                      Tim Albring, and the SU2 contributors.
#
# SU2 is free software; you can redistribute it and/or
# modify it under the terms of the GNU Lesser General Public
# License as published by the Free Software Foundation; either
# version 2.1 of the License, or (at your option) any later version.
#
# SU2 is distributed in the hope that it will be useful,
# but WITHOUT ANY WARRANTY; without even the implied warranty of
# MERCHANTABILITY or FITNESS FOR A PARTICULAR PURPOSE. See the GNU
# Lesser General Public License for more details.
#
# You should have received a copy of the GNU Lesser General Public
# License along with SU2. If not, see <http://www.gnu.org/licenses/>.

from __future__ import print_function, division, absolute_import
import sys
from TestCase import TestCase

def main():
    '''This program runs SU2 and ensures that the output matches specified values. 
       This will be used to do checks when code is pushed to github 
       to make sure nothing is broken. '''

    test_list = []
    
    #########################
    ## Compressible Euler ###
    #########################

    # Channel
    channel           = TestCase('channel')
    channel.cfg_dir   = "euler/channel"
    channel.cfg_file  = "inv_channel_RK.cfg"
    channel.test_iter = 100
    channel.test_vals = [-3.115282, 2.251988, 0.008816, 0.029207] #last 4 columns
    channel.su2_exec  = "SU2_CFD"
    channel.timeout   = 1600
    channel.tol       = 0.00001
    test_list.append(channel)

    # NACA0012 
    naca0012           = TestCase('naca0012')
    naca0012.cfg_dir   = "euler/naca0012"
    naca0012.cfg_file  = "inv_NACA0012_Roe.cfg"
    naca0012.test_iter = 20
    naca0012.test_vals = [-4.047448, -3.538057, 0.338691, 0.023131] #last 4 columns
    naca0012.su2_exec  = "SU2_CFD"
    naca0012.timeout   = 1600
    naca0012.tol       = 0.00001
    test_list.append(naca0012)

    # Supersonic wedge 
    wedge           = TestCase('wedge')
    wedge.cfg_dir   = "euler/wedge"
    wedge.cfg_file  = "inv_wedge_HLLC.cfg"
    wedge.test_iter = 20
    wedge.test_vals = [-0.804690, 4.936631, -0.251188, 0.044255] #last 4 columns
    wedge.su2_exec  = "SU2_CFD"
    wedge.timeout   = 1600
    wedge.tol       = 0.00001
    test_list.append(wedge)
<<<<<<< HEAD
=======

    # ONERA M6 Wing
    oneram6           = TestCase('oneram6')
    oneram6.cfg_dir   = "euler/oneram6"
    oneram6.cfg_file  = "inv_ONERAM6.cfg"
    oneram6.test_iter = 10
    oneram6.test_vals = [-13.395738, -12.930653, 0.282557, 0.012706] #last 4 columns
    oneram6.su2_exec  = "SU2_CFD"
    oneram6.timeout   = 9600
    oneram6.tol       = 0.00001
    test_list.append(oneram6)
>>>>>>> 284b2a5b
    
    # Polar sweep of the inviscid NACA0012
    polar_naca0012           = TestCase('polar_naca0012')
    polar_naca0012.cfg_dir   = "polar/naca0012"
    
    # Polar sweep of the inviscid NACA0012
    polar_naca0012           = TestCase('polar_naca0012')
    polar_naca0012.cfg_dir   = "polar/naca0012"
    polar_naca0012.cfg_file  = "inv_NACA0012.cfg"
    polar_naca0012.polar     = True
    polar_naca0012.test_iter = 10
    polar_naca0012.test_vals = [-1.319488, 4.112397, 0.011954, 0.009584] #last 4 columns
    polar_naca0012.su2_exec  = "compute_polar.py -n 1 -i 11"
    polar_naca0012.timeout   = 1600
    polar_naca0012.tol       = 0.00001
    test_list.append(polar_naca0012)

    # HYPERSONIC FLOW PAST BLUNT BODY
    bluntbody           = TestCase('bluntbody')
    bluntbody.cfg_dir   = "euler/bluntbody"
    bluntbody.cfg_file  = "blunt.cfg"
    bluntbody.test_iter = 20
    bluntbody.test_vals = [0.626808, 7.014695, -0.000000, 1.648024] #last 4 columns
    bluntbody.su2_exec  = "SU2_CFD"
    bluntbody.timeout   = 1600
    bluntbody.tol       = 0.00001
    test_list.append(bluntbody)

    ##########################
    ###  Compressible N-S  ###
    ##########################

    # Laminar flat plate
    flatplate           = TestCase('flatplate')
    flatplate.cfg_dir   = "navierstokes/flatplate"
    flatplate.cfg_file  = "lam_flatplate.cfg"
    flatplate.test_iter = 20
    flatplate.test_vals = [-4.680896, 0.781111, -0.135957, 0.022978] #last 4 columns
    flatplate.su2_exec  = "SU2_CFD"
    flatplate.timeout   = 1600
    flatplate.tol       = 0.00001
    test_list.append(flatplate)

    # Laminar cylinder (steady)
    cylinder           = TestCase('cylinder')
    cylinder.cfg_dir   = "navierstokes/cylinder"
    cylinder.cfg_file  = "lam_cylinder.cfg"
    cylinder.test_iter = 25
    cylinder.test_vals = [-6.765432, -1.297428, 0.019508, 0.310040] #last 4 columns
    cylinder.su2_exec  = "SU2_CFD"
    cylinder.timeout   = 1600
    cylinder.tol       = 0.00001
    test_list.append(cylinder)

    # Laminar cylinder (low Mach correction)
    cylinder_lowmach           = TestCase('cylinder_lowmach')
    cylinder_lowmach.cfg_dir   = "navierstokes/cylinder"
    cylinder_lowmach.cfg_file  = "cylinder_lowmach.cfg"
    cylinder_lowmach.test_iter = 25
    cylinder_lowmach.test_vals = [-6.850123, -1.388088, -0.056090, 108.140177] #last 4 columns
    cylinder_lowmach.su2_exec  = "SU2_CFD"
    cylinder_lowmach.timeout   = 1600
    cylinder_lowmach.tol       = 0.00001
    test_list.append(cylinder_lowmach)

    # 2D Poiseuille flow (body force driven with periodic inlet / outlet)
    poiseuille           = TestCase('poiseuille')
    poiseuille.cfg_dir   = "navierstokes/poiseuille"
    poiseuille.cfg_file  = "lam_poiseuille.cfg"
    poiseuille.test_iter = 10
    poiseuille.test_vals = [-12.272146, -3.335311, 0.000001, 2.351005] #last 4 columns
    poiseuille.su2_exec  = "SU2_CFD"
    poiseuille.timeout   = 1600
    poiseuille.tol       = 0.00001
    test_list.append(poiseuille)

    # 2D Poiseuille flow (inlet profile file)
    poiseuille_profile           = TestCase('poiseuille_profile')
    poiseuille_profile.cfg_dir   = "navierstokes/poiseuille"
    poiseuille_profile.cfg_file  = "profile_poiseuille.cfg"
    poiseuille_profile.test_iter = 10
    poiseuille_profile.test_vals = [-12.494724, -7.712336, -0.000000, 2.085796] #last 4 columns
    poiseuille_profile.su2_exec  = "SU2_CFD"
    poiseuille_profile.timeout   = 1600
    poiseuille_profile.tol       = 0.00001
    test_list.append(poiseuille_profile)

    ##########################
    ### Compressible RANS  ###
    ##########################

    # RAE2822 SA
    rae2822_sa           = TestCase('rae2822_sa')
    rae2822_sa.cfg_dir   = "rans/rae2822"
    rae2822_sa.cfg_file  = "turb_SA_RAE2822.cfg"
    rae2822_sa.test_iter = 20
    rae2822_sa.test_vals = [-2.000469, -5.228296, 0.820188, 0.052004] #last 4 columns
    rae2822_sa.su2_exec  = "SU2_CFD"
    rae2822_sa.timeout   = 1600
    rae2822_sa.tol       = 0.00001
    test_list.append(rae2822_sa)
    
    # RAE2822 SST
    rae2822_sst           = TestCase('rae2822_sst')
    rae2822_sst.cfg_dir   = "rans/rae2822"
    rae2822_sst.cfg_file  = "turb_SST_RAE2822.cfg"
    rae2822_sst.test_iter = 20
    rae2822_sst.test_vals = [-0.510826, 4.909714, 0.825023, 0.052675] #last 4 columns
    rae2822_sst.su2_exec  = "SU2_CFD"
    rae2822_sst.timeout   = 1600
    rae2822_sst.tol       = 0.00001
    test_list.append(rae2822_sst)

    # Flat plate
    turb_flatplate           = TestCase('turb_flatplate')
    turb_flatplate.cfg_dir   = "rans/flatplate"
    turb_flatplate.cfg_file  = "turb_SA_flatplate.cfg"
    turb_flatplate.test_iter = 20
    turb_flatplate.test_vals = [-4.158303, -6.737135, -0.176244, 0.057446] #last 4 columns
    turb_flatplate.su2_exec  = "SU2_CFD"
    turb_flatplate.timeout   = 1600
    turb_flatplate.tol       = 0.00001
    test_list.append(turb_flatplate)

    # Flat plate w/ v2-f
    turb_flatplate_v2f           = TestCase('turb_flatplate_v2f')
    turb_flatplate_v2f.cfg_dir   = "rans/flatplate"
    turb_flatplate_v2f.cfg_file  = "turb_v2f_flatplate.cfg"
    turb_flatplate_v2f.test_iter = 20
    turb_flatplate_v2f.test_vals = [-0.303945, 5.425589, -0.176330, 0.058080] #last 4 columns
    turb_flatplate_v2f.su2_exec  = "SU2_CFD"
    turb_flatplate_v2f.timeout   = 1600
    turb_flatplate_v2f.tol       = 0.00001
    test_list.append(turb_flatplate_v2f)

    # ONERA M6 Wing
    turb_oneram6           = TestCase('turb_oneram6')
    turb_oneram6.cfg_dir   = "rans/oneram6"
    turb_oneram6.cfg_file  = "turb_ONERAM6.cfg"
    turb_oneram6.test_iter = 10
    turb_oneram6.test_vals = [-2.327523, -6.564349, 0.230471, 0.155843]#last 4 columns
    turb_oneram6.su2_exec  = "SU2_CFD"
    turb_oneram6.timeout   = 3200
    turb_oneram6.tol       = 0.00001
    test_list.append(turb_oneram6)

    # NACA0012 (SA, FUN3D results for finest grid: CL=1.0983, CD=0.01242)
    turb_naca0012_sa           = TestCase('turb_naca0012_sa')
    turb_naca0012_sa.cfg_dir   = "rans/naca0012"
    turb_naca0012_sa.cfg_file  = "turb_NACA0012_sa.cfg"
    turb_naca0012_sa.test_iter = 10
    turb_naca0012_sa.test_vals = [-11.981166, -9.145363, 1.070528, 0.019417] #last 4 columns
    turb_naca0012_sa.su2_exec  = "SU2_CFD"
    turb_naca0012_sa.timeout   = 3200
    turb_naca0012_sa.tol       = 0.00001
    test_list.append(turb_naca0012_sa)
   
    # NACA0012 (SA, FUN3D results for finest grid: CL=1.0983, CD=0.01242) with binary restart
    turb_naca0012_sa_bin           = TestCase('turb_naca0012_sa_bin')
    turb_naca0012_sa_bin.cfg_dir   = "rans/naca0012"
    turb_naca0012_sa_bin.cfg_file  = "turb_NACA0012_sa_binary.cfg"
    turb_naca0012_sa_bin.test_iter = 10
    turb_naca0012_sa_bin.test_vals = [-11.981289, -9.145363, 1.070528, 0.019417] #last 4 columns
    turb_naca0012_sa_bin.su2_exec  = "SU2_CFD"
    turb_naca0012_sa_bin.timeout   = 3200
    turb_naca0012_sa_bin.tol       = 0.00001
    test_list.append(turb_naca0012_sa_bin)
 
    # NACA0012 (SST, FUN3D results for finest grid: CL=1.0840, CD=0.01253)
    turb_naca0012_sst           = TestCase('turb_naca0012_sst')
    turb_naca0012_sst.cfg_dir   = "rans/naca0012"
    turb_naca0012_sst.cfg_file  = "turb_NACA0012_sst.cfg"
    turb_naca0012_sst.test_iter = 10
    turb_naca0012_sst.test_vals = [-12.445710, -6.918658, 1.059622, 0.019138] #last 4 columns
    turb_naca0012_sst.su2_exec  = "SU2_CFD"
    turb_naca0012_sst.timeout   = 3200
    turb_naca0012_sst.tol       = 0.00001
    test_list.append(turb_naca0012_sst)

    # PROPELLER 
    propeller           = TestCase('propeller')
    propeller.cfg_dir   = "rans/propeller"
    propeller.cfg_file  = "propeller.cfg"
    propeller.test_iter = 10
    propeller.test_vals = [-3.378876, -8.396837, 0.000047, 0.055591] #last 4 columns
    propeller.su2_exec  = "SU2_CFD"
    propeller.timeout   = 3200
    propeller.tol       = 0.00001
    test_list.append(propeller)

    #################################
    ## Compressible RANS Restart  ###
    #################################

    # NACA0012 SST Multigrid restart
    turb_naca0012_sst_restart_mg           = TestCase('turb_naca0012_sst_restart_mg')
    turb_naca0012_sst_restart_mg.cfg_dir   = "rans/naca0012"
    turb_naca0012_sst_restart_mg.cfg_file  = "turb_NACA0012_sst_multigrid_restart.cfg"
    turb_naca0012_sst_restart_mg.test_iter = 50
    turb_naca0012_sst_restart_mg.ntest_vals = 5
    turb_naca0012_sst_restart_mg.test_vals = [-6.459444, -4.595710, 1.201844, -0.007146, 0.080517] #last 5 columns
    turb_naca0012_sst_restart_mg.su2_exec  = "SU2_CFD"
    turb_naca0012_sst_restart_mg.timeout   = 3200
    turb_naca0012_sst_restart_mg.tol       = 0.000001
    test_list.append(turb_naca0012_sst_restart_mg)

    #############################
    ### Incompressible Euler  ###
    #############################

    # NACA0012 Hydrofoil
    inc_euler_naca0012           = TestCase('inc_euler_naca0012')
    inc_euler_naca0012.cfg_dir   = "incomp_euler/naca0012"
    inc_euler_naca0012.cfg_file  = "incomp_NACA0012.cfg"
    inc_euler_naca0012.test_iter = 20
    inc_euler_naca0012.test_vals = [-4.880274, -3.797906, 0.501143, 0.007051] #last 4 columns
    inc_euler_naca0012.su2_exec  = "SU2_CFD"
    inc_euler_naca0012.timeout   = 1600
    inc_euler_naca0012.tol       = 0.00001
    test_list.append(inc_euler_naca0012)

    # C-D nozzle with pressure inlet and mass flow outlet
    inc_nozzle           = TestCase('inc_nozzle')
    inc_nozzle.cfg_dir   = "incomp_euler/nozzle"
    inc_nozzle.cfg_file  = "inv_nozzle.cfg"
    inc_nozzle.test_iter = 20
    inc_nozzle.test_vals = [-5.799445, -4.785945, -0.000443, 0.124533] #last 4 columns
    inc_nozzle.su2_exec  = "SU2_CFD"
    inc_nozzle.timeout   = 1600
    inc_nozzle.tol       = 0.00001
    test_list.append(inc_nozzle)

    #############################
    ### Incompressible N-S    ###
    #############################

    # Laminar cylinder
    inc_lam_cylinder          = TestCase('inc_lam_cylinder')
    inc_lam_cylinder.cfg_dir   = "incomp_navierstokes/cylinder"
    inc_lam_cylinder.cfg_file  = "incomp_cylinder.cfg"
    inc_lam_cylinder.test_iter = 10
    inc_lam_cylinder.test_vals = [-4.004277, -3.227956, 0.003852, 7.626578] #last 4 columns
    inc_lam_cylinder.su2_exec  = "SU2_CFD"
    inc_lam_cylinder.timeout   = 1600
    inc_lam_cylinder.tol       = 0.00001
    test_list.append(inc_lam_cylinder)

    # Buoyancy-driven cavity
    inc_buoyancy          = TestCase('inc_buoyancy')
    inc_buoyancy.cfg_dir   = "incomp_navierstokes/buoyancy_cavity"
    inc_buoyancy.cfg_file  = "lam_buoyancy_cavity.cfg"
    inc_buoyancy.test_iter = 20
    inc_buoyancy.test_vals = [-4.436657, 0.507847, 0.000000, 0.000000] #last 4 columns
    inc_buoyancy.su2_exec  = "SU2_CFD"
    inc_buoyancy.timeout   = 1600
    inc_buoyancy.tol       = 0.00001
    test_list.append(inc_buoyancy)

    # Laminar heated cylinder with polynomial fluid model
    inc_poly_cylinder          = TestCase('inc_poly_cylinder')
    inc_poly_cylinder.cfg_dir   = "incomp_navierstokes/cylinder"
    inc_poly_cylinder.cfg_file  = "poly_cylinder.cfg"
    inc_poly_cylinder.test_iter = 20
    inc_poly_cylinder.test_vals = [-8.108218, -2.158606, 0.019142, 1.902461] #last 4 columns
    inc_poly_cylinder.su2_exec  = "SU2_CFD"
    inc_poly_cylinder.timeout   = 1600
    inc_poly_cylinder.tol       = 0.00001
    test_list.append(inc_poly_cylinder)

    ############################
    ### Incompressible RANS  ###
    ############################

    # NACA0012
    inc_turb_naca0012           = TestCase('inc_turb_naca0012')
    inc_turb_naca0012.cfg_dir   = "incomp_rans/naca0012"
    inc_turb_naca0012.cfg_file  = "naca0012.cfg"
    inc_turb_naca0012.test_iter = 20
    inc_turb_naca0012.test_vals = [-4.788495, -11.040511, 0.000023, 0.309503] #last 4 columns
    inc_turb_naca0012.su2_exec  = "SU2_CFD"
    inc_turb_naca0012.timeout   = 1600
    inc_turb_naca0012.tol       = 0.00001
    test_list.append(inc_turb_naca0012)
    
    ####################
    ### DG-FEM Euler ###
    ####################
    
    # NACA0012
    fem_euler_naca0012           = TestCase('fem_euler_naca0012')
    fem_euler_naca0012.cfg_dir   = "hom_euler/NACA0012_5thOrder"
    fem_euler_naca0012.cfg_file  = "fem_NACA0012_reg.cfg"
    fem_euler_naca0012.test_iter = 10
    fem_euler_naca0012.test_vals = [-6.519946,-5.976944,0.255551,0.000028] #last 4 columns
    fem_euler_naca0012.su2_exec  = "SU2_CFD"
    fem_euler_naca0012.timeout   = 1600
    fem_euler_naca0012.tol       = 0.00001
    test_list.append(fem_euler_naca0012)
    
    ############################
    ### DG-FEM Navier-Stokes ###
    ############################
    
    # Flat plate
    fem_ns_flatplate           = TestCase('fem_ns_flatplate')
    fem_ns_flatplate.cfg_dir   = "hom_navierstokes/FlatPlate/nPoly4"
    fem_ns_flatplate.cfg_file  = "lam_flatplate_reg.cfg"
    fem_ns_flatplate.test_iter = 25
    fem_ns_flatplate.test_vals = [1.383727,3.175247,0.058387,0.257951] #last 4 columns
    fem_ns_flatplate.su2_exec  = "SU2_CFD"
    fem_ns_flatplate.timeout   = 1600
    fem_ns_flatplate.tol       = 0.00001
    test_list.append(fem_ns_flatplate)
    
    # Steady cylinder
    fem_ns_cylinder           = TestCase('fem_ns_cylinder')
    fem_ns_cylinder.cfg_dir   = "hom_navierstokes/CylinderViscous/nPoly3"
    fem_ns_cylinder.cfg_file  = "fem_Cylinder_reg.cfg"
    fem_ns_cylinder.test_iter = 10
    fem_ns_cylinder.test_vals = [0.454960,0.979123,-0.000028,79.984799] #last 4 columns
    fem_ns_cylinder.su2_exec  = "SU2_CFD"
    fem_ns_cylinder.timeout   = 1600
    fem_ns_cylinder.tol       = 0.00001
    test_list.append(fem_ns_cylinder)

    # Steady sphere
    fem_ns_sphere           = TestCase('fem_ns_sphere')
    fem_ns_sphere.cfg_dir   = "hom_navierstokes/SphereViscous/nPoly3_QuadDominant"
    fem_ns_sphere.cfg_file  = "fem_Sphere_reg.cfg"
    fem_ns_sphere.test_iter = 10
    fem_ns_sphere.test_vals = [-0.288121,0.240324,0.000258,21.797363] #last 4 columns
    fem_ns_sphere.su2_exec  = "SU2_CFD"
    fem_ns_sphere.timeout   = 1600
    fem_ns_sphere.tol       = 0.00001
    test_list.append(fem_ns_sphere)

    # Unsteady sphere ADER
    fem_ns_sphere_ader           = TestCase('fem_ns_sphere_ader')
    fem_ns_sphere_ader.cfg_dir   = "hom_navierstokes/SphereViscous/nPoly3_QuadDominant"
    fem_ns_sphere_ader.cfg_file  = "fem_Sphere_reg_ADER.cfg"
    fem_ns_sphere_ader.test_iter = 10
    fem_ns_sphere_ader.test_vals = [-35.000000,-35.000000,0.000047,31.110911] #last 4 columns
    fem_ns_sphere_ader.su2_exec  = "SU2_CFD"
    fem_ns_sphere_ader.timeout   = 1600
    fem_ns_sphere_ader.tol       = 0.00001
    test_list.append(fem_ns_sphere_ader)

    # Unsteady cylinder
    fem_ns_unsteady_cylinder           = TestCase('fem_ns_unsteady_cylinder')
    fem_ns_unsteady_cylinder.cfg_dir   = "hom_navierstokes/UnsteadyCylinder/nPoly4"
    fem_ns_unsteady_cylinder.cfg_file  = "fem_unst_cylinder.cfg"
    fem_ns_unsteady_cylinder.test_iter = 10
    fem_ns_unsteady_cylinder.test_vals = [-3.558582,-3.014464,-0.038927,1.383983] #last 4 columns
    fem_ns_unsteady_cylinder.su2_exec  = "SU2_CFD"
    fem_ns_unsteady_cylinder.timeout   = 1600
    fem_ns_unsteady_cylinder.tol       = 0.00001
    test_list.append(fem_ns_unsteady_cylinder)

    # Unsteady cylinder ADER
    fem_ns_unsteady_cylinder_ader           = TestCase('fem_ns_unsteady_cylinder_ader')
    fem_ns_unsteady_cylinder_ader.cfg_dir   = "hom_navierstokes/UnsteadyCylinder/nPoly4"
    fem_ns_unsteady_cylinder_ader.cfg_file  = "fem_unst_cylinder_ADER.cfg"
    fem_ns_unsteady_cylinder_ader.test_iter = 10
    fem_ns_unsteady_cylinder_ader.test_vals = [-35.000000,-35.000000,-0.041003,1.391339] #last 4 columns
    fem_ns_unsteady_cylinder_ader.su2_exec  = "SU2_CFD"
    fem_ns_unsteady_cylinder_ader.timeout   = 1600
    fem_ns_unsteady_cylinder_ader.tol       = 0.00001
    test_list.append(fem_ns_unsteady_cylinder_ader)

    #########################
    ###    Transition     ###
    #########################

    # Schubauer-Klebanoff Natural Transition
    schubauer_klebanoff_transition              = TestCase('Schubauer_Klebanoff')
    schubauer_klebanoff_transition.cfg_dir      = "transition/Schubauer_Klebanoff"
    schubauer_klebanoff_transition.cfg_file     = "transitional_BC_model_ConfigFile.cfg"
    schubauer_klebanoff_transition.test_iter    = 10
    schubauer_klebanoff_transition.test_vals    = [-8.287490, -14.278189, 0.000050, 0.007986] #last 4 columns
    schubauer_klebanoff_transition.su2_exec     = "SU2_CFD"
    schubauer_klebanoff_transition.timeout      = 1600
    schubauer_klebanoff_transition.tol          = 0.00001
    test_list.append(schubauer_klebanoff_transition)

    #####################################
    ### Cont. adj. compressible Euler ###
    #####################################

    # Inviscid NACA0012
    contadj_naca0012           = TestCase('contadj_naca0012')
    contadj_naca0012.cfg_dir   = "cont_adj_euler/naca0012"
    contadj_naca0012.cfg_file  = "inv_NACA0012.cfg"
    contadj_naca0012.test_iter = 5
    contadj_naca0012.test_vals = [-9.787554, -15.192510, 0.300920, 0.019552] #last 4 columns
    contadj_naca0012.su2_exec  = "SU2_CFD"
    contadj_naca0012.timeout   = 1600
    contadj_naca0012.tol       = 0.001
    test_list.append(contadj_naca0012)

    # Inviscid ONERA M6
    contadj_oneram6           = TestCase('contadj_oneram6')
    contadj_oneram6.cfg_dir   = "cont_adj_euler/oneram6"
    contadj_oneram6.cfg_file  = "inv_ONERAM6.cfg"
    contadj_oneram6.test_iter = 10
    contadj_oneram6.test_vals = [-12.133160, -12.706697, 0.685900, 0.007594] #last 4 columns
    contadj_oneram6.su2_exec  = "SU2_CFD"
    contadj_oneram6.timeout   = 1600
    contadj_oneram6.tol       = 0.00001
    test_list.append(contadj_oneram6)

    # Inviscid WEDGE: tests averaged outflow total pressure adjoint
    contadj_wedge             = TestCase('contadj_wedge')
    contadj_wedge.cfg_dir   = "cont_adj_euler/wedge"
    contadj_wedge.cfg_file  = "inv_wedge_ROE.cfg"
    contadj_wedge.test_iter = 10
    contadj_wedge.test_vals = [2.856008, -2.767216, 1.0029e+06, 1.3024e-13] #last 4 columns
    contadj_wedge.su2_exec  = "SU2_CFD"
    contadj_wedge.timeout   = 1600
    contadj_wedge.tol       = 0.00001
    test_list.append(contadj_wedge)
    
    # Inviscid fixed CL NACA0012
    contadj_fixedCL_naca0012           = TestCase('contadj_fixedcl_naca0012')
    contadj_fixedCL_naca0012.cfg_dir   = "fixed_cl/naca0012"
    contadj_fixedCL_naca0012.cfg_file  = "inv_NACA0012_ContAdj.cfg"
    contadj_fixedCL_naca0012.test_iter = 100
    contadj_fixedCL_naca0012.test_vals = [0.341038, -5.166613, 0.265510, -0.000322] #last 4 columns
    contadj_fixedCL_naca0012.su2_exec  = "SU2_CFD"
    contadj_fixedCL_naca0012.timeout   = 1600
    contadj_fixedCL_naca0012.tol       = 0.00001
    test_list.append(contadj_fixedCL_naca0012)

    ###################################
    ### Cont. adj. compressible N-S ###
    ###################################

    # Adjoint laminar cylinder
    contadj_ns_cylinder           = TestCase('contadj_ns_cylinder')
    contadj_ns_cylinder.cfg_dir   = "cont_adj_navierstokes/cylinder"
    contadj_ns_cylinder.cfg_file  = "lam_cylinder.cfg"
    contadj_ns_cylinder.test_iter = 20
    contadj_ns_cylinder.test_vals = [ -3.665848, -9.132055, 2.056700, -0.000000] #last 4 columns
    contadj_ns_cylinder.su2_exec  = "SU2_CFD"
    contadj_ns_cylinder.timeout   = 1600
    contadj_ns_cylinder.tol       = 0.00001
    test_list.append(contadj_ns_cylinder)
    
    # Adjoint laminar naca0012 transonic
    contadj_ns_naca0012_trans           = TestCase('contadj_ns_naca0012_trans')
    contadj_ns_naca0012_trans.cfg_dir   = "cont_adj_navierstokes/naca0012_trans"
    contadj_ns_naca0012_trans.cfg_file  = "lam_NACA0012.cfg"
    contadj_ns_naca0012_trans.test_iter = 20
    contadj_ns_naca0012_trans.test_vals = [-1.039664, -6.575019, 1.772300, 0.012495] #last 4 columns
    contadj_ns_naca0012_trans.su2_exec  = "SU2_CFD"
    contadj_ns_naca0012_trans.timeout   = 1600
    contadj_ns_naca0012_trans.tol       = 0.00001
    test_list.append(contadj_ns_naca0012_trans)

    #######################################################
    ### Cont. adj. compressible RANS (frozen viscosity) ###
    #######################################################

    # Adjoint turbulent NACA0012
    contadj_rans_naca0012           = TestCase('contadj_rans_naca0012')
    contadj_rans_naca0012.cfg_dir   = "cont_adj_rans/naca0012"
    contadj_rans_naca0012.cfg_file  = "turb_nasa.cfg"
    contadj_rans_naca0012.test_iter = 20
    contadj_rans_naca0012.test_vals = [ -0.794162, -5.761722, 19.214000, -0.000000] #last 4 columns
    contadj_rans_naca0012.su2_exec  = "SU2_CFD"
    contadj_rans_naca0012.timeout   = 1600
    contadj_rans_naca0012.tol       = 0.00001
    test_list.append(contadj_rans_naca0012)
   
    # Adjoint turbulent NACA0012 with binary restarts
    contadj_rans_naca0012_bin           = TestCase('contadj_rans_naca0012_bin')
    contadj_rans_naca0012_bin.cfg_dir   = "cont_adj_rans/naca0012"
    contadj_rans_naca0012_bin.cfg_file  = "turb_nasa_binary.cfg"
    contadj_rans_naca0012_bin.test_iter = 20
    contadj_rans_naca0012_bin.test_vals = [-0.794169, -5.761671, 19.214000, -0.000000] #last 4 columns
    contadj_rans_naca0012_bin.su2_exec  = "SU2_CFD"
    contadj_rans_naca0012_bin.timeout   = 1600
    contadj_rans_naca0012_bin.tol       = 0.00001
    test_list.append(contadj_rans_naca0012_bin)
 
    # Adjoint turbulent RAE2822
    contadj_rans_rae2822           = TestCase('contadj_rans_rae2822')
    contadj_rans_rae2822.cfg_dir   = "cont_adj_rans/rae2822"
    contadj_rans_rae2822.cfg_file  = "turb_SA_RAE2822.cfg"
    contadj_rans_rae2822.test_iter = 20
    contadj_rans_rae2822.test_vals = [-5.369688, -10.872209, -0.212470, 0.005448] #last 4 columns
    contadj_rans_rae2822.su2_exec  = "SU2_CFD"
    contadj_rans_rae2822.timeout   = 1600
    contadj_rans_rae2822.tol       = 0.00001
    test_list.append(contadj_rans_rae2822)

    #############################
    ### Compressibele RANS UQ ###
    #############################

    # NACA0012 1c
    turb_naca0012_1c           = TestCase('turb_naca0012_1c')
    turb_naca0012_1c.cfg_dir   = "rans_uq/naca0012"
    turb_naca0012_1c.cfg_file  = "turb_NACA0012_uq_1c.cfg"
    turb_naca0012_1c.test_iter = 10
    turb_naca0012_1c.test_vals = [-4.946255, 1.262038, 5.575706, 2.057785] #last 4 columns
    turb_naca0012_1c.su2_exec  = "SU2_CFD"
    turb_naca0012_1c.timeout   = 1600
    turb_naca0012_1c.tol       = 0.00001
    test_list.append(turb_naca0012_1c)

    # NACA0012 2c
    turb_naca0012_2c           = TestCase('turb_naca0012_2c')
    turb_naca0012_2c.cfg_dir   = "rans_uq/naca0012"
    turb_naca0012_2c.cfg_file  = "turb_NACA0012_uq_2c.cfg"
    turb_naca0012_2c.test_iter = 10
    turb_naca0012_2c.test_vals = [-5.343094, 1.137839, 5.337548, 1.919739] #last 4 columns
    turb_naca0012_2c.su2_exec  = "SU2_CFD"
    turb_naca0012_2c.timeout   = 1600
    turb_naca0012_2c.tol       = 0.00001
    test_list.append(turb_naca0012_2c)

    # NACA0012 3c
    turb_naca0012_3c           = TestCase('turb_naca0012_3c')
    turb_naca0012_3c.cfg_dir   = "rans_uq/naca0012"
    turb_naca0012_3c.cfg_file  = "turb_NACA0012_uq_3c.cfg"
    turb_naca0012_3c.test_iter = 10
    turb_naca0012_3c.test_vals = [-5.421229, 1.099570, 5.184366, 1.835606] #last 4 columns
    turb_naca0012_3c.su2_exec  = "SU2_CFD"
    turb_naca0012_3c.timeout   = 1600
    turb_naca0012_3c.tol       = 0.00001
    test_list.append(turb_naca0012_3c)

    # NACA0012 p1c1
    turb_naca0012_p1c1           = TestCase('turb_naca0012_p1c1')
    turb_naca0012_p1c1.cfg_dir   = "rans_uq/naca0012"
    turb_naca0012_p1c1.cfg_file  = "turb_NACA0012_uq_p1c1.cfg"
    turb_naca0012_p1c1.test_iter = 10
    turb_naca0012_p1c1.test_vals = [-5.022106, 1.280795, 5.960837, 2.302647] #last 4 columns
    turb_naca0012_p1c1.su2_exec  = "SU2_CFD"
    turb_naca0012_p1c1.timeout   = 1600
    turb_naca0012_p1c1.tol       = 0.00001
    test_list.append(turb_naca0012_p1c1)

    # NACA0012 p1c2
    turb_naca0012_p1c2           = TestCase('turb_naca0012_p1c2')
    turb_naca0012_p1c2.cfg_dir   = "rans_uq/naca0012"
    turb_naca0012_p1c2.cfg_file  = "turb_NACA0012_uq_p1c2.cfg"
    turb_naca0012_p1c2.test_iter = 10
    turb_naca0012_p1c2.test_vals = [-5.357006, 1.154966, 5.635942, 2.088563] #last 4 columns
    turb_naca0012_p1c2.su2_exec  = "SU2_CFD"
    turb_naca0012_p1c2.timeout   = 1600
    turb_naca0012_p1c2.tol       = 0.00001
    test_list.append(turb_naca0012_p1c2)

    ######################################
<<<<<<< HEAD
=======
    ### Harmonic Balance               ###
    ######################################
    
    # Description of the regression test
    harmonic_balance           = TestCase('harmonic_balance')
    harmonic_balance.cfg_dir   = "harmonic_balance"
    harmonic_balance.cfg_file  = "HB.cfg"
    harmonic_balance.test_iter = 25
    harmonic_balance.test_vals = [-1.569573, 3.941896, 0.008780, 0.079775] #last 4 columns
    harmonic_balance.su2_exec  = "SU2_CFD"
    harmonic_balance.timeout   = 1600
    harmonic_balance.tol       = 0.00001
    test_list.append(harmonic_balance)

    # Turbulent pitching NACA 64a010 airfoil
    hb_rans_preconditioning           = TestCase('hb_rans_preconditioning')
    hb_rans_preconditioning.cfg_dir   = "harmonic_balance/hb_rans_preconditioning"
    hb_rans_preconditioning.cfg_file  = "davis.cfg"
    hb_rans_preconditioning.test_iter = 25
    hb_rans_preconditioning.test_vals = [-1.900982, -5.880438, 0.007758, 0.125934] #last 4 columns
    hb_rans_preconditioning.su2_exec  = "SU2_CFD"
    hb_rans_preconditioning.timeout   = 1600
    hb_rans_preconditioning.tol       = 0.00001
    test_list.append(hb_rans_preconditioning)

    ######################################
>>>>>>> 284b2a5b
    ### Moving Wall                    ###
    ######################################
    
    # Lid-driven cavity
    cavity           = TestCase('cavity')
    cavity.cfg_dir   = "moving_wall/cavity"
    cavity.cfg_file  = "lam_cavity.cfg"
    cavity.test_iter = 25
    cavity.test_vals = [-5.627934, -0.164470, 0.051972, 2.547034] #last 4 columns
    cavity.su2_exec  = "SU2_CFD"
    cavity.timeout   = 1600
    cavity.tol       = 0.00001
    test_list.append(cavity)

    # Spinning cylinder
    spinning_cylinder           = TestCase('spinning_cylinder')
    spinning_cylinder.cfg_dir   = "moving_wall/spinning_cylinder"
    spinning_cylinder.cfg_file  = "spinning_cylinder.cfg"
    spinning_cylinder.test_iter = 25
    spinning_cylinder.test_vals = [-7.719673, -2.279643, 1.721389, 1.710467] #last 4 columns
    spinning_cylinder.su2_exec  = "SU2_CFD"
    spinning_cylinder.timeout   = 1600
    spinning_cylinder.tol       = 0.00001
    test_list.append(spinning_cylinder)

    ######################################
    ### Unsteady                       ###
    ######################################

    # Square cylinder
    square_cylinder           = TestCase('square_cylinder')
    square_cylinder.cfg_dir   = "unsteady/square_cylinder"
    square_cylinder.cfg_file  = "turb_square.cfg"
    square_cylinder.test_iter = 3
    square_cylinder.test_vals = [-1.166421, 0.076804, 1.398548, 2.197047] #last 4 columns
    square_cylinder.su2_exec  = "SU2_CFD"
    square_cylinder.timeout   = 1600
    square_cylinder.tol       = 0.00001
    square_cylinder.unsteady  = True
    test_list.append(square_cylinder)

    # Gust
    sine_gust           = TestCase('sine_gust')
    sine_gust.cfg_dir   = "gust"
    sine_gust.cfg_file  = "inv_gust_NACA0012.cfg"
    sine_gust.test_iter = 5
    sine_gust.test_vals = [-1.977531, 3.481790, -0.006222, -0.001342] #last 4 columns
    sine_gust.su2_exec  = "SU2_CFD"
    sine_gust.timeout   = 1600
    sine_gust.tol       = 0.00001
    sine_gust.unsteady  = True
    test_list.append(sine_gust)

    # Aeroelastic
    aeroelastic         = TestCase('aeroelastic')
    aeroelastic.cfg_dir   = "aeroelastic"
    aeroelastic.cfg_file  = "aeroelastic_NACA64A010.cfg"
    aeroelastic.test_iter = 2
    aeroelastic.test_vals = [0.077106, 0.036449, -1.684916e-03, -1.131735e-04] #last 4 columns
    aeroelastic.su2_exec  = "SU2_CFD"
    aeroelastic.timeout   = 1600
    aeroelastic.tol       = 0.000001
    aeroelastic.unsteady  = True
    test_list.append(aeroelastic) 

<<<<<<< HEAD
=======
    # Delayed Detached Eddy Simulation
    ddes_flatplate        = TestCase('ddes_flatplate')
    ddes_flatplate.cfg_dir   = "ddes/flatplate"
    ddes_flatplate.cfg_file  = "ddes_flatplate.cfg"
    ddes_flatplate.test_iter = 10
    ddes_flatplate.test_vals = [-2.714721, -5.883008, -0.214968, 0.023783] #last 4 columns
    ddes_flatplate.su2_exec  = "SU2_CFD"
    ddes_flatplate.timeout   = 1600
    ddes_flatplate.tol       = 0.00001
    ddes_flatplate.unsteady  = True
    test_list.append(ddes_flatplate)    

    ######################################
    ### NICFD                          ###
    ######################################

    # ls89_sa
    ls89_sa           = TestCase('ls89_sa')
    ls89_sa.cfg_dir   = "nicf/LS89"
    ls89_sa.cfg_file  = "turb_SA_PR.cfg"
    ls89_sa.test_iter = 20
    ls89_sa.test_vals = [-5.050658, -13.393664, 0.174911, 0.430700] #last 4 columns
    ls89_sa.su2_exec  = "SU2_CFD"
    ls89_sa.timeout   = 1600
    ls89_sa.tol       = 0.00001
    test_list.append(ls89_sa)

    # Rarefaction shock wave edge_VW
    edge_VW           = TestCase('edge_VW')
    edge_VW.cfg_dir   = "nicf/edge"
    edge_VW.cfg_file  = "edge_VW.cfg"
    edge_VW.test_iter = 20
    edge_VW.test_vals = [-0.720910, 5.481122, -0.000853, 0.000000] #last 4 columns
    edge_VW.su2_exec  = "SU2_CFD"
    edge_VW.timeout   = 1600
    edge_VW.tol       = 0.00001
    test_list.append(edge_VW)

    # Rarefaction shock wave edge_PPR               
    edge_PPR           = TestCase('edge_PPR')
    edge_PPR.cfg_dir   = "nicf/edge"
    edge_PPR.cfg_file  = "edge_PPR.cfg"
    edge_PPR.test_iter = 20
    edge_PPR.test_vals = [-1.688033, 4.505202, 0.000916, 0.000000] #last 4 columns
    edge_PPR.su2_exec  = "SU2_CFD"
    edge_PPR.timeout   = 1600
    edge_PPR.tol       = 0.00001
    test_list.append(edge_PPR)
    
    
    ######################################
    ### turbomachinery                 ###
    ######################################
    
    # Jones APU Turbocharger
    Jones_tc           = TestCase('jones_turbocharger')
    Jones_tc.cfg_dir   = "turbomachinery/APU_turbocharger"
    Jones_tc.cfg_file  = "Jones.cfg"
    Jones_tc.test_iter = 5
    Jones_tc.test_vals = [-5.304569, 0.419188, 80.085850, 1.034777] #last 4 columns
    Jones_tc.su2_exec  = "SU2_CFD"
    Jones_tc.timeout   = 1600
    Jones_tc.tol       = 0.00001
    test_list.append(Jones_tc)

    # Jones APU Turbocharger restart
    Jones_tc_rst           = TestCase('jones_turbocharger_restart')
    Jones_tc_rst.cfg_dir   = "turbomachinery/APU_turbocharger"
    Jones_tc_rst.cfg_file  = "Jones_rst.cfg"
    Jones_tc_rst.test_iter = 5
    Jones_tc_rst.test_vals = [-4.423322, -1.618510, 82.250600, 2.791319] #last 4 columns
    Jones_tc_rst.su2_exec  = "SU2_CFD"
    Jones_tc_rst.timeout   = 1600
    Jones_tc_rst.tol       = 0.00001
    test_list.append(Jones_tc_rst)

    # 2D axial stage
    axial_stage2D           = TestCase('axial_stage2D')
    axial_stage2D.cfg_dir   = "turbomachinery/axial_stage_2D"
    axial_stage2D.cfg_file  = "Axial_stage2D.cfg"
    axial_stage2D.test_iter = 20
    axial_stage2D.test_vals = [-1.837052, 5.787185, 73.679900, 0.888919] #last 4 columns
    axial_stage2D.su2_exec  = "SU2_CFD"
    axial_stage2D.timeout   = 1600
    axial_stage2D.tol       = 0.00001
    test_list.append(axial_stage2D)
    
    # 2D transonic stator
    transonic_stator           = TestCase('transonic_stator')
    transonic_stator.cfg_dir   = "turbomachinery/transonic_stator_2D"
    transonic_stator.cfg_file  = "transonic_stator.cfg"
    transonic_stator.test_iter = 20
    transonic_stator.test_vals = [-1.114556, 6.120416, 67.101480, 0.070037] #last 4 columns
    transonic_stator.su2_exec  = "SU2_CFD"
    transonic_stator.timeout   = 1600
    transonic_stator.tol       = 0.00001
    test_list.append(transonic_stator)
    
    # 2D transonic stator restart
    transonic_stator_rst           = TestCase('transonic_stator_restart')
    transonic_stator_rst.cfg_dir   = "turbomachinery/transonic_stator_2D"
    transonic_stator_rst.cfg_file  = "transonic_stator_rst.cfg"
    transonic_stator_rst.test_iter = 20
    transonic_stator_rst.test_vals = [-0.486965, 4.460638, 6.455770, 0.004009] #last 4 columns
    transonic_stator_rst.su2_exec  = "SU2_CFD"
    transonic_stator_rst.timeout   = 1600
    transonic_stator_rst.tol       = 0.00001
    test_list.append(transonic_stator_rst)


    ######################################
    ### Sliding Mesh                   ###
    ######################################

    # Uniform flow
    uniform_flow         = TestCase('uniform_flow')
    uniform_flow.cfg_dir   = "sliding_interface/uniform_flow"
    uniform_flow.cfg_file  = "uniform_NN.cfg"
    uniform_flow.test_iter = 50
    uniform_flow.test_vals = [-0.368836, 5.156090, 0.000000, 0.000000] #last 4 columns
    uniform_flow.su2_exec  = "SU2_CFD"
    uniform_flow.timeout   = 1600
    uniform_flow.tol       = 0.000001
    uniform_flow.unsteady  = True
    test_list.append(uniform_flow) 

    # Channel_2D
    channel_2D           = TestCase('channel_2D')
    channel_2D.cfg_dir   = "sliding_interface/channel_2D"
    channel_2D.cfg_file  = "channel_2D_WA.cfg"
    channel_2D.test_iter = 4
    channel_2D.test_vals = [-1.656852, 4.263152, 0.000000, 0.000000] #last 4 columns
    channel_2D.su2_exec  = "SU2_CFD"
    channel_2D.timeout   = 100
    channel_2D.tol       = 0.00001
    channel_2D.unsteady  = True
    test_list.append(channel_2D)

    # Channel_3D
    channel_3D           = TestCase('channel_3D')
    channel_3D.cfg_dir   = "sliding_interface/channel_3D"
    channel_3D.cfg_file  = "channel_3D_WA.cfg"
    channel_3D.test_iter = 1
    channel_3D.test_vals = [-1.899946, 4.032882, 0.000000, 0.000000] #last 4 columns
    channel_3D.su2_exec  = "SU2_CFD"
    channel_3D.timeout   = 1600
    channel_3D.tol       = 0.00001
    channel_3D.unsteady  = True
    test_list.append(channel_3D)

    # Pipe
    pipe           = TestCase('pipe')
    pipe.cfg_dir   = "sliding_interface/pipe"
    pipe.cfg_file  = "pipe_NN.cfg"
    pipe.test_iter = 2
    pipe.test_vals = [-3.503708, 3.194241, 0.000000, 0.000000] #last 4 columns
    pipe.su2_exec  = "SU2_CFD"
    pipe.timeout   = 1600
    pipe.tol       = 0.00001
    pipe.unsteady  = True
    test_list.append(pipe)

    # Rotating cylinders
    rotating_cylinders           = TestCase('rotating_cylinders')
    rotating_cylinders.cfg_dir   = "sliding_interface/rotating_cylinders"
    rotating_cylinders.cfg_file  = "rot_cylinders_WA.cfg"
    rotating_cylinders.test_iter = 3
    rotating_cylinders.test_vals = [-1.253498, 4.531302, 0.000000, 0.000000] #last 4 columns
    rotating_cylinders.su2_exec  = "SU2_CFD"
    rotating_cylinders.timeout   = 1600
    rotating_cylinders.tol       = 0.00001
    rotating_cylinders.unsteady  = True
    test_list.append(rotating_cylinders)

    # Supersonic vortex shedding
    supersonic_vortex_shedding           = TestCase('supersonic_vortex_shedding')
    supersonic_vortex_shedding.cfg_dir   = "sliding_interface/supersonic_vortex_shedding"
    supersonic_vortex_shedding.cfg_file  = "sup_vor_shed_WA.cfg"
    supersonic_vortex_shedding.test_iter = 5
    supersonic_vortex_shedding.test_vals = [-1.128085, 4.600597, 0.000000, 0.000000] #last 4 columns
    supersonic_vortex_shedding.su2_exec  = "SU2_CFD"
    supersonic_vortex_shedding.timeout   = 1600
    supersonic_vortex_shedding.tol       = 0.00001
    supersonic_vortex_shedding.unsteady  = True
    test_list.append(supersonic_vortex_shedding)

    # Bars_SST_2D
    bars_SST_2D           = TestCase('bars_SST_2D')
    bars_SST_2D.cfg_dir   = "sliding_interface/bars_SST_2D"
    bars_SST_2D.cfg_file  = "bars.cfg"
    bars_SST_2D.test_iter = 13
    bars_SST_2D.test_vals = [-2.138791, 1.639495, -0.000831, 0.117497] #last 4 columns
    bars_SST_2D.su2_exec  = "SU2_CFD"
    bars_SST_2D.timeout   = 1600
    bars_SST_2D.tol       = 0.00001
    test_list.append(bars_SST_2D)
    
    # Sliding mesh with incompressible flows (steady)
    slinc_steady           = TestCase('slinc_steady')
    slinc_steady.cfg_dir   = "sliding_interface/incompressible_steady"
    slinc_steady.cfg_file  = "config.cfg"
    slinc_steady.test_iter = 19
    slinc_steady.test_vals = [-4.214657,1.265231,0.000000,0.000000] #last 4 columns
    slinc_steady.su2_exec  = "SU2_CFD"
    slinc_steady.timeout   = 100
    slinc_steady.tol       = 0.00001
    test_list.append(slinc_steady)
    
    # Sliding mesh with incompressible flows (unsteady)
    # slinc_unsteady           = TestCase('slinc_unsteady')
    # slinc_unsteady.cfg_dir   = "sliding_interface/incompressible_unsteady"
    # slinc_unsteady.cfg_file  = "config.cfg"
    # slinc_unsteady.test_iter = 19
    # slinc_unsteady.test_vals = [-3.515218,1.930028,0.000000,0.000000] #last 4 columns
    # slinc_unsteady.su2_exec  = "SU2_CFD"
    # slinc_unsteady.timeout   = 100
    # slinc_unsteady.tol       = 0.00001
    # slinc_unsteady.unsteady  = True
    # test_list.append(slinc_unsteady)

    ##########################
    ### FEA - FSI          ###
    ##########################

    # Static beam, 3d
    statbeam3d           = TestCase('statbeam3d')
    statbeam3d.cfg_dir   = "fea_fsi/StatBeam_3d"
    statbeam3d.cfg_file  = "configBeam_3d.cfg"
    statbeam3d.test_iter = 0
    statbeam3d.test_vals = [-8.498274, -8.230638, -8.123824, 6.4095e+04] #last 4 columns
    statbeam3d.su2_exec  = "SU2_CFD"
    statbeam3d.timeout   = 1600
    statbeam3d.tol       = 0.00001
    test_list.append(statbeam3d)

    # Dynamic beam, 2d
    dynbeam2d           = TestCase('dynbeam2d')
    dynbeam2d.cfg_dir   = "fea_fsi/DynBeam_2d"
    dynbeam2d.cfg_file  = "configBeam_2d.cfg"
    dynbeam2d.test_iter = 6
    dynbeam2d.test_vals = [-9.420640, -5.365872, -12.430382, 6.5210e+04] #last 4 columns
    dynbeam2d.su2_exec  = "SU2_CFD"
    dynbeam2d.timeout   = 1600
    dynbeam2d.tol       = 0.00001
    test_list.append(dynbeam2d)

    # FSI, 2d
    fsi2d           = TestCase('fsi2d')
    fsi2d.cfg_dir   = "fea_fsi/WallChannel_2d"
    fsi2d.cfg_file  = "configFSI.cfg"
    fsi2d.test_iter = 4
    fsi2d.test_vals = [2.000000, 0.500000, -7.780236, -1.142100] #last 4 columns
    fsi2d.su2_exec  = "SU2_CFD"
    fsi2d.timeout   = 1600
    fsi2d.tol       = 0.00001
    test_list.append(fsi2d)    

    # FSI, 2D airfoil with RBF interpolation
    airfoilRBF           = TestCase('airfoil_fsi_rbf')
    airfoilRBF.cfg_dir   = "fea_fsi/Airfoil_RBF"
    airfoilRBF.cfg_file  = "config.cfg"
    airfoilRBF.test_iter = 29
    airfoilRBF.test_vals = [-13.474206, -3.771392, -11.646689, 1.4045e+06] #last 4 columns
    airfoilRBF.su2_exec  = "SU2_CFD"
    airfoilRBF.timeout   = 1600
    airfoilRBF.tol       = 0.00001
    test_list.append(airfoilRBF)
   
    ##########################
    ### Zonal multiphysics ###
    ##########################

    # CHT incompressible
    cht_incompressible           = TestCase('cht_incompressible')
    cht_incompressible.cfg_dir   = "coupled_cht/incompressible"
    cht_incompressible.cfg_file  = "config.cfg"
    cht_incompressible.test_iter = 10
    cht_incompressible.test_vals = [0.000000, 0.000000, -7.685301, -12947.783696] #last 4 columns
    cht_incompressible.su2_exec  = "SU2_CFD"
    cht_incompressible.timeout   = 1600
    cht_incompressible.tol       = 0.0001
    test_list.append(cht_incompressible)

>>>>>>> 284b2a5b
    ######################################
    ### RUN TESTS                      ###
    ######################################  

    pass_list = [ test.run_test() for test in test_list ]
<<<<<<< HEAD
    
=======

    
    ######################################
    ### RUN SU2_GEO TESTS              ###
    ######################################
    
    # NACA0012
    naca0012_geo           = TestCase('naca0012_geo')
    naca0012_geo.cfg_dir   = "optimization_euler/steady_naca0012"
    naca0012_geo.cfg_file  = "inv_NACA0012_adv.cfg"
    naca0012_geo.test_vals = [0.99975, 62.0455, 0.120041, 0.00208202] #chord, LE radius, ToC, Alpha
    naca0012_geo.su2_exec  = "SU2_GEO"
    naca0012_geo.timeout   = 1600
    naca0012_geo.tol       = 0.00001
    pass_list.append(naca0012_geo.run_geo())
    test_list.append(naca0012_geo)

    ######################################
    ### RUN SU2_DEF TESTS              ###
    ######################################
    
    # Inviscid NACA0012 (triangles)
    naca0012_def            = TestCase('naca0012_def')
    naca0012_def.cfg_dir   = "deformation/naca0012"
    naca0012_def.cfg_file  = "def_NACA0012.cfg"
    naca0012_def.test_iter = 10
    naca0012_def.test_vals = [0.00344658] #residual
    naca0012_def.su2_exec  = "SU2_DEF"
    naca0012_def.timeout   = 1600
    naca0012_def.tol       = 1e-08
    
    pass_list.append(naca0012_def.run_def())
    test_list.append(naca0012_def)
    
    # Inviscid NACA0012 based on SURFACE_FILE input (surface_bump.dat)
    naca0012_def_file            = TestCase('naca0012_def_file')
    naca0012_def_file.cfg_dir   = "deformation/naca0012"
    naca0012_def_file.cfg_file  = "surface_file_NACA0012.cfg"
    naca0012_def_file.test_iter = 10
    naca0012_def_file.test_vals = [0.00344658] #residual
    naca0012_def_file.su2_exec  = "mpirun -n 2 SU2_DEF"
    naca0012_def_file.timeout   = 1600
    naca0012_def_file.tol       = 1e-8
    
    pass_list.append(naca0012_def_file.run_def())
    test_list.append(naca0012_def_file)
    
    # RAE2822 (mixed tris + quads)
    rae2822_def            = TestCase('rae2822_def')
    rae2822_def.cfg_dir   = "deformation/rae2822"
    rae2822_def.cfg_file  = "def_RAE2822.cfg"
    rae2822_def.test_iter = 10
    rae2822_def.test_vals = [7.94218e-09] #residual
    rae2822_def.su2_exec  = "SU2_DEF"
    rae2822_def.timeout   = 1600
    rae2822_def.tol       = 1e-13
    
    pass_list.append(rae2822_def.run_def())
    test_list.append(rae2822_def)
    
    # Turb NACA4412 (quads, wall distance)
    naca4412_def            = TestCase('naca4412_def')
    naca4412_def.cfg_dir   = "deformation/naca4412"
    naca4412_def.cfg_file  = "def_NACA4412.cfg"
    naca4412_def.test_iter = 10
    naca4412_def.test_vals = [8.855370e-13] #residual
    naca4412_def.su2_exec  = "SU2_DEF"
    naca4412_def.timeout   = 1600
    naca4412_def.tol       = 1e-12
    
    pass_list.append(naca4412_def.run_def())
    test_list.append(naca4412_def)

    # Brick of tets (inverse volume)
    brick_tets_def            = TestCase('brick_tets_def')
    brick_tets_def.cfg_dir   = "deformation/brick_tets"
    brick_tets_def.cfg_file  = "def_brick_tets.cfg"
    brick_tets_def.test_iter = 10
    brick_tets_def.test_vals = [8.973010e-04] #residual
    brick_tets_def.su2_exec  = "SU2_DEF"
    brick_tets_def.timeout   = 1600
    brick_tets_def.tol       = 1e-09
    
    pass_list.append(brick_tets_def.run_def())
    test_list.append(brick_tets_def)

    # Brick of isotropic hexas (inverse volume)
    brick_hex_def           = TestCase('brick_hex_def')
    brick_hex_def.cfg_dir   = "deformation/brick_hex"
    brick_hex_def.cfg_file  = "def_brick_hex.cfg"
    brick_hex_def.test_iter = 10
    brick_hex_def.test_vals = [2.082100e-04] #residual
    brick_hex_def.su2_exec  = "SU2_DEF"
    brick_hex_def.timeout   = 1600
    brick_hex_def.tol       = 1e-09
    
    pass_list.append(brick_hex_def.run_def())
    test_list.append(brick_hex_def)

    # Brick with a pyramid layer (inverse volume)
    brick_pyra_def           = TestCase('brick_pyra_def')
    brick_pyra_def.cfg_dir   = "deformation/brick_pyra"
    brick_pyra_def.cfg_file  = "def_brick_pyra.cfg"
    brick_pyra_def.test_iter = 10
    brick_pyra_def.test_vals = [0.00183115] #residual
    brick_pyra_def.su2_exec  = "SU2_DEF"
    brick_pyra_def.timeout   = 1600
    brick_pyra_def.tol       = 1e-08
    
    pass_list.append(brick_pyra_def.run_def())
    test_list.append(brick_pyra_def)

    # Brick of isotropic prisms (inverse volume)
    brick_prism_def           = TestCase('brick_prism_def')
    brick_prism_def.cfg_dir   = "deformation/brick_prism"
    brick_prism_def.cfg_file  = "def_brick_prism.cfg"
    brick_prism_def.test_iter = 10
    brick_prism_def.test_vals = [5.684440e-03] #residual
    brick_prism_def.su2_exec  = "SU2_DEF"
    brick_prism_def.timeout   = 1600
    brick_prism_def.tol       = 1e-08
    
    pass_list.append(brick_prism_def.run_def())
    test_list.append(brick_prism_def)
    
    # Brick of prisms with high aspect ratio cells near the wall (wall distance)
    brick_prism_rans_def           = TestCase('brick_prism_rans_def')
    brick_prism_rans_def.cfg_dir   = "deformation/brick_prism_rans"
    brick_prism_rans_def.cfg_file  = "def_brick_prism_rans.cfg"
    brick_prism_rans_def.test_iter = 10
    brick_prism_rans_def.test_vals = [2.762780e-07] #residual
    brick_prism_rans_def.su2_exec  = "SU2_DEF"
    brick_prism_rans_def.timeout   = 1600
    brick_prism_rans_def.tol       = 1e-12
    
    pass_list.append(brick_prism_rans_def.run_def())
    test_list.append(brick_prism_rans_def)
    
    # Brick of hexas with high aspect ratio cells near the wall (inverse volume)
    brick_hex_rans_def           = TestCase('brick_hex_rans_def')
    brick_hex_rans_def.cfg_dir   = "deformation/brick_hex_rans"
    brick_hex_rans_def.cfg_file  = "def_brick_hex_rans.cfg"
    brick_hex_rans_def.test_iter = 10
    brick_hex_rans_def.test_vals = [2.260750e-07] #residual
    brick_hex_rans_def.su2_exec  = "SU2_DEF"
    brick_hex_rans_def.timeout   = 1600
    brick_hex_rans_def.tol       = 1e-12
    
    pass_list.append(brick_hex_rans_def.run_def())
    test_list.append(brick_hex_rans_def)

    # Cylindrical FFD test
    cylinder_ffd_def           = TestCase('cylinder_ffd_def')
    cylinder_ffd_def.cfg_dir   = "deformation/cylindrical_ffd"
    cylinder_ffd_def.cfg_file  = "def_cylindrical.cfg"
    cylinder_ffd_def.test_iter = 10
    cylinder_ffd_def.test_vals = [0.000470133] #residual
    cylinder_ffd_def.su2_exec  = "SU2_DEF"
    cylinder_ffd_def.timeout   = 1600
    cylinder_ffd_def.tol       = 1e-09

    pass_list.append(cylinder_ffd_def.run_def())
    test_list.append(cylinder_ffd_def)

    # Spherical FFD test
    sphere_ffd_def           = TestCase('sphere_ffd_def')
    sphere_ffd_def.cfg_dir   = "deformation/spherical_ffd"
    sphere_ffd_def.cfg_file  = "def_spherical.cfg"
    sphere_ffd_def.test_iter = 10
    sphere_ffd_def.test_vals = [0.00356699] #residual
    sphere_ffd_def.su2_exec  = "SU2_DEF"
    sphere_ffd_def.timeout   = 1600
    sphere_ffd_def.tol       = 1e-08

    pass_list.append(sphere_ffd_def.run_def())
    test_list.append(sphere_ffd_def)
    
    # Spherical FFD test using BSplines
    sphere_ffd_def_bspline           = TestCase('sphere_ffd_def_bspline')
    sphere_ffd_def_bspline.cfg_dir   = "deformation/spherical_ffd"
    sphere_ffd_def_bspline.cfg_file  = "def_spherical_bspline.cfg"
    sphere_ffd_def_bspline.test_iter = 10
    sphere_ffd_def_bspline.test_vals = [0.00206808] #residual
    sphere_ffd_def_bspline.su2_exec  = "SU2_DEF"
    sphere_ffd_def_bspline.timeout   = 1600
    sphere_ffd_def_bspline.tol       = 1e-08

    pass_list.append(sphere_ffd_def_bspline.run_def())
    test_list.append(sphere_ffd_def_bspline)
>>>>>>> 284b2a5b
   
    ######################################
    ### RUN PYTHON TESTS               ###
    ###################################### 
    
    # test continuous_adjoint.py
    contadj_euler_py = TestCase('contadj_euler_py')
    contadj_euler_py.cfg_dir = "cont_adj_euler/naca0012"
    contadj_euler_py.cfg_file  = "inv_NACA0012.cfg"
    contadj_euler_py.test_iter = 10
    contadj_euler_py.su2_exec  = "continuous_adjoint.py"
    contadj_euler_py.timeout   = 1600
    contadj_euler_py.reference_file = "of_grad_cd.dat.ref"
    contadj_euler_py.test_file = "of_grad_cd.dat"
    pass_list.append(contadj_euler_py.run_filediff())
    test_list.append(contadj_euler_py)

    # test shape_optimization.py
    shape_opt_euler_py           = TestCase('shape_opt_euler_py')
    shape_opt_euler_py.cfg_dir   = "optimization_euler/steady_naca0012"
    shape_opt_euler_py.cfg_file  = "inv_NACA0012_adv.cfg"
    shape_opt_euler_py.test_iter = 1
    shape_opt_euler_py.test_vals = [1, 1, 2.134974E-05, 3.829535E-03] #last 4 columns
    shape_opt_euler_py.su2_exec  = "shape_optimization.py -g CONTINUOUS_ADJOINT -f"
    shape_opt_euler_py.timeout   = 1600
    shape_opt_euler_py.tol       = 0.00001
    pass_list.append(shape_opt_euler_py.run_opt())
    test_list.append(shape_opt_euler_py)

    # Multiple functionals with the continuous adjoint
    contadj_multi_py            = TestCase('contadj_multi_py')
    contadj_multi_py.cfg_dir    = "cont_adj_euler/wedge"
    contadj_multi_py.cfg_file   = "inv_wedge_ROE_multiobj.cfg"
    contadj_multi_py.test_iter  = 10
    contadj_multi_py.su2_exec   = "continuous_adjoint.py"
    contadj_multi_py.timeout    = 1600
    contadj_multi_py.reference_file = "of_grad_combo.dat.ref"
    contadj_multi_py.test_file  = "of_grad_combo.dat"
    pass_list.append(contadj_multi_py.run_filediff())
    test_list.append(contadj_multi_py)
    
    # Optimization with multiple objectives, with gradients evaluated individually
    # the difference in gradient value relative to combined case 
    # is due to lack of solution file for the adjoint and small number of iterations
    opt_multiobj_py            = TestCase('opt_multiobj_py')
    opt_multiobj_py.cfg_dir    = "optimization_euler/multiobjective_wedge"
    opt_multiobj_py.cfg_file   = "inv_wedge_ROE_multiobj.cfg"
    opt_multiobj_py.test_iter  = 1
    opt_multiobj_py.test_vals = [1, 1, 1.084701E+02, 3.799222E+00] #last 4 columns
    opt_multiobj_py.su2_exec   = "shape_optimization.py -g CONTINUOUS_ADJOINT -f"
    opt_multiobj_py.timeout    = 1600
    opt_multiobj_py.tol       = 0.00001
    pass_list.append(opt_multiobj_py.run_opt())
    test_list.append(opt_multiobj_py)

    # test optimization, with multiple objectives and gradient evaluated as 'combo' 
    opt_multiobjcombo_py            = TestCase('opt_multiobjcombo_py')
    opt_multiobjcombo_py.cfg_dir    = "optimization_euler/multiobjective_wedge"
    opt_multiobjcombo_py.cfg_file   = "inv_wedge_ROE_multiobj_combo.cfg"
    opt_multiobjcombo_py.test_iter  = 1
    opt_multiobjcombo_py.test_vals = [1, 1, 1.084701E+02, 3.789322E+00] #last 4 columns
    opt_multiobjcombo_py.su2_exec   = "shape_optimization.py -g CONTINUOUS_ADJOINT -f"
    opt_multiobjcombo_py.timeout    = 1600
    opt_multiobjcombo_py.tol       = 0.00001
    pass_list.append(opt_multiobjcombo_py.run_opt())
    test_list.append(opt_multiobjcombo_py)

    # test optimization, with multiple objectives evaluated on a single surface
    opt_multiobj1surf_py            = TestCase('opt_multiobj1surf_py')
    opt_multiobj1surf_py.cfg_dir    = "optimization_euler/multiobjective_wedge"
    opt_multiobj1surf_py.cfg_file   = "inv_wedge_ROE_multiobj_1surf.cfg"
    opt_multiobj1surf_py.test_iter  = 1
    opt_multiobj1surf_py.test_vals = [1, 1, 3.083034E+01, 3.789380E+00] #last 4 columns
    opt_multiobj1surf_py.su2_exec   = "shape_optimization.py -g CONTINUOUS_ADJOINT  -f"
    opt_multiobj1surf_py.timeout    = 1600
    opt_multiobj1surf_py.tol       = 0.00001
    pass_list.append(opt_multiobj1surf_py.run_opt())
    test_list.append(opt_multiobj1surf_py)

    # test optimization, with a single objective evaluated on multiple surfaces
    opt_2surf1obj_py            = TestCase('opt_2surf1obj_py')
    opt_2surf1obj_py.cfg_dir    = "optimization_euler/multiobjective_wedge"
    opt_2surf1obj_py.cfg_file   = "inv_wedge_ROE_2surf_1obj.cfg"
    opt_2surf1obj_py.test_iter  = 1    
    opt_2surf1obj_py.test_vals = [1.000000, 1.000000, 2.005657, 0.000341] #last 4 columns
    opt_2surf1obj_py.su2_exec   = "shape_optimization.py -g CONTINUOUS_ADJOINT  -f"
    opt_2surf1obj_py.timeout    = 1600
    opt_2surf1obj_py.tol       = 0.00001
    pass_list.append(opt_2surf1obj_py.run_opt())
    test_list.append(opt_2surf1obj_py)

    ##########################
    ###   Python wrapper   ###
    ##########################
    
    # NACA0012 
    pywrapper_naca0012           = TestCase('pywrapper_naca0012')
    pywrapper_naca0012.cfg_dir   = "euler/naca0012"
    pywrapper_naca0012.cfg_file  = "inv_NACA0012_Roe.cfg"
    pywrapper_naca0012.test_iter = 20
    pywrapper_naca0012.test_vals = [-4.047448, -3.538057, 0.338691, 0.023131] #last 4 columns
    pywrapper_naca0012.su2_exec  = "SU2_CFD.py -f"
    pywrapper_naca0012.timeout   = 1600
    pywrapper_naca0012.tol       = 0.00001
    test_list.append(pywrapper_naca0012)
    pass_list.append(pywrapper_naca0012.run_test())

    # NACA0012 (SST, FUN3D results for finest grid: CL=1.0840, CD=0.01253)
    pywrapper_turb_naca0012_sst           = TestCase('pywrapper_turb_naca0012_sst')
    pywrapper_turb_naca0012_sst.cfg_dir   = "rans/naca0012"
    pywrapper_turb_naca0012_sst.cfg_file  = "turb_NACA0012_sst.cfg"
    pywrapper_turb_naca0012_sst.test_iter = 10
    pywrapper_turb_naca0012_sst.test_vals = [-12.445710, -6.918658, 1.059622, 0.019138] #last 4 columns
    pywrapper_turb_naca0012_sst.su2_exec  = "SU2_CFD.py -f"
    pywrapper_turb_naca0012_sst.timeout   = 3200
    pywrapper_turb_naca0012_sst.tol       = 0.00001
    test_list.append(pywrapper_turb_naca0012_sst)
    pass_list.append(pywrapper_turb_naca0012_sst.run_test())

    # Square cylinder
    pywrapper_square_cylinder           = TestCase('pywrapper_square_cylinder')
    pywrapper_square_cylinder.cfg_dir   = "unsteady/square_cylinder"
    pywrapper_square_cylinder.cfg_file  = "turb_square.cfg"
    pywrapper_square_cylinder.test_iter = 3
    pywrapper_square_cylinder.test_vals = [-1.166421, 0.076804, 1.398548, 2.197047] #last 4 columns
    pywrapper_square_cylinder.su2_exec  = "SU2_CFD.py -f"
    pywrapper_square_cylinder.timeout   = 1600
    pywrapper_square_cylinder.tol       = 0.00001
    pywrapper_square_cylinder.unsteady  = True
    test_list.append(pywrapper_square_cylinder)
    pass_list.append(pywrapper_square_cylinder.run_test())

    # Aeroelastic
    pywrapper_aeroelastic         = TestCase('pywrapper_aeroelastic')
    pywrapper_aeroelastic.cfg_dir   = "aeroelastic"
    pywrapper_aeroelastic.cfg_file  = "aeroelastic_NACA64A010.cfg"
    pywrapper_aeroelastic.test_iter = 2
    pywrapper_aeroelastic.test_vals = [0.077106, 0.036449, -1.684916e-03, -1.131735e-04] #last 4 columns
    pywrapper_aeroelastic.su2_exec  = "SU2_CFD.py -f"
    pywrapper_aeroelastic.timeout   = 1600
    pywrapper_aeroelastic.tol       = 0.000001
    pywrapper_aeroelastic.unsteady  = True
    test_list.append(pywrapper_aeroelastic)
    pass_list.append(pywrapper_aeroelastic.run_test())

    # FSI, 2d
    pywrapper_fsi2d           = TestCase('pywrapper_fsi2d')
    pywrapper_fsi2d.cfg_dir   = "fea_fsi/WallChannel_2d"
    pywrapper_fsi2d.cfg_file  = "configFSI_2D.cfg"
    pywrapper_fsi2d.test_iter = 4
    pywrapper_fsi2d.test_vals = [2.000000, 0.500000, -7.780236, -1.142100] #last 4 columns
    pywrapper_fsi2d.su2_exec  = "SU2_CFD.py --nZone 2 --fsi True -f"
    pywrapper_fsi2d.timeout   = 1600
    pywrapper_fsi2d.tol       = 0.00001
    test_list.append(pywrapper_fsi2d)
    pass_list.append(pywrapper_fsi2d.run_test())

    # Unsteady CHT
    pywrapper_unsteadyCHT               = TestCase('pywrapper_unsteadyCHT')
    pywrapper_unsteadyCHT.cfg_dir       = "py_wrapper/flatPlate_unsteady_CHT"
    pywrapper_unsteadyCHT.cfg_file      = "unsteady_CHT_FlatPlate_Conf.cfg"
    pywrapper_unsteadyCHT.test_iter     = 5
    pywrapper_unsteadyCHT.test_vals     = [-1.598116, 2.263309, 0.001077, 0.145818] #last 4 columns
    pywrapper_unsteadyCHT.su2_exec      = "python launch_unsteady_CHT_FlatPlate.py -f"
    pywrapper_unsteadyCHT.timeout       = 1600
    pywrapper_unsteadyCHT.tol           = 0.00001
    pywrapper_unsteadyCHT.unsteady      = True
    test_list.append(pywrapper_unsteadyCHT)
    pass_list.append(pywrapper_unsteadyCHT.run_test())

    # Rigid motion
    pywrapper_rigidMotion               = TestCase('pywrapper_rigidMotion')
    pywrapper_rigidMotion.cfg_dir       = "py_wrapper/flatPlate_rigidMotion"
    pywrapper_rigidMotion.cfg_file      = "flatPlate_rigidMotion_Conf.cfg"
    pywrapper_rigidMotion.test_iter     = 5
    pywrapper_rigidMotion.test_vals     = [-1.598116, 2.259671, -0.040621, 0.144134] #last 4 columns
    pywrapper_rigidMotion.su2_exec      = "python launch_flatPlate_rigidMotion.py -f"
    pywrapper_rigidMotion.timeout       = 1600
    pywrapper_rigidMotion.tol           = 0.00001
    pywrapper_rigidMotion.unsteady      = True
    test_list.append(pywrapper_rigidMotion)
    pass_list.append(pywrapper_rigidMotion.run_test())
    
    # Tests summary
    print('==================================================================')
    print('Summary of the serial tests')
    print('python version:', sys.version)
    for i, test in enumerate(test_list):
        if (pass_list[i]):
            print('  passed - %s'%test.tag)
        else:
            print('* FAILED - %s'%test.tag)
    
    if all(pass_list):
        sys.exit(0)
    else:
        sys.exit(1)
    # done

if __name__ == '__main__':
    main()<|MERGE_RESOLUTION|>--- conflicted
+++ resolved
@@ -82,20 +82,6 @@
     wedge.timeout   = 1600
     wedge.tol       = 0.00001
     test_list.append(wedge)
-<<<<<<< HEAD
-=======
-
-    # ONERA M6 Wing
-    oneram6           = TestCase('oneram6')
-    oneram6.cfg_dir   = "euler/oneram6"
-    oneram6.cfg_file  = "inv_ONERAM6.cfg"
-    oneram6.test_iter = 10
-    oneram6.test_vals = [-13.395738, -12.930653, 0.282557, 0.012706] #last 4 columns
-    oneram6.su2_exec  = "SU2_CFD"
-    oneram6.timeout   = 9600
-    oneram6.tol       = 0.00001
-    test_list.append(oneram6)
->>>>>>> 284b2a5b
     
     # Polar sweep of the inviscid NACA0012
     polar_naca0012           = TestCase('polar_naca0012')
@@ -112,17 +98,6 @@
     polar_naca0012.timeout   = 1600
     polar_naca0012.tol       = 0.00001
     test_list.append(polar_naca0012)
-
-    # HYPERSONIC FLOW PAST BLUNT BODY
-    bluntbody           = TestCase('bluntbody')
-    bluntbody.cfg_dir   = "euler/bluntbody"
-    bluntbody.cfg_file  = "blunt.cfg"
-    bluntbody.test_iter = 20
-    bluntbody.test_vals = [0.626808, 7.014695, -0.000000, 1.648024] #last 4 columns
-    bluntbody.su2_exec  = "SU2_CFD"
-    bluntbody.timeout   = 1600
-    bluntbody.tol       = 0.00001
-    test_list.append(bluntbody)
 
     ##########################
     ###  Compressible N-S  ###
@@ -317,17 +292,6 @@
     inc_euler_naca0012.tol       = 0.00001
     test_list.append(inc_euler_naca0012)
 
-    # C-D nozzle with pressure inlet and mass flow outlet
-    inc_nozzle           = TestCase('inc_nozzle')
-    inc_nozzle.cfg_dir   = "incomp_euler/nozzle"
-    inc_nozzle.cfg_file  = "inv_nozzle.cfg"
-    inc_nozzle.test_iter = 20
-    inc_nozzle.test_vals = [-5.799445, -4.785945, -0.000443, 0.124533] #last 4 columns
-    inc_nozzle.su2_exec  = "SU2_CFD"
-    inc_nozzle.timeout   = 1600
-    inc_nozzle.tol       = 0.00001
-    test_list.append(inc_nozzle)
-
     #############################
     ### Incompressible N-S    ###
     #############################
@@ -343,28 +307,6 @@
     inc_lam_cylinder.tol       = 0.00001
     test_list.append(inc_lam_cylinder)
 
-    # Buoyancy-driven cavity
-    inc_buoyancy          = TestCase('inc_buoyancy')
-    inc_buoyancy.cfg_dir   = "incomp_navierstokes/buoyancy_cavity"
-    inc_buoyancy.cfg_file  = "lam_buoyancy_cavity.cfg"
-    inc_buoyancy.test_iter = 20
-    inc_buoyancy.test_vals = [-4.436657, 0.507847, 0.000000, 0.000000] #last 4 columns
-    inc_buoyancy.su2_exec  = "SU2_CFD"
-    inc_buoyancy.timeout   = 1600
-    inc_buoyancy.tol       = 0.00001
-    test_list.append(inc_buoyancy)
-
-    # Laminar heated cylinder with polynomial fluid model
-    inc_poly_cylinder          = TestCase('inc_poly_cylinder')
-    inc_poly_cylinder.cfg_dir   = "incomp_navierstokes/cylinder"
-    inc_poly_cylinder.cfg_file  = "poly_cylinder.cfg"
-    inc_poly_cylinder.test_iter = 20
-    inc_poly_cylinder.test_vals = [-8.108218, -2.158606, 0.019142, 1.902461] #last 4 columns
-    inc_poly_cylinder.su2_exec  = "SU2_CFD"
-    inc_poly_cylinder.timeout   = 1600
-    inc_poly_cylinder.tol       = 0.00001
-    test_list.append(inc_poly_cylinder)
-
     ############################
     ### Incompressible RANS  ###
     ############################
@@ -380,91 +322,6 @@
     inc_turb_naca0012.tol       = 0.00001
     test_list.append(inc_turb_naca0012)
     
-    ####################
-    ### DG-FEM Euler ###
-    ####################
-    
-    # NACA0012
-    fem_euler_naca0012           = TestCase('fem_euler_naca0012')
-    fem_euler_naca0012.cfg_dir   = "hom_euler/NACA0012_5thOrder"
-    fem_euler_naca0012.cfg_file  = "fem_NACA0012_reg.cfg"
-    fem_euler_naca0012.test_iter = 10
-    fem_euler_naca0012.test_vals = [-6.519946,-5.976944,0.255551,0.000028] #last 4 columns
-    fem_euler_naca0012.su2_exec  = "SU2_CFD"
-    fem_euler_naca0012.timeout   = 1600
-    fem_euler_naca0012.tol       = 0.00001
-    test_list.append(fem_euler_naca0012)
-    
-    ############################
-    ### DG-FEM Navier-Stokes ###
-    ############################
-    
-    # Flat plate
-    fem_ns_flatplate           = TestCase('fem_ns_flatplate')
-    fem_ns_flatplate.cfg_dir   = "hom_navierstokes/FlatPlate/nPoly4"
-    fem_ns_flatplate.cfg_file  = "lam_flatplate_reg.cfg"
-    fem_ns_flatplate.test_iter = 25
-    fem_ns_flatplate.test_vals = [1.383727,3.175247,0.058387,0.257951] #last 4 columns
-    fem_ns_flatplate.su2_exec  = "SU2_CFD"
-    fem_ns_flatplate.timeout   = 1600
-    fem_ns_flatplate.tol       = 0.00001
-    test_list.append(fem_ns_flatplate)
-    
-    # Steady cylinder
-    fem_ns_cylinder           = TestCase('fem_ns_cylinder')
-    fem_ns_cylinder.cfg_dir   = "hom_navierstokes/CylinderViscous/nPoly3"
-    fem_ns_cylinder.cfg_file  = "fem_Cylinder_reg.cfg"
-    fem_ns_cylinder.test_iter = 10
-    fem_ns_cylinder.test_vals = [0.454960,0.979123,-0.000028,79.984799] #last 4 columns
-    fem_ns_cylinder.su2_exec  = "SU2_CFD"
-    fem_ns_cylinder.timeout   = 1600
-    fem_ns_cylinder.tol       = 0.00001
-    test_list.append(fem_ns_cylinder)
-
-    # Steady sphere
-    fem_ns_sphere           = TestCase('fem_ns_sphere')
-    fem_ns_sphere.cfg_dir   = "hom_navierstokes/SphereViscous/nPoly3_QuadDominant"
-    fem_ns_sphere.cfg_file  = "fem_Sphere_reg.cfg"
-    fem_ns_sphere.test_iter = 10
-    fem_ns_sphere.test_vals = [-0.288121,0.240324,0.000258,21.797363] #last 4 columns
-    fem_ns_sphere.su2_exec  = "SU2_CFD"
-    fem_ns_sphere.timeout   = 1600
-    fem_ns_sphere.tol       = 0.00001
-    test_list.append(fem_ns_sphere)
-
-    # Unsteady sphere ADER
-    fem_ns_sphere_ader           = TestCase('fem_ns_sphere_ader')
-    fem_ns_sphere_ader.cfg_dir   = "hom_navierstokes/SphereViscous/nPoly3_QuadDominant"
-    fem_ns_sphere_ader.cfg_file  = "fem_Sphere_reg_ADER.cfg"
-    fem_ns_sphere_ader.test_iter = 10
-    fem_ns_sphere_ader.test_vals = [-35.000000,-35.000000,0.000047,31.110911] #last 4 columns
-    fem_ns_sphere_ader.su2_exec  = "SU2_CFD"
-    fem_ns_sphere_ader.timeout   = 1600
-    fem_ns_sphere_ader.tol       = 0.00001
-    test_list.append(fem_ns_sphere_ader)
-
-    # Unsteady cylinder
-    fem_ns_unsteady_cylinder           = TestCase('fem_ns_unsteady_cylinder')
-    fem_ns_unsteady_cylinder.cfg_dir   = "hom_navierstokes/UnsteadyCylinder/nPoly4"
-    fem_ns_unsteady_cylinder.cfg_file  = "fem_unst_cylinder.cfg"
-    fem_ns_unsteady_cylinder.test_iter = 10
-    fem_ns_unsteady_cylinder.test_vals = [-3.558582,-3.014464,-0.038927,1.383983] #last 4 columns
-    fem_ns_unsteady_cylinder.su2_exec  = "SU2_CFD"
-    fem_ns_unsteady_cylinder.timeout   = 1600
-    fem_ns_unsteady_cylinder.tol       = 0.00001
-    test_list.append(fem_ns_unsteady_cylinder)
-
-    # Unsteady cylinder ADER
-    fem_ns_unsteady_cylinder_ader           = TestCase('fem_ns_unsteady_cylinder_ader')
-    fem_ns_unsteady_cylinder_ader.cfg_dir   = "hom_navierstokes/UnsteadyCylinder/nPoly4"
-    fem_ns_unsteady_cylinder_ader.cfg_file  = "fem_unst_cylinder_ADER.cfg"
-    fem_ns_unsteady_cylinder_ader.test_iter = 10
-    fem_ns_unsteady_cylinder_ader.test_vals = [-35.000000,-35.000000,-0.041003,1.391339] #last 4 columns
-    fem_ns_unsteady_cylinder_ader.su2_exec  = "SU2_CFD"
-    fem_ns_unsteady_cylinder_ader.timeout   = 1600
-    fem_ns_unsteady_cylinder_ader.tol       = 0.00001
-    test_list.append(fem_ns_unsteady_cylinder_ader)
-
     #########################
     ###    Transition     ###
     #########################
@@ -591,95 +448,19 @@
     contadj_rans_rae2822.tol       = 0.00001
     test_list.append(contadj_rans_rae2822)
 
-    #############################
-    ### Compressibele RANS UQ ###
-    #############################
-
-    # NACA0012 1c
-    turb_naca0012_1c           = TestCase('turb_naca0012_1c')
-    turb_naca0012_1c.cfg_dir   = "rans_uq/naca0012"
-    turb_naca0012_1c.cfg_file  = "turb_NACA0012_uq_1c.cfg"
-    turb_naca0012_1c.test_iter = 10
-    turb_naca0012_1c.test_vals = [-4.946255, 1.262038, 5.575706, 2.057785] #last 4 columns
-    turb_naca0012_1c.su2_exec  = "SU2_CFD"
-    turb_naca0012_1c.timeout   = 1600
-    turb_naca0012_1c.tol       = 0.00001
-    test_list.append(turb_naca0012_1c)
-
-    # NACA0012 2c
-    turb_naca0012_2c           = TestCase('turb_naca0012_2c')
-    turb_naca0012_2c.cfg_dir   = "rans_uq/naca0012"
-    turb_naca0012_2c.cfg_file  = "turb_NACA0012_uq_2c.cfg"
-    turb_naca0012_2c.test_iter = 10
-    turb_naca0012_2c.test_vals = [-5.343094, 1.137839, 5.337548, 1.919739] #last 4 columns
-    turb_naca0012_2c.su2_exec  = "SU2_CFD"
-    turb_naca0012_2c.timeout   = 1600
-    turb_naca0012_2c.tol       = 0.00001
-    test_list.append(turb_naca0012_2c)
-
-    # NACA0012 3c
-    turb_naca0012_3c           = TestCase('turb_naca0012_3c')
-    turb_naca0012_3c.cfg_dir   = "rans_uq/naca0012"
-    turb_naca0012_3c.cfg_file  = "turb_NACA0012_uq_3c.cfg"
-    turb_naca0012_3c.test_iter = 10
-    turb_naca0012_3c.test_vals = [-5.421229, 1.099570, 5.184366, 1.835606] #last 4 columns
-    turb_naca0012_3c.su2_exec  = "SU2_CFD"
-    turb_naca0012_3c.timeout   = 1600
-    turb_naca0012_3c.tol       = 0.00001
-    test_list.append(turb_naca0012_3c)
-
-    # NACA0012 p1c1
-    turb_naca0012_p1c1           = TestCase('turb_naca0012_p1c1')
-    turb_naca0012_p1c1.cfg_dir   = "rans_uq/naca0012"
-    turb_naca0012_p1c1.cfg_file  = "turb_NACA0012_uq_p1c1.cfg"
-    turb_naca0012_p1c1.test_iter = 10
-    turb_naca0012_p1c1.test_vals = [-5.022106, 1.280795, 5.960837, 2.302647] #last 4 columns
-    turb_naca0012_p1c1.su2_exec  = "SU2_CFD"
-    turb_naca0012_p1c1.timeout   = 1600
-    turb_naca0012_p1c1.tol       = 0.00001
-    test_list.append(turb_naca0012_p1c1)
-
-    # NACA0012 p1c2
-    turb_naca0012_p1c2           = TestCase('turb_naca0012_p1c2')
-    turb_naca0012_p1c2.cfg_dir   = "rans_uq/naca0012"
-    turb_naca0012_p1c2.cfg_file  = "turb_NACA0012_uq_p1c2.cfg"
-    turb_naca0012_p1c2.test_iter = 10
-    turb_naca0012_p1c2.test_vals = [-5.357006, 1.154966, 5.635942, 2.088563] #last 4 columns
-    turb_naca0012_p1c2.su2_exec  = "SU2_CFD"
-    turb_naca0012_p1c2.timeout   = 1600
-    turb_naca0012_p1c2.tol       = 0.00001
-    test_list.append(turb_naca0012_p1c2)
+
+    # Adjoint Incompressible Viscous Cylinder
+    contadj_incomp_cylinder           = TestCase('contadj_incomp_cylinder')
+    contadj_incomp_cylinder.cfg_dir   = "cont_adj_incomp_navierstokes/cylinder"
+    contadj_incomp_cylinder.cfg_file  = "lam_incomp_cylinder.cfg"
+    contadj_incomp_cylinder.test_iter = 25
+    contadj_incomp_cylinder.test_vals = [-5.720871, -6.995398, 2.932100, 0.000000] #last 4 columns
+    contadj_incomp_cylinder.su2_exec  = "SU2_CFD"
+    contadj_incomp_cylinder.timeout   = 1600
+    contadj_incomp_cylinder.tol       = 0.00001
+    test_list.append(contadj_incomp_cylinder)
 
     ######################################
-<<<<<<< HEAD
-=======
-    ### Harmonic Balance               ###
-    ######################################
-    
-    # Description of the regression test
-    harmonic_balance           = TestCase('harmonic_balance')
-    harmonic_balance.cfg_dir   = "harmonic_balance"
-    harmonic_balance.cfg_file  = "HB.cfg"
-    harmonic_balance.test_iter = 25
-    harmonic_balance.test_vals = [-1.569573, 3.941896, 0.008780, 0.079775] #last 4 columns
-    harmonic_balance.su2_exec  = "SU2_CFD"
-    harmonic_balance.timeout   = 1600
-    harmonic_balance.tol       = 0.00001
-    test_list.append(harmonic_balance)
-
-    # Turbulent pitching NACA 64a010 airfoil
-    hb_rans_preconditioning           = TestCase('hb_rans_preconditioning')
-    hb_rans_preconditioning.cfg_dir   = "harmonic_balance/hb_rans_preconditioning"
-    hb_rans_preconditioning.cfg_file  = "davis.cfg"
-    hb_rans_preconditioning.test_iter = 25
-    hb_rans_preconditioning.test_vals = [-1.900982, -5.880438, 0.007758, 0.125934] #last 4 columns
-    hb_rans_preconditioning.su2_exec  = "SU2_CFD"
-    hb_rans_preconditioning.timeout   = 1600
-    hb_rans_preconditioning.tol       = 0.00001
-    test_list.append(hb_rans_preconditioning)
-
-    ######################################
->>>>>>> 284b2a5b
     ### Moving Wall                    ###
     ######################################
     
@@ -745,490 +526,12 @@
     aeroelastic.unsteady  = True
     test_list.append(aeroelastic) 
 
-<<<<<<< HEAD
-=======
-    # Delayed Detached Eddy Simulation
-    ddes_flatplate        = TestCase('ddes_flatplate')
-    ddes_flatplate.cfg_dir   = "ddes/flatplate"
-    ddes_flatplate.cfg_file  = "ddes_flatplate.cfg"
-    ddes_flatplate.test_iter = 10
-    ddes_flatplate.test_vals = [-2.714721, -5.883008, -0.214968, 0.023783] #last 4 columns
-    ddes_flatplate.su2_exec  = "SU2_CFD"
-    ddes_flatplate.timeout   = 1600
-    ddes_flatplate.tol       = 0.00001
-    ddes_flatplate.unsteady  = True
-    test_list.append(ddes_flatplate)    
-
-    ######################################
-    ### NICFD                          ###
-    ######################################
-
-    # ls89_sa
-    ls89_sa           = TestCase('ls89_sa')
-    ls89_sa.cfg_dir   = "nicf/LS89"
-    ls89_sa.cfg_file  = "turb_SA_PR.cfg"
-    ls89_sa.test_iter = 20
-    ls89_sa.test_vals = [-5.050658, -13.393664, 0.174911, 0.430700] #last 4 columns
-    ls89_sa.su2_exec  = "SU2_CFD"
-    ls89_sa.timeout   = 1600
-    ls89_sa.tol       = 0.00001
-    test_list.append(ls89_sa)
-
-    # Rarefaction shock wave edge_VW
-    edge_VW           = TestCase('edge_VW')
-    edge_VW.cfg_dir   = "nicf/edge"
-    edge_VW.cfg_file  = "edge_VW.cfg"
-    edge_VW.test_iter = 20
-    edge_VW.test_vals = [-0.720910, 5.481122, -0.000853, 0.000000] #last 4 columns
-    edge_VW.su2_exec  = "SU2_CFD"
-    edge_VW.timeout   = 1600
-    edge_VW.tol       = 0.00001
-    test_list.append(edge_VW)
-
-    # Rarefaction shock wave edge_PPR               
-    edge_PPR           = TestCase('edge_PPR')
-    edge_PPR.cfg_dir   = "nicf/edge"
-    edge_PPR.cfg_file  = "edge_PPR.cfg"
-    edge_PPR.test_iter = 20
-    edge_PPR.test_vals = [-1.688033, 4.505202, 0.000916, 0.000000] #last 4 columns
-    edge_PPR.su2_exec  = "SU2_CFD"
-    edge_PPR.timeout   = 1600
-    edge_PPR.tol       = 0.00001
-    test_list.append(edge_PPR)
-    
-    
-    ######################################
-    ### turbomachinery                 ###
-    ######################################
-    
-    # Jones APU Turbocharger
-    Jones_tc           = TestCase('jones_turbocharger')
-    Jones_tc.cfg_dir   = "turbomachinery/APU_turbocharger"
-    Jones_tc.cfg_file  = "Jones.cfg"
-    Jones_tc.test_iter = 5
-    Jones_tc.test_vals = [-5.304569, 0.419188, 80.085850, 1.034777] #last 4 columns
-    Jones_tc.su2_exec  = "SU2_CFD"
-    Jones_tc.timeout   = 1600
-    Jones_tc.tol       = 0.00001
-    test_list.append(Jones_tc)
-
-    # Jones APU Turbocharger restart
-    Jones_tc_rst           = TestCase('jones_turbocharger_restart')
-    Jones_tc_rst.cfg_dir   = "turbomachinery/APU_turbocharger"
-    Jones_tc_rst.cfg_file  = "Jones_rst.cfg"
-    Jones_tc_rst.test_iter = 5
-    Jones_tc_rst.test_vals = [-4.423322, -1.618510, 82.250600, 2.791319] #last 4 columns
-    Jones_tc_rst.su2_exec  = "SU2_CFD"
-    Jones_tc_rst.timeout   = 1600
-    Jones_tc_rst.tol       = 0.00001
-    test_list.append(Jones_tc_rst)
-
-    # 2D axial stage
-    axial_stage2D           = TestCase('axial_stage2D')
-    axial_stage2D.cfg_dir   = "turbomachinery/axial_stage_2D"
-    axial_stage2D.cfg_file  = "Axial_stage2D.cfg"
-    axial_stage2D.test_iter = 20
-    axial_stage2D.test_vals = [-1.837052, 5.787185, 73.679900, 0.888919] #last 4 columns
-    axial_stage2D.su2_exec  = "SU2_CFD"
-    axial_stage2D.timeout   = 1600
-    axial_stage2D.tol       = 0.00001
-    test_list.append(axial_stage2D)
-    
-    # 2D transonic stator
-    transonic_stator           = TestCase('transonic_stator')
-    transonic_stator.cfg_dir   = "turbomachinery/transonic_stator_2D"
-    transonic_stator.cfg_file  = "transonic_stator.cfg"
-    transonic_stator.test_iter = 20
-    transonic_stator.test_vals = [-1.114556, 6.120416, 67.101480, 0.070037] #last 4 columns
-    transonic_stator.su2_exec  = "SU2_CFD"
-    transonic_stator.timeout   = 1600
-    transonic_stator.tol       = 0.00001
-    test_list.append(transonic_stator)
-    
-    # 2D transonic stator restart
-    transonic_stator_rst           = TestCase('transonic_stator_restart')
-    transonic_stator_rst.cfg_dir   = "turbomachinery/transonic_stator_2D"
-    transonic_stator_rst.cfg_file  = "transonic_stator_rst.cfg"
-    transonic_stator_rst.test_iter = 20
-    transonic_stator_rst.test_vals = [-0.486965, 4.460638, 6.455770, 0.004009] #last 4 columns
-    transonic_stator_rst.su2_exec  = "SU2_CFD"
-    transonic_stator_rst.timeout   = 1600
-    transonic_stator_rst.tol       = 0.00001
-    test_list.append(transonic_stator_rst)
-
-
-    ######################################
-    ### Sliding Mesh                   ###
-    ######################################
-
-    # Uniform flow
-    uniform_flow         = TestCase('uniform_flow')
-    uniform_flow.cfg_dir   = "sliding_interface/uniform_flow"
-    uniform_flow.cfg_file  = "uniform_NN.cfg"
-    uniform_flow.test_iter = 50
-    uniform_flow.test_vals = [-0.368836, 5.156090, 0.000000, 0.000000] #last 4 columns
-    uniform_flow.su2_exec  = "SU2_CFD"
-    uniform_flow.timeout   = 1600
-    uniform_flow.tol       = 0.000001
-    uniform_flow.unsteady  = True
-    test_list.append(uniform_flow) 
-
-    # Channel_2D
-    channel_2D           = TestCase('channel_2D')
-    channel_2D.cfg_dir   = "sliding_interface/channel_2D"
-    channel_2D.cfg_file  = "channel_2D_WA.cfg"
-    channel_2D.test_iter = 4
-    channel_2D.test_vals = [-1.656852, 4.263152, 0.000000, 0.000000] #last 4 columns
-    channel_2D.su2_exec  = "SU2_CFD"
-    channel_2D.timeout   = 100
-    channel_2D.tol       = 0.00001
-    channel_2D.unsteady  = True
-    test_list.append(channel_2D)
-
-    # Channel_3D
-    channel_3D           = TestCase('channel_3D')
-    channel_3D.cfg_dir   = "sliding_interface/channel_3D"
-    channel_3D.cfg_file  = "channel_3D_WA.cfg"
-    channel_3D.test_iter = 1
-    channel_3D.test_vals = [-1.899946, 4.032882, 0.000000, 0.000000] #last 4 columns
-    channel_3D.su2_exec  = "SU2_CFD"
-    channel_3D.timeout   = 1600
-    channel_3D.tol       = 0.00001
-    channel_3D.unsteady  = True
-    test_list.append(channel_3D)
-
-    # Pipe
-    pipe           = TestCase('pipe')
-    pipe.cfg_dir   = "sliding_interface/pipe"
-    pipe.cfg_file  = "pipe_NN.cfg"
-    pipe.test_iter = 2
-    pipe.test_vals = [-3.503708, 3.194241, 0.000000, 0.000000] #last 4 columns
-    pipe.su2_exec  = "SU2_CFD"
-    pipe.timeout   = 1600
-    pipe.tol       = 0.00001
-    pipe.unsteady  = True
-    test_list.append(pipe)
-
-    # Rotating cylinders
-    rotating_cylinders           = TestCase('rotating_cylinders')
-    rotating_cylinders.cfg_dir   = "sliding_interface/rotating_cylinders"
-    rotating_cylinders.cfg_file  = "rot_cylinders_WA.cfg"
-    rotating_cylinders.test_iter = 3
-    rotating_cylinders.test_vals = [-1.253498, 4.531302, 0.000000, 0.000000] #last 4 columns
-    rotating_cylinders.su2_exec  = "SU2_CFD"
-    rotating_cylinders.timeout   = 1600
-    rotating_cylinders.tol       = 0.00001
-    rotating_cylinders.unsteady  = True
-    test_list.append(rotating_cylinders)
-
-    # Supersonic vortex shedding
-    supersonic_vortex_shedding           = TestCase('supersonic_vortex_shedding')
-    supersonic_vortex_shedding.cfg_dir   = "sliding_interface/supersonic_vortex_shedding"
-    supersonic_vortex_shedding.cfg_file  = "sup_vor_shed_WA.cfg"
-    supersonic_vortex_shedding.test_iter = 5
-    supersonic_vortex_shedding.test_vals = [-1.128085, 4.600597, 0.000000, 0.000000] #last 4 columns
-    supersonic_vortex_shedding.su2_exec  = "SU2_CFD"
-    supersonic_vortex_shedding.timeout   = 1600
-    supersonic_vortex_shedding.tol       = 0.00001
-    supersonic_vortex_shedding.unsteady  = True
-    test_list.append(supersonic_vortex_shedding)
-
-    # Bars_SST_2D
-    bars_SST_2D           = TestCase('bars_SST_2D')
-    bars_SST_2D.cfg_dir   = "sliding_interface/bars_SST_2D"
-    bars_SST_2D.cfg_file  = "bars.cfg"
-    bars_SST_2D.test_iter = 13
-    bars_SST_2D.test_vals = [-2.138791, 1.639495, -0.000831, 0.117497] #last 4 columns
-    bars_SST_2D.su2_exec  = "SU2_CFD"
-    bars_SST_2D.timeout   = 1600
-    bars_SST_2D.tol       = 0.00001
-    test_list.append(bars_SST_2D)
-    
-    # Sliding mesh with incompressible flows (steady)
-    slinc_steady           = TestCase('slinc_steady')
-    slinc_steady.cfg_dir   = "sliding_interface/incompressible_steady"
-    slinc_steady.cfg_file  = "config.cfg"
-    slinc_steady.test_iter = 19
-    slinc_steady.test_vals = [-4.214657,1.265231,0.000000,0.000000] #last 4 columns
-    slinc_steady.su2_exec  = "SU2_CFD"
-    slinc_steady.timeout   = 100
-    slinc_steady.tol       = 0.00001
-    test_list.append(slinc_steady)
-    
-    # Sliding mesh with incompressible flows (unsteady)
-    # slinc_unsteady           = TestCase('slinc_unsteady')
-    # slinc_unsteady.cfg_dir   = "sliding_interface/incompressible_unsteady"
-    # slinc_unsteady.cfg_file  = "config.cfg"
-    # slinc_unsteady.test_iter = 19
-    # slinc_unsteady.test_vals = [-3.515218,1.930028,0.000000,0.000000] #last 4 columns
-    # slinc_unsteady.su2_exec  = "SU2_CFD"
-    # slinc_unsteady.timeout   = 100
-    # slinc_unsteady.tol       = 0.00001
-    # slinc_unsteady.unsteady  = True
-    # test_list.append(slinc_unsteady)
-
-    ##########################
-    ### FEA - FSI          ###
-    ##########################
-
-    # Static beam, 3d
-    statbeam3d           = TestCase('statbeam3d')
-    statbeam3d.cfg_dir   = "fea_fsi/StatBeam_3d"
-    statbeam3d.cfg_file  = "configBeam_3d.cfg"
-    statbeam3d.test_iter = 0
-    statbeam3d.test_vals = [-8.498274, -8.230638, -8.123824, 6.4095e+04] #last 4 columns
-    statbeam3d.su2_exec  = "SU2_CFD"
-    statbeam3d.timeout   = 1600
-    statbeam3d.tol       = 0.00001
-    test_list.append(statbeam3d)
-
-    # Dynamic beam, 2d
-    dynbeam2d           = TestCase('dynbeam2d')
-    dynbeam2d.cfg_dir   = "fea_fsi/DynBeam_2d"
-    dynbeam2d.cfg_file  = "configBeam_2d.cfg"
-    dynbeam2d.test_iter = 6
-    dynbeam2d.test_vals = [-9.420640, -5.365872, -12.430382, 6.5210e+04] #last 4 columns
-    dynbeam2d.su2_exec  = "SU2_CFD"
-    dynbeam2d.timeout   = 1600
-    dynbeam2d.tol       = 0.00001
-    test_list.append(dynbeam2d)
-
-    # FSI, 2d
-    fsi2d           = TestCase('fsi2d')
-    fsi2d.cfg_dir   = "fea_fsi/WallChannel_2d"
-    fsi2d.cfg_file  = "configFSI.cfg"
-    fsi2d.test_iter = 4
-    fsi2d.test_vals = [2.000000, 0.500000, -7.780236, -1.142100] #last 4 columns
-    fsi2d.su2_exec  = "SU2_CFD"
-    fsi2d.timeout   = 1600
-    fsi2d.tol       = 0.00001
-    test_list.append(fsi2d)    
-
-    # FSI, 2D airfoil with RBF interpolation
-    airfoilRBF           = TestCase('airfoil_fsi_rbf')
-    airfoilRBF.cfg_dir   = "fea_fsi/Airfoil_RBF"
-    airfoilRBF.cfg_file  = "config.cfg"
-    airfoilRBF.test_iter = 29
-    airfoilRBF.test_vals = [-13.474206, -3.771392, -11.646689, 1.4045e+06] #last 4 columns
-    airfoilRBF.su2_exec  = "SU2_CFD"
-    airfoilRBF.timeout   = 1600
-    airfoilRBF.tol       = 0.00001
-    test_list.append(airfoilRBF)
-   
-    ##########################
-    ### Zonal multiphysics ###
-    ##########################
-
-    # CHT incompressible
-    cht_incompressible           = TestCase('cht_incompressible')
-    cht_incompressible.cfg_dir   = "coupled_cht/incompressible"
-    cht_incompressible.cfg_file  = "config.cfg"
-    cht_incompressible.test_iter = 10
-    cht_incompressible.test_vals = [0.000000, 0.000000, -7.685301, -12947.783696] #last 4 columns
-    cht_incompressible.su2_exec  = "SU2_CFD"
-    cht_incompressible.timeout   = 1600
-    cht_incompressible.tol       = 0.0001
-    test_list.append(cht_incompressible)
-
->>>>>>> 284b2a5b
     ######################################
     ### RUN TESTS                      ###
     ######################################  
 
     pass_list = [ test.run_test() for test in test_list ]
-<<<<<<< HEAD
-    
-=======
-
-    
-    ######################################
-    ### RUN SU2_GEO TESTS              ###
-    ######################################
-    
-    # NACA0012
-    naca0012_geo           = TestCase('naca0012_geo')
-    naca0012_geo.cfg_dir   = "optimization_euler/steady_naca0012"
-    naca0012_geo.cfg_file  = "inv_NACA0012_adv.cfg"
-    naca0012_geo.test_vals = [0.99975, 62.0455, 0.120041, 0.00208202] #chord, LE radius, ToC, Alpha
-    naca0012_geo.su2_exec  = "SU2_GEO"
-    naca0012_geo.timeout   = 1600
-    naca0012_geo.tol       = 0.00001
-    pass_list.append(naca0012_geo.run_geo())
-    test_list.append(naca0012_geo)
-
-    ######################################
-    ### RUN SU2_DEF TESTS              ###
-    ######################################
-    
-    # Inviscid NACA0012 (triangles)
-    naca0012_def            = TestCase('naca0012_def')
-    naca0012_def.cfg_dir   = "deformation/naca0012"
-    naca0012_def.cfg_file  = "def_NACA0012.cfg"
-    naca0012_def.test_iter = 10
-    naca0012_def.test_vals = [0.00344658] #residual
-    naca0012_def.su2_exec  = "SU2_DEF"
-    naca0012_def.timeout   = 1600
-    naca0012_def.tol       = 1e-08
-    
-    pass_list.append(naca0012_def.run_def())
-    test_list.append(naca0012_def)
-    
-    # Inviscid NACA0012 based on SURFACE_FILE input (surface_bump.dat)
-    naca0012_def_file            = TestCase('naca0012_def_file')
-    naca0012_def_file.cfg_dir   = "deformation/naca0012"
-    naca0012_def_file.cfg_file  = "surface_file_NACA0012.cfg"
-    naca0012_def_file.test_iter = 10
-    naca0012_def_file.test_vals = [0.00344658] #residual
-    naca0012_def_file.su2_exec  = "mpirun -n 2 SU2_DEF"
-    naca0012_def_file.timeout   = 1600
-    naca0012_def_file.tol       = 1e-8
-    
-    pass_list.append(naca0012_def_file.run_def())
-    test_list.append(naca0012_def_file)
-    
-    # RAE2822 (mixed tris + quads)
-    rae2822_def            = TestCase('rae2822_def')
-    rae2822_def.cfg_dir   = "deformation/rae2822"
-    rae2822_def.cfg_file  = "def_RAE2822.cfg"
-    rae2822_def.test_iter = 10
-    rae2822_def.test_vals = [7.94218e-09] #residual
-    rae2822_def.su2_exec  = "SU2_DEF"
-    rae2822_def.timeout   = 1600
-    rae2822_def.tol       = 1e-13
-    
-    pass_list.append(rae2822_def.run_def())
-    test_list.append(rae2822_def)
-    
-    # Turb NACA4412 (quads, wall distance)
-    naca4412_def            = TestCase('naca4412_def')
-    naca4412_def.cfg_dir   = "deformation/naca4412"
-    naca4412_def.cfg_file  = "def_NACA4412.cfg"
-    naca4412_def.test_iter = 10
-    naca4412_def.test_vals = [8.855370e-13] #residual
-    naca4412_def.su2_exec  = "SU2_DEF"
-    naca4412_def.timeout   = 1600
-    naca4412_def.tol       = 1e-12
-    
-    pass_list.append(naca4412_def.run_def())
-    test_list.append(naca4412_def)
-
-    # Brick of tets (inverse volume)
-    brick_tets_def            = TestCase('brick_tets_def')
-    brick_tets_def.cfg_dir   = "deformation/brick_tets"
-    brick_tets_def.cfg_file  = "def_brick_tets.cfg"
-    brick_tets_def.test_iter = 10
-    brick_tets_def.test_vals = [8.973010e-04] #residual
-    brick_tets_def.su2_exec  = "SU2_DEF"
-    brick_tets_def.timeout   = 1600
-    brick_tets_def.tol       = 1e-09
-    
-    pass_list.append(brick_tets_def.run_def())
-    test_list.append(brick_tets_def)
-
-    # Brick of isotropic hexas (inverse volume)
-    brick_hex_def           = TestCase('brick_hex_def')
-    brick_hex_def.cfg_dir   = "deformation/brick_hex"
-    brick_hex_def.cfg_file  = "def_brick_hex.cfg"
-    brick_hex_def.test_iter = 10
-    brick_hex_def.test_vals = [2.082100e-04] #residual
-    brick_hex_def.su2_exec  = "SU2_DEF"
-    brick_hex_def.timeout   = 1600
-    brick_hex_def.tol       = 1e-09
-    
-    pass_list.append(brick_hex_def.run_def())
-    test_list.append(brick_hex_def)
-
-    # Brick with a pyramid layer (inverse volume)
-    brick_pyra_def           = TestCase('brick_pyra_def')
-    brick_pyra_def.cfg_dir   = "deformation/brick_pyra"
-    brick_pyra_def.cfg_file  = "def_brick_pyra.cfg"
-    brick_pyra_def.test_iter = 10
-    brick_pyra_def.test_vals = [0.00183115] #residual
-    brick_pyra_def.su2_exec  = "SU2_DEF"
-    brick_pyra_def.timeout   = 1600
-    brick_pyra_def.tol       = 1e-08
-    
-    pass_list.append(brick_pyra_def.run_def())
-    test_list.append(brick_pyra_def)
-
-    # Brick of isotropic prisms (inverse volume)
-    brick_prism_def           = TestCase('brick_prism_def')
-    brick_prism_def.cfg_dir   = "deformation/brick_prism"
-    brick_prism_def.cfg_file  = "def_brick_prism.cfg"
-    brick_prism_def.test_iter = 10
-    brick_prism_def.test_vals = [5.684440e-03] #residual
-    brick_prism_def.su2_exec  = "SU2_DEF"
-    brick_prism_def.timeout   = 1600
-    brick_prism_def.tol       = 1e-08
-    
-    pass_list.append(brick_prism_def.run_def())
-    test_list.append(brick_prism_def)
-    
-    # Brick of prisms with high aspect ratio cells near the wall (wall distance)
-    brick_prism_rans_def           = TestCase('brick_prism_rans_def')
-    brick_prism_rans_def.cfg_dir   = "deformation/brick_prism_rans"
-    brick_prism_rans_def.cfg_file  = "def_brick_prism_rans.cfg"
-    brick_prism_rans_def.test_iter = 10
-    brick_prism_rans_def.test_vals = [2.762780e-07] #residual
-    brick_prism_rans_def.su2_exec  = "SU2_DEF"
-    brick_prism_rans_def.timeout   = 1600
-    brick_prism_rans_def.tol       = 1e-12
-    
-    pass_list.append(brick_prism_rans_def.run_def())
-    test_list.append(brick_prism_rans_def)
-    
-    # Brick of hexas with high aspect ratio cells near the wall (inverse volume)
-    brick_hex_rans_def           = TestCase('brick_hex_rans_def')
-    brick_hex_rans_def.cfg_dir   = "deformation/brick_hex_rans"
-    brick_hex_rans_def.cfg_file  = "def_brick_hex_rans.cfg"
-    brick_hex_rans_def.test_iter = 10
-    brick_hex_rans_def.test_vals = [2.260750e-07] #residual
-    brick_hex_rans_def.su2_exec  = "SU2_DEF"
-    brick_hex_rans_def.timeout   = 1600
-    brick_hex_rans_def.tol       = 1e-12
-    
-    pass_list.append(brick_hex_rans_def.run_def())
-    test_list.append(brick_hex_rans_def)
-
-    # Cylindrical FFD test
-    cylinder_ffd_def           = TestCase('cylinder_ffd_def')
-    cylinder_ffd_def.cfg_dir   = "deformation/cylindrical_ffd"
-    cylinder_ffd_def.cfg_file  = "def_cylindrical.cfg"
-    cylinder_ffd_def.test_iter = 10
-    cylinder_ffd_def.test_vals = [0.000470133] #residual
-    cylinder_ffd_def.su2_exec  = "SU2_DEF"
-    cylinder_ffd_def.timeout   = 1600
-    cylinder_ffd_def.tol       = 1e-09
-
-    pass_list.append(cylinder_ffd_def.run_def())
-    test_list.append(cylinder_ffd_def)
-
-    # Spherical FFD test
-    sphere_ffd_def           = TestCase('sphere_ffd_def')
-    sphere_ffd_def.cfg_dir   = "deformation/spherical_ffd"
-    sphere_ffd_def.cfg_file  = "def_spherical.cfg"
-    sphere_ffd_def.test_iter = 10
-    sphere_ffd_def.test_vals = [0.00356699] #residual
-    sphere_ffd_def.su2_exec  = "SU2_DEF"
-    sphere_ffd_def.timeout   = 1600
-    sphere_ffd_def.tol       = 1e-08
-
-    pass_list.append(sphere_ffd_def.run_def())
-    test_list.append(sphere_ffd_def)
-    
-    # Spherical FFD test using BSplines
-    sphere_ffd_def_bspline           = TestCase('sphere_ffd_def_bspline')
-    sphere_ffd_def_bspline.cfg_dir   = "deformation/spherical_ffd"
-    sphere_ffd_def_bspline.cfg_file  = "def_spherical_bspline.cfg"
-    sphere_ffd_def_bspline.test_iter = 10
-    sphere_ffd_def_bspline.test_vals = [0.00206808] #residual
-    sphere_ffd_def_bspline.su2_exec  = "SU2_DEF"
-    sphere_ffd_def_bspline.timeout   = 1600
-    sphere_ffd_def_bspline.tol       = 1e-08
-
-    pass_list.append(sphere_ffd_def_bspline.run_def())
-    test_list.append(sphere_ffd_def_bspline)
->>>>>>> 284b2a5b
+    
    
     ######################################
     ### RUN PYTHON TESTS               ###
