--- conflicted
+++ resolved
@@ -211,11 +211,7 @@
     turb_oneram6.cfg_dir   = "rans/oneram6"
     turb_oneram6.cfg_file  = "turb_ONERAM6.cfg"
     turb_oneram6.test_iter = 10
-<<<<<<< HEAD
-    turb_oneram6.test_vals = [-2.327508, -6.563402, 0.230474, 0.155832]#last 4 columns
-=======
     turb_oneram6.test_vals = [-2.327523, -6.564349, 0.230471, 0.155843]#last 4 columns
->>>>>>> 39cb47a4
     turb_oneram6.su2_exec  = "SU2_CFD"
     turb_oneram6.timeout   = 3200
     turb_oneram6.tol       = 0.00001
@@ -473,11 +469,7 @@
     spinning_cylinder.cfg_dir   = "moving_wall/spinning_cylinder"
     spinning_cylinder.cfg_file  = "spinning_cylinder.cfg"
     spinning_cylinder.test_iter = 25
-<<<<<<< HEAD
-    spinning_cylinder.test_vals = [-7.709625, -2.274866, 1.418504, 1.734213] #last 4 columns
-=======
     spinning_cylinder.test_vals = [-7.719673, -2.279643, 1.721389, 1.710467] #last 4 columns
->>>>>>> 39cb47a4
     spinning_cylinder.su2_exec  = "SU2_CFD"
     spinning_cylinder.timeout   = 1600
     spinning_cylinder.tol       = 0.00001
