--- conflicted
+++ resolved
@@ -54,8 +54,8 @@
     channel           = TestCase('channel')
     channel.cfg_dir   = "euler/channel"
     channel.cfg_file  = "inv_channel_RK.cfg"
-    channel.test_iter = 100
-    channel.test_vals = [-3.115282, 2.251988, 0.008816, 0.029207] #last 4 columns
+    channel.test_iter = 10
+    channel.test_vals = [-2.454049, 3.065639, -0.200679, 0.036298] #last 4 columns
     channel.su2_exec  = "SU2_CFD"
     channel.timeout   = 1600
     channel.tol       = 0.00001
@@ -82,8 +82,6 @@
     wedge.timeout   = 1600
     wedge.tol       = 0.00001
     test_list.append(wedge)
-<<<<<<< HEAD
-=======
 
     # ONERA M6 Wing
     oneram6           = TestCase('oneram6')
@@ -95,11 +93,17 @@
     oneram6.timeout   = 9600
     oneram6.tol       = 0.00001
     test_list.append(oneram6)
->>>>>>> 284b2a5b
-    
-    # Polar sweep of the inviscid NACA0012
-    polar_naca0012           = TestCase('polar_naca0012')
-    polar_naca0012.cfg_dir   = "polar/naca0012"
+    
+    # Fixed CL NACA0012
+    fixedCL_naca0012           = TestCase('fixedcl_naca0012')
+    fixedCL_naca0012.cfg_dir   = "fixed_cl/naca0012"
+    fixedCL_naca0012.cfg_file  = "inv_NACA0012.cfg"
+    fixedCL_naca0012.test_iter = 100
+    fixedCL_naca0012.test_vals = [-2.582897, 2.820443, 0.295158, 0.019324] #last 4 columns
+    fixedCL_naca0012.su2_exec  = "SU2_CFD"
+    fixedCL_naca0012.timeout   = 1600
+    fixedCL_naca0012.tol       = 0.00001
+    test_list.append(fixedCL_naca0012)
     
     # Polar sweep of the inviscid NACA0012
     polar_naca0012           = TestCase('polar_naca0012')
@@ -220,27 +224,12 @@
     turb_flatplate.tol       = 0.00001
     test_list.append(turb_flatplate)
 
-    # Flat plate w/ v2-f
-    turb_flatplate_v2f           = TestCase('turb_flatplate_v2f')
-    turb_flatplate_v2f.cfg_dir   = "rans/flatplate"
-    turb_flatplate_v2f.cfg_file  = "turb_v2f_flatplate.cfg"
-    turb_flatplate_v2f.test_iter = 20
-    turb_flatplate_v2f.test_vals = [-0.303945, 5.425589, -0.176330, 0.058080] #last 4 columns
-    turb_flatplate_v2f.su2_exec  = "SU2_CFD"
-    turb_flatplate_v2f.timeout   = 1600
-    turb_flatplate_v2f.tol       = 0.00001
-    test_list.append(turb_flatplate_v2f)
-
     # ONERA M6 Wing
     turb_oneram6           = TestCase('turb_oneram6')
     turb_oneram6.cfg_dir   = "rans/oneram6"
     turb_oneram6.cfg_file  = "turb_ONERAM6.cfg"
     turb_oneram6.test_iter = 10
-<<<<<<< HEAD
-    turb_oneram6.test_vals = [-2.327508, -6.563402, 0.230474, 0.155832]#last 4 columns
-=======
     turb_oneram6.test_vals = [-2.327523, -6.564349, 0.230471, 0.155843]#last 4 columns
->>>>>>> 284b2a5b
     turb_oneram6.su2_exec  = "SU2_CFD"
     turb_oneram6.timeout   = 3200
     turb_oneram6.tol       = 0.00001
@@ -546,6 +535,17 @@
     contadj_ns_cylinder.timeout   = 1600
     contadj_ns_cylinder.tol       = 0.00001
     test_list.append(contadj_ns_cylinder)
+
+    # Adjoint laminar naca0012 subsonic
+    contadj_ns_naca0012_sub           = TestCase('contadj_ns_naca0012_sub')
+    contadj_ns_naca0012_sub.cfg_dir   = "cont_adj_navierstokes/naca0012_sub"
+    contadj_ns_naca0012_sub.cfg_file  = "lam_NACA0012.cfg"
+    contadj_ns_naca0012_sub.test_iter = 20
+    contadj_ns_naca0012_sub.test_vals = [-2.743268, -8.215193, 0.518810, 0.001210] #last 4 columns
+    contadj_ns_naca0012_sub.su2_exec  = "SU2_CFD"
+    contadj_ns_naca0012_sub.timeout   = 1600
+    contadj_ns_naca0012_sub.tol       = 0.00001
+    test_list.append(contadj_ns_naca0012_sub)
     
     # Adjoint laminar naca0012 transonic
     contadj_ns_naca0012_trans           = TestCase('contadj_ns_naca0012_trans')
@@ -655,8 +655,6 @@
     test_list.append(turb_naca0012_p1c2)
 
     ######################################
-<<<<<<< HEAD
-=======
     ### Harmonic Balance               ###
     ######################################
     
@@ -683,7 +681,6 @@
     test_list.append(hb_rans_preconditioning)
 
     ######################################
->>>>>>> 284b2a5b
     ### Moving Wall                    ###
     ######################################
     
@@ -703,11 +700,7 @@
     spinning_cylinder.cfg_dir   = "moving_wall/spinning_cylinder"
     spinning_cylinder.cfg_file  = "spinning_cylinder.cfg"
     spinning_cylinder.test_iter = 25
-<<<<<<< HEAD
-    spinning_cylinder.test_vals = [-7.709625, -2.274866, 1.418504, 1.734213] #last 4 columns
-=======
     spinning_cylinder.test_vals = [-7.719673, -2.279643, 1.721389, 1.710467] #last 4 columns
->>>>>>> 284b2a5b
     spinning_cylinder.su2_exec  = "SU2_CFD"
     spinning_cylinder.timeout   = 1600
     spinning_cylinder.tol       = 0.00001
@@ -753,8 +746,6 @@
     aeroelastic.unsteady  = True
     test_list.append(aeroelastic) 
 
-<<<<<<< HEAD
-=======
     # Delayed Detached Eddy Simulation
     ddes_flatplate        = TestCase('ddes_flatplate')
     ddes_flatplate.cfg_dir   = "ddes/flatplate"
@@ -1038,15 +1029,11 @@
     cht_incompressible.tol       = 0.0001
     test_list.append(cht_incompressible)
 
->>>>>>> 284b2a5b
     ######################################
     ### RUN TESTS                      ###
     ######################################  
 
     pass_list = [ test.run_test() for test in test_list ]
-<<<<<<< HEAD
-    
-=======
 
     
     ######################################
@@ -1236,7 +1223,6 @@
 
     pass_list.append(sphere_ffd_def_bspline.run_def())
     test_list.append(sphere_ffd_def_bspline)
->>>>>>> 284b2a5b
    
     ######################################
     ### RUN PYTHON TESTS               ###
