<<<<<<< HEAD
%%%%%%%%%%%%%%%%%%%%%%%%%%%%%%%%%%%%%%%%%%%%%%%%%%%%%%%%%%%%%%%%%%%%%%%%%%%%%%%%
%                                                                              %
% SU2 configuration file                                                       %
% Case description: CRM in inviscid, transonic flow                            %
% Author: Thomas D. Economon	      	      	              	       	       %
% Institution: Stanford University				                               %
% Date: 2012.10.07                                                             %
% File Version 5.0.0 "Raven"                                                %
%                                                                              %
%%%%%%%%%%%%%%%%%%%%%%%%%%%%%%%%%%%%%%%%%%%%%%%%%%%%%%%%%%%%%%%%%%%%%%%%%%%%%%%%

% ------------- DIRECT, ADJOINT, AND LINEARIZED PROBLEM DEFINITION ------------%
%
% Physical governing equations (EULER, NAVIER_STOKES)
PHYSICAL_PROBLEM= EULER
%
% Mathematical problem (DIRECT, CONTINUOUS_ADJOINT)
MATH_PROBLEM= DIRECT
%
% Restart solution (NO, YES)
RESTART_SOL= NO

% ----------- COMPRESSIBLE AND INCOMPRESSIBLE FREE-STREAM DEFINITION ----------%
%
% Mach number (non-dimensional, based on the free-stream values)
MACH_NUMBER= 0.8395
%
% Angle of attack (degrees)
AOA= 3.06
%
% Side-slip angle (degrees)
SIDESLIP_ANGLE= 0.0
%
% Free-stream pressure (101325.0 N/m^2 by default, only for Euler equations)
FREESTREAM_PRESSURE= 101325.0
%
% Free-stream temperature (288.15 K by default)
FREESTREAM_TEMPERATURE= 288.15

% ---------------------- REFERENCE VALUE DEFINITION ---------------------------%
%
% Reference origin for moment computation
REF_ORIGIN_MOMENT_X = 0.25
REF_ORIGIN_MOMENT_Y = 0.00
REF_ORIGIN_MOMENT_Z = 0.00
%
% Reference length for pitching, rolling, and yawing non-dimensional moment
REF_LENGTH_MOMENT= 1.0
%
% Reference area for force coefficients (0 implies automatic calculation)
REF_AREA= 0
%
% Flow non-dimensionalization (DIMENSIONAL, FREESTREAM_PRESS_EQ_ONE,
%                              FREESTREAM_VEL_EQ_MACH, FREESTREAM_VEL_EQ_ONE)
REF_DIMENSIONALIZATION= FREESTREAM_PRESS_EQ_ONE

% ----------------------- BOUNDARY CONDITION DEFINITION -----------------------%
%
% Marker of the Euler boundary (0 implies no marker)
MARKER_EULER= ( fuselage , Wing , HTP)
%
% Marker of the far field (0 implies no marker)
MARKER_FAR= ( FarField )
%
% Marker of symmetry boundary (0 implies no marker)
MARKER_SYM= ( SymmetryPlane )
%
% Marker of the surface which is going to be plotted or designed
MARKER_PLOTTING= ( fuselage , Wing , HTP )
%
% Marker of the surface where the functional (Cd, Cl, etc.) will be evaluated
MARKER_MONITORING= ( fuselage , Wing , HTP )

% ------------- COMMON PARAMETERS TO DEFINE THE NUMERICAL METHOD --------------%
% Numerical method for computation of spatial gradients: (GREEN_GAUSS, 
%                                                WIEGHTED_LEAST_SQUARES)
NUM_METHOD_GRAD= WEIGHTED_LEAST_SQUARES
%
% Courant-Friedrichs-Lewy condition of the finest grid
CFL_NUMBER= 5.0
%
% Adaptive CFL number (NO, YES)
CFL_ADAPT= NO
%
% Parameters of the adaptive CFL number (factor down, factor up, CFL min value,
%                                        CFL max value )
CFL_ADAPT_PARAM= ( 1.5, 0.5, 1.0, 100.0 )
%
% Number of total iterations
EXT_ITER= 99999
%
% Linear solver for the implicit formulation (BCGSTAB, FGMRES)
LINEAR_SOLVER= FGMRES
%
% Min error of the linear solver for the implicit formulation
LINEAR_SOLVER_ERROR= 1E-6
%
% Max number of iterations of the linear solver for the implicit formulation
LINEAR_SOLVER_ITER= 5

% -------------------------- MULTIGRID PARAMETERS -----------------------------%
%
% Multi-Grid Levels (0 = no multi-grid)
MGLEVEL= 2
%
% Multi-grid cycle (V_CYCLE, W_CYCLE, FULLMG_CYCLE)
MGCYCLE= V_CYCLE
%
% Multi-Grid PreSmoothing Level
MG_PRE_SMOOTH= ( 1, 2, 3, 3 )
%
% Multi-Grid PostSmoothing Level
MG_POST_SMOOTH= ( 0, 0, 0, 0 )
%
% Jacobi implicit smoothing of the correction
MG_CORRECTION_SMOOTH= ( 0, 0, 0, 0 )
%
% Damping factor for the residual restriction
MG_DAMP_RESTRICTION= 0.9
%
% Damping factor for the correction prolongation
MG_DAMP_PROLONGATION= 0.9

% -------------------- FLOW NUMERICAL METHOD DEFINITION -----------------------%
%
% Convective numerical method (JST, LAX-FRIEDRICH, CUSP, ROE, AUSM, HLLC,
%                              TURKEL_PREC, MSW)
CONV_NUM_METHOD_FLOW= JST
%
% Spatial numerical order integration (1ST_ORDER, 2ND_ORDER, 2ND_ORDER_LIMITER)
%
SPATIAL_ORDER_FLOW= 2ND_ORDER_LIMITER
%
% Slope limiter (VENKATAKRISHNAN, MINMOD)
SLOPE_LIMITER_FLOW= VENKATAKRISHNAN
%
% Coefficient for the limiter
LIMITER_COEFF= 0.3
%
% 1st, 2nd and 4th order artificial dissipation coefficients
AD_COEFF_FLOW= ( 0.15, 0.5, 0.04 )
%
% Time discretization (RUNGE-KUTTA_EXPLICIT, EULER_IMPLICIT, EULER_EXPLICIT)
TIME_DISCRE_FLOW= EULER_IMPLICIT

% ---------------- ADJOINT-FLOW NUMERICAL METHOD DEFINITION -------------------%
% Adjoint problem boundary condition (DRAG, LIFT, SIDEFORCE, MOMENT_X,
%                                     MOMENT_Y, MOMENT_Z, EFFICIENCY, 
%                                     EQUIVALENT_AREA, NEARFIELD_PRESSURE,
%                                     FORCE_X, FORCE_Y, FORCE_Z, THRUST, 
%                                     TORQUE, FREE_SURFACE, TOTAL_HEAT,
%                                     MAXIMUM_HEATFLUX, INVERSE_DESIGN_PRESSURE,
%                                     INVERSE_DESIGN_HEATFLUX)
OBJECTIVE_FUNCTION= DRAG
%
% Convective numerical method (JST, LAX-FRIEDRICH, ROE)
CONV_NUM_METHOD_ADJFLOW= JST
%
% Spatial numerical order integration (1ST_ORDER, 2ND_ORDER, 2ND_ORDER_LIMITER)
%
SPATIAL_ORDER_ADJFLOW= 2ND_ORDER
%
% Slope limiter (VENKATAKRISHNAN, SHARP_EDGES)
SLOPE_LIMITER_ADJFLOW= VENKATAKRISHNAN
%
% Coefficient for the sharp edges limiter
SHARP_EDGES_COEFF= 3.0
%
% 1st, 2nd, and 4th order artificial dissipation coefficients
AD_COEFF_ADJFLOW= ( 0.15, 0.0, 0.04 )
%
% Reduction factor of the CFL coefficient in the adjoint problem
CFL_REDUCTION_ADJFLOW= 0.5
%
% Time discretization (RUNGE-KUTTA_EXPLICIT, EULER_IMPLICIT)
TIME_DISCRE_ADJFLOW= EULER_IMPLICIT

% --------------------------- CONVERGENCE PARAMETERS --------------------------&
%
% Convergence criteria (CAUCHY, RESIDUAL)
CONV_CRITERIA= RESIDUAL
%
% Residual reduction (order of magnitude with respect to the initial value)
RESIDUAL_REDUCTION= 5
%
% Min value of the residual (log10 of the residual)
RESIDUAL_MINVAL= -6
%
% Start convergence criteria at iteration number
STARTCONV_ITER= 100
%
% Number of elements to apply the criteria
CAUCHY_ELEMS= 100
%
% Epsilon to control the series convergence
CAUCHY_EPS= 1E-10
%
% Function to apply the criteria (LIFT, DRAG, NEARFIELD_PRESS, SENS_GEOMETRY, 
% 	      	    		 SENS_MACH, DELTA_LIFT, DELTA_DRAG)
CAUCHY_FUNC_FLOW= DRAG

% ------------------------- INPUT/OUTPUT INFORMATION --------------------------%
%
% Mesh input file
MESH_FILENAME= grid_crm_dpw4_MB-structured.su2
%
% Mesh output file
MESH_OUT_FILENAME= mesh_out.su2
%
% Restart flow input file
SOLUTION_FLOW_FILENAME= solution_flow.dat
%
% Restart adjoint input file
SOLUTION_ADJ_FILENAME= solution_adj.dat
%
% Mesh input file format (SU2)
MESH_FORMAT= SU2
%
% Output file format (PARAVIEW, TECPLOT)
OUTPUT_FORMAT= TECPLOT
%
% Output file convergence history
CONV_FILENAME= history
%
% Output file restart flow
RESTART_FLOW_FILENAME= restart_flow.dat
%
% Output file restart adjoint
RESTART_ADJ_FILENAME= restart_adj.dat
%
% Output file flow (w/o extension) variables
VOLUME_FLOW_FILENAME= flow
%
% Output file adjoint (w/o extension) variables
VOLUME_ADJ_FILENAME= adjoint
%
% Output Objective function gradient (using continuous adjoint)
GRAD_OBJFUNC_FILENAME= of_grad.dat
%
% Output file surface flow coefficient (w/o extension)
SURFACE_FLOW_FILENAME= surface_flow
%
% Output file surface adjoint coefficient (w/o extension)
SURFACE_ADJ_FILENAME= surface_adjoint
%
% Writing solution frequency
WRT_SOL_FREQ= 50
%
% Writing convergence history frequency
WRT_CON_FREQ= 1
=======
%%%%%%%%%%%%%%%%%%%%%%%%%%%%%%%%%%%%%%%%%%%%%%%%%%%%%%%%%%%%%%%%%%%%%%%%%%%%%%%%
%                                                                              %
% SU2 configuration file                                                       %
% Case description: CRM in inviscid, transonic flow                            %
% Author: Thomas D. Economon	      	      	              	       	       %
% Institution: Stanford University				                               %
% Date: 2012.10.07                                                             %
% File Version 6.0.1 "Falcon"                                                %
%                                                                              %
%%%%%%%%%%%%%%%%%%%%%%%%%%%%%%%%%%%%%%%%%%%%%%%%%%%%%%%%%%%%%%%%%%%%%%%%%%%%%%%%

% ------------- DIRECT, ADJOINT, AND LINEARIZED PROBLEM DEFINITION ------------%
%
% Physical governing equations (EULER, NAVIER_STOKES)
PHYSICAL_PROBLEM= EULER
%
% Mathematical problem (DIRECT, CONTINUOUS_ADJOINT)
MATH_PROBLEM= DIRECT
%
% Restart solution (NO, YES)
RESTART_SOL= NO

% ----------- COMPRESSIBLE AND INCOMPRESSIBLE FREE-STREAM DEFINITION ----------%
%
% Mach number (non-dimensional, based on the free-stream values)
MACH_NUMBER= 0.8395
%
% Angle of attack (degrees)
AOA= 3.06
%
% Side-slip angle (degrees)
SIDESLIP_ANGLE= 0.0
%
% Free-stream pressure (101325.0 N/m^2 by default, only for Euler equations)
FREESTREAM_PRESSURE= 101325.0
%
% Free-stream temperature (288.15 K by default)
FREESTREAM_TEMPERATURE= 288.15

% ---------------------- REFERENCE VALUE DEFINITION ---------------------------%
%
% Reference origin for moment computation
REF_ORIGIN_MOMENT_X = 0.25
REF_ORIGIN_MOMENT_Y = 0.00
REF_ORIGIN_MOMENT_Z = 0.00
%
% Reference length for pitching, rolling, and yawing non-dimensional moment
REF_LENGTH= 1.0
%
% Reference area for force coefficients (0 implies automatic calculation)
REF_AREA= 0
%
% Flow non-dimensionalization (DIMENSIONAL, FREESTREAM_PRESS_EQ_ONE,
%                              FREESTREAM_VEL_EQ_MACH, FREESTREAM_VEL_EQ_ONE)
REF_DIMENSIONALIZATION= FREESTREAM_PRESS_EQ_ONE

% ----------------------- BOUNDARY CONDITION DEFINITION -----------------------%
%
% Marker of the Euler boundary (0 implies no marker)
MARKER_EULER= ( fuselage , Wing , HTP)
%
% Marker of the far field (0 implies no marker)
MARKER_FAR= ( FarField )
%
% Marker of symmetry boundary (0 implies no marker)
MARKER_SYM= ( SymmetryPlane )
%
% Marker of the surface which is going to be plotted or designed
MARKER_PLOTTING= ( fuselage , Wing , HTP )
%
% Marker of the surface where the functional (Cd, Cl, etc.) will be evaluated
MARKER_MONITORING= ( fuselage , Wing , HTP )

% ------------- COMMON PARAMETERS TO DEFINE THE NUMERICAL METHOD --------------%
% Numerical method for computation of spatial gradients: (GREEN_GAUSS, 
%                                                WIEGHTED_LEAST_SQUARES)
NUM_METHOD_GRAD= WEIGHTED_LEAST_SQUARES
%
% Courant-Friedrichs-Lewy condition of the finest grid
CFL_NUMBER= 5.0
%
% Adaptive CFL number (NO, YES)
CFL_ADAPT= NO
%
% Parameters of the adaptive CFL number (factor down, factor up, CFL min value,
%                                        CFL max value )
CFL_ADAPT_PARAM= ( 1.5, 0.5, 1.0, 100.0 )
%
% Runge-Kutta alpha coefficients
RK_ALPHA_COEFF= ( 0.66667, 0.66667, 1.000000 )
%
% Number of total iterations
EXT_ITER= 99999
%
% Linear solver for the implicit formulation (BCGSTAB, FGMRES)
LINEAR_SOLVER= FGMRES
%
% Min error of the linear solver for the implicit formulation
LINEAR_SOLVER_ERROR= 1E-6
%
% Max number of iterations of the linear solver for the implicit formulation
LINEAR_SOLVER_ITER= 5

% -------------------------- MULTIGRID PARAMETERS -----------------------------%
%
% Multi-Grid Levels (0 = no multi-grid)
MGLEVEL= 2
%
% Multi-grid cycle (V_CYCLE, W_CYCLE, FULLMG_CYCLE)
MGCYCLE= V_CYCLE
%
% Multi-Grid PreSmoothing Level
MG_PRE_SMOOTH= ( 1, 2, 3, 3 )
%
% Multi-Grid PostSmoothing Level
MG_POST_SMOOTH= ( 0, 0, 0, 0 )
%
% Jacobi implicit smoothing of the correction
MG_CORRECTION_SMOOTH= ( 0, 0, 0, 0 )
%
% Damping factor for the residual restriction
MG_DAMP_RESTRICTION= 0.9
%
% Damping factor for the correction prolongation
MG_DAMP_PROLONGATION= 0.9

% -------------------- FLOW NUMERICAL METHOD DEFINITION -----------------------%
%
% Convective numerical method (JST, LAX-FRIEDRICH, CUSP, ROE, AUSM, HLLC,
%                              TURKEL_PREC, MSW)
CONV_NUM_METHOD_FLOW= JST
%
% Monotonic Upwind Scheme for Conservation Laws (TVD) in the flow equations.
%           Required for 2nd order upwind schemes (NO, YES)
MUSCL_FLOW= YES
%
% Slope limiter (VENKATAKRISHNAN, MINMOD)
SLOPE_LIMITER_FLOW= VENKATAKRISHNAN
%
% Coefficient for the limiter
VENKAT_LIMITER_COEFF= 0.03
%
% 2nd and 4th order artificial dissipation coefficients
JST_SENSOR_COEFF= ( 0.5, 0.04 )
%
% Time discretization (RUNGE-KUTTA_EXPLICIT, EULER_IMPLICIT, EULER_EXPLICIT)
TIME_DISCRE_FLOW= EULER_IMPLICIT

% ---------------- ADJOINT-FLOW NUMERICAL METHOD DEFINITION -------------------%
% Adjoint problem boundary condition (DRAG, LIFT, SIDEFORCE, MOMENT_X,
%                                     MOMENT_Y, MOMENT_Z, EFFICIENCY, 
%                                     EQUIVALENT_AREA, NEARFIELD_PRESSURE,
%                                     FORCE_X, FORCE_Y, FORCE_Z, THRUST, 
%                                     TORQUE, FREE_SURFACE, TOTAL_HEAT,
%                                     MAXIMUM_HEATFLUX, INVERSE_DESIGN_PRESSURE,
%                                     INVERSE_DESIGN_HEATFLUX)
OBJECTIVE_FUNCTION= DRAG
%
% Convective numerical method (JST, LAX-FRIEDRICH, ROE)
CONV_NUM_METHOD_ADJFLOW= JST
%
% Monotonic Upwind Scheme for Conservation Laws (TVD) in the adjoint flow equations.
%           Required for 2nd order upwind schemes (NO, YES)
MUSCL_ADJFLOW= YES
%
% Slope limiter (NONE, VENKATAKRISHNAN, BARTH_JESPERSEN, VAN_ALBADA_EDGE,
%                SHARP_EDGES, WALL_DISTANCE)
SLOPE_LIMITER_ADJFLOW= NONE
%
% Coefficient for the sharp edges limiter
ADJ_SHARP_LIMITER_COEFF= 3.0
%
% 2nd, and 4th order artificial dissipation coefficients
ADJ_JST_SENSOR_COEFF= ( 0.0, 0.04 )
%
% Reduction factor of the CFL coefficient in the adjoint problem
CFL_REDUCTION_ADJFLOW= 0.5
%
% Time discretization (RUNGE-KUTTA_EXPLICIT, EULER_IMPLICIT)
TIME_DISCRE_ADJFLOW= EULER_IMPLICIT

% --------------------------- CONVERGENCE PARAMETERS --------------------------&
%
% Convergence criteria (CAUCHY, RESIDUAL)
CONV_CRITERIA= RESIDUAL
%
% Residual reduction (order of magnitude with respect to the initial value)
RESIDUAL_REDUCTION= 5
%
% Min value of the residual (log10 of the residual)
RESIDUAL_MINVAL= -6
%
% Start convergence criteria at iteration number
STARTCONV_ITER= 100
%
% Number of elements to apply the criteria
CAUCHY_ELEMS= 100
%
% Epsilon to control the series convergence
CAUCHY_EPS= 1E-10
%
% Function to apply the criteria (LIFT, DRAG, NEARFIELD_PRESS, SENS_GEOMETRY, 
% 	      	    		 SENS_MACH, DELTA_LIFT, DELTA_DRAG)
CAUCHY_FUNC_FLOW= DRAG

% ------------------------- INPUT/OUTPUT INFORMATION --------------------------%
%
% Mesh input file
MESH_FILENAME= grid_crm_dpw4_MB-structured.su2
%
% Mesh output file
MESH_OUT_FILENAME= mesh_out.su2
%
% Restart flow input file
SOLUTION_FLOW_FILENAME= solution_flow.dat
%
% Restart adjoint input file
SOLUTION_ADJ_FILENAME= solution_adj.dat
%
% Mesh input file format (SU2)
MESH_FORMAT= SU2
%
% Output file format (PARAVIEW, TECPLOT)
OUTPUT_FORMAT= TECPLOT
%
% Output file convergence history
CONV_FILENAME= history
%
% Output file restart flow
RESTART_FLOW_FILENAME= restart_flow.dat
%
% Output file restart adjoint
RESTART_ADJ_FILENAME= restart_adj.dat
%
% Output file flow (w/o extension) variables
VOLUME_FLOW_FILENAME= flow
%
% Output file adjoint (w/o extension) variables
VOLUME_ADJ_FILENAME= adjoint
%
% Output Objective function gradient (using continuous adjoint)
GRAD_OBJFUNC_FILENAME= of_grad.dat
%
% Output file surface flow coefficient (w/o extension)
SURFACE_FLOW_FILENAME= surface_flow
%
% Output file surface adjoint coefficient (w/o extension)
SURFACE_ADJ_FILENAME= surface_adjoint
%
% Writing solution frequency
WRT_SOL_FREQ= 50
%
% Writing convergence history frequency
WRT_CON_FREQ= 1
>>>>>>> 5e170f46
<|MERGE_RESOLUTION|>--- conflicted
+++ resolved
@@ -1,255 +1,3 @@
-<<<<<<< HEAD
-%%%%%%%%%%%%%%%%%%%%%%%%%%%%%%%%%%%%%%%%%%%%%%%%%%%%%%%%%%%%%%%%%%%%%%%%%%%%%%%%
-%                                                                              %
-% SU2 configuration file                                                       %
-% Case description: CRM in inviscid, transonic flow                            %
-% Author: Thomas D. Economon	      	      	              	       	       %
-% Institution: Stanford University				                               %
-% Date: 2012.10.07                                                             %
-% File Version 5.0.0 "Raven"                                                %
-%                                                                              %
-%%%%%%%%%%%%%%%%%%%%%%%%%%%%%%%%%%%%%%%%%%%%%%%%%%%%%%%%%%%%%%%%%%%%%%%%%%%%%%%%
-
-% ------------- DIRECT, ADJOINT, AND LINEARIZED PROBLEM DEFINITION ------------%
-%
-% Physical governing equations (EULER, NAVIER_STOKES)
-PHYSICAL_PROBLEM= EULER
-%
-% Mathematical problem (DIRECT, CONTINUOUS_ADJOINT)
-MATH_PROBLEM= DIRECT
-%
-% Restart solution (NO, YES)
-RESTART_SOL= NO
-
-% ----------- COMPRESSIBLE AND INCOMPRESSIBLE FREE-STREAM DEFINITION ----------%
-%
-% Mach number (non-dimensional, based on the free-stream values)
-MACH_NUMBER= 0.8395
-%
-% Angle of attack (degrees)
-AOA= 3.06
-%
-% Side-slip angle (degrees)
-SIDESLIP_ANGLE= 0.0
-%
-% Free-stream pressure (101325.0 N/m^2 by default, only for Euler equations)
-FREESTREAM_PRESSURE= 101325.0
-%
-% Free-stream temperature (288.15 K by default)
-FREESTREAM_TEMPERATURE= 288.15
-
-% ---------------------- REFERENCE VALUE DEFINITION ---------------------------%
-%
-% Reference origin for moment computation
-REF_ORIGIN_MOMENT_X = 0.25
-REF_ORIGIN_MOMENT_Y = 0.00
-REF_ORIGIN_MOMENT_Z = 0.00
-%
-% Reference length for pitching, rolling, and yawing non-dimensional moment
-REF_LENGTH_MOMENT= 1.0
-%
-% Reference area for force coefficients (0 implies automatic calculation)
-REF_AREA= 0
-%
-% Flow non-dimensionalization (DIMENSIONAL, FREESTREAM_PRESS_EQ_ONE,
-%                              FREESTREAM_VEL_EQ_MACH, FREESTREAM_VEL_EQ_ONE)
-REF_DIMENSIONALIZATION= FREESTREAM_PRESS_EQ_ONE
-
-% ----------------------- BOUNDARY CONDITION DEFINITION -----------------------%
-%
-% Marker of the Euler boundary (0 implies no marker)
-MARKER_EULER= ( fuselage , Wing , HTP)
-%
-% Marker of the far field (0 implies no marker)
-MARKER_FAR= ( FarField )
-%
-% Marker of symmetry boundary (0 implies no marker)
-MARKER_SYM= ( SymmetryPlane )
-%
-% Marker of the surface which is going to be plotted or designed
-MARKER_PLOTTING= ( fuselage , Wing , HTP )
-%
-% Marker of the surface where the functional (Cd, Cl, etc.) will be evaluated
-MARKER_MONITORING= ( fuselage , Wing , HTP )
-
-% ------------- COMMON PARAMETERS TO DEFINE THE NUMERICAL METHOD --------------%
-% Numerical method for computation of spatial gradients: (GREEN_GAUSS, 
-%                                                WIEGHTED_LEAST_SQUARES)
-NUM_METHOD_GRAD= WEIGHTED_LEAST_SQUARES
-%
-% Courant-Friedrichs-Lewy condition of the finest grid
-CFL_NUMBER= 5.0
-%
-% Adaptive CFL number (NO, YES)
-CFL_ADAPT= NO
-%
-% Parameters of the adaptive CFL number (factor down, factor up, CFL min value,
-%                                        CFL max value )
-CFL_ADAPT_PARAM= ( 1.5, 0.5, 1.0, 100.0 )
-%
-% Number of total iterations
-EXT_ITER= 99999
-%
-% Linear solver for the implicit formulation (BCGSTAB, FGMRES)
-LINEAR_SOLVER= FGMRES
-%
-% Min error of the linear solver for the implicit formulation
-LINEAR_SOLVER_ERROR= 1E-6
-%
-% Max number of iterations of the linear solver for the implicit formulation
-LINEAR_SOLVER_ITER= 5
-
-% -------------------------- MULTIGRID PARAMETERS -----------------------------%
-%
-% Multi-Grid Levels (0 = no multi-grid)
-MGLEVEL= 2
-%
-% Multi-grid cycle (V_CYCLE, W_CYCLE, FULLMG_CYCLE)
-MGCYCLE= V_CYCLE
-%
-% Multi-Grid PreSmoothing Level
-MG_PRE_SMOOTH= ( 1, 2, 3, 3 )
-%
-% Multi-Grid PostSmoothing Level
-MG_POST_SMOOTH= ( 0, 0, 0, 0 )
-%
-% Jacobi implicit smoothing of the correction
-MG_CORRECTION_SMOOTH= ( 0, 0, 0, 0 )
-%
-% Damping factor for the residual restriction
-MG_DAMP_RESTRICTION= 0.9
-%
-% Damping factor for the correction prolongation
-MG_DAMP_PROLONGATION= 0.9
-
-% -------------------- FLOW NUMERICAL METHOD DEFINITION -----------------------%
-%
-% Convective numerical method (JST, LAX-FRIEDRICH, CUSP, ROE, AUSM, HLLC,
-%                              TURKEL_PREC, MSW)
-CONV_NUM_METHOD_FLOW= JST
-%
-% Spatial numerical order integration (1ST_ORDER, 2ND_ORDER, 2ND_ORDER_LIMITER)
-%
-SPATIAL_ORDER_FLOW= 2ND_ORDER_LIMITER
-%
-% Slope limiter (VENKATAKRISHNAN, MINMOD)
-SLOPE_LIMITER_FLOW= VENKATAKRISHNAN
-%
-% Coefficient for the limiter
-LIMITER_COEFF= 0.3
-%
-% 1st, 2nd and 4th order artificial dissipation coefficients
-AD_COEFF_FLOW= ( 0.15, 0.5, 0.04 )
-%
-% Time discretization (RUNGE-KUTTA_EXPLICIT, EULER_IMPLICIT, EULER_EXPLICIT)
-TIME_DISCRE_FLOW= EULER_IMPLICIT
-
-% ---------------- ADJOINT-FLOW NUMERICAL METHOD DEFINITION -------------------%
-% Adjoint problem boundary condition (DRAG, LIFT, SIDEFORCE, MOMENT_X,
-%                                     MOMENT_Y, MOMENT_Z, EFFICIENCY, 
-%                                     EQUIVALENT_AREA, NEARFIELD_PRESSURE,
-%                                     FORCE_X, FORCE_Y, FORCE_Z, THRUST, 
-%                                     TORQUE, FREE_SURFACE, TOTAL_HEAT,
-%                                     MAXIMUM_HEATFLUX, INVERSE_DESIGN_PRESSURE,
-%                                     INVERSE_DESIGN_HEATFLUX)
-OBJECTIVE_FUNCTION= DRAG
-%
-% Convective numerical method (JST, LAX-FRIEDRICH, ROE)
-CONV_NUM_METHOD_ADJFLOW= JST
-%
-% Spatial numerical order integration (1ST_ORDER, 2ND_ORDER, 2ND_ORDER_LIMITER)
-%
-SPATIAL_ORDER_ADJFLOW= 2ND_ORDER
-%
-% Slope limiter (VENKATAKRISHNAN, SHARP_EDGES)
-SLOPE_LIMITER_ADJFLOW= VENKATAKRISHNAN
-%
-% Coefficient for the sharp edges limiter
-SHARP_EDGES_COEFF= 3.0
-%
-% 1st, 2nd, and 4th order artificial dissipation coefficients
-AD_COEFF_ADJFLOW= ( 0.15, 0.0, 0.04 )
-%
-% Reduction factor of the CFL coefficient in the adjoint problem
-CFL_REDUCTION_ADJFLOW= 0.5
-%
-% Time discretization (RUNGE-KUTTA_EXPLICIT, EULER_IMPLICIT)
-TIME_DISCRE_ADJFLOW= EULER_IMPLICIT
-
-% --------------------------- CONVERGENCE PARAMETERS --------------------------&
-%
-% Convergence criteria (CAUCHY, RESIDUAL)
-CONV_CRITERIA= RESIDUAL
-%
-% Residual reduction (order of magnitude with respect to the initial value)
-RESIDUAL_REDUCTION= 5
-%
-% Min value of the residual (log10 of the residual)
-RESIDUAL_MINVAL= -6
-%
-% Start convergence criteria at iteration number
-STARTCONV_ITER= 100
-%
-% Number of elements to apply the criteria
-CAUCHY_ELEMS= 100
-%
-% Epsilon to control the series convergence
-CAUCHY_EPS= 1E-10
-%
-% Function to apply the criteria (LIFT, DRAG, NEARFIELD_PRESS, SENS_GEOMETRY, 
-% 	      	    		 SENS_MACH, DELTA_LIFT, DELTA_DRAG)
-CAUCHY_FUNC_FLOW= DRAG
-
-% ------------------------- INPUT/OUTPUT INFORMATION --------------------------%
-%
-% Mesh input file
-MESH_FILENAME= grid_crm_dpw4_MB-structured.su2
-%
-% Mesh output file
-MESH_OUT_FILENAME= mesh_out.su2
-%
-% Restart flow input file
-SOLUTION_FLOW_FILENAME= solution_flow.dat
-%
-% Restart adjoint input file
-SOLUTION_ADJ_FILENAME= solution_adj.dat
-%
-% Mesh input file format (SU2)
-MESH_FORMAT= SU2
-%
-% Output file format (PARAVIEW, TECPLOT)
-OUTPUT_FORMAT= TECPLOT
-%
-% Output file convergence history
-CONV_FILENAME= history
-%
-% Output file restart flow
-RESTART_FLOW_FILENAME= restart_flow.dat
-%
-% Output file restart adjoint
-RESTART_ADJ_FILENAME= restart_adj.dat
-%
-% Output file flow (w/o extension) variables
-VOLUME_FLOW_FILENAME= flow
-%
-% Output file adjoint (w/o extension) variables
-VOLUME_ADJ_FILENAME= adjoint
-%
-% Output Objective function gradient (using continuous adjoint)
-GRAD_OBJFUNC_FILENAME= of_grad.dat
-%
-% Output file surface flow coefficient (w/o extension)
-SURFACE_FLOW_FILENAME= surface_flow
-%
-% Output file surface adjoint coefficient (w/o extension)
-SURFACE_ADJ_FILENAME= surface_adjoint
-%
-% Writing solution frequency
-WRT_SOL_FREQ= 50
-%
-% Writing convergence history frequency
-WRT_CON_FREQ= 1
-=======
 %%%%%%%%%%%%%%%%%%%%%%%%%%%%%%%%%%%%%%%%%%%%%%%%%%%%%%%%%%%%%%%%%%%%%%%%%%%%%%%%
 %                                                                              %
 % SU2 configuration file                                                       %
@@ -338,9 +86,6 @@
 %                                        CFL max value )
 CFL_ADAPT_PARAM= ( 1.5, 0.5, 1.0, 100.0 )
 %
-% Runge-Kutta alpha coefficients
-RK_ALPHA_COEFF= ( 0.66667, 0.66667, 1.000000 )
-%
 % Number of total iterations
 EXT_ITER= 99999
 %
@@ -503,5 +248,4 @@
 WRT_SOL_FREQ= 50
 %
 % Writing convergence history frequency
-WRT_CON_FREQ= 1
->>>>>>> 5e170f46
+WRT_CON_FREQ= 1