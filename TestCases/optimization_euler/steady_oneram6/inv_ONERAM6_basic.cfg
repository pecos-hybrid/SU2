--- conflicted
+++ resolved
@@ -204,14 +204,11 @@
 GEO_WING_BOUNDS= (0.0806, 1.1284)
 %
 % Plot loads and Cp distributions on each airfoil section
-<<<<<<< HEAD
 GEO_PLOT_STATIONS= NO
 %
 % Number of section cuts to make when calculating internal volume
 GEO_WING_STATIONS= 101
-=======
-GEO_PLOT_SECTIONS= NO
->>>>>>> 6c3f2674
+
 
 % --------------------------- CONVERGENCE PARAMETERS --------------------------&
 %
