--- conflicted
+++ resolved
@@ -1,4 +1,3 @@
-<<<<<<< HEAD
 %%%%%%%%%%%%%%%%%%%%%%%%%%%%%%%%%%%%%%%%%%%%%%%%%%%%%%%%%%%%%%%%%%%%%%%%%%%%%%%%
 %                                                                              %
 % SU2 configuration file                                                       %
@@ -6,7 +5,7 @@
 % Author: Thomas D. Economon                                                   %
 % Institution: Stanford University                                             %
 % Date: 2011.11.02                                                             %
-% File Version 5.0.0 "Raven"                                                %
+% File Version 6.0.1 "Falcon"                                                %
 %                                                                              %
 %%%%%%%%%%%%%%%%%%%%%%%%%%%%%%%%%%%%%%%%%%%%%%%%%%%%%%%%%%%%%%%%%%%%%%%%%%%%%%%%
 
@@ -103,13 +102,10 @@
 REF_ORIGIN_MOMENT_Z = 0.00
 %
 % Reference length for pitching, rolling, and yawing non-dimensional moment
-REF_LENGTH_MOMENT= 0.64607
+REF_LENGTH= 0.64607
 %
 % Reference area for force coefficients (0 implies automatic calculation)
 REF_AREA= 0
-%
-% Reference element length for computing the slope limiter epsilon
-REF_ELEM_LENGTH= 0.1
 
 % -------------------- BOUNDARY CONDITION DEFINITION --------------------------%
 %
@@ -135,9 +131,6 @@
 %
 % Adaptive CFL number (NO, YES)
 CFL_ADAPT= NO
-%
-% Parameters of the adaptive CFL number (factor down, factor up, CFL limit)
-CFL_ADAPT_PARAM= ( 1.5, 0.5, 100.0 )
 %
 % Parameters of the adaptive CFL number (factor down, factor up, CFL min value,
 %                                        CFL max value )
@@ -189,18 +182,18 @@
 %                              TURKEL_PREC, MSW)
 CONV_NUM_METHOD_FLOW= JST
 %
-% Spatial numerical order integration (1ST_ORDER, 2ND_ORDER, 2ND_ORDER_LIMITER)
-%
-SPATIAL_ORDER_FLOW= 2ND_ORDER_LIMITER
+% Monotonic Upwind Scheme for Conservation Laws (TVD) in the flow equations.
+%           Required for 2nd order upwind schemes (NO, YES)
+MUSCL_FLOW= YES
 %
 % Slope limiter (VENKATAKRISHNAN, MINMOD)
 SLOPE_LIMITER_FLOW= VENKATAKRISHNAN
 %
 % Coefficient for the limiter (smooth regions)
-LIMITER_COEFF= 0.3
-%
-% 1st, 2nd and 4th order artificial dissipation coefficients
-AD_COEFF_FLOW= ( 0.15, 0.5, 0.02 )
+VENKAT_LIMITER_COEFF= 0.03
+%
+% 2nd and 4th order artificial dissipation coefficients
+JST_SENSOR_COEFF= ( 0.5, 0.02 )
 %
 % Time discretization (RUNGE-KUTTA_EXPLICIT, EULER_IMPLICIT, EULER_EXPLICIT)
 TIME_DISCRE_FLOW= EULER_IMPLICIT
@@ -210,9 +203,9 @@
 % Convective numerical method (SCALAR_UPWIND)
 CONV_NUM_METHOD_TURB= SCALAR_UPWIND
 %
-% Spatial numerical order integration (1ST_ORDER, 2ND_ORDER, 2ND_ORDER_LIMITER)
-%
-SPATIAL_ORDER_TURB= 1ST_ORDER
+% Monotonic Upwind Scheme for Conservation Laws (TVD) in the turbulence equations.
+%           Required for 2nd order upwind schemes (NO, YES)
+MUSCL_TURB= NO
 %
 % Slope limiter (VENKATAKRISHNAN, MINMOD)
 SLOPE_LIMITER_TURB= VENKATAKRISHNAN
@@ -231,18 +224,19 @@
 % Convective numerical method (JST, LAX-FRIEDRICH, ROE)
 CONV_NUM_METHOD_ADJFLOW= JST
 %
-% Spatial numerical order integration (1ST_ORDER, 2ND_ORDER, 2ND_ORDER_LIMITER)
-%
-SPATIAL_ORDER_ADJFLOW= 2ND_ORDER
-%
-% Slope limiter (VENKATAKRISHNAN, SHARP_EDGES)
-SLOPE_LIMITER_ADJFLOW= VENKATAKRISHNAN
+% Monotonic Upwind Scheme for Conservation Laws (TVD) in the adjoint flow equations.
+%           Required for 2nd order upwind schemes (NO, YES)
+MUSCL_ADJFLOW= YES
+%
+% Slope limiter (NONE, VENKATAKRISHNAN, BARTH_JESPERSEN, VAN_ALBADA_EDGE,
+%                SHARP_EDGES, WALL_DISTANCE)
+SLOPE_LIMITER_ADJFLOW= NONE
 %
 % Coefficient for the sharp edges limiter
-SHARP_EDGES_COEFF= 3.0
-%
-% 1st, 2nd, and 4th order artificial dissipation coefficients
-AD_COEFF_ADJFLOW= ( 0.15, 0.0, 0.02 )
+ADJ_SHARP_LIMITER_COEFF= 3.0
+%
+% 2nd, and 4th order artificial dissipation coefficients
+ADJ_JST_SENSOR_COEFF= ( 0.0, 0.02 )
 %
 % Time discretization (RUNGE-KUTTA_EXPLICIT, EULER_IMPLICIT)
 TIME_DISCRE_ADJFLOW= EULER_IMPLICIT
@@ -260,24 +254,28 @@
 SENS_SMOOTHING= NONE
 %
 % Adjoint frozen viscosity (NO, YES)
-FROZEN_VISC= YES
+FROZEN_VISC_CONT= YES
 
 % ----------------------- GEOMETRY EVALUATION PARAMETERS ----------------------%
+%
+% Marker(s) of the surface where geometrical based function will be evaluated
+GEO_MARKER= ( wing )
+%
+% Description of the geometry to be analyzed (AIRFOIL, WING, FUSELAGE)
+GEO_DESCRIPTION= WING
+%
+% Coordinate of the stations to be analyzed
+GEO_LOCATION_STATIONS= (0.0, 0.2, 0.4, 0.6, 0.8)
+%
+% Geometrical bounds (Y coordinate) for the wing geometry analysis or
+% fuselage evaluation (X coordinate).
+GEO_BOUNDS= (0.0806, 1.1284)
+%
+% Plot loads and Cp distributions on each airfoil section
+GEO_PLOT_STATIONS= NO
 %
 % Geometrical evaluation mode (FUNCTION, GRADIENT)
 GEO_MODE= FUNCTION
-%
-% Marker(s) of the surface where geometrical based func. will be evaluated
-GEO_MARKER= ( wing )
-%
-% Orientation of airfoil sections (X_AXIS, Y_AXIS, Z_AXIS)
-GEO_AXIS_STATIONS= Y_AXIS
-%
-% Location (coordinate) of the airfoil sections (MinValue, MaxValue)
-GEO_WING_BOUNDS= (0.0806, 1.1284)
-%
-% Plot loads and Cp distributions on each airfoil section
-GEO_PLOT_STATIONS= NO
 
 % ------------------------ GRID DEFORMATION PARAMETERS ------------------------%
 %
@@ -352,9 +350,6 @@
 % Restart flow input file
 SOLUTION_FLOW_FILENAME= restart_flow.dat
 %
-% Restart linear flow input file
-SOLUTION_LIN_FILENAME= solution_lin.dat
-%
 % Restart adjoint input file
 SOLUTION_ADJ_FILENAME= solution_adj.dat
 %
@@ -370,9 +365,6 @@
 % Output file restart adjoint
 RESTART_ADJ_FILENAME= restart_adj.dat
 %
-% Output file linear flow
-RESTART_LIN_FILENAME= restart_lin.dat
-%
 % Output file flow (w/o extension) variables
 VOLUME_FLOW_FILENAME= flow
 %
@@ -387,9 +379,6 @@
 %
 % Output file surface adjoint coefficient (w/o extension)
 SURFACE_ADJ_FILENAME= surface_adjoint
-%
-% Output file surface linear coefficient (w/o extension)
-SURFACE_LIN_FILENAME= surface_linear
 %
 % Writing solution file frequency
 WRT_SOL_FREQ= 1000
@@ -413,422 +402,8 @@
 
 % Optimization constraint functions with scaling factors, separated by semicolons
 % ex= (Objective = Value ) * Scale, use '>','<','='  (LIFT > 0.267) * 0.02
-OPT_CONSTRAINT= (LIFT > 0.268) * 0.02; (MAX_THICKNESS_SEC1 > 0.0570) * 0.02; (MAX_THICKNESS_SEC2 > 0.0513) * 0.02; (MAX_THICKNESS_SEC3 > 0.0457) * 0.02; (MAX_THICKNESS_SEC4 > 0.0399) * 0.02; (MAX_THICKNESS_SEC5 > 0.0343) * 0.02
+OPT_CONSTRAINT= (LIFT > 0.268) * 0.02; (STATION1_THICKNESS > 0.0570) * 0.02; (STATION2_THICKNESS > 0.0513) * 0.02; (STATION3_THICKNESS > 0.0457) * 0.02; (STATION4_THICKNESS > 0.0399) * 0.02; (STATION5_THICKNESS > 0.0343) * 0.02
 
 % List of design variables (Design variables are separated by semicolons)
 %  - FFD_CONTROL_POINT ( 7, Scale | Mark. List | FFD_BoxTag, i_Ind, j_Ind, k_Ind, x_Mov, y_Mov, z_Mov )
-DEFINITION_DV= ( 7, 1.0 | wing | 0, 0, 0, 1, 0.0, 0.0, 1.0 ); ( 7, 1.0 | wing | 0, 1, 0, 1, 0.0, 0.0, 1.0 ); ( 7, 1.0 | wing | 0, 2, 0, 1, 0.0, 0.0, 1.0 ); ( 7, 1.0 | wing | 0, 3, 0, 1, 0.0, 0.0, 1.0 ); ( 7, 1.0 | wing | 0, 4, 0, 1, 0.0, 0.0, 1.0 ); ( 7, 1.0 | wing | 0, 0, 1, 1, 0.0, 0.0, 1.0 ); ( 7, 1.0 | wing | 0, 1, 1, 1, 0.0, 0.0, 1.0 ); ( 7, 1.0 | wing | 0, 2, 1, 1, 0.0, 0.0, 1.0 ); ( 7, 1.0 | wing | 0, 3, 1, 1, 0.0, 0.0, 1.0 ); ( 7, 1.0 | wing | 0, 4, 1, 1, 0.0, 0.0, 1.0 ); ( 7, 1.0 | wing | 0, 0, 2, 1, 0.0, 0.0, 1.0 ); ( 7, 1.0 | wing | 0, 1, 2, 1, 0.0, 0.0, 1.0 ); ( 7, 1.0 | wing | 0, 2, 2, 1, 0.0, 0.0, 1.0 ); ( 7, 1.0 | wing | 0, 3, 2, 1, 0.0, 0.0, 1.0 ); ( 7, 1.0 | wing | 0, 4, 2, 1, 0.0, 0.0, 1.0 ); ( 7, 1.0 | wing | 0, 0, 3, 1, 0.0, 0.0, 1.0 ); ( 7, 1.0 | wing | 0, 1, 3, 1, 0.0, 0.0, 1.0 ); ( 7, 1.0 | wing | 0, 2, 3, 1, 0.0, 0.0, 1.0 ); ( 7, 1.0 | wing | 0, 3, 3, 1, 0.0, 0.0, 1.0 ); ( 7, 1.0 | wing | 0, 4, 3, 1, 0.0, 0.0, 1.0 ); ( 7, 1.0 | wing | 0, 0, 4, 1, 0.0, 0.0, 1.0 ); ( 7, 1.0 | wing | 0, 1, 4, 1, 0.0, 0.0, 1.0 ); ( 7, 1.0 | wing | 0, 2, 4, 1, 0.0, 0.0, 1.0 ); ( 7, 1.0 | wing | 0, 3, 4, 1, 0.0, 0.0, 1.0 ); ( 7, 1.0 | wing | 0, 4, 4, 1, 0.0, 0.0, 1.0 ); ( 7, 1.0 | wing | 0, 0, 0, 0, 0.0, 0.0, 1.0 ); ( 7, 1.0 | wing | 0, 1, 0, 0, 0.0, 0.0, 1.0 ); ( 7, 1.0 | wing | 0, 2, 0, 0, 0.0, 0.0, 1.0 ); ( 7, 1.0 | wing | 0, 3, 0, 0, 0.0, 0.0, 1.0 ); ( 7, 1.0 | wing | 0, 4, 0, 0, 0.0, 0.0, 1.0 ); ( 7, 1.0 | wing | 0, 0, 1, 0, 0.0, 0.0, 1.0 ); ( 7, 1.0 | wing | 0, 1, 1, 0, 0.0, 0.0, 1.0 ); ( 7, 1.0 | wing | 0, 2, 1, 0, 0.0, 0.0, 1.0 ); ( 7, 1.0 | wing | 0, 3, 1, 0, 0.0, 0.0, 1.0 ); ( 7, 1.0 | wing | 0, 4, 1, 0, 0.0, 0.0, 1.0 ); ( 7, 1.0 | wing | 0, 0, 2, 0, 0.0, 0.0, 1.0 ); ( 7, 1.0 | wing | 0, 1, 2, 0, 0.0, 0.0, 1.0 ); ( 7, 1.0 | wing | 0, 2, 2, 0, 0.0, 0.0, 1.0 ); ( 7, 1.0 | wing | 0, 3, 2, 0, 0.0, 0.0, 1.0 ); ( 7, 1.0 | wing | 0, 4, 2, 0, 0.0, 0.0, 1.0 ); ( 7, 1.0 | wing | 0, 0, 3, 0, 0.0, 0.0, 1.0 ); ( 7, 1.0 | wing | 0, 1, 3, 0, 0.0, 0.0, 1.0 ); ( 7, 1.0 | wing | 0, 2, 3, 0, 0.0, 0.0, 1.0 ); ( 7, 1.0 | wing | 0, 3, 3, 0, 0.0, 0.0, 1.0 ); ( 7, 1.0 | wing | 0, 4, 3, 0, 0.0, 0.0, 1.0 ); ( 7, 1.0 | wing | 0, 0, 4, 0, 0.0, 0.0, 1.0 ); ( 7, 1.0 | wing | 0, 1, 4, 0, 0.0, 0.0, 1.0 ); ( 7, 1.0 | wing | 0, 2, 4, 0, 0.0, 0.0, 1.0 ); ( 7, 1.0 | wing | 0, 3, 4, 0, 0.0, 0.0, 1.0 ); ( 7, 1.0 | wing | 0, 4, 4, 0, 0.0, 0.0, 1.0 )
-=======
-%%%%%%%%%%%%%%%%%%%%%%%%%%%%%%%%%%%%%%%%%%%%%%%%%%%%%%%%%%%%%%%%%%%%%%%%%%%%%%%%
-%                                                                              %
-% SU2 configuration file                                                       %
-% Case description: Transonic turbulent flow around a ONERA M6 wing (unsteady) %
-% Author: Thomas D. Economon                                                   %
-% Institution: Stanford University                                             %
-% Date: 2011.11.02                                                             %
-% File Version 6.0.1 "Falcon"                                                %
-%                                                                              %
-%%%%%%%%%%%%%%%%%%%%%%%%%%%%%%%%%%%%%%%%%%%%%%%%%%%%%%%%%%%%%%%%%%%%%%%%%%%%%%%%
-
-% ------------- DIRECT, ADJOINT, AND LINEARIZED PROBLEM DEFINITION ------------%
-%
-% Physical governing equations (EULER, NAVIER_STOKES,
-%                               WAVE_EQUATION, HEAT_EQUATION, FEM_ELASTICITY,
-%                               POISSON_EQUATION)             
-PHYSICAL_PROBLEM= NAVIER_STOKES
-%
-% Specify turbulence model (NONE, SA, SA_NEG, SST)
-KIND_TURB_MODEL= SA
-%
-% Mathematical problem (DIRECT, CONTINUOUS_ADJOINT)
-MATH_PROBLEM= DIRECT
-%
-% Restart solution (NO, YES)
-RESTART_SOL= NO
-
-% -------------------- COMPRESSIBLE FREE-STREAM DEFINITION --------------------%
-%
-% Mach number (non-dimensional, based on the free-stream values)
-MACH_NUMBER= 0.8395
-%
-% Angle of attack (degrees, only for compressible flows)
-AOA= 3.06
-%
-% Side-slip angle (degrees, only for compressible flows)
-SIDESLIP_ANGLE= 0.0
-%
-% Free-stream temperature (288.15 K by default)
-FREESTREAM_TEMPERATURE= 288.15
-%
-% Reynolds number (non-dimensional, based on the free-stream values)
-REYNOLDS_NUMBER= 11.72E6
-%
-% Reynolds length (1 m by default)
-REYNOLDS_LENGTH= 0.64607
-
-% ------------------------- UNSTEADY SIMULATION -------------------------------%
-%
-% Unsteady simulation (NO, TIME_STEPPING, DUAL_TIME_STEPPING-1ST_ORDER,
-%                      DUAL_TIME_STEPPING-2ND_ORDER, HARMONIC_BALANCE)
-UNSTEADY_SIMULATION= DUAL_TIME_STEPPING-2ND_ORDER
-%
-% Time Step for dual time stepping simulations (s)
-UNST_TIMESTEP= 0.002161633860454094
-% 25 steps per period: 0.002161633860454094
-%
-% Total Physical Time for dual time stepping simulations (s)
-UNST_TIME= 0.379
-% 10 periods: 0.5404084651135235
-% 7 periods: 0.37828592557946644
-%
-% Number of internal iterations (dual time method)
-UNST_INT_ITER= 350
-%
-% Direct iteration number at which to begin unsteady adjoint
-UNST_ADJOINT_ITER= 176
-
-% ----------------------- DYNAMIC MESH DEFINITION -----------------------------%
-%
-% Dynamic mesh simulation (NO, YES)
-GRID_MOVEMENT= YES
-%
-% Type of dynamic mesh (NONE, RIGID_MOTION, DEFORMING, ROTATING_FRAME,
-%                       MOVING_WALL, FLUID_STRUCTURE, AEROELASTIC, EXTERNAL)
-GRID_MOVEMENT_KIND= RIGID_MOTION
-%
-% Motion mach number (non-dimensional). Used for intitializing a viscous flow
-% with the Reynolds number and for computing force coeffs. with dynamic meshes.
-MACH_MOTION= 0.8395
-%
-% Coordinates of the motion origin
-MOTION_ORIGIN_X= 0.201475
-MOTION_ORIGIN_Y= 0.0
-MOTION_ORIGIN_Z= 0.0
-%
-% Pitching angular freq. (rad/s) about x, y, & z axes
-PITCHING_OMEGA_X= 0.0
-PITCHING_OMEGA_Y= 116.26733689
-PITCHING_OMEGA_Z= 0.0
-%
-% Pitching amplitude (degrees) about x, y, & z axes
-PITCHING_AMPL_X= 0.0
-PITCHING_AMPL_Y= 2.5
-PITCHING_AMPL_Z= 0.0
-
-% ---------------------- REFERENCE VALUE DEFINITION ---------------------------%
-%
-% Reference origin for moment computation
-REF_ORIGIN_MOMENT_X = 0.25
-REF_ORIGIN_MOMENT_Y = 0.00
-REF_ORIGIN_MOMENT_Z = 0.00
-%
-% Reference length for pitching, rolling, and yawing non-dimensional moment
-REF_LENGTH= 0.64607
-%
-% Reference area for force coefficients (0 implies automatic calculation)
-REF_AREA= 0
-
-% -------------------- BOUNDARY CONDITION DEFINITION --------------------------%
-%
-% Navier-Stokes wall boundary marker(s) (NONE = no marker)
-MARKER_HEATFLUX= ( wing, 0.0 )
-%
-% Far-field boundary marker(s) (NONE = no marker)
-MARKER_FAR= ( farfield )
-%
-% Symmetry boundary marker(s) (NONE = no marker)
-MARKER_SYM= ( symmetry )
-%
-% Marker(s) of the surface to be plotted or designed
-MARKER_PLOTTING= ( wing )
-%
-% Marker(s) of the surface where the functional (Cd, Cl, etc.) will be evaluated
-MARKER_MONITORING= ( wing )
-
-% ------------- COMMON PARAMETERS DEFINING THE NUMERICAL METHOD ---------------%
-%
-% Numerical method for spatial gradients (GREEN_GAUSS, WEIGHTED_LEAST_SQUARES)
-NUM_METHOD_GRAD= GREEN_GAUSS
-%
-% Adaptive CFL number (NO, YES)
-CFL_ADAPT= NO
-%
-% Parameters of the adaptive CFL number (factor down, factor up, CFL min value,
-%                                        CFL max value )
-CFL_ADAPT_PARAM= ( 1.5, 0.5, 1.0, 100.0 )
-%
-% Runge-Kutta alpha coefficients
-RK_ALPHA_COEFF= ( 0.66667, 0.66667, 1.000000 )
-%
-% Number of total iterations
-EXT_ITER= 99999
-
-% ------------------------ LINEAR SOLVER DEFINITION ---------------------------%
-%
-% Linear solver for the implicit (or discrete adjoint) formulation (BCGSTAB, FGMRES)
-LINEAR_SOLVER= FGMRES
-%
-% Preconditioner of the Krylov linear solver (NONE, JACOBI, LINELET)
-LINEAR_SOLVER_PREC= LU_SGS
-%
-% Min error of the linear solver for the implicit formulation
-LINEAR_SOLVER_ERROR= 1E-6
-%
-% Max number of iterations of the linear solver for the implicit formulation
-LINEAR_SOLVER_ITER= 5
-
-% -------------------------- MULTIGRID PARAMETERS -----------------------------%
-%
-% Multi-Grid Levels (0 = no multi-grid)
-MGLEVEL= 2
-%
-% Multi-grid cycle (V_CYCLE, W_CYCLE, FULLMG_CYCLE)
-MGCYCLE= W_CYCLE
-%
-% Multi-grid pre-smoothing level
-MG_PRE_SMOOTH= ( 1, 2, 3, 3 )
-%
-% Multi-grid post-smoothing level
-MG_POST_SMOOTH= ( 0, 0, 0, 0 )
-%
-% Jacobi implicit smoothing of the correction
-MG_CORRECTION_SMOOTH= ( 0, 0, 0, 0 )
-%
-% Damping factor for the residual restriction
-MG_DAMP_RESTRICTION= 0.7
-%
-% Damping factor for the correction prolongation
-MG_DAMP_PROLONGATION= 0.7
-
-% -------------------- FLOW NUMERICAL METHOD DEFINITION -----------------------%
-%
-% Convective numerical method (JST, LAX-FRIEDRICH, CUSP, ROE, AUSM, HLLC,
-%                              TURKEL_PREC, MSW)
-CONV_NUM_METHOD_FLOW= JST
-%
-% Monotonic Upwind Scheme for Conservation Laws (TVD) in the flow equations.
-%           Required for 2nd order upwind schemes (NO, YES)
-MUSCL_FLOW= YES
-%
-% Slope limiter (VENKATAKRISHNAN, MINMOD)
-SLOPE_LIMITER_FLOW= VENKATAKRISHNAN
-%
-% Coefficient for the limiter (smooth regions)
-VENKAT_LIMITER_COEFF= 0.03
-%
-% 2nd and 4th order artificial dissipation coefficients
-JST_SENSOR_COEFF= ( 0.5, 0.02 )
-%
-% Time discretization (RUNGE-KUTTA_EXPLICIT, EULER_IMPLICIT, EULER_EXPLICIT)
-TIME_DISCRE_FLOW= EULER_IMPLICIT
-
-% -------------------- TURBULENT NUMERICAL METHOD DEFINITION ------------------%
-%
-% Convective numerical method (SCALAR_UPWIND)
-CONV_NUM_METHOD_TURB= SCALAR_UPWIND
-%
-% Monotonic Upwind Scheme for Conservation Laws (TVD) in the turbulence equations.
-%           Required for 2nd order upwind schemes (NO, YES)
-MUSCL_TURB= NO
-%
-% Slope limiter (VENKATAKRISHNAN, MINMOD)
-SLOPE_LIMITER_TURB= VENKATAKRISHNAN
-%
-% Time discretization (EULER_IMPLICIT)
-TIME_DISCRE_TURB= EULER_IMPLICIT
-
-% ---------------- ADJOINT-FLOW NUMERICAL METHOD DEFINITION -------------------%
-% Adjoint problem boundary condition (DRAG, LIFT, SIDEFORCE, MOMENT_X,
-%                                     MOMENT_Y, MOMENT_Z, EFFICIENCY, 
-%                                     EQUIVALENT_AREA, NEARFIELD_PRESSURE,
-%                                     FORCE_X, FORCE_Y, FORCE_Z, THRUST, 
-%                                     TORQUE, FREE_SURFACE)
-OBJECTIVE_FUNCTION= DRAG
-%
-% Convective numerical method (JST, LAX-FRIEDRICH, ROE)
-CONV_NUM_METHOD_ADJFLOW= JST
-%
-% Monotonic Upwind Scheme for Conservation Laws (TVD) in the adjoint flow equations.
-%           Required for 2nd order upwind schemes (NO, YES)
-MUSCL_ADJFLOW= YES
-%
-% Slope limiter (NONE, VENKATAKRISHNAN, BARTH_JESPERSEN, VAN_ALBADA_EDGE,
-%                SHARP_EDGES, WALL_DISTANCE)
-SLOPE_LIMITER_ADJFLOW= NONE
-%
-% Coefficient for the sharp edges limiter
-ADJ_SHARP_LIMITER_COEFF= 3.0
-%
-% 2nd, and 4th order artificial dissipation coefficients
-ADJ_JST_SENSOR_COEFF= ( 0.0, 0.02 )
-%
-% Time discretization (RUNGE-KUTTA_EXPLICIT, EULER_IMPLICIT)
-TIME_DISCRE_ADJFLOW= EULER_IMPLICIT
-%
-% Reduction factor of the CFL coefficient in the adjoint problem
-CFL_REDUCTION_ADJFLOW= 0.8
-%
-% Limit value for the adjoint variable
-LIMIT_ADJFLOW= 1E6
-%
-% Remove sharp edges from the sensitivity evaluation (NO, YES)
-SENS_REMOVE_SHARP= YES
-%
-% Sensitivity smoothing (NONE, SOBOLEV, BIGRID)
-SENS_SMOOTHING= NONE
-%
-% Adjoint frozen viscosity (NO, YES)
-FROZEN_VISC_CONT= YES
-
-% ----------------------- GEOMETRY EVALUATION PARAMETERS ----------------------%
-%
-% Marker(s) of the surface where geometrical based function will be evaluated
-GEO_MARKER= ( wing )
-%
-% Description of the geometry to be analyzed (AIRFOIL, WING, FUSELAGE)
-GEO_DESCRIPTION= WING
-%
-% Coordinate of the stations to be analyzed
-GEO_LOCATION_STATIONS= (0.0, 0.2, 0.4, 0.6, 0.8)
-%
-% Geometrical bounds (Y coordinate) for the wing geometry analysis or
-% fuselage evaluation (X coordinate).
-GEO_BOUNDS= (0.0806, 1.1284)
-%
-% Plot loads and Cp distributions on each airfoil section
-GEO_PLOT_STATIONS= NO
-%
-% Geometrical evaluation mode (FUNCTION, GRADIENT)
-GEO_MODE= FUNCTION
-
-% ------------------------ GRID DEFORMATION PARAMETERS ------------------------%
-%
-% Kind of deformation (FFD_SETTING, HICKS_HENNE, PARABOLIC, NACA_4DIGITS,
-%                      DISPLACEMENT, ROTATION, FFD_CONTROL_POINT,
-%                      FFD_DIHEDRAL_ANGLE, FFD_TWIST_ANGLE,
-%                      FFD_ROTATION, FFD_CAMBER, FFD_THICKNESS, FFD_VOLUME)
-DV_KIND= FFD_CONTROL_POINT
-%
-% Marker of the surface in which we are going apply the shape deformation
-DV_MARKER= ( wing )
-%
-% Parameters of the shape deformation
-%       - HICKS_HENNE ( Lower Surface (0)/Upper Surface (1)/Only one Surface (2), x_Loc )
-%       - NACA_4DIGITS ( 1st digit, 2nd digit, 3rd and 4th digit )
-%       - PARABOLIC ( Center, Thickness )
-%       - DISPLACEMENT ( x_Disp, y_Disp, z_Disp )
-%       - ROTATION ( x_Orig, y_Orig, z_Orig, x_End, y_End, z_End )
-%       - OBSTACLE ( Center, Bump size )
-%       - FFD_CONTROL_POINT ( FFD_BoxTag ID, i_Ind, j_Ind, k_Ind, x_Disp, y_Disp, z_Disp )
-%       - FFD_DIHEDRAL_ANGLE ( FFD_BoxTag ID, x_Orig, y_Orig, z_Orig, x_End, y_End, z_End )
-%       - FFD_TWIST_ANGLE ( FFD_BoxTag ID, x_Orig, y_Orig, z_Orig, x_End, y_End, z_End )
-%       - FFD_ROTATION ( FFD_BoxTag ID, x_Orig, y_Orig, z_Orig, x_End, y_End, z_End )
-%       - FFD_CAMBER ( FFD_BoxTag ID, i_Ind, j_Ind )
-%       - FFD_THICKNESS ( FFD_BoxTag ID, i_Ind, j_Ind )
-%       - FFD_VOLUME ( FFD_BoxTag ID, i_Ind, j_Ind )
-DV_PARAM= ( 0, 2, 2, 1, 0.0, 0.0, 1.0 )
-%
-% New value of the shape deformation
-DV_VALUE= 0.1
-%
-% Visualize the deformation (NO, YES)
-VISUALIZE_DEFORMATION= YES
-
-% --------------------------- CONVERGENCE PARAMETERS --------------------------%
-%
-% Convergence criteria (CAUCHY, RESIDUAL)
-%
-CONV_CRITERIA= CAUCHY
-%
-% Residual reduction (order of magnitude with respect to the initial value)
-RESIDUAL_REDUCTION= 3
-%
-% Min value of the residual (log10 of the residual)
-RESIDUAL_MINVAL= -8
-%
-% Start convergence criteria at iteration number
-STARTCONV_ITER= 1
-%
-% Number of elements to apply the criteria
-CAUCHY_ELEMS= 50
-%
-% Epsilon to control the series convergence
-CAUCHY_EPS= 1E-5
-%
-% Function to apply the criteria (LIFT, DRAG, NEARFIELD_PRESS, SENS_GEOMETRY, 
-% 	      	    		 SENS_MACH, DELTA_LIFT, DELTA_DRAG)
-CAUCHY_FUNC_FLOW= DRAG
-CAUCHY_FUNC_ADJFLOW= SENS_GEOMETRY
-
-% ------------------------- INPUT/OUTPUT INFORMATION --------------------------%
-%
-% Mesh input file
-MESH_FILENAME= mesh_ONERAM6_turb_tets.su2
-%
-% Mesh input file format (SU2, CGNS, NETCDF_ASCII)
-MESH_FORMAT= SU2
-%
-% Mesh output file
-MESH_OUT_FILENAME= mesh_out.su2
-%
-% Restart flow input file
-SOLUTION_FLOW_FILENAME= restart_flow.dat
-%
-% Restart adjoint input file
-SOLUTION_ADJ_FILENAME= solution_adj.dat
-%
-% Output file format (PARAVIEW, TECPLOT, STL)
-OUTPUT_FORMAT= TECPLOT
-%
-% Output file convergence history (w/o extension) 
-CONV_FILENAME= history
-%
-% Output file restart flow
-RESTART_FLOW_FILENAME= restart_flow.dat
-%
-% Output file restart adjoint
-RESTART_ADJ_FILENAME= restart_adj.dat
-%
-% Output file flow (w/o extension) variables
-VOLUME_FLOW_FILENAME= flow
-%
-% Output file adjoint (w/o extension) variables
-VOLUME_ADJ_FILENAME= adjoint
-%
-% Output objective function gradient (using continuous adjoint)
-GRAD_OBJFUNC_FILENAME= of_grad.dat
-%
-% Output file surface flow coefficient (w/o extension)
-SURFACE_FLOW_FILENAME= surface_flow
-%
-% Output file surface adjoint coefficient (w/o extension)
-SURFACE_ADJ_FILENAME= surface_adjoint
-%
-% Writing solution file frequency
-WRT_SOL_FREQ= 1000
-%
-% Writing convergence history frequency
-WRT_CON_FREQ= 1
-%
-% Writing convergence history frequency (dual time, only written to screen)
-WRT_CON_FREQ_DUALTIME= 25
-
-% --------------------- OPTIMAL SHAPE DESIGN DEFINITION -----------------------%
-%
-% Objective function (DRAG, LIFT, SIDEFORCE, PRESSURE, MOMENT_X, MOMENT_Y,
-%                     MOMENT_Z, EFFICIENCY, EQUIVALENT_AREA, NEARFIELD_PRESSURE,
-%                     FORCE_X, FORCE_Y, FORCE_Z, THRUST, TORQUE, FIGURE_OF_MERIT
-%                     FREESURFACE)
-
-% Optimization objective function with optional scaling factor
-% ex= Objective * Scale
-OPT_OBJECTIVE= DRAG * 0.02
-
-% Optimization constraint functions with scaling factors, separated by semicolons
-% ex= (Objective = Value ) * Scale, use '>','<','='  (LIFT > 0.267) * 0.02
-OPT_CONSTRAINT= (LIFT > 0.268) * 0.02; (STATION1_THICKNESS > 0.0570) * 0.02; (STATION2_THICKNESS > 0.0513) * 0.02; (STATION3_THICKNESS > 0.0457) * 0.02; (STATION4_THICKNESS > 0.0399) * 0.02; (STATION5_THICKNESS > 0.0343) * 0.02
-
-% List of design variables (Design variables are separated by semicolons)
-%  - FFD_CONTROL_POINT ( 7, Scale | Mark. List | FFD_BoxTag, i_Ind, j_Ind, k_Ind, x_Mov, y_Mov, z_Mov )
-DEFINITION_DV= ( 7, 1.0 | wing | 0, 0, 0, 1, 0.0, 0.0, 1.0 ); ( 7, 1.0 | wing | 0, 1, 0, 1, 0.0, 0.0, 1.0 ); ( 7, 1.0 | wing | 0, 2, 0, 1, 0.0, 0.0, 1.0 ); ( 7, 1.0 | wing | 0, 3, 0, 1, 0.0, 0.0, 1.0 ); ( 7, 1.0 | wing | 0, 4, 0, 1, 0.0, 0.0, 1.0 ); ( 7, 1.0 | wing | 0, 0, 1, 1, 0.0, 0.0, 1.0 ); ( 7, 1.0 | wing | 0, 1, 1, 1, 0.0, 0.0, 1.0 ); ( 7, 1.0 | wing | 0, 2, 1, 1, 0.0, 0.0, 1.0 ); ( 7, 1.0 | wing | 0, 3, 1, 1, 0.0, 0.0, 1.0 ); ( 7, 1.0 | wing | 0, 4, 1, 1, 0.0, 0.0, 1.0 ); ( 7, 1.0 | wing | 0, 0, 2, 1, 0.0, 0.0, 1.0 ); ( 7, 1.0 | wing | 0, 1, 2, 1, 0.0, 0.0, 1.0 ); ( 7, 1.0 | wing | 0, 2, 2, 1, 0.0, 0.0, 1.0 ); ( 7, 1.0 | wing | 0, 3, 2, 1, 0.0, 0.0, 1.0 ); ( 7, 1.0 | wing | 0, 4, 2, 1, 0.0, 0.0, 1.0 ); ( 7, 1.0 | wing | 0, 0, 3, 1, 0.0, 0.0, 1.0 ); ( 7, 1.0 | wing | 0, 1, 3, 1, 0.0, 0.0, 1.0 ); ( 7, 1.0 | wing | 0, 2, 3, 1, 0.0, 0.0, 1.0 ); ( 7, 1.0 | wing | 0, 3, 3, 1, 0.0, 0.0, 1.0 ); ( 7, 1.0 | wing | 0, 4, 3, 1, 0.0, 0.0, 1.0 ); ( 7, 1.0 | wing | 0, 0, 4, 1, 0.0, 0.0, 1.0 ); ( 7, 1.0 | wing | 0, 1, 4, 1, 0.0, 0.0, 1.0 ); ( 7, 1.0 | wing | 0, 2, 4, 1, 0.0, 0.0, 1.0 ); ( 7, 1.0 | wing | 0, 3, 4, 1, 0.0, 0.0, 1.0 ); ( 7, 1.0 | wing | 0, 4, 4, 1, 0.0, 0.0, 1.0 ); ( 7, 1.0 | wing | 0, 0, 0, 0, 0.0, 0.0, 1.0 ); ( 7, 1.0 | wing | 0, 1, 0, 0, 0.0, 0.0, 1.0 ); ( 7, 1.0 | wing | 0, 2, 0, 0, 0.0, 0.0, 1.0 ); ( 7, 1.0 | wing | 0, 3, 0, 0, 0.0, 0.0, 1.0 ); ( 7, 1.0 | wing | 0, 4, 0, 0, 0.0, 0.0, 1.0 ); ( 7, 1.0 | wing | 0, 0, 1, 0, 0.0, 0.0, 1.0 ); ( 7, 1.0 | wing | 0, 1, 1, 0, 0.0, 0.0, 1.0 ); ( 7, 1.0 | wing | 0, 2, 1, 0, 0.0, 0.0, 1.0 ); ( 7, 1.0 | wing | 0, 3, 1, 0, 0.0, 0.0, 1.0 ); ( 7, 1.0 | wing | 0, 4, 1, 0, 0.0, 0.0, 1.0 ); ( 7, 1.0 | wing | 0, 0, 2, 0, 0.0, 0.0, 1.0 ); ( 7, 1.0 | wing | 0, 1, 2, 0, 0.0, 0.0, 1.0 ); ( 7, 1.0 | wing | 0, 2, 2, 0, 0.0, 0.0, 1.0 ); ( 7, 1.0 | wing | 0, 3, 2, 0, 0.0, 0.0, 1.0 ); ( 7, 1.0 | wing | 0, 4, 2, 0, 0.0, 0.0, 1.0 ); ( 7, 1.0 | wing | 0, 0, 3, 0, 0.0, 0.0, 1.0 ); ( 7, 1.0 | wing | 0, 1, 3, 0, 0.0, 0.0, 1.0 ); ( 7, 1.0 | wing | 0, 2, 3, 0, 0.0, 0.0, 1.0 ); ( 7, 1.0 | wing | 0, 3, 3, 0, 0.0, 0.0, 1.0 ); ( 7, 1.0 | wing | 0, 4, 3, 0, 0.0, 0.0, 1.0 ); ( 7, 1.0 | wing | 0, 0, 4, 0, 0.0, 0.0, 1.0 ); ( 7, 1.0 | wing | 0, 1, 4, 0, 0.0, 0.0, 1.0 ); ( 7, 1.0 | wing | 0, 2, 4, 0, 0.0, 0.0, 1.0 ); ( 7, 1.0 | wing | 0, 3, 4, 0, 0.0, 0.0, 1.0 ); ( 7, 1.0 | wing | 0, 4, 4, 0, 0.0, 0.0, 1.0 )
->>>>>>> 5e170f46
+DEFINITION_DV= ( 7, 1.0 | wing | 0, 0, 0, 1, 0.0, 0.0, 1.0 ); ( 7, 1.0 | wing | 0, 1, 0, 1, 0.0, 0.0, 1.0 ); ( 7, 1.0 | wing | 0, 2, 0, 1, 0.0, 0.0, 1.0 ); ( 7, 1.0 | wing | 0, 3, 0, 1, 0.0, 0.0, 1.0 ); ( 7, 1.0 | wing | 0, 4, 0, 1, 0.0, 0.0, 1.0 ); ( 7, 1.0 | wing | 0, 0, 1, 1, 0.0, 0.0, 1.0 ); ( 7, 1.0 | wing | 0, 1, 1, 1, 0.0, 0.0, 1.0 ); ( 7, 1.0 | wing | 0, 2, 1, 1, 0.0, 0.0, 1.0 ); ( 7, 1.0 | wing | 0, 3, 1, 1, 0.0, 0.0, 1.0 ); ( 7, 1.0 | wing | 0, 4, 1, 1, 0.0, 0.0, 1.0 ); ( 7, 1.0 | wing | 0, 0, 2, 1, 0.0, 0.0, 1.0 ); ( 7, 1.0 | wing | 0, 1, 2, 1, 0.0, 0.0, 1.0 ); ( 7, 1.0 | wing | 0, 2, 2, 1, 0.0, 0.0, 1.0 ); ( 7, 1.0 | wing | 0, 3, 2, 1, 0.0, 0.0, 1.0 ); ( 7, 1.0 | wing | 0, 4, 2, 1, 0.0, 0.0, 1.0 ); ( 7, 1.0 | wing | 0, 0, 3, 1, 0.0, 0.0, 1.0 ); ( 7, 1.0 | wing | 0, 1, 3, 1, 0.0, 0.0, 1.0 ); ( 7, 1.0 | wing | 0, 2, 3, 1, 0.0, 0.0, 1.0 ); ( 7, 1.0 | wing | 0, 3, 3, 1, 0.0, 0.0, 1.0 ); ( 7, 1.0 | wing | 0, 4, 3, 1, 0.0, 0.0, 1.0 ); ( 7, 1.0 | wing | 0, 0, 4, 1, 0.0, 0.0, 1.0 ); ( 7, 1.0 | wing | 0, 1, 4, 1, 0.0, 0.0, 1.0 ); ( 7, 1.0 | wing | 0, 2, 4, 1, 0.0, 0.0, 1.0 ); ( 7, 1.0 | wing | 0, 3, 4, 1, 0.0, 0.0, 1.0 ); ( 7, 1.0 | wing | 0, 4, 4, 1, 0.0, 0.0, 1.0 ); ( 7, 1.0 | wing | 0, 0, 0, 0, 0.0, 0.0, 1.0 ); ( 7, 1.0 | wing | 0, 1, 0, 0, 0.0, 0.0, 1.0 ); ( 7, 1.0 | wing | 0, 2, 0, 0, 0.0, 0.0, 1.0 ); ( 7, 1.0 | wing | 0, 3, 0, 0, 0.0, 0.0, 1.0 ); ( 7, 1.0 | wing | 0, 4, 0, 0, 0.0, 0.0, 1.0 ); ( 7, 1.0 | wing | 0, 0, 1, 0, 0.0, 0.0, 1.0 ); ( 7, 1.0 | wing | 0, 1, 1, 0, 0.0, 0.0, 1.0 ); ( 7, 1.0 | wing | 0, 2, 1, 0, 0.0, 0.0, 1.0 ); ( 7, 1.0 | wing | 0, 3, 1, 0, 0.0, 0.0, 1.0 ); ( 7, 1.0 | wing | 0, 4, 1, 0, 0.0, 0.0, 1.0 ); ( 7, 1.0 | wing | 0, 0, 2, 0, 0.0, 0.0, 1.0 ); ( 7, 1.0 | wing | 0, 1, 2, 0, 0.0, 0.0, 1.0 ); ( 7, 1.0 | wing | 0, 2, 2, 0, 0.0, 0.0, 1.0 ); ( 7, 1.0 | wing | 0, 3, 2, 0, 0.0, 0.0, 1.0 ); ( 7, 1.0 | wing | 0, 4, 2, 0, 0.0, 0.0, 1.0 ); ( 7, 1.0 | wing | 0, 0, 3, 0, 0.0, 0.0, 1.0 ); ( 7, 1.0 | wing | 0, 1, 3, 0, 0.0, 0.0, 1.0 ); ( 7, 1.0 | wing | 0, 2, 3, 0, 0.0, 0.0, 1.0 ); ( 7, 1.0 | wing | 0, 3, 3, 0, 0.0, 0.0, 1.0 ); ( 7, 1.0 | wing | 0, 4, 3, 0, 0.0, 0.0, 1.0 ); ( 7, 1.0 | wing | 0, 0, 4, 0, 0.0, 0.0, 1.0 ); ( 7, 1.0 | wing | 0, 1, 4, 0, 0.0, 0.0, 1.0 ); ( 7, 1.0 | wing | 0, 2, 4, 0, 0.0, 0.0, 1.0 ); ( 7, 1.0 | wing | 0, 3, 4, 0, 0.0, 0.0, 1.0 ); ( 7, 1.0 | wing | 0, 4, 4, 0, 0.0, 0.0, 1.0 )