--- conflicted
+++ resolved
@@ -66,17 +66,9 @@
 # if BUILD_MUTATIONPP
 ___bin_SU2_SOL_CXXFLAGS += @MUTATIONPP_CXX@
 ___bin_SU2_SOL_LDADD += @MUTATIONPP_LD@
-<<<<<<< HEAD
-# endif
-
-# if BUILD_JSONCPP
-___bin_SU2_SOL_CXXFLAGS += @JSONCPP_CXX@
-___bin_SU2_SOL_LDADD += @JSONCPP_LD@
 # endif
 
 # if BUILD_LAPACK
 ___bin_SU2_SOL_CXXFLAGS += @LAPACK_CXX@
 ___bin_SU2_SOL_LDADD += @LAPACK_LD@
-=======
->>>>>>> 39cb47a4
 # endif