--- conflicted
+++ resolved
@@ -128,7 +128,6 @@
     }
     config_container[iZone]->SetMPICommunicator(MPICommunicator);
 
-<<<<<<< HEAD
   }
 
   /*--- Set the multizone part of the problem. ---*/
@@ -141,7 +140,7 @@
 
   /*--- Read the geometry for each zone ---*/
   for (iZone = 0; iZone < nZone; iZone++) {
-=======
+
     /*--- Determine whether or not the FEM solver is used, which decides the
      type of geometry classes that are instantiated. ---*/
     fem_solver = ((config_container[iZone]->GetKind_Solver() == FEM_EULER)          ||
@@ -151,7 +150,6 @@
                   (config_container[iZone]->GetKind_Solver() == DISC_ADJ_FEM_EULER) ||
                   (config_container[iZone]->GetKind_Solver() == DISC_ADJ_FEM_NS)    ||
                   (config_container[iZone]->GetKind_Solver() == DISC_ADJ_FEM_RANS));
->>>>>>> cf91b7cf
 
     /*--- Read the number of instances for each zone ---*/
 
