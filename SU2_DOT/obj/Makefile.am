################################################################################
#
# \file Makefile.am
# \brief Makefile for SU2_DOT
# \author M. Colonno, T. Economon, F. Palacios
# \version 6.2.0 "Falcon"
#
# The current SU2 release has been coordinated by the
# SU2 International Developers Society <www.su2devsociety.org>
# with selected contributions from the open-source community.
#
# The main research teams contributing to the current release are:
#  - Prof. Juan J. Alonso's group at Stanford University.
#  - Prof. Piero Colonna's group at Delft University of Technology.
#  - Prof. Nicolas R. Gauger's group at Kaiserslautern University of Technology.
#  - Prof. Alberto Guardone's group at Polytechnic University of Milan.
#  - Prof. Rafael Palacios' group at Imperial College London.
#  - Prof. Vincent Terrapon's group at the University of Liege.
#  - Prof. Edwin van der Weide's group at the University of Twente.
#  - Lab. of New Concepts in Aeronautics at Tech. Institute of Aeronautics.
#
# Copyright 2012-2019, Francisco D. Palacios, Thomas D. Economon,
#                      Tim Albring, and the SU2 contributors.
#
# SU2 is free software; you can redistribute it and/or
# modify it under the terms of the GNU Lesser General Public
# License as published by the Free Software Foundation; either
# version 2.1 of the License, or (at your option) any later version.
#
# SU2 is distributed in the hope that it will be useful,
# but WITHOUT ANY WARRANTY; without even the implied warranty of
# MERCHANTABILITY or FITNESS FOR A PARTICULAR PURPOSE. See the GNU
# Lesser General Public License for more details.
#
# You should have received a copy of the GNU Lesser General Public
# License along with SU2. If not, see <http://www.gnu.org/licenses/>.
#
################################################################################

AUTOMAKE_OPTIONS = subdir-objects
ACLOCAL_AMFLAGS = ${ACLOCAL_FLAGS}

bin_PROGRAMS = 

if BUILD_NORMAL
bin_PROGRAMS += ../bin/SU2_DOT
endif

if BUILD_REVERSE
bin_PROGRAMS += ../bin/SU2_DOT_AD
endif

su2_dot_sources = ../include/SU2_DOT.hpp \
		../src/SU2_DOT.cpp

su2_dot_ldadd =
su2_dot_cxx_flags =

if BUILD_NORMAL
su2_dot_ldadd += \
  ../../SU2_CFD/src/libSU2Core_a-solver_structure.$(OBJEXT) \
  ../../SU2_CFD/src/libSU2Core_a-output_structure.$(OBJEXT) \
  ../../SU2_CFD/src/libSU2Core_a-output_cgns.$(OBJEXT) \
  ../../SU2_CFD/src/libSU2Core_a-output_tecplot.$(OBJEXT) \
  ../../SU2_CFD/src/libSU2Core_a-output_fieldview.$(OBJEXT) \
  ../../SU2_CFD/src/libSU2Core_a-output_su2.$(OBJEXT) \
  ../../SU2_CFD/src/libSU2Core_a-output_paraview.$(OBJEXT) \
  ../../SU2_CFD/src/libSU2Core_a-variable_structure.$(OBJEXT) \
  ../../Common/lib/libSU2.a
endif

if BUILD_REVERSE
su2_dot_ldadd += \
  ../../SU2_CFD/src/libSU2Core_AD_a-solver_structure.$(OBJEXT) \
  ../../SU2_CFD/src/libSU2Core_AD_a-output_structure.$(OBJEXT) \
  ../../SU2_CFD/src/libSU2Core_AD_a-output_cgns.$(OBJEXT) \
  ../../SU2_CFD/src/libSU2Core_AD_a-output_tecplot.$(OBJEXT) \
  ../../SU2_CFD/src/libSU2Core_AD_a-output_fieldview.$(OBJEXT) \
  ../../SU2_CFD/src/libSU2Core_AD_a-output_su2.$(OBJEXT) \
  ../../SU2_CFD/src/libSU2Core_AD_a-output_paraview.$(OBJEXT) \
  ../../SU2_CFD/src/libSU2Core_AD_a-variable_structure.$(OBJEXT) \
  ../../Common/lib/libSU2_AD.a
endif

# always link to built dependencies from ./externals
su2_dot_cxx_flags += @su2_externals_INCLUDES@
su2_dot_ldadd += @su2_externals_LIBS@
su2_dot_ldadd += @su2_externals_LIBPTHREAD@

# if BUILD_MUTATIONPP
su2_dot_cxx_flags += @MUTATIONPP_CXX@
su2_dot_ldadd += @MUTATIONPP_LD@
# endif

<<<<<<< HEAD
# if BUILD_JSONCPP
su2_dot_cxx_flags += @JSONCPP_CXX@
su2_dot_ldadd += @JSONCPP_LD@
# endif

# if BUILD_HDF5
su2_dot_cxx_flags += @HDF5_CXX@
su2_dot_ldadd += @HDF5_LD@
# endif

# if BUILD_SZIP
su2_dot_cxx_flags += @SZIP_CXX@
su2_dot_ldadd += @SZIP_LD@
# endif

# if BUILD_ZLIB
su2_dot_cxx_flags += @ZLIB_CXX@
su2_dot_ldadd += @ZLIB_LD@
# endif

# if BUILD_LAPACK
su2_dot_cxx_flags += @LAPACK_CXX@
su2_dot_ldadd += @LAPACK_LDALL@
# endif

=======
>>>>>>> 5b408387
if BUILD_NORMAL
___bin_SU2_DOT_SOURCES = ${su2_dot_sources}
___bin_SU2_DOT_CXXFLAGS = ${su2_dot_cxx_flags}
___bin_SU2_DOT_LDADD =  ${su2_dot_ldadd}
endif

if BUILD_REVERSE
___bin_SU2_DOT_AD_SOURCES = ${su2_dot_sources}
___bin_SU2_DOT_AD_CXXFLAGS = @REVERSE_CXX@ ${su2_dot_cxx_flags} 
___bin_SU2_DOT_AD_LDADD = @REVERSE_LIBS@ ${su2_dot_ldadd}
endif<|MERGE_RESOLUTION|>--- conflicted
+++ resolved
@@ -92,34 +92,11 @@
 su2_dot_ldadd += @MUTATIONPP_LD@
 # endif
 
-<<<<<<< HEAD
-# if BUILD_JSONCPP
-su2_dot_cxx_flags += @JSONCPP_CXX@
-su2_dot_ldadd += @JSONCPP_LD@
-# endif
-
-# if BUILD_HDF5
-su2_dot_cxx_flags += @HDF5_CXX@
-su2_dot_ldadd += @HDF5_LD@
-# endif
-
-# if BUILD_SZIP
-su2_dot_cxx_flags += @SZIP_CXX@
-su2_dot_ldadd += @SZIP_LD@
-# endif
-
-# if BUILD_ZLIB
-su2_dot_cxx_flags += @ZLIB_CXX@
-su2_dot_ldadd += @ZLIB_LD@
-# endif
-
 # if BUILD_LAPACK
 su2_dot_cxx_flags += @LAPACK_CXX@
 su2_dot_ldadd += @LAPACK_LDALL@
 # endif
 
-=======
->>>>>>> 5b408387
 if BUILD_NORMAL
 ___bin_SU2_DOT_SOURCES = ${su2_dot_sources}
 ___bin_SU2_DOT_CXXFLAGS = ${su2_dot_cxx_flags}
