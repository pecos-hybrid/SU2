/*!
 * \file SU2_DOT.cpp
 * \brief Main file of the Gradient Projection Code (SU2_DOT).
 * \author F. Palacios, T. Economon
 * \version 6.2.0 "Falcon"
 *
 * The current SU2 release has been coordinated by the
 * SU2 International Developers Society <www.su2devsociety.org>
 * with selected contributions from the open-source community.
 *
 * The main research teams contributing to the current release are:
 *  - Prof. Juan J. Alonso's group at Stanford University.
 *  - Prof. Piero Colonna's group at Delft University of Technology.
 *  - Prof. Nicolas R. Gauger's group at Kaiserslautern University of Technology.
 *  - Prof. Alberto Guardone's group at Polytechnic University of Milan.
 *  - Prof. Rafael Palacios' group at Imperial College London.
 *  - Prof. Vincent Terrapon's group at the University of Liege.
 *  - Prof. Edwin van der Weide's group at the University of Twente.
 *  - Lab. of New Concepts in Aeronautics at Tech. Institute of Aeronautics.
 *
 * Copyright 2012-2019, Francisco D. Palacios, Thomas D. Economon,
 *                      Tim Albring, and the SU2 contributors.
 *
 * SU2 is free software; you can redistribute it and/or
 * modify it under the terms of the GNU Lesser General Public
 * License as published by the Free Software Foundation; either
 * version 2.1 of the License, or (at your option) any later version.
 *
 * SU2 is distributed in the hope that it will be useful,
 * but WITHOUT ANY WARRANTY; without even the implied warranty of
 * MERCHANTABILITY or FITNESS FOR A PARTICULAR PURPOSE. See the GNU
 * Lesser General Public License for more details.
 *
 * You should have received a copy of the GNU Lesser General Public
 * License along with SU2. If not, see <http://www.gnu.org/licenses/>.
 */

#include "../include/SU2_DOT.hpp"
using namespace std;

int main(int argc, char *argv[]) {
  
  unsigned short iZone, nZone = SINGLE_ZONE, iInst;
  su2double StartTime = 0.0, StopTime = 0.0, UsedTime = 0.0;
  
  char config_file_name[MAX_STRING_SIZE], *cstr = NULL;
  ofstream Gradient_file;
  bool fem_solver = false;
  bool periodic   = false;
  bool multizone  = false;

  su2double** Gradient;
  unsigned short iDV, iDV_Value;
  int rank, size;

  /*--- MPI initialization, and buffer setting ---*/
  
#ifdef HAVE_MPI
  SU2_MPI::Init(&argc,&argv);
  SU2_MPI::Comm MPICommunicator(MPI_COMM_WORLD);
#else
  SU2_Comm MPICommunicator(0);
#endif

  rank = SU2_MPI::GetRank();
  size = SU2_MPI::GetSize();
  
  /*--- Pointer to different structures that will be used throughout the entire code ---*/
  
  CConfig **config_container            = NULL;
  CConfig *driver_config                = NULL;
  CGeometry ***geometry_container       = NULL;
  CSurfaceMovement **surface_movement   = NULL;
  CVolumetricMovement **grid_movement   = NULL;
  COutput *output                       = NULL;
  unsigned short *nInst                 = NULL;

  /*--- Load in the number of zones and spatial dimensions in the mesh file (if no config
   file is specified, default.cfg is used) ---*/
  
  if (argc == 2) { strcpy(config_file_name,argv[1]); }
  else { strcpy(config_file_name, "default.cfg"); }

  /*--- Read the name and format of the input mesh file to get from the mesh
   file the number of zones and dimensions from the numerical grid (required
   for variables allocation)  ---*/

  CConfig *config = NULL;
  config = new CConfig(config_file_name, SU2_DOT);

  nZone    = CConfig::GetnZone(config->GetMesh_FileName(), config->GetMesh_FileFormat(), config);
  periodic = CConfig::GetPeriodic(config->GetMesh_FileName(), config->GetMesh_FileFormat(), config);

  /*--- Definition of the containers per zones ---*/
  
  config_container    = new CConfig*[nZone];
  geometry_container  = new CGeometry**[nZone];
  surface_movement    = new CSurfaceMovement*[nZone];
  grid_movement       = new CVolumetricMovement*[nZone];
  nInst               = new unsigned short[nZone];
  driver_config       = NULL;
  
  for (iZone = 0; iZone < nZone; iZone++) {
    config_container[iZone]       = NULL;
    geometry_container[iZone]     = NULL;
    grid_movement [iZone]         = NULL;
    surface_movement[iZone]       = NULL;
    nInst[iZone]                  = 1;
  }
  
  /*--- Initialize the configuration of the driver ---*/
  driver_config = new CConfig(config_file_name, SU2_DOT, ZONE_0, nZone, 0, VERB_NONE);

  /*--- Initialize a char to store the zone filename ---*/
  char zone_file_name[MAX_STRING_SIZE];

  /*--- Store a boolean for multizone problems ---*/
  multizone = (driver_config->GetKind_Solver() == MULTIZONE);

  /*--- Loop over all zones to initialize the various classes. In most
   cases, nZone is equal to one. This represents the solution of a partial
   differential equation on a single block, unstructured mesh. ---*/
  
  for (iZone = 0; iZone < nZone; iZone++) {
    
    /*--- Definition of the configuration option class for all zones. In this
     constructor, the input configuration file is parsed and all options are
     read and stored. ---*/
    
<<<<<<< HEAD
    if (multizone){
      strcpy(zone_file_name, driver_config->GetConfigFilename(iZone).c_str());
      config_container[iZone] = new CConfig(zone_file_name, SU2_DOT, iZone, nZone, 0, VERB_HIGH);
    }
    else{
      config_container[iZone] = new CConfig(config_file_name, SU2_DOT, iZone, nZone, 0, VERB_HIGH);
    }
=======
    config_container[iZone] = new CConfig(config_file_name, SU2_DOT, iZone, nZone, 0, true);

    /*--- Set the MPI communicator ---*/
>>>>>>> 2bd43e1c
    config_container[iZone]->SetMPICommunicator(MPICommunicator);

    /*--- Determine whether or not the FEM solver is used, which decides the
     type of geometry classes that are instantiated. ---*/
    fem_solver = ((config_container[iZone]->GetKind_Solver() == FEM_EULER)          ||
                  (config_container[iZone]->GetKind_Solver() == FEM_NAVIER_STOKES)  ||
                  (config_container[iZone]->GetKind_Solver() == FEM_RANS)           ||
                  (config_container[iZone]->GetKind_Solver() == FEM_LES)            ||
                  (config_container[iZone]->GetKind_Solver() == DISC_ADJ_FEM_EULER) ||
                  (config_container[iZone]->GetKind_Solver() == DISC_ADJ_FEM_NS)    ||
                  (config_container[iZone]->GetKind_Solver() == DISC_ADJ_FEM_RANS));

    /*--- Read the number of instances for each zone ---*/

    nInst[iZone] = config_container[iZone]->GetnTimeInstances();

    geometry_container[iZone] = new CGeometry*[nInst[iZone]];

    for (iInst = 0; iInst < nInst[iZone]; iInst++){

      /*--- Definition of the geometry class to store the primal grid in the partitioning process. ---*/

      CGeometry *geometry_aux = NULL;

      /*--- All ranks process the grid and call ParMETIS for partitioning ---*/

      geometry_aux = new CPhysicalGeometry(config_container[iZone], iZone, nZone);

      /*--- Color the initial grid and set the send-receive domains (ParMETIS) ---*/

      if ( fem_solver ) geometry_aux->SetColorFEMGrid_Parallel(config_container[iZone]);
      else              geometry_aux->SetColorGrid_Parallel(config_container[iZone]);

      /*--- Until we finish the new periodic BC implementation, use the old
       partitioning routines for cases with periodic BCs. The old routines
       will be entirely removed eventually in favor of the new methods. ---*/

      if( fem_solver ) {
        switch( config_container[iZone]->GetKind_FEM_Flow() ) {
          case DG: {
            geometry_container[iZone][iInst] = new CMeshFEM_DG(geometry_aux, config_container[iZone]);
            break;
          }
        }
      }
      else {
        if (periodic) {
          geometry_container[iZone][iInst] = new CPhysicalGeometry(geometry_aux, config_container[iZone]);
        } else {
          geometry_container[iZone][iInst] = new CPhysicalGeometry(geometry_aux, config_container[iZone], periodic);
        }
      }

      /*--- Deallocate the memory of geometry_aux ---*/

      delete geometry_aux;

      /*--- Add the Send/Receive boundaries ---*/

      geometry_container[iZone][iInst]->SetSendReceive(config_container[iZone]);

      /*--- Add the Send/Receive boundaries ---*/

      geometry_container[iZone][iInst]->SetBoundaries(config_container[iZone]);

      /*--- Create the vertex structure (required for MPI) ---*/

      if (rank == MASTER_NODE) cout << "Identify vertices." <<endl;
      geometry_container[iZone][iInst]->SetVertex(config_container[iZone]);

      /*--- Store the global to local mapping after preprocessing. ---*/

      if (rank == MASTER_NODE) cout << "Storing a mapping from global to local point index." << endl;
      geometry_container[iZone][iInst]->SetGlobal_to_Local_Point();

      /* Test for a fem solver, because some more work must be done. */

      if (fem_solver) {

        /*--- Carry out a dynamic cast to CMeshFEM_DG, such that it is not needed to
         define all virtual functions in the base class CGeometry. ---*/
        CMeshFEM_DG *DGMesh = dynamic_cast<CMeshFEM_DG *>(geometry_container[iZone][iInst]);

        /*--- Determine the standard elements for the volume elements. ---*/
        if (rank == MASTER_NODE) cout << "Creating standard volume elements." << endl;
        DGMesh->CreateStandardVolumeElements(config_container[iZone]);

        /*--- Create the face information needed to compute the contour integral
         for the elements in the Discontinuous Galerkin formulation. ---*/
        if (rank == MASTER_NODE) cout << "Creating face information." << endl;
        DGMesh->CreateFaces(config_container[iZone]);
      }
    }
  }
  
  /*--- Set up a timer for performance benchmarking (preprocessing time is included) ---*/
  
#ifdef HAVE_MPI
  StartTime = MPI_Wtime();
#else
  StartTime = su2double(clock())/su2double(CLOCKS_PER_SEC);
#endif
  
  for (iZone = 0; iZone < nZone; iZone++){
  
  if (rank == MASTER_NODE)
    cout << endl <<"----------------------- Preprocessing computations ----------------------" << endl;
  
  /*--- Compute elements surrounding points, points surrounding points ---*/

  if (rank == MASTER_NODE) cout << "Setting local point connectivity." <<endl;
    geometry_container[iZone][INST_0]->SetPoint_Connectivity();
  
  /*--- Check the orientation before computing geometrical quantities ---*/
  
    geometry_container[iZone][INST_0]->SetBoundVolume();
    if (config_container[iZone]->GetReorientElements()) {
      if (rank == MASTER_NODE) cout << "Checking the numerical grid orientation of the elements." <<endl;
      geometry_container[iZone][INST_0]->Check_IntElem_Orientation(config_container[iZone]);
      geometry_container[iZone][INST_0]->Check_BoundElem_Orientation(config_container[iZone]);
    }
  
  /*--- Create the edge structure ---*/
  
  if (rank == MASTER_NODE) cout << "Identify edges and vertices." <<endl;
    geometry_container[iZone][INST_0]->SetEdges(); geometry_container[iZone][INST_0]->SetVertex(config_container[iZone]);
  
  /*--- Compute center of gravity ---*/
  
  if (rank == MASTER_NODE) cout << "Computing centers of gravity." << endl;
  geometry_container[iZone][INST_0]->SetCoord_CG();
  
  /*--- Create the dual control volume structures ---*/
  
  if (rank == MASTER_NODE) cout << "Setting the bound control volume structure." << endl;
  geometry_container[iZone][INST_0]->SetBoundControlVolume(config_container[ZONE_0], ALLOCATE);

  /*--- Store the global to local mapping after preprocessing. ---*/
 
  if (rank == MASTER_NODE) cout << "Storing a mapping from global to local point index." << endl;
  geometry_container[iZone][INST_0]->SetGlobal_to_Local_Point();
 
  /*--- Create the point-to-point MPI communication structures. ---*/
    
  geometry_container[iZone][INST_0]->PreprocessP2PComms(geometry_container[iZone][INST_0], config_container[iZone]);
    
  /*--- Load the surface sensitivities from file. This is done only
   once: if this is an unsteady problem, a time-average of the surface
   sensitivities at each node is taken within this routine. ---*/
    if (!config_container[iZone]->GetDiscrete_Adjoint()){
      if (rank == MASTER_NODE) cout << "Reading surface sensitivities at each node from file." << endl;
      geometry_container[iZone][INST_0]->SetBoundSensitivity(config_container[iZone]);
    } else {

      if (rank == MASTER_NODE)
        cout << "Reading volume sensitivities at each node from file." << endl;
      grid_movement[iZone] = new CVolumetricMovement(geometry_container[iZone][INST_0], config_container[iZone]);

      /*--- Read in sensitivities from file. ---*/
      if (config_container[ZONE_0]->GetSensitivity_Format() == UNORDERED_ASCII)
        geometry_container[iZone][INST_0]->ReadUnorderedSensitivity(config_container[iZone]);
      else
        geometry_container[iZone][INST_0]->SetSensitivity(config_container[iZone]);

      if (rank == MASTER_NODE)
        cout << endl <<"---------------------- Mesh sensitivity computation ---------------------" << endl;
      grid_movement[iZone]->SetVolume_Deformation(geometry_container[iZone][INST_0], config_container[iZone], false, true);

    }
  }

   if (config_container[ZONE_0]->GetDiscrete_Adjoint()){
     if (rank == MASTER_NODE)
       cout << endl <<"------------------------ Mesh sensitivity Output ------------------------" << endl;
     output = new COutput(config_container[ZONE_0]);
     output->SetSensitivity_Files(geometry_container, config_container, nZone);
   }

   if ((config_container[ZONE_0]->GetDesign_Variable(0) != NONE) &&
       (config_container[ZONE_0]->GetDesign_Variable(0) != SURFACE_FILE)){

     /*--- Initialize structure to store the gradient ---*/

     Gradient = new su2double*[config_container[ZONE_0]->GetnDV()];

     for (iDV = 0; iDV  < config_container[ZONE_0]->GetnDV(); iDV++){
       Gradient[iDV] = new su2double[config_container[ZONE_0]->GetnDV_Value(iDV)];
       for (iDV_Value = 0; iDV_Value < config_container[ZONE_0]->GetnDV_Value(iDV); iDV_Value++){
         Gradient[iDV][iDV_Value] = 0.0;
       }
     }

     if (rank == MASTER_NODE)
       cout << endl <<"---------- Start gradient evaluation using sensitivity information ----------" << endl;

     /*--- Write the gradient in a external file ---*/

     if (rank == MASTER_NODE) {
       cstr = new char [config_container[ZONE_0]->GetObjFunc_Grad_FileName().size()+1];
       strcpy (cstr, config_container[ZONE_0]->GetObjFunc_Grad_FileName().c_str());
       Gradient_file.open(cstr, ios::out);
     }

     /*--- Loop through each zone and add it's contribution to the gradient array ---*/

     for (iZone = 0; iZone < nZone; iZone++){

       /*--- Definition of the Class for surface deformation ---*/

       surface_movement[iZone] = new CSurfaceMovement();

       /*--- Copy coordinates to the surface structure ---*/

       surface_movement[iZone]->CopyBoundary(geometry_container[iZone][INST_0], config_container[iZone]);

       /*--- If AD mode is enabled we can use it to compute the projection,
        *    otherwise we use finite differences. ---*/

       if (config_container[iZone]->GetAD_Mode()){
         SetProjection_AD(geometry_container[iZone][INST_0], config_container[iZone], surface_movement[iZone] , Gradient);
       }else{
         SetProjection_FD(geometry_container[iZone][INST_0], config_container[iZone], surface_movement[iZone] , Gradient);
       }
     }

     /*--- Print gradients to screen and file ---*/

     OutputGradient(Gradient, config_container[ZONE_0], Gradient_file);

     if (rank == MASTER_NODE)
       Gradient_file.close();

     for (iDV = 0; iDV  < config_container[ZONE_0]->GetnDV(); iDV++){
       delete [] Gradient[iDV];
     }
     delete [] Gradient;

   }

  delete config;
  config = NULL;

  if (rank == MASTER_NODE)
    cout << endl <<"------------------------- Solver Postprocessing -------------------------" << endl;
  
  if (geometry_container != NULL) {
    for (iZone = 0; iZone < nZone; iZone++) {
      if (geometry_container[iZone] != NULL) {
        for (iInst = 0; iInst < nInst[iZone]; iInst++){
          if (geometry_container[iZone][iInst] != NULL) {
            delete geometry_container[iZone][iInst];
          }
        }
        delete geometry_container[iZone];
      }
    }
    delete [] geometry_container;
  }
  if (rank == MASTER_NODE) cout << "Deleted CGeometry container." << endl;
  
  if (surface_movement != NULL) {
    for (iZone = 0; iZone < nZone; iZone++) {
      if (surface_movement[iZone] != NULL) {
        delete surface_movement[iZone];
      }
    }
    delete [] surface_movement;
  }
  if (rank == MASTER_NODE) cout << "Deleted CSurfaceMovement class." << endl;
  
  if (grid_movement != NULL) {
    for (iZone = 0; iZone < nZone; iZone++) {
      if (grid_movement[iZone] != NULL) {
        delete grid_movement[iZone];
      }
    }
    delete [] grid_movement;
  }
  if (rank == MASTER_NODE) cout << "Deleted CVolumetricMovement class." << endl;
  
  delete config;
  config = NULL;
  if (config_container != NULL) {
    for (iZone = 0; iZone < nZone; iZone++) {
      if (config_container[iZone] != NULL) {
        delete config_container[iZone];
      }
    }
    delete [] config_container;
  }
  if (rank == MASTER_NODE) cout << "Deleted CConfig container." << endl;
  
  if (output != NULL) delete output;
  if (rank == MASTER_NODE) cout << "Deleted COutput class." << endl;

  if (cstr != NULL) delete cstr;
  
  /*--- Synchronization point after a single solver iteration. Compute the
   wall clock time required. ---*/
  
#ifdef HAVE_MPI
  StopTime = MPI_Wtime();
#else
  StopTime = su2double(clock())/su2double(CLOCKS_PER_SEC);
#endif
  
  /*--- Compute/print the total time for performance benchmarking. ---*/

  UsedTime = StopTime-StartTime;
  if (rank == MASTER_NODE) {
    cout << "\nCompleted in " << fixed << UsedTime << " seconds on "<< size;
    if (size == 1) cout << " core." << endl; else cout << " cores." << endl;
  }
  
  /*--- Exit the solver cleanly ---*/
  
  if (rank == MASTER_NODE)
    cout << endl <<"------------------------- Exit Success (SU2_DOT) ------------------------" << endl << endl;
  
  /*--- Finalize MPI parallelization ---*/
  
#ifdef HAVE_MPI
  SU2_MPI::Finalize();
#endif
  
  return EXIT_SUCCESS;
  
}

void SetProjection_FD(CGeometry *geometry, CConfig *config, CSurfaceMovement *surface_movement, su2double** Gradient){
  
  unsigned short iDV, nDV, iFFDBox, nDV_Value, iMarker, iDim;
  unsigned long iVertex, iPoint;
  su2double delta_eps, my_Gradient, localGradient, *Normal, dS, *VarCoord, Sensitivity,
  dalpha[3], deps[3], dalpha_deps;
  bool *UpdatePoint, MoveSurface, Local_MoveSurface;
  CFreeFormDefBox **FFDBox;
  
  int rank = SU2_MPI::GetRank();
  
  nDV = config->GetnDV();
  
  /*--- Boolean controlling points to be updated ---*/
  
  UpdatePoint = new bool[geometry->GetnPoint()];
  
  /*--- Definition of the FFD deformation class ---*/
  
  unsigned short nFFDBox = MAX_NUMBER_FFD;
  FFDBox = new CFreeFormDefBox*[nFFDBox];
  for (iFFDBox = 0; iFFDBox < MAX_NUMBER_FFD; iFFDBox++) FFDBox[iFFDBox] = NULL;

  for (iDV = 0; iDV  < nDV; iDV++){
    nDV_Value = config->GetnDV_Value(iDV);
    if (nDV_Value != 1){
      SU2_MPI::Error("The projection using finite differences currently only supports a fixed direction of movement for FFD points.", CURRENT_FUNCTION);
    }
  }

  /*--- Continuous adjoint gradient computation ---*/
  
  if (rank == MASTER_NODE)
    cout << "Evaluate functional gradient using Finite Differences." << endl;
  
  for (iDV = 0; iDV < nDV; iDV++) {
    
    MoveSurface = true;
    Local_MoveSurface = true;
    
    /*--- Free Form deformation based ---*/
    
    if ((config->GetDesign_Variable(iDV) == FFD_CONTROL_POINT_2D) ||
        (config->GetDesign_Variable(iDV) == FFD_CAMBER_2D) ||
        (config->GetDesign_Variable(iDV) == FFD_THICKNESS_2D) ||
        (config->GetDesign_Variable(iDV) == FFD_TWIST_2D) ||
        (config->GetDesign_Variable(iDV) == FFD_CONTROL_POINT) ||
        (config->GetDesign_Variable(iDV) == FFD_NACELLE) ||
        (config->GetDesign_Variable(iDV) == FFD_GULL) ||
        (config->GetDesign_Variable(iDV) == FFD_TWIST) ||
        (config->GetDesign_Variable(iDV) == FFD_ROTATION) ||
        (config->GetDesign_Variable(iDV) == FFD_CAMBER) ||
        (config->GetDesign_Variable(iDV) == FFD_THICKNESS) ||
        (config->GetDesign_Variable(iDV) == FFD_ANGLE_OF_ATTACK)) {
      
      /*--- Read the FFD information in the first iteration ---*/
      
      if (iDV == 0) {
        
        if (rank == MASTER_NODE)
          cout << "Read the FFD information from mesh file." << endl;
        
        /*--- Read the FFD information from the grid file ---*/
        
        surface_movement->ReadFFDInfo(geometry, config, FFDBox, config->GetMesh_FileName());
        
        /*--- If the FFDBox was not defined in the input file ---*/
        if (!surface_movement->GetFFDBoxDefinition()) {
          SU2_MPI::Error("The input grid doesn't have the entire FFD information!", CURRENT_FUNCTION);
        }
        
        for (iFFDBox = 0; iFFDBox < surface_movement->GetnFFDBox(); iFFDBox++) {
          
          if (rank == MASTER_NODE) cout << "Checking FFD box dimension." << endl;
          surface_movement->CheckFFDDimension(geometry, config, FFDBox[iFFDBox], iFFDBox);
          
          if (rank == MASTER_NODE) cout << "Check the FFD box intersections with the solid surfaces." << endl;
          surface_movement->CheckFFDIntersections(geometry, config, FFDBox[iFFDBox], iFFDBox);
          
        }
        
        if (rank == MASTER_NODE)
          cout <<"-------------------------------------------------------------------------" << endl;
        
      }
      
      if (rank == MASTER_NODE) {
        cout << endl << "Design variable number "<< iDV <<"." << endl;
        cout << "Performing 3D deformation of the surface." << endl;
      }
      
      /*--- Apply the control point change ---*/
      
      MoveSurface = false;
      
      for (iFFDBox = 0; iFFDBox < surface_movement->GetnFFDBox(); iFFDBox++) {
        
        /*--- Reset FFD box ---*/
        
        switch (config->GetDesign_Variable(iDV) ) {
          case FFD_CONTROL_POINT_2D : Local_MoveSurface = surface_movement->SetFFDCPChange_2D(geometry, config, FFDBox[iFFDBox], FFDBox, iDV, true); break;
          case FFD_CAMBER_2D :        Local_MoveSurface = surface_movement->SetFFDCamber_2D(geometry, config, FFDBox[iFFDBox], FFDBox, iDV, true); break;
          case FFD_THICKNESS_2D :     Local_MoveSurface = surface_movement->SetFFDThickness_2D(geometry, config, FFDBox[iFFDBox], FFDBox, iDV, true); break;
          case FFD_TWIST_2D :         Local_MoveSurface = surface_movement->SetFFDTwist_2D(geometry, config, FFDBox[iFFDBox], FFDBox, iDV, true); break;
          case FFD_CONTROL_POINT :    Local_MoveSurface = surface_movement->SetFFDCPChange(geometry, config, FFDBox[iFFDBox], FFDBox, iDV, true); break;
          case FFD_NACELLE :          Local_MoveSurface = surface_movement->SetFFDNacelle(geometry, config, FFDBox[iFFDBox], FFDBox, iDV, true); break;
          case FFD_GULL :             Local_MoveSurface = surface_movement->SetFFDGull(geometry, config, FFDBox[iFFDBox], FFDBox, iDV, true); break;
          case FFD_TWIST :            Local_MoveSurface = surface_movement->SetFFDTwist(geometry, config, FFDBox[iFFDBox], FFDBox, iDV, true); break;
          case FFD_ROTATION :         Local_MoveSurface = surface_movement->SetFFDRotation(geometry, config, FFDBox[iFFDBox], FFDBox, iDV, true); break;
          case FFD_CAMBER :           Local_MoveSurface = surface_movement->SetFFDCamber(geometry, config, FFDBox[iFFDBox], FFDBox, iDV, true); break;
          case FFD_THICKNESS :        Local_MoveSurface = surface_movement->SetFFDThickness(geometry, config, FFDBox[iFFDBox], FFDBox, iDV, true); break;
          case FFD_CONTROL_SURFACE :  Local_MoveSurface = surface_movement->SetFFDControl_Surface(geometry, config, FFDBox[iFFDBox], FFDBox, iDV, true); break;
          case FFD_ANGLE_OF_ATTACK :  Gradient[iDV][0] = config->GetAoA_Sens(); break;
        }
        
        /*--- Recompute cartesian coordinates using the new control points position ---*/
        
        if (Local_MoveSurface) {
          MoveSurface = true;
          surface_movement->SetCartesianCoord(geometry, config, FFDBox[iFFDBox], iFFDBox, true);
        }
        
      }
      
    }
    
    /*--- Hicks Henne design variable ---*/
    
    else if (config->GetDesign_Variable(iDV) == HICKS_HENNE) {
      surface_movement->SetHicksHenne(geometry, config, iDV, true);
    }
    
    /*--- Surface bump design variable ---*/

    else if (config->GetDesign_Variable(iDV) == SURFACE_BUMP) {
      surface_movement->SetSurface_Bump(geometry, config, iDV, true);
    }

    /*--- Kulfan (CST) design variable ---*/
    
    else if (config->GetDesign_Variable(iDV) == CST) {
      surface_movement->SetCST(geometry, config, iDV, true);
    }
    
    /*--- Displacement design variable ---*/
    
    else if (config->GetDesign_Variable(iDV) == TRANSLATION) {
      surface_movement->SetTranslation(geometry, config, iDV, true);
    }
    
    /*--- Angle of Attack design variable ---*/
    
    else if (config->GetDesign_Variable(iDV) == ANGLE_OF_ATTACK) {
      Gradient[iDV][0] = config->GetAoA_Sens();
    }
    
    /*--- Scale design variable ---*/
    
    else if (config->GetDesign_Variable(iDV) == SCALE) {
      surface_movement->SetScale(geometry, config, iDV, true);
    }
    
    /*--- Rotation design variable ---*/
    
    else if (config->GetDesign_Variable(iDV) == ROTATION) {
      surface_movement->SetRotation(geometry, config, iDV, true);
    }
    
    /*--- NACA_4Digits design variable ---*/
    
    else if (config->GetDesign_Variable(iDV) == NACA_4DIGITS) {
      surface_movement->SetNACA_4Digits(geometry, config);
    }
    
    /*--- Parabolic design variable ---*/
    
    else if (config->GetDesign_Variable(iDV) == PARABOLIC) {
      surface_movement->SetParabolic(geometry, config);
    }
    
    /*--- Design variable not implement ---*/
    
    else {
      if (rank == MASTER_NODE)
        cout << "Design Variable not implement yet" << endl;
    }
    
    /*--- Load the delta change in the design variable (finite difference step). ---*/
    
    if ((config->GetDesign_Variable(iDV) != ANGLE_OF_ATTACK) &&
        (config->GetDesign_Variable(iDV) != FFD_ANGLE_OF_ATTACK)) {
      
      /*--- If the Angle of attack is not involved, reset the value of the gradient ---*/
      
      my_Gradient = 0.0; Gradient[iDV][0] = 0.0;
      
      if (MoveSurface) {
        
        delta_eps = config->GetDV_Value(iDV);
        
        for (iPoint = 0; iPoint < geometry->GetnPoint(); iPoint++)
          UpdatePoint[iPoint] = true;
        
        for (iMarker = 0; iMarker < config->GetnMarker_All(); iMarker++) {
          if (config->GetMarker_All_DV(iMarker) == YES) {
            for (iVertex = 0; iVertex < geometry->nVertex[iMarker]; iVertex++) {
              
              iPoint = geometry->vertex[iMarker][iVertex]->GetNode();
              if ((iPoint < geometry->GetnPointDomain()) && UpdatePoint[iPoint]) {
                
                Normal = geometry->vertex[iMarker][iVertex]->GetNormal();
                VarCoord = geometry->vertex[iMarker][iVertex]->GetVarCoord();
                Sensitivity = geometry->vertex[iMarker][iVertex]->GetAuxVar();
                
                dS = 0.0;
                for (iDim = 0; iDim < geometry->GetnDim(); iDim++) {
                  dS += Normal[iDim]*Normal[iDim];
                  deps[iDim] = VarCoord[iDim] / delta_eps;
                }
                dS = sqrt(dS);
                
                dalpha_deps = 0.0;
                for (iDim = 0; iDim < geometry->GetnDim(); iDim++) {
                  dalpha[iDim] = Normal[iDim] / dS;
                  dalpha_deps -= dalpha[iDim]*deps[iDim];
                }
                
                my_Gradient += Sensitivity*dalpha_deps;
                UpdatePoint[iPoint] = false;
              }
            }
          }
        }
        
      }
      
#ifdef HAVE_MPI
    SU2_MPI::Allreduce(&my_Gradient, &localGradient, 1, MPI_DOUBLE, MPI_SUM, MPI_COMM_WORLD);
#else
    localGradient = my_Gradient;
#endif
    Gradient[iDV][0] += localGradient;
    }
  }
  
  /*--- Delete memory for parameterization. ---*/
  
  if (FFDBox != NULL) {
    for (iFFDBox = 0; iFFDBox < MAX_NUMBER_FFD; iFFDBox++) {
      if (FFDBox[iFFDBox] != NULL) {
        delete FFDBox[iFFDBox];
      }
    }
    delete [] FFDBox;
  }
  
  delete [] UpdatePoint;
  
}
  

void SetProjection_AD(CGeometry *geometry, CConfig *config, CSurfaceMovement *surface_movement, su2double** Gradient){

  su2double DV_Value, *VarCoord, Sensitivity, my_Gradient, localGradient, *Normal, Area = 0.0;
  unsigned short iDV_Value = 0, iMarker, nMarker, iDim, nDim, iDV, nDV, nDV_Value;
  unsigned long iVertex, nVertex, iPoint;
  
  int rank = SU2_MPI::GetRank();

  nMarker = config->GetnMarker_All();
  nDim    = geometry->GetnDim();
  nDV     = config->GetnDV();
  
  VarCoord = NULL;

  /*--- Discrete adjoint gradient computation ---*/
  
  if (rank == MASTER_NODE)
    cout  << endl << "Evaluate functional gradient using Algorithmic Differentiation (ZONE " << config->GetiZone() << ")." << endl;

  /*--- Start recording of operations ---*/
  
  AD::StartRecording();
  
  /*--- Register design variables as input and set them to zero
   * (since we want to have the derivative at alpha = 0, i.e. for the current design) ---*/
  
  
  
  for (iDV = 0; iDV < nDV; iDV++){
    
    nDV_Value =  config->GetnDV_Value(iDV);
    
    for (iDV_Value = 0; iDV_Value < nDV_Value; iDV_Value++){
      
      /*--- Initilization with su2double resets the index ---*/
      
      DV_Value = 0.0;
      
      AD::RegisterInput(DV_Value);
      
      config->SetDV_Value(iDV, iDV_Value, DV_Value);
    }
  }
  
  /*--- Call the surface deformation routine ---*/
  
  surface_movement->SetSurface_Deformation(geometry, config);
  
  /*--- Stop the recording --- */
  
  AD::StopRecording();
  
  /*--- Create a structure to identify points that have been already visited. 
   * We need that to make sure to set the sensitivity of surface points only once
   *  (Markers share points, so we would visit them more than once in the loop over the markers below) ---*/
  
  bool* visited = new bool[geometry->GetnPoint()];
  for (iPoint = 0; iPoint < geometry->GetnPoint(); iPoint++){
    visited[iPoint] = false;
  }
  
  /*--- Initialize the derivatives of the output of the surface deformation routine
   * with the discrete adjoints from the CFD solution ---*/
  
  for (iMarker = 0; iMarker < nMarker; iMarker++) {
    if (config->GetMarker_All_DV(iMarker) == YES) {
      nVertex = geometry->nVertex[iMarker];
      for (iVertex = 0; iVertex <nVertex; iVertex++) {
        iPoint      = geometry->vertex[iMarker][iVertex]->GetNode();
        if (!visited[iPoint]){
          VarCoord    = geometry->vertex[iMarker][iVertex]->GetVarCoord();
          Normal      = geometry->vertex[iMarker][iVertex]->GetNormal();
          
          Area = 0.0;
          for (iDim = 0; iDim < nDim; iDim++){
            Area += Normal[iDim]*Normal[iDim];
          }
          Area = sqrt(Area);
          
          for (iDim = 0; iDim < nDim; iDim++){
            if (config->GetDiscrete_Adjoint()){
              Sensitivity = geometry->GetSensitivity(iPoint, iDim);
            } else {
              Sensitivity = -Normal[iDim]*geometry->vertex[iMarker][iVertex]->GetAuxVar()/Area;
            }
            SU2_TYPE::SetDerivative(VarCoord[iDim], SU2_TYPE::GetValue(Sensitivity));
          }
          visited[iPoint] = true;
        }
      }
    }
  }
  
  delete [] visited;
  
  /*--- Compute derivatives and extract gradient ---*/
  
  AD::ComputeAdjoint();
  
  for (iDV = 0; iDV  < nDV; iDV++){
    nDV_Value =  config->GetnDV_Value(iDV);
    
    for (iDV_Value = 0; iDV_Value < nDV_Value; iDV_Value++){
      DV_Value = config->GetDV_Value(iDV, iDV_Value);
      my_Gradient = SU2_TYPE::GetDerivative(DV_Value);
#ifdef HAVE_MPI
    SU2_MPI::Allreduce(&my_Gradient, &localGradient, 1, MPI_DOUBLE, MPI_SUM, MPI_COMM_WORLD);
#else
      localGradient = my_Gradient;
#endif
      /*--- Angle of Attack design variable (this is different,
       the value comes form the input file) ---*/
      
      if ((config->GetDesign_Variable(iDV) == ANGLE_OF_ATTACK) ||
          (config->GetDesign_Variable(iDV) == FFD_ANGLE_OF_ATTACK))  {
        Gradient[iDV][iDV_Value] = config->GetAoA_Sens();
      }

      Gradient[iDV][iDV_Value] += localGradient;
    }
  }

  AD::Reset();

}

void OutputGradient(su2double** Gradient, CConfig* config, ofstream& Gradient_file){
  
  unsigned short nDV, iDV, iDV_Value, nDV_Value;
  
  int rank = SU2_MPI::GetRank();
  
  nDV = config->GetnDV();
  
  /*--- Loop through all design variables and their gradients ---*/
  
  for (iDV = 0; iDV  < nDV; iDV++){
    nDV_Value = config->GetnDV_Value(iDV);
    if (rank == MASTER_NODE){
      
      /*--- Print the kind of design variable on screen ---*/
      
      cout << endl << "Design variable (";
      for (std::map<string, ENUM_PARAM>::const_iterator it = Param_Map.begin(); it != Param_Map.end(); ++it ){
        if (it->second == config->GetDesign_Variable(iDV)){
          cout << it->first << ") number "<< iDV << "." << endl;
        }
      }
      
      /*--- Print the kind of objective function to screen ---*/
      
      for (std::map<string, ENUM_OBJECTIVE>::const_iterator it = Objective_Map.begin(); it != Objective_Map.end(); ++it ){
        if (it->second == config->GetKind_ObjFunc()){
          cout << it->first << " gradient : ";
          if (iDV == 0) Gradient_file << it->first << " gradient " << endl;
        }
      }
      
      /*--- Print the gradient to file and screen ---*/
      
      for (iDV_Value = 0; iDV_Value < nDV_Value; iDV_Value++){
        cout << Gradient[iDV][iDV_Value];
        if (iDV_Value != nDV_Value-1 ){
          cout << ", ";
        }
        Gradient_file << Gradient[iDV][iDV_Value] << endl;
      }
      cout << endl;
      cout <<"-------------------------------------------------------------------------" << endl;
    }
  }
}<|MERGE_RESOLUTION|>--- conflicted
+++ resolved
@@ -126,8 +126,7 @@
     /*--- Definition of the configuration option class for all zones. In this
      constructor, the input configuration file is parsed and all options are
      read and stored. ---*/
-    
-<<<<<<< HEAD
+
     if (multizone){
       strcpy(zone_file_name, driver_config->GetConfigFilename(iZone).c_str());
       config_container[iZone] = new CConfig(zone_file_name, SU2_DOT, iZone, nZone, 0, VERB_HIGH);
@@ -135,11 +134,10 @@
     else{
       config_container[iZone] = new CConfig(config_file_name, SU2_DOT, iZone, nZone, 0, VERB_HIGH);
     }
-=======
-    config_container[iZone] = new CConfig(config_file_name, SU2_DOT, iZone, nZone, 0, true);
+
+    //config_container[iZone] = new CConfig(config_file_name, SU2_DOT, iZone, nZone, 0, true);
 
     /*--- Set the MPI communicator ---*/
->>>>>>> 2bd43e1c
     config_container[iZone]->SetMPICommunicator(MPICommunicator);
 
     /*--- Determine whether or not the FEM solver is used, which decides the
