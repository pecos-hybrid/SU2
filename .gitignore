# Compiled Object files
*.slo
*.lo
*.o
*.optrpt

# Autoconf/Automake
*.Po
*.dirstamp
*.log
*.status
autom4te.cache
*.in
compile
config.guess
config.sub
configure
depcomp
missing
install-sh
aclocal.m4

# Compiled Dynamic libraries
*.so
*.dylib

# Compiled Static libraries
*.lai
*.la
*.a

# Python files
*.pyc

# SWIG compilation
SU2_PY/pySU2/*.cxx
SU2_PY/pySU2/*.h
SU2_PY/pySU2/*.py

# Mac files
*.DS_Store
*.xcuserdatad

# Compiled Makefiles
Makefile
Makefile.in

# Emacs temporary files
*~

# installed autotools
externals/autotools/bin
externals/autotools/include
externals/autotools/share
externals/autotools/lib
externals/tecio/boost

#logs and errors
*.log
*.err

# configuration sets
SU2_AD/
SU2_BASE/
SU2_DIRECTDIFF/

# ignore the bin/ directory
bin/

# ignore project settings from eclipse
.project

# ignore swap files
*.swp

TestData
*.stl

<<<<<<< HEAD
# Compiled tests
*.trs
=======
Mercurial
.hg*
>>>>>>> 284b2a5b
<|MERGE_RESOLUTION|>--- conflicted
+++ resolved
@@ -76,10 +76,9 @@
 TestData
 *.stl
 
-<<<<<<< HEAD
+Mercurial
+.hg*
+
 # Compiled tests
 *.trs
-=======
-Mercurial
-.hg*
->>>>>>> 284b2a5b
+test-driver