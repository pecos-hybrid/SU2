--- conflicted
+++ resolved
@@ -55,10 +55,6 @@
 # ignore the bin/ directory
 bin/
 
-<<<<<<< HEAD
-# Compiled tests
-*.trs
-=======
 # ignore project settings from eclipse
 .project
 
@@ -67,4 +63,6 @@
 
 TestData
 *.stl
->>>>>>> 5e170f46
+
+# Compiled tests
+*.trs