# Compiled Object files
*.slo
*.lo
*.o
*.optrpt

# Autoconf/Automake
*.Po
*.dirstamp
*.log
*.status
autom4te.cache
*.in
compile
config.guess
config.sub
configure
depcomp
missing
install-sh
aclocal.m4

# Compiled Dynamic libraries
*.so
*.dylib

# Compiled Static libraries
*.lai
*.la
*.a

# Python files
*.pyc

# SWIG compilation
SU2_PY/pySU2/*.cxx
SU2_PY/pySU2/*.h
SU2_PY/pySU2/*.py

# Mac files
*.DS_Store
*.xcuserdatad

# Compiled Makefiles
Makefile
Makefile.in

# Emacs temporary files
*~

# installed autotools
externals/autotools/bin
externals/autotools/include
externals/autotools/share
externals/autotools/lib
externals/tecio/boost

#logs and errors
*.log
*.err

# configuration sets
SU2_AD/
SU2_BASE/
SU2_DIRECTDIFF/

# ignore the bin/ directory
bin/

# ignore project settings from eclipse
.project

# ignore swap files
*.swp

TestData
*.stl

<<<<<<< HEAD
# Compiled tests
*.trs
=======
Mercurial
.hg*
>>>>>>> 284b2a5b
<|MERGE_RESOLUTION|>--- conflicted
+++ resolved
@@ -76,10 +76,5 @@
 TestData
 *.stl
 
-<<<<<<< HEAD
-# Compiled tests
-*.trs
-=======
 Mercurial
-.hg*
->>>>>>> 284b2a5b
+.hg*